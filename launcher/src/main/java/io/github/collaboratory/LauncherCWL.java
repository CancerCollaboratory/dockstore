package io.github.collaboratory;

import com.amazonaws.ClientConfiguration;
import com.amazonaws.auth.SignerFactory;
import com.amazonaws.services.s3.AmazonS3;
import com.amazonaws.services.s3.AmazonS3Client;
import com.amazonaws.services.s3.S3ClientOptions;
import com.amazonaws.services.s3.internal.S3Signer;
import com.amazonaws.services.s3.model.GetObjectRequest;
import com.amazonaws.services.s3.model.PutObjectRequest;
import com.amazonaws.services.s3.model.S3Object;
import com.google.common.base.Joiner;
import com.google.common.base.Optional;
<<<<<<< HEAD
import com.google.common.io.Files;

=======
import com.google.common.collect.Lists;
>>>>>>> 12c2d8cd
import org.apache.commons.cli.CommandLine;
import org.apache.commons.cli.CommandLineParser;
import org.apache.commons.cli.DefaultParser;
import org.apache.commons.cli.Options;
import org.apache.commons.cli.ParseException;
import org.apache.commons.configuration.Configuration;
import org.apache.commons.configuration.ConfigurationException;
import org.apache.commons.configuration.HierarchicalINIConfiguration;
import org.apache.commons.exec.DefaultExecuteResultHandler;
import org.apache.commons.exec.DefaultExecutor;
import org.apache.commons.exec.ExecuteException;
import org.apache.commons.exec.Executor;
import org.apache.commons.exec.PumpStreamHandler;
import org.apache.commons.io.FileUtils;
import org.apache.commons.io.output.TeeOutputStream;
import org.apache.commons.lang3.tuple.ImmutablePair;
import org.apache.commons.vfs2.FileObject;
import org.apache.commons.vfs2.FileSystemException;
import org.apache.commons.vfs2.FileSystemManager;
import org.apache.commons.vfs2.Selectors;
import org.apache.commons.vfs2.VFS;
import org.json.simple.JSONObject;
import org.slf4j.Logger;
import org.slf4j.LoggerFactory;

import org.yaml.snakeyaml.Yaml;
import org.yaml.snakeyaml.composer.ComposerException;
import org.yaml.snakeyaml.constructor.SafeConstructor;

import java.io.ByteArrayOutputStream;
import java.io.File;
import java.io.FileInputStream;
import java.io.FileNotFoundException;
import java.io.IOException;
import java.io.OutputStream;
import java.io.UnsupportedEncodingException;
import java.net.URI;
import java.nio.charset.StandardCharsets;
import java.util.Arrays;
import java.util.HashMap;
import java.util.List;
import java.util.Map;
import java.util.UUID;

/**
 * @author boconnor 9/24/15
 * @author dyuen
 * @author tetron
 */
public class LauncherCWL {

<<<<<<< HEAD
    private static final Logger LOG = LoggerFactory.getLogger(LauncherCWL.class);
=======
    static {
        SignerFactory.registerSigner("S3Signer", S3Signer.class);
    }

    public static final String S3_ENDPOINT = "s3.endpoint";
    private static final Log LOG = LogFactory.getLog(LauncherCWL.class);
>>>>>>> 12c2d8cd
    public static final String WORKING_DIRECTORY = "working-directory";
    public static final String DCC_CLIENT_CONFIG = "dcc_storage";
    public static final String DCC_CLIENT_KEY = "client";
    private final String configFilePath;
    private final String imageDescriptorPath;
    private final String runtimeDescriptorPath;
    private HierarchicalINIConfiguration config = null;
    private String globalWorkingDir = null;
    private final Yaml yaml = new Yaml(new SafeConstructor());
    private final Optional<OutputStream> stdoutStream;
    private final Optional<OutputStream> stderrStream;


    /**
     * Constructor for shell-based launch
     * @param args raw arguments from the command-line
     */
    public LauncherCWL(String[] args) {
        // create the command line parser
        CommandLineParser parser = new DefaultParser();
        // parse command line
        CommandLine line = parseCommandLine(parser, args);
        this.configFilePath = line.getOptionValue("config");
        this.imageDescriptorPath = line.getOptionValue("descriptor");
        this.runtimeDescriptorPath = line.getOptionValue("job");
        // do not forward stdout and stderr
        stdoutStream = Optional.absent();
        stderrStream = Optional.absent();
    }

    /**
     * Constructor for programmatic launch
     * @param configFilePath configuration for this launcher
     * @param imageDescriptorPath descriptor for the tool itself
     * @param runtimeDescriptorPath descriptor for this run of the tool
     */
    public LauncherCWL(String configFilePath, String imageDescriptorPath, String runtimeDescriptorPath, OutputStream stdoutStream, OutputStream stderrStream){
        this.configFilePath = configFilePath;
        this.imageDescriptorPath = imageDescriptorPath;
        this.runtimeDescriptorPath = runtimeDescriptorPath;
        // programmatically forward stdout and stderr
        this.stdoutStream = Optional.of(stdoutStream);
        this.stderrStream = Optional.of(stderrStream);
    }

    public void run(){
        // now read in the INI file
        try {
            config = new HierarchicalINIConfiguration(configFilePath);
        } catch (ConfigurationException e) {
            throw new RuntimeException("could not read launcher config ini", e);
        }

        // parse the CWL tool definition without validation
        Map<String, Object> cwl = parseCWL(imageDescriptorPath, false);

        if (cwl == null) {
            LOG.info("CWL was null");
            return;
        }

        if (!(cwl.get("class")).equals("CommandLineTool")) {
            LOG.info("Must be CommandLineTool");
            return;
        }

        // this is the job parameterization, just a JSON, defines the inputs/outputs in terms or real URLs that are provisioned by the launcher
        Map<String, Map<String, Object>> inputsAndOutputsJson = loadJob(runtimeDescriptorPath);

        if (inputsAndOutputsJson == null) {
            LOG.info("Cannot load job object.");
            return;
        }

        // setup directories
        globalWorkingDir = setupDirectories();
        
        // pull input files
        final  Map<String, FileInfo> inputsId2dockerMountMap = pullFiles(cwl, inputsAndOutputsJson);

        // prep outputs, just creates output dir and records what the local output path will be
        Map<String, FileInfo> outputMap = prepUploads(cwl, inputsAndOutputsJson);

        // create updated JSON inputs document
        String newJsonPath = createUpdatedInputsAndOutputsJson(inputsId2dockerMountMap, outputMap, inputsAndOutputsJson);

        // run command
        LOG.info("RUNNING COMMAND");
        Map<String, Object> outputObj = runCWLCommand(imageDescriptorPath, newJsonPath, globalWorkingDir + "/outputs/");

        // push output files
        pushOutputFiles(outputMap, outputObj);
    }
    
    private Map<String, FileInfo> prepUploads(Map<String, Object> cwl, Map<String, Map<String, Object>> inputsOutputs) {

        Map<String, FileInfo> fileMap = new HashMap<>();

        LOG.info("PREPPING UPLOADS...");

        List<Map<String, Object>> files = (List) ((Map)cwl).get("outputs");

        // for each file input from the CWL
        for (Map<String, Object> file : files) {

            // pull back the name of the input from the CWL
            LOG.info(file.toString());
            String cwlID = ((String)((Map) file).get("id")).substring(1);
            LOG.info("ID: " + cwlID);

            // now that I have an input name from the CWL I can find it in the JSON parameterization for this run
            LOG.info("JSON: " + inputsOutputs.toString());
            for (String paramName : inputsOutputs.keySet()) {
                Map param = inputsOutputs.get(paramName);
                String path = (String)param.get("path");

                if (paramName.equals(cwlID)) {

                    // if it's the current one
                    LOG.info("PATH TO UPLOAD TO: " + path + " FOR " + cwlID + " FOR " + paramName);

                    // output
                    // TODO: poor naming here, need to cleanup the variables
                    // just file name
                    // the file URL
                    File filePathObj = new File(cwlID);
                    //String newDirectory = globalWorkingDir + "/outputs/" + UUID.randomUUID().toString();
                    String newDirectory = globalWorkingDir + "/outputs";
                    executeCommand("mkdir -p " + newDirectory);
                    File newDirectoryFile = new File(newDirectory);
                    String uuidPath = newDirectoryFile.getAbsolutePath() + "/" + filePathObj.getName();

                    // VFS call, see https://github.com/abashev/vfs-s3/tree/branch-2.3.x and
                    // https://commons.apache.org/proper/commons-vfs/filesystems.html

                    // now add this info to a hash so I can later reconstruct a docker -v command
                    FileInfo new1 = new FileInfo();
                    new1.setUrl(path);
                    new1.setDockerPath(cwlID);
                    new1.setLocalPath(uuidPath);
                    fileMap.put(cwlID, new1);

                    LOG.info("UPLOAD FILE: LOCAL: " + cwlID + " URL: " + path);
                }
            }
        }
        return fileMap;
    }

    private String createUpdatedInputsAndOutputsJson(Map<String, FileInfo> fileMap, Map<String, FileInfo> outputMap, Map<String, Map<String, Object>> inputsAndOutputsJson) {

        JSONObject newJSON = new JSONObject();

        for (String paramName : inputsAndOutputsJson.keySet()) {
            Map<String, Object> param = inputsAndOutputsJson.get(paramName);
            String path = (String) param.get("path");
            LOG.info("PATH: " + path + " PARAM_NAME: " + paramName);
            // will be null for output
            if (fileMap.get(paramName) != null) {
                final String localPath = fileMap.get(paramName).getLocalPath();
                param.put("path", localPath);
                LOG.info("NEW FULL PATH: " + localPath);
            } else if (outputMap.get(paramName) != null) {
                final String localPath = outputMap.get(paramName).getLocalPath();
                param.put("path", localPath);
                LOG.info("NEW FULL PATH: " + localPath);
            }
            // now add to the new JSON structure
            JSONObject newRecord = new JSONObject();
            newRecord.put("class", param.get("class"));
            newRecord.put("path", param.get("path"));
            newJSON.put(paramName, newRecord);
        }

        writeJob("foo.json", newJSON);

        return("foo.json");
    }

    private Map<String, Map<String, Object>> loadJob(String jobPath) {
        try {
            return (Map<String, Map<String, Object>>)yaml.load(new FileInputStream(jobPath));
        } catch (FileNotFoundException e) {
            throw new RuntimeException("could not load job from yaml",e);
        }
    }

    private void writeJob(String jobOutputPath, JSONObject newJson) {
        try {
            //TODO: investigate, why is this replacement occurring?
            final String replace = newJson.toJSONString().replace("\\", "");
            FileUtils.writeStringToFile(new File(jobOutputPath), replace, StandardCharsets.UTF_8);
        } catch (IOException e) {
            throw new RuntimeException("Could not write job ", e);
        }
    }

    private String setupDirectories() {

        LOG.info("MAKING DIRECTORIES...");
        // directory to use, typically a large, encrypted filesystem
        String workingDir = config.getString(WORKING_DIRECTORY, "./datastore/");
        // make UUID
        UUID uuid = UUID.randomUUID();
        // setup directories
        globalWorkingDir = workingDir + "/launcher-" + uuid.toString();
        executeCommand("mkdir -p " + workingDir + "/launcher-" + uuid.toString());
        executeCommand("mkdir -p " + workingDir + "/launcher-" + uuid.toString() + "/configs");
        executeCommand("mkdir -p " + workingDir + "/launcher-" + uuid.toString() + "/working");
        executeCommand("mkdir -p " + workingDir + "/launcher-" + uuid.toString() + "/inputs");
        executeCommand("mkdir -p " + workingDir + "/launcher-" + uuid.toString() + "/logs");
        executeCommand("mkdir -p " + workingDir + "/launcher-" + uuid.toString() + "/outputs");

        return (new File(workingDir + "/launcher-" + uuid.toString()).getAbsolutePath());
    }

    private Map<String, Object> runCWLCommand(String cwlFile, String jsonSettings, String workingDir) {
        String[] s = new String[]{"cwltool","--outdir", workingDir, cwlFile, jsonSettings};
        final ImmutablePair<String, String> execute = this.executeCommand(Joiner.on(" ").join(Arrays.asList(s)));
        Map<String, Object> obj = (Map<String, Object>)yaml.load(execute.getLeft());
        return obj;
    }

    private void pushOutputFiles(Map<String, FileInfo> fileMap, Map<String, Object> outputObject) {

        LOG.info("UPLOADING FILES...");

        for (String fileName : fileMap.keySet()) {
            FileInfo file = fileMap.get(fileName);

            String cwlOutputPath = (String)((Map)((Map)outputObject).get(fileName)).get("path");

            LOG.info("NAME: " + file.getLocalPath() + " URL: " + file.getUrl() + " FILENAME: " + fileName + " CWL OUTPUT PATH: "
                    + cwlOutputPath);

<<<<<<< HEAD
            try {
                FileSystemManager fsManager;
                // trigger a copy from the URL to a local file path that's a UUID to avoid collision
                fsManager = VFS.getManager();
                FileObject dest = fsManager.resolveFile(file.getUrl());
                FileObject src = fsManager.resolveFile(new File(cwlOutputPath).getAbsolutePath());
                dest.copyFrom(src, Selectors.SELECT_SELF);
            } catch (FileSystemException e) {
                throw new RuntimeException("Could not provision output files", e);
=======
            if (file.getUrl().startsWith("s3://")) {
                AmazonS3 s3Client = new AmazonS3Client(new ClientConfiguration().withSignerOverride("S3Signer"));
                if (config.containsKey(LauncherCWL.S3_ENDPOINT)){
                    final String endpoint = config.getString(LauncherCWL.S3_ENDPOINT);
                    LOG.info("found custom S3 endpoint, setting to " + endpoint);
                    s3Client.setEndpoint(endpoint);
                    s3Client.setS3ClientOptions(new S3ClientOptions().withPathStyleAccess(true));
                }
                String trimmedPath = file.getUrl().replace("s3://","");
                List<String> splitPathList  = Lists.newArrayList(trimmedPath.split("/"));
                String bucketName = splitPathList.remove(0);

                s3Client.putObject(new PutObjectRequest(bucketName, Joiner.on("/").join(splitPathList), new File(cwlOutputPath)));
            } else {

                try {
                    FileSystemManager fsManager;
                    // trigger a copy from the URL to a local file path that's a UUID to avoid collision
                    fsManager = VFS.getManager();
                    FileObject dest = fsManager.resolveFile(file.getUrl());
                    FileObject src = fsManager.resolveFile(new File(cwlOutputPath).getAbsolutePath());
                    dest.copyFrom(src, Selectors.SELECT_SELF);
                } catch (FileSystemException e) {
                    throw new RuntimeException("Could not provision output files", e);
                }
>>>>>>> 12c2d8cd
            }
        }
    }

    /**
     * Execute a command and return stdout and stderr
     * @param command the command to execute
     * @return the stdout and stderr
     */
    private ImmutablePair<String, String> executeCommand(String command) {
        LOG.info("CMD: " + command);
        // TODO: limit our output in case the called program goes crazy

        // these are for returning the output for use by this
        ByteArrayOutputStream localStdoutStream = new ByteArrayOutputStream();
        ByteArrayOutputStream localStdErrStream = new ByteArrayOutputStream();
        OutputStream stdout =  localStdoutStream;
        OutputStream stderr = localStdErrStream;
        if (this.stdoutStream.isPresent()){
            assert(this.stderrStream.isPresent());
            // in this branch, we want a copy of the output for Consonance
            stdout = new TeeOutputStream(localStdoutStream, this.stdoutStream.get());
            stderr = new TeeOutputStream(localStdErrStream, this.stderrStream.get());
        }

        DefaultExecuteResultHandler resultHandler = new DefaultExecuteResultHandler();
        String utf8 = StandardCharsets.UTF_8.name();
        try {
            final org.apache.commons.exec.CommandLine parse = org.apache.commons.exec.CommandLine.parse(command);
            Executor executor = new DefaultExecutor();
            executor.setExitValue(0);
            System.out.println("executor working directory: " + executor.getWorkingDirectory().getAbsolutePath());
            // get stdout and stderr
            executor.setStreamHandler(new PumpStreamHandler(stdout, stderr));
            executor.execute(parse, resultHandler);
            resultHandler.waitFor();
            // not sure why commons-exec does not throw an exception
            if (resultHandler.getExitValue() != 0) {
            	resultHandler.getException().printStackTrace();
                throw new ExecuteException("could not run command: " + command, resultHandler.getExitValue());
            }
            return new ImmutablePair<>(localStdoutStream.toString(utf8), localStdErrStream.toString(utf8));
        } catch (InterruptedException | IOException e) {
            throw new RuntimeException("could not run command: " + command, e);
        } finally {
            LOG.info("exit code: " + resultHandler.getExitValue());
            try {
                LOG.info("stderr was: " + localStdErrStream.toString(utf8));
                LOG.info("stdout was: " + localStdoutStream.toString(utf8));
            } catch (UnsupportedEncodingException e) {
                throw new RuntimeException("utf-8 does not exist?", e);
            }
         }
    }
    
    private String getStorageClient() {
    	Configuration configSection = config.getSection(DCC_CLIENT_CONFIG);
    	String result = configSection.getString(DCC_CLIENT_KEY, "/icgc/dcc-storage/bin/dcc-storage-client");
    	return result;
    }
    
    private void downloadFromDccStorage(String objectId, String downloadDir) {  	
    	// default layout saves to original_file_name/object_id
    	// file name is the directory and object id is actual file name
    	String client = getStorageClient();
    	StringBuilder bob = new StringBuilder(client).append(" download");
    	bob.append(" --object-id ").append(objectId);
    	bob.append(" --output-dir ").append(downloadDir);
    	bob.append(" --output-layout id");
    	executeCommand(bob.toString());
    }
    
    private Map<String, FileInfo> pullFiles(Map<String, Object> cwl, Map<String, Map<String, Object>> inputsOutputs) {
        Map<String, FileInfo> fileMap = new HashMap<>();

        LOG.info("DOWNLOADING INPUT FILES...");

        List<Map<String, Object>> files = (List) cwl.get("inputs");

        // for each file input from the CWL
        for (Map<String, Object> file : files) {

            // pull back the name of the input from the CWL
            LOG.info(file.toString());
            // remove the hash from the cwlInputFileID
            String cwlInputFileID = ((String)file.get("id")).substring(1);
            LOG.info("ID: " + cwlInputFileID);

            // now that I have an input name from the CWL I can find it in the JSON parameterization for this run
            LOG.info("JSON: " + inputsOutputs.toString());
            for (String paramName : inputsOutputs.keySet()) {
                HashMap param = (HashMap)inputsOutputs.get(paramName);
                String path = (String)param.get("path");

                if (paramName.equals(cwlInputFileID)) {
                    // if it's the current one
                    LOG.info("PATH TO DOWNLOAD FROM: " + path + " FOR " + cwlInputFileID + " FOR " + paramName);

<<<<<<< HEAD
                    // set up output paths                   
                    String downloadDirectory = globalWorkingDir + "/inputs/" + UUID.randomUUID().toString();
                    executeCommand("mkdir -p " + downloadDirectory);
                    File downloadDirFileObj = new File(downloadDirectory);
                    
                    String targetFilePath = downloadDirFileObj.getAbsolutePath() + "/" + cwlInputFileID;
                    
                    // expects URI in "path": "icgc:eef47481-670d-4139-ab5b-1dad808a92d9"
                    PathInfo pathInfo = new PathInfo(path);
                    if (pathInfo.isObjectIdType()) {
                    	String objectId = pathInfo.getObjectId();
                    	downloadFromDccStorage(objectId, downloadDirectory);
                    	
                    	// downloaded file 
                    	String downloadPath = downloadDirFileObj.getAbsolutePath() + "/" + objectId;
                    	System.out.println("download path: " + downloadPath);
                    	File downloadedFileFileObj = new File(downloadPath);
                    	File targetPathFileObj = new File(targetFilePath);
                    	try {
                    		Files.move(downloadedFileFileObj, targetPathFileObj);
                    	} catch (IOException ioe) {
                    		LOG.error(ioe.getMessage());
                    		throw new RuntimeException("Could not move input file: ", ioe);
                    	}
=======
                    // output
                    // TODO: poor naming here, need to cleanup the variables
                    // just file name
                    // the file URL
                    File filePathObj = new File(cwlInputFileID);
                    String newDirectory = globalWorkingDir + "/inputs/" + UUID.randomUUID().toString();
                    executeCommand("mkdir -p " + newDirectory);
                    File newDirectoryFile = new File(newDirectory);
                    String uuidPath = newDirectoryFile.getAbsolutePath() + "/" + filePathObj.getName();

                    if (path.startsWith("s3://")) {
                        AmazonS3 s3Client = new AmazonS3Client(new ClientConfiguration().withSignerOverride("S3Signer"));
                        if (config.containsKey(LauncherCWL.S3_ENDPOINT)){
                            final String endpoint = config.getString(LauncherCWL.S3_ENDPOINT);
                            LOG.info("found custom S3 endpoint, setting to " + endpoint);
                            s3Client.setEndpoint(endpoint);
                            s3Client.setS3ClientOptions(new S3ClientOptions().withPathStyleAccess(true));
                        }
                        String trimmedPath = path.replace("s3://","");
                        List<String> splitPathList  = Lists.newArrayList(trimmedPath.split("/"));
                        String bucketName = splitPathList.remove(0);

                        S3Object object = s3Client.getObject(
                                new GetObjectRequest(bucketName, Joiner.on("/").join(splitPathList)));
                        try {
                            FileUtils.copyInputStreamToFile(object.getObjectContent(), new File(uuidPath));
                        } catch (IOException e) {
                            throw new RuntimeException("Could not provision input files from S3", e);
                        }
>>>>>>> 12c2d8cd
                    } else {
                        // VFS call, see https://github.com/abashev/vfs-s3/tree/branch-2.3.x and
                        // https://commons.apache.org/proper/commons-vfs/filesystems.html
                        FileSystemManager fsManager;
                        try {
<<<<<<< HEAD
                            // trigger a copy from the URL to a local file path that's a UUID to avoid collision
                            fsManager = VFS.getManager();
                            FileObject src = fsManager.resolveFile(path);
                            FileObject dest = fsManager.resolveFile(new File(targetFilePath).getAbsolutePath());
=======

                            // trigger a copy from the URL to a local file path that's a UUID to avoid collision
                            fsManager = VFS.getManager();
                            FileObject src = fsManager.resolveFile(path);
                            FileObject dest = fsManager.resolveFile(new File(uuidPath).getAbsolutePath());
>>>>>>> 12c2d8cd
                            dest.copyFrom(src, Selectors.SELECT_SELF);
                        } catch (FileSystemException e) {
                            LOG.error(e.getMessage());
                            throw new RuntimeException("Could not provision input files", e);
                        }
                    }
                    // now add this info to a hash so I can later reconstruct a docker -v command
                    FileInfo info = new FileInfo();
                    info.setLocalPath(uuidPath);
                    info.setDockerPath(cwlInputFileID);
                    info.setUrl(path);

                    fileMap.put(cwlInputFileID, info);

                    // now add this info to a hash so I can later reconstruct a docker -v command
                    FileInfo info = new FileInfo();
                    info.setLocalPath(targetFilePath);
                    info.setDockerPath(cwlInputFileID);
                    info.setUrl(path);

                    fileMap.put(cwlInputFileID, info);
                    LOG.info("DOWNLOADED FILE: LOCAL: " + cwlInputFileID + " URL: " + path);
                }
            }
        }
        return fileMap;
    }


    private Map<String, Object> parseCWL(String cwlFile, boolean validate) {
        try {
            // update seems to just output the JSON version without checking file links
            String[] s = new String[]{"cwltool", validate ? "--print-pre" : "--update", cwlFile };
            final ImmutablePair<String, String> execute = this.executeCommand(Joiner.on(" ").join(Arrays.asList(s)));
            Map<String, Object> obj = (Map<String, Object>)yaml.load(execute.getLeft());
            return obj;
        } catch (ComposerException e){
            throw new RuntimeException("Must be single object at root", e);
        }
    }

    private CommandLine parseCommandLine(CommandLineParser parser, String[] args) {
        try {
            // parse the command line arguments
            Options options = new Options();
            options.addOption("c", "config", true, "the INI config file for this tool");
            options.addOption("d", "descriptor", true, "a CWL tool descriptor used to construct the command and run it");
            options.addOption("j", "job", true, "a JSON parameterization of the CWL tool, includes URLs for inputs and outputs");
            return parser.parse(options, args);
        } catch (ParseException exp) {
            LOG.error("Unexpected exception:" + exp.getMessage());
            throw new RuntimeException("Could not parse command-line", exp);
        }
    }

    public static class PathInfo {
        private static final Logger LOG = LoggerFactory.getLogger(PathInfo.class);
        public static final String DCC_STORAGE_SCHEME = "icgc";
    	private boolean objectIdType = false;
    	private String objectId = "";
    	
		public boolean isObjectIdType() {
			return objectIdType;
		}

		public String getObjectId() {
			return objectId;
		}
		
		public PathInfo(String path) {
			super();
			try {
		    	URI objectIdentifier = URI.create(path);	// throws IllegalArgumentException if it isn't a valid URI
		    	if (objectIdentifier.getScheme().equalsIgnoreCase(DCC_STORAGE_SCHEME)) {
		    		objectIdType = true;
		    		objectId = objectIdentifier.getSchemeSpecificPart().toLowerCase();
		    	}				
			} catch (IllegalArgumentException iae) {
				StringBuilder bob = new StringBuilder("Invalid path specified for CWL pre-processor values: ").append(path);
				LOG.warn(bob.toString());
				objectIdType = false;
			}
		}
    }
    
    public static class FileInfo {
        private String localPath;
        private String dockerPath;
        private String url;
        private String defaultLocalPath;

        public String getLocalPath() {
            return localPath;
        }

        public void setLocalPath(String localPath) {
            this.localPath = localPath;
        }

        public String getDockerPath() {
            return dockerPath;
        }

        public void setDockerPath(String dockerPath) {
            this.dockerPath = dockerPath;
        }

        public String getUrl() {
            return url;
        }

        public void setUrl(String url) {
            this.url = url;
        }

        public String getDefaultLocalPath() {
            return defaultLocalPath;
        }

        public void setDefaultLocalPath(String defaultLocalPath) {
            this.defaultLocalPath = defaultLocalPath;
        }
    }


    public static void main(String[] args) {
        final LauncherCWL launcherCWL = new LauncherCWL(args);
        launcherCWL.run();
    }
}<|MERGE_RESOLUTION|>--- conflicted
+++ resolved
@@ -11,12 +11,8 @@
 import com.amazonaws.services.s3.model.S3Object;
 import com.google.common.base.Joiner;
 import com.google.common.base.Optional;
-<<<<<<< HEAD
+import com.google.common.collect.Lists;
 import com.google.common.io.Files;
-
-=======
-import com.google.common.collect.Lists;
->>>>>>> 12c2d8cd
 import org.apache.commons.cli.CommandLine;
 import org.apache.commons.cli.CommandLineParser;
 import org.apache.commons.cli.DefaultParser;
@@ -41,7 +37,6 @@
 import org.json.simple.JSONObject;
 import org.slf4j.Logger;
 import org.slf4j.LoggerFactory;
-
 import org.yaml.snakeyaml.Yaml;
 import org.yaml.snakeyaml.composer.ComposerException;
 import org.yaml.snakeyaml.constructor.SafeConstructor;
@@ -68,16 +63,13 @@
  */
 public class LauncherCWL {
 
-<<<<<<< HEAD
-    private static final Logger LOG = LoggerFactory.getLogger(LauncherCWL.class);
-=======
     static {
         SignerFactory.registerSigner("S3Signer", S3Signer.class);
     }
 
+    private static final Logger LOG = LoggerFactory.getLogger(LauncherCWL.class);
+
     public static final String S3_ENDPOINT = "s3.endpoint";
-    private static final Log LOG = LogFactory.getLog(LauncherCWL.class);
->>>>>>> 12c2d8cd
     public static final String WORKING_DIRECTORY = "working-directory";
     public static final String DCC_CLIENT_CONFIG = "dcc_storage";
     public static final String DCC_CLIENT_KEY = "client";
@@ -313,17 +305,6 @@
             LOG.info("NAME: " + file.getLocalPath() + " URL: " + file.getUrl() + " FILENAME: " + fileName + " CWL OUTPUT PATH: "
                     + cwlOutputPath);
 
-<<<<<<< HEAD
-            try {
-                FileSystemManager fsManager;
-                // trigger a copy from the URL to a local file path that's a UUID to avoid collision
-                fsManager = VFS.getManager();
-                FileObject dest = fsManager.resolveFile(file.getUrl());
-                FileObject src = fsManager.resolveFile(new File(cwlOutputPath).getAbsolutePath());
-                dest.copyFrom(src, Selectors.SELECT_SELF);
-            } catch (FileSystemException e) {
-                throw new RuntimeException("Could not provision output files", e);
-=======
             if (file.getUrl().startsWith("s3://")) {
                 AmazonS3 s3Client = new AmazonS3Client(new ClientConfiguration().withSignerOverride("S3Signer"));
                 if (config.containsKey(LauncherCWL.S3_ENDPOINT)){
@@ -349,7 +330,6 @@
                 } catch (FileSystemException e) {
                     throw new RuntimeException("Could not provision output files", e);
                 }
->>>>>>> 12c2d8cd
             }
         }
     }
@@ -448,7 +428,6 @@
                     // if it's the current one
                     LOG.info("PATH TO DOWNLOAD FROM: " + path + " FOR " + cwlInputFileID + " FOR " + paramName);
 
-<<<<<<< HEAD
                     // set up output paths                   
                     String downloadDirectory = globalWorkingDir + "/inputs/" + UUID.randomUUID().toString();
                     executeCommand("mkdir -p " + downloadDirectory);
@@ -459,32 +438,21 @@
                     // expects URI in "path": "icgc:eef47481-670d-4139-ab5b-1dad808a92d9"
                     PathInfo pathInfo = new PathInfo(path);
                     if (pathInfo.isObjectIdType()) {
-                    	String objectId = pathInfo.getObjectId();
-                    	downloadFromDccStorage(objectId, downloadDirectory);
-                    	
-                    	// downloaded file 
-                    	String downloadPath = downloadDirFileObj.getAbsolutePath() + "/" + objectId;
-                    	System.out.println("download path: " + downloadPath);
-                    	File downloadedFileFileObj = new File(downloadPath);
-                    	File targetPathFileObj = new File(targetFilePath);
-                    	try {
-                    		Files.move(downloadedFileFileObj, targetPathFileObj);
-                    	} catch (IOException ioe) {
-                    		LOG.error(ioe.getMessage());
-                    		throw new RuntimeException("Could not move input file: ", ioe);
-                    	}
-=======
-                    // output
-                    // TODO: poor naming here, need to cleanup the variables
-                    // just file name
-                    // the file URL
-                    File filePathObj = new File(cwlInputFileID);
-                    String newDirectory = globalWorkingDir + "/inputs/" + UUID.randomUUID().toString();
-                    executeCommand("mkdir -p " + newDirectory);
-                    File newDirectoryFile = new File(newDirectory);
-                    String uuidPath = newDirectoryFile.getAbsolutePath() + "/" + filePathObj.getName();
-
-                    if (path.startsWith("s3://")) {
+                        String objectId = pathInfo.getObjectId();
+                        downloadFromDccStorage(objectId, downloadDirectory);
+
+                        // downloaded file
+                        String downloadPath = downloadDirFileObj.getAbsolutePath() + "/" + objectId;
+                        System.out.println("download path: " + downloadPath);
+                        File downloadedFileFileObj = new File(downloadPath);
+                        File targetPathFileObj = new File(targetFilePath);
+                        try {
+                            Files.move(downloadedFileFileObj, targetPathFileObj);
+                        } catch (IOException ioe) {
+                            LOG.error(ioe.getMessage());
+                            throw new RuntimeException("Could not move input file: ", ioe);
+                        }
+                    } else if (path.startsWith("s3://")) {
                         AmazonS3 s3Client = new AmazonS3Client(new ClientConfiguration().withSignerOverride("S3Signer"));
                         if (config.containsKey(LauncherCWL.S3_ENDPOINT)){
                             final String endpoint = config.getString(LauncherCWL.S3_ENDPOINT);
@@ -499,28 +467,19 @@
                         S3Object object = s3Client.getObject(
                                 new GetObjectRequest(bucketName, Joiner.on("/").join(splitPathList)));
                         try {
-                            FileUtils.copyInputStreamToFile(object.getObjectContent(), new File(uuidPath));
+                            FileUtils.copyInputStreamToFile(object.getObjectContent(), new File(targetFilePath));
                         } catch (IOException e) {
                             throw new RuntimeException("Could not provision input files from S3", e);
                         }
->>>>>>> 12c2d8cd
                     } else {
                         // VFS call, see https://github.com/abashev/vfs-s3/tree/branch-2.3.x and
                         // https://commons.apache.org/proper/commons-vfs/filesystems.html
                         FileSystemManager fsManager;
                         try {
-<<<<<<< HEAD
                             // trigger a copy from the URL to a local file path that's a UUID to avoid collision
                             fsManager = VFS.getManager();
                             FileObject src = fsManager.resolveFile(path);
-                            FileObject dest = fsManager.resolveFile(new File(targetFilePath).getAbsolutePath());
-=======
-
-                            // trigger a copy from the URL to a local file path that's a UUID to avoid collision
-                            fsManager = VFS.getManager();
-                            FileObject src = fsManager.resolveFile(path);
-                            FileObject dest = fsManager.resolveFile(new File(uuidPath).getAbsolutePath());
->>>>>>> 12c2d8cd
+                        FileObject dest = fsManager.resolveFile(new File(targetFilePath).getAbsolutePath());
                             dest.copyFrom(src, Selectors.SELECT_SELF);
                         } catch (FileSystemException e) {
                             LOG.error(e.getMessage());
@@ -529,14 +488,7 @@
                     }
                     // now add this info to a hash so I can later reconstruct a docker -v command
                     FileInfo info = new FileInfo();
-                    info.setLocalPath(uuidPath);
-                    info.setDockerPath(cwlInputFileID);
-                    info.setUrl(path);
-
-                    fileMap.put(cwlInputFileID, info);
-
-                    // now add this info to a hash so I can later reconstruct a docker -v command
-                    FileInfo info = new FileInfo();
+                        info.setLocalPath(targetFilePath);
                     info.setLocalPath(targetFilePath);
                     info.setDockerPath(cwlInputFileID);
                     info.setUrl(path);

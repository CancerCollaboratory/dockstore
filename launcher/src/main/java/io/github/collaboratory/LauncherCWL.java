package io.github.collaboratory;

import com.amazonaws.util.IOUtils;
import freemarker.template.Configuration;
import freemarker.template.Template;
import freemarker.template.TemplateException;
import org.apache.commons.cli.CommandLine;
import org.apache.commons.cli.CommandLineParser;
import org.apache.commons.cli.DefaultParser;
import org.apache.commons.cli.Options;
import org.apache.commons.cli.ParseException;
import org.apache.commons.configuration.ConfigurationException;
import org.apache.commons.configuration.HierarchicalINIConfiguration;
import org.apache.commons.configuration.SubnodeConfiguration;
import org.apache.commons.logging.Log;
import org.apache.commons.logging.LogFactory;
import org.apache.commons.vfs2.FileObject;
import org.apache.commons.vfs2.FileSystemException;
import org.apache.commons.vfs2.FileSystemManager;
import org.apache.commons.vfs2.Selectors;
import org.apache.commons.vfs2.VFS;
import org.json.simple.JSONArray;
import org.json.simple.JSONObject;

import org.yaml.snakeyaml.Yaml;
import org.yaml.snakeyaml.constructor.SafeConstructor;

import java.io.File;
import java.io.FileInputStream;
import java.io.FileNotFoundException;
import java.io.IOException;
import java.io.InputStream;
import java.io.StringReader;
import java.io.StringWriter;
import java.io.Writer;
import java.util.ArrayList;
import java.util.HashMap;
import java.util.Iterator;
import java.util.Map;
import java.util.Set;
import java.util.UUID;

/**
 * @author boconnor 9/24/15
 * @author dyuen
 */
public class LauncherCWL {

    private Log log = LogFactory.getLog(this.getClass());
    Options options = null;
    CommandLineParser parser = null;
    CommandLine line = null;
    HierarchicalINIConfiguration config = null;
<<<<<<< HEAD
    Object json = null;
    Object job = null;
=======
    Object cwl = null;
    Object inputsAndOutputsJson = null;
>>>>>>> 9a2a50ac
    HashMap<String, HashMap<String, String>> fileMap = null;
    String globalWorkingDir = null;
    Yaml yaml = new Yaml(new SafeConstructor());

    public LauncherCWL(String[] args) {

        // hashmap for files
        fileMap = new HashMap<>();

        // create the command line parser
        parser = setupCommandLineParser();

        // parse command line
        line = parseCommandLine(args);

        // now read in the INI file
        config = getINIConfig(line.getOptionValue("config"));

<<<<<<< HEAD
        json = parseCWL(line.getOptionValue("descriptor"));

        if (json == null) {
            log.info("CWL was null");
            return;
        }

        log.info(json);

        if (!(json instanceof Map)) {
            log.info("Must be single object at root.");
            return;
        }

        if (!(((Map)json).get("class")).equals("CommandLineTool")) {
            log.info("Must be CommandLineTool");
            return;
        }

        // // setup directories
        // String workingDir = setupDirectories(json);

        // // pull Docker images
        // pullDockerImages(json);

        // // pull data files
        // pullFiles("DATA", json, fileMap);

        // // pull input files
        // pullFiles("INPUT", json, fileMap);

        // run command
        //Object outputObj = runCommand(line.getOptionValue("descriptor"));

        //log.info(outputObj);

        // // push output files
        // // LEFT OFF HERE
        // pushOutputFiles(json, fileMap, workingDir);
=======
        // TODO: resolve the URLs in the CWL
        // TODO: this needs to switch to the JSON document that parameterizes the run
        inputsAndOutputsJson = parseJSON(line.getOptionValue("job"));

        // now read the JSON file
        // QUESTION: is this true?
        // TODO: this needs to switch to parsing the CWL file to pull out things like large file dependencies???
        cwl = parseCWL(line.getOptionValue("descriptor"));

        // setup directories
        String workingDir = setupDirectories(cwl);

        // pull Docker images
        // TODO: defer to CWL runner to do this instead
        //pullDockerImages(json);

        // pull data files
        pullFiles("DATA", cwl, fileMap);

        // pull input files
        pullFiles("INPUT", cwl, fileMap);

        // construct command
        // TODO: defer to CWL runner to do this instead
        //String command = constructCommand(json);

        // run command
        // TODO: defer to CWL runner to do this instead
        //runCommand(json, fileMap, workingDir, command);

        // push output files
        pushOutputFiles(cwl, fileMap, workingDir);
    }

    private Object parseCWL(String descriptor) {
        return null;
    }

    private Object parseInputsAndOutputs(String job) {
        return null;
>>>>>>> 9a2a50ac
    }

    private String setupDirectories(Object json) {

        log.info("MAKING DIRECTORIES...");
        // directory to use, typically a large, encrypted filesystem
        String workingDir = config.getString("working-directory");
        // make UUID
        UUID uuid = UUID.randomUUID();
        // setup directories
        globalWorkingDir = workingDir + "/launcher-" + uuid.toString();
        execute("mkdir -p " + workingDir + "/launcher-" + uuid.toString());
        execute("mkdir -p " + workingDir + "/launcher-" + uuid.toString() + "/configs");
        execute("mkdir -p " + workingDir + "/launcher-" + uuid.toString() + "/working");
        execute("mkdir -p " + workingDir + "/launcher-" + uuid.toString() + "/inputs");
        execute("mkdir -p " + workingDir + "/launcher-" + uuid.toString() + "/logs");
        execute("mkdir -p " + workingDir + "/launcher-" + uuid.toString() + "/outputs");

        return (new File(workingDir + "/launcher-" + uuid.toString()).getAbsolutePath());

    }

    private Object runCommand(String cwlFile, Object inputObject) {
        Object obj = null;

        try {
            String[] s = new String[]{"cwltool", cwlFile, "-"};
            Process p = Runtime.getRuntime().exec(s);
            yaml.dump(inputObject, new java.io.OutputStreamWriter(p.getOutputStream()));
            p.getOutputStream().close();
            obj = yaml.load(p.getInputStream());
            p.waitFor();
        } catch (java.lang.InterruptedException e) {
            e.printStackTrace();
        } catch (java.io.IOException e) {
            e.printStackTrace();
        }

        return (obj);

    }

    private void pushOutputFiles(Object json, HashMap<String, HashMap<String, String>> fileMap, String workingDir) {

        log.info("UPLOADING FILES...");

        // for each tool
        // TODO: really this launcher will operate off of a request for a particular tool whereas the collab.json can define multiple tools
        // TODO: really don't want to process inputs for all tools! Just the one going to be called
        JSONArray tools = (JSONArray) ((JSONObject) json).get("tools");
        for (Object tool : tools) {

            // get list of files
            JSONArray files = (JSONArray) ((JSONObject) tool).get("outputs");

            log.info("files: " + files);

            for (Object file : files) {

                // output
                String fileURL = (String) ((JSONObject) file).get("url");

                // input
                String filePath = (String) ((JSONObject) file).get("path");
                String fileId = (String) ((JSONObject) file).get("id");
                // TODO: would be best to have output files here in this data structure rather than construct the path below
                // String localFilePath = fileMap.get(fileId).get("local_path");
                String localFilePath = workingDir + "/outputs/" + filePath;

                // VFS call, see https://github.com/abashev/vfs-s3/tree/branch-2.3.x and
                // https://commons.apache.org/proper/commons-vfs/filesystems.html
                FileSystemManager fsManager = null;
                try {

                    // trigger a copy from the URL to a local file path that's a UUID to avoid collision
                    fsManager = VFS.getManager();
                    FileObject dest = fsManager.resolveFile(fileURL);
                    FileObject src = fsManager.resolveFile(new File(localFilePath).getAbsolutePath());
                    dest.copyFrom(src, Selectors.SELECT_SELF);

                } catch (FileSystemException e) {
                    e.printStackTrace();
                    log.error(e.getMessage());
                }

                log.info("FILE: LOCAL PATH: " + localFilePath + " DOCKER PATH: " + filePath + " DEST URL: " + fileURL);

            }
        }
    }

    private String constructCommand(Object json) {

        log.info("CONSTRUCTING COMMAND: ");

        String finalCmd = null;

        // TODO: this doesn't deal with multi-tools properly
        JSONArray tools = (JSONArray) ((JSONObject) json).get("tools");
        for (Object tool : tools) {

            // get command
            String commandTemplate = (String) ((JSONObject) tool).get("command");

            // construct a HashMap with data and inputs documented in
            Map<String, Object> root = new HashMap<>();

            // container output path
            root.put("container_output_path", (String) ((JSONObject) tool).get("container_output_path"));

            // container working path
            root.put("container_working_path", (String) ((JSONObject) tool).get("container_working_path"));

            // inputs
            Map<String, String> inputsHash = new HashMap<>();
            JSONArray files = (JSONArray) ((JSONObject) tool).get("inputs");
            for (Object file : files) {
                inputsHash.put((String) ((JSONObject) file).get("id"), (String) ((JSONObject) file).get("path"));
            }
            root.put("inputs", inputsHash);

            // data files
            Map<String, String> dataHash = new HashMap<>();
            files = (JSONArray) ((JSONObject) tool).get("data");
            for (Object file : files) {
                dataHash.put((String) ((JSONObject) file).get("id"), (String) ((JSONObject) file).get("path"));
            }
            root.put("data", dataHash);

            // outputs
            Map<String, String> outputsHash = new HashMap<>();
            files = (JSONArray) ((JSONObject) tool).get("outputs");
            for (Object file : files) {
                outputsHash.put((String) ((JSONObject) file).get("id"), (String) ((JSONObject) file).get("path"));
            }
            root.put("outputs", outputsHash);

            // config object for template
            Configuration cfg = new Configuration(Configuration.VERSION_2_3_22);

            // now process the command line
            try {

                Template t = new Template("commandTemplate", new StringReader(commandTemplate), cfg);

                Writer out = new StringWriter();
                t.process(root, out);

                finalCmd = out.toString();

                log.info("FINAL COMMAND: " + finalCmd);

            } catch (IOException e) {
                e.printStackTrace();
                log.error(e.getMessage());
            } catch (TemplateException e) {
                e.printStackTrace();
                log.error(e.getMessage());
            }

            log.info("CMD TEMPLATE: " + commandTemplate);
            log.info("CMD TO RUN: " + finalCmd);
        }

        return (finalCmd);
    }

    private void pullFiles(String data, Object json, HashMap<String, HashMap<String, String>> fileMap) {

        log.info("DOWNLOADING " + data + " FILES...");

        // working dir

        // just figure out which files from the JSON are we pulling
        String type = null;
        if ("DATA".equals(data)) {
            type = "data";
        } else if ("INPUT".equals(data)) {
            type = "inputs";
        }

        log.info("TYPE: " + type);

        // for each tool
        // TODO: really this launcher will operate off of a request for a particular tool whereas the collab.json can define multiple tools
        // TODO: really don't want to process inputs for all tools! Just the one going to be called
        JSONArray tools = (JSONArray) ((JSONObject) json).get("tools");
        for (Object tool : tools) {

            // get list of files
            JSONArray files = (JSONArray) ((JSONObject) tool).get(type);

            log.info("files: " + files);

            for (Object file : files) {

                // input
                String fileURL = (String) ((JSONObject) file).get("url");

                // output
                String filePath = (String) ((JSONObject) file).get("path");
                String fileId = (String) ((JSONObject) file).get("id");
                File filePathObj = new File(filePath);
                String newDirectory = globalWorkingDir + "/inputs/" + UUID.randomUUID().toString();
                execute("mkdir -p " + newDirectory);
                File newDirectoryFile = new File(newDirectory);
                String uuidPath = newDirectoryFile.getAbsolutePath() + "/" + filePathObj.getName();

                // VFS call, see https://github.com/abashev/vfs-s3/tree/branch-2.3.x and
                // https://commons.apache.org/proper/commons-vfs/filesystems.html
                FileSystemManager fsManager = null;
                try {

                    // trigger a copy from the URL to a local file path that's a UUID to avoid collision
                    fsManager = VFS.getManager();
                    FileObject src = fsManager.resolveFile(fileURL);
                    FileObject dest = fsManager.resolveFile(new File(uuidPath).getAbsolutePath());
                    dest.copyFrom(src, Selectors.SELECT_SELF);

                    // now add this info to a hash so I can later reconstruct a docker -v command
                    HashMap<String, String> new1 = new HashMap<String, String>();
                    new1.put("local_path", uuidPath);
                    new1.put("docker_path", filePath);
                    new1.put("url", fileURL);
                    fileMap.put(fileId, new1);

                } catch (FileSystemException e) {
                    e.printStackTrace();
                    log.error(e.getMessage());
                }

                log.info("FILE: LOCAL: " + filePath + " URL: " + fileURL);

            }
        }

    }

    private void pullDockerImages(Object json) {

        log.info("PULLING DOCKER CONTAINERS...");

        // list of images to pull
        HashMap<String, String> imagesHash = new HashMap<String, String>();

        // get list of images
        JSONArray tools = (JSONArray) ((JSONObject) json).get("tools");
        for (Object tool : tools) {
            JSONArray images = (JSONArray) ((JSONObject) tool).get("images");
            for (Object image : images) {
                imagesHash.put(image.toString(), image.toString());
            }
        }

        // pull the images
        for (String image : imagesHash.keySet()) {
            String command = "docker pull " + image;
            execute(command);
        }
    }

<<<<<<< HEAD
    private Object parseCWL(String cwlFile) {
=======
    private Object parseJSON(String descriptorFile) {

        JSONParser parser = new JSONParser();
>>>>>>> 9a2a50ac
        Object obj = null;

        try {
            String[] s = new String[]{"cwltool", "--print-pre", cwlFile };
            Process p = Runtime.getRuntime().exec(s);
            obj = yaml.load(p.getInputStream());
            p.waitFor();
        } catch (java.lang.InterruptedException e) {
            e.printStackTrace();
        } catch (java.io.IOException e) {
            e.printStackTrace();
        }

        return (obj);
    }

    private HierarchicalINIConfiguration getINIConfig(String configFile) {

        InputStream is = null;
        HierarchicalINIConfiguration c = null;

        try {

            is = new FileInputStream(new File(configFile));

            c = new HierarchicalINIConfiguration();
            c.setEncoding("UTF-8");
            c.load(is);
            CharSequence doubleDot = "..";
            CharSequence dot = ".";

            Set<String> sections = c.getSections();
            for (String section : sections) {

                SubnodeConfiguration subConf = c.getSection(section);
                Iterator<String> it = subConf.getKeys();
                while (it.hasNext()) {
                    String key = (it.next());
                    Object value = subConf.getString(key);
                    key = key.replace(doubleDot, dot);
                    log.info("KEY: " + key + " VALUE: " + value);
                }
            }
        } catch (FileNotFoundException e) {
            e.printStackTrace();
        } catch (ConfigurationException e) {
            e.printStackTrace();
        }

        return (c);
    }

    private CommandLine parseCommandLine(String[] args) {

        try {
            // parse the command line arguments
            line = parser.parse(options, args);

        } catch (ParseException exp) {
            log.error("Unexpected exception:" + exp.getMessage());
        }

        return (line);
    }

    private CommandLineParser setupCommandLineParser() {
        // create the command line parser
        CommandLineParser parser = new DefaultParser();

        // create the Options
        options = new Options();

        options.addOption("c", "config", true, "the INI config file for this tool");
        options.addOption("d", "descriptor", true, "a CWL tool descriptor used to construct the command and run it");
<<<<<<< HEAD
        options.addOption("j", "job", true, "Job input object");
=======
        options.addOption("j", "job", true, "a JSON parameterization of the CWL tool, includes URLs for inputs and outputs");
>>>>>>> 9a2a50ac

        return parser;
    }

    private void execute(String command) {
        try {
            log.info("CMD: " + command);
            Process p = Runtime.getRuntime().exec(command);
            p.waitFor();
            log.info("CMD RETURN CODE: " + p.exitValue());
            log.info("CMD STDERR:" + IOUtils.toString(p.getErrorStream()));
            log.info("CMD STDOUT:" + IOUtils.toString(p.getInputStream()));

        } catch (InterruptedException e) {
            e.printStackTrace();
            log.error(e.getMessage());
        } catch (IOException e) {
            e.printStackTrace();
            log.error(e.getMessage());
        }
    }

    private void executeArr(ArrayList<String> command) {
        try {
            // log.info("CMD: " + command);
            Process p = Runtime.getRuntime().exec(command.toArray(new String[0]));
            p.waitFor();
            log.info("CMD RETURN CODE: " + p.exitValue());
            log.info("CMD STDERR:" + IOUtils.toString(p.getErrorStream()));
            log.info("CMD STDOUT:" + IOUtils.toString(p.getInputStream()));

        } catch (InterruptedException e) {
            e.printStackTrace();
            log.error(e.getMessage());
        } catch (IOException e) {
            e.printStackTrace();
            log.error(e.getMessage());
        }
    }

    public static void main(String[] args) {
        new LauncherCWL(args);
    }

}<|MERGE_RESOLUTION|>--- conflicted
+++ resolved
@@ -1,9 +1,6 @@
 package io.github.collaboratory;
 
 import com.amazonaws.util.IOUtils;
-import freemarker.template.Configuration;
-import freemarker.template.Template;
-import freemarker.template.TemplateException;
 import org.apache.commons.cli.CommandLine;
 import org.apache.commons.cli.CommandLineParser;
 import org.apache.commons.cli.DefaultParser;
@@ -30,10 +27,6 @@
 import java.io.FileNotFoundException;
 import java.io.IOException;
 import java.io.InputStream;
-import java.io.StringReader;
-import java.io.StringWriter;
-import java.io.Writer;
-import java.util.ArrayList;
 import java.util.HashMap;
 import java.util.Iterator;
 import java.util.Map;
@@ -51,13 +44,8 @@
     CommandLineParser parser = null;
     CommandLine line = null;
     HierarchicalINIConfiguration config = null;
-<<<<<<< HEAD
-    Object json = null;
-    Object job = null;
-=======
     Object cwl = null;
     Object inputsAndOutputsJson = null;
->>>>>>> 9a2a50ac
     HashMap<String, HashMap<String, String>> fileMap = null;
     String globalWorkingDir = null;
     Yaml yaml = new Yaml(new SafeConstructor());
@@ -76,108 +64,61 @@
         // now read in the INI file
         config = getINIConfig(line.getOptionValue("config"));
 
-<<<<<<< HEAD
-        json = parseCWL(line.getOptionValue("descriptor"));
-
-        if (json == null) {
+        cwl = parseCWL(line.getOptionValue("descriptor"));
+
+        if (cwl == null) {
             log.info("CWL was null");
             return;
         }
 
-        log.info(json);
-
-        if (!(json instanceof Map)) {
+        if (!(cwl instanceof Map)) {
             log.info("Must be single object at root.");
             return;
         }
 
-        if (!(((Map)json).get("class")).equals("CommandLineTool")) {
+        if (!(((Map)cwl).get("class")).equals("CommandLineTool")) {
             log.info("Must be CommandLineTool");
             return;
         }
 
-        // // setup directories
-        // String workingDir = setupDirectories(json);
-
-        // // pull Docker images
-        // pullDockerImages(json);
-
-        // // pull data files
-        // pullFiles("DATA", json, fileMap);
-
-        // // pull input files
-        // pullFiles("INPUT", json, fileMap);
+        inputsAndOutputsJson = loadJob(line.getOptionValue("job"));
+
+        if (inputsAndOutputsJson == null) {
+            log.info("Cannot load job object.");
+            return;
+        }
+
+        // setup directories
+        String workingDir = setupDirectories(cwl);
+
+        // pull data files
+        //pullFiles("DATA", cwl, fileMap);
+
+        // pull input files
+        //pullFiles("INPUT", cwl, fileMap);
 
         // run command
         //Object outputObj = runCommand(line.getOptionValue("descriptor"));
 
+        // push output files
+        //pushOutputFiles(cwl, fileMap, workingDir);
+
         //log.info(outputObj);
 
-        // // push output files
-        // // LEFT OFF HERE
-        // pushOutputFiles(json, fileMap, workingDir);
-=======
-        // TODO: resolve the URLs in the CWL
-        // TODO: this needs to switch to the JSON document that parameterizes the run
-        inputsAndOutputsJson = parseJSON(line.getOptionValue("job"));
-
-        // now read the JSON file
-        // QUESTION: is this true?
-        // TODO: this needs to switch to parsing the CWL file to pull out things like large file dependencies???
-        cwl = parseCWL(line.getOptionValue("descriptor"));
-
-        // setup directories
-        String workingDir = setupDirectories(cwl);
-
-        // pull Docker images
-        // TODO: defer to CWL runner to do this instead
-        //pullDockerImages(json);
-
-        // pull data files
-        pullFiles("DATA", cwl, fileMap);
-
-        // pull input files
-        pullFiles("INPUT", cwl, fileMap);
-
-        // construct command
-        // TODO: defer to CWL runner to do this instead
-        //String command = constructCommand(json);
-
-        // run command
-        // TODO: defer to CWL runner to do this instead
-        //runCommand(json, fileMap, workingDir, command);
-
         // push output files
-        pushOutputFiles(cwl, fileMap, workingDir);
-    }
-
-    private Object parseCWL(String descriptor) {
-        return null;
-    }
-
-    private Object parseInputsAndOutputs(String job) {
-        return null;
->>>>>>> 9a2a50ac
+        //pushOutputFiles(json, fileMap, workingDir);
+    }
+
+    private Object loadJob(String jobPath) {
+        try {
+            return yaml.load(new FileInputStream(jobPath));
+        } catch (java.io.FileNotFoundException e) {
+            return null;
+        }
     }
 
     private String setupDirectories(Object json) {
-
-        log.info("MAKING DIRECTORIES...");
-        // directory to use, typically a large, encrypted filesystem
-        String workingDir = config.getString("working-directory");
-        // make UUID
-        UUID uuid = UUID.randomUUID();
-        // setup directories
-        globalWorkingDir = workingDir + "/launcher-" + uuid.toString();
-        execute("mkdir -p " + workingDir + "/launcher-" + uuid.toString());
-        execute("mkdir -p " + workingDir + "/launcher-" + uuid.toString() + "/configs");
-        execute("mkdir -p " + workingDir + "/launcher-" + uuid.toString() + "/working");
-        execute("mkdir -p " + workingDir + "/launcher-" + uuid.toString() + "/inputs");
-        execute("mkdir -p " + workingDir + "/launcher-" + uuid.toString() + "/logs");
-        execute("mkdir -p " + workingDir + "/launcher-" + uuid.toString() + "/outputs");
-
-        return (new File(workingDir + "/launcher-" + uuid.toString()).getAbsolutePath());
-
+        return "";
     }
 
     private Object runCommand(String cwlFile, Object inputObject) {
@@ -197,7 +138,6 @@
         }
 
         return (obj);
-
     }
 
     private void pushOutputFiles(Object json, HashMap<String, HashMap<String, String>> fileMap, String workingDir) {
@@ -249,80 +189,22 @@
         }
     }
 
-    private String constructCommand(Object json) {
-
-        log.info("CONSTRUCTING COMMAND: ");
-
-        String finalCmd = null;
-
-        // TODO: this doesn't deal with multi-tools properly
-        JSONArray tools = (JSONArray) ((JSONObject) json).get("tools");
-        for (Object tool : tools) {
-
-            // get command
-            String commandTemplate = (String) ((JSONObject) tool).get("command");
-
-            // construct a HashMap with data and inputs documented in
-            Map<String, Object> root = new HashMap<>();
-
-            // container output path
-            root.put("container_output_path", (String) ((JSONObject) tool).get("container_output_path"));
-
-            // container working path
-            root.put("container_working_path", (String) ((JSONObject) tool).get("container_working_path"));
-
-            // inputs
-            Map<String, String> inputsHash = new HashMap<>();
-            JSONArray files = (JSONArray) ((JSONObject) tool).get("inputs");
-            for (Object file : files) {
-                inputsHash.put((String) ((JSONObject) file).get("id"), (String) ((JSONObject) file).get("path"));
-            }
-            root.put("inputs", inputsHash);
-
-            // data files
-            Map<String, String> dataHash = new HashMap<>();
-            files = (JSONArray) ((JSONObject) tool).get("data");
-            for (Object file : files) {
-                dataHash.put((String) ((JSONObject) file).get("id"), (String) ((JSONObject) file).get("path"));
-            }
-            root.put("data", dataHash);
-
-            // outputs
-            Map<String, String> outputsHash = new HashMap<>();
-            files = (JSONArray) ((JSONObject) tool).get("outputs");
-            for (Object file : files) {
-                outputsHash.put((String) ((JSONObject) file).get("id"), (String) ((JSONObject) file).get("path"));
-            }
-            root.put("outputs", outputsHash);
-
-            // config object for template
-            Configuration cfg = new Configuration(Configuration.VERSION_2_3_22);
-
-            // now process the command line
-            try {
-
-                Template t = new Template("commandTemplate", new StringReader(commandTemplate), cfg);
-
-                Writer out = new StringWriter();
-                t.process(root, out);
-
-                finalCmd = out.toString();
-
-                log.info("FINAL COMMAND: " + finalCmd);
-
-            } catch (IOException e) {
-                e.printStackTrace();
-                log.error(e.getMessage());
-            } catch (TemplateException e) {
-                e.printStackTrace();
-                log.error(e.getMessage());
-            }
-
-            log.info("CMD TEMPLATE: " + commandTemplate);
-            log.info("CMD TO RUN: " + finalCmd);
-        }
-
-        return (finalCmd);
+    private void execute(String command) {
+        try {
+            log.info("CMD: " + command);
+            Process p = Runtime.getRuntime().exec(command);
+            p.waitFor();
+            log.info("CMD RETURN CODE: " + p.exitValue());
+            log.info("CMD STDERR:" + IOUtils.toString(p.getErrorStream()));
+            log.info("CMD STDOUT:" + IOUtils.toString(p.getInputStream()));
+
+        } catch (InterruptedException e) {
+            e.printStackTrace();
+            log.error(e.getMessage());
+        } catch (IOException e) {
+            e.printStackTrace();
+            log.error(e.getMessage());
+        }
     }
 
     private void pullFiles(String data, Object json, HashMap<String, HashMap<String, String>> fileMap) {
@@ -396,36 +278,8 @@
 
     }
 
-    private void pullDockerImages(Object json) {
-
-        log.info("PULLING DOCKER CONTAINERS...");
-
-        // list of images to pull
-        HashMap<String, String> imagesHash = new HashMap<String, String>();
-
-        // get list of images
-        JSONArray tools = (JSONArray) ((JSONObject) json).get("tools");
-        for (Object tool : tools) {
-            JSONArray images = (JSONArray) ((JSONObject) tool).get("images");
-            for (Object image : images) {
-                imagesHash.put(image.toString(), image.toString());
-            }
-        }
-
-        // pull the images
-        for (String image : imagesHash.keySet()) {
-            String command = "docker pull " + image;
-            execute(command);
-        }
-    }
-
-<<<<<<< HEAD
+
     private Object parseCWL(String cwlFile) {
-=======
-    private Object parseJSON(String descriptorFile) {
-
-        JSONParser parser = new JSONParser();
->>>>>>> 9a2a50ac
         Object obj = null;
 
         try {
@@ -500,50 +354,11 @@
 
         options.addOption("c", "config", true, "the INI config file for this tool");
         options.addOption("d", "descriptor", true, "a CWL tool descriptor used to construct the command and run it");
-<<<<<<< HEAD
-        options.addOption("j", "job", true, "Job input object");
-=======
         options.addOption("j", "job", true, "a JSON parameterization of the CWL tool, includes URLs for inputs and outputs");
->>>>>>> 9a2a50ac
 
         return parser;
     }
 
-    private void execute(String command) {
-        try {
-            log.info("CMD: " + command);
-            Process p = Runtime.getRuntime().exec(command);
-            p.waitFor();
-            log.info("CMD RETURN CODE: " + p.exitValue());
-            log.info("CMD STDERR:" + IOUtils.toString(p.getErrorStream()));
-            log.info("CMD STDOUT:" + IOUtils.toString(p.getInputStream()));
-
-        } catch (InterruptedException e) {
-            e.printStackTrace();
-            log.error(e.getMessage());
-        } catch (IOException e) {
-            e.printStackTrace();
-            log.error(e.getMessage());
-        }
-    }
-
-    private void executeArr(ArrayList<String> command) {
-        try {
-            // log.info("CMD: " + command);
-            Process p = Runtime.getRuntime().exec(command.toArray(new String[0]));
-            p.waitFor();
-            log.info("CMD RETURN CODE: " + p.exitValue());
-            log.info("CMD STDERR:" + IOUtils.toString(p.getErrorStream()));
-            log.info("CMD STDOUT:" + IOUtils.toString(p.getInputStream()));
-
-        } catch (InterruptedException e) {
-            e.printStackTrace();
-            log.error(e.getMessage());
-        } catch (IOException e) {
-            e.printStackTrace();
-            log.error(e.getMessage());
-        }
-    }
 
     public static void main(String[] args) {
         new LauncherCWL(args);

--- conflicted
+++ resolved
@@ -20,11 +20,7 @@
     <parent>
         <groupId>io.dockstore</groupId>
         <artifactId>dockstore</artifactId>
-<<<<<<< HEAD
-        <version>1.2.1-SNAPSHOT</version>
-=======
         <version>1.2.2-SNAPSHOT</version>
->>>>>>> ec894517
     </parent>
     <artifactId>dockstore-client</artifactId>
     <packaging>jar</packaging>
@@ -46,38 +42,22 @@
         <dependency>
             <groupId>io.dockstore</groupId>
             <artifactId>dockstore-common</artifactId>
-<<<<<<< HEAD
-            <version>1.2.1-SNAPSHOT</version>
-=======
             <version>1.2.2-SNAPSHOT</version>
->>>>>>> ec894517
         </dependency>
         <dependency>
             <groupId>io.dockstore</groupId>
             <artifactId>swagger-java-client</artifactId>
-<<<<<<< HEAD
-            <version>1.2.1-SNAPSHOT</version>
-=======
             <version>1.2.2-SNAPSHOT</version>
->>>>>>> ec894517
         </dependency>
         <dependency>
             <groupId>io.dockstore</groupId>
             <artifactId>dockstore-launcher</artifactId>
-<<<<<<< HEAD
-            <version>1.2.1-SNAPSHOT</version>
-=======
             <version>1.2.2-SNAPSHOT</version>
->>>>>>> ec894517
         </dependency>
         <dependency>
             <groupId>io.dockstore</groupId>
             <artifactId>dockstore-file-plugin-parent</artifactId>
-<<<<<<< HEAD
-            <version>1.2.1-SNAPSHOT</version>
-=======
             <version>1.2.2-SNAPSHOT</version>
->>>>>>> ec894517
         </dependency>
         <dependency>
             <groupId>org.apache.avro</groupId>

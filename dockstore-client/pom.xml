<?xml version="1.0" encoding="UTF-8"?>
<project xmlns="http://maven.apache.org/POM/4.0.0" xmlns:xsi="http://www.w3.org/2001/XMLSchema-instance" xsi:schemaLocation="http://maven.apache.org/POM/4.0.0 http://maven.apache.org/xsd/maven-4.0.0.xsd">
    <modelVersion>4.0.0</modelVersion>
    <parent>
        <groupId>io.dockstore</groupId>
        <artifactId>dockstore</artifactId>
        <version>0.2.4-SNAPSHOT</version>
    </parent>
    <artifactId>dockstore-client</artifactId>
    <packaging>jar</packaging>
    
    <name>dockstore-client</name>
    
    <dependencies>
        <dependency>
            <groupId>org.postgresql</groupId>
            <artifactId>postgresql</artifactId>
            <version>9.4-1201-jdbc41</version>
            <scope>runtime</scope>
        </dependency>
        <dependency>
            <groupId>io.dockstore</groupId>
            <artifactId>swagger-java-client</artifactId>
            <version>0.2.4-SNAPSHOT</version>
        </dependency>
        <dependency>
            <groupId>io.dockstore</groupId>
            <artifactId>dockstore-common</artifactId>
            <version>0.2.4-SNAPSHOT</version>
        </dependency>
        <dependency>
            <groupId>io.dockstore</groupId>
            <artifactId>dockstore-launcher</artifactId>
            <version>0.3-SNAPSHOT</version>
        </dependency>
        
        <dependency>
            <groupId>com.esotericsoftware.yamlbeans</groupId>
            <artifactId>yamlbeans</artifactId>
            <version>1.09</version>
        </dependency>
        
        <dependency>
            <groupId>io.dropwizard</groupId>
            <artifactId>dropwizard-testing</artifactId>
            <version>${dropwizard.version}</version>
            <scope>test</scope>
        </dependency>
        
        <dependency>
            <groupId>org.apache.httpcomponents</groupId>
            <artifactId>httpcore</artifactId>
            <version>4.4.1</version>
        </dependency>
        <dependency>
            <groupId>org.apache.commons</groupId>
            <artifactId>commons-lang3</artifactId>
            <version>3.4</version>
        </dependency>
        <dependency>
            <groupId>com.google.code.gson</groupId>
            <artifactId>gson</artifactId>
        </dependency>
        <dependency>
            <groupId>org.javassist</groupId>
            <artifactId>javassist</artifactId>
        </dependency>
        <dependency>
            <groupId>javax.ws.rs</groupId>
            <artifactId>javax.ws.rs-api</artifactId>
            <version>2.0.1</version>
        </dependency>
        <dependency>
            <groupId>com.google.guava</groupId>
            <artifactId>guava</artifactId>
        </dependency>
        <dependency>
            <groupId>com.github.stefanbirkner</groupId>
            <artifactId>system-rules</artifactId>
            <version>1.14.0</version>
            <scope>test</scope>
        </dependency>
        <dependency>
            <groupId>org.apache.commons</groupId>
            <artifactId>commons-csv</artifactId>
            <version>1.2</version>
        </dependency>
<<<<<<< HEAD
=======
        <dependency>
          <groupId>org.javassist</groupId>
          <artifactId>javassist</artifactId>
          <version>3.18.2-GA</version>
        </dependency>
        <dependency>
          <groupId>javax.ws.rs</groupId>
          <artifactId>javax.ws.rs-api</artifactId>
          <version>2.0.1</version>
        </dependency>
>>>>>>> 4176d2f1
    </dependencies>



    <build>
        <plugins>
            <plugin>
                <groupId>org.apache.maven.plugins</groupId>
                <artifactId>maven-shade-plugin</artifactId>
                <configuration>
                    <createDependencyReducedPom>false</createDependencyReducedPom>
                    <filters>
                        <filter>
                            <artifact>*:*</artifact>
                            <excludes>
                                <exclude>META-INF/*.SF</exclude>
                                <exclude>META-INF/*.DSA</exclude>
                                <exclude>META-INF/*.RSA</exclude>
                            </excludes>
                        </filter>
                    </filters>
                </configuration>
                <executions>
                    <execution>
                        <phase>package</phase>
                        <goals>
                            <goal>shade</goal>
                        </goals>
                        <configuration>
                            <transformers>
                                <transformer implementation="org.apache.maven.plugins.shade.resource.ServicesResourceTransformer" />
                                <transformer implementation="org.apache.maven.plugins.shade.resource.ManifestResourceTransformer">
                                    <mainClass>io.dockstore.client.Client</mainClass>
                                </transformer>
                            </transformers>
                        </configuration>
                    </execution>
                </executions>
            </plugin>
            <plugin>
                <groupId>org.apache.maven.plugins</groupId>
                <artifactId>maven-enforcer-plugin</artifactId>
            </plugin>
            <plugin>
                <artifactId>maven-dependency-plugin</artifactId>
                <executions>
                    <execution>
                        <id>analyze</id>
                        <goals>
                            <goal>analyze-only</goal>
                        </goals>
                        <configuration>
                            <failOnWarning>true</failOnWarning>
                            <outputXML>true</outputXML>
                            <ignoreNonCompile>true</ignoreNonCompile>

                            <usedDependencies>
                                <usedDependency>org.apache.httpcomponents:httpcore</usedDependency>
                                <usedDependency>javax.ws.rs:javax.ws.rs-api</usedDependency>
                                <usedDependency>org.javassist:javassist</usedDependency>
                            </usedDependencies>

                        </configuration>
                    </execution>
                </executions>
            </plugin>
            <plugin>
                <groupId>org.apache.maven.plugins</groupId>
                <artifactId>maven-compiler-plugin</artifactId>
            </plugin>
            <plugin>
                <groupId>org.apache.maven.plugins</groupId>
                <artifactId>maven-javadoc-plugin</artifactId>
                <inherited>false</inherited>
            </plugin>
            <plugin>
                <groupId>org.apache.maven.plugins</groupId>
                <artifactId>maven-checkstyle-plugin</artifactId>
            </plugin>
            <plugin>
                <groupId>org.codehaus.mojo</groupId>
                <artifactId>findbugs-maven-plugin</artifactId>
            </plugin>
            <plugin>
                <groupId>org.eluder.coveralls</groupId>
                <artifactId>coveralls-maven-plugin</artifactId>
            </plugin>
            <plugin>
                <groupId>org.codehaus.mojo</groupId>
                <artifactId>cobertura-maven-plugin</artifactId>
            </plugin>
        </plugins>
        
        <resources>
            <resource>
                <targetPath>${basedir}/target</targetPath>
                <directory>bin</directory>
                <filtering>true</filtering>
            </resource>
        </resources>
    </build>
</project><|MERGE_RESOLUTION|>--- conflicted
+++ resolved
@@ -85,8 +85,7 @@
             <artifactId>commons-csv</artifactId>
             <version>1.2</version>
         </dependency>
-<<<<<<< HEAD
-=======
+
         <dependency>
           <groupId>org.javassist</groupId>
           <artifactId>javassist</artifactId>
@@ -97,7 +96,6 @@
           <artifactId>javax.ws.rs-api</artifactId>
           <version>2.0.1</version>
         </dependency>
->>>>>>> 4176d2f1
     </dependencies>
 
 

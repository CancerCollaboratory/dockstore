/*
 *    Copyright 2017 OICR
 *
 *    Licensed under the Apache License, Version 2.0 (the "License");
 *    you may not use this file except in compliance with the License.
 *    You may obtain a copy of the License at
 *
 *        http://www.apache.org/licenses/LICENSE-2.0
 *
 *    Unless required by applicable law or agreed to in writing, software
 *    distributed under the License is distributed on an "AS IS" BASIS,
 *    WITHOUT WARRANTIES OR CONDITIONS OF ANY KIND, either express or implied.
 *    See the License for the specific language governing permissions and
 *    limitations under the License.
 */
package io.github.collaboratory;

import java.io.ByteArrayOutputStream;
import java.io.File;
import java.io.IOException;
import java.nio.charset.StandardCharsets;
import java.util.ArrayList;
import java.util.HashMap;
import java.util.List;
import java.util.Map;

import com.google.gson.Gson;
import io.cwl.avro.CommandLineTool;
import io.cwl.avro.Workflow;
import io.dockstore.common.FileProvisionUtil;
import io.dockstore.common.FileProvisioning;
import io.dockstore.common.Utilities;
import org.apache.commons.configuration2.INIConfiguration;
import org.apache.commons.configuration2.ex.ConfigurationException;
import org.apache.commons.io.FileUtils;
import org.junit.Before;
import org.junit.Rule;
import org.junit.Test;
import org.junit.contrib.java.lang.system.SystemErrRule;
import org.junit.contrib.java.lang.system.SystemOutRule;
import org.junit.rules.ExpectedException;

import static io.dockstore.common.FileProvisioning.getCacheDirectory;
import static org.junit.Assert.assertTrue;

/**
 * @author dyuen
 */
public abstract class LauncherTest {

    @Rule
    public final SystemOutRule systemOutRule = new SystemOutRule().enableLog().muteForSuccessfulTests();

    @Rule
    public final SystemErrRule systemErrRule = new SystemErrRule().enableLog().muteForSuccessfulTests();

    @Rule
    public ExpectedException expectedEx = ExpectedException.none();

    @Before
    public void cleanCache() throws IOException {
        // need to clean cache to make tests predictable
        INIConfiguration config = Utilities.parseConfig(getConfigFile());
        final String cacheDirectory = getCacheDirectory(config);
        FileUtils.deleteDirectory(new File(cacheDirectory));

        // download plugins
        FileProvisionUtil.downloadPlugins(config);
    }

    public abstract String getConfigFile();

    public abstract String getConfigFileWithExtraParameters();

    @Test
    public void testCWL() {
        File cwlFile = FileUtils.getFile("src", "test", "resources", "collab.cwl");
        File jobFile = FileUtils.getFile("src", "test", "resources", "collab-cwl-job-pre.json");

        if (System.getenv("AWS_ACCESS_KEY") == null || System.getenv("AWS_SECRET_KEY") == null) {
            expectedEx.expectMessage("plugin threw an exception");
        }
        final LauncherCWL launcherCWL = new LauncherCWL(
                new String[] { "--config", getConfigFile(), "--descriptor", cwlFile.getAbsolutePath(), "--job",
                        jobFile.getAbsolutePath() });
        launcherCWL.run(CommandLineTool.class);
    }

    @Test
<<<<<<< HEAD
    public void testCWLProgrammatic() {
=======
    public void testCWLWithExtraParameters() throws Exception {
        File cwlFile = FileUtils.getFile("src", "test", "resources", "collab.cwl");
        File jobFile = FileUtils.getFile("src", "test", "resources", "collab-cwl-job-pre.json");

        if (System.getenv("AWS_ACCESS_KEY") == null || System.getenv("AWS_SECRET_KEY") == null) {
            expectedEx.expectMessage("plugin threw an exception");
        }
        final LauncherCWL launcherCWL = new LauncherCWL(
            new String[] { "--config", getConfigFileWithExtraParameters(), "--descriptor", cwlFile.getAbsolutePath(), "--job",
                jobFile.getAbsolutePath() });
        launcherCWL.run(CommandLineTool.class);
    }

    @Test
    public void testCWLProgrammatic() throws Exception {
>>>>>>> 635c405a
        File cwlFile = FileUtils.getFile("src", "test", "resources", "collab.cwl");
        File jobFile = FileUtils.getFile("src", "test", "resources", "collab-cwl-job-pre.json");
        ByteArrayOutputStream stdout = new ByteArrayOutputStream();
        ByteArrayOutputStream stderr = new ByteArrayOutputStream();

        if (System.getenv("AWS_ACCESS_KEY") == null || System.getenv("AWS_SECRET_KEY") == null) {
            expectedEx.expectMessage("plugin threw an exception");
        }
        final LauncherCWL launcherCWL = new LauncherCWL(getConfigFile(), cwlFile.getAbsolutePath(), jobFile.getAbsolutePath(),
                stdout, stderr, jobFile.getAbsolutePath());
        launcherCWL.run(CommandLineTool.class);

        assertTrue(!stdout.toString().isEmpty());
    }

    @Test
    public void testCWLWorkflowProgrammatic() {
        File cwlFile = FileUtils.getFile("src", "test", "resources", "filtercount.cwl.yaml");
        File jobFile = FileUtils.getFile("src", "test", "resources", "filtercount-job.json");
        ByteArrayOutputStream stdout = new ByteArrayOutputStream();
        ByteArrayOutputStream stderr = new ByteArrayOutputStream();

        if (System.getenv("AWS_ACCESS_KEY") == null || System.getenv("AWS_SECRET_KEY") == null) {
            expectedEx.expectMessage("plugin threw an exception");
        }
        final LauncherCWL launcherCWL = new LauncherCWL(getConfigFile(), cwlFile.getAbsolutePath(), jobFile.getAbsolutePath(),
                stdout, stderr, jobFile.getAbsolutePath());
        launcherCWL.run(Workflow.class);

        assertTrue(!stdout.toString().isEmpty());
    }

    @Test
    public void testBCBIOOutput() throws Exception {
        // these files are not actually used in this test, but only satisfy the constructor
        File iniFile = FileUtils.getFile("src", "test", "resources", "launcher.ini");
        File cwlFile = FileUtils.getFile("src", "test", "resources", "collab.cwl");
        File jobFile = FileUtils.getFile("src", "test", "resources", "collab-cwl-job-pre.json");

        final LauncherCWL launcherCWL = new LauncherCWL(
            new String[] { "--config", iniFile.getAbsolutePath(), "--descriptor", cwlFile.getAbsolutePath(), "--job",
                jobFile.getAbsolutePath() });

        // mimicking the bcbio provision out process to replicate a bug
        Gson gson = new Gson();
        String outputObjectString = FileUtils.readFileToString(FileUtils.getFile("src", "test", "resources", "bcbio.output.json"), StandardCharsets.UTF_8);
        Map<String, Object> outputObject = gson.fromJson(outputObjectString, Map.class);

        Map<String, List<FileProvisioning.FileInfo>> fileMap = new HashMap<>();
        List<FileProvisioning.FileInfo> simulatedList = new ArrayList<>();
        FileProvisioning.FileInfo fileInfo = new FileProvisioning.FileInfo();
        fileInfo.setDirectory(true);
        fileInfo.setUrl("http://foobar.com");
        simulatedList.add(fileInfo);
        fileMap.put("align_bam", simulatedList);
        fileMap.put("summary__multiqc", simulatedList);
        fileMap.put("variants__calls", simulatedList);
        fileMap.put("variants__gvcf", simulatedList);
        launcherCWL.registerOutputFiles(fileMap, outputObject);
    }

}<|MERGE_RESOLUTION|>--- conflicted
+++ resolved
@@ -87,9 +87,6 @@
     }
 
     @Test
-<<<<<<< HEAD
-    public void testCWLProgrammatic() {
-=======
     public void testCWLWithExtraParameters() throws Exception {
         File cwlFile = FileUtils.getFile("src", "test", "resources", "collab.cwl");
         File jobFile = FileUtils.getFile("src", "test", "resources", "collab-cwl-job-pre.json");
@@ -104,8 +101,7 @@
     }
 
     @Test
-    public void testCWLProgrammatic() throws Exception {
->>>>>>> 635c405a
+    public void testCWLProgrammatic() {
         File cwlFile = FileUtils.getFile("src", "test", "resources", "collab.cwl");
         File jobFile = FileUtils.getFile("src", "test", "resources", "collab-cwl-job-pre.json");
         ByteArrayOutputStream stdout = new ByteArrayOutputStream();

/*
 *    Copyright 2017 OICR
 *
 *    Licensed under the Apache License, Version 2.0 (the "License");
 *    you may not use this file except in compliance with the License.
 *    You may obtain a copy of the License at
 *
 *        http://www.apache.org/licenses/LICENSE-2.0
 *
 *    Unless required by applicable law or agreed to in writing, software
 *    distributed under the License is distributed on an "AS IS" BASIS,
 *    WITHOUT WARRANTIES OR CONDITIONS OF ANY KIND, either express or implied.
 *    See the License for the specific language governing permissions and
 *    limitations under the License.
 */

package io.dockstore.client.cli;

import java.io.File;
import java.io.IOException;
import java.net.MalformedURLException;
import java.net.URL;
import java.nio.file.attribute.PosixFilePermission;
import java.nio.file.attribute.PosixFilePermissions;
import java.text.ParseException;
import java.text.SimpleDateFormat;
import java.util.ArrayList;
import java.util.Arrays;
import java.util.Calendar;
import java.util.Date;
import java.util.List;
import java.util.Map;
import java.util.Objects;
import java.util.Properties;
import java.util.Set;
import java.util.concurrent.atomic.AtomicBoolean;

import javax.ws.rs.ProcessingException;

import ch.qos.logback.classic.Level;
import com.fasterxml.jackson.databind.ObjectMapper;
import com.fasterxml.jackson.databind.type.CollectionType;
import com.fasterxml.jackson.databind.type.TypeFactory;
import com.google.gson.Gson;
import com.google.gson.JsonParseException;
import io.cwl.avro.CWL;
import io.dockstore.client.cli.nested.AbstractEntryClient;
import io.dockstore.client.cli.nested.ToolClient;
import io.dockstore.client.cli.nested.WorkflowClient;
import io.dockstore.client.cwlrunner.CWLRunnerFactory;
import io.dockstore.client.cwlrunner.CWLRunnerInterface;
import io.dockstore.common.Utilities;
import io.swagger.client.ApiClient;
import io.swagger.client.ApiException;
import io.swagger.client.Configuration;
import io.swagger.client.api.ContainersApi;
import io.swagger.client.api.ContainertagsApi;
<<<<<<< HEAD
import io.swagger.client.api.ExtendedGa4GhApi;
import io.swagger.client.api.Ga4GhApi;
=======
import io.swagger.client.api.ExtendedGA4GHApi;
import io.swagger.client.api.GA4GHV2Api;
>>>>>>> a49c68a0
import io.swagger.client.api.UsersApi;
import io.swagger.client.api.WorkflowsApi;
import io.swagger.client.auth.ApiKeyAuth;
import io.swagger.client.model.MetadataV2;
import org.apache.commons.configuration2.INIConfiguration;
import org.apache.commons.configuration2.ex.ConfigurationException;
import org.apache.commons.io.FileUtils;
import org.slf4j.Logger;
import org.slf4j.LoggerFactory;

import static io.dockstore.client.cli.ArgumentUtility.Kill;
import static io.dockstore.client.cli.ArgumentUtility.err;
import static io.dockstore.client.cli.ArgumentUtility.errorMessage;
import static io.dockstore.client.cli.ArgumentUtility.exceptionMessage;
import static io.dockstore.client.cli.ArgumentUtility.flag;
import static io.dockstore.client.cli.ArgumentUtility.invalid;
import static io.dockstore.client.cli.ArgumentUtility.isHelpRequest;
import static io.dockstore.client.cli.ArgumentUtility.optVal;
import static io.dockstore.client.cli.ArgumentUtility.out;
import static io.dockstore.client.cli.ArgumentUtility.printHelpFooter;
import static io.dockstore.client.cli.ArgumentUtility.printHelpHeader;
import static io.dockstore.client.cli.ArgumentUtility.printLineBreak;
import static io.dockstore.common.FileProvisioning.getCacheDirectory;

/**
 * Main entrypoint for the dockstore CLI.
 *
 * @author xliu
 */
public class Client {

    public static final int PADDING = 3;
    public static final int GENERIC_ERROR = 1; // General error, not yet described by an error type
    public static final int CONNECTION_ERROR = 150; // Connection exception
    public static final int IO_ERROR = 3; // IO throws an exception
    public static final int API_ERROR = 6; // API throws an exception
    public static final int CLIENT_ERROR = 4; // Client does something wrong (ex. input validation)
    public static final int COMMAND_ERROR = 10; // Command is not successful, but not due to errors
    public static final int ENTRY_NOT_FOUND = 12; // Entry could not be found locally or remotely

    public static final AtomicBoolean DEBUG = new AtomicBoolean(false);
    public static final AtomicBoolean SCRIPT = new AtomicBoolean(false);

    private static final Logger LOG = LoggerFactory.getLogger(Client.class);
    private static ObjectMapper objectMapper;

    private String configFile = null;
    private ContainersApi containersApi;
    private UsersApi usersApi;
<<<<<<< HEAD
    private Ga4GhApi ga4ghApi;
    private ExtendedGa4GhApi extendedGA4GHApi;
=======
    private GA4GHV2Api ga4ghApi;
    private ExtendedGA4GHApi extendedGA4GHApi;
>>>>>>> a49c68a0

    private boolean isAdmin = false;
    private ToolClient toolClient;
    private WorkflowClient workflowClient;

    /*
     * Dockstore Client Functions for CLI
     * ----------------------------------------------------------------------------------------------------
     * ------------------------------------
     */

    /**
     * Finds the install location of the dockstore CLI
     *
     * @return path for the dockstore
     */
    static String getInstallLocation() {
        String installLocation = null;

        String executable = "dockstore";
        String path = System.getenv("PATH");
        String[] dirs = path.split(File.pathSeparator);

        // Search for location of dockstore executable on path
        for (String dir : dirs) {
            // Check if a folder on the PATH includes dockstore
            File file = new File(dir, executable);
            if (file.isFile()) {
                installLocation = dir + File.separator + executable;
                break;
            }
        }

        return installLocation;
    }

    static String getCurrentVersion() {
        final Properties properties = new Properties();
        ClassLoader classLoader = ClassLoader.getSystemClassLoader();
        try {
            properties.load(classLoader.getResourceAsStream("project.properties"));
        } catch (IOException e) {
            LOG.error("Could not get project.properties file");
        }
        return properties.getProperty("version");
    }

    /**
     * This method will get information based on the json file on the link to the current version
     * However, it can only be the information outside "assets" (i.e "name","id","prerelease")
     *
     * @param link
     * @param info
     * @return
     */
    private static String getFromJSON(URL link, String info) {
        ObjectMapper mapper = getObjectMapper();
        Map<String, Object> mapCur;
        try {
            mapCur = mapper.readValue(link, Map.class);
            return mapCur.get(info).toString();

        } catch (IOException e) {
            // this indicates that we cannot read versions of dockstore from github
            // and we should ignore rather than crash
            return "null";
        }
    }

    /**
     * This method will return a map consists of all the releases
     *
     * @return
     */
    private static List<Map<String, Object>> getAllReleases() {
        URL url;
        try {
            ObjectMapper mapper = getObjectMapper();
            url = new URL("https://api.github.com/repos/ga4gh/dockstore/releases");
            List<Map<String, Object>> mapRel;
            try {
                TypeFactory typeFactory = mapper.getTypeFactory();
                CollectionType ct = typeFactory.constructCollectionType(List.class, Map.class);
                mapRel = mapper.readValue(url, ct);
                return mapRel;
            } catch (IOException e) {
                LOG.debug("Could not read releases of Dockstore", e);
            }

        } catch (MalformedURLException e) {
            LOG.debug("Could not read releases of Dockstore", e);
        }
        return null;
    }

    /**
     * This method will return the latest unstable version
     *
     * @return
     */
    private static String getLatestUnstableVersion() {
        List<Map<String, Object>> allReleases = getAllReleases();
        Map<String, Object> map;
        for (Map<String, Object> allRelease : allReleases) {
            map = allRelease;
            if (map.get("prerelease").toString().equals("true")) {
                return map.get("name").toString();
            }
        }
        return null;
    }

    /**
     * Check if the ID of the current is bigger or smaller than latest version
     *
     * @param current
     * @return
     */
    private static Boolean compareVersion(String current) {
        URL urlCurrent, urlLatest;
        try {
            urlCurrent = new URL("https://api.github.com/repos/ga4gh/dockstore/releases/tags/" + current);
            urlLatest = new URL("https://api.github.com/repos/ga4gh/dockstore/releases/latest");

            int idCurrent, idLatest;
            String prerelease;

            idLatest = Integer.parseInt(getFromJSON(urlLatest, "id"));
            idCurrent = Integer.parseInt(getFromJSON(urlCurrent, "id"));
            prerelease = getFromJSON(urlCurrent, "prerelease");

            //check if currentVersion is earlier than latestVersion or not
            //id will be bigger if newer, prerelease=true if unstable
            //newer return true, older return false
            return "true".equals(prerelease) && (idCurrent > idLatest);
        } catch (MalformedURLException e) {
            exceptionMessage(e, "Failed to open URL", CLIENT_ERROR);
        } catch (NumberFormatException e) {
            return true;
        }
        return false;
    }

    /**
     * Get the latest stable version name of dockstore available NOTE: The Github library does not include the ability to get release
     * information.
     *
     * @return
     */
    static String getLatestVersion() {
        try {
            URL url = new URL("https://api.github.com/repos/ga4gh/dockstore/releases/latest");
            ObjectMapper mapper = getObjectMapper();
            Map<String, Object> map;
            try {
                map = mapper.readValue(url, Map.class);
                return map.get("name").toString();

            } catch (IOException e) {
                LOG.debug("Could not read latest release of Dockstore from GitHub", e);
            }
        } catch (MalformedURLException e) {
            LOG.debug("Could not read latest release of Dockstore from GitHub", e);
        }
        return null;
    }

    /**
     * Checks if the given tag exists as a release for Dockstore
     *
     * @param tag
     * @return
     */
    private static Boolean checkIfTagExists(String tag) {
        try {
            URL url = new URL("https://api.github.com/repos/ga4gh/dockstore/releases");
            ObjectMapper mapper = getObjectMapper();
            try {
                ArrayList<Map<String, String>> arrayMap = mapper.readValue(url, ArrayList.class);
                for (Map<String, String> map : arrayMap) {
                    String version = map.get("name");
                    if (version.equals(tag)) {
                        return true;
                    }
                }
                return false;
            } catch (IOException | NullPointerException e) {
                LOG.debug("Could not read a release of Dockstore from GitHub", e);
            }

        } catch (MalformedURLException e) {
            LOG.debug("Could not read a release of Dockstore from GitHub", e);
        }
        return false;
    }

    /**
     * This method returns the url to upgrade to desired version
     * However, this will only work for all releases json (List<Map<String, Object>> instead of Map<String,Object>)
     *
     * @param version
     * @return
     */
    private static String getUnstableURL(String version, List<Map<String, Object>> allReleases) {
        Map<String, Object> map;
        for (int i = 0; i < allReleases.size(); i++) {
            map = allReleases.get(i);
            if (map.get("name").toString().equals(version)) {
                ArrayList<Map<String, String>> assetsList = (ArrayList<Map<String, String>>)allReleases.get(i).get("assets");
                return assetsList.get(0).get("browser_download_url");
            }
        }
        return null;
    }

    /**
     * for downloading content for upgrade
     */
    private static void downloadURL(String browserDownloadUrl, String installLocation) {
        try {
            URL dockstoreExecutable = new URL(browserDownloadUrl);
            File file = new File(installLocation);
            FileUtils.copyURLToFile(dockstoreExecutable, file);
            Set<PosixFilePermission> perms = PosixFilePermissions.fromString("rwxrwxr-x");
            java.nio.file.Files.setPosixFilePermissions(file.toPath(), perms);
        } catch (IOException e) {
            exceptionMessage(e, "Could not connect to Github. You may have reached your rate limit.", IO_ERROR);
        }
    }

    /**
     * Checks for upgrade for Dockstore and install
     */
    private static void upgrade(String optVal) {

        // Try to get version installed
        String installLocation = getInstallLocation();
        if (installLocation == null) {
            errorMessage("Can't find location of Dockstore executable.  Is it on the PATH?", CLIENT_ERROR);
        }

        String currentVersion = getCurrentVersion();
        if (currentVersion == null) {
            errorMessage("Can't find the current version.", CLIENT_ERROR);
        }

        // Update if necessary
        URL url;

        String latestPath = "https://api.github.com/repos/ga4gh/dockstore/releases/latest";
        String latestVersion, upgradeURL;
        try {
            url = new URL(latestPath);
            ObjectMapper mapper = getObjectMapper();
            Map<String, Object> map;
            List<Map<String, Object>> mapRel;

            try {
                // Read JSON from Github
                map = mapper.readValue(url, Map.class);
                latestVersion = map.get("name").toString();
                ArrayList<Map<String, String>> map2 = (ArrayList<Map<String, String>>)map.get("assets");
                String browserDownloadUrl = map2.get(0).get("browser_download_url");

                //get the map of all releases
                mapRel = getAllReleases();
                String latestUnstable = getLatestUnstableVersion();

                out("Current Dockstore version: " + currentVersion);

                // Check if installed version is up to date
                if (latestVersion.equals(currentVersion)) {   //current is the most stable version
                    if ("unstable".equals(optVal)) {   // downgrade or upgrade to recent unstable version
                        upgradeURL = getUnstableURL(latestUnstable, mapRel);
                        out("Downloading version " + latestUnstable + " of Dockstore.");
                        downloadURL(upgradeURL, installLocation);
                        out("Download complete. You are now on version " + latestUnstable + " of Dockstore.");
                    } else {
                        //user input '--upgrade' without knowing the version or the optional commands
                        out("You are running the latest stable version...");
                        out("If you wish to upgrade to the newest unstable version, please use the following command:");
                        out("   dockstore --upgrade-unstable"); // takes you to the newest unstable version
                    }
                } else {    //current is not the most stable version
                    switch (optVal) {
                    case "stable":
                        out("Upgrading to most recent stable release (" + currentVersion + " -> " + latestVersion + ")");
                        downloadURL(browserDownloadUrl, installLocation);
                        out("Download complete. You are now on version " + latestVersion + " of Dockstore.");
                        break;
                    case "none":
                        if (compareVersion(currentVersion)) {
                            // current version is the latest unstable version
                            out("You are currently on the latest unstable version. If you wish to upgrade to the latest stable version, please use the following command:");
                            out("   dockstore --upgrade-stable");
                        } else {
                            // current version is the older unstable version
                            // upgrade to latest stable version
                            out("Upgrading to most recent stable release (" + currentVersion + " -> " + latestVersion + ")");
                            downloadURL(browserDownloadUrl, installLocation);
                            out("Download complete. You are now on version " + latestVersion + " of Dockstore.");
                        }
                        break;
                    case "unstable":
                        if (Objects.equals(currentVersion, latestUnstable)) {
                            // current version is the latest unstable version
                            out("You are currently on the latest unstable version. If you wish to upgrade to the latest stable version, please use the following command:");
                            out("   dockstore --upgrade-stable");
                        } else {
                            //user wants to upgrade to newest unstable version
                            upgradeURL = getUnstableURL(latestUnstable, mapRel);
                            out("Downloading version " + latestUnstable + " of Dockstore.");
                            downloadURL(upgradeURL, installLocation);
                            out("Download complete. You are now on version " + latestUnstable + " of Dockstore.");
                        }
                        break;
                    default:
                        /* do nothing */
                    }

                }
            } catch (IOException e) {
                exceptionMessage(e, "Could not connect to Github. You may have reached your rate limit.", IO_ERROR);
            }
        } catch (MalformedURLException e) {
            exceptionMessage(e, "Issue with URL : " + latestPath, IO_ERROR);
        }
    }

    /**
     * Check our dependencies and warn if they are not what we tested with
     */
    public void checkForCWLDependencies() {
        CWLRunnerFactory.setConfig(Utilities.parseConfig(getConfigFile()));
        CWLRunnerInterface cwlrunner = CWLRunnerFactory.createCWLRunner();
        cwlrunner.checkForCWLDependencies();
    }

    /**
     * Will check for updates if three months have gone by since the last update
     */
    private static void checkForUpdates() {
        final int monthsBeforeCheck = 3;
        String currentVersion = getCurrentVersion();
        if (currentVersion != null) {
            if (checkIfTagExists(currentVersion)) {
                URL url = null;
                try {
                    url = new URL("https://api.github.com/repos/ga4gh/dockstore/releases/tags/" + currentVersion);
                } catch (MalformedURLException e) {
                    LOG.debug("Could not read a release of Dockstore from GitHub", e);
                }

                ObjectMapper mapper = getObjectMapper();
                try {
                    // Determine when current version was published
                    Map<String, Object> map = mapper.readValue(url, Map.class);
                    String publishedAt = map.get("published_at").toString();
                    SimpleDateFormat sdf = new SimpleDateFormat("yyyy-MM-dd'T'HH:mm:ss'Z'");
                    try {
                        // Find out when you should check for updates again (publish date + 3 months)
                        Date date = sdf.parse(publishedAt);
                        Calendar cal = Calendar.getInstance();
                        cal.setTime(date);

                        cal.set(Calendar.MONTH, (cal.get(Calendar.MONTH) + monthsBeforeCheck));
                        Date minUpdateCheck = cal.getTime();

                        // Check for update if it has been at least 3 months since last update
                        if (minUpdateCheck.before(new Date())) {
                            String latestVersion = getLatestVersion();
                            if (currentVersion.equals(latestVersion)) {
                                out("Current version : " + currentVersion);
                                out("You have the most recent stable release.");
                                out("If you wish to upgrade to the latest unstable version, please use the following command:");
                                out("   dockstore --upgrade-unstable"); // takes you to the newest unstable version
                            } else {
                                err("Current version : " + currentVersion);
                                //not the latest stable version, could be on the newest unstable or older unstable/stable version
                                err("Latest version : " + latestVersion);
                                err("You do not have the most recent stable release of Dockstore.");
                                displayUpgradeMessage(currentVersion);
                            }
                        }
                    } catch (ParseException e) {
                        LOG.debug("Could not parse a release number of Dockstore from GitHub", e);
                    }

                } catch (IOException e) {
                    LOG.debug("Could not read a release of Dockstore from GitHub", e);
                }
            }
        }
    }

    private static void displayUpgradeMessage(String currentVersion) {
        if (compareVersion(currentVersion)) {
            //current version is latest than latest stable
            out("You are currently on the latest unstable version. If you wish to upgrade to the latest stable version, please use the following command:");
            out("   dockstore --upgrade-stable"); //takes you to the newest stable version no matter what
        } else {
            //current version is older than latest stable
            out("Please upgrade with the following command:");
            out("   dockstore --upgrade");  // takes you to the newest stable version, unless you're already "past it"
        }
    }

    private static ObjectMapper getObjectMapper() {
        if (objectMapper == null) {
            return new ObjectMapper();
        } else {
            return objectMapper;
        }
    }

    static void setObjectMapper(ObjectMapper objectMapper) {
        Client.objectMapper = objectMapper;
    }

    /**
     * Prints out version information for the Dockstore CLI
     */
    private static void version() {
        String currentVersion = getCurrentVersion();
        if (currentVersion == null) {
            errorMessage("Can't find the current version.", CLIENT_ERROR);
        }

        out("Dockstore version " + currentVersion);
        String latestVersion = getLatestVersion();
        if (latestVersion == null) {
            err("Can't find the latest version. Something might be wrong with the connection to Github.");
            // do not crash when rate limited
            return;
        }

        // skip upgrade check for development versions
        if (currentVersion.endsWith("SNAPSHOT")) {
            return;
        }
        //check if the current version is the latest stable version or not
        if (Objects.equals(currentVersion, latestVersion)) {
            out("You are running the latest stable version...");
            out("If you wish to upgrade to the latest unstable version, please use the following command:");
            out("   dockstore --upgrade-unstable"); // takes you to the newest unstable version
        } else {
            //not the latest stable version, could be on the newest unstable or older unstable/stable version
            out("The latest stable version is " + latestVersion);
            displayUpgradeMessage(currentVersion);
        }
    }

    private static void printGeneralHelp() {
        printHelpHeader();
        out("Usage: dockstore [mode] [flags] [command] [command parameters]");
        out("");
        out("Modes:");
        out("   tool                Puts dockstore into tool mode.");
        out("   workflow            Puts dockstore into workflow mode.");
        out("   plugin              Configure and debug plugins.");
        out("");
        printLineBreak();
        out("");
        out("Flags:");
        out("  --help               Print help information");
        out("                       Default: false");
        out("  --debug              Print debugging information");
        out("                       Default: false");
        out("  --version            Print dockstore's version");
        out("                       Default: false");
        out("  --server-metadata    Print metadata describing the dockstore webservice");
        out("                       Default: false");
        out("  --upgrade            Upgrades to the latest stable release of Dockstore");
        out("                       Default: false");
        out("  --upgrade-stable     Force upgrade to the latest stable release of Dockstore");
        out("                       Default: false");
        out("  --upgrade-unstable   Force upgrade to the latest unstable release of Dockstore");
        out("                       Default: false");
        out("  --config <file>      Override config file");
        out("                       Default: ~/.dockstore/config");
        out("  --script             Will not check Github for newer versions of Dockstore, or ask for user input");
        out("                       Default: false");
        out("  --clean-cache        Delete the Dockstore launcher cache to save space");
        printHelpFooter();
    }

    /**
     * Used for integration testing
     *
     * @param argv arguments provided match usage in the dockstore script (i.e. tool launch ...)
     */
    public static void main(String[] argv) {
        Client client = new Client();
        client.run(argv);
    }

    /*
     * Dockstore CLI help functions
     * ----------------------------------------------------------------------------------------------------------
     * ------------------------------
     */

    /**
     * Display metadata describing the server including server version information
     */
    private void serverMetadata() {
        try {
            final MetadataV2 metadata = ga4ghApi.metadataGet();
            final Gson gson = io.cwl.avro.CWL.getTypeSafeCWLToolDocument();
            out(gson.toJson(metadata));
        } catch (ApiException ex) {
            exceptionMessage(ex, "", API_ERROR);
        } catch (CWL.GsonBuildException ex) {
            exceptionMessage(ex, "There was an error creating the CWL GSON instance.", API_ERROR);
        } catch (JsonParseException ex) {
            exceptionMessage(ex, "The JSON file provided is invalid.", API_ERROR);
        }
    }

    /*
     * Main Method
     * --------------------------------------------------------------------------------------------------------------------------
     * --------------
     */

    private void clean() throws IOException, ConfigurationException {
        final INIConfiguration configuration = Utilities.parseConfig(getConfigFile());
        final String cacheDirectory = getCacheDirectory(configuration);
        FileUtils.deleteDirectory(new File(cacheDirectory));
    }

    private void run(String[] argv) {
        List<String> args = new ArrayList<>(Arrays.asList(argv));

        ch.qos.logback.classic.Logger root = (ch.qos.logback.classic.Logger)org.slf4j.LoggerFactory
                .getLogger(ch.qos.logback.classic.Logger.ROOT_LOGGER_NAME);
        if (flag(args, "--debug") || flag(args, "--d")) {
            DEBUG.set(true);
            // turn on logback
            root.setLevel(Level.DEBUG);
        } else {
            root.setLevel(Level.ERROR);
        }
        if (flag(args, "--script") || flag(args, "--s")) {
            SCRIPT.set(true);
        }

        try {
            setupClientEnvironment(args);

            // Check if updates are available
            if (!SCRIPT.get()) {
                checkForUpdates();
            }

            if (args.isEmpty()) {
                printGeneralHelp();
            } else {
                try {
                    String mode = args.remove(0);
                    String cmd = null;

                    // see if this is a tool command
                    boolean handled = false;
                    AbstractEntryClient targetClient = null;
                    if ("tool".equals(mode)) {
                        targetClient = getToolClient();
                    } else if ("workflow".equals(mode)) {
                        targetClient = getWorkflowClient();
                    } else if ("plugin".equals(mode)) {
                        handled = PluginClient.handleCommand(args, Utilities.parseConfig(configFile));
                    } else if ("search".equals(mode)) {
                        handled = SearchClient.handleCommand(args, this.extendedGA4GHApi);
                    }

                    if (targetClient != null) {
                        if (args.size() == 1 && isHelpRequest(args.get(0))) {
                            targetClient.printGeneralHelp();
                        } else if (!args.isEmpty()) {
                            cmd = args.remove(0);
                            handled = targetClient.processEntryCommands(args, cmd);
                        } else {
                            targetClient.printGeneralHelp();
                        }
                    } else {
                        // mode is cmd if it is not workflow or tool
                        if (isHelpRequest(mode)) {
                            printGeneralHelp();
                            return;
                        }
                        cmd = mode;
                    }

                    if (handled) {
                        return;
                    }

                    // see if this is a general command
                    if (null != cmd) {
                        switch (cmd) {
                        case "-v":
                        case "--version":
                            version();
                            break;
                        case "--server-metadata":
                            serverMetadata();
                            break;
                        case "--upgrade":
                            upgrade("none");
                            break;
                        case "--upgrade-stable":
                            upgrade("stable");
                            break;
                        case "--upgrade-unstable":
                            upgrade("unstable");
                            break;
                        case "--clean-cache":
                            clean();
                            break;
                        default:
                            invalid(cmd);
                            break;
                        }
                    }
                } catch (Kill k) {
                    k.printStackTrace();
                    System.exit(GENERIC_ERROR);
                }
            }
        } catch (IOException | ApiException ex) {
            exceptionMessage(ex, "", GENERIC_ERROR);
        } catch (ProcessingException ex) {
            exceptionMessage(ex, "Could not connect to Dockstore web service", CONNECTION_ERROR);
        } catch (Exception ex) {
            exceptionMessage(ex, "", GENERIC_ERROR);
        }
    }

    /**
     * Setup method called by client and by consonance to setup a Dockstore client
     *
     * @param args
     * @throws ConfigurationException
     */
    @SuppressWarnings("WeakerAccess")
    public void setupClientEnvironment(List<String> args) throws ConfigurationException {
        INIConfiguration config = getIniConfiguration(args);
        // pull out the variables from the config
        String token = config.getString("token", "");
        String serverUrl = config.getString("server-url", "https://www.dockstore.org:8443");
        ApiClient defaultApiClient;
        defaultApiClient = Configuration.getDefaultApiClient();

        ApiKeyAuth bearer = (ApiKeyAuth)defaultApiClient.getAuthentication("BEARER");
        bearer.setApiKeyPrefix("BEARER");
        bearer.setApiKey(token);
        defaultApiClient.setBasePath(serverUrl);

        this.containersApi = new ContainersApi(defaultApiClient);
        this.usersApi = new UsersApi(defaultApiClient);
<<<<<<< HEAD
        this.ga4ghApi = new Ga4GhApi(defaultApiClient);
        this.extendedGA4GHApi = new ExtendedGa4GhApi(defaultApiClient);
=======
        this.ga4ghApi = new GA4GHV2Api(defaultApiClient);
        this.extendedGA4GHApi = new ExtendedGA4GHApi(defaultApiClient);
>>>>>>> a49c68a0


        try {
            if (this.usersApi.getApiClient() != null) {
                this.isAdmin = this.usersApi.getUser().isIsAdmin();
            }
        } catch (ApiException ex) {
            this.isAdmin = false;
        }
        this.toolClient = new ToolClient(containersApi, new ContainertagsApi(defaultApiClient), usersApi, this, isAdmin);
        this.workflowClient = new WorkflowClient(new WorkflowsApi(defaultApiClient), usersApi, this, isAdmin);

        defaultApiClient.setDebugging(DEBUG.get());
        CWLRunnerFactory.setConfig(config);
    }

    private INIConfiguration getIniConfiguration(List<String> args) {
        String userHome = System.getProperty("user.home");
        this.setConfigFile(optVal(args, "--config", userHome + File.separator + ".dockstore" + File.separator + "config"));

        return Utilities.parseConfig(configFile);
    }

    public String getConfigFile() {
        return configFile;
    }

    void setConfigFile(String configFile) {
        this.configFile = configFile;
    }

    /**
     * Setup method called by Consonance
     *
     * @return
     */
    @SuppressWarnings("WeakerAccess")
    public ToolClient getToolClient() {
        return toolClient;
    }

    /**
     * Setup method called by Consonance
     *
     * @return
     */
    @SuppressWarnings("WeakerAccess")
    public WorkflowClient getWorkflowClient() {
        return workflowClient;
    }
}<|MERGE_RESOLUTION|>--- conflicted
+++ resolved
@@ -55,13 +55,8 @@
 import io.swagger.client.Configuration;
 import io.swagger.client.api.ContainersApi;
 import io.swagger.client.api.ContainertagsApi;
-<<<<<<< HEAD
 import io.swagger.client.api.ExtendedGa4GhApi;
-import io.swagger.client.api.Ga4GhApi;
-=======
-import io.swagger.client.api.ExtendedGA4GHApi;
-import io.swagger.client.api.GA4GHV2Api;
->>>>>>> a49c68a0
+import io.swagger.client.api.Ga4Ghv2Api;
 import io.swagger.client.api.UsersApi;
 import io.swagger.client.api.WorkflowsApi;
 import io.swagger.client.auth.ApiKeyAuth;
@@ -111,13 +106,8 @@
     private String configFile = null;
     private ContainersApi containersApi;
     private UsersApi usersApi;
-<<<<<<< HEAD
-    private Ga4GhApi ga4ghApi;
+    private Ga4Ghv2Api ga4ghApi;
     private ExtendedGa4GhApi extendedGA4GHApi;
-=======
-    private GA4GHV2Api ga4ghApi;
-    private ExtendedGA4GHApi extendedGA4GHApi;
->>>>>>> a49c68a0
 
     private boolean isAdmin = false;
     private ToolClient toolClient;
@@ -778,13 +768,8 @@
 
         this.containersApi = new ContainersApi(defaultApiClient);
         this.usersApi = new UsersApi(defaultApiClient);
-<<<<<<< HEAD
-        this.ga4ghApi = new Ga4GhApi(defaultApiClient);
+        this.ga4ghApi = new Ga4Ghv2Api(defaultApiClient);
         this.extendedGA4GHApi = new ExtendedGa4GhApi(defaultApiClient);
-=======
-        this.ga4ghApi = new GA4GHV2Api(defaultApiClient);
-        this.extendedGA4GHApi = new ExtendedGA4GHApi(defaultApiClient);
->>>>>>> a49c68a0
 
 
         try {

--- conflicted
+++ resolved
@@ -45,7 +45,6 @@
 import io.swagger.client.model.SourceFile;
 import io.swagger.client.model.Tag;
 import io.swagger.client.model.User;
-import javassist.NotFoundException;
 import org.apache.commons.csv.CSVFormat;
 import org.apache.commons.csv.CSVParser;
 import org.apache.commons.csv.CSVPrinter;
@@ -89,52 +88,11 @@
 import java.util.regex.Matcher;
 import java.util.regex.Pattern;
 
-<<<<<<< HEAD
-=======
-import javax.ws.rs.ProcessingException;
-
-import org.apache.commons.csv.CSVFormat;
-import org.apache.commons.csv.CSVParser;
-import org.apache.commons.csv.CSVPrinter;
-import org.apache.commons.csv.CSVRecord;
-import org.apache.commons.csv.QuoteMode;
-import org.apache.commons.io.FileUtils;
-import org.apache.commons.lang3.tuple.ImmutablePair;
-import org.apache.http.HttpStatus;
-
-import com.esotericsoftware.yamlbeans.YamlReader;
-import com.fasterxml.jackson.databind.ObjectMapper;
-import com.google.common.base.Joiner;
-import com.google.common.io.Files;
-import com.google.gson.Gson;
-import com.google.gson.JsonArray;
-import com.google.gson.JsonElement;
-import com.google.gson.JsonObject;
-import com.google.gson.JsonParser;
-
-import io.cwl.avro.CWL;
-import io.github.collaboratory.LauncherCWL;
-import io.swagger.client.ApiClient;
-import io.swagger.client.ApiException;
-import io.swagger.client.Configuration;
-import io.swagger.client.api.ContainersApi;
-import io.swagger.client.api.ContainertagsApi;
 import io.swagger.client.api.GAGHApi;
-import io.swagger.client.api.UsersApi;
-import io.swagger.client.model.Body;
-import io.swagger.client.model.Container;
-import io.swagger.client.model.Container.ModeEnum;
-import io.swagger.client.model.Container.RegistryEnum;
-import io.swagger.client.model.Label;
+
 import io.swagger.client.model.Metadata;
-import io.swagger.client.model.RegisterRequest;
-import io.swagger.client.model.SourceFile;
-import io.swagger.client.model.Tag;
-import io.swagger.client.model.User;
-
->>>>>>> e5977250
-/*
- * Main entrypoint for the dockstore CLI.
+
+ /** Main entrypoint for the dockstore CLI.
  * @author xliu
  *
  */
@@ -143,6 +101,7 @@
     private static final String CONVERT = "convert";
     private static final String LAUNCH = "launch";
     private static final String CWL = "cwl";
+    private static final String WDL = "wdl";
     private static GAGHApi ga4ghApi;
     private static ContainersApi containersApi;
     private static ContainertagsApi containerTagsApi;
@@ -406,9 +365,6 @@
         }
     }
 
-<<<<<<< HEAD
-    private static void search(java.util.List<String> args) {
-=======
     /**
      * Display metadata describing the server including server version information
      */
@@ -422,8 +378,7 @@
         }
     }
 
-    private static void search(List<String> args) {
->>>>>>> e5977250
+    private static void search(java.util.List<String> args) {
         if (args.isEmpty()) {
             kill("Please provide a search term.");
         }
@@ -442,16 +397,12 @@
     private static void publish(java.util.List<String> args) {
         if (args.isEmpty()) {
             try {
-<<<<<<< HEAD
-                java.util.List<Container> containers = usersApi.userContainers(user.getId());
-=======
                 // check user info after usage so that users can get usage without live webservice
                 User user = usersApi.getUser();
                 if (user == null) {
                     throw new RuntimeException("User not found");
                 }
-                List<Container> containers = usersApi.userContainers(user.getId());
->>>>>>> e5977250
+                java.util.List<Container> containers = usersApi.userContainers(user.getId());
 
                 out("YOUR AVAILABLE CONTAINERS");
                 out("-------------------");
@@ -803,19 +754,18 @@
 
     private static String runString(final java.util.List<String> args, final boolean json) throws ApiException, IOException {
         final String entry = reqVal(args, "--entry");
-<<<<<<< HEAD
-        final String descriptor = optVal(args, "--descriptor", "cwl");
+        final String descriptor = optVal(args, "--descriptor", CWL);
 
         final SourceFile descriptorFromServer = getDescriptorFromServer(entry, descriptor);
         final File tempDescriptor = File.createTempFile("temp", ".cwl", Files.createTempDir());
         Files.write(descriptorFromServer.getContent(), tempDescriptor, StandardCharsets.UTF_8);
 
-        if (descriptor.equals("cwl")) {
+        if (descriptor.equals(CWL)) {
             // need to suppress output
             final ImmutablePair<String, String> output = cwl.parseCWL(tempDescriptor.getAbsolutePath(), true);
             final Map<String, Object> stringObjectMap = cwl.extractRunJson(output.getLeft());
             if (json) {
-                final Gson gson = CWL.getTypeSafeCWLToolDocument();
+                final Gson gson = cwl.getTypeSafeCWLToolDocument();
                 return gson.toJson(stringObjectMap);
             } else {
                 // re-arrange as rows and columns
@@ -832,31 +782,7 @@
                         if (map.containsKey("class") && "File".equals(map.get("class"))) {
                             value = map.get("path");
                         }
-=======
-        final SourceFile cwlFromServer = getCWLFromServer(entry);
-        final File tempCWL = File.createTempFile("temp", ".cwl", Files.createTempDir());
-        Files.write(cwlFromServer.getContent(), tempCWL, StandardCharsets.UTF_8);
-        // need to suppress output
-        final ImmutablePair<String, String> output = cwl.parseCWL(tempCWL.getAbsolutePath(), true);
-        final Map<String, Object> stringObjectMap = cwl.extractRunJson(output.getLeft());
-        if (json){
-            final Gson gson = io.cwl.avro.CWL.getTypeSafeCWLToolDocument();
-            return gson.toJson(stringObjectMap);
-        } else{
-            // re-arrange as rows and columns
-            final Map<String, String> typeMap = cwl.extractCWLTypes(output.getLeft());
-            final List<String> headers = new ArrayList<>();
-            final List<String> types = new ArrayList<>();
-            final List<String> entries = new ArrayList<>();
-            for(final Entry<String, Object> objectEntry : stringObjectMap.entrySet()){
-                headers.add(objectEntry.getKey());
-                types.add(typeMap.get(objectEntry.getKey()));
-                Object value = objectEntry.getValue();
-                if (value instanceof Map){
-                    Map map = (Map)value;
-                    if (map.containsKey("class") && "File".equals(map.get("class"))){
-                        value = map.get("path");
->>>>>>> e5977250
+
                     }
                     entries.add(value.toString());
                 }
@@ -870,7 +796,7 @@
                 }
                 return buffer.toString();
             }
-        } else if (descriptor.equals("wdl")) {
+        } else if (descriptor.equals(WDL)) {
             if (json) {
                 final java.util.List<String> wdlDocuments = Lists.newArrayList(tempDescriptor.getAbsolutePath());
                 final List<String> wdlList = JavaConversions.asScalaBuffer(wdlDocuments).toList();
@@ -1056,46 +982,30 @@
         }
     }
 
-<<<<<<< HEAD
     private static void descriptor(java.util.List<String> args, String descriptorType) {
         if (args.isEmpty()) {
             kill("Please provide a container.");
-        }
-
-        try {
-            SourceFile file = getDescriptorFromServer(args.get(0), descriptorType);
-
-            if (file.getContent() != null && !file.getContent().isEmpty()) {
-                out(file.getContent());
-            } else {
-                kill("No " + descriptorType + " file found.");
-=======
-    private static void cwl(List<String> args) {
-        if (isHelp(args, true)) {
-            out("");
-            out("Usage: dockstore " + CWL + " --help");
-            out("       dockstore " + CWL);
+        } else if (isHelp(args, true)) {
+            out("");
+            out("Usage: dockstore " + descriptorType + " --help");
+            out("       dockstore " + descriptorType);
             out("");
             out("Description:");
-            out("  Grab a CWL document for a particular entry");
+            out("  Grab a " + descriptorType + " document for a particular entry");
             out("Required parameters:");
             out("  --entry <entry>              Complete tool path in the Dockstore ex: quay.io/collaboratory/seqware-bwa-workflow:develop ");
-
             out("");
         } else {
             try {
-                final String entry = reqVal(args, "--entry");
-                SourceFile file = getCWLFromServer(entry);
+                SourceFile file = getDescriptorFromServer(args.get(0), descriptorType);
+
                 if (file.getContent() != null && !file.getContent().isEmpty()) {
                     out(file.getContent());
                 } else {
-                    kill("No cwl file found.");
-                }
-
-            } catch (ApiException ex) {
-                // out("Exception: " + ex);
-                kill("Could not find container");
->>>>>>> e5977250
+                    kill("No " + descriptorType + " file found.");
+                }
+            } catch (ApiException e) {
+                e.printStackTrace();
             }
         }
     }
@@ -1107,12 +1017,12 @@
 
         String tag = (parts.length > 1) ? parts[1] : null;
         SourceFile file = new SourceFile();
-        Container container = containersApi.getRegisteredContainerByToolPath(path);
+        Container container = containersApi.getContainerByToolPath(path);
         if (container.getValidTrigger()) {
             try {
-                if (descriptorType.equals("cwl")) {
+                if (descriptorType.equals(CWL)) {
                     file = containersApi.cwl(container.getId(), tag);
-                } else if (descriptorType.equals("wdl")) {
+                } else if (descriptorType.equals(WDL)) {
                     file = containersApi.wdl(container.getId(), tag);
                 }
             } catch (ApiException ex) {
@@ -1149,16 +1059,12 @@
             }
         } else {
             try {
-<<<<<<< HEAD
-                java.util.List<Container> containers = usersApi.refresh(user.getId());
-=======
                 // check user info after usage so that users can get usage without live webservice
                 User user = usersApi.getUser();
                 if (user == null) {
                     throw new RuntimeException("User not found");
                 }
-                List<Container> containers = usersApi.refresh(user.getId());
->>>>>>> e5977250
+                java.util.List<Container> containers = usersApi.refresh(user.getId());
 
                 out("YOUR UPDATED CONTAINERS");
                 out("-------------------");
@@ -1469,11 +1375,6 @@
                     break;
                 }
             }
-<<<<<<< HEAD
-        } catch (FileNotFoundException e) {
-            //            e.printStackTrace();
-=======
->>>>>>> e5977250
         } catch (IOException e) {
             //            e.printStackTrace();
         }
@@ -1810,16 +1711,10 @@
                         case "info":
                             info(args);
                             break;
-<<<<<<< HEAD
-                        case "cwl":
-                            descriptor(args, "cwl");
-                            break;
-                        case "wdl":
-                            descriptor(args, "wdl");
-=======
+                        case WDL:
+                            descriptor(args, WDL);
                         case CWL:
-                            cwl(args);
->>>>>>> e5977250
+                            descriptor(args, CWL);
                             break;
                         case "refresh":
                             refresh(args);

--- conflicted
+++ resolved
@@ -423,19 +423,19 @@
                         out("Download complete. You are now on version " + latestVersion + " of Dockstore.");
                     }else if(optVal.equals("none")){
                         if(compareVersion(currentVersion,latestVersion)){
-                            // current version is the newer unstable version
-                            out("You are currently on the newer unstable version. If you wish to upgrade to the latest stable version, please use the following command:");
+                            // current version is the latest unstable version
+                            out("You are currently on the latest unstable version. If you wish to upgrade to the latest stable version, please use the following command:");
                             out("   dockstore --upgrade-stable");
                         }else{
                             // current version is the older unstable version
-                            // upgrade to newer stable version
+                            // upgrade to latest stable version
                             out("Upgrading to most recent stable release (" + currentVersion + " -> " + latestVersion + ")");
                             downloadURL(browserDownloadUrl,installLocation);
                             out("Download complete. You are now on version " + latestVersion + " of Dockstore.");
                         }
                     }else if(optVal.equals("unstable")){
                         if(currentVersion.equals(latestUnstable)){
-                            // current version is the newer unstable version
+                            // current version is the latest unstable version
                             out("You are currently on the latest unstable version. If you wish to upgrade to the latest stable version, please use the following command:");
                             out("   dockstore --upgrade-stable");
                         }else{
@@ -500,20 +500,7 @@
                                     //not the latest stable version, could be on the newest unstable or older unstable/stable version
                                     out("Latest version : " + latestVersion);
                                     out("You do not have the most recent stable release of Dockstore.");
-<<<<<<< HEAD
                                     displayUpgradeMessage(currentVersion, latestVersion);
-=======
-                                    if(compareVersion(currentVersion,latestVersion)){
-                                        //current version is newer than latest stable
-                                        out("You are currently on the latest unstable version. If you wish to upgrade to the latest stable version, please use the following command:");
-                                        out("   dockstore --upgrade-stable"); //takes you to the newest stable version no matter what
-
-                                    }else{
-                                        //current version is older than latest stable
-                                        out("Please upgrade with the following command:");
-                                        out("   dockstore --upgrade");  // takes you to the newest stable version, unless you're already "past it"
-                                    }
->>>>>>> ff798063
                                 }
                             }
                         } catch (ParseException e) {
@@ -530,8 +517,8 @@
 
     public static void displayUpgradeMessage(String currentVersion, String latestVersion) {
         if(compareVersion(currentVersion,latestVersion)){
-            //current version is newer than latest stable
-            out("You are currently on the newer unstable version. If you wish to upgrade to the latest stable version, please use the following command:");
+            //current version is latest than latest stable
+            out("You are currently on the latest unstable version. If you wish to upgrade to the latest stable version, please use the following command:");
             out("   dockstore --upgrade-stable"); //takes you to the newest stable version no matter what
         }else{
             //current version is older than latest stable
@@ -580,21 +567,7 @@
         } else {
             //not the latest stable version, could be on the newest unstable or older unstable/stable version
             out("The latest stable version is " + latestVersion);
-<<<<<<< HEAD
             displayUpgradeMessage(currentVersion, latestVersion);
-=======
-            if(compareVersion(currentVersion,latestVersion)){
-                //current version is newer than latest stable
-                out("You are currently on the latest unstable version. If you wish to upgrade to the latest stable version, please use the following command:");
-                out("   dockstore --upgrade-stable"); //takes you to the newest stable version no matter what
-
-            }else{
-                //current version is older than latest stable
-                out("Please upgrade with the following command:");
-                out("   dockstore --upgrade");  // takes you to the newest stable version, unless you're already "past it"
-            }
-
->>>>>>> ff798063
         }
     }
 
@@ -737,30 +710,6 @@
                     // see if this is a general command
                     if (null != cmd) {
                         switch (cmd) {
-<<<<<<< HEAD
-                        case "-v":
-                        case "--version":
-                            version();
-                            break;
-                        case "--server-metadata":
-                            serverMetadata();
-                            break;
-                        case "--upgrade":
-                            upgrade("none");
-                            break;
-                        case "--upgrade-stable":
-                            upgrade("stable");
-                            break;
-                        case "--upgrade-unstable":
-                            upgrade("unstable");
-                            break;
-                        case "--clean-cache":
-                            clean();
-                            break;
-                        default:
-                            invalid(cmd);
-                            break;
-=======
                             case "-v":
                             case "--version":
                                 version();
@@ -776,11 +725,13 @@
                                 break;
                             case "--upgrade-unstable":
                                 upgrade("unstable");
+                            break;
+                        case "--clean-cache":
+                            clean();
                                 break;
                             default:
                                 invalid(cmd);
                                 break;
->>>>>>> ff798063
                         }
                     }
                 } catch (Kill k) {

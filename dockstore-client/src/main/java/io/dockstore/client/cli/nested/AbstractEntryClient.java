--- conflicted
+++ resolved
@@ -562,15 +562,9 @@
             }
         } else {
             final String cwlPath = reqVal(args, "--cwl");
-<<<<<<< HEAD
-          
+
             final ImmutablePair<String, String> output = getCwlUtil().parseCWL(cwlPath);
-          
-=======
-
-            final ImmutablePair<String, String> output = CWL_UTIL.parseCWL(cwlPath);
-
->>>>>>> cfe053cd
+
             // do not continue to convert to json if cwl is invalid
             if (!validateCWL(cwlPath)) {
                 return;

/*
 *    Copyright 2016 OICR
 *
 *    Licensed under the Apache License, Version 2.0 (the "License");
 *    you may not use this file except in compliance with the License.
 *    You may obtain a copy of the License at
 *
 *        http://www.apache.org/licenses/LICENSE-2.0
 *
 *    Unless required by applicable law or agreed to in writing, software
 *    distributed under the License is distributed on an "AS IS" BASIS,
 *    WITHOUT WARRANTIES OR CONDITIONS OF ANY KIND, either express or implied.
 *    See the License for the specific language governing permissions and
 *    limitations under the License.
 */

package io.dockstore.client.cli.nested;

import com.google.common.base.CharMatcher;
import com.google.common.base.Joiner;
import com.google.common.base.Optional;
import com.google.common.collect.Lists;
import com.google.common.io.Files;
import com.google.gson.Gson;
import com.google.gson.JsonArray;
import com.google.gson.JsonElement;
import com.google.gson.JsonObject;
import com.google.gson.JsonParseException;
import com.google.gson.JsonParser;
import io.cwl.avro.CWL;
import io.cwl.avro.CommandLineTool;
import io.cwl.avro.Workflow;
import io.dockstore.client.Bridge;
import io.dockstore.client.cli.Client;
import io.dockstore.client.cwlrunner.CWLRunnerFactory;
import io.dockstore.common.FileProvisioning;
import io.dockstore.common.Utilities;
import io.dockstore.common.WDLFileProvisioning;
import io.github.collaboratory.LauncherCWL;
import io.swagger.client.ApiException;
import io.swagger.client.model.Label;
import io.swagger.client.model.SourceFile;
import org.apache.commons.csv.CSVFormat;
import org.apache.commons.csv.CSVParser;
import org.apache.commons.csv.CSVPrinter;
import org.apache.commons.csv.CSVRecord;
import org.apache.commons.csv.QuoteMode;
import org.apache.commons.exec.ExecuteException;
import org.apache.commons.io.FileUtils;
import org.apache.commons.io.FilenameUtils;
import org.apache.commons.lang3.tuple.ImmutablePair;
import org.json.JSONObject;
import org.slf4j.Logger;
import org.slf4j.LoggerFactory;
import org.yaml.snakeyaml.DumperOptions;
import org.yaml.snakeyaml.Yaml;

import java.io.File;
import java.io.FileInputStream;
import java.io.IOException;
import java.io.InputStreamReader;
import java.io.OutputStream;
import java.net.MalformedURLException;
import java.net.URISyntaxException;
import java.net.URL;
import java.nio.charset.StandardCharsets;
import java.nio.file.Path;
import java.nio.file.Paths;
import java.util.ArrayList;
import java.util.Arrays;
import java.util.HashMap;
import java.util.HashSet;
import java.util.Iterator;
import java.util.List;
import java.util.Map;
import java.util.Set;
import java.util.regex.Matcher;
import java.util.regex.Pattern;

import static io.dockstore.client.cli.ArgumentUtility.CONVERT;
import static io.dockstore.client.cli.ArgumentUtility.CWL_STRING;
import static io.dockstore.client.cli.ArgumentUtility.LAUNCH;
import static io.dockstore.client.cli.ArgumentUtility.MAX_DESCRIPTION;
import static io.dockstore.client.cli.ArgumentUtility.WDL_STRING;
import static io.dockstore.client.cli.ArgumentUtility.containsHelpRequest;
import static io.dockstore.client.cli.ArgumentUtility.errorMessage;
import static io.dockstore.client.cli.ArgumentUtility.exceptionMessage;
import static io.dockstore.client.cli.ArgumentUtility.invalid;
import static io.dockstore.client.cli.ArgumentUtility.optVal;
import static io.dockstore.client.cli.ArgumentUtility.optVals;
import static io.dockstore.client.cli.ArgumentUtility.out;
import static io.dockstore.client.cli.ArgumentUtility.printHelpFooter;
import static io.dockstore.client.cli.ArgumentUtility.printHelpHeader;
import static io.dockstore.client.cli.ArgumentUtility.printLineBreak;
import static io.dockstore.client.cli.ArgumentUtility.reqVal;
import static io.dockstore.client.cli.Client.API_ERROR;
import static io.dockstore.client.cli.Client.CLIENT_ERROR;
import static io.dockstore.client.cli.Client.ENTRY_NOT_FOUND;
import static io.dockstore.client.cli.Client.IO_ERROR;
import static io.dockstore.client.cli.Client.SCRIPT;

/**
 * Handles the commands for a particular type of entry. (e.g. Workflows, Tools) Not a great abstraction, but enforces some structure for
 * now.
 * <p>
 * The goal here should be to gradually work toward an interface that removes those pesky command line arguments (List<String> args) from
 * implementing classes that do not need to reference to the command line arguments directly.
 * <p>
 * Note that many of these methods depend on a unique identifier for an entry called a path for workflows and tools.
 * For example, a tool path looks like quay.io/collaboratory/bwa-tool:develop wheras a workflow path looks like
 * collaboratory/bwa-workflow:develop
 *
 * @author dyuen
 */
public abstract class AbstractEntryClient {
    private static final String CROMWELL_LOCATION = "https://github.com/broadinstitute/cromwell/releases/download/0.21/cromwell-0.21.jar";
    private static final Logger LOG = LoggerFactory.getLogger(AbstractEntryClient.class);
    boolean isAdmin = false;

    static String getCleanedDescription(String description) {
        if (description != null) {
            // strip control characters
            description = CharMatcher.JAVA_ISO_CONTROL.removeFrom(description);
            if (description.length() > MAX_DESCRIPTION) {
                description = description.substring(0, MAX_DESCRIPTION - Client.PADDING) + "...";
            }
        }
        return description;
    }

    private CWL getCwlUtil() {
        String cwlrunner = CWLRunnerFactory.getCWLRunner();
        return new CWL(cwlrunner.equalsIgnoreCase(CWLRunnerFactory.CWLRunner.BUNNY.toString()));
    }

    public abstract String getConfigFile();

    /**
     * Print help for this group of commands.
     */
    public void printGeneralHelp() {
        printHelpHeader();
        out("Usage: dockstore " + getEntryType().toLowerCase() + " [flags] [command] [command parameters]");
        out("");
        out("Commands:");
        out("");
        out("  list             :  lists all the " + getEntryType() + "s published by the user");
        out("");
        out("  search           :  allows a user to search for all published " + getEntryType() + "s that match the criteria");
        out("");
        out("  publish          :  publish/unpublish a " + getEntryType() + " in the dockstore");
        out("");
        out("  info             :  print detailed information about a particular published " + getEntryType());
        out("");
        out("  " + CWL_STRING + "              :  returns the Common Workflow Language " + getEntryType() + " definition for this entry");
        out("                      which enables integration with Global Alliance compliant systems");
        out("");
        out("  " + WDL_STRING + "              :  returns the Workflow Descriptor Language definition for this Docker image");
        out("");
        out("  refresh          :  updates your list of " + getEntryType() + "s stored on Dockstore or an individual " + getEntryType());
        out("");
        out("  label            :  updates labels for an individual " + getEntryType() + "");
        out("");
        out("  star             :  star/unstar a " + getEntryType() + " in the dockstore");
        out("");
        out("  test_parameter   :  updates test parameter files for a version of a " + getEntryType() + "");
        out("");
        out("  " + CONVERT + "          :  utilities that allow you to convert file types");
        out("");
        out("  " + LAUNCH + "           :  launch " + getEntryType() + "s (locally)");
        printClientSpecificHelp();
        if (isAdmin) {
            printAdminHelp();
        }
        printLineBreak();
        out("");
        out("Flags:");
        out("  --help               Print help information");
        out("                       Default: false");
        out("  --debug              Print debugging information");
        out("                       Default: false");
        out("  --config <file>      Override config file");
        out("                       Default: ~/.dockstore/config");
        out("  --script             For usage with scripts. Will not check for updates to Dockstore CLI.");
        out("                       Default: false");
        printHelpFooter();
    }

    /**
     * Print help for commands specific to this client type.
     */
    protected abstract void printClientSpecificHelp();

    /**
     * A friendly description for the type of entry that this handles. Damn you type erasure.
     *
     * @return string to use in descriptions and help output
     */
    protected abstract String getEntryType();

    /**
     * A default implementation to process the commands that are common between types of entries. (i.e. both workflows and tools need to be
     * published and labelled)
     *
     * @param args          the arguments yet to be processed
     * @param activeCommand the current command that we're interested in
     * @return whether this interface handled the active command
     */
    public final boolean processEntryCommands(List<String> args, String activeCommand) throws IOException, ApiException {
        if (null != activeCommand) {
            // see if it is a command specific to this kind of Entry
            boolean processed = processEntrySpecificCommands(args, activeCommand);
            if (processed) {
                return true;
            }

            switch (activeCommand) {
            case "info":
                info(args);
                break;
            case "list":
                list(args);
                break;
            case "search":
                search(args);
                break;
            case "publish":
                publish(args);
                break;
            case "star":
                star(args);
                break;
            case WDL_STRING:
                descriptor(args, WDL_STRING);
                break;
            case CWL_STRING:
                descriptor(args, CWL_STRING);
                break;
            case "refresh":
                refresh(args);
                break;
            case "label":
                label(args);
                break;
            case "manual_publish":
                manualPublish(args);
                break;
            case "convert":
                convert(args);
                break;
            case LAUNCH:
                launch(args);
                break;
            case "verify":
                verify(args);
                break;
            case "test_parameter":
                testParameter(args);
                break;
            default:
                return false;
            }
            return true;
        }
        return false;
    }

    /**
     * Handle search for an entry
     *
     * @param pattern a pattern, currently a subtring for searching
     */
    protected abstract void handleSearch(String pattern);

    /**
     * Handle the actual labelling
     *
     * @param entryPath  a unique identifier for an entry, called a path for workflows and tools
     * @param addsSet    the set of labels that we wish to add
     * @param removesSet the set of labels that we wish to delete
     */
    protected abstract void handleLabels(String entryPath, Set<String> addsSet, Set<String> removesSet);

    /**
     * Handle output for a type of entry
     *
     * @param entryPath a unique identifier for an entry, called a path for workflows and tools
     */
    protected abstract void handleInfo(String entryPath);

    /**
     * Refresh all entries of this type.
     */
    protected abstract void refreshAllEntries();

    /**
     * Refresh a specific entry of this type.
     *
     * @param toolpath a unique identifier for an entry, called a path for workflows and tools
     */
    protected abstract void refreshTargetEntry(String toolpath);

    /**
     * Grab the descriptor for an entry. TODO: descriptorType should probably be an enum, may need to play with generics to make it
     * dependent on the type of entry
     *
     * @param descriptorType type of descriptor
     * @param entry          a unique identifier for an entry, called a path for workflows and tools ex:
     *                       quay.io/collaboratory/seqware-bwa-workflow:develop for a tool
     */
    private void handleDescriptor(String descriptorType, String entry) {
        try {
            SourceFile file = getDescriptorFromServer(entry, descriptorType);

            if (file.getContent() != null && !file.getContent().isEmpty()) {
                out(file.getContent());
            } else {
                errorMessage("No " + descriptorType + " file found", Client.COMMAND_ERROR);
            }
        } catch (ApiException | IOException ex) {
            exceptionMessage(ex, "", Client.API_ERROR);
        }
    }

    /**
     * @param entryPath        a unique identifier for an entry, called a path for workflows and tools
     * @param newName          take entryPath and rename its most specific name (ex: toolName for tools) to newName
     * @param unpublishRequest true to publish, false to unpublish
     */
    protected abstract void handlePublishUnpublish(String entryPath, String newName, boolean unpublishRequest);

    /**
     * @param entryPath     a unique identifier for an entry, called a path for workflows and tools
     * @param unstarRequest true to star, false to unstar
     */
    protected abstract void handleStarUnstar(String entryPath, boolean unstarRequest);

    /**
     * Verify/Unverify an entry
     *
     * @param entry           a unique identifier for an entry, called a path for workflows and tools
     * @param versionName     the name of the version
     * @param verifySource    source of entry verification
     * @param unverifyRequest true to unverify, false to verify
     * @param isScript        true if called by script, false otherwise
     */
    protected abstract void handleVerifyUnverify(String entry, String versionName, String verifySource, boolean unverifyRequest,
            boolean isScript);

    /**
     * Adds/removes supplied test parameter paths for a given entry version
     *
     * @param entry          a unique identifier for an entry, called a path for workflows and tools
     * @param versionName    the name of the version
     * @param adds           set of test parameter paths to add (from git)
     * @param removes        set of test parameter paths to remove (from git)
     * @param descriptorType CWL or WDL
     */
    protected abstract void handleTestParameter(String entry, String versionName, List<String> adds, List<String> removes,
            String descriptorType);

    /**
     * List all of the entries published and unpublished for this user
     */
    protected abstract void handleListNonpublishedEntries();

    /**
     * List all of the entries starred and unstarred for this user
     */
    protected abstract void handleListUnstarredEntries();

    /**
     * List all of the published entries of this type for this user
     */
    protected abstract void handleList();

    /**
     * Process commands that are specific to this kind of entry (tools, workflows).
     *
     * @param args remaining command segment
     * @return true iff this handled the command
     */
    protected abstract boolean processEntrySpecificCommands(List<String> args, String activeCommand);

    /**
     * Manually publish a given entry
     *
     * @param args user's command-line arguments
     */
    protected abstract void manualPublish(List<String> args);

    public abstract SourceFile getDescriptorFromServer(String entry, String descriptorType) throws ApiException, IOException;

    /**
     * private helper methods
     */

    public void publish(List<String> args) {
        if (args.isEmpty()) {
            handleListNonpublishedEntries();
        } else if (containsHelpRequest(args)) {
            publishHelp();
        } else {
            String first = reqVal(args, "--entry");
            String entryname = optVal(args, "--entryname", null);
            final boolean unpublishRequest = args.contains("--unpub");
            handlePublishUnpublish(first, entryname, unpublishRequest);
        }
    }

    private void star(List<String> args) {
        if (args.isEmpty()) {
            handleListUnstarredEntries();
        } else if (containsHelpRequest(args)) {
            starHelp();
        } else {
            String first = reqVal(args, "--entry");
            final boolean unstarRequest = args.contains("--unstar");
            handleStarUnstar(first, unstarRequest);
        }
    }

    private void list(List<String> args) {
        if (containsHelpRequest(args)) {
            listHelp();
        } else {
            handleList();
        }
    }

    private void descriptor(List<String> args, String descriptorType) {
        if (args.isEmpty() || containsHelpRequest(args)) {
            descriptorHelp(descriptorType);
        } else {
            final String entry = reqVal(args, "--entry");
            handleDescriptor(descriptorType, entry);
        }
    }

    private void refresh(List<String> args) {
        if (containsHelpRequest(args)) {
            refreshHelp();
        } else if (!args.isEmpty()) {
            final String toolpath = reqVal(args, "--entry");
            refreshTargetEntry(toolpath);
        } else {
            // check user info after usage so that users can get usage without live webservice
            refreshAllEntries();
        }
    }

    private void info(List<String> args) {
        if (args.isEmpty() || containsHelpRequest(args)) {
            infoHelp();
        } else {
            String path = reqVal(args, "--entry");
            handleInfo(path);
        }
    }

    private void label(List<String> args) {
        if (args.isEmpty() || containsHelpRequest(args)) {
            labelHelp();
        } else {
            final String toolpath = reqVal(args, "--entry");
            final List<String> adds = optVals(args, "--add");
            final Set<String> addsSet = adds.isEmpty() ? new HashSet<>() : new HashSet<>(adds);
            final List<String> removes = optVals(args, "--remove");
            final Set<String> removesSet = removes.isEmpty() ? new HashSet<>() : new HashSet<>(removes);

            // Do a check on the input
            final String labelStringPattern = "^[a-zA-Z0-9]+(-[a-zA-Z0-9]+)*$";

            for (String add : addsSet) {
                if (!add.matches(labelStringPattern)) {
                    errorMessage("The following label does not match the proper label format : " + add, CLIENT_ERROR);
                } else if (removesSet.contains(add)) {
                    errorMessage("The following label is present in both add and remove : " + add, CLIENT_ERROR);
                }
            }

            for (String remove : removesSet) {
                if (!remove.matches(labelStringPattern)) {
                    errorMessage("The following label does not match the proper label format : " + remove, CLIENT_ERROR);
                }
            }
            handleLabels(toolpath, addsSet, removesSet);
        }
    }

    /*
    Generate label string given add set, remove set, and existing labels
      */
    String generateLabelString(Set<String> addsSet, Set<String> removesSet, List<Label> existingLabels) {
        Set<String> newLabelSet = new HashSet<>();

        // Get existing labels and store in a List
        for (Label existingLabel : existingLabels) {
            newLabelSet.add(existingLabel.getValue());
        }

        // Add new labels to the List of labels
        for (String add : addsSet) {
            final String label = add.toLowerCase();
            newLabelSet.add(label);
        }
        // Remove labels from the list of labels
        for (String remove : removesSet) {
            final String label = remove.toLowerCase();
            newLabelSet.remove(label);
        }

        return Joiner.on(",").join(newLabelSet);
    }

    private void search(List<String> args) {
        if (args.isEmpty() || containsHelpRequest(args)) {
            searchHelp();
        } else {
            String pattern = reqVal(args, "--pattern");
            handleSearch(pattern);
        }
    }

    private void convert(final List<String> args) throws ApiException, IOException {
        if (args.isEmpty() || (containsHelpRequest(args) && !args.contains("cwl2json") && !args.contains("wdl2json") && !args
                .contains("entry2json") && !args.contains("entry2tsv"))) {
            convertHelp(); // Display general help
        } else {
            final String cmd = args.remove(0);
            if (null != cmd) {
                switch (cmd) {
                case "cwl2json":
                    cwl2json(args, true);
                    break;
                case "cwl2yaml":
                    cwl2json(args, false);
                    break;
                case "wdl2json":
                    wdl2json(args);
                    break;
                case "entry2json":
                    handleEntry2json(args);
                    break;
                case "entry2tsv":
                    handleEntry2tsv(args);
                    break;
                default:
                    invalid(cmd);
                    break;
                }
            }
        }
    }

    private void cwl2json(final List<String> args, boolean json) throws ApiException, IOException {
        if (args.isEmpty() || containsHelpRequest(args)) {
            if (json) {
                cwl2jsonHelp();
            } else {
                cwl2yamlHelp();
            }
        } else {
            final String cwlPath = reqVal(args, "--cwl");
          
            final ImmutablePair<String, String> output = getCwlUtil().parseCWL(cwlPath);
          
            // do not continue to convert to json if cwl is invalid
            if (!validateCWL(cwlPath)) {
                return;
            }

            try {
                final Map<String, Object> runJson = getCwlUtil().extractRunJson(output.getLeft());
                if (json) {
                    final Gson gson = io.cwl.avro.CWL.getTypeSafeCWLToolDocument();
                    out(gson.toJson(runJson));
                } else {
                    Yaml yaml = new Yaml();
                    out(yaml.dumpAs(runJson, null, DumperOptions.FlowStyle.BLOCK));
                }
            } catch (CWL.GsonBuildException ex) {
                exceptionMessage(ex, "There was an error creating the CWL GSON instance.", API_ERROR);
            } catch (JsonParseException ex) {
                exceptionMessage(ex, "The JSON file provided is invalid.", API_ERROR);
            }
        }
    }

    private void wdl2json(final List<String> args) throws ApiException, IOException {
        if (args.isEmpty() || containsHelpRequest(args)) {
            wdl2jsonHelp();
        } else {
            // Will eventually need to update this to use wdltool
            final String wdlPath = reqVal(args, "--wdl");
            File wdlFile = new File(wdlPath);
            final List<String> wdlDocuments = Lists.newArrayList(wdlFile.getAbsolutePath());
            final scala.collection.immutable.List<String> wdlList = scala.collection.JavaConversions.asScalaBuffer(wdlDocuments).toList();
            Bridge bridge = new Bridge();
            String inputs = bridge.inputs(wdlList);
            out(inputs);
        }
    }

    public void handleEntry2json(List<String> args) throws ApiException, IOException {
        if (args.isEmpty() || containsHelpRequest(args)) {
            entry2jsonHelp();
        } else {
            final String runString = runString(args, true);
            out(runString);
        }
    }

    public void handleEntry2tsv(List<String> args) throws ApiException, IOException {
        if (args.isEmpty() || containsHelpRequest(args)) {
            entry2tsvHelp();
        } else {
            final String runString = runString(args, false);
            out(runString);
        }
    }

    /**
     * this function will validate CWL file
     * using this command: cwltool --non-strict --validate <file_path>
     * @param cwlFilePath
     */
    private boolean validateCWL(String cwlFilePath) {
        final String[] s = { "cwltool", "--non-strict", "--validate", cwlFilePath };
        try {
            io.cwl.avro.Utilities.executeCommand(Joiner.on(" ").join(Arrays.asList(s)), false,  Optional.absent(), Optional.absent());
            return true;
        } catch (RuntimeException e) {
            // when invalid, executeCommand will throw a RuntimeException
            return false;
        } catch (Exception e) {
            throw new RuntimeException("An unexpected exception unrelated to validation has occurred");
        }
    }

    /**
     * this function will check if the content of the file is CWL or not
     * it will get the content of the file and try to find/match the required fields
     * Required fields in CWL: 'inputs' 'outputs' 'class' (CommandLineTool: 'baseCommand' , Workflow:'steps'
     * Optional field, but good practice: 'cwlVersion'
     *
     * @param content : the entry file content, type File
     * @return true if the file is CWL (warning will be added here if cwlVersion is not found but will still return true)
     * false if it's not a CWL file (could be WDL or something else)
     * errormsg & exit if >=1 required field not found in the file
     */
    private Boolean checkCWL(File content) {
        /* CWL: check for 'class:CommandLineTool', 'inputs: ','outputs: ', and 'baseCommand'. Optional: 'cwlVersion'
         CWL: check for 'class:Workflow', 'inputs: ','outputs: ', and 'steps'. Optional: 'cwlVersion'*/
        Pattern inputPattern = Pattern.compile("(.*)(inputs)(.*)(:)(.*)");
        Pattern outputPattern = Pattern.compile("(.*)(outputs)(.*)(:)(.*)");
        Pattern classWfPattern = Pattern.compile("(.*)(class)(.*)(:)(\\sWorkflow)");
        Pattern classToolPattern = Pattern.compile("(.*)(class)(.*)(:)(\\sCommandLineTool)");
        Pattern commandPattern = Pattern.compile("(.*)(baseCommand)(.*)(:)(.*)");
        Pattern versionPattern = Pattern.compile("(.*)(cwlVersion)(.*)(:)(.*)");
        Pattern stepsPattern = Pattern.compile("(.*)(steps)(.*)(:)(.*)");
        String missing = "Required fields that are missing from CWL file :";
        boolean inputFound = false, classWfFound = false, classToolFound = false, outputFound = false, commandFound = false, versionFound = false, stepsFound = false;
        Path p = Paths.get(content.getPath());
        //go through each line of the file content and find the word patterns as described above
        try {
            List<String> fileContent = java.nio.file.Files.readAllLines(p, StandardCharsets.UTF_8);
            for (String line : fileContent) {
                Matcher matchWf = classWfPattern.matcher(line);
                Matcher matchTool = classToolPattern.matcher(line);
                Matcher matchInput = inputPattern.matcher(line);
                Matcher matchOutput = outputPattern.matcher(line);
                Matcher matchCommand = commandPattern.matcher(line);
                Matcher matchVersion = versionPattern.matcher(line);
                Matcher matchSteps = stepsPattern.matcher(line);
                if (matchInput.find() && !stepsFound) {
                    inputFound = true;
                } else if (matchOutput.find()) {
                    outputFound = true;
                } else if (matchCommand.find()) {
                    commandFound = true;
                } else if (matchVersion.find()) {
                    versionFound = true;
                } else if (matchSteps.find()) {
                    stepsFound = true;
                } else {
                    if (getEntryType().toLowerCase().equals("workflow") && matchWf.find()) {
                        classWfFound = true;
                    } else if (getEntryType().toLowerCase().equals("tool") && matchTool.find()) {
                        classToolFound = true;
                    } else if ((getEntryType().toLowerCase().equals("tool") && matchWf.find())) {
                        errorMessage("Expected a tool but the CWL file specified a workflow. Use 'dockstore workflow launch ...' instead.",
                                CLIENT_ERROR);
                    } else if (getEntryType().toLowerCase().equals("workflow") && matchTool.find()) {
                        errorMessage("Expected a workflow but the CWL file specified a tool. Use 'dockstore tool launch ...' instead.",
                                CLIENT_ERROR);
                    }
                }
            }
            //check if the required fields are found, if not, give warning for the optional ones or error for the required ones
            if (inputFound && outputFound && classWfFound && stepsFound) {
                //this is a valid cwl workflow file
                if (!versionFound) {
                    out("Warning: 'cwlVersion' field is missing in the CWL file.");
                }
                return true;
            } else if (inputFound && outputFound && classToolFound && commandFound) {
                //this is a valid cwl tool file
                if (!versionFound) {
                    out("Warning: 'cwlVersion' field is missing in the CWL file.");
                }
                return true;
            } else if ((!inputFound && !outputFound && !classToolFound && !commandFound) || (!inputFound && !outputFound
                    && !classWfFound)) {
                //not a CWL file, could be WDL or something else
                return false;
            } else {
                //CWL but some required fields are missing
                if (!outputFound) {
                    missing += " 'outputs'";
                }
                if (!inputFound) {
                    missing += " 'inputs'";
                }
                if (classWfFound && !stepsFound) {
                    missing += " 'steps'";
                }
                if (!classToolFound && !classWfFound) {
                    missing += " 'class'";
                }
                if (classToolFound && !commandFound) {
                    missing += " 'baseCommand'";
                }
                errorMessage(missing, CLIENT_ERROR);
            }
        } catch (IOException e) {
            throw new RuntimeException("Failed to get content of entry file.", e);
        }
        return false;
    }

    /**
     * this function will check if the content of the file is WDL or not
     * it will get the content of the file and try to find/match the required fields
     * Required fields in WDL: 'task' 'workflow 'command' 'call' 'output'
     *
     * @param content : the entry file content, File Type
     * @return true if it is a valid WDL file
     * false if it's not a WDL file (could be CWL or something else)
     * errormsg and exit if >=1 required field not found in the file
     */
    private Boolean checkWDL(File content) {
        /* WDL: check for 'task' (must be >=1) ,'call', 'command', 'output' and 'workflow' */
        Pattern taskPattern = Pattern.compile("(.*)(task)(\\s)(.*)(\\{)");
        Pattern wfPattern = Pattern.compile("(.*)(workflow)(\\s)(.*)(\\{)");
        Pattern commandPattern = Pattern.compile("(.*)(command)(.*)");
        Pattern callPattern = Pattern.compile("(.*)(call)(.*)");
        Pattern outputPattern = Pattern.compile("(.*)(output)(.*)");
        boolean wfFound = false, commandFound = false, outputFound = false, callFound = false;
        Integer counter = 0;
        String missing = "Required fields that are missing from WDL file :";
        Path p = Paths.get(content.getPath());
        //go through each line of the file content and find the word patterns as described above
        try {
            List<String> fileContent = java.nio.file.Files.readAllLines(p, StandardCharsets.UTF_8);
            for (String line : fileContent) {
                Matcher matchTask = taskPattern.matcher(line);
                Matcher matchWorkflow = wfPattern.matcher(line);
                Matcher matchCommand = commandPattern.matcher(line);
                Matcher matchCall = callPattern.matcher(line);
                Matcher matchOutput = outputPattern.matcher(line);
                if (matchTask.find()) {
                    counter++;
                } else if (matchWorkflow.find()) {
                    wfFound = true;
                } else if (matchCommand.find()) {
                    commandFound = true;
                } else if (matchCall.find()) {
                    callFound = true;
                } else if (matchOutput.find()) {
                    outputFound = true;
                }
            }
            //check all the required fields and give error message if it's missing
            if (counter > 0 && wfFound && commandFound && callFound && outputFound) {
                return true;    //this is a valid WDL file
            } else if (counter == 0 && !wfFound && !commandFound && !callFound && !outputFound) {
                return false;   //not a WDL file, maybe a CWL file or something else
            } else {
                //WDL file but some required fields are missing
                if (counter == 0) {
                    missing += " 'task'";
                }
                if (!wfFound) {
                    missing += " 'workflow'";
                }
                if (!commandFound) {
                    missing += " 'command'";
                }
                if (!callFound) {
                    missing += " 'call'";
                }
                if (!outputFound) {
                    missing += " 'output'";
                }
                errorMessage(missing, CLIENT_ERROR);
            }

        } catch (IOException e) {
            throw new RuntimeException("Failed to get content of entry file.", e);
        }
        return false;
    }

    private void verify(List<String> args) {
        if (isAdmin) {
            if (containsHelpRequest(args) || args.isEmpty()) {
                verifyHelp();
            } else if (!args.isEmpty()) {
                String entry = reqVal(args, "--entry");
                String version = reqVal(args, "--version");
                String verifySource = optVal(args, "--verified-source", null);

                final boolean unverifyRequest = args.contains("--unverify");
                final boolean isScript = SCRIPT.get();
                handleVerifyUnverify(entry, version, verifySource, unverifyRequest, isScript);
            }
        } else {
            out("This command is only accessible to Admins.");
        }
    }

    private void testParameter(List<String> args) {
        if (containsHelpRequest(args) || args.isEmpty()) {
            testParameterHelp();
        } else if (!args.isEmpty()) {
            String entry = reqVal(args, "--entry");
            String version = reqVal(args, "--version");
            String descriptorType = null;
            final List<String> adds = optVals(args, "--add");
            final List<String> removes = optVals(args, "--remove");

            if (getEntryType().toLowerCase().equals("tool")) {
                descriptorType = reqVal(args, "--descriptor-type");
                descriptorType = descriptorType.toLowerCase();
                boolean validType = false;
                for (Type type : Type.values()) {
                    if (type.toString().equals(descriptorType) && !"none".equals(descriptorType)) {
                        validType = true;
                        break;
                    }
                }
                if (!validType) {
                    errorMessage("Only \'CWL\' and \'WDL\' are valid descriptor types", CLIENT_ERROR);
                }
            }

            handleTestParameter(entry, version, adds, removes, descriptorType);
        }
    }

    /**
     * this function will check the content of the entry file if it's a valid cwl/wdl file
     *
     * @param content: the file content, Type File
     * @return Type -> Type.CWL if file content is CWL
     * Type.WDL if file content is WDL
     * Type.NONE if file content is neither WDL nor CWL
     */
    Type checkFileContent(File content) {
        if (checkCWL(content)) {
            return Type.CWL;
        } else if (checkWDL(content)) {
            return Type.WDL;
        }
        return Type.NONE;
    }

    /**
     * this function will check the extension of the entry file (cwl/wdl)
     *
     * @param path: the file path, Type String
     * @return Type -> Type.CWL if file extension is CWL
     * Type.WDL if file extension is WDL
     * Type.NONE if file extension is neither WDL nor CWL, could be no extension or some other random extension(e.g .txt)
     */
    Type checkFileExtension(String path) {
        if (FilenameUtils.getExtension(path).toLowerCase().equals(CWL_STRING)) {
            return Type.CWL;
        } else if (FilenameUtils.getExtension(path).toLowerCase().equals(WDL_STRING)) {
            return Type.WDL;
        }
        return Type.NONE;
    }

    /**
     * this function will check for the content and the extension of entry file
     * for launch simplification, trying to reduce the use '--descriptor' when launching
     *
     * @param localFilePath relative path to local descriptor for either WDL/CWL tools or workflows
     *                      this will either give back exceptionMessage and exit (if the content/extension/descriptor is invalid)
     *                      OR proceed with launching the entry file (if it's valid)
     */
    public void checkEntryFile(String localFilePath, List<String> argsList, String descriptor) {
        File file = new File(localFilePath);
        Type ext = checkFileExtension(file.getPath());     //file extension could be cwl,wdl or ""

        if (!file.exists() || file.isDirectory()) {
            if (getEntryType().toLowerCase().equals("tool")) {
                errorMessage("The tool file " + file.getPath() + " does not exist. Did you mean to launch a remote tool or a workflow?",
                        ENTRY_NOT_FOUND);
            } else {
                errorMessage("The workflow file " + file.getPath() + " does not exist. Did you mean to launch a remote workflow or a tool?",
                        ENTRY_NOT_FOUND);
            }
        }

        Type content = checkFileContent(file);             //check the file content (wdl,cwl or "")

        if (ext.equals(Type.CWL)) {
            if (content.equals(Type.CWL)) {
                // do not continue to check file if the cwl is invalid
                if (!validateCWL(localFilePath)) {
                    return;
                }
                try {
                    launchCwl(localFilePath, argsList, true);
                } catch (ApiException e) {
                    exceptionMessage(e, "API error launching entry", Client.API_ERROR);
                } catch (IOException e) {
                    exceptionMessage(e, "IO error launching entry", IO_ERROR);
                }
            } else if (!content.equals(Type.CWL) && descriptor == null) {
                //extension is cwl but the content is not cwl
                out("Entry file is ambiguous, please re-enter command with '--descriptor <descriptor>' at the end");
            } else if (!content.equals(Type.CWL) && descriptor.equals(CWL_STRING)) {
                errorMessage("Entry file is not a valid CWL file.", CLIENT_ERROR);
            } else if (content.equals(Type.WDL) && descriptor.equals(WDL_STRING)) {
                out("This is a WDL file.. Please put the correct extension to the entry file name.");
                out("Launching entry file as a WDL file..");
                try {
                    launchWdl(argsList, true);
                } catch (ApiException e) {
                    exceptionMessage(e, "API error launching entry", Client.API_ERROR);
                } catch (IOException e) {
                    exceptionMessage(e, "IO error launching entry", IO_ERROR);
                }
            } else {
                errorMessage("Entry file is invalid. Please enter a valid CWL/WDL file with the correct extension on the file name.",
                        CLIENT_ERROR);
            }
        } else if (ext.equals(Type.WDL)) {
            if (content.equals(Type.WDL)) {
                try {
                    launchWdl(localFilePath, argsList, true);
                } catch (ApiException e) {
                    exceptionMessage(e, "API error launching entry", Client.API_ERROR);
                } catch (IOException e) {
                    exceptionMessage(e, "IO error launching entry", IO_ERROR);
                }
            } else if (!content.equals(Type.WDL) && descriptor == null) {
                //extension is wdl but the content is not wdl
                out("Entry file is ambiguous, please re-enter command with '--descriptor <descriptor>' at the end");
            } else if (!content.equals(Type.WDL) && descriptor.equals(WDL_STRING)) {
                errorMessage("Entry file is not a valid WDL file.", CLIENT_ERROR);
            } else if (content.equals(Type.CWL) && descriptor.equals(CWL_STRING)) {
                out("This is a CWL file.. Please put the correct extension to the entry file name.");
                out("Launching entry file as a CWL file..");
                try {
                    launchCwl(localFilePath, argsList, true);
                } catch (ApiException e) {
                    exceptionMessage(e, "API error launching entry", Client.API_ERROR);
                } catch (IOException e) {
                    exceptionMessage(e, "IO error launching entry", IO_ERROR);
                }
            } else {
                errorMessage("Entry file is invalid. Please enter a valid CWL/WDL file with the correct extension on the file name.",
                        CLIENT_ERROR);
            }
        } else {
            //no extension given
            if (content.equals(Type.CWL)) {
                out("This is a CWL file.. Please put an extension to the entry file name.");
                out("Launching entry file as a CWL file..");
                try {
                    launchCwl(localFilePath, argsList, true);
                } catch (ApiException e) {
                    exceptionMessage(e, "API error launching entry", Client.API_ERROR);
                } catch (IOException e) {
                    exceptionMessage(e, "IO error launching entry", IO_ERROR);
                }
            } else if (content.equals(Type.WDL)) {
                out("This is a WDL file.. Please put an extension to the entry file name.");
                out("Launching entry file as a WDL file..");
                try {
                    launchWdl(localFilePath, argsList, true);
                } catch (ApiException e) {
                    exceptionMessage(e, "API error launching entry", Client.API_ERROR);
                } catch (IOException e) {
                    exceptionMessage(e, "IO error launching entry", IO_ERROR);
                }
            } else {
                errorMessage("Entry file is invalid. Please enter a valid CWL/WDL file with the correct extension on the file name.",
                        CLIENT_ERROR);
            }
        }
    }

    /**
     * TODO: this may need to be moved to ToolClient depending on whether we can re-use
     * this for workflows.
     *
     * @param args Arguments entered into the CLI
     */
    public void launch(final List<String> args) {
        if (args.isEmpty() || containsHelpRequest(args)) {
            launchHelp();
        } else {
            if (args.contains("--local-entry") && args.contains("--entry")) {
                errorMessage("You can only use one of --local-entry and --entry at a time. Please use --help for more information.",
                        CLIENT_ERROR);
            } else if (args.contains("--local-entry")) {
                final String descriptor = optVal(args, "--descriptor", null);
                final String localFilePath = reqVal(args, "--local-entry");
                checkEntryFile(localFilePath, args, descriptor);
            } else {
                final String descriptor = optVal(args, "--descriptor", CWL_STRING);
                if (descriptor.equals(CWL_STRING)) {
                    try {
                        launchCwl(args, false);
                    } catch (ApiException e) {
                        exceptionMessage(e, "API error launching workflow. Did you mean to use --local-entry instead of --entry?",
                                Client.API_ERROR);
                    } catch (IOException e) {
                        exceptionMessage(e, "IO error launching workflow. Did you mean to use --local-entry instead of --entry?",
                                Client.IO_ERROR);
                    }
                } else if (descriptor.equals(WDL_STRING)) {
                    try {
                        launchWdl(args, false);
                    } catch (ApiException e) {
                        exceptionMessage(e, "API error launching workflow. Did you mean to use --local-entry instead of --entry?",
                                Client.API_ERROR);
                    } catch (IOException e) {
                        exceptionMessage(e, "IO error launching workflow. Did you mean to use --local-entry instead of --entry?",
                                Client.IO_ERROR);
                    }
                }
            }

        }
    }

    private void launchCwl(final List<String> args, boolean isLocalEntry) throws ApiException, IOException {
        String entry = reqVal(args, "--entry");
        launchCwl(entry, args, isLocalEntry);
    }

    private void launchCwl(String entry, final List<String> args, boolean isLocalEntry) throws ApiException, IOException {
        final String yamlRun = optVal(args, "--yaml", null);
        String jsonRun = optVal(args, "--json", null);
        final String csvRuns = optVal(args, "--tsv", null);

        if (!(yamlRun != null ^ jsonRun != null ^ csvRuns != null)) {
            errorMessage("One of  --json, --yaml, and --tsv is required", CLIENT_ERROR);
        }

        handleCWLLaunch(entry, isLocalEntry, yamlRun, jsonRun, csvRuns, null, null);

    }

    /**
     * @param entry        either a dockstore.cwl or a local file
     * @param isLocalEntry is the descriptor a local file
     * @param yamlRun      runtime descriptor, one of these is required
     * @param jsonRun      runtime descriptor, one of these is required
     * @param csvRuns      runtime descriptor, one of these is required
     * @throws IOException
     * @throws ApiException
     */
    void handleCWLLaunch(String entry, boolean isLocalEntry, String yamlRun, String jsonRun, String csvRuns, OutputStream stdoutStream,
            OutputStream stderrStream) throws IOException, ApiException {

        if (!SCRIPT.get()) {
            getClient().checkForCWLDependencies();
        }

        final File tempDir = Files.createTempDir();
        File tempCWL;
        if (!isLocalEntry) {
            try {
                tempCWL = downloadDescriptorFiles(entry, "cwl", tempDir);
            } catch (ApiException e) {
                if (getEntryType().toLowerCase().equals("tool")) {
                    exceptionMessage(e, "The tool entry does not exist. Did you mean to launch a local tool or a workflow?",
                            ENTRY_NOT_FOUND);
                } else {
                    exceptionMessage(e, "The workflow entry does not exist. Did you mean to launch a local workflow or a tool?",
                            ENTRY_NOT_FOUND);
                }
                throw new RuntimeException(e);
            }
        } else {
            tempCWL = new File(entry);
        }
        jsonRun = convertYamlToJson(yamlRun, jsonRun);

        try {
            final Gson gson = io.cwl.avro.CWL.getTypeSafeCWLToolDocument();
            if (jsonRun != null) {
                // if the root document is an array, this indicates multiple runs
                JsonParser parser = new JsonParser();
                final JsonElement parsed = parser.parse(new InputStreamReader(new FileInputStream(jsonRun), StandardCharsets.UTF_8));
                if (parsed.isJsonArray()) {
                    final JsonArray asJsonArray = parsed.getAsJsonArray();
                    for (JsonElement element : asJsonArray) {
                        final String finalString = gson.toJson(element);
                        final File tempJson = File.createTempFile("parameter", ".json", Files.createTempDir());
                        FileUtils.write(tempJson, finalString, StandardCharsets.UTF_8);
                        final LauncherCWL cwlLauncher = new LauncherCWL(getConfigFile(), tempCWL.getAbsolutePath(),
                                tempJson.getAbsolutePath(), stdoutStream, stderrStream);
                        if (this instanceof WorkflowClient) {
                            cwlLauncher.run(Workflow.class);
                        } else {
                            cwlLauncher.run(CommandLineTool.class);
                        }
                    }
                } else {
                    final LauncherCWL cwlLauncher = new LauncherCWL(getConfigFile(), tempCWL.getAbsolutePath(), jsonRun, stdoutStream,
                            stderrStream);
                    if (this instanceof WorkflowClient) {
                        cwlLauncher.run(Workflow.class);
                    } else {
                        cwlLauncher.run(CommandLineTool.class);
                    }
                }
            } else if (csvRuns != null) {
                final File csvData = new File(csvRuns);
                try (CSVParser parser = CSVParser.parse(csvData, StandardCharsets.UTF_8,
                        CSVFormat.DEFAULT.withDelimiter('\t').withEscape('\\').withQuoteMode(QuoteMode.NONE))) {
                    // grab header
                    final Iterator<CSVRecord> iterator = parser.iterator();
                    final CSVRecord headers = iterator.next();
                    // ignore row with type information
                    iterator.next();
                    // process rows
                    while (iterator.hasNext()) {
                        final CSVRecord csvRecord = iterator.next();
                        final File tempJson = File.createTempFile("temp", ".json", Files.createTempDir());
                        StringBuilder buffer = new StringBuilder();
                        buffer.append("{");
                        for (int i = 0; i < csvRecord.size(); i++) {
                            buffer.append("\"").append(headers.get(i)).append("\"");
                            buffer.append(":");
                            // if the type is an array, just pass it through
                            buffer.append(csvRecord.get(i));

                            if (i < csvRecord.size() - 1) {
                                buffer.append(",");
                            }
                        }
                        buffer.append("}");
                        // prettify it
                        JsonParser prettyParser = new JsonParser();
                        JsonObject json = prettyParser.parse(buffer.toString()).getAsJsonObject();
                        final String finalString = gson.toJson(json);

                        // write it out
                        FileUtils.write(tempJson, finalString, StandardCharsets.UTF_8);

                        // final String stringMapAsString = gson.toJson(stringMap);
                        // Files.write(stringMapAsString, tempJson, StandardCharsets.UTF_8);
                        final LauncherCWL cwlLauncher = new LauncherCWL(this.getConfigFile(), tempCWL.getAbsolutePath(),
                                tempJson.getAbsolutePath(), stdoutStream, stderrStream);
                        if (this instanceof WorkflowClient) {
                            cwlLauncher.run(Workflow.class);
                        } else {
                            cwlLauncher.run(CommandLineTool.class);
                        }
                    }
                }
            } else {
                errorMessage("Missing required parameters, one of  --json or --tsv is required", CLIENT_ERROR);
            }
        } catch (CWL.GsonBuildException ex) {
            exceptionMessage(ex, "There was an error creating the CWL GSON instance.", API_ERROR);
        } catch (JsonParseException ex) {
            exceptionMessage(ex, "The JSON file provided is invalid.", API_ERROR);
        }
    }

    private String convertYamlToJson(String yamlRun, String jsonRun) throws IOException {
        // if we have a yaml parameter file, convert it into a json
        if (yamlRun != null) {
            final File tempFile = File.createTempFile("temp", "json");
            Yaml yaml = new Yaml();
            final FileInputStream fileInputStream = FileUtils.openInputStream(new File(yamlRun));
            Map<String, Object> map = (Map<String, Object>)yaml.load(fileInputStream);
            JSONObject jsonObject = new JSONObject(map);
            final String jsonContent = jsonObject.toString();
            FileUtils.write(tempFile, jsonContent, StandardCharsets.UTF_8);
            jsonRun = tempFile.getAbsolutePath();
        }
        return jsonRun;
    }

    private void launchWdl(final List<String> args, boolean isLocalEntry) throws IOException, ApiException {
        final String entry = reqVal(args, "--entry");
        launchWdl(entry, args, isLocalEntry);
    }

    private void launchWdl(String entry, final List<String> args, boolean isLocalEntry) throws IOException, ApiException {
        final String json = reqVal(args, "--json");
        final String wdlOutputTarget = optVal(args, "--wdl-output-target", null);

        launchWdlInternal(entry, isLocalEntry, json, wdlOutputTarget);
    }

    /**
     * @param entry           file path for the wdl file or a dockstore id
     * @param isLocalEntry
     * @param json            file path for the json parameter file
     * @param wdlOutputTarget
     * @return an exit code for the run
     */
    public long launchWdlInternal(String entry, boolean isLocalEntry, String json, String wdlOutputTarget)
            throws IOException, ApiException {

        File parameterFile = new File(json);

        // grab the cromwell jar
        String libraryLocation =
                System.getProperty("user.home") + File.separator + ".dockstore" + File.separator + "libraries" + File.separator;
        URL cromwellURL;
        String cromwellFileName;
        try {
            cromwellURL = new URL(CROMWELL_LOCATION);
            cromwellFileName = new File(cromwellURL.toURI().getPath()).getName();
        } catch (MalformedURLException | URISyntaxException e) {
            throw new RuntimeException("Could not create cromwell location", e);
        }
        String cromwellTarget = libraryLocation + cromwellFileName;
        File cromwellTargetFile = new File(cromwellTarget);
        if (!cromwellTargetFile.exists()) {
            try {
                FileUtils.copyURLToFile(cromwellURL, cromwellTargetFile);
            } catch (IOException e) {
                throw new RuntimeException("Could not download cromwell location", e);
            }
        }

        final SourceFile wdlFromServer;
        try {
            // Grab WDL from server and store to file
            final File tempDir = Files.createTempDir();
            File tmp;
            if (!isLocalEntry) {
                wdlFromServer = getDescriptorFromServer(entry, "wdl");
                File tempDescriptor = File.createTempFile("temp", ".wdl", tempDir);
                Files.write(wdlFromServer.getContent(), tempDescriptor, StandardCharsets.UTF_8);
                downloadDescriptors(entry, "wdl", tempDir);

                tmp = resolveImportsForDescriptor(tempDir, tempDescriptor);
            } else {
                tmp = new File(entry);
            }

            // Get list of input files
            Bridge bridge = new Bridge();
            Map<String, String> wdlInputs = bridge.getInputFiles(tmp);

            // Convert parameter JSON to a map
            WDLFileProvisioning wdlFileProvisioning = new WDLFileProvisioning(this.getConfigFile());
            Gson gson = new Gson();
            String jsonString = FileUtils.readFileToString(parameterFile, StandardCharsets.UTF_8);
            Map<String, Object> inputJson = gson.fromJson(jsonString, HashMap.class);

            // Download files and change to local location
            // Make a new map of the inputs with updated locations
            final String workingDir = Paths.get(".").toAbsolutePath().normalize().toString();
            System.out.println("Creating directories for run of Dockstore launcher in current working directory: " + workingDir);
            Map<String, Object> fileMap = wdlFileProvisioning.pullFiles(inputJson, wdlInputs);

            // Make new json file
            String newJsonPath = wdlFileProvisioning.createUpdatedInputsJson(inputJson, fileMap);

            final List<String> wdlRun = Lists.newArrayList(tmp.getAbsolutePath(), newJsonPath);

            // run a workflow
            System.out.println("Calling out to Cromwell to run your workflow");

            // Currently Cromwell does not support HTTP(S) imports
            // https://github.com/broadinstitute/cromwell/issues/1528

            final String[] s = { "java", "-jar", cromwellTargetFile.getAbsolutePath(), "run" };
            List<String> arguments = new ArrayList<>();
            arguments.addAll(Arrays.asList(s));
            arguments.addAll(wdlRun);

            int exitCode = 0;
            String stdout;
            String stderr;
            try {
                // TODO: probably want to make a new library call so that we can stream output properly and get this exit code
                final String join = Joiner.on(" ").join(arguments);
                System.out.println(join);
                final ImmutablePair<String, String> execute = Utilities.executeCommand(join);
                stdout = execute.getLeft();
                stderr = execute.getRight();
            } catch (RuntimeException e) {
                LOG.error("Problem running cromwell: ", e);
                if (e.getCause() instanceof ExecuteException) {
                    return ((ExecuteException)e.getCause()).getExitValue();
                }
                throw new RuntimeException("Could not run Cromwell", e);
            }

            System.out.println("Cromwell exit code: " + exitCode);

            LauncherCWL.outputIntegrationOutput(workingDir, ImmutablePair.of(stdout, stderr), stdout.replaceAll("\n", "\t"),
                    stderr.replaceAll("\n", "\t"), "Cromwell");

            // capture the output and provision it
            if (wdlOutputTarget != null) {
                // TODO: this is very hacky, look for a runtime option or start cromwell as a server and communicate via REST
                String outputPrefix = "Final Outputs:";
                int startIndex = stdout.indexOf("\n{\n", stdout.indexOf(outputPrefix));
                int endIndex = stdout.indexOf("\n}\n", startIndex) + 2;
                String bracketContents = stdout.substring(startIndex, endIndex).trim();
                if (bracketContents.isEmpty()) {
                    throw new RuntimeException("No cromwell output");
                }

                // grab values from output JSON
                Map<String, String> outputJson = gson.fromJson(bracketContents, HashMap.class);
                System.out.println("Provisioning your output files to their final destinations");
                final List<String> outputFiles = bridge.getOutputFiles(tmp);
                FileProvisioning fileProvisioning = new FileProvisioning(this.getConfigFile());
                for (String outFile : outputFiles) {
                    // find file path from output
                    final File resultFile = new File(outputJson.get(outFile));
                    FileProvisioning.FileInfo new1 = new FileProvisioning.FileInfo();

                    new1.setUrl(wdlOutputTarget + "/" + outFile);
                    new1.setLocalPath(resultFile.getAbsolutePath());
                    System.out.println("Uploading: " + outFile + " from " + resultFile + " to : " + new1.getUrl());
                    fileProvisioning.registerOutputFile(resultFile.getAbsolutePath(), new1);
                }
                fileProvisioning.uploadFiles();
            } else {
                System.out.println("Output files left in place");
            }
        } catch (ApiException ex) {
            if (getEntryType().toLowerCase().equals("tool")) {
                exceptionMessage(ex, "The tool entry does not exist. Did you mean to launch a local tool or a workflow?", ENTRY_NOT_FOUND);
            } else {
                exceptionMessage(ex, "The workflow entry does not exist. Did you mean to launch a local workflow or a tool?",
                        ENTRY_NOT_FOUND);
            }
        } catch (IOException ex) {
            exceptionMessage(ex, "", IO_ERROR);
        }
        return 0;
    }

    /**
     * @param tempDir
     * @param tempDescriptor
     * @return
     * @throws IOException
     */
    File resolveImportsForDescriptor(File tempDir, File tempDescriptor) throws IOException {
        File tmp;
        Pattern p = Pattern.compile("^import\\s+\"(\\S+)\"(.*)");
        File file = new File(tempDescriptor.getAbsolutePath());
        List<String> lines = FileUtils.readLines(file, StandardCharsets.UTF_8);
        tmp = new File(tempDir + File.separator + "overwrittenImports.wdl");

        // Replace relative imports with absolute (to temp dir)
        for (String line : lines) {
            Matcher m = p.matcher(line);
            if (!m.find()) {
                FileUtils.writeStringToFile(tmp, line + "\n", StandardCharsets.UTF_8, true);
            } else {
                if (!m.group(1).startsWith("https://") && !m.group(1).startsWith("http://")) { // Don't resolve URLs
                    if (!m.group(1).startsWith(File.separator)) { // what is the purpose of this line?
                        String newImportLine = "import \"" + tempDir + File.separator + m.group(1) + "\"" + m.group(2) + "\n";
                        FileUtils.writeStringToFile(tmp, newImportLine, StandardCharsets.UTF_8, true);
                    }
                } else {
                    FileUtils.writeStringToFile(tmp, line + "\n", StandardCharsets.UTF_8, true);
                }
            }
        }
        return tmp;
    }

    /**
     * @param entry      Full path of the tool/workflow
     * @param descriptor Descriptor type
     * @param json       Whether to return json or not
     * @return The json or tsv output
     * @throws ApiException
     * @throws IOException
     */
    String downloadAndReturnDescriptors(String entry, String descriptor, final boolean json) throws ApiException, IOException {
        final File tempDir = Files.createTempDir();
        final File primaryFile = downloadDescriptorFiles(entry, descriptor, tempDir);

        if (descriptor.equals(CWL_STRING)) {
            // need to suppress output
<<<<<<< HEAD
            final ImmutablePair<String, String> output = getCwlUtil().parseCWL(tempDescriptor.getAbsolutePath());
            final Map<String, Object> stringObjectMap = getCwlUtil().extractRunJson(output.getLeft());
=======
            final ImmutablePair<String, String> output = CWL_UTIL.parseCWL(primaryFile.getAbsolutePath());
            final Map<String, Object> stringObjectMap = CWL_UTIL.extractRunJson(output.getLeft());
>>>>>>> 6ccb4e9c
            if (json) {
                try {
                    final Gson gson = CWL.getTypeSafeCWLToolDocument();
                    return gson.toJson(stringObjectMap);
                } catch (CWL.GsonBuildException ex) {
                    exceptionMessage(ex, "There was an error creating the CWL GSON instance.", API_ERROR);
                } catch (JsonParseException ex) {
                    exceptionMessage(ex, "The JSON file provided is invalid.", API_ERROR);
                }
            } else {
                // re-arrange as rows and columns
                final Map<String, String> typeMap = getCwlUtil().extractCWLTypes(output.getLeft());
                final List<String> headers = new ArrayList<>();
                final List<String> types = new ArrayList<>();
                final List<String> entries = new ArrayList<>();
                for (final Map.Entry<String, Object> objectEntry : stringObjectMap.entrySet()) {
                    headers.add(objectEntry.getKey());
                    types.add(typeMap.get(objectEntry.getKey()));
                    Object value = objectEntry.getValue();
                    if (value instanceof Map) {
                        Map map = (Map)value;
                        if (map.containsKey("class") && "File".equals(map.get("class"))) {
                            value = map.get("path");
                        }

                    }
                    entries.add(value.toString());
                }
                final StringBuffer buffer = new StringBuffer();
                try (CSVPrinter printer = new CSVPrinter(buffer, CSVFormat.DEFAULT)) {
                    printer.printRecord(headers);
                    printer.printComment("do not edit the following row, describes CWL types");
                    printer.printRecord(types);
                    printer.printComment("duplicate the following row and fill in the values for each run you wish to set parameters for");
                    printer.printRecord(entries);
                }
                return buffer.toString();
            }
        } else if (descriptor.equals(WDL_STRING)) {
            File tmp;
            if (json) {

                tmp = resolveImportsForDescriptor(tempDir, primaryFile);

                final List<String> wdlDocuments = Lists.newArrayList(tmp.getAbsolutePath());
                final scala.collection.immutable.List<String> wdlList = scala.collection.JavaConversions.asScalaBuffer(wdlDocuments)
                        .toList();
                Bridge bridge = new Bridge();
                return bridge.inputs(wdlList);
            }
        }
        return null;
    }

<<<<<<< HEAD
    public abstract Client getClient();
=======
    /**
     *
     * @param entry
     * @param descriptor
     * @param tempDir
     * @return
     * @throws ApiException
     * @throws IOException
     */
    private File downloadDescriptorFiles(String entry, String descriptor, File tempDir) throws ApiException, IOException {
        final SourceFile descriptorFromServer = getDescriptorFromServer(entry, descriptor);
        final File primaryFile = new File(tempDir, descriptorFromServer.getPath());
        primaryFile.getParentFile().mkdirs();
        Files.write(descriptorFromServer.getContent(), primaryFile, StandardCharsets.UTF_8);
        // Download imported descriptors (secondary descriptors)
        downloadDescriptors(entry, descriptor, primaryFile.getParentFile());
        return primaryFile;
    }
>>>>>>> 6ccb4e9c

    public abstract List<SourceFile> downloadDescriptors(String entry, String descriptor, File tempDir);

    private String runString(List<String> args, final boolean json) throws ApiException, IOException {
        final String entry = reqVal(args, "--entry");
        final String descriptor = optVal(args, "--descriptor", CWL_STRING);
        return downloadAndReturnDescriptors(entry, descriptor, json);
    }

    /**
     * help text output
     */

    private void publishHelp() {
        printHelpHeader();
        out("Usage: dockstore " + getEntryType().toLowerCase() + " publish --help");
        out("       dockstore " + getEntryType().toLowerCase() + " publish");
        out("       dockstore " + getEntryType().toLowerCase() + " publish [parameters]");
        out("       dockstore " + getEntryType().toLowerCase() + " publish --unpub [parameters]");
        out("");
        out("Description:");
        out("  Publish/unpublish a registered " + getEntryType() + ".");
        out("  No arguments will list the current and potential " + getEntryType() + "s to share.");
        out("Required Parameters:");
        out("  --entry <entry>             Complete " + getEntryType()
                + " path in the Dockstore (ex. quay.io/collaboratory/seqware-bwa-workflow)");
        out("  --entryname <" + getEntryType() + "name>      " + getEntryType() + "name of new entry");
        printHelpFooter();
    }

    private void starHelp() {
        printHelpHeader();
        out("Usage: dockstore " + getEntryType().toLowerCase() + " star --help");
        out("       dockstore " + getEntryType().toLowerCase() + " star");
        out("       dockstore " + getEntryType().toLowerCase() + " star [parameters]");
        out("       dockstore " + getEntryType().toLowerCase() + " star --unstar [parameters]");
        out("");
        out("Description:");
        out("  Star/unstar a registered " + getEntryType() + ".");
        out("  No arguments will list the current and potential " + getEntryType() + "s to share.");
        out("Required Parameters:");
        out("  --entry <" + getEntryType() + ">             Complete " + getEntryType()
                + " path in the Dockstore (ex. quay.io/collaboratory/seqware-bwa-workflow)");
        printHelpFooter();
    }

    private void listHelp() {
        printHelpHeader();
        out("Usage: dockstore " + getEntryType().toLowerCase() + " list --help");
        out("       dockstore " + getEntryType().toLowerCase() + " list");
        out("");
        out("Description:");
        out("  lists all the " + getEntryType() + " published by the user.");
        printHelpFooter();
    }

    private void labelHelp() {
        printHelpHeader();
        out("Usage: dockstore " + getEntryType().toLowerCase() + " label --help");
        out("       dockstore " + getEntryType().toLowerCase() + " label [parameters]");
        out("");
        out("Description:");
        out("  Add or remove labels from a given Dockstore " + getEntryType());
        out("");
        out("Required Parameters:");
        out("  --entry <entry>                             Complete " + getEntryType() + " path in the Dockstore");
        out("");
        out("Optional Parameters:");
        out("  --add <label> (--add <label>)               Add given label(s)");
        out("  --remove <label> (--remove <label>)         Remove given label(s)");
        printHelpFooter();
    }

    private void testParameterHelp() {
        printHelpHeader();
        out("Usage: dockstore " + getEntryType().toLowerCase() + " test_parameter --help");
        out("       dockstore " + getEntryType().toLowerCase() + " test_parameter [parameters]");
        out("");
        out("Description:");
        out("  Add or remove test parameter files from a given Dockstore " + getEntryType() + " version");
        out("");
        out("Required Parameters:");
        out("  --entry <entry>                                                          Complete " + getEntryType()
                + " path in the Dockstore (ex. quay.io/collaboratory/seqware-bwa-workflow)");
        out("  --version <version>                                                      " + getEntryType() + " version name");
        if (getEntryType().toLowerCase().equals("tool")) {
            out("  --descriptor-type <descriptor-type>                                      CWL/WDL");
        }
        out("");
        out("Optional Parameters:");
        out("  --add <test parameter file> (--add <test parameter file>)               Path in Git repository of test parameter file(s) to add");
        out("  --remove <test parameter file> (--remove <test parameter file>)         Path in Git repository of test parameter file(s) to remove");
        printHelpFooter();
    }

    private void infoHelp() {
        printHelpHeader();
        out("Usage: dockstore " + getEntryType().toLowerCase() + " info --help");
        out("       dockstore " + getEntryType().toLowerCase() + " info [parameters]");
        out("");
        out("Description:");
        out("  Get information related to a published " + getEntryType() + ".");
        out("");
        out("Required Parameters:");
        out("  --entry <entry>     The complete " + getEntryType()
                + " path in the Dockstore (ex. quay.io/collaboratory/seqware-bwa-workflow)");
        printHelpFooter();
    }

    private void descriptorHelp(String descriptorType) {
        printHelpHeader();
        out("Usage: dockstore " + getEntryType().toLowerCase() + " " + descriptorType + " --help");
        out("       dockstore " + getEntryType().toLowerCase() + " " + descriptorType + " [parameters]");
        out("");
        out("Description:");
        out("  Grab a " + descriptorType.toUpperCase() + " document for a particular entry.");
        out("");
        out("Required parameters:");
        out("  --entry <entry>              Complete " + getEntryType()
                + " path in the Dockstore (ex. quay.io/collaboratory/seqware-bwa-workflow:develop)");
        printHelpFooter();
    }

    private void refreshHelp() {
        printHelpHeader();
        out("Usage: dockstore " + getEntryType().toLowerCase() + " refresh --help");
        out("       dockstore " + getEntryType().toLowerCase() + " refresh");
        out("       dockstore " + getEntryType().toLowerCase() + " refresh [parameters]");
        out("");
        out("Description:");
        out("  Refresh an individual " + getEntryType() + " or all your " + getEntryType() + ".");
        out("");
        out("Optional Parameters:");
        out("  --entry <entry>         Complete tool path in the Dockstore (ex. quay.io/collaboratory/seqware-bwa-workflow)");
        printHelpFooter();
    }

    private void searchHelp() {
        printHelpHeader();
        out("Usage: dockstore " + getEntryType().toLowerCase() + " search --help");
        out("       dockstore " + getEntryType().toLowerCase() + " search [parameters]");
        out("");
        out("Description:");
        out("  Search for published " + getEntryType() + " on Dockstore.");
        out("");
        out("Required Parameters:");
        out("  --pattern <pattern>         Pattern to search Dockstore with");
        printHelpFooter();
    }

    private void cwl2yamlHelp() {
        printHelpHeader();
        out("Usage: dockstore " + getEntryType().toLowerCase() + " " + CONVERT + " --help");
        out("       dockstore " + getEntryType().toLowerCase() + " " + CONVERT + " cwl2yaml [parameters]");
        out("");
        out("Description:");
        out("  Spit out a yaml run file for a given cwl document.");
        out("");
        out("Required parameters:");
        out("  --cwl <file>                Path to cwl file");
        printHelpFooter();
    }

    private void cwl2jsonHelp() {
        printHelpHeader();
        out("Usage: dockstore " + getEntryType().toLowerCase() + " " + CONVERT + " --help");
        out("       dockstore " + getEntryType().toLowerCase() + " " + CONVERT + " cwl2json [parameters]");
        out("");
        out("Description:");
        out("  Spit out a json run file for a given cwl document.");
        out("");
        out("Required parameters:");
        out("  --cwl <file>                Path to cwl file");
        printHelpFooter();
    }

    private void wdl2jsonHelp() {
        printHelpHeader();
        out("Usage: dockstore " + getEntryType().toLowerCase() + " " + CONVERT + " --help");
        out("       dockstore " + getEntryType().toLowerCase() + " " + CONVERT + " wdl2json [parameters]");
        out("");
        out("Description:");
        out("  Spit out a json run file for a given wdl document.");
        out("");
        out("Required parameters:");
        out("  --wdl <file>                Path to wdl file");
        printHelpFooter();
    }

    private void convertHelp() {
        printHelpHeader();
        out("Usage: dockstore " + getEntryType().toLowerCase() + " " + CONVERT + " --help");
        out("       dockstore " + getEntryType().toLowerCase() + " " + CONVERT + " cwl2json [parameters]");
        out("       dockstore " + getEntryType().toLowerCase() + " " + CONVERT + " cwl2yaml [parameters]");
        out("       dockstore " + getEntryType().toLowerCase() + " " + CONVERT + " wdl2json [parameters]");
        out("       dockstore " + getEntryType().toLowerCase() + " " + CONVERT + " entry2json [parameters]");
        out("       dockstore " + getEntryType().toLowerCase() + " " + CONVERT + " entry2tsv [parameters]");
        out("");
        out("Description:");
        out("  They allow you to convert between file representations.");
        printHelpFooter();
    }

    private void entry2tsvHelp() {
        printHelpHeader();
        out("Usage: dockstore " + getEntryType().toLowerCase() + " " + CONVERT + " entry2tsv --help");
        out("       dockstore " + getEntryType().toLowerCase() + " " + CONVERT + " entry2tsv [parameters]");
        out("");
        out("Description:");
        out("  Spit out a tsv run file for a given cwl document.");
        out("");
        out("Required parameters:");
        out("  --entry <entry>                Complete " + getEntryType().toLowerCase()
                + " path in the Dockstore (ex. quay.io/collaboratory/seqware-bwa-workflow:develop)");
        printHelpFooter();
    }

    private void entry2jsonHelp() {
        printHelpHeader();
        out("Usage: dockstore " + getEntryType().toLowerCase() + " " + CONVERT + " entry2json --help");
        out("       dockstore " + getEntryType().toLowerCase() + " " + CONVERT + " entry2json [parameters]");
        out("");
        out("Description:");
        out("  Spit out a json run file for a given cwl document.");
        out("");
        out("Required parameters:");
        out("  --entry <entry>                Complete " + getEntryType().toLowerCase()
                + " path in the Dockstore (ex. quay.io/collaboratory/seqware-bwa-workflow:develop)");
        out("  --descriptor <descriptor>      Type of descriptor language used. Defaults to cwl");
        printHelpFooter();
    }

    private void launchHelp() {
        printHelpHeader();
        out("Usage: dockstore " + getEntryType().toLowerCase() + " launch --help");
        out("       dockstore " + getEntryType().toLowerCase() + " launch [parameters]");
        out("");
        out("Description:");
        out("  Launch an entry locally.");
        out("");
        out("Required parameters:");
        out("  --entry <entry>                     Complete entry path in the Dockstore (ex. quay.io/collaboratory/seqware-bwa-workflow:develop)");
        out("   OR");
        out("  --local-entry <local-entry>         Allows you to specify a full path to a local descriptor instead of an entry path");
        out("");
        out("Optional parameters:");
        out("  --json <json file>                  Parameters to the entry in the dockstore, one map for one run, an array of maps for multiple runs");
        out("  --yaml <yaml file>                  Parameters to the entry in the dockstore, one map for one run, an array of maps for multiple runs");
        out("  --tsv <tsv file>                    One row corresponds to parameters for one run in the dockstore (Only for CWL)");
        out("  --descriptor <descriptor type>      Descriptor type used to launch workflow. Defaults to " + CWL_STRING);
        out("  --local-entry                       Allows you to specify a full path to a local descriptor for --entry instead of an entry path");
        out("  --wdl-output-target                 Allows you to specify a remote path to provision output files to ex: s3://oicr.temp/testing-launcher/");
        printHelpFooter();
    }

    private void verifyHelp() {
        printHelpHeader();
        out("Usage: dockstore " + getEntryType().toLowerCase() + " verify --help");
        out("       dockstore " + getEntryType().toLowerCase() + " verify [parameters]");
        out("       dockstore " + getEntryType().toLowerCase() + " verify --unverify [parameters]");
        out("");
        out("Description:");
        out("  Verify/unverify a version.");
        out("");
        out("Required parameters:");
        out("  --entry <entry>                              Complete entry path in the Dockstore (ex. quay.io/collaboratory/seqware-bwa-workflow)");
        out("  --version <version>                          Version name");
        out("");
        out("Optional Parameters:");
        out("  --verified-source <verified-source>          Source of verification (Required to verify).");
        printHelpFooter();
    }

    private void printAdminHelp() {
        out("Admin Only Commands:");
        out("");
        out("  verify           :  Verify/unverify a version");
        out("");
    }

    public enum Type {
        CWL("cwl"), WDL("wdl"), NONE("none");
        private final String desc;

        Type(String name) {
            desc = name;
        }

        @Override
        public String toString() {
            return desc;
        }

    }
}<|MERGE_RESOLUTION|>--- conflicted
+++ resolved
@@ -1409,13 +1409,8 @@
 
         if (descriptor.equals(CWL_STRING)) {
             // need to suppress output
-<<<<<<< HEAD
             final ImmutablePair<String, String> output = getCwlUtil().parseCWL(tempDescriptor.getAbsolutePath());
             final Map<String, Object> stringObjectMap = getCwlUtil().extractRunJson(output.getLeft());
-=======
-            final ImmutablePair<String, String> output = CWL_UTIL.parseCWL(primaryFile.getAbsolutePath());
-            final Map<String, Object> stringObjectMap = CWL_UTIL.extractRunJson(output.getLeft());
->>>>>>> 6ccb4e9c
             if (json) {
                 try {
                     final Gson gson = CWL.getTypeSafeCWLToolDocument();
@@ -1470,9 +1465,8 @@
         return null;
     }
 
-<<<<<<< HEAD
     public abstract Client getClient();
-=======
+
     /**
      *
      * @param entry
@@ -1491,7 +1485,6 @@
         downloadDescriptors(entry, descriptor, primaryFile.getParentFile());
         return primaryFile;
     }
->>>>>>> 6ccb4e9c
 
     public abstract List<SourceFile> downloadDescriptors(String entry, String descriptor, File tempDir);
 

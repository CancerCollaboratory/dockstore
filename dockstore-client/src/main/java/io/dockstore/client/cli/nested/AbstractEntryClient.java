--- conflicted
+++ resolved
@@ -90,14 +90,9 @@
  * @author dyuen
  */
 public abstract class AbstractEntryClient {
-<<<<<<< HEAD
     private final CWL cwlUtil = new CWL();
-    private String configFile = null;
-=======
-    protected final CWL cwlUtil = new CWL();
 
     public abstract String getConfigFile();
->>>>>>> 5c186725
 
     /**
      * Print help for this group of commands.

--- conflicted
+++ resolved
@@ -907,20 +907,6 @@
         }
         jsonRun = convertYamlToJson(yamlRun, jsonRun);
 
-<<<<<<< HEAD
-        final Gson gson = CWL.getTypeSafeCWLToolDocument();
-        if (jsonRun != null) {
-            // if the root document is an array, this indicates multiple runs
-            JsonParser parser = new JsonParser();
-            final JsonElement parsed = parser.parse(new InputStreamReader(new FileInputStream(jsonRun), StandardCharsets.UTF_8));
-            if (parsed.isJsonArray()) {
-                final JsonArray asJsonArray = parsed.getAsJsonArray();
-                for (JsonElement element : asJsonArray) {
-                    final String finalString = gson.toJson(element);
-                    final File tempJson = File.createTempFile("parameter", ".json", Files.createTempDir());
-                    FileUtils.write(tempJson, finalString, StandardCharsets.UTF_8);
-                    final LauncherCWL cwlLauncher = new LauncherCWL(getConfigFile(), tempCWL.getAbsolutePath(), tempJson.getAbsolutePath(), stdoutStream, stderrStream);
-=======
         try {
             final Gson gson = io.cwl.avro.CWL.getTypeSafeCWLToolDocument();
             if (jsonRun != null) {
@@ -933,7 +919,7 @@
                         final String finalString = gson.toJson(element);
                         final File tempJson = File.createTempFile("parameter", ".json", Files.createTempDir());
                         FileUtils.write(tempJson, finalString, StandardCharsets.UTF_8);
-                        final LauncherCWL cwlLauncher = new LauncherCWL(getConfigFile(), tempCWL.getAbsolutePath(), tempJson.getAbsolutePath());
+                    final LauncherCWL cwlLauncher = new LauncherCWL(getConfigFile(), tempCWL.getAbsolutePath(), tempJson.getAbsolutePath(), stdoutStream, stderrStream);
                         if (this instanceof WorkflowClient) {
                             cwlLauncher.run(Workflow.class);
                         } else {
@@ -941,67 +927,14 @@
                         }
                     }
                 } else {
-                    final LauncherCWL cwlLauncher = new LauncherCWL(getConfigFile(), tempCWL.getAbsolutePath(), jsonRun);
->>>>>>> d07a56c8
+                final LauncherCWL cwlLauncher = new LauncherCWL(getConfigFile(), tempCWL.getAbsolutePath(), jsonRun, stdoutStream,
+                        stderrStream);
                     if (this instanceof WorkflowClient) {
                         cwlLauncher.run(Workflow.class);
                     } else {
                         cwlLauncher.run(CommandLineTool.class);
                     }
                 }
-<<<<<<< HEAD
-            } else {
-                final LauncherCWL cwlLauncher = new LauncherCWL(getConfigFile(), tempCWL.getAbsolutePath(), jsonRun, stdoutStream,
-                        stderrStream);
-                if (this instanceof WorkflowClient) {
-                    cwlLauncher.run(Workflow.class);
-                } else {
-                    cwlLauncher.run(CommandLineTool.class);
-                }
-            }
-        } else if (csvRuns != null) {
-            final File csvData = new File(csvRuns);
-            try (CSVParser parser = CSVParser.parse(csvData, StandardCharsets.UTF_8, CSVFormat.DEFAULT.withDelimiter('\t').withEscape('\\')
-                    .withQuoteMode(QuoteMode.NONE))) {
-                // grab header
-                final Iterator<CSVRecord> iterator = parser.iterator();
-                final CSVRecord headers = iterator.next();
-                // ignore row with type information
-                iterator.next();
-                // process rows
-                while (iterator.hasNext()) {
-                    final CSVRecord csvRecord = iterator.next();
-                    final File tempJson = File.createTempFile("temp", ".json", Files.createTempDir());
-                    StringBuilder buffer = new StringBuilder();
-                    buffer.append("{");
-                    for (int i = 0; i < csvRecord.size(); i++) {
-                        buffer.append("\"").append(headers.get(i)).append("\"");
-                        buffer.append(":");
-                        // if the type is an array, just pass it through
-                        buffer.append(csvRecord.get(i));
-
-                        if (i < csvRecord.size() - 1) {
-                            buffer.append(",");
-                        }
-                    }
-                    buffer.append("}");
-                    // prettify it
-                    JsonParser prettyParser = new JsonParser();
-                    JsonObject json = prettyParser.parse(buffer.toString()).getAsJsonObject();
-                    final String finalString = gson.toJson(json);
-
-                    // write it out
-                    FileUtils.write(tempJson, finalString, StandardCharsets.UTF_8);
-
-                    // final String stringMapAsString = gson.toJson(stringMap);
-                    // Files.write(stringMapAsString, tempJson, StandardCharsets.UTF_8);
-                    final LauncherCWL cwlLauncher = new LauncherCWL(this.getConfigFile(), tempCWL.getAbsolutePath(), tempJson.getAbsolutePath(),
-                            stdoutStream, stderrStream);
-                    if (this instanceof WorkflowClient) {
-                        cwlLauncher.run(Workflow.class);
-                    } else {
-                        cwlLauncher.run(CommandLineTool.class);
-=======
             } else if (csvRuns != null) {
                 final File csvData = new File(csvRuns);
                 try (CSVParser parser = CSVParser.parse(csvData, StandardCharsets.UTF_8,
@@ -1038,13 +971,13 @@
 
                         // final String stringMapAsString = gson.toJson(stringMap);
                         // Files.write(stringMapAsString, tempJson, StandardCharsets.UTF_8);
-                        final LauncherCWL cwlLauncher = new LauncherCWL(this.getConfigFile(), tempCWL.getAbsolutePath(), tempJson.getAbsolutePath());
+                    final LauncherCWL cwlLauncher = new LauncherCWL(this.getConfigFile(), tempCWL.getAbsolutePath(), tempJson.getAbsolutePath(),
+                            stdoutStream, stderrStream);
                         if (this instanceof WorkflowClient) {
                             cwlLauncher.run(Workflow.class);
                         } else {
                             cwlLauncher.run(CommandLineTool.class);
                         }
->>>>>>> d07a56c8
                     }
                 }
             } else {

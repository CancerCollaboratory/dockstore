--- conflicted
+++ resolved
@@ -1095,32 +1095,13 @@
             String newJsonPath = wdlFileProvisioning.createUpdatedInputsJson(inputJson, fileMap);
 
             final List<String> wdlRun = Lists.newArrayList(tmp.getAbsolutePath(), newJsonPath);
-
-<<<<<<< HEAD
-            // save the output stream
-            PrintStream savedOut = System.out;
-            PrintStream savedErr = System.err;
-
-            // capture system.out and system.err
-            ByteArrayOutputStream stdoutCapture = new ByteArrayOutputStream();
-            System.setOut(new PrintStream(stdoutCapture, true, StandardCharsets.UTF_8.toString()));
-            ByteArrayOutputStream stderrCapture = new ByteArrayOutputStream();
-            System.setErr(new PrintStream(stderrCapture, true, StandardCharsets.UTF_8.toString()));
+            
+            // run a workflow
+            System.out.println("Calling out to Cromwell to run your workflow");
+
 
             // Currently Cromwell does not support HTTP(S) imports
             // https://github.com/broadinstitute/cromwell/issues/1528
-
-            // run a workflow
-            savedOut.println("Calling out to Cromwell to run your workflow");
-            final int run = main.run(wdlRunList);
-=======
-            // run a workflow
-            System.out.println("Calling out to Cromwell to run your workflow");
-
-
-            // Currently Cromwell does not support HTTP(S) imports
-            // https://github.com/broadinstitute/cromwell/issues/1528
->>>>>>> 5846cf1b
 
             final String[] s = { "java", "-jar", cromwellTargetFile.getAbsolutePath(), "run" };
             List<String> arguments = new ArrayList<>();

--- conflicted
+++ resolved
@@ -87,14 +87,14 @@
 import static io.dockstore.client.cli.ArgumentUtility.optVal;
 import static io.dockstore.client.cli.ArgumentUtility.optVals;
 import static io.dockstore.client.cli.ArgumentUtility.out;
-import static io.dockstore.client.cli.ArgumentUtility.printLineBreak;
 import static io.dockstore.client.cli.ArgumentUtility.printHelpFooter;
 import static io.dockstore.client.cli.ArgumentUtility.printHelpHeader;
+import static io.dockstore.client.cli.ArgumentUtility.printLineBreak;
 import static io.dockstore.client.cli.ArgumentUtility.reqVal;
 import static io.dockstore.client.cli.Client.API_ERROR;
 import static io.dockstore.client.cli.Client.CLIENT_ERROR;
+import static io.dockstore.client.cli.Client.ENTRY_NOT_FOUND;
 import static io.dockstore.client.cli.Client.IO_ERROR;
-import static io.dockstore.client.cli.Client.ENTRY_NOT_FOUND;
 import static io.dockstore.client.cli.Client.SCRIPT;
 
 /**
@@ -634,16 +634,12 @@
                         classWfFound = true;
                     } else if (getEntryType().toLowerCase().equals("tool") && matchTool.find()) {
                         classToolFound = true;
-<<<<<<< HEAD
-                    } else if ((getEntryType().toLowerCase().equals("tool") && matchWf.find()) || (
-                            getEntryType().toLowerCase().equals("workflow") && matchTool.find())) {
-                        errorMessage("Entry type does not match the class specified in CWL file.", CLIENT_ERROR);
-=======
-                    } else if((getEntryType().toLowerCase().equals("tool") && matchWf.find())) {
-                        errorMessage("Expected a tool but the CWL file specified a workflow. Use 'dockstore workflow launch ...' instead.", CLIENT_ERROR);
-                    } else if (getEntryType().toLowerCase().equals("workflow") && matchTool.find()){
-                        errorMessage("Expected a workflow but the CWL file specified a tool. Use 'dockstore tool launch ...' instead.", CLIENT_ERROR);
->>>>>>> 98eef303
+                    } else if ((getEntryType().toLowerCase().equals("tool") && matchWf.find())) {
+                        errorMessage("Expected a tool but the CWL file specified a workflow. Use 'dockstore workflow launch ...' instead.",
+                                CLIENT_ERROR);
+                    } else if (getEntryType().toLowerCase().equals("workflow") && matchTool.find()) {
+                        errorMessage("Expected a workflow but the CWL file specified a tool. Use 'dockstore tool launch ...' instead.",
+                                CLIENT_ERROR);
                     }
                 }
             }
@@ -846,29 +842,22 @@
     /**
      * this function will check for the content and the extension of entry file
      * for launch simplification, trying to reduce the use '--descriptor' when launching
-<<<<<<< HEAD
      *
-     * @param entry relative path to local descriptor for either WDL/CWL tools or workflows
-     *              this will either give back exceptionMessage and exit (if the content/extension/descriptor is invalid)
-     *              OR proceed with launching the entry file (if it's valid)
-     */
-    public void checkEntryFile(String entry, List<String> argsList, String descriptor) {
-        File file = new File(entry);
-=======
      * @param localFilePath relative path to local descriptor for either WDL/CWL tools or workflows
-     * this will either give back exceptionMessage and exit (if the content/extension/descriptor is invalid)
-     * OR proceed with launching the entry file (if it's valid)
-     */
-    public void checkEntryFile(String localFilePath,List<String> argsList, String descriptor){
+     *                      this will either give back exceptionMessage and exit (if the content/extension/descriptor is invalid)
+     *                      OR proceed with launching the entry file (if it's valid)
+     */
+    public void checkEntryFile(String localFilePath, List<String> argsList, String descriptor) {
         File file = new File(localFilePath);
->>>>>>> 98eef303
         Type ext = checkFileExtension(file.getPath());     //file extension could be cwl,wdl or ""
 
         if (!file.exists() || file.isDirectory()) {
             if (getEntryType().toLowerCase().equals("tool")) {
-                errorMessage("The tool file " + file.getPath() + " does not exist. Did you mean to launch a remote tool or a workflow?", ENTRY_NOT_FOUND);
+                errorMessage("The tool file " + file.getPath() + " does not exist. Did you mean to launch a remote tool or a workflow?",
+                        ENTRY_NOT_FOUND);
             } else {
-                errorMessage("The workflow file " + file.getPath() + " does not exist. Did you mean to launch a remote workflow or a tool?", ENTRY_NOT_FOUND);
+                errorMessage("The workflow file " + file.getPath() + " does not exist. Did you mean to launch a remote workflow or a tool?",
+                        ENTRY_NOT_FOUND);
             }
         }
 
@@ -891,17 +880,6 @@
             } else if (content.equals(Type.WDL) && descriptor.equals(WDL_STRING)) {
                 out("This is a WDL file.. Please put the correct extension to the entry file name.");
                 out("Launching entry file as a WDL file..");
-<<<<<<< HEAD
-                launchWdl(argsList);
-            } else {
-                errorMessage("Entry file is invalid. Please enter a valid CWL/WDL file with the correct extension on the file name.",
-                        CLIENT_ERROR);
-            }
-        } else if (ext.equals(Type.WDL)) {
-            if (content.equals(Type.WDL)) {
-                launchWdl(entry, argsList);
-            } else if (!content.equals(Type.WDL) && descriptor == null) {
-=======
                 try {
                     launchWdl(argsList, true);
                 } catch (ApiException e) {
@@ -909,11 +887,12 @@
                 } catch (IOException e) {
                     exceptionMessage(e, "IO error launching entry", IO_ERROR);
                 }
-            } else{
-                errorMessage("Entry file is invalid. Please enter a valid CWL/WDL file with the correct extension on the file name.", CLIENT_ERROR);
-            }
-        }else if(ext.equals(Type.WDL)){
-            if(content.equals(Type.WDL)){
+            } else {
+                errorMessage("Entry file is invalid. Please enter a valid CWL/WDL file with the correct extension on the file name.",
+                        CLIENT_ERROR);
+            }
+        } else if (ext.equals(Type.WDL)) {
+            if (content.equals(Type.WDL)) {
                 try {
                     launchWdl(localFilePath, argsList, true);
                 } catch (ApiException e) {
@@ -921,8 +900,7 @@
                 } catch (IOException e) {
                     exceptionMessage(e, "IO error launching entry", IO_ERROR);
                 }
-            }else if(!content.equals(Type.WDL) && descriptor==null){
->>>>>>> 98eef303
+            } else if (!content.equals(Type.WDL) && descriptor == null) {
                 //extension is wdl but the content is not wdl
                 out("Entry file is ambiguous, please re-enter command with '--descriptor <descriptor>' at the end");
             } else if (!content.equals(Type.WDL) && descriptor.equals(WDL_STRING)) {
@@ -956,12 +934,6 @@
             } else if (content.equals(Type.WDL)) {
                 out("This is a WDL file.. Please put an extension to the entry file name.");
                 out("Launching entry file as a WDL file..");
-<<<<<<< HEAD
-                launchWdl(entry, argsList);
-            } else {
-                errorMessage("Entry file is invalid. Please enter a valid CWL/WDL file with the correct extension on the file name.",
-                        CLIENT_ERROR);
-=======
                 try {
                     launchWdl(localFilePath, argsList, true);
                 } catch (ApiException e) {
@@ -969,9 +941,9 @@
                 } catch (IOException e) {
                     exceptionMessage(e, "IO error launching entry", IO_ERROR);
                 }
-            } else{
-                errorMessage("Entry file is invalid. Please enter a valid CWL/WDL file with the correct extension on the file name.", CLIENT_ERROR);
->>>>>>> 98eef303
+            } else {
+                errorMessage("Entry file is invalid. Please enter a valid CWL/WDL file with the correct extension on the file name.",
+                        CLIENT_ERROR);
             }
         }
     }
@@ -987,34 +959,33 @@
             launchHelp();
         } else {
             if (args.contains("--local-entry") && args.contains("--entry")) {
-                errorMessage("You can only use one of --local-entry and --entry at a time. Please use --help for more information.", CLIENT_ERROR);
+                errorMessage("You can only use one of --local-entry and --entry at a time. Please use --help for more information.",
+                        CLIENT_ERROR);
             } else if (args.contains("--local-entry")) {
                 final String descriptor = optVal(args, "--descriptor", null);
-<<<<<<< HEAD
-                final String entry = reqVal(args, "--entry");
-                checkEntryFile(entry, args, descriptor);
-            } else {
-=======
                 final String localFilePath = reqVal(args, "--local-entry");
                 checkEntryFile(localFilePath, args, descriptor);
-            } else{
->>>>>>> 98eef303
+            } else {
                 final String descriptor = optVal(args, "--descriptor", CWL_STRING);
                 if (descriptor.equals(CWL_STRING)) {
                     try {
                         launchCwl(args, false);
                     } catch (ApiException e) {
-                        exceptionMessage(e, "API error launching workflow. Did you mean to use --local-entry instead of --entry?", Client.API_ERROR);
+                        exceptionMessage(e, "API error launching workflow. Did you mean to use --local-entry instead of --entry?",
+                                Client.API_ERROR);
                     } catch (IOException e) {
-                        exceptionMessage(e, "IO error launching workflow. Did you mean to use --local-entry instead of --entry?", Client.IO_ERROR);
+                        exceptionMessage(e, "IO error launching workflow. Did you mean to use --local-entry instead of --entry?",
+                                Client.IO_ERROR);
                     }
                 } else if (descriptor.equals(WDL_STRING)) {
                     try {
                         launchWdl(args, false);
                     } catch (ApiException e) {
-                        exceptionMessage(e, "API error launching workflow. Did you mean to use --local-entry instead of --entry?", Client.API_ERROR);
+                        exceptionMessage(e, "API error launching workflow. Did you mean to use --local-entry instead of --entry?",
+                                Client.API_ERROR);
                     } catch (IOException e) {
-                        exceptionMessage(e, "IO error launching workflow. Did you mean to use --local-entry instead of --entry?", Client.IO_ERROR);
+                        exceptionMessage(e, "IO error launching workflow. Did you mean to use --local-entry instead of --entry?",
+                                Client.IO_ERROR);
                     }
                 }
             }
@@ -1071,9 +1042,11 @@
                 downloadDescriptors(entry, "cwl", tempDir);
             } catch (ApiException e) {
                 if (getEntryType().toLowerCase().equals("tool")) {
-                    exceptionMessage(e, "The tool entry does not exist. Did you mean to launch a local tool or a workflow?", ENTRY_NOT_FOUND);
+                    exceptionMessage(e, "The tool entry does not exist. Did you mean to launch a local tool or a workflow?",
+                            ENTRY_NOT_FOUND);
                 } else {
-                    exceptionMessage(e, "The workflow entry does not exist. Did you mean to launch a local workflow or a tool?", ENTRY_NOT_FOUND);
+                    exceptionMessage(e, "The workflow entry does not exist. Did you mean to launch a local workflow or a tool?",
+                            ENTRY_NOT_FOUND);
                 }
             }
         }
@@ -1191,18 +1164,14 @@
     }
 
     /**
-<<<<<<< HEAD
-     * @param entry           file path for tthe wdl file or a dockstore id
-=======
-     *
-     * @param entry file path for the wdl file or a dockstore id
->>>>>>> 98eef303
+     * @param entry           file path for the wdl file or a dockstore id
      * @param isLocalEntry
      * @param json            file path for the json parameter file
      * @param wdlOutputTarget
      * @return an exit code for the run
      */
-    public long launchWdlInternal(String entry, boolean isLocalEntry, String json, String wdlOutputTarget) throws IOException, ApiException {
+    public long launchWdlInternal(String entry, boolean isLocalEntry, String json, String wdlOutputTarget)
+            throws IOException, ApiException {
 
         File parameterFile = new File(json);
 
@@ -1331,7 +1300,8 @@
             if (getEntryType().toLowerCase().equals("tool")) {
                 exceptionMessage(ex, "The tool entry does not exist. Did you mean to launch a local tool or a workflow?", ENTRY_NOT_FOUND);
             } else {
-                exceptionMessage(ex, "The workflow entry does not exist. Did you mean to launch a local workflow or a tool?", ENTRY_NOT_FOUND);
+                exceptionMessage(ex, "The workflow entry does not exist. Did you mean to launch a local workflow or a tool?",
+                        ENTRY_NOT_FOUND);
             }
         } catch (IOException ex) {
             exceptionMessage(ex, "", IO_ERROR);
@@ -1458,7 +1428,8 @@
         out("  Publish/unpublish a registered " + getEntryType() + ".");
         out("  No arguments will list the current and potential " + getEntryType() + "s to share.");
         out("Optional Parameters:");
-        out("  --entry <entry>             Complete " + getEntryType() + " path in the Dockstore (ex. quay.io/collaboratory/seqware-bwa-workflow)");
+        out("  --entry <entry>             Complete " + getEntryType()
+                + " path in the Dockstore (ex. quay.io/collaboratory/seqware-bwa-workflow)");
         out("  --entryname <" + getEntryType() + "name>      " + getEntryType() + "name of new entry");
         printHelpFooter();
     }
@@ -1499,14 +1470,9 @@
         out("  Add or remove test parameter files from a given Dockstore " + getEntryType() + " version");
         out("");
         out("Required Parameters:");
-<<<<<<< HEAD
         out("  --entry <entry>                                                          Complete " + getEntryType()
-                + " path in the Dockstore");
-        out("  --version <version>                                                      " + getEntryType() + " version name.");
-=======
-        out("  --entry <entry>                                                          Complete " + getEntryType() + " path in the Dockstore (ex. quay.io/collaboratory/seqware-bwa-workflow)");
+                + " path in the Dockstore (ex. quay.io/collaboratory/seqware-bwa-workflow)");
         out("  --version <version>                                                      " + getEntryType() + " version name");
->>>>>>> 98eef303
         if (getEntryType().toLowerCase().equals("tool")) {
             out("  --descriptor-type <descriptor-type>                                      CWL/WDL");
         }
@@ -1526,7 +1492,8 @@
         out("  Get information related to a published " + getEntryType() + ".");
         out("");
         out("Required Parameters:");
-        out("  --entry <entry>     The complete " + getEntryType() + " path in the Dockstore (ex. quay.io/collaboratory/seqware-bwa-workflow)");
+        out("  --entry <entry>     The complete " + getEntryType()
+                + " path in the Dockstore (ex. quay.io/collaboratory/seqware-bwa-workflow)");
         printHelpFooter();
     }
 
@@ -1633,7 +1600,8 @@
         out("  Spit out a tsv run file for a given cwl document.");
         out("");
         out("Required parameters:");
-        out("  --entry <entry>                Complete " + getEntryType().toLowerCase() + " path in the Dockstore (ex. quay.io/collaboratory/seqware-bwa-workflow:develop)");
+        out("  --entry <entry>                Complete " + getEntryType().toLowerCase()
+                + " path in the Dockstore (ex. quay.io/collaboratory/seqware-bwa-workflow:develop)");
         printHelpFooter();
     }
 
@@ -1646,7 +1614,8 @@
         out("  Spit out a json run file for a given cwl document.");
         out("");
         out("Required parameters:");
-        out("  --entry <entry>                Complete " + getEntryType().toLowerCase() + " path in the Dockstore (ex. quay.io/collaboratory/seqware-bwa-workflow:develop)");
+        out("  --entry <entry>                Complete " + getEntryType().toLowerCase()
+                + " path in the Dockstore (ex. quay.io/collaboratory/seqware-bwa-workflow:develop)");
         out("  --descriptor <descriptor>      Type of descriptor language used. Defaults to cwl");
         printHelpFooter();
     }

--- conflicted
+++ resolved
@@ -47,13 +47,8 @@
 import io.swagger.client.model.ToolDescriptor;
 import org.apache.commons.configuration2.INIConfiguration;
 import org.apache.commons.exec.ExecuteException;
-import org.apache.commons.io.FileUtils;
 import org.apache.commons.lang3.tuple.ImmutablePair;
-<<<<<<< HEAD
 import org.apache.commons.lang3.tuple.Triple;
-import org.json.JSONObject;
-=======
->>>>>>> e974543c
 import org.slf4j.Logger;
 import org.slf4j.LoggerFactory;
 
@@ -69,10 +64,7 @@
  */
 public class WDLClient extends CromwellLauncher implements LanguageClientInterface {
 
-<<<<<<< HEAD
-=======
     private static final String DEFAULT_CROMWELL_VERSION = "36";
->>>>>>> e974543c
     private static final Logger LOG = LoggerFactory.getLogger(WDLClient.class);
 
 
@@ -171,11 +163,7 @@
                 // TODO: probably want to make a new library call so that we can stream output properly and get this exit code
                 final String join = Joiner.on(" ").join(arguments);
                 System.out.println(join);
-<<<<<<< HEAD
-                final ImmutablePair<String, String> execute = Utilities.executeCommand(join, tempLaunchDirectory);
-=======
-                final ImmutablePair<String, String> execute = Utilities.executeCommand(join, System.out, System.err, localPrimaryDescriptorFile.getParentFile());
->>>>>>> e974543c
+                final ImmutablePair<String, String> execute = Utilities.executeCommand(join, System.out, System.err, tempLaunchDirectory);
                 stdout = execute.getLeft();
                 stderr = execute.getRight();
             } catch (RuntimeException e) {

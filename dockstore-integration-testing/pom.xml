--- conflicted
+++ resolved
@@ -20,11 +20,7 @@
     <parent>
         <groupId>io.dockstore</groupId>
         <artifactId>dockstore</artifactId>
-<<<<<<< HEAD
         <version>1.2.0-alpha.3-SNAPSHOT</version>
-=======
-        <version>1.2-alpha.3-SNAPSHOT</version>
->>>>>>> 09bd0dd5
         <relativePath>../pom.xml</relativePath>
     </parent>
     <artifactId>dockstore-integration-testing</artifactId>
@@ -38,22 +34,14 @@
         <dependency>
             <groupId>io.dockstore</groupId>
             <artifactId>dockstore-webservice</artifactId>
-<<<<<<< HEAD
             <version>1.2.0-alpha.3-SNAPSHOT</version>
-=======
-            <version>1.2-alpha.3-SNAPSHOT</version>
->>>>>>> 09bd0dd5
         </dependency>
 
         <!-- testing -->
         <dependency>
             <groupId>io.dockstore</groupId>
             <artifactId>dockstore-common</artifactId>
-<<<<<<< HEAD
             <version>1.2.0-alpha.3-SNAPSHOT</version>
-=======
-            <version>1.2-alpha.3-SNAPSHOT</version>
->>>>>>> 09bd0dd5
             <scope>test</scope>
             <type>test-jar</type>
         </dependency>

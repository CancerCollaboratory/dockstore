--- conflicted
+++ resolved
@@ -20,11 +20,7 @@
     <parent>
         <groupId>io.dockstore</groupId>
         <artifactId>dockstore</artifactId>
-<<<<<<< HEAD
-        <version>1.3.7-SNAPSHOT</version>
-=======
         <version>1.4.0</version>
->>>>>>> 9dc87aed
         <relativePath>../pom.xml</relativePath>
     </parent>
     <artifactId>dockstore-integration-testing</artifactId>
@@ -38,22 +34,14 @@
         <dependency>
             <groupId>io.dockstore</groupId>
             <artifactId>dockstore-webservice</artifactId>
-<<<<<<< HEAD
-            <version>1.3.7-SNAPSHOT</version>
-=======
             <version>1.4.0</version>
->>>>>>> 9dc87aed
         </dependency>
 
         <!-- testing -->
         <dependency>
             <groupId>io.dockstore</groupId>
             <artifactId>dockstore-common</artifactId>
-<<<<<<< HEAD
-            <version>1.3.7-SNAPSHOT</version>
-=======
             <version>1.4.0</version>
->>>>>>> 9dc87aed
             <scope>test</scope>
             <type>test-jar</type>
         </dependency>

/*
 *    Copyright 2018 OICR
 *
 *    Licensed under the Apache License, Version 2.0 (the "License");
 *    you may not use this file except in compliance with the License.
 *    You may obtain a copy of the License at
 *
 *        http://www.apache.org/licenses/LICENSE-2.0
 *
 *    Unless required by applicable law or agreed to in writing, software
 *    distributed under the License is distributed on an "AS IS" BASIS,
 *    WITHOUT WARRANTIES OR CONDITIONS OF ANY KIND, either express or implied.
 *    See the License for the specific language governing permissions and
 *    limitations under the License.
 */

package io.dockstore.common;

import java.io.File;
import java.io.IOException;
import java.util.ArrayList;
import java.util.Arrays;
import java.util.List;

import io.dockstore.webservice.DockstoreWebserviceConfiguration;
import io.dropwizard.Application;
import io.dropwizard.testing.DropwizardTestSupport;
import io.dropwizard.testing.ResourceHelpers;
import org.apache.commons.configuration2.INIConfiguration;
import org.apache.commons.dbutils.ResultSetHandler;
import org.apache.commons.exec.CommandLine;
import org.apache.commons.exec.DefaultExecutor;
import org.apache.commons.exec.Executor;
import org.apache.commons.io.FileUtils;
import org.apache.commons.lang3.tuple.ImmutablePair;
import org.junit.Assert;
import org.slf4j.Logger;
import org.slf4j.LoggerFactory;

/**
 * @author xliu
 */
public final class CommonTestUtilities {

    public final static String OLD_DOCKSTORE_VERSION = "1.4.5";
    private static final Logger LOG = LoggerFactory.getLogger(CommonTestUtilities.class);

    // Travis is slow, need to wait up to 1 min for webservice to return
    public static final int WAIT_TIME = 60000;


    public static final String PUBLIC_CONFIG_PATH = ResourceHelpers.resourceFilePath("dockstore.yml");
    /**
     * confidential testing config, includes keys
     */
    public static final String CONFIDENTIAL_CONFIG_PATH = ResourceHelpers.resourceFilePath("dockstoreTest.yml");
    static final String DUMMY_TOKEN_1 = "08932ab0c9ae39a880905666902f8659633ae0232e94ba9f3d2094cb928397e7";

    private CommonTestUtilities() {

    }

    /**
     * Drops the database and recreates from migrations, not including any test data, using new application
     * @param support reference to testing instance of the dockstore web service
     * @throws Exception
     */
    public static void dropAndRecreateNoTestData(DropwizardTestSupport<DockstoreWebserviceConfiguration> support) throws Exception {
        LOG.info("Dropping and Recreating the database with no test data");
        Application<DockstoreWebserviceConfiguration> application = support.newApplication();
        application.run("db", "drop-all", "--confirm-delete-everything", CONFIDENTIAL_CONFIG_PATH);
        application.run("db", "migrate", CONFIDENTIAL_CONFIG_PATH, "--include", "1.3.0.generated,1.3.1.consistency,1.4.0,1.5.0,1.6.0");
    }

    /**
     * Drops the database and recreates from migrations for non-confidential tests
     * @param support reference to testing instance of the dockstore web service
     * @throws Exception
     */
    public static void dropAndCreateWithTestData(DropwizardTestSupport<DockstoreWebserviceConfiguration> support, boolean isNewApplication) throws Exception {
        LOG.info("Dropping and Recreating the database with non-confidential test data");
        Application<DockstoreWebserviceConfiguration> application;
        if (isNewApplication) {
            application = support.newApplication();
        } else {
            application= support.getApplication();
        }
        application.run("db", "drop-all", "--confirm-delete-everything", CONFIDENTIAL_CONFIG_PATH);
<<<<<<< HEAD
        application.run("db", "migrate", CONFIDENTIAL_CONFIG_PATH, "--include", "1.3.0.generated");
        application.run("db", "migrate", CONFIDENTIAL_CONFIG_PATH, "--include", "1.3.1.consistency");
        application.run("db", "migrate", CONFIDENTIAL_CONFIG_PATH, "--include", "test");
        application.run("db", "migrate", CONFIDENTIAL_CONFIG_PATH, "--include", "1.4.0");
        application.run("db", "migrate", CONFIDENTIAL_CONFIG_PATH, "--include", "1.5.0");
        application.run("db", "migrate", CONFIDENTIAL_CONFIG_PATH, "--include", "test_1.5.0");
        application.run("db", "migrate", CONFIDENTIAL_CONFIG_PATH, "--include", "1.6.0");

=======
        List<String> migrationList = Arrays.asList("1.3.0.generated", "1.3.1.consistency", "test", "1.4.0", "1.5.0", "test_1.5.0", "1.6.0");
        runMigration(migrationList, application, CONFIDENTIAL_CONFIG_PATH);
>>>>>>> f7eb3d0f
    }

    /**
     * Wrapper for dropping and recreating database from migrations for test confidential 1
     * @param support reference to testing instance of the dockstore web service
     * @throws Exception
     */
    public static void cleanStatePrivate1(DropwizardTestSupport<DockstoreWebserviceConfiguration> support) throws Exception {
        LOG.info("Dropping and Recreating the database with confidential 1 test data");
        cleanStatePrivate1(support, CONFIDENTIAL_CONFIG_PATH);
        // TODO: it looks like gitlab's API has gone totally unresponsive, delete after recovery
        // getTestingPostgres().runUpdateStatement("delete from token where tokensource = 'gitlab.com'");
    }

    /**
     * Drops and recreates database from migrations for test confidential 1
     * @param support reference to testing instance of the dockstore web service
     * @param configPath
     * @throws Exception
     */
    private static void cleanStatePrivate1(DropwizardTestSupport<DockstoreWebserviceConfiguration> support, String configPath) throws Exception {
        Application<DockstoreWebserviceConfiguration> application = support.getApplication();
        application.run("db", "drop-all", "--confirm-delete-everything", configPath);
<<<<<<< HEAD
        application.run("db", "migrate", configPath, "--include", "1.3.0.generated");
        application.run("db", "migrate", configPath, "--include", "1.3.1.consistency");
        application.run("db", "migrate", configPath, "--include", "test.confidential1");
        application.run("db", "migrate", configPath, "--include", "1.4.0");
        application.run("db", "migrate", configPath, "--include", "1.5.0");
        application.run("db", "migrate", configPath, "--include", "test.confidential1_1.5.0");
        application.run("db", "migrate", configPath, "--include", "1.6.0");
=======
        List<String> migrationList = Arrays.asList("1.3.0.generated", "1.3.1.consistency", "test.confidential1", "1.4.0", "1.5.0", "test.confidential1_1.5.0", "1.6.0");
        runMigration(migrationList, application, configPath);
>>>>>>> f7eb3d0f
    }

    public static void runMigration(List<String> migrationList, Application<DockstoreWebserviceConfiguration> application, String configPath) {
        migrationList.forEach(migration -> {
            try {
                application.run("db", "migrate", configPath, "--include", migration);
            } catch (Exception e) {
                Assert.fail();
            }
        });
    }

    /**
     * Wrapper fir dropping and recreating database from migrations for test confidential 2
     * @param support reference to testing instance of the dockstore web service
     * @throws Exception
     */
    public static void cleanStatePrivate2(DropwizardTestSupport<DockstoreWebserviceConfiguration> support, boolean isNewApplication) throws Exception {
        LOG.info("Dropping and Recreating the database with confidential 2 test data");
        cleanStatePrivate2(support, CONFIDENTIAL_CONFIG_PATH, isNewApplication);
        // TODO: You can uncomment the following line to disable GitLab tool and workflow discovery
        // getTestingPostgres().runUpdateStatement("delete from token where tokensource = 'gitlab.com'");
    }

    /**
     * Drops and recreates database from migrations for test confidential 2
     * @param support reference to testing instance of the dockstore web service
     * @param configPath
     * @throws Exception
     */
    private static void cleanStatePrivate2(DropwizardTestSupport<DockstoreWebserviceConfiguration> support, String configPath,
        boolean isNewApplication) throws Exception {
        Application<DockstoreWebserviceConfiguration> application;
        if (isNewApplication) {
            application = support.newApplication();
        } else {
            application = support.getApplication();
        }
        application.run("db", "drop-all", "--confirm-delete-everything", configPath);
<<<<<<< HEAD
        application.run("db", "migrate", configPath, "--include", "1.3.0.generated");
        application.run("db", "migrate", configPath, "--include", "1.3.1.consistency");
        application.run("db", "migrate", configPath, "--include", "test.confidential2");
        application.run("db", "migrate", configPath, "--include", "1.4.0");
        application.run("db", "migrate", configPath, "--include", "1.5.0");
        application.run("db", "migrate", configPath, "--include", "test.confidential2_1.5.0");
        application.run("db", "migrate", configPath, "--include", "1.6.0");
=======
        List<String> migrationList = Arrays.asList("1.3.0.generated", "1.3.1.consistency", "test.confidential2", "1.4.0", "1.5.0", "test.confidential2_1.5.0", "1.6.0");
        runMigration(migrationList, application, configPath);
>>>>>>> f7eb3d0f
    }

    /**
     * Loads up a specific set of workflows into the database
     * Specifically for tests toolsIdGet4Workflows() in GA4GHV1IT.java and toolsIdGet4Workflows() in GA4GHV2IT.java
     * @param support reference to testing instance of the dockstore web service
     * @throws Exception
     */
    public static void setupSamePathsTest(DropwizardTestSupport<DockstoreWebserviceConfiguration> support) throws Exception {
        LOG.info("Migrating samepaths migrations");
        Application<DockstoreWebserviceConfiguration> application = support.getApplication();
        application.run("db", "migrate", CONFIDENTIAL_CONFIG_PATH, "--include", "samepaths");
    }


    /**
     * Loads up a specific set of workflows into the database
     * Specifically for tests cwlrunnerWorkflowRelativePathNotEncodedAdditionalFiles in GA4GHV2IT.java
     * @param support reference to testing instance of the dockstore web service
     * @throws Exception
     */
    public static void setupTestWorkflow(DropwizardTestSupport<DockstoreWebserviceConfiguration> support) throws Exception {
        LOG.info("Migrating testworkflow migrations");
        Application<DockstoreWebserviceConfiguration> application = support.getApplication();
        application.run("db", "drop-all", "--confirm-delete-everything", CONFIDENTIAL_CONFIG_PATH);
        List<String> migrationList = Arrays.asList("1.3.0.generated", "1.3.1.consistency", "test", "1.4.0", "testworkflow", "1.5.0", "test_1.5.0", "1.6.0");
        runMigration(migrationList, application, CONFIDENTIAL_CONFIG_PATH);
    }

    /**
     * Allows tests to clear the database but add basic testing data
     * @return
     */
    public static TestingPostgres getTestingPostgres() {
        final File configFile = FileUtils.getFile("src", "test", "resources", "config");
        final INIConfiguration parseConfig = Utilities.parseConfig(configFile.getAbsolutePath());
        return new TestingPostgres(parseConfig);
    }

    public static ImmutablePair<String, String> runOldDockstoreClient(File dockstore, String[] commandArray) throws RuntimeException {
        List<String> commandList = new ArrayList<>();
        commandList.add(dockstore.getAbsolutePath());
        commandList.addAll(Arrays.asList(commandArray));
        String commandString = String.join(" ", commandList);
        return Utilities.executeCommand(commandString);
    }

    /**
     * For running the old dockstore client when spaces are involved
     * @param dockstore
     * @param commandArray
     * @throws RuntimeException
     */
    public static void runOldDockstoreClientWithSpaces(File dockstore, String[] commandArray) throws RuntimeException {
        List<String> commandList;
        CommandLine commandLine = new CommandLine(dockstore.getAbsoluteFile());

        commandList = Arrays.asList(commandArray);
        commandList.forEach(command -> {
            commandLine.addArgument(command, false);
        });
        Executor executor = new DefaultExecutor();
        try {
            executor.execute(commandLine);
        } catch (IOException e) {
            LOG.error("Could not execute command. " + e.getMessage());
            e.printStackTrace();
        }
    }

    public static void checkToolList(String log) {
        Assert.assertTrue(log.contains("NAME"));
        Assert.assertTrue(log.contains("DESCRIPTION"));
        Assert.assertTrue(log.contains("Git Repo"));
    }

    public static class TestingPostgres extends BasicPostgreSQL {

        TestingPostgres(INIConfiguration config) {
            super(config);
        }

        @Override
        public void clearDatabase() {
            super.clearDatabase();
        }

        @Override
        public <T> T runSelectStatement(String query, ResultSetHandler<T> handler, Object... params) {
            return super.runSelectStatement(query, handler, params);
        }

        @Override
        public int runUpdateStatement(String query, Object... params) {
            return super.runUpdateStatement(query, params);
        }
    }
}<|MERGE_RESOLUTION|>--- conflicted
+++ resolved
@@ -86,19 +86,9 @@
             application= support.getApplication();
         }
         application.run("db", "drop-all", "--confirm-delete-everything", CONFIDENTIAL_CONFIG_PATH);
-<<<<<<< HEAD
-        application.run("db", "migrate", CONFIDENTIAL_CONFIG_PATH, "--include", "1.3.0.generated");
-        application.run("db", "migrate", CONFIDENTIAL_CONFIG_PATH, "--include", "1.3.1.consistency");
-        application.run("db", "migrate", CONFIDENTIAL_CONFIG_PATH, "--include", "test");
-        application.run("db", "migrate", CONFIDENTIAL_CONFIG_PATH, "--include", "1.4.0");
-        application.run("db", "migrate", CONFIDENTIAL_CONFIG_PATH, "--include", "1.5.0");
-        application.run("db", "migrate", CONFIDENTIAL_CONFIG_PATH, "--include", "test_1.5.0");
-        application.run("db", "migrate", CONFIDENTIAL_CONFIG_PATH, "--include", "1.6.0");
-
-=======
+
         List<String> migrationList = Arrays.asList("1.3.0.generated", "1.3.1.consistency", "test", "1.4.0", "1.5.0", "test_1.5.0", "1.6.0");
         runMigration(migrationList, application, CONFIDENTIAL_CONFIG_PATH);
->>>>>>> f7eb3d0f
     }
 
     /**
@@ -122,18 +112,9 @@
     private static void cleanStatePrivate1(DropwizardTestSupport<DockstoreWebserviceConfiguration> support, String configPath) throws Exception {
         Application<DockstoreWebserviceConfiguration> application = support.getApplication();
         application.run("db", "drop-all", "--confirm-delete-everything", configPath);
-<<<<<<< HEAD
-        application.run("db", "migrate", configPath, "--include", "1.3.0.generated");
-        application.run("db", "migrate", configPath, "--include", "1.3.1.consistency");
-        application.run("db", "migrate", configPath, "--include", "test.confidential1");
-        application.run("db", "migrate", configPath, "--include", "1.4.0");
-        application.run("db", "migrate", configPath, "--include", "1.5.0");
-        application.run("db", "migrate", configPath, "--include", "test.confidential1_1.5.0");
-        application.run("db", "migrate", configPath, "--include", "1.6.0");
-=======
+
         List<String> migrationList = Arrays.asList("1.3.0.generated", "1.3.1.consistency", "test.confidential1", "1.4.0", "1.5.0", "test.confidential1_1.5.0", "1.6.0");
         runMigration(migrationList, application, configPath);
->>>>>>> f7eb3d0f
     }
 
     public static void runMigration(List<String> migrationList, Application<DockstoreWebserviceConfiguration> application, String configPath) {
@@ -173,18 +154,9 @@
             application = support.getApplication();
         }
         application.run("db", "drop-all", "--confirm-delete-everything", configPath);
-<<<<<<< HEAD
-        application.run("db", "migrate", configPath, "--include", "1.3.0.generated");
-        application.run("db", "migrate", configPath, "--include", "1.3.1.consistency");
-        application.run("db", "migrate", configPath, "--include", "test.confidential2");
-        application.run("db", "migrate", configPath, "--include", "1.4.0");
-        application.run("db", "migrate", configPath, "--include", "1.5.0");
-        application.run("db", "migrate", configPath, "--include", "test.confidential2_1.5.0");
-        application.run("db", "migrate", configPath, "--include", "1.6.0");
-=======
+
         List<String> migrationList = Arrays.asList("1.3.0.generated", "1.3.1.consistency", "test.confidential2", "1.4.0", "1.5.0", "test.confidential2_1.5.0", "1.6.0");
         runMigration(migrationList, application, configPath);
->>>>>>> f7eb3d0f
     }
 
     /**

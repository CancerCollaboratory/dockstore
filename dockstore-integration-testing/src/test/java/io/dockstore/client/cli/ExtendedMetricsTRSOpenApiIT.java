/*
 * Copyright 2023 OICR and UCSC
 *
 * Licensed under the Apache License, Version 2.0 (the "License");
 * you may not use this file except in compliance with the License.
 * You may obtain a copy of the License at
 *
 *           http://www.apache.org/licenses/LICENSE-2.0
 *
 * Unless required by applicable law or agreed to in writing, software
 * distributed under the License is distributed on an "AS IS" BASIS,
 * WITHOUT WARRANTIES OR CONDITIONS OF ANY KIND, either express or implied.
 * See the License for the specific language governing permissions and
 * limitations under the License.
 *
 */

package io.dockstore.client.cli;

import static io.dockstore.common.LocalStackTestUtilities.IMAGE_TAG;
import static io.dockstore.common.LocalStackTestUtilities.createBucket;
import static io.dockstore.common.LocalStackTestUtilities.deleteBucketContents;
import static io.dockstore.common.LocalStackTestUtilities.getS3ObjectsFromBucket;
import static io.dockstore.common.metrics.ExecutionStatus.ABORTED;
import static io.dockstore.common.metrics.ExecutionStatus.FAILED_RUNTIME_INVALID;
import static io.dockstore.common.metrics.ExecutionStatus.FAILED_SEMANTIC_INVALID;
import static io.dockstore.common.metrics.ExecutionStatus.SUCCESSFUL;
import static io.dockstore.common.metrics.MetricsDataS3Client.generateKey;
import static io.dockstore.common.metrics.ValidationExecution.ValidatorTool.MINIWDL;
import static io.dockstore.common.metrics.constraints.HasExecutionsOrMetrics.MUST_CONTAIN_EXECUTIONS_OR_METRICS;
import static io.dockstore.common.metrics.constraints.HasUniqueExecutionIds.MUST_CONTAIN_UNIQUE_EXECUTION_IDS;
import static io.dockstore.common.metrics.constraints.ISO8601ExecutionDate.EXECUTION_DATE_FORMAT_ERROR;
import static io.dockstore.common.metrics.constraints.ISO8601ExecutionTime.EXECUTION_TIME_FORMAT_ERROR;
import static io.dockstore.common.metrics.constraints.ValidClientExecutionStatus.INVALID_EXECUTION_STATUS_MESSAGE;
import static io.dockstore.common.metrics.constraints.ValidExecutionId.INVALID_EXECUTION_ID_MESSAGE;
import static io.dockstore.webservice.core.metrics.constraints.HasMetrics.MUST_CONTAIN_METRICS;
import static io.dockstore.webservice.resources.proposedGA4GH.ToolsApiExtendedServiceImpl.EXECUTION_NOT_FOUND_ERROR;
import static io.dockstore.webservice.resources.proposedGA4GH.ToolsApiExtendedServiceImpl.FORBIDDEN_PLATFORM;
import static io.dockstore.webservice.resources.proposedGA4GH.ToolsApiExtendedServiceImpl.INVALID_PLATFORM;
import static io.dockstore.webservice.resources.proposedGA4GH.ToolsApiExtendedServiceImpl.TOOL_NOT_FOUND_ERROR;
import static io.dockstore.webservice.resources.proposedGA4GH.ToolsApiExtendedServiceImpl.VERSION_NOT_FOUND_ERROR;
import static org.junit.jupiter.api.Assertions.assertEquals;
import static org.junit.jupiter.api.Assertions.assertFalse;
import static org.junit.jupiter.api.Assertions.assertNotNull;
import static org.junit.jupiter.api.Assertions.assertNull;
import static org.junit.jupiter.api.Assertions.assertThrows;
import static org.junit.jupiter.api.Assertions.assertTrue;

import cloud.localstack.ServiceName;
import cloud.localstack.awssdkv2.TestUtils;
import cloud.localstack.docker.LocalstackDockerExtension;
import cloud.localstack.docker.annotation.LocalstackDockerProperties;
import com.google.gson.Gson;
import io.dockstore.common.CommonTestUtilities;
import io.dockstore.common.ConfidentialTest;
import io.dockstore.common.DescriptorLanguage;
import io.dockstore.common.LocalStackTest;
import io.dockstore.common.LocalStackTestUtilities;
import io.dockstore.common.MuteForSuccessfulTests;
import io.dockstore.common.Partner;
import io.dockstore.common.Registry;
import io.dockstore.common.SourceControl;
import io.dockstore.common.metrics.MetricsData;
import io.dockstore.common.metrics.MetricsDataMetadata;
import io.dockstore.common.metrics.MetricsDataS3Client;
import io.dockstore.openapi.client.ApiClient;
import io.dockstore.openapi.client.ApiException;
import io.dockstore.openapi.client.api.ContainersApi;
import io.dockstore.openapi.client.api.ExtendedGa4GhApi;
import io.dockstore.openapi.client.api.UsersApi;
import io.dockstore.openapi.client.api.WorkflowsApi;
import io.dockstore.openapi.client.model.Cost;
import io.dockstore.openapi.client.model.CpuMetric;
import io.dockstore.openapi.client.model.ExecutionStatusMetric;
import io.dockstore.openapi.client.model.ExecutionTimeMetric;
import io.dockstore.openapi.client.model.ExecutionsRequestBody;
import io.dockstore.openapi.client.model.ExecutionsResponseBody;
import io.dockstore.openapi.client.model.MemoryMetric;
import io.dockstore.openapi.client.model.Metrics;
import io.dockstore.openapi.client.model.MetricsByStatus;
import io.dockstore.openapi.client.model.PrivilegeRequest;
import io.dockstore.openapi.client.model.PrivilegeRequest.PlatformPartnerEnum;
import io.dockstore.openapi.client.model.RunExecution;
import io.dockstore.openapi.client.model.RunExecution.ExecutionStatusEnum;
import io.dockstore.openapi.client.model.TaskExecutions;
import io.dockstore.openapi.client.model.ValidationExecution;
import io.dockstore.openapi.client.model.ValidationStatusMetric;
import io.dockstore.openapi.client.model.ValidatorInfo;
import io.dockstore.openapi.client.model.ValidatorVersionInfo;
import io.dockstore.openapi.client.model.Workflow;
import io.dockstore.openapi.client.model.WorkflowVersion;
import io.dockstore.webservice.core.metrics.ExecutionTimeStatisticMetric;
import io.dockstore.webservice.core.metrics.MemoryStatisticMetric;
import java.io.IOException;
import java.lang.reflect.Field;
import java.nio.file.Files;
import java.nio.file.Paths;
import java.time.Instant;
import java.util.ArrayList;
import java.util.List;
import java.util.Map;
import java.util.Optional;
import java.util.UUID;
import java.util.stream.Collectors;
import org.apache.http.HttpStatus;
import org.junit.jupiter.api.AfterEach;
import org.junit.jupiter.api.BeforeAll;
import org.junit.jupiter.api.BeforeEach;
import org.junit.jupiter.api.Tag;
import org.junit.jupiter.api.Test;
import org.junit.jupiter.api.extension.ExtendWith;
import org.slf4j.Logger;
import org.slf4j.LoggerFactory;
import software.amazon.awssdk.services.s3.S3Client;
import uk.org.webcompere.systemstubs.jupiter.SystemStub;
import uk.org.webcompere.systemstubs.jupiter.SystemStubsExtension;
import uk.org.webcompere.systemstubs.stream.SystemErr;
import uk.org.webcompere.systemstubs.stream.SystemOut;

/**
 * Extra confidential integration tests, focuses on proposed metrics GA4GH extensions
 * {@link BaseIT}
 */
@LocalstackDockerProperties(imageTag = IMAGE_TAG, services = { ServiceName.S3 }, environmentVariableProvider = LocalStackTestUtilities.LocalStackEnvironmentVariables.class)
@ExtendWith({ SystemStubsExtension.class, MuteForSuccessfulTests.class, BaseIT.TestStatus.class, LocalstackDockerExtension.class })
@Tag(ConfidentialTest.NAME)
@Tag(LocalStackTest.NAME)
class ExtendedMetricsTRSOpenApiIT extends BaseIT {

    public static final String DOCKSTORE_WORKFLOW_CNV_REPO = "DockstoreTestUser2/dockstore_workflow_cnv";
    private static final String DOCKSTORE_WORKFLOW_CNV_PATH = SourceControl.GITHUB + "/" + DOCKSTORE_WORKFLOW_CNV_REPO;
    private static final Gson GSON = new Gson();
    private static final Logger LOGGER = LoggerFactory.getLogger(ExtendedMetricsTRSOpenApiIT.class);
    public static final String MINUTES_EXECUTION = "5";

    private static String bucketName;
    private static String s3EndpointOverride;
    private static MetricsDataS3Client metricsDataClient;
    private static S3Client s3Client;


    @SystemStub
    public final SystemOut systemOut = new SystemOut();

    @SystemStub
    public final SystemErr systemErr = new SystemErr();

    @BeforeAll
    public static void setup() throws Exception {
        bucketName = SUPPORT.getConfiguration().getMetricsConfig().getS3BucketName();
        s3EndpointOverride = SUPPORT.getConfiguration().getMetricsConfig().getS3EndpointOverride();
        metricsDataClient = new MetricsDataS3Client(bucketName, s3EndpointOverride);
        // Create a bucket to be used for tests
        s3Client = TestUtils.getClientS3V2(); // Use localstack S3Client
        createBucket(s3Client, bucketName);
        deleteBucketContents(s3Client, bucketName); // This is here just in case a test was stopped before tearDown could clean up the bucket
    }

    @BeforeEach
    @Override
    public void resetDBBetweenTests() throws Exception {
        CommonTestUtilities.cleanStatePrivate2(SUPPORT, false, testingPostgres);
    }

    @AfterEach
    public void tearDown() {
        // Delete all objects from the S3 bucket after each test
        deleteBucketContents(s3Client, bucketName);
    }

    /**
     * Test submitting metrics data using the Extended GA4GH endpoint.
     *
     * At the end of this test, the S3 folder structure should look like the following. Note that OBJECT METADATA is the S3 object metadata and is not part of the folder structure
     * local-dockstore-metrics-data
     * ├── tool
     * │   └── quay.io
     * │       └── dockstoretestuser2
     * │           └── dockstore-cgpmap
     * │               └── symbolic.v1
     * │                   └── TERRA
     * │                       └── 1673972062578.json
     * │                           └── OBJECT METADATA
     * │                               └── owner: 1
     * │                               └── description:
     * └── workflow
     *     └── github.com
     *         └── DockstoreTestUser2
     *             └── dockstore_workflow_cnv%2Fmy-workflow
     *                 └── master
     *                     ├── TERRA
     *                     │   └── 1673972062578.json
     *                     │       └── OBJECT METADATA
     *                     │           └── owner: 1
     *                     │           └── description: A single execution
     *                     └── DNA_STACK
     *                         └── 1673972062578.json
     *                             └── OBJECT METADATA
     *                                 └── owner: 1
     *                                 └── description: A single execution
     */
    @Test
    void testSubmitMetricsData() {
        // Admin user
        final ApiClient webClient = getOpenAPIWebClient(USER_2_USERNAME, testingPostgres);
        final WorkflowsApi workflowApi = new WorkflowsApi(webClient);
        final UsersApi usersApi = new UsersApi(webClient);
        final ContainersApi containersApi = new ContainersApi(webClient);
        final ExtendedGa4GhApi extendedGa4GhApi = new ExtendedGa4GhApi(webClient);
        final String platform1 = Partner.TERRA.name();
        final String platform2 = Partner.DNA_STACK.name();
        final String description = "A single execution";
        final Long ownerUserId = usersApi.getUser().getId();

        // Register and publish a workflow
        final String workflowId = "#workflow/github.com/DockstoreTestUser2/dockstore_workflow_cnv/my-workflow";
        final String workflowVersionId = "master";
        Workflow workflow = workflowApi.manualRegister(SourceControl.GITHUB.name(), "DockstoreTestUser2/dockstore_workflow_cnv", "/workflow/cnv.cwl", "my-workflow", "cwl",
                "/test.json");
        workflow = workflowApi.refresh1(workflow.getId(), false);
        workflowApi.publish1(workflow.getId(), CommonTestUtilities.createOpenAPIPublishRequest(true));

        // Add workflow execution metrics and task execution metrics for a workflow version for one platform
        // List of 1 workflow run execution
        List<RunExecution> runExecutions = createRunExecutions(1);
        // List of one set of task executions. This set of task executions represent two tasks that were executed during the workflow execution
        List<TaskExecutions> taskExecutions = List.of(createTaskExecutions(2));
        extendedGa4GhApi.executionMetricsPost(new ExecutionsRequestBody().runExecutions(runExecutions).taskExecutions(taskExecutions), platform1, workflowId, workflowVersionId, description);

        verifyMetricsDataList(workflowId, workflowVersionId, platform1, ownerUserId, description, 1);
        // Verify the workflow run execution submitted
        verifyRunExecutionMetricsDataContent(runExecutions, extendedGa4GhApi, workflowId, workflowVersionId, platform1);
        // Verify the set of task executions submitted
        verifyTaskExecutionMetricsDataContent(taskExecutions, extendedGa4GhApi, workflowId, workflowVersionId, platform1);

        // Send validation metrics data to S3 for the same workflow version, but different platform
        // This workflow version successfully validated with miniwdl
        ValidationExecution validationExecution = new ValidationExecution();
        validationExecution.setExecutionId(generateExecutionId());
        validationExecution.setIsValid(true);
        validationExecution.setValidatorTool(ValidationExecution.ValidatorToolEnum.MINIWDL);
        validationExecution.setValidatorToolVersion("v1.9.1");
        validationExecution.setDateExecuted(Instant.now().toString());
        List<ValidationExecution> validationExecutions = List.of(validationExecution);
        extendedGa4GhApi.executionMetricsPost(new ExecutionsRequestBody().validationExecutions(validationExecutions), platform2, workflowId, workflowVersionId, description);
        verifyMetricsDataList(workflowId, workflowVersionId, platform2, ownerUserId, description, 1);
        verifyValidationExecutionMetricsDataContent(validationExecutions, extendedGa4GhApi, workflowId, workflowVersionId, platform2);

        // Register and publish a tool
        io.dockstore.openapi.client.model.DockstoreTool tool = new io.dockstore.openapi.client.model.DockstoreTool();
        tool.setDefaultCwlPath("/cwls/cgpmap-bamOut.cwl");
        tool.setGitUrl("git@github.com:DockstoreTestUser2/dockstore-cgpmap.git");
        tool.setNamespace("dockstoretestuser2");
        tool.setName("dockstore-cgpmap");
        tool.setRegistryString(Registry.QUAY_IO.getDockerPath());
        tool.setDefaultVersion("symbolic.v1");
        tool.setDefaultCWLTestParameterFile("/examples/cgpmap/bamOut/bam_input.json");
        io.dockstore.openapi.client.model.DockstoreTool registeredTool = containersApi.registerManual(tool);
        registeredTool = containersApi.refresh(registeredTool.getId());
        containersApi.publish(registeredTool.getId(), CommonTestUtilities.createOpenAPIPublishRequest(true));

        final String toolId = "quay.io/dockstoretestuser2/dockstore-cgpmap";
        final String toolVersionId = "symbolic.v1";
        extendedGa4GhApi.executionMetricsPost(new ExecutionsRequestBody().runExecutions(runExecutions), platform1, toolId, toolVersionId, null);
        verifyMetricsDataList(toolId, toolVersionId, platform1, ownerUserId, "", 1);
        verifyRunExecutionMetricsDataContent(runExecutions, extendedGa4GhApi, toolId, toolVersionId, platform1);
        assertEquals(3, getS3ObjectsFromBucket(s3Client, bucketName).size(), "There should be 4 objects, 3 for workflows and 1 for tools");
    }

    @Test
    void testNumberOfFilesCreatedForMetricsSubmission() {
        // Admin user
        final ApiClient webClient = getOpenAPIWebClient(USER_2_USERNAME, testingPostgres);
        final WorkflowsApi workflowApi = new WorkflowsApi(webClient);
        final ExtendedGa4GhApi extendedGa4GhApi = new ExtendedGa4GhApi(webClient);
        final String platform1 = Partner.TERRA.name();
        final String description = "A single execution";

        // Register and publish a workflow
        final String workflowId = "#workflow/github.com/DockstoreTestUser2/dockstore_workflow_cnv/my-workflow";
        final String workflowVersionId = "master";
        Workflow workflow = workflowApi.manualRegister(SourceControl.GITHUB.name(), "DockstoreTestUser2/dockstore_workflow_cnv", "/workflow/cnv.cwl", "my-workflow", "cwl",
                "/test.json");
        workflow = workflowApi.refresh1(workflow.getId(), false);
        workflowApi.publish1(workflow.getId(), CommonTestUtilities.createOpenAPIPublishRequest(true));

        // Add 1 workflow execution, 1 task execution set, 1 validation execution for a workflow version for one platform
        List<RunExecution> runExecutions = createRunExecutions(1);

        TaskExecutions taskExecutions = createTaskExecutions(2);

        ValidationExecution validationExecution = new ValidationExecution();
        validationExecution.setExecutionId(generateExecutionId());
        validationExecution.setIsValid(true);
        validationExecution.setValidatorTool(ValidationExecution.ValidatorToolEnum.MINIWDL);
        validationExecution.setValidatorToolVersion("v1.9.1");
        validationExecution.setDateExecuted(Instant.now().toString());

        ExecutionsRequestBody executionsRequestBody = new ExecutionsRequestBody()
                .runExecutions(runExecutions)
                .taskExecutions(List.of(taskExecutions))
                .validationExecutions(List.of(validationExecution));
        extendedGa4GhApi.executionMetricsPost(executionsRequestBody, platform1, workflowId, workflowVersionId, description);
        verifyMetricsDataList(workflowId, workflowVersionId, 1);
    }

    @Test
    void testSubmitMetricsDataErrors() {
        // Admin user
        final ApiClient webClient = getOpenAPIWebClient(USER_2_USERNAME, testingPostgres);
        final WorkflowsApi workflowApi = new WorkflowsApi(webClient);
        final ExtendedGa4GhApi extendedGa4GhApi = new ExtendedGa4GhApi(webClient);
        // Non-admin user
        final ApiClient otherWebClient = getOpenAPIWebClient(OTHER_USERNAME, testingPostgres);
        final ExtendedGa4GhApi otherExtendedGa4GhApi = new ExtendedGa4GhApi(otherWebClient);

        String id = "#workflow/github.com/DockstoreTestUser2/dockstore_workflow_cnv";
        String versionId = "master";
        String platform = Partner.TERRA.name();
        String description = "A single execution";
        ExecutionsRequestBody goodExecutionsRequestBody = new ExecutionsRequestBody().runExecutions(createRunExecutions(1));

        // Test malformed ID
        ApiException exception = assertThrows(ApiException.class, () -> extendedGa4GhApi.executionMetricsPost(goodExecutionsRequestBody, platform, "malformedId", "malformedVersionId", null));
        assertEquals(HttpStatus.SC_BAD_REQUEST, exception.getCode());

        // Test ID that doesn't exist
        exception = assertThrows(ApiException.class, () -> extendedGa4GhApi.executionMetricsPost(goodExecutionsRequestBody, platform, "github.com/nonexistent/id", "master", null));
        assertEquals(HttpStatus.SC_NOT_FOUND, exception.getCode(), "Should not be able to submit metrics for non-existent id");
        assertTrue(exception.getMessage().contains(TOOL_NOT_FOUND_ERROR), "Should not be able to submit metrics for non-existent id");

        // Test version ID that doesn't exist
        Workflow workflow = workflowApi.manualRegister(SourceControl.GITHUB.name(), "DockstoreTestUser2/dockstore_workflow_cnv", "/workflow/cnv.cwl", "",
                DescriptorLanguage.CWL.toString(), "/test.json");
        workflow = workflowApi.refresh1(workflow.getId(), false);
        workflowApi.publish1(workflow.getId(), CommonTestUtilities.createOpenAPIPublishRequest(true));
        exception = assertThrows(ApiException.class, () -> extendedGa4GhApi.executionMetricsPost(goodExecutionsRequestBody, platform, id, "nonexistentVersionId", null));
        assertEquals(HttpStatus.SC_NOT_FOUND, exception.getCode(), "Should not be able to submit metrics for non-existent version");
        assertTrue(exception.getMessage().contains(VERSION_NOT_FOUND_ERROR), "Should not be able to submit metrics for non-existent version");

        // Test that a non-admin/non-curator user can't submit metrics
        exception = assertThrows(ApiException.class, () -> otherExtendedGa4GhApi.executionMetricsPost(goodExecutionsRequestBody, platform, id, versionId, description));
        assertEquals(HttpStatus.SC_FORBIDDEN, exception.getCode(), "Non-admin and non-curator user should not be able to submit metrics");

        // Test that the platform must be an actual platform and not ALL
        exception = assertThrows(ApiException.class, () -> extendedGa4GhApi.executionMetricsPost(goodExecutionsRequestBody, Partner.ALL.name(), id, versionId, description));
        assertEquals(HttpStatus.SC_BAD_REQUEST, exception.getCode(), "Should not be able to specify ALL as a platform");
        assertTrue(exception.getMessage().contains(INVALID_PLATFORM));

        // Test that the response body must contain ExecutionStatus for RunExecution
        List<RunExecution> runExecutions = createRunExecutions(1);
        runExecutions.forEach(execution -> execution.setExecutionStatus(null));
        exception = assertThrows(ApiException.class, () -> extendedGa4GhApi.executionMetricsPost(new ExecutionsRequestBody().runExecutions(runExecutions), platform, id, versionId, description));
        assertEquals(HttpStatus.SC_UNPROCESSABLE_ENTITY, exception.getCode(), "Should not be able to submit metrics if ExecutionStatus is missing");
        assertTrue(exception.getMessage().contains("executionStatus") && exception.getMessage().contains("is missing"), "Should not be able to submit metrics if ExecutionStatus is missing");

        // Test that the response body must contain dateExecuted for RunExecution
        List<RunExecution> runExecutionsWithMissingDate = createRunExecutions(1);
        runExecutionsWithMissingDate.forEach(execution -> execution.setDateExecuted(null));
        exception = assertThrows(ApiException.class, () -> extendedGa4GhApi.executionMetricsPost(new ExecutionsRequestBody().runExecutions(runExecutionsWithMissingDate), platform, id, versionId, description));
        assertEquals(HttpStatus.SC_UNPROCESSABLE_ENTITY, exception.getCode(), "Should not be able to submit metrics if dateExecuted is missing");
        assertTrue(exception.getMessage().contains("dateExecuted") && exception.getMessage().contains("is missing"), "Should not be able to submit metrics if dateExecuted is missing");

        // Test that malformed ExecutionTimes for RunExecution throw an exception
        List<RunExecution> malformedExecutionTimes = List.of(
                new RunExecution().executionStatus(RunExecution.ExecutionStatusEnum.SUCCESSFUL).executionTime("1 second"),
                new RunExecution().executionStatus(RunExecution.ExecutionStatusEnum.SUCCESSFUL).executionTime("PT 1S") // Should not have space
        );

        exception = assertThrows(ApiException.class, () -> extendedGa4GhApi.executionMetricsPost(new ExecutionsRequestBody().runExecutions(malformedExecutionTimes), platform, id, versionId, description));
        assertEquals(HttpStatus.SC_UNPROCESSABLE_ENTITY, exception.getCode(), "Should not be able to submit metrics if ExecutionTime is malformed");
        assertTrue(exception.getMessage().contains(EXECUTION_TIME_FORMAT_ERROR));
        assertTrue(exception.getMessage().contains("1 second")
                && exception.getMessage().contains("PT 1S"), "Should not be able to submit metrics if ExecutionTime is malformed");

        // Test that negative values can't be submitted
        List<RunExecution> runExecutionsWithNegativeValues = createRunExecutions(1);
        // Negative and null cost value
        runExecutionsWithNegativeValues.forEach(execution -> execution.setCost(new Cost().value(-1.00)));
        exception = assertThrows(ApiException.class, () -> extendedGa4GhApi.executionMetricsPost(new ExecutionsRequestBody().runExecutions(runExecutionsWithNegativeValues), platform, id, versionId, description));
        assertEquals(HttpStatus.SC_UNPROCESSABLE_ENTITY, exception.getCode(), "Should not be able to submit metrics with negative cost");
        assertTrue(exception.getMessage().contains("cost.value must be greater than or equal to 0"));
        runExecutionsWithNegativeValues.forEach(execution -> execution.setCost(new Cost().value(null)));
        exception = assertThrows(ApiException.class, () -> extendedGa4GhApi.executionMetricsPost(new ExecutionsRequestBody().runExecutions(runExecutionsWithNegativeValues), platform, id, versionId, description));
        assertEquals(HttpStatus.SC_UNPROCESSABLE_ENTITY, exception.getCode(), "Should not be able to submit metrics with negative cost");
        assertTrue(exception.getMessage().contains("cost.value is missing but required"));
        // Negative CPU requirement
        runExecutionsWithNegativeValues.forEach(execution -> execution.setCpuRequirements(-1));
        exception = assertThrows(ApiException.class, () -> extendedGa4GhApi.executionMetricsPost(new ExecutionsRequestBody().runExecutions(runExecutionsWithNegativeValues), platform, id, versionId, description));
        assertEquals(HttpStatus.SC_UNPROCESSABLE_ENTITY, exception.getCode(), "Should not be able to submit metrics with negative CPU");
        assertTrue(exception.getMessage().contains("cpuRequirements must be greater than or equal to 0"));
        // Negative and NaN memory requirement
        runExecutionsWithNegativeValues.forEach(execution -> execution.setMemoryRequirementsGB(-1.0));
        exception = assertThrows(ApiException.class, () -> extendedGa4GhApi.executionMetricsPost(new ExecutionsRequestBody().runExecutions(runExecutionsWithNegativeValues), platform, id, versionId, description));
        assertEquals(HttpStatus.SC_UNPROCESSABLE_ENTITY, exception.getCode(), "Should not be able to submit metrics with negative memory");
        assertTrue(exception.getMessage().contains("memoryRequirementsGB must be greater than or equal to 0"));
        runExecutionsWithNegativeValues.forEach(execution -> execution.setMemoryRequirementsGB(Double.NaN));
        exception = assertThrows(ApiException.class, () -> extendedGa4GhApi.executionMetricsPost(new ExecutionsRequestBody().runExecutions(runExecutionsWithNegativeValues), platform, id, versionId, description));
        assertEquals(HttpStatus.SC_UNPROCESSABLE_ENTITY, exception.getCode(), "Should not be able to submit metrics with NaN memory");
        assertTrue(exception.getMessage().contains("memoryRequirementsGB must be greater than or equal to 0"));

        // Test that the response body must contain the required fields for ValidationExecution
        List<ValidationExecution> validationExecutions = List.of(new ValidationExecution());
        exception = assertThrows(ApiException.class, () -> extendedGa4GhApi.executionMetricsPost(new ExecutionsRequestBody().validationExecutions(validationExecutions), platform, id, versionId, description));
        assertEquals(HttpStatus.SC_UNPROCESSABLE_ENTITY, exception.getCode(), "Should not be able to submit metrics if required fields for ValidationExecution are missing");
        assertTrue(exception.getMessage().contains("isValid") && exception.getMessage().contains("validatorTool") && exception.getMessage().contains("is missing"), "Should not be able to submit metrics if required fields for ValidationExecution are missing");

        // Test that malformed dateExecuteds for ValidationExecution throw an exception
        ValidationExecution validationExecution = new ValidationExecution();
        validationExecution.setIsValid(true);
        validationExecution.setValidatorTool(ValidationExecution.ValidatorToolEnum.MINIWDL);
        validationExecution.setDateExecuted("March 23, 2023");
        List<ValidationExecution> malformedDateExecuteds = List.of(validationExecution);
        exception = assertThrows(ApiException.class, () -> extendedGa4GhApi.executionMetricsPost(new ExecutionsRequestBody().validationExecutions(malformedDateExecuteds), platform, id, versionId, description));
        assertEquals(HttpStatus.SC_UNPROCESSABLE_ENTITY, exception.getCode(), "Should not be able to submit metrics if dateExecuted is malformed");
        assertTrue(exception.getMessage().contains(EXECUTION_DATE_FORMAT_ERROR));
        assertTrue(exception.getMessage().contains("March 23, 2023"), "Should not be able to submit metrics if dateExecuted is malformed");

        // Verify that not providing metrics data throws an exception
        exception = assertThrows(ApiException.class, () -> extendedGa4GhApi.executionMetricsPost(new ExecutionsRequestBody(), platform, id, versionId, description));
        assertEquals(HttpStatus.SC_UNPROCESSABLE_ENTITY, exception.getCode(), "Should throw if execution metrics not provided");
        assertTrue(exception.getMessage().contains(MUST_CONTAIN_EXECUTIONS_OR_METRICS), "Should throw if execution metrics not provided");

        // Verify that the user cannot provide invalid execution IDs
        List<RunExecution> executionWithInvalidId = createRunExecutions(1);
        executionWithInvalidId.forEach(execution -> execution.setExecutionId("   "));
        exception = assertThrows(ApiException.class, () -> extendedGa4GhApi.executionMetricsPost(new ExecutionsRequestBody().runExecutions(executionWithInvalidId), platform, id, versionId, description));
        assertEquals(HttpStatus.SC_UNPROCESSABLE_ENTITY, exception.getCode(), "Should throw if there the execution ID is empty");
        assertTrue(exception.getMessage().contains(INVALID_EXECUTION_ID_MESSAGE), "Should throw if there the execution ID is empty");
        // Invalid execution ID without alphanumerics
        executionWithInvalidId.forEach(execution -> execution.setExecutionId("!@#$%^&*"));
        exception = assertThrows(ApiException.class, () -> extendedGa4GhApi.executionMetricsPost(new ExecutionsRequestBody().runExecutions(executionWithInvalidId), platform, id, versionId, description));
        assertEquals(HttpStatus.SC_UNPROCESSABLE_ENTITY, exception.getCode());
        assertTrue(exception.getMessage().contains(INVALID_EXECUTION_ID_MESSAGE));

        // Verify that user cannot provide duplicate execution IDs in the same request body
        List<RunExecution> duplicateIdExecutions = createRunExecutions(2);
        duplicateIdExecutions.forEach(execution -> execution.setExecutionId("sameId"));
        exception = assertThrows(ApiException.class, () -> extendedGa4GhApi.executionMetricsPost(new ExecutionsRequestBody().runExecutions(duplicateIdExecutions), platform, id, versionId, description));
        assertEquals(HttpStatus.SC_UNPROCESSABLE_ENTITY, exception.getCode(), "Should throw if there are duplicate execution IDs provided");
        assertTrue(exception.getMessage().contains(MUST_CONTAIN_UNIQUE_EXECUTION_IDS), "Should throw if there are duplicate execution IDs provided");

        // Verify that user can't submit a RunExecution with the status ALL (meant for internal use)
        List<RunExecution> executionWithAllStatus = createRunExecutions(1);
        executionWithAllStatus.forEach(execution -> execution.setExecutionStatus(ExecutionStatusEnum.ALL));
        exception = assertThrows(ApiException.class, () -> extendedGa4GhApi.executionMetricsPost(new ExecutionsRequestBody().runExecutions(executionWithAllStatus), platform, id, versionId, description));
        assertEquals(HttpStatus.SC_UNPROCESSABLE_ENTITY, exception.getCode(), "Should throw if the ALL status is used");
        assertTrue(exception.getMessage().contains(INVALID_EXECUTION_STATUS_MESSAGE), "Should throw if the ALL status is used");
    }

    @Test
    void testUpdateExecutionMetrics() {
        // Admin user
        final ApiClient webClient = getOpenAPIWebClient(USER_2_USERNAME, testingPostgres);
        final WorkflowsApi workflowApi = new WorkflowsApi(webClient);
        final UsersApi usersApi = new UsersApi(webClient);
        final ExtendedGa4GhApi extendedGa4GhApi = new ExtendedGa4GhApi(webClient);
        final String platform1 = Partner.TERRA.name();
        final String description = "A single execution";
        final Long ownerUserId = usersApi.getUser().getId();

        // Register and publish a workflow
        final String workflowId = "#workflow/github.com/DockstoreTestUser2/dockstore_workflow_cnv/my-workflow";
        final String workflowVersionId = "master";
        Workflow workflow = workflowApi.manualRegister(SourceControl.GITHUB.name(), "DockstoreTestUser2/dockstore_workflow_cnv", "/workflow/cnv.cwl", "my-workflow", "cwl",
                "/test.json");
        workflow = workflowApi.refresh1(workflow.getId(), false);
        workflowApi.publish1(workflow.getId(), CommonTestUtilities.createOpenAPIPublishRequest(true));

        // Add 10 workflow executions for a workflow version for one platform, one per endpoint call to generate 10 different files.
        // This is to ensure that the update endpoint can traverse multiple files to get the correct one to update
        for (int i = 0; i < 10; ++i) {
            extendedGa4GhApi.executionMetricsPost(new ExecutionsRequestBody().runExecutions(createRunExecutions(5)), platform1, workflowId, workflowVersionId, description);
        }
        verifyMetricsDataList(workflowId, workflowVersionId, platform1, ownerUserId, description, 10);

        // Add 1 workflow execution that we will update
        final String executionId = generateExecutionId();
        // A successful workflow execution
        RunExecution workflowExecution = new RunExecution();
        workflowExecution.setExecutionId(executionId);
        workflowExecution.dateExecuted(Instant.now().toString());
        workflowExecution.setExecutionStatus(ExecutionStatusEnum.SUCCESSFUL);
        extendedGa4GhApi.executionMetricsPost(new ExecutionsRequestBody().runExecutions(List.of(workflowExecution)), platform1, workflowId, workflowVersionId, description);
        verifyMetricsDataList(workflowId, workflowVersionId, platform1, ownerUserId, description, 11);
        verifyRunExecutionMetricsDataContent(List.of(workflowExecution), extendedGa4GhApi, workflowId, workflowVersionId, platform1);

        // Update the workflow execution so that it has execution time
        workflowExecution.setExecutionTime("PT" + MINUTES_EXECUTION + "M"); // 5 mins
        workflowExecution.setExecutionStatus(ExecutionStatusEnum.FAILED_RUNTIME_INVALID); // Attempt to update the execution status. This should not be updated because it's not an optional field
        ExecutionsResponseBody responseBody = extendedGa4GhApi.executionMetricsUpdate(new ExecutionsRequestBody().runExecutions(List.of(workflowExecution)), platform1, workflowId, workflowVersionId, description);
        assertEquals(1, responseBody.getExecutionResponses().size());
        assertEquals(HttpStatus.SC_OK, responseBody.getExecutionResponses().get(0).getStatus());
        verifyMetricsDataList(workflowId, workflowVersionId, platform1, ownerUserId, description, 11); // There should still be 11 files
        ExecutionsRequestBody execution = extendedGa4GhApi.executionGet(workflowId, workflowVersionId, platform1, executionId);
        RunExecution updatedWorkflowExecutionFromS3 = execution.getRunExecutions().get(0);
        assertEquals("PT" + MINUTES_EXECUTION + "M", updatedWorkflowExecutionFromS3.getExecutionTime(), "Execution time should've been updated");
        assertEquals(ExecutionStatusEnum.SUCCESSFUL, updatedWorkflowExecutionFromS3.getExecutionStatus(), "Execution status should not change");

        // Try to update an execution that doesn't exist
        List<RunExecution> nonExistentWorkflowExecution = createRunExecutions(1);
        responseBody = extendedGa4GhApi.executionMetricsUpdate(new ExecutionsRequestBody().runExecutions(nonExistentWorkflowExecution), platform1, workflowId, workflowVersionId, description);
        assertEquals(1, responseBody.getExecutionResponses().size());
        assertEquals(HttpStatus.SC_NOT_FOUND, responseBody.getExecutionResponses().get(0).getStatus());
        assertTrue(responseBody.getExecutionResponses().get(0).getError().contains(EXECUTION_NOT_FOUND_ERROR));
    }

    @Test
    void testAggregatedMetrics() {
        final ApiClient webClient = getOpenAPIWebClient(USER_2_USERNAME, testingPostgres);
        final ExtendedGa4GhApi extendedGa4GhApi = new ExtendedGa4GhApi(webClient);
        final WorkflowsApi workflowsApi = new WorkflowsApi(webClient);
        final String platform1 = Partner.TERRA.name();
        final String platform2 = Partner.DNA_STACK.name();

        // Register and publish a workflow
        final String workflowId = String.format("#workflow/%s/my-workflow", DOCKSTORE_WORKFLOW_CNV_PATH);
        final String workflowVersionId = "master";
        Workflow workflow = workflowsApi.manualRegister(SourceControl.GITHUB.name(), DOCKSTORE_WORKFLOW_CNV_REPO, "/workflow/cnv.cwl", "my-workflow", "cwl",
                "/test.json");
        workflow = workflowsApi.refresh1(workflow.getId(), false);
        workflowsApi.publish1(workflow.getId(), CommonTestUtilities.createOpenAPIPublishRequest(true));

        ExecutionStatusMetric executionStatusMetric = new ExecutionStatusMetric()
                .count(Map.of(SUCCESSFUL.name(), new MetricsByStatus().executionStatusCount(1),
                        FAILED_SEMANTIC_INVALID.name(), new MetricsByStatus().executionStatusCount(1),
                        ABORTED.name(), new MetricsByStatus().executionStatusCount(2)));
        final double min = 1.0;
        final double max = 3.0;
        final double average = 2.0;
        final int numberOfDataPointsForAverage = 3;
        ExecutionTimeMetric executionTimeMetric = new ExecutionTimeMetric()
                .minimum(min)
                .maximum(max)
                .average(average)
                .numberOfDataPointsForAverage(numberOfDataPointsForAverage);
        executionStatusMetric.getCount().get(SUCCESSFUL.name()).setExecutionTime(executionTimeMetric);
        CpuMetric cpuMetric = new CpuMetric()
                .minimum(min)
                .maximum(max)
                .average(average)
                .numberOfDataPointsForAverage(numberOfDataPointsForAverage);
        executionStatusMetric.getCount().get(SUCCESSFUL.name()).setCpu(cpuMetric);
        MemoryMetric memoryMetric = new MemoryMetric()
                .minimum(min)
                .maximum(max)
                .average(average)
                .numberOfDataPointsForAverage(numberOfDataPointsForAverage);
        executionStatusMetric.getCount().get(SUCCESSFUL.name()).setMemory(memoryMetric);
        Metrics metrics = new Metrics()
                .executionStatusCount(executionStatusMetric);

        // Put run metrics for platform 1
        extendedGa4GhApi.aggregatedMetricsPut(metrics, platform1, workflowId, workflowVersionId);
        workflow = workflowsApi.getPublishedWorkflow(workflow.getId(), "metrics");
        WorkflowVersion workflowVersion = workflow.getWorkflowVersions().stream().filter(v -> workflowVersionId.equals(v.getName())).findFirst().orElse(null);
        assertNotNull(workflowVersion);
        assertEquals(1, workflowVersion.getMetricsByPlatform().size());

        Metrics platform1Metrics = workflowVersion.getMetricsByPlatform().get(platform1);
        assertNotNull(platform1Metrics);
        // Verify execution status
        assertEquals(1, platform1Metrics.getExecutionStatusCount().getNumberOfSuccessfulExecutions());
        assertEquals(1, platform1Metrics.getExecutionStatusCount().getNumberOfFailedExecutions());
        assertEquals(2, platform1Metrics.getExecutionStatusCount().getNumberOfAbortedExecutions());
        assertFalse(platform1Metrics.getExecutionStatusCount().getCount().containsKey(FAILED_RUNTIME_INVALID.name()), "Should not contain this because no executions had this status");
        // Verify execution time
        MetricsByStatus platform1SuccessfulMetrics = platform1Metrics.getExecutionStatusCount().getCount().get(SUCCESSFUL.name());
        assertEquals(min, platform1SuccessfulMetrics.getExecutionTime().getMinimum());
        assertEquals(max, platform1SuccessfulMetrics.getExecutionTime().getMaximum());
        assertEquals(average, platform1SuccessfulMetrics.getExecutionTime().getAverage());
        assertEquals(numberOfDataPointsForAverage, platform1SuccessfulMetrics.getExecutionTime().getNumberOfDataPointsForAverage());
        assertEquals(ExecutionTimeStatisticMetric.UNIT, platform1SuccessfulMetrics.getExecutionTime().getUnit());
        // Verify CPU
        assertEquals(min, platform1SuccessfulMetrics.getCpu().getMinimum());
        assertEquals(max, platform1SuccessfulMetrics.getCpu().getMaximum());
        assertEquals(average, platform1SuccessfulMetrics.getCpu().getAverage());
        assertEquals(numberOfDataPointsForAverage, platform1SuccessfulMetrics.getCpu().getNumberOfDataPointsForAverage());
        assertNull(null, "CPU has no units");
        // Verify memory
        assertEquals(min, platform1SuccessfulMetrics.getMemory().getMinimum());
        assertEquals(max, platform1SuccessfulMetrics.getMemory().getMaximum());
        assertEquals(average, platform1SuccessfulMetrics.getMemory().getAverage());
        assertEquals(numberOfDataPointsForAverage, platform1SuccessfulMetrics.getMemory().getNumberOfDataPointsForAverage());
        assertEquals(MemoryStatisticMetric.UNIT, platform1SuccessfulMetrics.getMemory().getUnit());

        // Put metrics for platform1 again to verify that the old metrics are deleted from the DB and there are no orphans
        extendedGa4GhApi.aggregatedMetricsPut(metrics, platform1, workflowId, workflowVersionId);
        long metricsDbCount = testingPostgres.runSelectStatement("select count(*) from metrics", long.class);
        assertEquals(1, metricsDbCount, "There should only be 1 row in the metrics table because we only have one entry version with aggregated metrics");

        ValidatorVersionInfo expectedMostRecentVersion = new ValidatorVersionInfo()
                .name("1.0")
                .isValid(true)
                .dateExecuted(Instant.now().toString())
                .numberOfRuns(1)
                .passingRate(100d);
        // Put validation metrics for platform2
        ValidationStatusMetric validationStatusMetric = new ValidationStatusMetric().validatorTools(Map.of(
                MINIWDL.toString(),
                new ValidatorInfo()
                        .mostRecentVersionName(expectedMostRecentVersion.getName())
                        .validatorVersions(List.of(expectedMostRecentVersion))
                        .passingRate(100d)
                        .numberOfRuns(1)));
        metrics = new Metrics().validationStatus(validationStatusMetric);
        extendedGa4GhApi.aggregatedMetricsPut(metrics, platform2, workflowId, workflowVersionId);
        workflow = workflowsApi.getPublishedWorkflow(workflow.getId(), "metrics");
        workflowVersion = workflow.getWorkflowVersions().stream().filter(v -> workflowVersionId.equals(v.getName())).findFirst().orElse(null);

        assertNotNull(workflowVersion);
        assertEquals(2, workflowVersion.getMetricsByPlatform().size(), "Version should have metrics for 2 platforms");

        assertNotNull(workflowVersion.getMetricsByPlatform().get(platform1));
        assertNotNull(workflowVersion.getMetricsByPlatform().get(platform2));

        // Verify validation status
        Metrics platform2Metrics = workflowVersion.getMetricsByPlatform().get(platform2);
        ValidatorInfo validatorInfo = platform2Metrics.getValidationStatus().getValidatorTools().get(MINIWDL.toString());
        assertNotNull(validatorInfo);
        assertEquals("1.0", validatorInfo.getMostRecentVersionName());
        Optional<ValidatorVersionInfo> mostRecentValidationVersion = validatorInfo.getValidatorVersions().stream().filter(validationVersion -> validatorInfo.getMostRecentVersionName().equals(validationVersion.getName())).findFirst();
        assertTrue(mostRecentValidationVersion.isPresent());
        assertTrue(mostRecentValidationVersion.get().isIsValid());
        assertEquals(100d, mostRecentValidationVersion.get().getPassingRate());
        assertEquals(1, mostRecentValidationVersion.get().getNumberOfRuns());
        assertEquals(100d, validatorInfo.getPassingRate());
        assertEquals(1, validatorInfo.getNumberOfRuns());
        platform1Metrics = workflowVersion.getMetricsByPlatform().get(platform1);

        // Verify that the endpoint can submit metrics that were aggregated across all platforms using Partner.ALL
        final String allPlatforms = Partner.ALL.name();
        extendedGa4GhApi.aggregatedMetricsPut(metrics, allPlatforms, workflowId, workflowVersionId);
        workflow = workflowsApi.getPublishedWorkflow(workflow.getId(), "metrics");
        workflowVersion = workflow.getWorkflowVersions().stream().filter(v -> workflowVersionId.equals(v.getName())).findFirst().orElse(null);
        assertNotNull(workflowVersion);
        Metrics allPlatformsMetrics = workflowVersion.getMetricsByPlatform().get(allPlatforms);

        Map<String, Metrics> metricsGet = extendedGa4GhApi.aggregatedMetricsGet(workflowId, workflowVersionId);
        assertNotNull(metricsGet.get(platform1));
        assertNotNull(metricsGet.get(platform2));
        assertNotNull(metricsGet.get(allPlatforms));

        assertEquals(platform1Metrics, metricsGet.get(platform1));
        assertEquals(platform2Metrics, metricsGet.get(platform2));
        assertEquals(allPlatformsMetrics, metricsGet.get(allPlatforms));
    }

    @Test
    void testPartnerPermissions() {
        // Admin user
        final ApiClient webClient = getOpenAPIWebClient(USER_2_USERNAME, testingPostgres);
        final WorkflowsApi workflowsApi = new WorkflowsApi(webClient);
        final UsersApi usersApi = new UsersApi(webClient);
        final ExtendedGa4GhApi extendedGa4GhApi = new ExtendedGa4GhApi(webClient);
        // Non-admin user
        final ApiClient otherWebClient = getOpenAPIWebClient(OTHER_USERNAME, testingPostgres);
        final ExtendedGa4GhApi otherExtendedGa4GhApi = new ExtendedGa4GhApi(otherWebClient);
        final UsersApi otherUsersApi = new UsersApi(otherWebClient);

        String id = String.format("#workflow/%s", DOCKSTORE_WORKFLOW_CNV_PATH);
        String versionId = "master";
        String platform = Partner.TERRA.name();
        String differentPlatform = Partner.GALAXY.name();

        // setup and publish the workflow
        Workflow workflow = workflowsApi.manualRegister(SourceControl.GITHUB.name(), DOCKSTORE_WORKFLOW_CNV_REPO, "/workflow/cnv.cwl", null, "cwl",
            "/test.json");
        workflow = workflowsApi.refresh1(workflow.getId(), false);
        workflowsApi.publish1(workflow.getId(), CommonTestUtilities.createOpenAPIPublishRequest(true));

        ExecutionStatusMetric executionStatusMetric = new ExecutionStatusMetric().count(Map.of(SUCCESSFUL.name(), new MetricsByStatus().executionStatusCount(1)));
        Metrics metrics = new Metrics().executionStatusCount(executionStatusMetric);

        // Test that a non-admin/non-curator user can't put aggregated metrics
        ApiException exception = assertThrows(ApiException.class, () -> otherExtendedGa4GhApi.aggregatedMetricsPut(metrics, platform, id, versionId));
        assertEquals(HttpStatus.SC_FORBIDDEN, exception.getCode(), "Non-admin and non-curator user should not be able to put aggregated metrics");

        // convert the user role and test that a platform partner can't put aggregated metrics (which adds metrics to the database)
        usersApi.setUserPrivileges(new PrivilegeRequest().platformPartner(PlatformPartnerEnum.TERRA), otherUsersApi.getUser().getId());
        exception = assertThrows(ApiException.class, () -> otherExtendedGa4GhApi.aggregatedMetricsPut(metrics, platform, id, versionId));
        assertEquals(HttpStatus.SC_FORBIDDEN, exception.getCode(), "Platform partner should not be able to put aggregated metrics");

        // Test that a platform partner can post run executions for their platform
        List<RunExecution> executions = createRunExecutions(1);
        final String executionId = executions.get(0).getExecutionId();
        otherExtendedGa4GhApi.executionMetricsPost(new ExecutionsRequestBody().runExecutions(executions), platform, id, versionId, "foo");
        verifyMetricsDataList(id, versionId, 1);
        // Test that a platform partner cannot post executions for a different platform
        exception = assertThrows(ApiException.class, () -> otherExtendedGa4GhApi.executionMetricsPost(new ExecutionsRequestBody().runExecutions(executions), differentPlatform, id, versionId, "foo"));
        assertEquals(HttpStatus.SC_FORBIDDEN, exception.getCode(), "Platform partner should not be able to post executions for a different platform");
        assertEquals(FORBIDDEN_PLATFORM, exception.getMessage());

        // Test that a platform partner can get executions for their platform
        ExecutionsRequestBody executionsRequestBody = otherExtendedGa4GhApi.executionGet(id, versionId, platform, executionId);
        assertEquals(1, executionsRequestBody.getRunExecutions().size());
        assertEquals(executionId, executionsRequestBody.getRunExecutions().get(0).getExecutionId());
        // Test that a platform partner can't get executions for a different platform
        // Post metrics for a different platform
        extendedGa4GhApi.executionMetricsPost(new ExecutionsRequestBody().runExecutions(executions), differentPlatform, id, versionId, "foo");
        exception = assertThrows(ApiException.class, () -> otherExtendedGa4GhApi.executionGet(id, versionId, differentPlatform, executionId));
        assertEquals(HttpStatus.SC_FORBIDDEN, exception.getCode(), "Platform partner should not be able to get executions for a different platform");
        assertEquals(FORBIDDEN_PLATFORM, exception.getMessage());

        // Test that a platform partner can update executions for their platform
        ExecutionsResponseBody responseBody = otherExtendedGa4GhApi.executionMetricsUpdate(new ExecutionsRequestBody().runExecutions(executions), platform, id, versionId, "");
        assertEquals(1, responseBody.getExecutionResponses().size());
        assertEquals(HttpStatus.SC_OK, responseBody.getExecutionResponses().get(0).getStatus());
        // Test that a platform partner can't update executions for a different platform
        exception = assertThrows(ApiException.class, () -> otherExtendedGa4GhApi.executionMetricsUpdate(new ExecutionsRequestBody().runExecutions(executions), differentPlatform, id, versionId, ""));
        assertEquals(HttpStatus.SC_FORBIDDEN, exception.getCode(), "Platform partner should not be able to update executions for a different platform");
        assertEquals(FORBIDDEN_PLATFORM, exception.getMessage());
    }

    @Test
    void testAggregatedMetricsErrors() {
        // Admin user
        final ApiClient webClient = getOpenAPIWebClient(USER_2_USERNAME, testingPostgres);
        final WorkflowsApi workflowApi = new WorkflowsApi(webClient);
        final ExtendedGa4GhApi extendedGa4GhApi = new ExtendedGa4GhApi(webClient);
        // Non-admin user
        final ApiClient otherWebClient = getOpenAPIWebClient(OTHER_USERNAME, testingPostgres);
        final ExtendedGa4GhApi otherExtendedGa4GhApi = new ExtendedGa4GhApi(otherWebClient);

        String id = String.format("#workflow/%s", DOCKSTORE_WORKFLOW_CNV_PATH);
        String versionId = "master";
        String platform = Partner.TERRA.name();

        ExecutionStatusMetric executionStatusMetric = new ExecutionStatusMetric().count(Map.of(SUCCESSFUL.name(), new MetricsByStatus().executionStatusCount(1)));
        Metrics metrics = new Metrics().executionStatusCount(executionStatusMetric);
        // Test malformed ID
        ApiException exception = assertThrows(ApiException.class, () -> extendedGa4GhApi.aggregatedMetricsPut(metrics, platform, "malformedId", "malformedVersionId"));
        assertEquals(HttpStatus.SC_BAD_REQUEST, exception.getCode());

        // Test ID that doesn't exist
        exception = assertThrows(ApiException.class, () -> extendedGa4GhApi.aggregatedMetricsPut(metrics, platform, "github.com/nonexistent/id", "master"));
        assertEquals(HttpStatus.SC_NOT_FOUND, exception.getCode(), "Should not be able to submit metrics for non-existent id");
        assertTrue(exception.getMessage().contains(TOOL_NOT_FOUND_ERROR));

        exception = assertThrows(ApiException.class, () -> extendedGa4GhApi.aggregatedMetricsGet("github.com/nonexistent/id", "master"));
        assertEquals(HttpStatus.SC_NOT_FOUND, exception.getCode(), "Should not be able to get metrics for non-existent id");
        assertTrue(exception.getMessage().contains(TOOL_NOT_FOUND_ERROR));

        // Test version ID that doesn't exist
        Workflow workflow = workflowApi.manualRegister(SourceControl.GITHUB.name(), DOCKSTORE_WORKFLOW_CNV_REPO, "/workflow/cnv.cwl", "",
                DescriptorLanguage.CWL.toString(), "/test.json");
        workflow = workflowApi.refresh1(workflow.getId(), false);
        workflowApi.publish1(workflow.getId(), CommonTestUtilities.createOpenAPIPublishRequest(true));
        exception = assertThrows(ApiException.class, () -> extendedGa4GhApi.aggregatedMetricsPut(metrics, platform, id, "nonexistentVersionId"));
        assertEquals(HttpStatus.SC_NOT_FOUND, exception.getCode(), "Should not be able to put aggregated metrics for non-existent version");
        assertTrue(exception.getMessage().contains(VERSION_NOT_FOUND_ERROR));

        exception = assertThrows(ApiException.class, () -> extendedGa4GhApi.aggregatedMetricsGet(id, "nonexistentVersionId"));
        assertEquals(HttpStatus.SC_NOT_FOUND, exception.getCode(), "Should not be able to get aggregated metrics for non-existent version");
        assertTrue(exception.getMessage().contains(VERSION_NOT_FOUND_ERROR));

        // Test that a non-admin/non-curator user can't put aggregated metrics
        exception = assertThrows(ApiException.class, () -> otherExtendedGa4GhApi.aggregatedMetricsPut(metrics, platform, id, versionId));
        assertEquals(HttpStatus.SC_FORBIDDEN, exception.getCode(), "Non-admin and non-curator user should not be able to put aggregated metrics");

        Metrics emptyMetrics = new Metrics();
        // Test that the response body must contain ExecutionStatusCount or ValidationStatus
        exception = assertThrows(ApiException.class, () -> extendedGa4GhApi.aggregatedMetricsPut(emptyMetrics, platform, id, versionId));
        assertEquals(HttpStatus.SC_UNPROCESSABLE_ENTITY, exception.getCode(), "Should not be able to put aggregated metrics if ExecutionStatusCount and ValidationStatus is missing");
        assertTrue(exception.getMessage().contains(MUST_CONTAIN_METRICS));

        // Verify that not providing metrics throws an exception
        exception = assertThrows(ApiException.class, () -> extendedGa4GhApi.aggregatedMetricsPut(null, platform, id, versionId));
        assertEquals(HttpStatus.SC_BAD_REQUEST, exception.getCode(), "Should throw if execution metrics not provided");
    }

    /**
     * Tests that a Workflow Run RO-Crate file can be converted to a RunExecution object and get submitted.
     */
    @Test
    void testROCrateToRunExecution() throws IOException {
        final ApiClient webClient = getOpenAPIWebClient(USER_2_USERNAME, testingPostgres);
        final WorkflowsApi workflowApi = new WorkflowsApi(webClient);
        final ExtendedGa4GhApi extendedGa4GhApi = new ExtendedGa4GhApi(webClient);
        final String platform1 = Partner.TERRA.name();
        final String description = "A single execution";

        // Register and publish a workflow
        final String workflowId = "#workflow/github.com/DockstoreTestUser2/dockstore_workflow_cnv/my-workflow";
        final String workflowVersionId = "master";

        Workflow workflow = workflowApi.manualRegister(SourceControl.GITHUB.name(), "DockstoreTestUser2/dockstore_workflow_cnv", "/workflow/cnv.cwl", "my-workflow", "cwl",
                "/test.json");
        workflow = workflowApi.refresh1(workflow.getId(), false);
        workflowApi.publish1(workflow.getId(), CommonTestUtilities.createOpenAPIPublishRequest(true));

        //Retrieve Workflow run RO-crate json. Source for this json file: https://www.researchobject.org/workflow-run-crate/profiles/workflow_run_crate
        ClassLoader classLoader = getClass().getClassLoader();
        String path = classLoader.getResource("fixtures/sampleWorkflowROCrate.json").getPath();
        List<RunExecution> runExecutions = new ArrayList<>();
        runExecutions.add(convertROCrateToRunExecution(path));

        //post run execution metrics
        extendedGa4GhApi.executionMetricsPost(new ExecutionsRequestBody().runExecutions(runExecutions), platform1, workflowId, workflowVersionId, description);

        //retrieve the posted metrics
        verifyMetricsDataList(workflowId, workflowVersionId, 1);
        verifyRunExecutionMetricsDataContent(runExecutions, extendedGa4GhApi, workflowId, workflowVersionId, platform1);
    }

    @Test
    void testGetExecution() {
        // Admin user
        final ApiClient webClient = getOpenAPIWebClient(USER_2_USERNAME, testingPostgres);
        final WorkflowsApi workflowApi = new WorkflowsApi(webClient);
        final ExtendedGa4GhApi extendedGa4GhApi = new ExtendedGa4GhApi(webClient);
        // Anonymous user
        final ApiClient anonWebClient = getAnonymousOpenAPIWebClient();
        final ExtendedGa4GhApi anonExtendedGa4GhApi = new ExtendedGa4GhApi(anonWebClient);
        // Non-admin user
        final ApiClient nonAdminWebClient = getOpenAPIWebClient(OTHER_USERNAME, testingPostgres);
        final ExtendedGa4GhApi nonAdminExtendedGa4GhApi = new ExtendedGa4GhApi(nonAdminWebClient);

        // Register and publish a workflow
        final String workflowId = "#workflow/github.com/DockstoreTestUser2/dockstore_workflow_cnv/my-workflow";
        final String workflowVersionId = "master";
        final String platform = Partner.TERRA.name();
        Workflow workflow = workflowApi.manualRegister(SourceControl.GITHUB.name(), "DockstoreTestUser2/dockstore_workflow_cnv", "/workflow/cnv.cwl", "my-workflow", "cwl",
                "/test.json");
        workflow = workflowApi.refresh1(workflow.getId(), false);
        workflowApi.publish1(workflow.getId(), CommonTestUtilities.createOpenAPIPublishRequest(true));

        // Get an execution that doesn't exist
        ApiException exception = assertThrows(ApiException.class, () -> extendedGa4GhApi.executionGet(workflowId, workflowVersionId, platform, "doesntexist"));
        assertEquals(HttpStatus.SC_NOT_FOUND, exception.getCode());
        assertTrue(exception.getMessage().contains(EXECUTION_NOT_FOUND_ERROR));

        // Add 1 workflow execution for a workflow version for one platform
        final String executionId = generateExecutionId();
        // A successful workflow execution
        RunExecution workflowExecution = new RunExecution();
        workflowExecution.setExecutionId(executionId);
        workflowExecution.dateExecuted(Instant.now().toString());
        workflowExecution.setExecutionStatus(ExecutionStatusEnum.SUCCESSFUL);
        extendedGa4GhApi.executionMetricsPost(new ExecutionsRequestBody().runExecutions(List.of(workflowExecution)), platform, workflowId, workflowVersionId, "");

        // Get the execution
        ExecutionsRequestBody retrievedExecutionsRequestBody = extendedGa4GhApi.executionGet(workflowId, workflowVersionId, platform, executionId);
        assertEquals(1, getNumberOfExecutions(retrievedExecutionsRequestBody), "There should only be one execution in each file");
        assertEquals(1, retrievedExecutionsRequestBody.getRunExecutions().size());
        assertEquals(workflowExecution, retrievedExecutionsRequestBody.getRunExecutions().get(0));

        // Test that an anonymous user can't access the execution
        exception = assertThrows(ApiException.class, () -> anonExtendedGa4GhApi.executionGet(workflowId, workflowVersionId, platform, executionId));
        assertEquals(HttpStatus.SC_UNAUTHORIZED, exception.getCode());

        // Test than a non-admin can't access the execution
        exception = assertThrows(ApiException.class, () -> nonAdminExtendedGa4GhApi.executionGet(workflowId, workflowVersionId, platform, executionId));
        assertEquals(HttpStatus.SC_FORBIDDEN, exception.getCode());
    }


    /**
     * Checks the number of MetricsData that a version has then return the list
     * @param id
     * @param versionId
     * @param expectedSize
     * @return List of MetricsData
     */
    private List<MetricsData> verifyMetricsDataList(String id, String versionId, int expectedSize) {
        List<MetricsData> metricsDataList = metricsDataClient.getMetricsData(id, versionId);
        assertEquals(expectedSize, metricsDataList.size());
        return metricsDataList;
    }

    /**
     * Verifies the MetricsData and MetricsDataMetadata for a platform.
     * @param id
     * @param versionId
     * @param platform
     * @param ownerId
     * @param description
     * @param expectedSize
     * @return
     */
    private List<MetricsData> verifyMetricsDataList(String id, String versionId, String platform, long ownerId, String description, int expectedSize) {
        List<MetricsData> metricsDataList = metricsDataClient.getMetricsData(id, versionId, Partner.valueOf(platform));
        assertEquals(expectedSize, metricsDataList.size());

        final String s3KeyWithDummyFileName = generateKey(id, versionId, platform, "tmpFileName");
        final String s3KeyPrefix = s3KeyWithDummyFileName.substring(0, s3KeyWithDummyFileName.lastIndexOf("/"));
        for (MetricsData metricsData: metricsDataList) {
            verifyMetricsDataInfo(metricsData, id, versionId, platform, s3KeyPrefix);
            verifyMetricsDataMetadata(metricsData, ownerId, description);
        }
        return metricsDataList;
    }

    private void verifyMetricsDataInfo(MetricsData metricsData, String id, String versionId, String platform, String s3KeyPrefix) {
        assertNotNull(metricsData);
        assertEquals(id, metricsData.toolId());
        assertEquals(versionId, metricsData.toolVersionName());
        assertEquals(platform, metricsData.platform());
        // The full file name and S3 key are not checked because it depends on the time the data was submitted which is unknown
        assertTrue(metricsData.fileName().endsWith(".json"));
        assertTrue(metricsData.s3Key().startsWith(s3KeyPrefix));
    }

    private void verifyMetricsDataMetadata(MetricsData metricsData, long ownerUserId, String description) {
        MetricsDataMetadata metricsDataMetadata = metricsDataClient.getMetricsDataMetadata(metricsData);
        assertEquals(ownerUserId, metricsDataMetadata.owner());
        assertEquals(description, metricsDataMetadata.description());
    }

    private void verifyRunExecutionMetricsDataContent(List<RunExecution> expectedWorkflowExecutions, ExtendedGa4GhApi extendedGa4GhApi, String trsId, String versionId, String platform) {
        expectedWorkflowExecutions.forEach(expectedWorkflowExecution -> {
            List<RunExecution> actualWorkflowExecutions = getExecution(extendedGa4GhApi, trsId, versionId, platform, expectedWorkflowExecution.getExecutionId()).getRunExecutions();
            assertEquals(1, actualWorkflowExecutions.size());
            // mimic server calculation client-side
            if (expectedWorkflowExecution.getExecutionTime() != null) {
                overrideExpectation(expectedWorkflowExecution);
            }
            assertTrue(expectedWorkflowExecutions.contains(actualWorkflowExecutions.get(0)));
            if (expectedWorkflowExecution.getExecutionTime() != null) {
                assertTrue(actualWorkflowExecutions.stream().allMatch(f -> f.getExecutionTimeSeconds() != null && f.getExecutionTimeSeconds() > 0),
                    () -> "executionTimes are showing up as " + actualWorkflowExecutions.stream().map(
                        RunExecution::getExecutionTimeSeconds).collect(
                        Collectors.toSet()));
            }
        });
    }

    /**
     * The executionTimeSeconds is calculated server side but is read-only, so we change our expectation
     *
     * @param expectedWorkflowExecution
     */
    private static void overrideExpectation(RunExecution expectedWorkflowExecution) {
        Field f1;
        try {
            f1 = expectedWorkflowExecution.getClass().getDeclaredField("executionTimeSeconds");
            f1.setAccessible(true);
            f1.set(expectedWorkflowExecution, (Long.parseLong(MINUTES_EXECUTION) * 60));
        } catch (NoSuchFieldException | IllegalAccessException e) {
            throw new RuntimeException(e);
        }
    }

    private static void overrideExpectation(TaskExecutions taskExecutions) {
        taskExecutions.getTaskExecutions().forEach(ExtendedMetricsTRSOpenApiIT::overrideExpectation);
    }

    private int getNumberOfExecutions(ExecutionsRequestBody executionsRequestBody) {
<<<<<<< HEAD
        return executionsRequestBody.getRunExecutions().size() + executionsRequestBody.getTaskExecutions().size() + executionsRequestBody.getValidationExecutions().size();
=======
        return executionsRequestBody.getRunExecutions().size() + executionsRequestBody.getTaskExecutions().size() + executionsRequestBody.getValidationExecutions().size()
            + executionsRequestBody.getAggregatedExecutions().size();
>>>>>>> 8b5684f9
    }

    private void verifyTaskExecutionMetricsDataContent(List<TaskExecutions> expectedTaskExecutions, ExtendedGa4GhApi extendedGa4GhApi, String trsId, String versionId, String platform) {
        expectedTaskExecutions.forEach(expectedTaskExecutionsSet -> {
            List<TaskExecutions> actualTaskExecution = getExecution(extendedGa4GhApi, trsId, versionId, platform, expectedTaskExecutionsSet.getExecutionId()).getTaskExecutions();
            assertEquals(1, actualTaskExecution.size());
            overrideExpectation(expectedTaskExecutionsSet);
            assertTrue(expectedTaskExecutions.contains(actualTaskExecution.get(0)));
        });
    }

    private ExecutionsRequestBody getExecution(ExtendedGa4GhApi extendedGa4GhApi, String trsId, String versionId, String platform, String executionId) {
        ExecutionsRequestBody executionsRequestBodyFromS3 = extendedGa4GhApi.executionGet(trsId, versionId, platform, executionId);
        assertEquals(1, getNumberOfExecutions(executionsRequestBodyFromS3), "Each file should only contain one execution");
        return executionsRequestBodyFromS3;
    }

    private void verifyValidationExecutionMetricsDataContent(List<ValidationExecution> expectedValidationExecutions, ExtendedGa4GhApi extendedGa4GhApi, String trsId, String versionId, String platform) {
        expectedValidationExecutions.forEach(expectedValidationExecution -> {
            List<ValidationExecution> actualValidationExecutions = getExecution(extendedGa4GhApi, trsId, versionId, platform, expectedValidationExecution.getExecutionId()).getValidationExecutions();
            assertEquals(1, actualValidationExecutions.size());
            assertTrue(expectedValidationExecutions.contains(actualValidationExecutions.get(0)));
        });
    }

    public static List<RunExecution> createRunExecutions(int numberOfExecutions) {
        List<RunExecution> executions = new ArrayList<>();
        for (int i = 0; i < numberOfExecutions; ++i) {
            // A successful execution that ran for 5 minutes, requires 2 CPUs and 2 GBs of memory
            RunExecution execution = new RunExecution();
            execution.setExecutionId(generateExecutionId()); // Set a random execution ID
            execution.setExecutionStatus(RunExecution.ExecutionStatusEnum.SUCCESSFUL);
            execution.setDateExecuted(Instant.now().toString());
            execution.setExecutionTime("PT" + MINUTES_EXECUTION + "M");
            execution.setCpuRequirements(2);
            execution.setMemoryRequirementsGB(2.0);
            execution.setCost(new Cost().value(9.99));
            execution.setRegion("us-central1");
            Map<String, Object> additionalProperties = Map.of("schema.org:totalTime", "PT" + MINUTES_EXECUTION + "M");
            execution.setAdditionalProperties(additionalProperties);
            executions.add(execution);
        }
        return executions;
    }

    public static TaskExecutions createTaskExecutions(int numberOfTasks) {
        TaskExecutions taskExecutions = new TaskExecutions();
        taskExecutions.setExecutionId(generateExecutionId());
        taskExecutions.setDateExecuted(Instant.now().toString());
        taskExecutions.setTaskExecutions(createRunExecutions(numberOfTasks));
        return taskExecutions;
    }

    public static String generateExecutionId() {
        return UUID.randomUUID().toString();
    }

    /**
     * Converts a Workflow Run RO-Crate JSON file located in path, roCratePath, to a RunExecution object. The entire
     * JSON file is added onto the additionalProperties field in RunExecution.
     * @param roCratePath
     * @return RunExecution object.
     */
    public RunExecution convertROCrateToRunExecution(String roCratePath) throws IOException {
        String roCrate = new String(Files.readAllBytes(Paths.get(roCratePath)));
        Map<String, Object> map = GSON.fromJson(roCrate, Map.class);
        RunExecution execution = new RunExecution();
        execution.setExecutionId(generateExecutionId());
        execution.setExecutionStatus(RunExecution.ExecutionStatusEnum.SUCCESSFUL);
        execution.setDateExecuted(Instant.now().toString());
        execution.setAdditionalProperties(map);
        return execution;
    }
}<|MERGE_RESOLUTION|>--- conflicted
+++ resolved
@@ -946,12 +946,7 @@
     }
 
     private int getNumberOfExecutions(ExecutionsRequestBody executionsRequestBody) {
-<<<<<<< HEAD
         return executionsRequestBody.getRunExecutions().size() + executionsRequestBody.getTaskExecutions().size() + executionsRequestBody.getValidationExecutions().size();
-=======
-        return executionsRequestBody.getRunExecutions().size() + executionsRequestBody.getTaskExecutions().size() + executionsRequestBody.getValidationExecutions().size()
-            + executionsRequestBody.getAggregatedExecutions().size();
->>>>>>> 8b5684f9
     }
 
     private void verifyTaskExecutionMetricsDataContent(List<TaskExecutions> expectedTaskExecutions, ExtendedGa4GhApi extendedGa4GhApi, String trsId, String versionId, String platform) {

/*
 *    Copyright 2018 OICR
 *
 *    Licensed under the Apache License, Version 2.0 (the "License");
 *    you may not use this file except in compliance with the License.
 *    You may obtain a copy of the License at
 *
 *        http://www.apache.org/licenses/LICENSE-2.0
 *
 *    Unless required by applicable law or agreed to in writing, software
 *    distributed under the License is distributed on an "AS IS" BASIS,
 *    WITHOUT WARRANTIES OR CONDITIONS OF ANY KIND, either express or implied.
 *    See the License for the specific language governing permissions and
 *    limitations under the License.
 */
package io.dockstore.client.cli;

import java.util.List;

import io.dockstore.common.CommonTestUtilities;
import io.dockstore.common.ConfidentialTest;
import io.dockstore.common.DescriptorLanguage;
import io.dockstore.common.SourceControl;
import io.dockstore.common.WorkflowTest;
import io.dockstore.webservice.DockstoreWebserviceApplication;
import io.dockstore.webservice.core.SourceFile;
import io.dockstore.webservice.jdbi.FileDAO;
import io.swagger.client.ApiClient;
import io.swagger.client.api.UsersApi;
import io.swagger.client.api.WorkflowsApi;
import io.swagger.client.model.User;
import io.swagger.client.model.Workflow;
import org.hibernate.Session;
import org.hibernate.SessionFactory;
import org.hibernate.context.internal.ManagedSessionContext;
import org.junit.Assert;
import org.junit.Before;
import org.junit.Rule;
import org.junit.Test;
import org.junit.contrib.java.lang.system.ExpectedSystemExit;
import org.junit.experimental.categories.Category;
import org.junit.rules.ExpectedException;

import static org.junit.Assert.assertNotSame;

@Category({ ConfidentialTest.class, WorkflowTest.class })
public class ExtendedNextflowIT extends BaseIT {

    // workflow with a bin directory
    private static final String DOCKSTORE_TEST_USER_NEXTFLOW_WORKFLOW = SourceControl.GITHUB.toString() + "/DockstoreTestUser/ampa-nf";
    // bitbucket workflow
    private static final String DOCKSTORE_TEST_USER_NEXTFLOW_BITBUCKET_WORKFLOW =
        SourceControl.BITBUCKET.toString() + "/dockstore_testuser2/ampa-nf";
    // workflow with binaries in bin directory
    private static final String DOCKSTORE_TEST_USER_NEXTFLOW_BINARY_WORKFLOW =
        SourceControl.BITBUCKET.toString() + "/dockstore_testuser2/kallisto-nf";

    @Rule
    public final ExpectedSystemExit systemExit = ExpectedSystemExit.none();

    @Rule
    public ExpectedException thrown = ExpectedException.none();

    private FileDAO fileDAO;

    @Before
    public void setup() {
        DockstoreWebserviceApplication application = SUPPORT.getApplication();
        SessionFactory sessionFactory = application.getHibernate().getSessionFactory();

        this.fileDAO = new FileDAO(sessionFactory);

        // used to allow us to use fileDAO outside of the web service
        Session session = application.getHibernate().getSessionFactory().openSession();
        ManagedSessionContext.bind(session);
    }

    @Test
    public void testNextflowSecondaryFiles() throws Exception {
        CommonTestUtilities.cleanStatePrivate1(SUPPORT);
        final ApiClient webClient = getWebClient(USER_1_USERNAME, testingPostgres);
        WorkflowsApi workflowApi = new WorkflowsApi(webClient);

        UsersApi usersApi = new UsersApi(webClient);
        User user = usersApi.getUser();

        Workflow workflow = workflowApi.manualRegister(SourceControl.GITHUB.name(), "DockstoreTestUser/ampa-nf", "/nextflow.config", "",
                DescriptorLanguage.NEXTFLOW.getShortName(), "");
        assertNotSame("", workflow.getWorkflowName());

        // do targeted refresh, should promote workflow to fully-fleshed out workflow
        Workflow workflowByPathGithub = workflowApi.getWorkflowByPath(DOCKSTORE_TEST_USER_NEXTFLOW_WORKFLOW, null, false);
        // need to set paths properly
        workflowByPathGithub.setWorkflowPath("/nextflow.config");
        workflowByPathGithub.setDescriptorType(Workflow.DescriptorTypeEnum.NFL);
        workflowApi.updateWorkflow(workflowByPathGithub.getId(), workflowByPathGithub);

        workflowByPathGithub = workflowApi.getWorkflowByPath(DOCKSTORE_TEST_USER_NEXTFLOW_WORKFLOW, null, false);
        final Workflow refreshGithub = workflowApi.refresh(workflowByPathGithub.getId(), false);

        // Tests that nf-core nextflow.config files can be parsed
        List<io.dockstore.webservice.core.SourceFile> sourceFileList = fileDAO.findSourceFilesByVersion(refreshGithub.getWorkflowVersions().stream().filter(version -> version.getName().equals("nfcore")).findFirst().get().getId());
        Assert.assertEquals(4, sourceFileList.size());
        Assert.assertTrue("files are not what we expected",
            sourceFileList.stream().anyMatch(file -> file.getPath().equals("bin/AMPA-BIGTABLE.pl")) && sourceFileList.stream()
                .anyMatch(file -> file.getPath().equals("bin/multi-AMPA-BIGTABLE.pl")));

        // check that metadata made it through properly
        Assert.assertEquals("test.user@test.com", refreshGithub.getAuthor());
        Assert.assertEquals("Fast automated prediction of protein antimicrobial regions", refreshGithub.getDescription());
    }

    @Test
    public void testBitbucketNextflowWorkflow() throws Exception {
        CommonTestUtilities.cleanStatePrivate2(SUPPORT, false);
        final ApiClient webClient = getWebClient(USER_2_USERNAME, testingPostgres);
        WorkflowsApi workflowApi = new WorkflowsApi(webClient);
        UsersApi usersApi = new UsersApi(webClient);
        User user = usersApi.getUser();
        // get workflow stubs
        Workflow workflow = workflowApi.manualRegister(SourceControl.BITBUCKET.name(), "dockstore_testuser2/ampa-nf", "/nextflow.config", "",
<<<<<<< HEAD
                DescriptorLanguage.NEXTFLOW.getShortName(), "/foo.json");
        workflowApi.refresh(workflow.getId());
=======
                DescriptorLanguage.NEXTFLOW.getLowerShortName(), "/foo.json");
        workflowApi.refresh(workflow.getId(), false);
>>>>>>> 0c575668

        // do targeted refresh, should promote workflow to fully-fleshed out workflow
        Workflow workflowByPathBitbucket = workflowApi.getWorkflowByPath(DOCKSTORE_TEST_USER_NEXTFLOW_BITBUCKET_WORKFLOW, null, false);
        // need to set paths properly
        workflowByPathBitbucket.setWorkflowPath("/nextflow.config");
        workflowByPathBitbucket.setDescriptorType(Workflow.DescriptorTypeEnum.NFL);
        workflowApi.updateWorkflow(workflowByPathBitbucket.getId(), workflowByPathBitbucket);
        workflowByPathBitbucket = workflowApi.getWorkflowByPath(DOCKSTORE_TEST_USER_NEXTFLOW_BITBUCKET_WORKFLOW, null, false);
        final Workflow bitbucketWorkflow = workflowApi.refresh(workflowByPathBitbucket.getId(), false);
        Workflow byPathWorkflow = workflowApi.getWorkflowByPath(DOCKSTORE_TEST_USER_NEXTFLOW_BITBUCKET_WORKFLOW, null, false);
        // There are 3 versions: master, v1.0, and v2.0
        // master and v2.0 has a nextflow.config file that has description and author, v1.0 does not
        // v1.0 will pull description from README instead but the others will use nextflow.config
        testWorkflowVersionMetadata(bitbucketWorkflow);
        testWorkflowVersionMetadata(byPathWorkflow);
        // Purposely mess up the metadata to test if it can be updated through refresh
        testingPostgres.runUpdateStatement("update version_metadata set email='bad_potato'");
        testingPostgres.runUpdateStatement("update version_metadata set author='bad_potato'");
        testingPostgres.runUpdateStatement("update version_metadata set description='bad_potato'");
        final Workflow refreshedBitbucketWorkflow = workflowApi.refresh(workflowByPathBitbucket.getId(), true);
        byPathWorkflow = workflowApi.getWorkflowByPath(DOCKSTORE_TEST_USER_NEXTFLOW_BITBUCKET_WORKFLOW, null, false);
        // This tests if it can fix outdated metadata
        testWorkflowVersionMetadata(refreshedBitbucketWorkflow);
        testWorkflowVersionMetadata(byPathWorkflow);
        List<io.dockstore.webservice.core.SourceFile> sourceFileList = fileDAO.findSourceFilesByVersion(bitbucketWorkflow.getWorkflowVersions().stream().filter(version -> version.getName().equals("v2.0")).findFirst().get().getId());
        Assert.assertEquals(4, sourceFileList.size());
    }

    /**
     * This tests the DOCKSTORE_TEST_USER_NEXTFLOW_BITBUCKET_WORKFLOW metadata is correct after a refresh
     * @param workflow  The DOCKSTORE_TEST_USER_NEXTFLOW_BITBUCKET_WORKFLOW workflow
     */
    private void testWorkflowVersionMetadata(Workflow workflow) {
        final String partialReadmeDescription = "AMPA-NF is a pipeline for assessing the antimicrobial domains of proteins,";
        final String descriptorDescription = "Fast automated prediction of protein antimicrobial regions";
        final String versionWithReadmeDescription = "v1.0";
        Assert.assertEquals(descriptorDescription, workflow.getDescription());
        Assert.assertTrue(workflow.getWorkflowVersions().stream().anyMatch(workflowVersion -> workflowVersion.getName().equals(versionWithReadmeDescription)));
        workflow.getWorkflowVersions().forEach(workflowVersion -> {
            if (workflowVersion.getName().equals(versionWithReadmeDescription)) {
                Assert.assertTrue(workflowVersion.getDescription().contains(partialReadmeDescription));
                Assert.assertNull(workflowVersion.getAuthor());
                Assert.assertNull(workflowVersion.getEmail());
            } else {
                Assert.assertNotNull(descriptorDescription, workflowVersion.getDescription());
                Assert.assertEquals("test.user@test.com", workflowVersion.getAuthor());
                Assert.assertNull(workflowVersion.getEmail());
            }
        });
    }

    @Test
    public void testGitlabNextflowWorkflow() {
        // TODO: need to look into the SlowTest situation but we also need to reactivate the tests against API V4 for 1.5.0
    }

    @Test
    public void testBitbucketBinaryWorkflow() throws Exception {
        CommonTestUtilities.cleanStatePrivate2(SUPPORT, false);
        final ApiClient webClient = getWebClient(USER_2_USERNAME, testingPostgres);
        WorkflowsApi workflowApi = new WorkflowsApi(webClient);
        // get workflow stubs

        Workflow workflow = workflowApi
                .manualRegister(SourceControl.BITBUCKET.name(), "dockstore_testuser2/kallisto-nf", "/nextflow.config", "",
<<<<<<< HEAD
                        DescriptorLanguage.NEXTFLOW.getShortName(), "/foo.json");
        workflowApi.refresh(workflow.getId());
=======
                        DescriptorLanguage.NEXTFLOW.getLowerShortName(), "/foo.json");
        workflowApi.refresh(workflow.getId(), false);
>>>>>>> 0c575668

        // do targeted refresh, should promote workflow to fully-fleshed out workflow
        Workflow workflowByPathGithub = workflowApi.getWorkflowByPath(DOCKSTORE_TEST_USER_NEXTFLOW_BINARY_WORKFLOW, null, false);
        // need to set paths properly
        workflowByPathGithub.setWorkflowPath("/nextflow.config");
        workflowByPathGithub.setDescriptorType(Workflow.DescriptorTypeEnum.NFL);
        workflowApi.updateWorkflow(workflowByPathGithub.getId(), workflowByPathGithub);

        workflowByPathGithub = workflowApi.getWorkflowByPath(DOCKSTORE_TEST_USER_NEXTFLOW_BINARY_WORKFLOW, null, false);
        final Workflow bitbucketWorkflow = workflowApi.refresh(workflowByPathGithub.getId(), false);
        Assert.assertTrue("Should have gotten the description from README", bitbucketWorkflow.getDescription().contains("A Nextflow implementation of Kallisto & Sleuth RNA-Seq Tools"));
        List<SourceFile> sourceFileList = fileDAO.findSourceFilesByVersion(bitbucketWorkflow.getWorkflowVersions().stream().filter(version -> version.getName().equals("v1.0")).findFirst().get().getId());
        Assert.assertEquals(6, sourceFileList.size());
        // two of the files should essentially be blanked
        Assert.assertEquals("two files have our one-line warning", 2, sourceFileList.stream()
            .filter(file -> file.getContent().split("\n").length == 1 && file.getContent().contains("Dockstore does not")).count());
    }

}<|MERGE_RESOLUTION|>--- conflicted
+++ resolved
@@ -119,13 +119,8 @@
         User user = usersApi.getUser();
         // get workflow stubs
         Workflow workflow = workflowApi.manualRegister(SourceControl.BITBUCKET.name(), "dockstore_testuser2/ampa-nf", "/nextflow.config", "",
-<<<<<<< HEAD
                 DescriptorLanguage.NEXTFLOW.getShortName(), "/foo.json");
-        workflowApi.refresh(workflow.getId());
-=======
-                DescriptorLanguage.NEXTFLOW.getLowerShortName(), "/foo.json");
         workflowApi.refresh(workflow.getId(), false);
->>>>>>> 0c575668
 
         // do targeted refresh, should promote workflow to fully-fleshed out workflow
         Workflow workflowByPathBitbucket = workflowApi.getWorkflowByPath(DOCKSTORE_TEST_USER_NEXTFLOW_BITBUCKET_WORKFLOW, null, false);
@@ -191,13 +186,8 @@
 
         Workflow workflow = workflowApi
                 .manualRegister(SourceControl.BITBUCKET.name(), "dockstore_testuser2/kallisto-nf", "/nextflow.config", "",
-<<<<<<< HEAD
                         DescriptorLanguage.NEXTFLOW.getShortName(), "/foo.json");
-        workflowApi.refresh(workflow.getId());
-=======
-                        DescriptorLanguage.NEXTFLOW.getLowerShortName(), "/foo.json");
         workflowApi.refresh(workflow.getId(), false);
->>>>>>> 0c575668
 
         // do targeted refresh, should promote workflow to fully-fleshed out workflow
         Workflow workflowByPathGithub = workflowApi.getWorkflowByPath(DOCKSTORE_TEST_USER_NEXTFLOW_BINARY_WORKFLOW, null, false);

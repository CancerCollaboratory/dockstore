--- conflicted
+++ resolved
@@ -60,193 +60,6 @@
         /*
          General-ish tests
          */
-<<<<<<< HEAD
-        /**
-         * Tests that refresh all works, also that refreshing without a quay.io token should not destroy tools
-         */
-        @Test
-        public void testRefresh() {
-                final CommonTestUtilities.TestingPostgres testingPostgres = getTestingPostgres();
-                final long startToolCount = testingPostgres.runSelectStatement("select count(*) from tool", new ScalarHandler<>());
-                // should have 0 tools to start with
-                Client.main(new String[] { "--config", ResourceHelpers.resourceFilePath("config_file.txt"), "tool", "refresh", "--script" });
-                // should have a certain number of tools based on github contents
-                final long secondToolCount = testingPostgres.runSelectStatement("select count(*) from tool", new ScalarHandler<>());
-                // delete quay.io token
-                testingPostgres.runUpdateStatement("delete from token where tokensource = 'quay.io'");
-                // refresh
-                Client.main(new String[] { "--config", ResourceHelpers.resourceFilePath("config_file.txt"), "tool", "refresh", "--script" });
-                // should not delete tools
-                final long thirdToolCount = testingPostgres.runSelectStatement("select count(*) from tool", new ScalarHandler<>());
-                Assert.assertTrue("there should be no change in count of tools", secondToolCount == thirdToolCount);
-        }
-
-        /**
-         * Tests manually adding, updating, and removing a dockerhub tool
-         */
-        @Test
-        public void testVersionTagDockerhub(){
-                Client.main(new String[] { "--config", ResourceHelpers.resourceFilePath("config_file.txt"), "tool", "manual_publish", "--registry", Registry.DOCKER_HUB.name(),
-                        "--namespace", "dockstoretestuser", "--name", "dockerhubandgithub", "--git-url", "git@github.com:DockstoreTestUser/dockstore-whalesay.git", "--git-reference",
-                        "master", "--toolname", "regular", "--script" });
-
-                // Add a tag
-                Client.main(new String[] { "--config", ResourceHelpers.resourceFilePath("config_file.txt"), "tool", "version_tag","add", "--entry", "registry.hub.docker.com/dockstoretestuser/dockerhubandgithub/regular",
-                        "--name", "masterTest", "--image-id", "4728f8f5ce1709ec8b8a5282e274e63de3c67b95f03a519191e6ea675c5d34e8", "--git-reference", "master", "--script" });
-
-                final CommonTestUtilities.TestingPostgres testingPostgres = getTestingPostgres();
-                final long count = testingPostgres.runSelectStatement("select count(*) from tag where name = 'masterTest'", new ScalarHandler<>());
-                Assert.assertTrue("there should be one tag", count == 1);
-
-                // Update tag
-                Client.main(new String[] { "--config", ResourceHelpers.resourceFilePath("config_file.txt"), "tool", "version_tag", "update", "--entry", "registry.hub.docker.com/dockstoretestuser/dockerhubandgithub/regular",
-                        "--name", "masterTest", "--hidden", "true", "--script" });
-
-                final long count2 = testingPostgres.runSelectStatement("select count(*) from tag where name = 'masterTest' and hidden='t'", new ScalarHandler<>());
-                Assert.assertTrue("there should be one tag", count2 == 1);
-
-                // Remove tag
-                Client.main(new String[] { "--config", ResourceHelpers.resourceFilePath("config_file.txt"), "tool", "version_tag", "remove", "--entry", "registry.hub.docker.com/dockstoretestuser/dockerhubandgithub/regular",
-                        "--name", "masterTest", "--script" });
-
-                final long count3 = testingPostgres.runSelectStatement("select count(*) from tag where name = 'masterTest'", new ScalarHandler<>());
-                Assert.assertTrue("there should be no tags", count3 == 0);
-
-        }
-
-        /**
-         * Tests the case where a manually registered quay tool matching an automated build should be treated as a separate auto build (see issue 106)
-         */
-        @Test
-        public void testManualQuaySameAsAutoQuay() {
-                Client.main(new String[] { "--config", ResourceHelpers.resourceFilePath("config_file.txt"), "tool", "manual_publish", "--registry", Registry.QUAY_IO.name(),
-                        "--namespace", "dockstoretestuser", "--name", "quayandgithub", "--git-url", "git@github.com:DockstoreTestUser/dockstore-whalesay.git", "--git-reference",
-                        "master", "--toolname", "regular", "--script" });
-
-                final CommonTestUtilities.TestingPostgres testingPostgres = getTestingPostgres();
-                final long count = testingPostgres.runSelectStatement("select count(*) from tool where mode != 'MANUAL_IMAGE_PATH' and path = 'quay.io/dockstoretestuser/quayandgithub' and toolname = 'regular'", new ScalarHandler<>());
-                Assert.assertTrue("the tool should be Auto", count == 1);
-        }
-
-        /**
-         * Tests the case where a manually registered quay tool has the same path as an auto build but different git repo
-         */
-        @Test
-        public void testManualQuayToAutoSamePathDifferentGitRepo() {
-                Client.main(new String[] { "--config", ResourceHelpers.resourceFilePath("config_file.txt"), "tool", "manual_publish", "--registry", Registry.QUAY_IO.name(),
-                        "--namespace", "dockstoretestuser", "--name", "quayandgithub", "--git-url", "git@github.com:DockstoreTestUser/dockstore-whalesay-alternate.git", "--git-reference",
-                        "master", "--toolname", "alternate", "--cwl-path", "/testDir/Dockstore.cwl", "--dockerfile-path", "/testDir/Dockerfile", "--script" });
-
-                final CommonTestUtilities.TestingPostgres testingPostgres = getTestingPostgres();
-                final long count = testingPostgres.runSelectStatement("select count(*) from tool where mode = 'MANUAL_IMAGE_PATH' and path = 'quay.io/dockstoretestuser/quayandgithub' and toolname = 'alternate'", new ScalarHandler<>());
-                Assert.assertTrue("the tool should be Manual still", count == 1);
-        }
-
-        /**
-         * Tests that a manually published tool still becomes manual even after the existing similar auto tools all have toolnames (see issue 120)
-         */
-        @Test
-        public void testManualQuayToAutoNoAutoWithoutToolname() {
-                Client.main(new String[] { "--config", ResourceHelpers.resourceFilePath("config_file.txt"), "tool", ToolClient.UPDATE_TOOL, "--entry", "quay.io/dockstoretestuser/quayandgithub",
-                        "--toolname", "testToolname", "--script" });
-                Client.main(new String[] { "--config", ResourceHelpers.resourceFilePath("config_file.txt"), "tool", "refresh", "--entry", "quay.io/dockstoretestuser/quayandgithub/testToolname" });
-                Client.main(new String[] { "--config", ResourceHelpers.resourceFilePath("config_file.txt"), "tool", "manual_publish", "--registry", Registry.QUAY_IO.name(),
-                        "--namespace", "dockstoretestuser", "--name", "quayandgithub", "--git-url", "git@github.com:DockstoreTestUser/dockstore-whalesay.git", "--git-reference",
-                        "master", "--toolname", "testtool", "--script" });
-
-                final CommonTestUtilities.TestingPostgres testingPostgres = getTestingPostgres();
-                final long count = testingPostgres.runSelectStatement("select count(*) from tool where mode != 'MANUAL_IMAGE_PATH' and path = 'quay.io/dockstoretestuser/quayandgithub' and toolname = 'testtool'", new ScalarHandler<>());
-                Assert.assertTrue("the tool should be Auto", count == 1);
-        }
-
-        /**
-         * Tests the case where a manually registered quay tool does not have any automated builds set up, though a manual build was run (see issue 107)
-         * UPDATE: Should fail because you can't publish a tool with no valid tags
-         */
-        @Test
-        public void testManualQuayManualBuild() {
-                systemExit.expectSystemExitWithStatus(Client.API_ERROR);
-                Client.main(new String[] { "--config", ResourceHelpers.resourceFilePath("config_file.txt"), "tool", "manual_publish", "--registry", Registry.QUAY_IO.name(),
-                        "--namespace", "dockstoretestuser", "--name", "noautobuild", "--git-url", "git@github.com:DockstoreTestUser/dockstore-whalesay.git", "--git-reference",
-                        "master", "--toolname", "alternate", "--script" });
-
-        }
-
-        /**
-         * Tests the case where a manually registered quay tool does not have any tags
-         */
-        @Test
-        public void testManualQuayNoTags() {
-                systemExit.expectSystemExitWithStatus(Client.API_ERROR);
-                Client.main(new String[] { "--config", ResourceHelpers.resourceFilePath("config_file.txt"), "tool", "manual_publish", "--registry", Registry.QUAY_IO.name(),
-                        "--namespace", "dockstoretestuser", "--name", "nobuildsatall", "--git-url", "git@github.com:DockstoreTestUser/dockstore-whalesay.git", "--git-reference",
-                        "master", "--toolname", "alternate", "--script" });
-        }
-
-        /**
-         * Tests that a quick registered quay tool with no autobuild can be updated to have a manually set CWL file from git (see issue 19)
-         */
-        @Test
-        public void testQuayNoAutobuild() {
-                Client.main(new String[] { "--config", ResourceHelpers.resourceFilePath("config_file.txt"), "tool", ToolClient.UPDATE_TOOL, "--entry", "quay.io/dockstoretestuser/noautobuild",
-                        "--git-url", "git@github.com:DockstoreTestUser/dockstore-whalesay.git", "--script" });
-
-                final CommonTestUtilities.TestingPostgres testingPostgres = getTestingPostgres();
-                final long count = testingPostgres.runSelectStatement("select count(*) from tool where path = 'quay.io/dockstoretestuser/noautobuild' and giturl = 'git@github.com:DockstoreTestUser/dockstore-whalesay.git'", new ScalarHandler<>());
-                Assert.assertTrue("the tool should now have an associated git repo", count == 1);
-
-                Client.main(new String[] { "--config", ResourceHelpers.resourceFilePath("config_file.txt"), "tool", ToolClient.UPDATE_TOOL, "--entry", "quay.io/dockstoretestuser/nobuildsatall",
-                        "--git-url", "git@github.com:DockstoreTestUser/dockstore-whalesay.git", "--script" });
-
-                final long count2 = testingPostgres.runSelectStatement("select count(*) from tool where path = 'quay.io/dockstoretestuser/nobuildsatall' and giturl = 'git@github.com:DockstoreTestUser/dockstore-whalesay.git'", new ScalarHandler<>());
-                Assert.assertTrue("the tool should now have an associated git repo", count2 == 1);
-
-
-        }
-
-        /**
-         * Tests a user trying to add a quay tool that they do not own and are not in the owning organization
-         */
-        @Test
-        public void testAddQuayRepoOfNonOwnedOrg(){
-                // Repo user isn't part of org
-                systemExit.expectSystemExitWithStatus(Client.API_ERROR);
-                Client.main(new String[] { "--config", ResourceHelpers.resourceFilePath("config_file.txt"), "tool", "manual_publish", "--registry", Registry.QUAY_IO.name(),
-                        "--namespace", "dockstore2", "--name", "testrepo2", "--git-url", "git@github.com:DockstoreTestUser/dockstore-whalesay.git", "--git-reference",
-                        "master", "--toolname", "testOrg", "--cwl-path", "/Dockstore.cwl", "--dockerfile-path", "/Dockerfile", "--script" });
-
-        }
-
-        /**
-         * Check that refreshing an existing tool will not throw an error
-         * Todo: Update test to check the outcome of a refresh
-         */
-        @Test
-        public void testRefreshCorrectTool(){
-                Client.main(new String[] { "--config", ResourceHelpers.resourceFilePath("config_file.txt"), "tool", "refresh", "--entry", "quay.io/dockstoretestuser/quayandbitbucket", "--script" });
-
-                Client.main(new String[] { "--config", ResourceHelpers.resourceFilePath("config_file.txt"), "tool", "manual_publish", "--registry", Registry.DOCKER_HUB.name(),
-                        "--namespace", "dockstoretestuser", "--name", "dockerhubandbitbucket", "--git-url", "git@bitbucket.org:dockstoretestuser/dockstore-whalesay.git", "--git-reference",
-                        "master", "--toolname", "regular", "--script" });
-                Client.main(new String[] { "--config", ResourceHelpers.resourceFilePath("config_file.txt"), "tool", "refresh", "--entry", "registry.hub.docker.com/dockstoretestuser/dockerhubandbitbucket/regular", "--script" });
-                Client.main(new String[] { "--config", ResourceHelpers.resourceFilePath("config_file.txt"), "tool", "refresh", "--entry", "quay.io/dockstoretestuser/quayandgithub", "--script" });
-
-                Client.main(new String[] { "--config", ResourceHelpers.resourceFilePath("config_file.txt"), "tool", "manual_publish", "--registry", Registry.DOCKER_HUB.name(),
-                        "--namespace", "dockstoretestuser", "--name", "dockerhubandgithub", "--git-url", "git@github.com:dockstoretestuser/dockstore-whalesay.git", "--git-reference",
-                        "master", "--toolname", "regular", "--script" });
-                Client.main(new String[] { "--config", ResourceHelpers.resourceFilePath("config_file.txt"), "tool", "refresh", "--entry", "registry.hub.docker.com/dockstoretestuser/dockerhubandgithub/regular", "--script" });
-        }
-
-        /**
-         * Tests that a git reference for a tool can include branches named like feature/...
-         */
-        @Test
-        public void testGitReferenceFeatureBranch(){
-                final CommonTestUtilities.TestingPostgres testingPostgres = getTestingPostgres();
-                final long count = testingPostgres.runSelectStatement("select count(*) from tag where reference = 'feature/test'", new ScalarHandler<>());
-                Assert.assertTrue("there should be 2 tags with the reference feature/test", count == 2);
-        }
-=======
 
     /**
      * Tests that refresh all works, also that refreshing without a quay.io token should not destroy tools
@@ -273,7 +86,7 @@
      */
     @Test
     public void testVersionTagDockerhub() {
-        Client.main(new String[] { "--config", ResourceHelpers.resourceFilePath("config_file.txt"), "tool", "manual_publish", "--registry",
+                Client.main(new String[] { "--config", ResourceHelpers.resourceFilePath("config_file.txt"), "tool", "manual_publish", "--registry", Registry.DOCKER_HUB.name(),
                 Registry.DOCKER_HUB.toString(), "--namespace", "dockstoretestuser", "--name", "dockerhubandgithub", "--git-url",
                 "git@github.com:DockstoreTestUser/dockstore-whalesay.git", "--git-reference", "master", "--toolname", "regular",
                 "--script" });
@@ -312,7 +125,7 @@
      */
     @Test
     public void testManualQuaySameAsAutoQuay() {
-        Client.main(new String[] { "--config", ResourceHelpers.resourceFilePath("config_file.txt"), "tool", "manual_publish", "--registry",
+                Client.main(new String[] { "--config", ResourceHelpers.resourceFilePath("config_file.txt"), "tool", "manual_publish", "--registry", Registry.QUAY_IO.name(),
                 Registry.QUAY_IO.toString(), "--namespace", "dockstoretestuser", "--name", "quayandgithub", "--git-url",
                 "git@github.com:DockstoreTestUser/dockstore-whalesay.git", "--git-reference", "master", "--toolname", "regular",
                 "--script" });
@@ -329,7 +142,7 @@
      */
     @Test
     public void testManualQuayToAutoSamePathDifferentGitRepo() {
-        Client.main(new String[] { "--config", ResourceHelpers.resourceFilePath("config_file.txt"), "tool", "manual_publish", "--registry",
+                Client.main(new String[] { "--config", ResourceHelpers.resourceFilePath("config_file.txt"), "tool", "manual_publish", "--registry", Registry.QUAY_IO.name(),
                 Registry.QUAY_IO.toString(), "--namespace", "dockstoretestuser", "--name", "quayandgithub", "--git-url",
                 "git@github.com:DockstoreTestUser/dockstore-whalesay-alternate.git", "--git-reference", "master", "--toolname", "alternate",
                 "--cwl-path", "/testDir/Dockstore.cwl", "--dockerfile-path", "/testDir/Dockerfile", "--script" });
@@ -349,7 +162,7 @@
         Client.main(
                 new String[] { "--config", ResourceHelpers.resourceFilePath("config_file.txt"), "tool", ToolClient.UPDATE_TOOL, "--entry",
                         "quay.io/dockstoretestuser/quayandgithub", "--toolname", "testToolname", "--script" });
-        Client.main(new String[] { "--config", ResourceHelpers.resourceFilePath("config_file.txt"), "tool", "refresh", "--entry",
+                Client.main(new String[] { "--config", ResourceHelpers.resourceFilePath("config_file.txt"), "tool", "manual_publish", "--registry", Registry.QUAY_IO.name(),
                 "quay.io/dockstoretestuser/quayandgithub/testToolname" });
         Client.main(new String[] { "--config", ResourceHelpers.resourceFilePath("config_file.txt"), "tool", "manual_publish", "--registry",
                 Registry.QUAY_IO.toString(), "--namespace", "dockstoretestuser", "--name", "quayandgithub", "--git-url",
@@ -370,7 +183,7 @@
     @Test
     public void testManualQuayManualBuild() {
         systemExit.expectSystemExitWithStatus(Client.API_ERROR);
-        Client.main(new String[] { "--config", ResourceHelpers.resourceFilePath("config_file.txt"), "tool", "manual_publish", "--registry",
+                Client.main(new String[] { "--config", ResourceHelpers.resourceFilePath("config_file.txt"), "tool", "manual_publish", "--registry", Registry.QUAY_IO.name(),
                 Registry.QUAY_IO.toString(), "--namespace", "dockstoretestuser", "--name", "noautobuild", "--git-url",
                 "git@github.com:DockstoreTestUser/dockstore-whalesay.git", "--git-reference", "master", "--toolname", "alternate",
                 "--script" });
@@ -383,7 +196,7 @@
     @Test
     public void testManualQuayNoTags() {
         systemExit.expectSystemExitWithStatus(Client.API_ERROR);
-        Client.main(new String[] { "--config", ResourceHelpers.resourceFilePath("config_file.txt"), "tool", "manual_publish", "--registry",
+                Client.main(new String[] { "--config", ResourceHelpers.resourceFilePath("config_file.txt"), "tool", "manual_publish", "--registry", Registry.QUAY_IO.name(),
                 Registry.QUAY_IO.toString(), "--namespace", "dockstoretestuser", "--name", "nobuildsatall", "--git-url",
                 "git@github.com:DockstoreTestUser/dockstore-whalesay.git", "--git-reference", "master", "--toolname", "alternate",
                 "--script" });
@@ -424,7 +237,7 @@
     public void testAddQuayRepoOfNonOwnedOrg() {
         // Repo user isn't part of org
         systemExit.expectSystemExitWithStatus(Client.API_ERROR);
-        Client.main(new String[] { "--config", ResourceHelpers.resourceFilePath("config_file.txt"), "tool", "manual_publish", "--registry",
+                Client.main(new String[] { "--config", ResourceHelpers.resourceFilePath("config_file.txt"), "tool", "manual_publish", "--registry", Registry.QUAY_IO.name(),
                 Registry.QUAY_IO.toString(), "--namespace", "dockstore2", "--name", "testrepo2", "--git-url",
                 "git@github.com:DockstoreTestUser/dockstore-whalesay.git", "--git-reference", "master", "--toolname", "testOrg",
                 "--cwl-path", "/Dockstore.cwl", "--dockerfile-path", "/Dockerfile", "--script" });
@@ -440,7 +253,7 @@
         Client.main(new String[] { "--config", ResourceHelpers.resourceFilePath("config_file.txt"), "tool", "refresh", "--entry",
                 "quay.io/dockstoretestuser/quayandbitbucket", "--script" });
 
-        Client.main(new String[] { "--config", ResourceHelpers.resourceFilePath("config_file.txt"), "tool", "manual_publish", "--registry",
+                Client.main(new String[] { "--config", ResourceHelpers.resourceFilePath("config_file.txt"), "tool", "manual_publish", "--registry", Registry.DOCKER_HUB.name(),
                 Registry.DOCKER_HUB.toString(), "--namespace", "dockstoretestuser", "--name", "dockerhubandbitbucket", "--git-url",
                 "git@bitbucket.org:dockstoretestuser/dockstore-whalesay.git", "--git-reference", "master", "--toolname", "regular",
                 "--script" });
@@ -449,7 +262,7 @@
         Client.main(new String[] { "--config", ResourceHelpers.resourceFilePath("config_file.txt"), "tool", "refresh", "--entry",
                 "quay.io/dockstoretestuser/quayandgithub", "--script" });
 
-        Client.main(new String[] { "--config", ResourceHelpers.resourceFilePath("config_file.txt"), "tool", "manual_publish", "--registry",
+                Client.main(new String[] { "--config", ResourceHelpers.resourceFilePath("config_file.txt"), "tool", "manual_publish", "--registry", Registry.DOCKER_HUB.name(),
                 Registry.DOCKER_HUB.toString(), "--namespace", "dockstoretestuser", "--name", "dockerhubandgithub", "--git-url",
                 "git@github.com:dockstoretestuser/dockstore-whalesay.git", "--git-reference", "master", "--toolname", "regular",
                 "--script" });
@@ -467,99 +280,11 @@
                 .runSelectStatement("select count(*) from tag where reference = 'feature/test'", new ScalarHandler<>());
         Assert.assertTrue("there should be 2 tags with the reference feature/test", count == 2);
     }
->>>>>>> 8ef1940b
 
         /*
          Test Quay and Github -
          These tests are focused on testing tools created from Quay and Github repositories
           */
-<<<<<<< HEAD
-        /**
-         * Checks that the two Quay/Github tools were automatically found
-         */
-        @Test
-        public void testQuayGithubAutoRegistration(){
-                final CommonTestUtilities.TestingPostgres testingPostgres = getTestingPostgres();
-                final long count = testingPostgres.runSelectStatement("select count(*) from tool where path like \'" + Registry.QUAY_IO.toString() + "%\' and giturl like 'git@github.com%'", new ScalarHandler<>());
-                Assert.assertTrue("there should be 5 registered from Quay and Github, there are " + count, count == 5);
-        }
-
-        /**
-         * Ensures that you can't publish an automatically added Quay/Github tool with an alternate structure unless you change the Dockerfile and Dockstore.cwl locations
-         */
-        @Test
-        public void testQuayGithubPublishAlternateStructure(){
-                systemExit.expectSystemExitWithStatus(Client.API_ERROR);
-                Client.main(new String[] { "--config", ResourceHelpers.resourceFilePath("config_file.txt"), "tool", "publish", "--entry", "quay.io/dockstoretestuser/quayandgithubalternate", "--script" });
-
-                // TODO: change the tag tag locations of Dockerfile and Dockstore.cwl, now should be able to publish
-        }
-
-        /**
-         * Checks that you can properly publish and unpublish a Quay/Github tool
-         */
-        @Test
-        public void testQuayGithubPublishAndUnpublishATool() {
-                // Publish
-                Client.main(new String[] { "--config", ResourceHelpers.resourceFilePath("config_file.txt"), "tool", "publish", "--entry", "quay.io/dockstoretestuser/quayandgithub", "--script" });
-
-                final CommonTestUtilities.TestingPostgres testingPostgres = getTestingPostgres();
-                final long count = testingPostgres.runSelectStatement("select count(*) from tool where name = 'quayandgithub' and ispublished='t'", new ScalarHandler<>());
-                Assert.assertTrue("there should be 1 registered", count == 1);
-
-                // Unpublish
-                Client.main(new String[] { "--config", ResourceHelpers.resourceFilePath("config_file.txt"), "tool", "publish", "--unpub", "--entry","quay.io/dockstoretestuser/quayandgithub", "--script" });
-
-                final long count2 = testingPostgres.runSelectStatement("select count(*) from tool where name = 'quayandgithub' and ispublished='t'", new ScalarHandler<>());
-                Assert.assertTrue("there should be 0 registered", count2 == 0);
-        }
-
-        /**
-         * Checks that you can manually publish and unpublish a Quay/Github tool with an alternate structure, if the CWL and Dockerfile paths are defined properly
-         */
-        @Test
-        public void testQuayGithubManualPublishAndUnpublishAlternateStructure(){
-                // Manual publish
-                Client.main(new String[] { "--config", ResourceHelpers.resourceFilePath("config_file.txt"), "tool", "manual_publish", "--registry", Registry.QUAY_IO.name(),
-                        "--namespace", "dockstoretestuser", "--name", "quayandgithubalternate", "--git-url", "git@github.com:DockstoreTestUser/dockstore-whalesay-alternate.git", "--git-reference",
-                        "master", "--toolname", "alternate", "--cwl-path", "/testDir/Dockstore.cwl", "--dockerfile-path", "/testDir/Dockerfile", "--script" });
-
-                final CommonTestUtilities.TestingPostgres testingPostgres = getTestingPostgres();
-                final long count = testingPostgres.runSelectStatement("select count(*) from tool where toolname = 'alternate' and ispublished='t'", new ScalarHandler<>());
-
-                Assert.assertTrue("there should be 1 entries, there are " + count, count == 1);
-
-                // Unpublish
-                Client.main(new String[] { "--config", ResourceHelpers.resourceFilePath("config_file.txt"), "tool", "publish", "--unpub", "--entry", "quay.io/dockstoretestuser/quayandgithubalternate/alternate", "--script" });
-                final long count2 = testingPostgres.runSelectStatement("select count(*) from tool where toolname = 'alternate' and ispublished='t'", new ScalarHandler<>());
-
-                Assert.assertTrue("there should be 0 entries, there are " + count2, count2 == 0);
-        }
-
-        /**
-         * Ensures that one cannot register an existing Quay/Github entry if you don't give it an alternate toolname
-         */
-        @Test
-        public void testQuayGithubManuallyRegisterDuplicate() {
-                systemExit.expectSystemExitWithStatus(Client.API_ERROR);
-                Client.main(new String[] { "--config", ResourceHelpers.resourceFilePath("config_file.txt"), "tool", "manual_publish", "--registry", Registry.QUAY_IO.name(),
-                        "--namespace", "dockstoretestuser", "--name", "quayandgithub", "--git-url", "git@github.com:DockstoreTestUser/dockstore-whalesay.git", "--git-reference",
-                        "master", "--script" });
-        }
-
-        /**
-         * Tests that a WDL file is supported
-         */
-        @Test
-        public void testQuayGithubQuickRegisterWithWDL() {
-                Client.main(new String[] { "--config", ResourceHelpers.resourceFilePath("config_file.txt"), "tool", "refresh", "--entry", "quay.io/dockstoretestuser/quayandgithub", "--script" });
-                Client.main(new String[] { "--config", ResourceHelpers.resourceFilePath("config_file.txt"), "tool", "publish", "--entry", "quay.io/dockstoretestuser/quayandgithub", "--script" });
-
-                final CommonTestUtilities.TestingPostgres testingPostgres = getTestingPostgres();
-                final long count = testingPostgres.runSelectStatement("select count(*) from tool where path = 'quay.io/dockstoretestuser/quayandgithub' and ispublished = 't'", new ScalarHandler<>());
-                Assert.assertTrue("the given entry should be published", count == 1);
-        }
-=======
 
     /**
      * Checks that the two Quay/Github tools were automatically found
@@ -614,7 +339,7 @@
     @Test
     public void testQuayGithubManualPublishAndUnpublishAlternateStructure() {
         // Manual publish
-        Client.main(new String[] { "--config", ResourceHelpers.resourceFilePath("config_file.txt"), "tool", "manual_publish", "--registry",
+                Client.main(new String[] { "--config", ResourceHelpers.resourceFilePath("config_file.txt"), "tool", "manual_publish", "--registry", Registry.QUAY_IO.name(),
                 Registry.QUAY_IO.toString(), "--namespace", "dockstoretestuser", "--name", "quayandgithubalternate", "--git-url",
                 "git@github.com:DockstoreTestUser/dockstore-whalesay-alternate.git", "--git-reference", "master", "--toolname", "alternate",
                 "--cwl-path", "/testDir/Dockstore.cwl", "--dockerfile-path", "/testDir/Dockerfile", "--script" });
@@ -640,7 +365,7 @@
     @Test
     public void testQuayGithubManuallyRegisterDuplicate() {
         systemExit.expectSystemExitWithStatus(Client.API_ERROR);
-        Client.main(new String[] { "--config", ResourceHelpers.resourceFilePath("config_file.txt"), "tool", "manual_publish", "--registry",
+                Client.main(new String[] { "--config", ResourceHelpers.resourceFilePath("config_file.txt"), "tool", "manual_publish", "--registry", Registry.QUAY_IO.name(),
                 Registry.QUAY_IO.toString(), "--namespace", "dockstoretestuser", "--name", "quayandgithub", "--git-url",
                 "git@github.com:DockstoreTestUser/dockstore-whalesay.git", "--git-reference", "master", "--script" });
     }
@@ -661,48 +386,12 @@
                 new ScalarHandler<>());
         Assert.assertTrue("the given entry should be published", count == 1);
     }
->>>>>>> 8ef1940b
 
         /*
          Test Quay and Bitbucket -
          These tests are focused on testing entries created from Quay and Bitbucket repositories
           */
 
-<<<<<<< HEAD
-        /**
-         * Checks that you can manually publish and unpublish a Quay/Bitbucket entry with an alternate structure, if the CWL and Dockerfile paths are defined properly
-         */
-        @Test
-        public void testQuayBitbucketManualPublishAndUnpublishAlternateStructure(){
-                // Manual Publish
-                Client.main(new String[] { "--config", ResourceHelpers.resourceFilePath("config_file.txt"), "tool", "manual_publish", "--registry", Registry.QUAY_IO.name(),
-                        "--namespace", "dockstoretestuser", "--name", "quayandbitbucketalternate", "--git-url", "git@bitbucket.org:DockstoreTestUser/quayandbitbucketalternate.git", "--git-reference",
-                        "master", "--toolname", "alternate", "--cwl-path", "/testDir/Dockstore.cwl", "--dockerfile-path", "/testDir/Dockerfile", "--script" });
-
-                final CommonTestUtilities.TestingPostgres testingPostgres = getTestingPostgres();
-                final long count = testingPostgres.runSelectStatement("select count(*) from tool where toolname = 'alternate' and ispublished='t'", new ScalarHandler<>());
-
-                Assert.assertTrue("there should be 1 entries, there are " + count, count == 1);
-
-                // Unpublish
-                Client.main(new String[] { "--config", ResourceHelpers.resourceFilePath("config_file.txt"), "tool", "publish", "--unpub", "--entry", "quay.io/dockstoretestuser/quayandbitbucketalternate/alternate", "--script" });
-                final long count2 = testingPostgres.runSelectStatement("select count(*) from tool where toolname = 'alternate' and ispublished='t'", new ScalarHandler<>());
-
-                Assert.assertTrue("there should be 0 entries, there are " + count2, count2 == 0);
-
-        }
-
-        /**
-         * Ensures that one cannot register an existing Quay/Bitbucket entry if you don't give it an alternate toolname
-         */
-        @Test
-        public void testQuayBitbucketManuallyRegisterDuplicate() {
-                systemExit.expectSystemExitWithStatus(Client.API_ERROR);
-                Client.main(new String[] { "--config", ResourceHelpers.resourceFilePath("config_file.txt"), "tool", "manual_publish", "--registry", Registry.QUAY_IO.name(),
-                        "--namespace", "dockstoretestuser", "--name", "quayandbitbucket", "--git-url", "git@bitbucket.org:DockstoreTestUser/dockstore-whalesay.git", "--git-reference",
-                        "master", "--script" });
-        }
-=======
     /**
      * Checks that the two Quay/Bitbucket entrys were automatically found
      */
@@ -756,7 +445,7 @@
     @Test
     public void testQuayBitbucketManualPublishAndUnpublishAlternateStructure() {
         // Manual Publish
-        Client.main(new String[] { "--config", ResourceHelpers.resourceFilePath("config_file.txt"), "tool", "manual_publish", "--registry",
+                Client.main(new String[] { "--config", ResourceHelpers.resourceFilePath("config_file.txt"), "tool", "manual_publish", "--registry", Registry.QUAY_IO.name(),
                 Registry.QUAY_IO.toString(), "--namespace", "dockstoretestuser", "--name", "quayandbitbucketalternate", "--git-url",
                 "git@bitbucket.org:DockstoreTestUser/quayandbitbucketalternate.git", "--git-reference", "master", "--toolname", "alternate",
                 "--cwl-path", "/testDir/Dockstore.cwl", "--dockerfile-path", "/testDir/Dockerfile", "--script" });
@@ -783,59 +472,16 @@
     @Test
     public void testQuayBitbucketManuallyRegisterDuplicate() {
         systemExit.expectSystemExitWithStatus(Client.API_ERROR);
-        Client.main(new String[] { "--config", ResourceHelpers.resourceFilePath("config_file.txt"), "tool", "manual_publish", "--registry",
+                Client.main(new String[] { "--config", ResourceHelpers.resourceFilePath("config_file.txt"), "tool", "manual_publish", "--registry", Registry.QUAY_IO.name(),
                 Registry.QUAY_IO.toString(), "--namespace", "dockstoretestuser", "--name", "quayandbitbucket", "--git-url",
                 "git@bitbucket.org:DockstoreTestUser/dockstore-whalesay.git", "--git-reference", "master", "--script" });
     }
->>>>>>> 8ef1940b
 
         /*
          Test Quay and Gitlab -
          These tests are focused on testing entries created from Quay and Gitlab repositories
           */
 
-<<<<<<< HEAD
-                // Unpublish
-                Client.main(new String[] { "--config", ResourceHelpers.resourceFilePath("config_file.txt"), "tool", "publish", "--unpub", "--entry", "quay.io/dockstoretestuser/quayandgitlab", "--script" });
-
-                final long count2 = testingPostgres.runSelectStatement("select count(*) from tool where name = 'quayandgitlab' and ispublished='t'", new ScalarHandler<>());
-                Assert.assertTrue("there should be 0 registered", count2 == 0);
-        }
-
-        /**
-         * Checks that you can manually publish and unpublish a Quay/Gitlab entry with an alternate structure, if the CWL and Dockerfile paths are defined properly
-         */
-        @Test
-        public void testQuayGitlabManualPublishAndUnpublishAlternateStructure(){
-                // Manual Publish
-                Client.main(new String[] { "--config", ResourceHelpers.resourceFilePath("config_file.txt"), "tool", "manual_publish", "--registry", Registry.QUAY_IO.name(),
-                        "--namespace", "dockstoretestuser", "--name", "quayandgitlabalternate", "--git-url", "git@gitlab.com:dockstore.test.user/quayandgitlabalternate.git", "--git-reference",
-                        "master", "--toolname", "alternate", "--cwl-path", "/testDir/Dockstore.cwl", "--dockerfile-path", "/testDir/Dockerfile", "--script" });
-
-                final CommonTestUtilities.TestingPostgres testingPostgres = getTestingPostgres();
-                final long count = testingPostgres.runSelectStatement("select count(*) from tool where toolname = 'alternate' and ispublished='t'", new ScalarHandler<>());
-
-                Assert.assertTrue("there should be 1 entries, there are " + count, count == 1);
-
-                // Unpublish
-                Client.main(new String[] { "--config", ResourceHelpers.resourceFilePath("config_file.txt"), "tool", "publish", "--unpub", "--entry", "quay.io/dockstoretestuser/quayandgitlabalternate/alternate", "--script" });
-                final long count2 = testingPostgres.runSelectStatement("select count(*) from tool where toolname = 'alternate' and ispublished='t'", new ScalarHandler<>());
-
-                Assert.assertTrue("there should be 0 entries, there are " + count2, count2 == 0);
-
-        }
-
-        /**
-         * Ensures that one cannot register an existing Quay/Gitlab entry if you don't give it an alternate toolname
-         */
-        @Test
-        public void testQuayGitlabManuallyRegisterDuplicate() {
-                systemExit.expectSystemExitWithStatus(Client.API_ERROR);
-                Client.main(new String[] { "--config", ResourceHelpers.resourceFilePath("config_file.txt"), "tool", "manual_publish", "--registry", Registry.QUAY_IO.name(),
-                        "--namespace", "dockstoretestuser", "--name", "quayandgitlab", "--git-url", "git@gitlab.com:DockstoreTestUser/dockstore-whalesay.git", "--git-reference",
-                        "master", "--script" });
-        }
-=======
     /**
      * Checks that the two Quay/Gitlab entries were automatically found
      */
@@ -888,7 +534,7 @@
     @Test
     public void testQuayGitlabManualPublishAndUnpublishAlternateStructure() {
         // Manual Publish
-        Client.main(new String[] { "--config", ResourceHelpers.resourceFilePath("config_file.txt"), "tool", "manual_publish", "--registry",
+                Client.main(new String[] { "--config", ResourceHelpers.resourceFilePath("config_file.txt"), "tool", "manual_publish", "--registry", Registry.QUAY_IO.name(),
                 Registry.QUAY_IO.toString(), "--namespace", "dockstoretestuser", "--name", "quayandgitlabalternate", "--git-url",
                 "git@gitlab.com:dockstore.test.user/quayandgitlabalternate.git", "--git-reference", "master", "--toolname", "alternate",
                 "--cwl-path", "/testDir/Dockstore.cwl", "--dockerfile-path", "/testDir/Dockerfile", "--script" });
@@ -915,114 +561,22 @@
     @Test
     public void testQuayGitlabManuallyRegisterDuplicate() {
         systemExit.expectSystemExitWithStatus(Client.API_ERROR);
-        Client.main(new String[] { "--config", ResourceHelpers.resourceFilePath("config_file.txt"), "tool", "manual_publish", "--registry",
+                Client.main(new String[] { "--config", ResourceHelpers.resourceFilePath("config_file.txt"), "tool", "manual_publish", "--registry", Registry.QUAY_IO.name(),
                 Registry.QUAY_IO.toString(), "--namespace", "dockstoretestuser", "--name", "quayandgitlab", "--git-url",
                 "git@gitlab.com:DockstoreTestUser/dockstore-whalesay.git", "--git-reference", "master", "--script" });
     }
->>>>>>> 8ef1940b
 
         /*
          Test dockerhub and github -
          These tests are focused on testing entrys created from Dockerhub and Github repositories
           */
-<<<<<<< HEAD
-        /**
-         * Tests manual registration and unpublishing of a Dockerhub/Github entry
-         */
-        @Test
-        public void testDockerhubGithubManualRegistration(){
-                Client.main(new String[] { "--config", ResourceHelpers.resourceFilePath("config_file.txt"), "tool", "manual_publish", "--registry", Registry.DOCKER_HUB.name(),
-                        "--namespace", "dockstoretestuser", "--name", "dockerhubandgithub", "--git-url", "git@github.com:DockstoreTestUser/dockstore-whalesay.git", "--git-reference",
-                        "master", "--toolname", "regular", "--script" });
-
-                final CommonTestUtilities.TestingPostgres testingPostgres = getTestingPostgres();
-                final long count = testingPostgres.runSelectStatement("select count(*) from tool where toolname = 'regular' and ispublished='t'", new ScalarHandler<>());
-
-                Assert.assertTrue("there should be 1 entries", count == 1);
-
-                // Unpublish
-                Client.main(new String[] { "--config", ResourceHelpers.resourceFilePath("config_file.txt"), "tool", "publish", "--unpub", "--entry", "registry.hub.docker.com/dockstoretestuser/dockerhubandgithub/regular", "--script" });
-                final long count2 = testingPostgres.runSelectStatement("select count(*) from tool where toolname = 'regular' and ispublished='t'", new ScalarHandler<>());
-
-                Assert.assertTrue("there should be 0 entries", count2 == 0);
-
-        }
-
-        /**
-         * Will test manually publishing and unpublishing a Dockerhub/Github entry with an alternate structure
-         */
-        @Test
-        public void testDockerhubGithubAlternateStructure(){
-                Client.main(new String[] { "--config", ResourceHelpers.resourceFilePath("config_file.txt"), "tool", "manual_publish", "--registry", Registry.DOCKER_HUB.name(),
-                        "--namespace", "dockstoretestuser", "--name", "dockerhubandgithub", "--git-url", "git@github.com:DockstoreTestUser/dockstore-whalesay-alternate.git", "--git-reference",
-                        "master", "--toolname", "alternate", "--cwl-path", "/testDir/Dockstore.cwl", "--dockerfile-path", "/testDir/Dockerfile", "--script" });
-
-                final CommonTestUtilities.TestingPostgres testingPostgres = getTestingPostgres();
-                final long count = testingPostgres.runSelectStatement("select count(*) from tool where toolname = 'alternate' and ispublished='t'", new ScalarHandler<>());
-
-                Assert.assertTrue("there should be 1 entry", count == 1);
-
-                // Unpublish
-                Client.main(new String[] { "--config", ResourceHelpers.resourceFilePath("config_file.txt"), "tool", "publish", "--unpub", "--entry", "registry.hub.docker.com/dockstoretestuser/dockerhubandgithub/alternate", "--script" });
-                final long count2 = testingPostgres.runSelectStatement("select count(*) from tool where toolname = 'alternate' and ispublished='f'", new ScalarHandler<>());
-
-                Assert.assertTrue("there should be 1 entry", count2 == 1);
-        }
-
-        /**
-         * Will test attempting to manually publish a Dockerhub/Github entry using incorrect CWL and/or dockerfile locations
-         */
-        @Ignore
-        public void testDockerhubGithubWrongStructure(){
-                // Todo : Manual publish entry with wrong cwl and dockerfile locations, should not be able to manual publish
-                systemExit.expectSystemExitWithStatus(Client.GENERIC_ERROR);
-                Client.main(new String[] { "--config", ResourceHelpers.resourceFilePath("config_file.txt"), "tool", "manual_publish", "--registry", Registry.DOCKER_HUB.name(),
-                        "--namespace", "dockstoretestuser", "--name", "dockerhubandgithubalternate", "--git-url", "git@github.com:DockstoreTestUser/dockstore-whalesay-alternate.git", "--git-reference",
-                        "master", "--toolname", "regular", "--cwl-path", "/Dockstore.cwl", "--dockerfile-path", "/Dockerfile", "--script" });
-        }
-
-        /**
-         * Checks that you can manually publish and unpublish a Dockerhub/Github duplicate if different toolnames are set (but same Path)
-         */
-        @Test
-        public void testDockerhubGithubManualRegistrationDuplicates(){
-                Client.main(new String[] { "--config", ResourceHelpers.resourceFilePath("config_file.txt"), "tool", "manual_publish", "--registry", Registry.DOCKER_HUB.name(),
-                        "--namespace", "dockstoretestuser", "--name", "dockerhubandgithub", "--git-url", "git@github.com:DockstoreTestUser/dockstore-whalesay.git", "--git-reference",
-                        "master", "--toolname", "regular", "--script" });
-
-                final CommonTestUtilities.TestingPostgres testingPostgres = getTestingPostgres();
-                final long count = testingPostgres.runSelectStatement("select count(*) from tool where toolname = 'regular' and ispublished='t'", new ScalarHandler<>());
-
-                Assert.assertTrue("there should be 1 entry", count == 1);
-
-                // Add duplicate entry with different toolname
-                Client.main(new String[] { "--config", ResourceHelpers.resourceFilePath("config_file.txt"), "tool", "manual_publish", "--registry", Registry.DOCKER_HUB.name(),
-                        "--namespace", "dockstoretestuser", "--name", "dockerhubandgithub", "--git-url", "git@github.com:DockstoreTestUser/dockstore-whalesay.git", "--git-reference",
-                        "master", "--toolname", "regular2", "--script" });
-
-                // Unpublish the duplicate entrys
-                final long count2 = testingPostgres.runSelectStatement("select count(*) from tool where toolname like 'regular%' and ispublished='t'", new ScalarHandler<>());
-                Assert.assertTrue("there should be 2 entries", count2 == 2);
-
-                Client.main(new String[] { "--config", ResourceHelpers.resourceFilePath("config_file.txt"), "tool", "publish", "--unpub", "--entry", "registry.hub.docker.com/dockstoretestuser/dockerhubandgithub/regular", "--script" });
-                final long count3 = testingPostgres.runSelectStatement("select count(*) from tool where toolname = 'regular2' and ispublished='t'", new ScalarHandler<>());
-
-                Assert.assertTrue("there should be 1 entry", count3 == 1);
-
-                Client.main(new String[] { "--config", ResourceHelpers.resourceFilePath("config_file.txt"), "tool", "publish", "--unpub", "--entry", "registry.hub.docker.com/dockstoretestuser/dockerhubandgithub/regular2", "--script" });
-                final long count4 = testingPostgres.runSelectStatement("select count(*) from tool where toolname like 'regular%' and ispublished='t'", new ScalarHandler<>());
-
-                Assert.assertTrue("there should be 0 entries", count4 == 0);
-
-        }
-=======
 
     /**
      * Tests manual registration and unpublishing of a Dockerhub/Github entry
      */
     @Test
     public void testDockerhubGithubManualRegistration() {
-        Client.main(new String[] { "--config", ResourceHelpers.resourceFilePath("config_file.txt"), "tool", "manual_publish", "--registry",
+                Client.main(new String[] { "--config", ResourceHelpers.resourceFilePath("config_file.txt"), "tool", "manual_publish", "--registry", Registry.DOCKER_HUB.name(),
                 Registry.DOCKER_HUB.toString(), "--namespace", "dockstoretestuser", "--name", "dockerhubandgithub", "--git-url",
                 "git@github.com:DockstoreTestUser/dockstore-whalesay.git", "--git-reference", "master", "--toolname", "regular",
                 "--script" });
@@ -1048,7 +602,7 @@
      */
     @Test
     public void testDockerhubGithubAlternateStructure() {
-        Client.main(new String[] { "--config", ResourceHelpers.resourceFilePath("config_file.txt"), "tool", "manual_publish", "--registry",
+                Client.main(new String[] { "--config", ResourceHelpers.resourceFilePath("config_file.txt"), "tool", "manual_publish", "--registry", Registry.DOCKER_HUB.name(),
                 Registry.DOCKER_HUB.toString(), "--namespace", "dockstoretestuser", "--name", "dockerhubandgithub", "--git-url",
                 "git@github.com:DockstoreTestUser/dockstore-whalesay-alternate.git", "--git-reference", "master", "--toolname", "alternate",
                 "--cwl-path", "/testDir/Dockstore.cwl", "--dockerfile-path", "/testDir/Dockerfile", "--script" });
@@ -1075,7 +629,7 @@
     public void testDockerhubGithubWrongStructure() {
         // Todo : Manual publish entry with wrong cwl and dockerfile locations, should not be able to manual publish
         systemExit.expectSystemExitWithStatus(Client.GENERIC_ERROR);
-        Client.main(new String[] { "--config", ResourceHelpers.resourceFilePath("config_file.txt"), "tool", "manual_publish", "--registry",
+                Client.main(new String[] { "--config", ResourceHelpers.resourceFilePath("config_file.txt"), "tool", "manual_publish", "--registry", Registry.DOCKER_HUB.name(),
                 Registry.DOCKER_HUB.toString(), "--namespace", "dockstoretestuser", "--name", "dockerhubandgithubalternate", "--git-url",
                 "git@github.com:DockstoreTestUser/dockstore-whalesay-alternate.git", "--git-reference", "master", "--toolname", "regular",
                 "--cwl-path", "/Dockstore.cwl", "--dockerfile-path", "/Dockerfile", "--script" });
@@ -1086,7 +640,7 @@
      */
     @Test
     public void testDockerhubGithubManualRegistrationDuplicates() {
-        Client.main(new String[] { "--config", ResourceHelpers.resourceFilePath("config_file.txt"), "tool", "manual_publish", "--registry",
+                Client.main(new String[] { "--config", ResourceHelpers.resourceFilePath("config_file.txt"), "tool", "manual_publish", "--registry", Registry.DOCKER_HUB.name(),
                 Registry.DOCKER_HUB.toString(), "--namespace", "dockstoretestuser", "--name", "dockerhubandgithub", "--git-url",
                 "git@github.com:DockstoreTestUser/dockstore-whalesay.git", "--git-reference", "master", "--toolname", "regular",
                 "--script" });
@@ -1098,7 +652,7 @@
         Assert.assertTrue("there should be 1 entry", count == 1);
 
         // Add duplicate entry with different toolname
-        Client.main(new String[] { "--config", ResourceHelpers.resourceFilePath("config_file.txt"), "tool", "manual_publish", "--registry",
+                Client.main(new String[] { "--config", ResourceHelpers.resourceFilePath("config_file.txt"), "tool", "manual_publish", "--registry", Registry.DOCKER_HUB.name(),
                 Registry.DOCKER_HUB.toString(), "--namespace", "dockstoretestuser", "--name", "dockerhubandgithub", "--git-url",
                 "git@github.com:DockstoreTestUser/dockstore-whalesay.git", "--git-reference", "master", "--toolname", "regular2",
                 "--script" });
@@ -1123,109 +677,18 @@
         Assert.assertTrue("there should be 0 entries", count4 == 0);
 
     }
->>>>>>> 8ef1940b
 
         /*
          Test dockerhub and bitbucket -
          These tests are focused on testing entrys created from Dockerhub and Bitbucket repositories
           */
 
-<<<<<<< HEAD
-        /**
-         * Tests manual registration and unpublishing of a Dockerhub/Bitbucket entry
-         */
-        @Test
-        public void testDockerhubBitbucketManualRegistration(){
-                Client.main(new String[] { "--config", ResourceHelpers.resourceFilePath("config_file.txt"), "tool", "manual_publish", "--registry", Registry.DOCKER_HUB.name(),
-                        "--namespace", "dockstoretestuser", "--name", "dockerhubandbitbucket", "--git-url", "git@bitbucket.org:DockstoreTestUser/dockstore-whalesay.git", "--git-reference",
-                        "master", "--toolname", "regular", "--script" });
-
-                final CommonTestUtilities.TestingPostgres testingPostgres = getTestingPostgres();
-                final long count = testingPostgres.runSelectStatement("select count(*) from tool where toolname = 'regular' and ispublished='t'", new ScalarHandler<>());
-
-                Assert.assertTrue("there should be 1 entries, there are " + count, count == 1);
-
-                // Unpublish
-                Client.main(new String[] { "--config", ResourceHelpers.resourceFilePath("config_file.txt"), "tool", "publish", "--unpub", "--entry", "registry.hub.docker.com/dockstoretestuser/dockerhubandbitbucket/regular", "--script" });
-                final long count2 = testingPostgres.runSelectStatement("select count(*) from tool where toolname = 'regular' and ispublished='t'", new ScalarHandler<>());
-
-                Assert.assertTrue("there should be 0 entries, there are " + count2, count2 == 0);
-        }
-
-        /**
-         * Will test manually publishing and unpublishing a Dockerhub/Bitbucket entry with an alternate structure
-         */
-        @Test
-        public void testDockerhubBitbucketAlternateStructure(){
-                Client.main(new String[] { "--config", ResourceHelpers.resourceFilePath("config_file.txt"), "tool", "manual_publish", "--registry", Registry.DOCKER_HUB.name(),
-                        "--namespace", "dockstoretestuser", "--name", "dockerhubandbitbucket", "--git-url", "git@bitbucket.org:DockstoreTestUser/quayandbitbucketalternate.git", "--git-reference",
-                        "master", "--toolname", "alternate", "--cwl-path", "/testDir/Dockstore.cwl", "--dockerfile-path", "/testDir/Dockerfile", "--script" });
-
-                final CommonTestUtilities.TestingPostgres testingPostgres = getTestingPostgres();
-                final long count = testingPostgres.runSelectStatement("select count(*) from tool where toolname = 'alternate' and ispublished='t'", new ScalarHandler<>());
-                Assert.assertTrue("there should be 1 entry", count == 1);
-
-                // Unpublish
-                Client.main(new String[] { "--config", ResourceHelpers.resourceFilePath("config_file.txt"), "tool", "publish", "--unpub", "--entry", "registry.hub.docker.com/dockstoretestuser/dockerhubandbitbucket/alternate", "--script" });
-
-                final long count3 = testingPostgres.runSelectStatement("select count(*) from tool where toolname = 'alternate' and ispublished='f'", new ScalarHandler<>());
-                Assert.assertTrue("there should be 1 entry", count3 == 1);
-
-        }
-
-        /**
-         * Will test attempting to manually publish a Dockerhub/Bitbucket entry using incorrect CWL and/or dockerfile locations
-         */
-        @Ignore
-        public void testDockerhubBitbucketWrongStructure(){
-                // Todo : Manual publish entry with wrong cwl and dockerfile locations, should not be able to manual publish
-                systemExit.expectSystemExitWithStatus(Client.GENERIC_ERROR);
-                Client.main(new String[] { "--config", ResourceHelpers.resourceFilePath("config_file.txt"), "tool", "manual_publish", "--registry", Registry.DOCKER_HUB.name(),
-                        "--namespace", "dockstoretestuser", "--name", "dockerhubandbitbucketalternate", "--git-url", "git@bitbucket.org:DockstoreTestUser/quayandbitbucketalterante.git", "--git-reference",
-                        "master", "--toolname", "alternate", "--cwl-path", "/Dockstore.cwl", "--dockerfile-path", "/Dockerfile", "--script" });
-        }
-
-        /**
-         * Checks that you can manually publish and unpublish a Dockerhub/Bitbucket duplicate if different toolnames are set (but same Path)
-         */
-        @Test
-        public void testDockerhubBitbucketManualRegistrationDuplicates(){
-                Client.main(new String[] { "--config", ResourceHelpers.resourceFilePath("config_file.txt"), "tool", "manual_publish", "--registry", Registry.DOCKER_HUB.name(),
-                        "--namespace", "dockstoretestuser", "--name", "dockerhubandbitbucket", "--git-url", "git@bitbucket.org:DockstoreTestUser/dockstore-whalesay.git", "--git-reference",
-                        "master", "--toolname", "regular", "--script" });
-
-                final CommonTestUtilities.TestingPostgres testingPostgres = getTestingPostgres();
-                final long count = testingPostgres.runSelectStatement("select count(*) from tool where toolname = 'regular' and ispublished='t'", new ScalarHandler<>());
-
-                Assert.assertTrue("there should be 1 entry", count == 1);
-
-                // Add duplicate entry with different toolname
-                Client.main(new String[] { "--config", ResourceHelpers.resourceFilePath("config_file.txt"), "tool", "manual_publish", "--registry", Registry.DOCKER_HUB.name(),
-                        "--namespace", "dockstoretestuser", "--name", "dockerhubandbitbucket", "--git-url", "git@bitbucket.org:DockstoreTestUser/dockstore-whalesay.git", "--git-reference",
-                        "master", "--toolname", "regular2", "--script" });
-
-                // Unpublish the duplicate entrys
-                final long count2 = testingPostgres.runSelectStatement("select count(*) from tool where toolname like 'regular%' and ispublished='t'", new ScalarHandler<>());
-                Assert.assertTrue("there should be 2 entries", count2 == 2);
-
-                Client.main(new String[] { "--config", ResourceHelpers.resourceFilePath("config_file.txt"), "tool", "publish", "--unpub", "--entry", "registry.hub.docker.com/dockstoretestuser/dockerhubandbitbucket/regular", "--script" });
-                final long count3 = testingPostgres.runSelectStatement("select count(*) from tool where toolname = 'regular2' and ispublished='t'", new ScalarHandler<>());
-
-                Assert.assertTrue("there should be 1 entry", count3 == 1);
-
-                Client.main(new String[] { "--config", ResourceHelpers.resourceFilePath("config_file.txt"), "tool", "publish", "--unpub", "--entry", "registry.hub.docker.com/dockstoretestuser/dockerhubandbitbucket/regular2", "--script" });
-                final long count4 = testingPostgres.runSelectStatement("select count(*) from tool where toolname like 'regular%' and ispublished='t'", new ScalarHandler<>());
-
-                Assert.assertTrue("there should be 0 entries", count4 == 0);
-
-        }
-=======
     /**
      * Tests manual registration and unpublishing of a Dockerhub/Bitbucket entry
      */
     @Test
     public void testDockerhubBitbucketManualRegistration() {
-        Client.main(new String[] { "--config", ResourceHelpers.resourceFilePath("config_file.txt"), "tool", "manual_publish", "--registry",
+                Client.main(new String[] { "--config", ResourceHelpers.resourceFilePath("config_file.txt"), "tool", "manual_publish", "--registry", Registry.DOCKER_HUB.name(),
                 Registry.DOCKER_HUB.toString(), "--namespace", "dockstoretestuser", "--name", "dockerhubandbitbucket", "--git-url",
                 "git@bitbucket.org:DockstoreTestUser/dockstore-whalesay.git", "--git-reference", "master", "--toolname", "regular",
                 "--script" });
@@ -1250,7 +713,7 @@
      */
     @Test
     public void testDockerhubBitbucketAlternateStructure() {
-        Client.main(new String[] { "--config", ResourceHelpers.resourceFilePath("config_file.txt"), "tool", "manual_publish", "--registry",
+                Client.main(new String[] { "--config", ResourceHelpers.resourceFilePath("config_file.txt"), "tool", "manual_publish", "--registry", Registry.DOCKER_HUB.name(),
                 Registry.DOCKER_HUB.toString(), "--namespace", "dockstoretestuser", "--name", "dockerhubandbitbucket", "--git-url",
                 "git@bitbucket.org:DockstoreTestUser/quayandbitbucketalternate.git", "--git-reference", "master", "--toolname", "alternate",
                 "--cwl-path", "/testDir/Dockstore.cwl", "--dockerfile-path", "/testDir/Dockerfile", "--script" });
@@ -1277,7 +740,7 @@
     public void testDockerhubBitbucketWrongStructure() {
         // Todo : Manual publish entry with wrong cwl and dockerfile locations, should not be able to manual publish
         systemExit.expectSystemExitWithStatus(Client.GENERIC_ERROR);
-        Client.main(new String[] { "--config", ResourceHelpers.resourceFilePath("config_file.txt"), "tool", "manual_publish", "--registry",
+                Client.main(new String[] { "--config", ResourceHelpers.resourceFilePath("config_file.txt"), "tool", "manual_publish", "--registry", Registry.DOCKER_HUB.name(),
                 Registry.DOCKER_HUB.toString(), "--namespace", "dockstoretestuser", "--name", "dockerhubandbitbucketalternate", "--git-url",
                 "git@bitbucket.org:DockstoreTestUser/quayandbitbucketalterante.git", "--git-reference", "master", "--toolname", "alternate",
                 "--cwl-path", "/Dockstore.cwl", "--dockerfile-path", "/Dockerfile", "--script" });
@@ -1288,7 +751,7 @@
      */
     @Test
     public void testDockerhubBitbucketManualRegistrationDuplicates() {
-        Client.main(new String[] { "--config", ResourceHelpers.resourceFilePath("config_file.txt"), "tool", "manual_publish", "--registry",
+                Client.main(new String[] { "--config", ResourceHelpers.resourceFilePath("config_file.txt"), "tool", "manual_publish", "--registry", Registry.DOCKER_HUB.name(),
                 Registry.DOCKER_HUB.toString(), "--namespace", "dockstoretestuser", "--name", "dockerhubandbitbucket", "--git-url",
                 "git@bitbucket.org:DockstoreTestUser/dockstore-whalesay.git", "--git-reference", "master", "--toolname", "regular",
                 "--script" });
@@ -1300,7 +763,7 @@
         Assert.assertTrue("there should be 1 entry", count == 1);
 
         // Add duplicate entry with different toolname
-        Client.main(new String[] { "--config", ResourceHelpers.resourceFilePath("config_file.txt"), "tool", "manual_publish", "--registry",
+                Client.main(new String[] { "--config", ResourceHelpers.resourceFilePath("config_file.txt"), "tool", "manual_publish", "--registry", Registry.DOCKER_HUB.name(),
                 Registry.DOCKER_HUB.toString(), "--namespace", "dockstoretestuser", "--name", "dockerhubandbitbucket", "--git-url",
                 "git@bitbucket.org:DockstoreTestUser/dockstore-whalesay.git", "--git-reference", "master", "--toolname", "regular2",
                 "--script" });
@@ -1325,413 +788,18 @@
         Assert.assertTrue("there should be 0 entries", count4 == 0);
 
     }
->>>>>>> 8ef1940b
 
         /*
          Test dockerhub and gitlab -
          These tests are focused on testing entries created from Dockerhub and Gitlab repositories
           */
 
-<<<<<<< HEAD
-        /**
-         * Tests manual registration and unpublishing of a Dockerhub/Gitlab entry
-         */
-        @Test
-        public void testDockerhubGitlabManualRegistration(){
-                Client.main(new String[] { "--config", ResourceHelpers.resourceFilePath("config_file.txt"), "tool", "manual_publish", "--registry", Registry.DOCKER_HUB.name(),
-                        "--namespace", "dockstoretestuser", "--name", "dockerhubandgitlab", "--git-url", "git@gitlab.com:dockstore.test.user/dockstore-whalesay.git", "--git-reference",
-                        "master", "--toolname", "regular", "--script" });
-
-                final CommonTestUtilities.TestingPostgres testingPostgres = getTestingPostgres();
-                final long count = testingPostgres.runSelectStatement("select count(*) from tool where toolname = 'regular' and ispublished='t'", new ScalarHandler<>());
-
-                Assert.assertTrue("there should be 1 entries, there are " + count, count == 1);
-
-                // Unpublish
-                Client.main(new String[] { "--config", ResourceHelpers.resourceFilePath("config_file.txt"), "tool", "publish", "--unpub", "--entry", "registry.hub.docker.com/dockstoretestuser/dockerhubandgitlab/regular", "--script" });
-                final long count2 = testingPostgres.runSelectStatement("select count(*) from tool where toolname = 'regular' and ispublished='t'", new ScalarHandler<>());
-
-                Assert.assertTrue("there should be 0 entries, there are " + count2, count2 == 0);
-        }
-
-        /**
-         * Will test manually publishing and unpublishing a Dockerhub/Gitlab entry with an alternate structure
-         */
-        @Test
-        public void testDockerhubGitlabAlternateStructure(){
-                Client.main(new String[] { "--config", ResourceHelpers.resourceFilePath("config_file.txt"), "tool", "manual_publish", "--registry", Registry.DOCKER_HUB.name(),
-                        "--namespace", "dockstoretestuser", "--name", "dockerhubandgitlab", "--git-url", "git@gitlab.com:dockstore.test.user/quayandgitlabalternate.git", "--git-reference",
-                        "master", "--toolname", "alternate", "--cwl-path", "/testDir/Dockstore.cwl", "--dockerfile-path", "/testDir/Dockerfile", "--script" });
-
-                final CommonTestUtilities.TestingPostgres testingPostgres = getTestingPostgres();
-                final long count = testingPostgres.runSelectStatement("select count(*) from tool where toolname = 'alternate' and ispublished='t'", new ScalarHandler<>());
-                Assert.assertTrue("there should be 1 entry", count == 1);
-
-                // Unpublish
-                Client.main(new String[] { "--config", ResourceHelpers.resourceFilePath("config_file.txt"), "tool", "publish", "--unpub", "--entry", "registry.hub.docker.com/dockstoretestuser/dockerhubandgitlab/alternate", "--script" });
-
-                final long count3 = testingPostgres.runSelectStatement("select count(*) from tool where toolname = 'alternate' and ispublished='f'", new ScalarHandler<>());
-                Assert.assertTrue("there should be 1 entry", count3 == 1);
-
-        }
-
-        /**
-         * Checks that you can manually publish and unpublish a Dockerhub/Gitlab duplicate if different toolnames are set (but same Path)
-         */
-        @Test
-        public void testDockerhubGitlabManualRegistrationDuplicates(){
-                Client.main(new String[] { "--config", ResourceHelpers.resourceFilePath("config_file.txt"), "tool", "manual_publish", "--registry", Registry.DOCKER_HUB.name(),
-                        "--namespace", "dockstoretestuser", "--name", "dockerhubandgitlab", "--git-url", "git@gitlab.com:dockstore.test.user/dockstore-whalesay.git", "--git-reference",
-                        "master", "--toolname", "regular", "--script" });
-
-                final CommonTestUtilities.TestingPostgres testingPostgres = getTestingPostgres();
-                final long count = testingPostgres.runSelectStatement("select count(*) from tool where toolname = 'regular' and ispublished='t'", new ScalarHandler<>());
-
-                Assert.assertTrue("there should be 1 entry", count == 1);
-
-                // Add duplicate entry with different toolname
-                Client.main(new String[] { "--config", ResourceHelpers.resourceFilePath("config_file.txt"), "tool", "manual_publish", "--registry", Registry.DOCKER_HUB.name(),
-                        "--namespace", "dockstoretestuser", "--name", "dockerhubandgitlab", "--git-url", "git@gitlab.com:dockstore.test.user/dockstore-whalesay.git", "--git-reference",
-                        "master", "--toolname", "regular2", "--script" });
-
-                // Unpublish the duplicate entries
-                final long count2 = testingPostgres.runSelectStatement("select count(*) from tool where toolname like 'regular%' and ispublished='t'", new ScalarHandler<>());
-                Assert.assertTrue("there should be 2 entries", count2 == 2);
-
-                Client.main(new String[] { "--config", ResourceHelpers.resourceFilePath("config_file.txt"), "tool", "publish", "--unpub", "--entry", "registry.hub.docker.com/dockstoretestuser/dockerhubandgitlab/regular", "--script" });
-                final long count3 = testingPostgres.runSelectStatement("select count(*) from tool where toolname = 'regular2' and ispublished='t'", new ScalarHandler<>());
-
-                Assert.assertTrue("there should be 1 entry", count3 == 1);
-
-                Client.main(new String[] { "--config", ResourceHelpers.resourceFilePath("config_file.txt"), "tool", "publish", "--unpub", "--entry", "registry.hub.docker.com/dockstoretestuser/dockerhubandgitlab/regular2", "--script" });
-                final long count4 = testingPostgres.runSelectStatement("select count(*) from tool where toolname like 'regular%' and ispublished='t'", new ScalarHandler<>());
-
-                Assert.assertTrue("there should be 0 entries", count4 == 0);
-
-        }
-
-        /**
-         * This tests that a tool can be updated to have default version, and that metadata is set related to the default version
-         */
-        @Test
-        public void testSetDefaultTag(){
-                // Set up DB
-                final CommonTestUtilities.TestingPostgres testingPostgres = getTestingPostgres();
-
-                // Update tool with default version that has metadata
-                Client.main(new String[] { "--config", ResourceHelpers.resourceFilePath("config_file.txt"), "tool", ToolClient.UPDATE_TOOL, "--entry", "quay.io/dockstoretestuser/quayandgithub",
-                        "--default-version", "master", "--script" });
-
-                final long count = testingPostgres.runSelectStatement("select count(*) from tool where path = 'quay.io/dockstoretestuser/quayandgithub' and defaultversion = 'master'", new ScalarHandler<>());
-                Assert.assertTrue("the tool should have a default version set", count == 1);
-
-                final long count2= testingPostgres.runSelectStatement("select count(*) from tool where path = 'quay.io/dockstoretestuser/quayandgithub' and defaultversion = 'master' and author = 'Dockstore Test User'", new ScalarHandler<>());
-                Assert.assertTrue("the tool should have any metadata set (author)", count2 == 1);
-
-                // Invalidate tags
-                testingPostgres.runUpdateStatement("UPDATE tag SET valid='f'");
-
-                // Shouldn't be able to publish
-                systemExit.expectSystemExitWithStatus(Client.API_ERROR);
-                Client.main(new String[] { "--config", ResourceHelpers.resourceFilePath("config_file.txt"), "tool", "publish", "--entry", "quay.io/dockstoretestuser/quayandgithub", "--script" });
-
-        }
-
-        /**
-         * This tests that a tool can not be updated to have no default descriptor paths
-         */
-        @Test
-        public void testToolNoDefaultDescriptors(){
-                // Update tool with empty WDL, shouldn't fail
-                Client.main(new String[] { "--config", ResourceHelpers.resourceFilePath("config_file.txt"), "tool", ToolClient.UPDATE_TOOL, "--entry", "quay.io/dockstoretestuser/quayandgithub",
-                        "--wdl-path", "", "--script" });
-
-                // Update tool with empty CWL, should now fail
-                systemExit.expectSystemExitWithStatus(Client.CLIENT_ERROR);
-                Client.main(new String[] { "--config", ResourceHelpers.resourceFilePath("config_file.txt"), "tool", ToolClient.UPDATE_TOOL, "--entry", "quay.io/dockstoretestuser/quayandgithub",
-                        "--cwl-path", "", "--script" });
-        }
-
-        /**
-         * This tests that a tool cannot be manually published if it has no default descriptor paths
-         */
-        @Test
-        public void testManualPublishToolNoDescriptorPaths() {
-                // Manual publish, should fail
-                systemExit.expectSystemExitWithStatus(Client.CLIENT_ERROR);
-                Client.main(new String[] { "--config", ResourceHelpers.resourceFilePath("config_file.txt"), "tool", "manual_publish", "--registry", Registry.QUAY_IO.name(),
-                        "--namespace", "dockstoretestuser", "--name", "quayandgithubalternate", "--git-url", "git@github.com:DockstoreTestUser/dockstore-whalesay-alternate.git", "--git-reference",
-                        "master", "--toolname", "alternate", "--cwl-path", "", "--wdl-path", "", "--dockerfile-path", "/testDir/Dockerfile", "--script" });
-        }
-
-        /**
-         * This tests that a tool cannot be manually published if it has an incorrect registry
-         */
-        @Test
-        public void testManualPublishToolIncorrectRegistry() {
-                // Manual publish, should fail
-                systemExit.expectSystemExitWithStatus(Client.CLIENT_ERROR);
-                Client.main(new String[] { "--config", ResourceHelpers.resourceFilePath("config_file.txt"), "tool", "manual_publish", "--registry", "thisisafakeregistry",
-                        "--namespace", "dockstoretestuser", "--name", "quayandgithubalternate", "--git-url", "git@github.com:DockstoreTestUser/dockstore-whalesay-alternate.git", "--git-reference",
-                        "master", "--toolname", "alternate", "--script" });
-        }
-
-        /**
-         * This tests the dirty bit attribute for tool tags with quay
-         */
-        @Test
-        public void testQuayDirtyBit() {
-                // Setup db
-                final CommonTestUtilities.TestingPostgres testingPostgres = getTestingPostgres();
-
-                // Check that no tags have a true dirty bit
-                final long count = testingPostgres.runSelectStatement("select count(*) from tag where dirtybit = true", new ScalarHandler<>());
-                Assert.assertTrue("there should be no tags with dirty bit, there are " + count, count == 0);
-
-                // Edit tag cwl
-                Client.main(new String[] { "--config", ResourceHelpers.resourceFilePath("config_file.txt"), "tool", "version_tag", "update", "--entry", "quay.io/dockstoretestuser/quayandgithub",
-                                "--name", "master", "--cwl-path", "/Dockstoredirty.cwl", "--script" });
-
-                // Edit another tag wdl
-                Client.main(new String[] { "--config", ResourceHelpers.resourceFilePath("config_file.txt"), "tool", "version_tag", "update", "--entry", "quay.io/dockstoretestuser/quayandgithub",
-                                "--name", "latest", "--wdl-path", "/Dockstoredirty.wdl", "--script" });
-
-                // There should now be two true dirty bits
-                final long count1 = testingPostgres.runSelectStatement("select count(*) from tag where dirtybit = true", new ScalarHandler<>());
-                Assert.assertTrue("there should be two tags with dirty bit, there are " + count1, count1 ==2);
-
-                // Update default cwl to /Dockstoreclean.cwl
-                Client.main(new String[] { "--config", ResourceHelpers.resourceFilePath("config_file.txt"), "tool", ToolClient.UPDATE_TOOL, "--entry", "quay.io/dockstoretestuser/quayandgithub",
-                        "--cwl-path", "/Dockstoreclean.cwl", "--script" });
-
-                // There should only be one tag with /Dockstoreclean.cwl (both tag with new cwl and new wdl should be dirty and not changed)
-                final long count2 = testingPostgres.runSelectStatement("select count(*) from tag where cwlpath = '/Dockstoreclean.cwl'", new ScalarHandler<>());
-                Assert.assertTrue("there should be only one tag with the cwl path /Dockstoreclean.cwl, there are " + count2, count2 ==1);
-        }
-
-        /**
-        * This tests basic concepts with tool test parameter files
-        */
-        @Test
-        public void testTestJson(){
-                // Setup db
-                final CommonTestUtilities.TestingPostgres testingPostgres = getTestingPostgres();
-
-                // Refresh
-                Client.main(new String[] { "--config", ResourceHelpers.resourceFilePath("config_file.txt"), "tool", "refresh", "--entry", "quay.io/dockstoretestuser/test_input_json" });
-
-                // Check that no WDL or CWL test files
-                final long count = testingPostgres.runSelectStatement("select count(*) from sourcefile where type like '%_TEST_JSON'", new ScalarHandler<>());
-                Assert.assertTrue("there should be no sourcefiles that are test parameter files, there are " + count, count == 0);
-
-                // Update tag with test parameters
-                Client.main(new String[] { "--config", ResourceHelpers.resourceFilePath("config_file.txt"), "tool", "test_parameter", "--entry", "quay.io/dockstoretestuser/test_input_json",
-                        "--version", "master", "--descriptor-type", "cwl", "--add", "test.cwl.json", "--add", "test2.cwl.json", "--add", "fake.cwl.json", "--remove", "notreal.cwl.json", "--script" });
-                final long count2 = testingPostgres.runSelectStatement("select count(*) from sourcefile where type like '%_TEST_JSON'", new ScalarHandler<>());
-                Assert.assertTrue("there should be two sourcefiles that are test parameter files, there are " + count2, count2 == 2);
-
-                // Update tag with test parameters
-                Client.main(new String[] { "--config", ResourceHelpers.resourceFilePath("config_file.txt"), "tool", "test_parameter", "--entry", "quay.io/dockstoretestuser/test_input_json",
-                        "--version", "master", "--descriptor-type", "cwl", "--add", "test.cwl.json", "--remove", "test2.cwl.json", "--script" });
-                final long count3 = testingPostgres.runSelectStatement("select count(*) from sourcefile where type like '%_TEST_JSON'", new ScalarHandler<>());
-                Assert.assertTrue("there should be one sourcefile that is a test parameter file, there are " + count3, count3 == 1);
-
-                // Update tag wdltest with test parameters
-                Client.main(new String[] { "--config", ResourceHelpers.resourceFilePath("config_file.txt"), "tool", "test_parameter", "--entry", "quay.io/dockstoretestuser/test_input_json",
-                        "--version", "wdltest", "--descriptor-type", "wdl", "--add", "test.wdl.json", "--script" });
-                final long count4 = testingPostgres.runSelectStatement("select count(*) from sourcefile where type='WDL_TEST_JSON'", new ScalarHandler<>());
-                Assert.assertTrue("there should be one sourcefile that is a wdl test parameter file, there are " + count4, count4 == 1);
-
-                Client.main(new String[] { "--config", ResourceHelpers.resourceFilePath("config_file.txt"), "tool", "test_parameter", "--entry", "quay.io/dockstoretestuser/test_input_json",
-                        "--version", "wdltest", "--descriptor-type", "cwl", "--add", "test.cwl.json", "--script" });
-                final long count5 = testingPostgres.runSelectStatement("select count(*) from sourcefile where type='CWL_TEST_JSON'", new ScalarHandler<>());
-                Assert.assertTrue("there should be three sourcefiles that are test parameter files, there are " + count5, count5 == 2);
-
-        }
-
-        /**
-         * This tests that you can verify and unverify a tool
-         */
-        @Test
-        public void testVerify() {
-                // Setup DB
-                final CommonTestUtilities.TestingPostgres testingPostgres = getTestingPostgres();
-
-                // Versions should be unverified
-                final long count = testingPostgres.runSelectStatement("select count(*) from tag where verified='true'", new ScalarHandler<>());
-                Assert.assertTrue("there should be no verified tags, there are " + count, count == 0);
-
-                // Verify tag
-                Client.main(new String[] { "--config", ResourceHelpers.resourceFilePath("config_file.txt"), "tool", "verify", "--entry", "quay.io/dockstoretestuser/quayandbitbucket",
-                        "--verified-source", "Docker testing group", "--version", "master", "--script" });
-
-                // Tag should be verified
-                final long count2 = testingPostgres.runSelectStatement("select count(*) from tag where verified='true' and verifiedSource='Docker testing group'", new ScalarHandler<>());
-                Assert.assertTrue("there should be one verified tag, there are " + count2, count2 == 1);
-
-                // Update tag to have new verified source
-                Client.main(new String[] { "--config", ResourceHelpers.resourceFilePath("config_file.txt"), "tool", "verify", "--entry", "quay.io/dockstoretestuser/quayandbitbucket",
-                        "--verified-source", "Docker testing group2", "--version", "master", "--script" });
-
-                // Tag should have new verified source
-                final long count3 = testingPostgres.runSelectStatement("select count(*) from tag where verified='true' and verifiedSource='Docker testing group2'", new ScalarHandler<>());
-                Assert.assertTrue("there should be one verified tag, there are " + count3, count3 == 1);
-
-                // Unverify tag
-                Client.main(new String[] { "--config", ResourceHelpers.resourceFilePath("config_file.txt"), "tool", "verify", "--entry", "quay.io/dockstoretestuser/quayandbitbucket",
-                        "--unverify", "--version", "master", "--script" });
-
-                // Tag should be unverified
-                final long count5 = testingPostgres.runSelectStatement("select count(*) from tag where verified='true'", new ScalarHandler<>());
-                Assert.assertTrue("there should be no verified tags, there are " + count5, count5 == 0);
-        }
-
-        /**
-         * This tests some cases for private tools
-         */
-        @Test
-        public void testPrivateManualPublish() {
-                // Setup DB
-                final CommonTestUtilities.TestingPostgres testingPostgres = getTestingPostgres();
-
-                // Manual publish private repo with tool maintainer email
-                Client.main(new String[] { "--config", ResourceHelpers.resourceFilePath("config_file.txt"), "tool", "manual_publish", "--registry", Registry.DOCKER_HUB.name(),
-                        "--namespace", "dockstoretestuser", "--name", "private_test_repo", "--git-url", "git@github.com:DockstoreTestUser/dockstore-whalesay.git", "--git-reference",
-                        "master", "--toolname", "tool1", "--tool-maintainer-email", "testemail@domain.com", "--private", "true", "--script" });
-
-                // The tool should be private, published and have the correct email
-                final long count = testingPostgres.runSelectStatement("select count(*) from tool where ispublished='true' and privateaccess='true' and toolmaintaineremail='testemail@domain.com'", new ScalarHandler<>());
-                Assert.assertTrue("one tool should be private and published, there are " + count, count == 1);
-
-                // Manual publish public repo
-                Client.main(new String[] { "--config", ResourceHelpers.resourceFilePath("config_file.txt"), "tool", "manual_publish", "--registry", Registry.DOCKER_HUB.name(),
-                        "--namespace", "dockstoretestuser", "--name", "private_test_repo", "--git-url", "git@github.com:DockstoreTestUser/dockstore-whalesay.git", "--git-reference",
-                        "master", "--toolname", "tool2", "--script" });
-
-                // NOTE: The tool should not have an associated email
-
-                // Should not be able to convert to a private repo since it is published and has no email
-                systemExit.expectSystemExitWithStatus(Client.CLIENT_ERROR);
-                Client.main(new String[] { "--config", ResourceHelpers.resourceFilePath("config_file.txt"), "tool", ToolClient.UPDATE_TOOL, "--entry", "registry.hub.docker.com/dockstoretestuser/private_test_repo/tool2",
-                        "--private", "true", "--script" });
-
-                // Give the tool a tool maintainer email
-                Client.main(new String[] { "--config", ResourceHelpers.resourceFilePath("config_file.txt"), "tool", ToolClient.UPDATE_TOOL, "--entry", "registry.hub.docker.com/dockstoretestuser/private_test_repo/tool2",
-                        "--private", "true", "--tool-maintainer-email", "testemail@domain.com", "--script" });
-        }
-
-        /**
-         * This tests that you can convert a published public tool to private if it has a tool maintainer email set
-         */
-        @Test
-        public void testPublicToPrivateToPublicTool() {
-                // Setup DB
-                final CommonTestUtilities.TestingPostgres testingPostgres = getTestingPostgres();
-
-                // Manual publish public repo
-                Client.main(new String[] { "--config", ResourceHelpers.resourceFilePath("config_file.txt"), "tool", "manual_publish", "--registry", Registry.DOCKER_HUB.name(),
-                        "--namespace", "dockstoretestuser", "--name", "private_test_repo", "--git-url", "git@github.com:DockstoreTestUser/dockstore-whalesay.git", "--git-reference",
-                        "master", "--toolname", "tool1", "--script" });
-
-                // NOTE: The tool should not have an associated email
-
-                // Give the tool a tool maintainer email and make private
-                Client.main(new String[] { "--config", ResourceHelpers.resourceFilePath("config_file.txt"), "tool", ToolClient.UPDATE_TOOL, "--entry", "registry.hub.docker.com/dockstoretestuser/private_test_repo/tool1",
-                        "--private", "true", "--tool-maintainer-email", "testemail@domain.com", "--script" });
-
-                // The tool should be private, published and have the correct email
-                final long count = testingPostgres.runSelectStatement("select count(*) from tool where ispublished='true' and privateaccess='true' and toolmaintaineremail='testemail@domain.com'", new ScalarHandler<>());
-                Assert.assertTrue("one tool should be private and published, there are " + count, count == 1);
-
-                // Convert the tool back to public
-                Client.main(new String[] { "--config", ResourceHelpers.resourceFilePath("config_file.txt"), "tool", ToolClient.UPDATE_TOOL, "--entry", "registry.hub.docker.com/dockstoretestuser/private_test_repo/tool1",
-                        "--private", "false", "--script" });
-
-                // Check that the tool is no longer private
-                final long count2 = testingPostgres.runSelectStatement("select count(*) from tool where ispublished='true' and privateaccess='true' and toolmaintaineremail='testemail@domain.com'", new ScalarHandler<>());
-                Assert.assertTrue("no tool should be private, but there are " + count2, count2 == 0);
-
-        }
-
-        /**
-         * This tests that you can change a tool from public to private without a tool maintainer email, as long as an email is found in the descriptor
-         */
-        @Test
-        public void testDefaultToEmailInDescriptorForPrivateRepos() {
-                // Setup DB
-                final CommonTestUtilities.TestingPostgres testingPostgres = getTestingPostgres();
-
-                // Manual publish public repo
-                Client.main(new String[] { "--config", ResourceHelpers.resourceFilePath("config_file.txt"), "tool", "manual_publish", "--registry", Registry.DOCKER_HUB.name(),
-                        "--namespace", "dockstoretestuser", "--name", "private_test_repo", "--git-url", "git@github.com:DockstoreTestUser/dockstore-whalesay-2.git", "--git-reference",
-                        "master", "--toolname", "tool1", "--script" });
-
-                // NOTE: The tool should have an associated email
-
-                // Make the tool private
-                Client.main(new String[] { "--config", ResourceHelpers.resourceFilePath("config_file.txt"), "tool", ToolClient.UPDATE_TOOL, "--entry", "registry.hub.docker.com/dockstoretestuser/private_test_repo/tool1",
-                        "--private", "true", "--script" });
-
-                // The tool should be private, published and not have a maintainer email
-                final long count = testingPostgres.runSelectStatement("select count(*) from tool where ispublished='true' and privateaccess='true' and toolmaintaineremail=''", new ScalarHandler<>());
-                Assert.assertTrue("one tool should be private and published, there are " + count, count == 1);
-
-                // Convert the tool back to public
-                Client.main(new String[] { "--config", ResourceHelpers.resourceFilePath("config_file.txt"), "tool", ToolClient.UPDATE_TOOL, "--entry", "registry.hub.docker.com/dockstoretestuser/private_test_repo/tool1",
-                        "--private", "false", "--script" });
-
-                // Check that the tool is no longer private
-                final long count2 = testingPostgres.runSelectStatement("select count(*) from tool where ispublished='true' and privateaccess='true' and toolmaintaineremail='testemail@domain.com'", new ScalarHandler<>());
-                Assert.assertTrue("no tool should be private, but there are " + count2, count2 == 0);
-
-                // Make the tool private but this time define a tool maintainer
-                Client.main(new String[] { "--config", ResourceHelpers.resourceFilePath("config_file.txt"), "tool", ToolClient.UPDATE_TOOL, "--entry", "registry.hub.docker.com/dockstoretestuser/private_test_repo/tool1",
-                        "--private", "true", "--tool-maintainer-email", "testemail2@domain.com", "--script" });
-
-                // Check that the tool is no longer private
-                final long count3 = testingPostgres.runSelectStatement("select count(*) from tool where ispublished='true' and privateaccess='true' and toolmaintaineremail='testemail2@domain.com'", new ScalarHandler<>());
-                Assert.assertTrue("one tool should be private and published, there are " + count3, count3 == 1);
-        }
-
-        /**
-         * This tests that you cannot manually publish a private tool unless it has a tool maintainer email
-         */
-        @Test
-        public void testPrivateManualPublishNoToolMaintainerEmail() {
-                systemExit.expectSystemExitWithStatus(Client.CLIENT_ERROR);
-
-                // Manual publish private repo without tool maintainer email
-                Client.main(new String[] { "--config", ResourceHelpers.resourceFilePath("config_file.txt"), "tool", "manual_publish", "--registry", Registry.DOCKER_HUB.name(),
-                        "--namespace", "dockstoretestuser", "--name", "private_test_repo", "--git-url", "git@github.com:DockstoreTestUser/dockstore-whalesay.git", "--git-reference",
-                        "master", "--private", "true", "--script" });
-
-        }
-
-        /**
-         * This tests that you can manually publish a gitlab registry image
-         */
-        @Test
-        public void testManualPublishGitlabDocker() {
-                // Setup database
-                final CommonTestUtilities.TestingPostgres testingPostgres = getTestingPostgres();
-
-                // Manual publish
-                Client.main(new String[] { "--config", ResourceHelpers.resourceFilePath("config_file.txt"), "tool", "manual_publish", "--registry", Registry.GITLAB.name(),
-                        "--namespace", "dockstore.test.user", "--name", "dockstore-whalesay", "--git-url", "git@gitlab.com:dockstore.test.user/dockstore-whalesay.git", "--git-reference",
-                        "master", "--toolname", "alternate", "--private", "true", "--tool-maintainer-email", "duncan.andrew.g@gmail.com", "--script" });
-
-                // Check that tool exists and is published
-                final long count = testingPostgres.runSelectStatement("select count(*) from tool where ispublished='true' and privateaccess='true'", new ScalarHandler<>());
-                Assert.assertTrue("one tool should be private and published, there are " + count, count == 1);
-
-        }
-=======
     /**
      * Tests manual registration and unpublishing of a Dockerhub/Gitlab entry
      */
     @Test
     public void testDockerhubGitlabManualRegistration() {
-        Client.main(new String[] { "--config", ResourceHelpers.resourceFilePath("config_file.txt"), "tool", "manual_publish", "--registry",
+                Client.main(new String[] { "--config", ResourceHelpers.resourceFilePath("config_file.txt"), "tool", "manual_publish", "--registry", Registry.DOCKER_HUB.name(),
                 Registry.DOCKER_HUB.toString(), "--namespace", "dockstoretestuser", "--name", "dockerhubandgitlab", "--git-url",
                 "git@gitlab.com:dockstore.test.user/dockstore-whalesay.git", "--git-reference", "master", "--toolname", "regular",
                 "--script" });
@@ -1756,7 +824,7 @@
      */
     @Test
     public void testDockerhubGitlabAlternateStructure() {
-        Client.main(new String[] { "--config", ResourceHelpers.resourceFilePath("config_file.txt"), "tool", "manual_publish", "--registry",
+                Client.main(new String[] { "--config", ResourceHelpers.resourceFilePath("config_file.txt"), "tool", "manual_publish", "--registry", Registry.DOCKER_HUB.name(),
                 Registry.DOCKER_HUB.toString(), "--namespace", "dockstoretestuser", "--name", "dockerhubandgitlab", "--git-url",
                 "git@gitlab.com:dockstore.test.user/quayandgitlabalternate.git", "--git-reference", "master", "--toolname", "alternate",
                 "--cwl-path", "/testDir/Dockstore.cwl", "--dockerfile-path", "/testDir/Dockerfile", "--script" });
@@ -1781,7 +849,7 @@
      */
     @Test
     public void testDockerhubGitlabManualRegistrationDuplicates() {
-        Client.main(new String[] { "--config", ResourceHelpers.resourceFilePath("config_file.txt"), "tool", "manual_publish", "--registry",
+                Client.main(new String[] { "--config", ResourceHelpers.resourceFilePath("config_file.txt"), "tool", "manual_publish", "--registry", Registry.DOCKER_HUB.name(),
                 Registry.DOCKER_HUB.toString(), "--namespace", "dockstoretestuser", "--name", "dockerhubandgitlab", "--git-url",
                 "git@gitlab.com:dockstore.test.user/dockstore-whalesay.git", "--git-reference", "master", "--toolname", "regular",
                 "--script" });
@@ -1793,7 +861,7 @@
         Assert.assertTrue("there should be 1 entry", count == 1);
 
         // Add duplicate entry with different toolname
-        Client.main(new String[] { "--config", ResourceHelpers.resourceFilePath("config_file.txt"), "tool", "manual_publish", "--registry",
+                Client.main(new String[] { "--config", ResourceHelpers.resourceFilePath("config_file.txt"), "tool", "manual_publish", "--registry", Registry.DOCKER_HUB.name(),
                 Registry.DOCKER_HUB.toString(), "--namespace", "dockstoretestuser", "--name", "dockerhubandgitlab", "--git-url",
                 "git@gitlab.com:dockstore.test.user/dockstore-whalesay.git", "--git-reference", "master", "--toolname", "regular2",
                 "--script" });
@@ -1876,7 +944,7 @@
     public void testManualPublishToolNoDescriptorPaths() {
         // Manual publish, should fail
         systemExit.expectSystemExitWithStatus(Client.CLIENT_ERROR);
-        Client.main(new String[] { "--config", ResourceHelpers.resourceFilePath("config_file.txt"), "tool", "manual_publish", "--registry",
+                Client.main(new String[] { "--config", ResourceHelpers.resourceFilePath("config_file.txt"), "tool", "manual_publish", "--registry", Registry.QUAY_IO.name(),
                 Registry.QUAY_IO.toString(), "--namespace", "dockstoretestuser", "--name", "quayandgithubalternate", "--git-url",
                 "git@github.com:DockstoreTestUser/dockstore-whalesay-alternate.git", "--git-reference", "master", "--toolname", "alternate",
                 "--cwl-path", "", "--wdl-path", "", "--dockerfile-path", "/testDir/Dockerfile", "--script" });
@@ -2034,7 +1102,7 @@
         final CommonTestUtilities.TestingPostgres testingPostgres = getTestingPostgres();
 
         // Manual publish private repo with tool maintainer email
-        Client.main(new String[] { "--config", ResourceHelpers.resourceFilePath("config_file.txt"), "tool", "manual_publish", "--registry",
+                Client.main(new String[] { "--config", ResourceHelpers.resourceFilePath("config_file.txt"), "tool", "manual_publish", "--registry", Registry.DOCKER_HUB.name(),
                 Registry.DOCKER_HUB.toString(), "--namespace", "dockstoretestuser", "--name", "private_test_repo", "--git-url",
                 "git@github.com:DockstoreTestUser/dockstore-whalesay.git", "--git-reference", "master", "--toolname", "tool1",
                 "--tool-maintainer-email", "testemail@domain.com", "--private", "true", "--script" });
@@ -2046,7 +1114,7 @@
         Assert.assertTrue("one tool should be private and published, there are " + count, count == 1);
 
         // Manual publish public repo
-        Client.main(new String[] { "--config", ResourceHelpers.resourceFilePath("config_file.txt"), "tool", "manual_publish", "--registry",
+                Client.main(new String[] { "--config", ResourceHelpers.resourceFilePath("config_file.txt"), "tool", "manual_publish", "--registry", Registry.DOCKER_HUB.name(),
                 Registry.DOCKER_HUB.toString(), "--namespace", "dockstoretestuser", "--name", "private_test_repo", "--git-url",
                 "git@github.com:DockstoreTestUser/dockstore-whalesay.git", "--git-reference", "master", "--toolname", "tool2",
                 "--script" });
@@ -2075,7 +1143,7 @@
         final CommonTestUtilities.TestingPostgres testingPostgres = getTestingPostgres();
 
         // Manual publish public repo
-        Client.main(new String[] { "--config", ResourceHelpers.resourceFilePath("config_file.txt"), "tool", "manual_publish", "--registry",
+                Client.main(new String[] { "--config", ResourceHelpers.resourceFilePath("config_file.txt"), "tool", "manual_publish", "--registry", Registry.DOCKER_HUB.name(),
                 Registry.DOCKER_HUB.toString(), "--namespace", "dockstoretestuser", "--name", "private_test_repo", "--git-url",
                 "git@github.com:DockstoreTestUser/dockstore-whalesay.git", "--git-reference", "master", "--toolname", "tool1",
                 "--script" });
@@ -2116,7 +1184,7 @@
         final CommonTestUtilities.TestingPostgres testingPostgres = getTestingPostgres();
 
         // Manual publish public repo
-        Client.main(new String[] { "--config", ResourceHelpers.resourceFilePath("config_file.txt"), "tool", "manual_publish", "--registry",
+                Client.main(new String[] { "--config", ResourceHelpers.resourceFilePath("config_file.txt"), "tool", "manual_publish", "--registry", Registry.DOCKER_HUB.name(),
                 Registry.DOCKER_HUB.toString(), "--namespace", "dockstoretestuser", "--name", "private_test_repo", "--git-url",
                 "git@github.com:DockstoreTestUser/dockstore-whalesay-2.git", "--git-reference", "master", "--toolname", "tool1",
                 "--script" });
@@ -2166,19 +1234,22 @@
         systemExit.expectSystemExitWithStatus(Client.CLIENT_ERROR);
 
         // Manual publish private repo without tool maintainer email
-        Client.main(new String[] { "--config", ResourceHelpers.resourceFilePath("config_file.txt"), "tool", "manual_publish", "--registry",
+                Client.main(new String[] { "--config", ResourceHelpers.resourceFilePath("config_file.txt"), "tool", "manual_publish", "--registry", Registry.DOCKER_HUB.name(),
                 Registry.DOCKER_HUB.toString(), "--namespace", "dockstoretestuser", "--name", "private_test_repo", "--git-url",
                 "git@github.com:DockstoreTestUser/dockstore-whalesay.git", "--git-reference", "master", "--private", "true", "--script" });
 
     }
 
+        /**
+         * This tests that you can manually publish a gitlab registry image
+         */
     @Test
     public void testManualPublishGitlabDocker() {
         // Setup database
         final CommonTestUtilities.TestingPostgres testingPostgres = getTestingPostgres();
 
         // Manual publish
-        Client.main(new String[] { "--config", ResourceHelpers.resourceFilePath("config_file.txt"), "tool", "manual_publish", "--registry",
+                Client.main(new String[] { "--config", ResourceHelpers.resourceFilePath("config_file.txt"), "tool", "manual_publish", "--registry", Registry.GITLAB.name(),
                 Registry.GITLAB.toString(), "--namespace", "dockstore.test.user", "--name", "dockstore-whalesay", "--git-url",
                 "git@gitlab.com:dockstore.test.user/dockstore-whalesay.git", "--git-reference", "master", "--toolname", "alternate",
                 "--private", "true", "--tool-maintainer-email", "duncan.andrew.g@gmail.com", "--script" });
@@ -2189,7 +1260,6 @@
         Assert.assertTrue("one tool should be private and published, there are " + count, count == 1);
 
     }
->>>>>>> 8ef1940b
 
         /**
          * This tests that you can manually publish a private only registry (Amazon ECR), but you can't change the tool to public

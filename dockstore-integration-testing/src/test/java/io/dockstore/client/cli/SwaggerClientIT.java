/*
 *    Copyright 2018 OICR
 *
 *    Licensed under the Apache License, Version 2.0 (the "License");
 *    you may not use this file except in compliance with the License.
 *    You may obtain a copy of the License at
 *
 *        http://www.apache.org/licenses/LICENSE-2.0
 *
 *    Unless required by applicable law or agreed to in writing, software
 *    distributed under the License is distributed on an "AS IS" BASIS,
 *    WITHOUT WARRANTIES OR CONDITIONS OF ANY KIND, either express or implied.
 *    See the License for the specific language governing permissions and
 *    limitations under the License.
 */

package io.dockstore.client.cli;

import java.io.IOException;
import java.io.InputStream;
import java.net.URL;
import java.nio.charset.Charset;
import java.nio.charset.StandardCharsets;
import java.util.ArrayList;
import java.util.Arrays;
import java.util.Collections;
import java.util.List;

import javax.ws.rs.core.UriBuilder;
import javax.xml.parsers.DocumentBuilder;
import javax.xml.parsers.DocumentBuilderFactory;
import javax.xml.parsers.ParserConfigurationException;

import com.google.common.collect.Lists;
import com.google.common.io.Resources;
import io.dockstore.common.CommonTestUtilities;
import io.dockstore.common.ConfidentialTest;
import io.dockstore.common.Registry;
import io.dockstore.webservice.DockstoreWebserviceApplication;
import io.dockstore.webservice.DockstoreWebserviceConfiguration;
import io.dropwizard.testing.DropwizardTestSupport;
import io.swagger.client.ApiClient;
import io.swagger.client.ApiException;
import io.swagger.client.api.ContainersApi;
import io.swagger.client.api.ContainertagsApi;
import io.swagger.client.api.Ga4Ghv1Api;
import io.swagger.client.api.HostedApi;
import io.swagger.client.api.MetadataApi;
import io.swagger.client.api.UsersApi;
import io.swagger.client.api.WorkflowsApi;
import io.swagger.client.model.DockstoreTool;
import io.swagger.client.model.Entry;
import io.swagger.client.model.Group;
import io.swagger.client.model.MetadataV1;
import io.swagger.client.model.Permission;
import io.swagger.client.model.PublishRequest;
import io.swagger.client.model.SharedWorkflows;
import io.swagger.client.model.SourceFile;
import io.swagger.client.model.StarRequest;
import io.swagger.client.model.Tag;
import io.swagger.client.model.Token;
import io.swagger.client.model.ToolDescriptor;
import io.swagger.client.model.ToolDockerfile;
import io.swagger.client.model.ToolVersionV1;
import io.swagger.client.model.User;
import io.swagger.client.model.VerifyRequest;
import io.swagger.client.model.Workflow;
import org.apache.commons.io.IOUtils;
import org.apache.http.HttpStatus;
import org.junit.Assert;
import org.junit.Ignore;
import org.junit.Rule;
import org.junit.Test;
import org.junit.contrib.java.lang.system.ExpectedSystemExit;
import org.junit.contrib.java.lang.system.SystemErrRule;
import org.junit.contrib.java.lang.system.SystemOutRule;
import org.junit.experimental.categories.Category;
import org.junit.rules.ExpectedException;
import org.w3c.dom.Document;
import org.xml.sax.SAXException;

import static io.dockstore.webservice.TokenResourceIT.GITHUB_ACCOUNT_USERNAME;
import static org.junit.Assert.assertEquals;
import static org.junit.Assert.assertFalse;
import static org.junit.Assert.assertNotNull;
import static org.junit.Assert.assertNull;
import static org.junit.Assert.assertTrue;
import static org.junit.Assert.fail;

/**
 * Tests the actual ApiClient generated via Swagger
 *
 * @author xliu
 */
@Category(ConfidentialTest.class)
public class SwaggerClientIT extends BaseIT {

    private static final String QUAY_IO_TEST_ORG_TEST6 = "quay.io/test_org/test6";
    private static final String REGISTRY_HUB_DOCKER_COM_SEQWARE_SEQWARE = "registry.hub.docker.com/seqware/seqware/test5";
    public static final DropwizardTestSupport<DockstoreWebserviceConfiguration> SUPPORT = new DropwizardTestSupport<>(
        DockstoreWebserviceApplication.class, CommonTestUtilities.CONFIDENTIAL_CONFIG_PATH);

    @Rule
    public final ExpectedSystemExit systemExit = ExpectedSystemExit.none();

    @Rule
    public final SystemOutRule systemOutRule = new SystemOutRule().enableLog().muteForSuccessfulTests();

    @Rule
    public final SystemErrRule systemErrRule = new SystemErrRule().enableLog().muteForSuccessfulTests();

    @Rule
    public ExpectedException thrown = ExpectedException.none();

    @Test
    public void testListUsersTools() throws ApiException {
        ApiClient client = getAdminWebClient();

        UsersApi usersApi = new UsersApi(client);
        User user = usersApi.getUser();

        List<DockstoreTool> tools = usersApi.userContainers(user.getId());
        assertEquals(2, tools.size());
    }

    @Test
    public void testFailedContainerRegistration() throws ApiException {
        ApiClient client = getWebClient();
        ContainersApi containersApi = new ContainersApi(client);
        List<DockstoreTool> containers = containersApi.allPublishedContainers(null, null, null, null, null);

        assertEquals(1, containers.size());

        UsersApi usersApi = new UsersApi(client);
        User user = usersApi.getUser();
        containers = usersApi.userContainers(user.getId());

        assertEquals(5, containers.size());

        // do some minor testing on pagination, majority of tests are in WorkflowIT.testPublishingAndListingOfPublished for now
        // TODO: better testing of pagination when we use it
        List<DockstoreTool> pagedTools = containersApi.allPublishedContainers("0", 1, "test", "stars", "desc");
        assertEquals(1, pagedTools.size());

        DockstoreTool container = containersApi.getContainerByToolPath("quay.io/test_org/test2");
        assertFalse(container.isIsPublished());

        long containerId = container.getId();

        PublishRequest pub = SwaggerUtility.createPublishRequest(true);
        thrown.expect(ApiException.class);
        containersApi.publish(containerId, pub);
    }

    @Test
    public void testToolLabelling() throws ApiException {
        ContainersApi userApi1 = new ContainersApi(getWebClient(true, false));
        ContainersApi userApi2 = new ContainersApi(getWebClient(false, false));

        DockstoreTool container = userApi1.getContainerByToolPath("quay.io/test_org/test2");
        assertFalse(container.isIsPublished());

        long containerId = container.getId();
        userApi1.updateLabels(containerId, "foo,spam,phone", "");
        container = userApi1.getContainerByToolPath("quay.io/test_org/test2");
        assertEquals(3, container.getLabels().size());
        thrown.expect(ApiException.class);
        userApi2.updateLabels(containerId, "foobar", "");
    }

    @Test
    public void testWorkflowLabelling() throws ApiException {
        // note db workflow seems to have no owner, so I need an admin user to label it
        WorkflowsApi userApi1 = new WorkflowsApi(getWebClient(true, true));
        WorkflowsApi userApi2 = new WorkflowsApi(getWebClient(false, false));

        Workflow workflow = userApi1.getWorkflowByPath("github.com/A/l");
        assertTrue(workflow.isIsPublished());

        long containerId = workflow.getId();

        userApi1.updateLabels(containerId, "foo,spam,phone", "");
        workflow = userApi1.getWorkflowByPath("github.com/A/l");
        assertEquals(3, workflow.getLabels().size());
        thrown.expect(ApiException.class);
        userApi2.updateLabels(containerId, "foobar", "");
    }

    @Test
    public void testSuccessfulManualImageRegistration() throws ApiException {
        ApiClient client = getAdminWebClient();
        ContainersApi containersApi = new ContainersApi(client);

        DockstoreTool c = getContainer();

        containersApi.registerManual(c);
    }

    private DockstoreTool getContainer() {
        DockstoreTool c = new DockstoreTool();
        c.setMode(DockstoreTool.ModeEnum.MANUAL_IMAGE_PATH);
        c.setName("seqware_full");
        c.setName("seqware");
        c.setGitUrl("https://github.com/denis-yuen/test1");
        c.setDefaultDockerfilePath("/Dockerfile");
        c.setDefaultCwlPath("/Dockstore.cwl");
        c.setRegistryString(Registry.DOCKER_HUB.toString());
        c.setIsPublished(true);
        c.setNamespace("seqware");
        c.setToolname("test5");
        c.setPrivateAccess(false);
        //c.setToolPath("registry.hub.docker.com/seqware/seqware/test5");
        Tag tag = new Tag();
        tag.setName("master");
        tag.setReference("refs/heads/master");
        tag.setValid(true);
        tag.setImageId("123456");
        tag.setVerified(false);
        tag.setVerifiedSource(null);
        // construct source files
        SourceFile fileCWL = new SourceFile();
        fileCWL.setContent("cwlstuff");
        fileCWL.setType(SourceFile.TypeEnum.DOCKSTORE_CWL);
        fileCWL.setPath("/Dockstore.cwl");
        List<SourceFile> files = new ArrayList<>();
        files.add(fileCWL);
        tag.setSourceFiles(files);
        SourceFile fileDockerFile = new SourceFile();
        fileDockerFile.setContent("dockerstuff");
        fileDockerFile.setType(SourceFile.TypeEnum.DOCKERFILE);
        fileDockerFile.setPath("/Dockerfile");
        tag.getSourceFiles().add(fileDockerFile);
        SourceFile testParameterFile = new SourceFile();
        testParameterFile.setContent("testparameterstuff");
        testParameterFile.setType(SourceFile.TypeEnum.CWL_TEST_JSON);
        testParameterFile.setPath("/test1.json");
        tag.getSourceFiles().add(testParameterFile);
        SourceFile testParameterFile2 = new SourceFile();
        testParameterFile2.setContent("moretestparameterstuff");
        testParameterFile2.setType(SourceFile.TypeEnum.CWL_TEST_JSON);
        testParameterFile2.setPath("/test2.json");
        tag.getSourceFiles().add(testParameterFile2);
        List<Tag> tags = new ArrayList<>();
        tags.add(tag);
        c.setTags(tags);

        return c;
    }

    @Test
    public void testFailedDuplicateManualImageRegistration() throws ApiException {
        ApiClient client = getAdminWebClient();
        ContainersApi containersApi = new ContainersApi(client);

        DockstoreTool c = getContainer();

        final DockstoreTool container = containersApi.registerManual(c);
        thrown.expect(ApiException.class);
        containersApi.registerManual(container);
    }

    @Test
    public void testGA4GHV1Path() throws IOException {
        // we need to explictly test the path rather than use the swagger generated client classes to enforce the path
        ApiClient client = getAdminWebClient();
        final String basePath = client.getBasePath();
        URL url = new URL(basePath + DockstoreWebserviceApplication.GA4GH_API_PATH + "/tools");
        final List<String> strings = Resources.readLines(url, Charset.forName("UTF-8"));
        assertTrue(strings.size() == 1 && strings.get(0).contains("CommandLineTool"));

        url = new URL(basePath + DockstoreWebserviceApplication.GA4GH_API_PATH + "/metadata");
        final List<String> metadataStrings = Resources.readLines(url, Charset.forName("UTF-8"));
        assertTrue(strings.size() == 1 && strings.get(0).contains("CommandLineTool"));
        assertTrue(metadataStrings.stream().anyMatch(s -> s.contains("friendly_name")));
    }

    @Test
    public void testGA4GHMetadata() throws ApiException {
        ApiClient client = getAdminWebClient();
        Ga4Ghv1Api toolApi = new Ga4Ghv1Api(client);
        final MetadataV1 metadata = toolApi.metadataGet();
        assertTrue(metadata.getFriendlyName().contains("Dockstore"));
    }

    @Test
    public void testGA4GHListContainers() throws ApiException {
        ApiClient client = getAdminWebClient();
        Ga4Ghv1Api toolApi = new Ga4Ghv1Api(client);
        ContainersApi containersApi = new ContainersApi(client);
        // register one more to give us something to look at
        DockstoreTool c = getContainer();
        containersApi.registerManual(c);

        List<io.swagger.client.model.ToolV1> tools = toolApi.toolsGet(null, null, null, null, null, null, null, null, null);
        assertEquals(3, tools.size());

        // test a few constraints
        tools = toolApi.toolsGet(QUAY_IO_TEST_ORG_TEST6, null, null, null, null, null, null, null, null);
        assertEquals(1, tools.size());
        tools = toolApi.toolsGet(QUAY_IO_TEST_ORG_TEST6, Registry.QUAY_IO.toString(), null, null, null, null, null, null, null);
        assertEquals(1, tools.size());
        tools = toolApi.toolsGet(QUAY_IO_TEST_ORG_TEST6, Registry.DOCKER_HUB.toString(), null, null, null, null, null, null, null);
        assertEquals(0, tools.size());
    }

    @Test
    public void testGetSpecificTool() throws ApiException {
        ApiClient client = getAdminWebClient();
        Ga4Ghv1Api toolApi = new Ga4Ghv1Api(client);
        ContainersApi containersApi = new ContainersApi(client);
        // register one more to give us something to look at
        DockstoreTool c = getContainer();
        containersApi.registerManual(c);

        final io.swagger.client.model.ToolV1 tool = toolApi.toolsIdGet(REGISTRY_HUB_DOCKER_COM_SEQWARE_SEQWARE);
        assertNotNull(tool);
        assertEquals(tool.getId(), REGISTRY_HUB_DOCKER_COM_SEQWARE_SEQWARE);
        // get versions
        final List<ToolVersionV1> toolVersions = toolApi.toolsIdVersionsGet(REGISTRY_HUB_DOCKER_COM_SEQWARE_SEQWARE);
        assertEquals(1, toolVersions.size());

        final ToolVersionV1 master = toolApi.toolsIdVersionsVersionIdGet(REGISTRY_HUB_DOCKER_COM_SEQWARE_SEQWARE, "master");
        assertNotNull(master);
        try {
            final ToolVersionV1 foobar = toolApi.toolsIdVersionsVersionIdGet(REGISTRY_HUB_DOCKER_COM_SEQWARE_SEQWARE, "foobar");
            assertNotNull(foobar); // this should be unreachable
        } catch (ApiException e) {
            assertEquals(e.getCode(), HttpStatus.SC_NOT_FOUND);
        }
    }

    @Test
    public void testAddDuplicateTagsForTool() throws ApiException {
        ApiClient client = getAdminWebClient();
        Ga4Ghv1Api toolApi = new Ga4Ghv1Api(client);
        ContainersApi containersApi = new ContainersApi(client);
        ContainertagsApi containertagsApi = new ContainertagsApi(client);
        // register one more to give us something to look at
        DockstoreTool c = getContainer();
        final DockstoreTool dockstoreTool = containersApi.registerManual(c);

        io.swagger.client.model.ToolV1 tool = toolApi.toolsIdGet(REGISTRY_HUB_DOCKER_COM_SEQWARE_SEQWARE);
        assertNotNull(tool);
        assertEquals(tool.getId(), REGISTRY_HUB_DOCKER_COM_SEQWARE_SEQWARE);
        List<Tag> tags = containertagsApi.getTagsByPath(dockstoreTool.getId());
        assertEquals(1, tags.size());
        // register more tags
        Tag tag = new Tag();
        tag.setName("funky_tag");
        tag.setReference("funky_tag");
        containertagsApi.addTags(dockstoreTool.getId(), Lists.newArrayList(tag));
        tags = containertagsApi.getTagsByPath(dockstoreTool.getId());
        assertEquals(2, tags.size());
        // attempt to register duplicates (should fail)

        Tag secondTag = new Tag();
        secondTag.setName("funky_tag");
        secondTag.setReference("funky_tag");
        thrown.expect(ApiException.class);
        containertagsApi.addTags(dockstoreTool.getId(), Lists.newArrayList(secondTag));
    }

    @Test
    public void testGetVerifiedSpecificTool() throws ApiException {
        ApiClient client = getAdminWebClient();
        Ga4Ghv1Api toolApi = new Ga4Ghv1Api(client);
        ContainersApi containersApi = new ContainersApi(client);
        ContainertagsApi containertagsApi = new ContainertagsApi(client);
        // register one more to give us something to look at
        DockstoreTool c = getContainer();
        final DockstoreTool dockstoreTool = containersApi.registerManual(c);

        io.swagger.client.model.ToolV1 tool = toolApi.toolsIdGet(REGISTRY_HUB_DOCKER_COM_SEQWARE_SEQWARE);
        assertNotNull(tool);
        assertEquals(tool.getId(), REGISTRY_HUB_DOCKER_COM_SEQWARE_SEQWARE);
        List<Tag> tags = containertagsApi.getTagsByPath(dockstoreTool.getId());
        assertEquals(1, tags.size());
        Tag tag = tags.get(0);

        // verify master branch
        assertTrue(!tag.isVerified());
        assertNull(tag.getVerifiedSource());
        VerifyRequest request = SwaggerUtility.createVerifyRequest(true, "test-source");
        containertagsApi.verifyToolTag(dockstoreTool.getId(), tag.getId(), request);

        // check again
        tags = containertagsApi.getTagsByPath(dockstoreTool.getId());
        tag = tags.get(0);
        assertTrue(tag.isVerified());
        assertEquals("test-source", tag.getVerifiedSource());
    }

    @Test
    public void testGetFiles() throws IOException, ApiException {
        ApiClient client = getAdminWebClient();
        Ga4Ghv1Api toolApi = new Ga4Ghv1Api(client);
        ContainersApi containersApi = new ContainersApi(client);
        // register one more to give us something to look at
        DockstoreTool c = getContainer();
        containersApi.registerManual(c);

        final ToolDockerfile toolDockerfile = toolApi
                .toolsIdVersionsVersionIdDockerfileGet("registry.hub.docker.com/seqware/seqware/test5", "master");
        assertTrue(toolDockerfile.getDockerfile().contains("dockerstuff"));
        ToolDescriptor cwl = toolApi
            .toolsIdVersionsVersionIdTypeDescriptorGet("cwl", "registry.hub.docker.com/seqware/seqware/test5", "master");
        assertTrue(cwl.getDescriptor().contains("cwlstuff"));

        // hit up the plain text versions
        final String basePath = client.getBasePath();
        String encodedID = "registry.hub.docker.com%2Fseqware%2Fseqware%2Ftest5";
        URL url = UriBuilder.fromPath(basePath)
                .path(DockstoreWebserviceApplication.GA4GH_API_PATH + "/tools/" + encodedID + "/versions/master/PLAIN_CWL/descriptor")
                .build().toURL();

        List<String> strings = Resources.readLines(url, Charset.forName("UTF-8"));
        assertTrue(strings.size() == 1 && strings.get(0).equals("cwlstuff"));

        //hit up the relative path version
        String encodedPath = "%2FDockstore.cwl";
        url = UriBuilder.fromPath(basePath)
                .path(DockstoreWebserviceApplication.GA4GH_API_PATH + "/tools/" + encodedID + "/versions/master/PLAIN_CWL/descriptor/" + encodedPath)
                .build().toURL();
        strings = Resources.readLines(url, Charset.forName("UTF-8"));
        assertTrue(strings.size() == 1 && strings.get(0).equals("cwlstuff"));

        // Get test files
        url = UriBuilder.fromPath(basePath)
                .path(DockstoreWebserviceApplication.GA4GH_API_PATH + "/tools/" + encodedID + "/versions/master/PLAIN_CWL/tests")
                .build().toURL();
        strings = Resources.readLines(url, Charset.forName("UTF-8"));
        assertTrue(strings.get(0).contains("testparameterstuff"));
        assertTrue(strings.get(1).contains("moretestparameterstuff"));
    }

    @Test
    public void testVerifiedToolsViaGA4GH() throws IOException, ApiException {
        ApiClient client = getAdminWebClient();
        ContainersApi containersApi = new ContainersApi(client);
        // register one more to give us something to look at
        DockstoreTool c = getContainer();
        c.setIsPublished(true);
        final Tag tag = c.getTags().get(0);
        tag.setVerified(true);
        tag.setVerifiedSource("funky source");
        containersApi.registerManual(c);

        // hit up the plain text versions
        final String basePath = client.getBasePath();
        String encodedID = "registry.hub.docker.com%2Fseqware%2Fseqware%2Ftest5";
        URL url = new URL(basePath + DockstoreWebserviceApplication.GA4GH_API_PATH + "/tools/" + encodedID);
        List<String> strings = Resources.readLines(url, Charset.forName("UTF-8"));
        // test root version
        assertTrue(strings.size() == 1 && strings.get(0).contains("\"verified\":true") && strings.get(0).contains("\"verified_source\":\"[\\\"funky source\\\"]\""));

        // TODO: really, we should be using deserialized versions, but this is not currently working
        //        ObjectMapper mapper = new ObjectMapper();
        //        mapper.setSerializationInclusion(JsonInclude.Include.NON_NULL);
        //        mapper.configure(DeserializationFeature.FAIL_ON_UNKNOWN_PROPERTIES, false);
        //        mapper.disable(SerializationFeature.WRITE_DATES_AS_TIMESTAMPS);
        //        mapper.enable(SerializationFeature.WRITE_ENUMS_USING_TO_STRING);
        //        mapper.enable(DeserializationFeature.READ_ENUMS_USING_TO_STRING);
        //        mapper.registerModule(new JodaModule());
        //        final DockstoreTool dockstoreTool = mapper.readValue(strings.get(0), DockstoreTool.class);

        // hit up a specific version
        url = new URL(basePath + DockstoreWebserviceApplication.GA4GH_API_PATH + "/tools/" + encodedID + "/versions/master");
        strings = Resources.readLines(url, Charset.forName("UTF-8"));
        // test nested version
        assertEquals(1, strings.size());
        assertTrue(strings.get(0).contains("\"verified\":true"));
        assertTrue(strings.get(0).contains("\"verified_source\":\"funky source\""));
    }

    // Can't test publish repos that don't exist
    @Ignore
    public void testContainerRegistration() throws ApiException {
        ApiClient client = getWebClient();
        ContainersApi containersApi = new ContainersApi(client);
        List<DockstoreTool> containers = containersApi.allPublishedContainers(null, null, null, null, null);

        assertEquals(1, containers.size());

        UsersApi usersApi = new UsersApi(client);
        User user = usersApi.getUser();
        containers = usersApi.userContainers(user.getId());

        assertEquals(5, containers.size());

        DockstoreTool container = containersApi.getContainerByToolPath("quay.io/test_org/test5");
        assertFalse(container.isIsPublished());

        long containerId = container.getId();

        PublishRequest pub = SwaggerUtility.createPublishRequest(true);

        container = containersApi.publish(containerId, pub);
        assertTrue(container.isIsPublished());

        containers = containersApi.allPublishedContainers(null, null, null, null, null);
        assertEquals(2, containers.size());

        pub = SwaggerUtility.createPublishRequest(false);

        container = containersApi.publish(containerId, pub);
        assertFalse(container.isIsPublished());
    }

    @Test
    public void testContainerSearch() throws ApiException {
        ApiClient client = getWebClient();
        ContainersApi containersApi = new ContainersApi(client);
        List<DockstoreTool> containers = containersApi.allPublishedContainers(null, null, "test6", null, null);
        assertEquals(1, containers.size());
        assertEquals(containers.get(0).getPath(), QUAY_IO_TEST_ORG_TEST6);

        containers = containersApi.allPublishedContainers(null, null, "test52", null, null);
        assertTrue(containers.isEmpty());
    }

    @Test
    public void testHidingTags() throws ApiException {
        ApiClient client = getAdminWebClient();

        ContainersApi containersApi = new ContainersApi(client);
        // register one more to give us something to look at
        DockstoreTool c = getContainer();
        c.getTags().get(0).setHidden(true);
        c = containersApi.registerManual(c);

        assertEquals("should see one tag as an admin, saw " + c.getTags().size(), 1, c.getTags().size());

        ApiClient muggleClient = getWebClient();
        ContainersApi muggleContainersApi = new ContainersApi(muggleClient);
        final DockstoreTool registeredContainer = muggleContainersApi.getPublishedContainer(c.getId());
        assertEquals("should see no tags as a regular user, saw " + registeredContainer.getTags().size(), 0,
            registeredContainer.getTags().size());
    }

    @Test
    public void testUserGroups() throws ApiException {
        ApiClient client = getAdminWebClient();

        UsersApi usersApi = new UsersApi(client);

        Group group = usersApi.createGroup("group1");
        long groupId = group.getId();

        List<Group> groups = usersApi.allGroups();
        assertEquals(1, groups.size());

        // add group to non-admin user
        long userId = 2;
        User user = usersApi.addGroupToUser(userId, group);

        groups = usersApi.getGroupsFromUser(user.getId());
        assertTrue(groups.size() > 0);

        List<User> users = usersApi.getUsersFromGroup(groupId);
        assertTrue(users.size() > 0);

        // remove user from group
        user = usersApi.removeUserFromGroup(userId, groupId);

        groups = usersApi.getGroupsFromUser(user.getId());
        assertTrue(groups.isEmpty());

        users = usersApi.getUsersFromGroup(groupId);
        assertTrue(users.isEmpty());

    }

    @Test
    public void testListTokens() throws ApiException {
        ApiClient client = getWebClient();

        UsersApi usersApi = new UsersApi(client);
        User user = usersApi.getUser();

        List<Token> tokens = usersApi.getUserTokens(user.getId());

        assertTrue(!tokens.isEmpty());
    }


    @Test
    public void testStarUnpublishedTool() throws ApiException {
        ApiClient client = getWebClient(true, true);
        ContainersApi containersApi = new ContainersApi(client);
        DockstoreTool container = containersApi.getContainerByToolPath("quay.io/test_org/test1");
        long containerId = container.getId();
        assertEquals(1, containerId);

        containersApi.publish(containerId, SwaggerUtility.createPublishRequest(false));
        final ApiClient otherWebClient = getWebClient(GITHUB_ACCOUNT_USERNAME);
        assertNotNull(new UsersApi(otherWebClient).getUser());
        boolean expectedFailure = false;
        try {
            // should not be able to star unpublished entries as a different user
            ContainersApi otherContainersApi = new ContainersApi(otherWebClient);
            otherContainersApi.starEntry(containerId, SwaggerUtility.createStarRequest(true));
        } catch (ApiException e) {
            expectedFailure = true;
        }
        assertTrue(expectedFailure);
    }

    /**
     * Try to star/unstar an unpublished tool
     *
     * @throws ApiException
     */
    @Test
    public void testStarringUnpublishedTool() throws ApiException {
        ApiClient apiClient = getWebClient();
        ContainersApi containersApi = new ContainersApi(apiClient);
        StarRequest request = SwaggerUtility.createStarRequest(true);
        try {
            containersApi.starEntry(1L, request);
            Assert.fail("Should've encountered problems for trying to star an unpublished tool");
        } catch (ApiException e) {
            Assert.assertTrue("Should've gotten a forbidden message", e.getMessage().contains("Forbidden"));
            Assert.assertEquals("Should've gotten a status message", HttpStatus.SC_FORBIDDEN, e.getCode());
        }
        try {
            containersApi.unstarEntry(1L);
            Assert.fail("Should've encountered problems for trying to unstar an unpublished tool");
        } catch (ApiException e) {
            Assert.assertTrue("Should've gotten a forbidden message", e.getMessage().contains("cannot unstar"));
            Assert.assertEquals("Should've gotten a status message", HttpStatus.SC_BAD_REQUEST, e.getCode());
        }
    }

    /**
     * Try to star/unstar an unpublished workflow
     *
     * @throws ApiException
     */
    @Test
    public void testStarringUnpublishedWorkflow() throws ApiException {
        ApiClient apiClient = getWebClient();
        WorkflowsApi workflowsApi = new WorkflowsApi(apiClient);
        ApiClient adminApiClient = getAdminWebClient();
        WorkflowsApi adminWorkflowsApi = new WorkflowsApi(adminApiClient);
        StarRequest request = SwaggerUtility.createStarRequest(true);
        PublishRequest publishRequest = SwaggerUtility.createPublishRequest(false);
        adminWorkflowsApi.publish(11l, publishRequest);
        try {
            workflowsApi.starEntry(11l, request);
            Assert.fail("Should've encountered problems for trying to star an unpublished workflow");
        } catch (ApiException e) {
            Assert.assertTrue("Should've gotten a forbidden message", e.getMessage().contains("Forbidden"));
            Assert.assertEquals("Should've gotten a status message", HttpStatus.SC_FORBIDDEN, e.getCode());
        }
        try {
            workflowsApi.unstarEntry(11l);
            Assert.fail("Should've encountered problems for trying to unstar an unpublished workflow");
        } catch (ApiException e) {
            Assert.assertTrue("Should've gotten a forbidden message", e.getMessage().contains("cannot unstar"));
            Assert.assertEquals("Should've gotten a status message", HttpStatus.SC_BAD_REQUEST, e.getCode());
        }
    }

    /**
     * This tests if a tool can be starred twice.
     * This test will pass if this action cannot be performed.
     *
     * @throws ApiException
     */
    @Test
    public void testStarStarredTool() throws ApiException {
        ApiClient client = getWebClient();
        ContainersApi containersApi = new ContainersApi(client);
        DockstoreTool container = containersApi.getContainerByToolPath("quay.io/test_org/test2");
        assertTrue("There should be at least one user of the workflow", container.getUsers().size() > 0);
        Assert.assertNotNull("Upon checkUser(), a container with lazy loaded users should still get users", container.getUsers());
        long containerId = container.getId();
        assertEquals(2, containerId);

        StarRequest request = SwaggerUtility.createStarRequest(true);
        containersApi.starEntry(containerId, request);
        List<User> starredUsers = containersApi.getStarredUsers(container.getId());
        Assert.assertEquals(1, starredUsers.size());
        starredUsers.forEach(user -> Assert.assertNull("User profile is not lazy loaded in starred users", user.getUserProfiles()));
        thrown.expect(ApiException.class);
        containersApi.starEntry(containerId, request);
    }


    /**
     * This tests if an already unstarred tool can be unstarred again.
     * This test will pass if this action cannot be performed.
     *
     * @throws ApiException
     */
    @Test
    public void testUnstarUnstarredTool() throws ApiException {
        ApiClient client = getWebClient();
        ContainersApi containersApi = new ContainersApi(client);
        DockstoreTool container = containersApi.getContainerByToolPath("quay.io/test_org/test2");
        Assert.assertNotNull("Upon checkUser(), a container with lazy loaded users should still get users", container.getUsers());
        long containerId = container.getId();
        assertEquals(2, containerId);
        thrown.expect(ApiException.class);
        containersApi.unstarEntry(containerId);
    }

    /**
     * This tests if a workflow can be starred twice.
     * This test will pass if this action cannot be performed.
     *
     * @throws ApiException
     */
    @Test
    public void testStarStarredWorkflow() throws ApiException {
        ApiClient client = getWebClient();
        WorkflowsApi workflowsApi = new WorkflowsApi(client);
        Workflow workflow = workflowsApi.getPublishedWorkflowByPath("github.com/A/l");
        long workflowId = workflow.getId();
        assertEquals(11, workflowId);
        StarRequest request = SwaggerUtility.createStarRequest(true);
        workflowsApi.starEntry(workflowId, request);
        List<User> starredUsers = workflowsApi.getStarredUsers(workflow.getId());
        Assert.assertEquals(1, starredUsers.size());
        starredUsers.forEach(user -> Assert.assertNull("User profile is not lazy loaded in starred users", user.getUserProfiles()));
        thrown.expect(ApiException.class);
        workflowsApi.starEntry(workflowId, request);
    }

    /**
     * This tests if an already unstarred workflow can be unstarred again.
     * This test will pass if this action cannot be performed.
     *
     * @throws ApiException
     */
    @Test
    public void testUnstarUnstarredWorkflow() throws ApiException {
        ApiClient client = getWebClient();
        WorkflowsApi workflowApi = new WorkflowsApi(client);
        Workflow workflow = workflowApi.getPublishedWorkflowByPath("github.com/A/l");
        long workflowId = workflow.getId();
        assertEquals(11, workflowId);
        thrown.expect(ApiException.class);
        workflowApi.unstarEntry(workflowId);
    }

    /**
     * This tests many combinations of starred tools would be returned in the same order
     * This test will pass if the order returned is always the same
     *
     * @throws ApiException
     */
    @Test
    public void testStarredToolsOrder() throws ApiException {
        ApiClient apiClient = getAdminWebClient();
        UsersApi usersApi = new UsersApi(apiClient);
        ContainersApi containersApi = new ContainersApi(apiClient);
        List<Long> containerIds1 = Arrays.asList((long)1, (long)2, (long)3, (long)4, (long)5);
        List<Long> containerIds2 = Arrays.asList((long)1, (long)3, (long)5, (long)2, (long)4);
        List<Long> containerIds3 = Arrays.asList((long)2, (long)4, (long)1, (long)3, (long)5);
        List<Long> containerIds4 = Arrays.asList((long)5, (long)4, (long)3, (long)2, (long)1);
        starring(containerIds1, containersApi, usersApi);
        starring(containerIds2, containersApi, usersApi);
        starring(containerIds3, containersApi, usersApi);
        starring(containerIds4, containersApi, usersApi);
    }

    @Test
    public void testRSSPlusSiteMap() throws ApiException, IOException, ParserConfigurationException, SAXException {
        ApiClient apiClient = getWebClient();
        MetadataApi metadataApi = new MetadataApi(apiClient);
        String rssFeed = metadataApi.rssFeed();
        String sitemap = metadataApi.sitemap();
        assertTrue("rss feed should be valid xml with at least 2 entries", rssFeed.contains("http://localhost/containers/quay.io/test_org/test6") && rssFeed.contains("http://localhost/workflows/github.com/A/l"));

        DocumentBuilderFactory factory = DocumentBuilderFactory.newInstance();
        factory.setValidating(true);
        factory.setIgnoringElementContentWhitespace(true);
        DocumentBuilder builder = factory.newDocumentBuilder();
        try (InputStream stream = IOUtils.toInputStream(rssFeed, StandardCharsets.UTF_8)) {
            Document doc = builder.parse(stream);
            assertTrue("XML is not valid", doc.getStrictErrorChecking());
        }

        assertTrue("sitemap with testing data should have at least 2 entries", sitemap.split("\n").length >= 2 && sitemap.contains("http://localhost/containers/quay.io/test_org/test6") && sitemap.contains("http://localhost/workflows/github.com/A/l"));
    }

    @Test
    public void testDuplicateHostedWorkflowCreationNull() {
        registerHostedWorkflow(null);
    }

    @Test
    public void testDuplicateHostedWorkflowCreation() {
        registerHostedWorkflow("");
    }

    private void registerHostedWorkflow(String s) {
        final ApiClient userWebClient = getWebClient(true, true);
        final HostedApi userHostedApi = new HostedApi(userWebClient);
        userHostedApi.createHostedWorkflow("hosted1", s, "cwl", s, null);
        thrown.expect(ApiException.class);
        userHostedApi.createHostedWorkflow("hosted1", s, "cwl", s, null);
    }

    @Test
    public void testDuplicateHostedToolCreation() {
        final ApiClient userWebClient = getWebClient(true, true);
        final HostedApi userHostedApi = new HostedApi(userWebClient);
        userHostedApi.createHostedTool("hosted1", "cwl", "quay.io", "dockstore.org", null);
        thrown.expect(ApiException.class);
        userHostedApi.createHostedTool("hosted1", "cwl", "quay.io", "dockstore.org", null);
    }

    /**
     * Tests workflow sharing/permissions.
     *
     * A longish method, but since we need to set up a hosted to workflow
     * to do the sharing, but don't want to do that with the other tests,
     * it seemed better to do the setup and variations all in this one method.
     */
    @Test
    public void testSharing()  {
        // Setup for sharing
        final ApiClient user1WebClient = getWebClient(true, true); // Admin user
        final ApiClient user2WebClient = getWebClient(true, false);
        final HostedApi user1HostedApi = new HostedApi(user1WebClient);
        final HostedApi user2HostedApi = new HostedApi(user2WebClient);
        final WorkflowsApi user1WorkflowsApi = new WorkflowsApi(user1WebClient);
        final WorkflowsApi user2WorkflowsApi = new WorkflowsApi(user2WebClient);
        final WorkflowsApi anonWorkflowsApi = new WorkflowsApi(getAnonymousWebClient());
        final UsersApi users2Api = new UsersApi(user2WebClient);
        final User user2 = users2Api.getUser();

<<<<<<< HEAD
        // Create a hosted workflow
        final Workflow hostedWorkflow = user1HostedApi.createHostedWorkflow("hosted1", null, "cwl", null, null);
        final String fullWorkflowPath = hostedWorkflow.getFullWorkflowPath();
=======
        List<SharedWorkflows> sharedWorkflows;
        SharedWorkflows firstShared;
        SharedWorkflows secondShared;

        // Create two hosted workflows
        final Workflow hostedWorkflow1 = user1HostedApi.createHostedWorkflow("hosted1", "cwl", null, null);
        final Workflow hostedWorkflow2 = user1HostedApi.createHostedWorkflow("hosted2", "wdl", null, null);

        final String fullWorkflowPath1 = hostedWorkflow1.getFullWorkflowPath();
        final String fullWorkflowPath2 = hostedWorkflow2.getFullWorkflowPath();
>>>>>>> 66c2d779

        // User 2 should have no workflows shared with
        Assert.assertEquals(user2WorkflowsApi.sharedWorkflows().size(), 0);

        // User 2 should not be able to read user 1's hosted workflow
        try {
            user2WorkflowsApi.getWorkflowByPath(fullWorkflowPath1);
            Assert.fail("User 2 should not have rights to hosted workflow");
        } catch (ApiException e) {
            Assert.assertEquals(403, e.getCode());
        }

        // User 1 shares workflow with user 2 as a reader
        shareWorkflow(user1WorkflowsApi, user2.getUsername(), fullWorkflowPath1, Permission.RoleEnum.READER);

        // User 2 should now have 1 workflow shared with
        sharedWorkflows = user2WorkflowsApi.sharedWorkflows();
        Assert.assertEquals(1, sharedWorkflows.size());

        firstShared = sharedWorkflows.get(0);
        Assert.assertEquals(SharedWorkflows.RoleEnum.READER, firstShared.getRole());
        Assert.assertEquals(fullWorkflowPath1, firstShared.getWorkflows().get(0).getFullWorkflowPath());

        // User 2 can now read the hosted workflow (will throw exception if it fails).
        user2WorkflowsApi.getWorkflowByPath(fullWorkflowPath1);
        user2WorkflowsApi.getWorkflow(hostedWorkflow1.getId());

        // But User 2 cannot edit the hosted workflow
        try {
            user2HostedApi.editHostedWorkflow(hostedWorkflow1.getId(), Collections.emptyList());
            Assert.fail("User 2 can unexpectedly edit a readonly workflow");
        } catch (ApiException ex) {
            Assert.assertEquals(403, ex.getCode());
        }

        // Now give write permission to user 2
        shareWorkflow(user1WorkflowsApi, user2.getUsername(), fullWorkflowPath1, Permission.RoleEnum.WRITER);
        // Edit should now work!
        final Workflow workflow = user2HostedApi.editHostedWorkflow(hostedWorkflow1.getId(), Collections.singletonList(createCwlWorkflow()));

        // Deleting the version should not fail
        user2HostedApi.deleteHostedWorkflowVersion(hostedWorkflow1.getId(), workflow.getWorkflowVersions().get(0).getId().toString());

        // Publishing the workflow should fail
        final PublishRequest publishRequest = SwaggerUtility.createPublishRequest(true);
        try {
            user2WorkflowsApi.publish(hostedWorkflow1.getId(), publishRequest);
            Assert.fail("User 2 can unexpectedly publish a read/write workflow");
        } catch (ApiException ex) {
            Assert.assertEquals(403, ex.getCode());
        }

        // Give Owner permission to user 2
        shareWorkflow(user1WorkflowsApi, user2.getUsername(), fullWorkflowPath1, Permission.RoleEnum.OWNER);

        // Should be able to publish
        user2WorkflowsApi.publish(hostedWorkflow1.getId(), publishRequest);
        checkAnonymousUser(anonWorkflowsApi, hostedWorkflow1);

        // Next, User 1 shares a second workflow with user 2 as a reader only
        shareWorkflow(user1WorkflowsApi, user2.getUsername(), fullWorkflowPath2, Permission.RoleEnum.READER);
        sharedWorkflows = user2WorkflowsApi.sharedWorkflows();

        // User 2 should now have one workflow shared from user 1 and one from user 3
        Assert.assertEquals(2, sharedWorkflows.size());

        firstShared = sharedWorkflows
                        .stream()
                        .filter(shared -> shared.getRole() == SharedWorkflows.RoleEnum.OWNER)
                        .findFirst().orElse(null);
        secondShared = sharedWorkflows
                        .stream()
                        .filter(shared -> shared.getRole() == SharedWorkflows.RoleEnum.READER)
                        .findFirst().orElse(null);

        Assert.assertEquals(SharedWorkflows.RoleEnum.OWNER, firstShared.getRole());
        Assert.assertEquals(fullWorkflowPath1, firstShared.getWorkflows().get(0).getFullWorkflowPath());

        Assert.assertEquals(SharedWorkflows.RoleEnum.READER, secondShared.getRole());
        Assert.assertEquals(fullWorkflowPath2, secondShared.getWorkflows().get(0).getFullWorkflowPath());
    }

    private void shareWorkflow(WorkflowsApi workflowsApi, String user, String path, Permission.RoleEnum role) {
        final Permission permission = new Permission();
        permission.setEmail(user);
        permission.setRole(role);
        workflowsApi.addWorkflowPermission(path, permission);
    }

    private void checkAnonymousUser(WorkflowsApi anonWorkflowsApi, Workflow hostedWorkflow) {
        try {
            anonWorkflowsApi.getWorkflowByPath(hostedWorkflow.getFullWorkflowPath());
            Assert.fail("Anon user should not have rights to " + hostedWorkflow.getFullWorkflowPath());
        } catch (ApiException ex) {
            Assert.assertEquals(401, ex.getCode());
        }
    }

    private SourceFile createCwlWorkflow() {
        SourceFile fileCWL = new SourceFile();
        fileCWL.setContent("class: Workflow\ncwlVersion: v1.0"); // Need this for CWLHandler:isValidWorkflow
        fileCWL.setType(SourceFile.TypeEnum.DOCKSTORE_CWL);
        fileCWL.setPath("/Dockstore.cwl");
        return fileCWL;
    }

    private void starring(List<Long> containerIds, ContainersApi containersApi, UsersApi usersApi)
            throws ApiException {
        StarRequest request = SwaggerUtility.createStarRequest(true);
        containerIds.forEach(containerId -> {
            try {
                containersApi.starEntry(containerId, request);
            } catch (ApiException e) {
                fail("Couldn't star entry");
            }
        });
        List<Entry> starredTools = usersApi.getStarredTools();
        for (int i = 0; i < 5; i++) {
            Long id = starredTools.get(i).getId();
            assertEquals("Wrong order of starred tools returned, should be in ascending order.  Got" + id + ". Should be " + i + 1,
                (long)id, i + 1);
        }
        containerIds.parallelStream().forEach(containerId -> {
            try {
                containersApi.unstarEntry(containerId);
            } catch (ApiException e) {
                fail("Couldn't unstar entry");
            }
        });
    }
}<|MERGE_RESOLUTION|>--- conflicted
+++ resolved
@@ -832,22 +832,16 @@
         final UsersApi users2Api = new UsersApi(user2WebClient);
         final User user2 = users2Api.getUser();
 
-<<<<<<< HEAD
-        // Create a hosted workflow
-        final Workflow hostedWorkflow = user1HostedApi.createHostedWorkflow("hosted1", null, "cwl", null, null);
-        final String fullWorkflowPath = hostedWorkflow.getFullWorkflowPath();
-=======
         List<SharedWorkflows> sharedWorkflows;
         SharedWorkflows firstShared;
         SharedWorkflows secondShared;
 
         // Create two hosted workflows
-        final Workflow hostedWorkflow1 = user1HostedApi.createHostedWorkflow("hosted1", "cwl", null, null);
-        final Workflow hostedWorkflow2 = user1HostedApi.createHostedWorkflow("hosted2", "wdl", null, null);
+        final Workflow hostedWorkflow1 = user1HostedApi.createHostedWorkflow("hosted1", null, "cwl", null, null);
+        final Workflow hostedWorkflow2 = user1HostedApi.createHostedWorkflow("hosted2", null, "wdl", null, null);
 
         final String fullWorkflowPath1 = hostedWorkflow1.getFullWorkflowPath();
         final String fullWorkflowPath2 = hostedWorkflow2.getFullWorkflowPath();
->>>>>>> 66c2d779
 
         // User 2 should have no workflows shared with
         Assert.assertEquals(user2WorkflowsApi.sharedWorkflows().size(), 0);

--- conflicted
+++ resolved
@@ -187,13 +187,8 @@
         Assert.assertEquals("JSON should not have any data for nodes and edges", strings.size(),1);
     }
 
-<<<<<<< HEAD
     // This test will fail as long as we are not using validation on WDL workflows and are assuming that if the file exists it is valid
-    @Ignore
-=======
-    @Test
     @Ignore("This test will fail as long as we are not using validation on WDL workflows and are assuming that if the file exists it is valid")
->>>>>>> 65f701a3
     public void testWorkflowDAGWDLMissingTask() throws IOException, TimeoutException, ApiException {
         // Input: hello.wdl
         // Repo: test_workflow_wdl

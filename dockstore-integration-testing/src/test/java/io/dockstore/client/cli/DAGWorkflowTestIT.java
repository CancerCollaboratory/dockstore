/*
 *    Copyright 2018 OICR
 *
 *    Licensed under the Apache License, Version 2.0 (the "License");
 *    you may not use this file except in compliance with the License.
 *    You may obtain a copy of the License at
 *
 *        http://www.apache.org/licenses/LICENSE-2.0
 *
 *    Unless required by applicable law or agreed to in writing, software
 *    distributed under the License is distributed on an "AS IS" BASIS,
 *    WITHOUT WARRANTIES OR CONDITIONS OF ANY KIND, either express or implied.
 *    See the License for the specific language governing permissions and
 *    limitations under the License.
 */

package io.dockstore.client.cli;

import java.util.List;
import java.util.Optional;

import com.google.common.collect.Lists;
import com.google.gson.Gson;
import io.dockstore.common.CommonTestUtilities;
import io.dockstore.common.ConfidentialTest;
import io.dockstore.common.WorkflowTest;
import io.dockstore.webservice.core.dag.ElementsDefinition;
import io.swagger.client.ApiException;
import io.swagger.client.api.WorkflowsApi;
import io.swagger.client.model.Workflow;
import io.swagger.client.model.WorkflowVersion;
import org.junit.Assert;
import org.junit.Before;
import org.junit.Ignore;
import org.junit.Rule;
import org.junit.Test;
import org.junit.contrib.java.lang.system.ExpectedSystemExit;
import org.junit.contrib.java.lang.system.SystemOutRule;
import org.junit.experimental.categories.Category;

import static org.junit.Assert.fail;

/**
 * Created by jpatricia on 24/06/16.
 */
@Category({ ConfidentialTest.class, WorkflowTest.class })
public class DAGWorkflowTestIT extends BaseIT {

    @Rule
    public final ExpectedSystemExit systemExit = ExpectedSystemExit.none();
    @Rule
    public final SystemOutRule systemOutRule = new SystemOutRule().enableLog();

    @Before
    @Override
    public void resetDBBetweenTests() throws Exception {
        CommonTestUtilities.cleanStatePrivate1(SUPPORT);
    }

    private List<String> getJSON(String repo, String fileName, String descType, String branch) throws ApiException {
        final String testWorkflowName = "test-workflow";
        WorkflowsApi workflowApi = new WorkflowsApi(getWebClient(USER_1_USERNAME, testingPostgres));
        Workflow githubWorkflow = workflowApi.manualRegister("github", repo, fileName, testWorkflowName, descType, "/test.json");

        // This checks if a workflow whose default name was manually registered as test-workflow remains as test-workflow and not null or empty string
        Assert.assertEquals(githubWorkflow.getWorkflowName(), testWorkflowName);

        // Publish github workflow
        Workflow refresh = workflowApi.refresh(githubWorkflow.getId());

        // This checks if a workflow whose default name is test-workflow remains as test-workflow and not null or empty string after refresh
        Assert.assertEquals(refresh.getWorkflowName(), testWorkflowName);

        Optional<WorkflowVersion> master = refresh.getWorkflowVersions().stream().filter(workflow -> workflow.getName().equals(branch))
            .findFirst();

        //getting the dag json string
        String workflowDag = workflowApi.getWorkflowDag(githubWorkflow.getId(), master.get().getId());
        return Lists.newArrayList(workflowDag);
    }

    private int countNodeInJSON(List<String> strings) {
        //count the number of nodes in the DAG json
        int countNode = 0;
        int last = 0;
        String node = "id";
        if (strings.size() > 0) {
            while (last != -1) {
                last = strings.get(0).indexOf(node, last);

                if (last != -1) {
                    countNode++;
                    last += node.length();
                }
            }
        }

        return countNode;
    }

    @Test
    public void testWorkflowDAGCWL() throws ApiException {
        // Input: 1st-workflow.cwl
        // Repo: test_workflow_cwl
        // Branch: master
        // Test: normal cwl workflow DAG
        // Return: JSON with 2 nodes and an edge connecting it (nodes:{{untar},{compile}}, edges:{untar->compile})

        final List<String> strings = getJSON("DockstoreTestUser2/test_workflow_cwl", "/1st-workflow.cwl", "cwl", "master");
        int countNode = countNodeInJSON(strings);

        Assert.assertTrue("JSON should not be blank", strings.size() > 0);
        Assert.assertEquals("JSON should have five nodes (including start and end)", countNode, 5);
        Assert.assertTrue("node data should have untar as tool", strings.get(0).contains("untar"));
        Assert.assertTrue("node data should have compile as tool", strings.get(0).contains("compile"));
        Assert.assertTrue("edge should connect untar and compile",
            strings.get(0).contains("\"source\":\"dockstore_untar\",\"target\":\"dockstore_compile\""));

    }

    @Test
    public void testWorkflowDAGWDLSingleNode() throws ApiException {
        // Input: hello.wdl
        // Repo: test_workflow_wdl
        // Branch: master
        // Test: normal wdl workflow DAG, three nodes
        // Return: JSON with a three nodes and two edges

        final List<String> strings = getJSON("DockstoreTestUser2/test_workflow_wdl", "/hello.wdl", "wdl", "master");
        int countNode = countNodeInJSON(strings);

        Assert.assertTrue("JSON should not be blank", strings.size() > 0);
        Assert.assertEquals("JSON should have four nodes (including start and end)", countNode, 4);
        Assert.assertTrue("node data should have hello as task", strings.get(0).contains("hello"));
        Assert.assertTrue("should have first edge",
            strings.get(0).contains("{\"data\":{\"source\":\"UniqueBeginKey\",\"target\":\"dockstore_hello\"}}"));
        Assert.assertTrue("should have second edge",
            strings.get(0).contains("{\"data\":{\"source\":\"UniqueBeginKey\",\"target\":\"dockstore_helper\"}}"));
        Assert.assertTrue("should have third edge",
            strings.get(0).contains("{\"data\":{\"source\":\"dockstore_helper\",\"target\":\"UniqueEndKey\"}}"));
        Assert.assertTrue("should have fourth edge",
            strings.get(0).contains("{\"data\":{\"source\":\"dockstore_hello\",\"target\":\"UniqueEndKey\"}}"));

    }

    @Test
    public void testWorkflowDAGWDLMultipleNodes() throws ApiException {
        // Input: hello.wdl
        // Repo: hello-dockstore-workflow
        // Branch: master
        // Test: normal wdl workflow DAG, multiple nodes
        // Return: JSON with 5 nodes node and five edges

        final List<String> strings = getJSON("DockstoreTestUser2/hello-dockstore-workflow", "/Dockstore.wdl", "wdl", "testWDL");
        int countNode = countNodeInJSON(strings);

        Assert.assertTrue("JSON should not be blank", strings.size() > 0);
        Assert.assertEquals("JSON should have five nodes (including start and end)", countNode, 5);
        Assert.assertTrue("node data should have ps as tool", strings.get(0).contains("ps"));
        Assert.assertTrue("node data should have cgrep as tool", strings.get(0).contains("cgrep"));
        Assert.assertTrue("node data should have wc as tool", strings.get(0).contains("wc"));
        Assert.assertTrue("should have first edge",
            strings.get(0).contains("{\"data\":{\"source\":\"UniqueBeginKey\",\"target\":\"dockstore_ps\"}}"));
        Assert.assertTrue("should have second edge",
            strings.get(0).contains("{\"data\":{\"source\":\"dockstore_ps\",\"target\":\"dockstore_cgrep\"}}"));
        Assert.assertTrue("should have third edge",
            strings.get(0).contains("{\"data\":{\"source\":\"dockstore_ps\",\"target\":\"dockstore_wc\"}}"));
        Assert.assertTrue("should have fourth edge",
            strings.get(0).contains("{\"data\":{\"source\":\"dockstore_wc\",\"target\":\"UniqueEndKey\"}}"));
        Assert.assertTrue("should have fifth edge",
            strings.get(0).contains("{\"data\":{\"source\":\"dockstore_cgrep\",\"target\":\"UniqueEndKey\"}}"));

    }

    @Test
    public void testWorkflowDAGCWLMissingTool() throws ApiException {
        // Input: Dockstore.cwl
        // Repo: hello-dockstore-workflow
        // Branch: testCWL
        // Test: Repo does not have required tool files called by workflow file
        // Return: JSON not blank, but it will have empty nodes and edges (nodes:{},edges:{})

        final List<String> strings = getJSON("DockstoreTestUser2/hello-dockstore-workflow", "/Dockstore.cwl", "cwl", "testCWL");

        //JSON will have node:[] and edges:[]
        Assert.assertEquals("JSON should not have any data for nodes and edges", strings.size(), 1);
    }

    @Test
    @Ignore("This test will fail as long as we are not using validation on WDL workflows and are assuming that if the file exists it is valid")
    public void testWorkflowDAGWDLMissingTask() throws ApiException {
        // Input: hello.wdl
        // Repo: test_workflow_wdl
        // Branch: missing_docker
        // Test: task called by workflow not found in the file
        // Return: blank JSON

        final List<String> strings = getJSON("DockstoreTestUser2/test_workflow_wdl", "/hello.wdl", "wdl", "missing_docker");

        //JSON will have no content at all
        Assert.assertEquals("JSON should be blank", strings.size(), 0);
    }

    @Test
    public void testDAGImportSyntax() throws ApiException {
        // Input: Dockstore.cwl
        // Repo: dockstore-whalesay-imports
        // Branch: master
        // Test: "run: {import:.....}"
        // Return: DAG with two nodes and an edge connecting it (nodes:{{rev},{sorted}}, edges:{rev->sorted})

        final List<String> strings = getJSON("DockstoreTestUser2/dockstore-whalesay-imports", "/Dockstore.cwl", "cwl", "master");
        int countNode = countNodeInJSON(strings);

        Assert.assertTrue("JSON should not be blank", strings.size() > 0);
        Assert.assertEquals("JSON should have four nodes (including start and end)", countNode, 4);
        Assert.assertTrue("node data should have untar as tool", strings.get(0).contains("untar"));
        Assert.assertTrue("node data should have compile as tool", strings.get(0).contains("compile"));
        Assert.assertTrue("edge should connect untar and compile",
            strings.get(0).contains("\"source\":\"dockstore_untar\",\"target\":\"dockstore_compile\""));
    }

    @Test
    public void testDAGCWL1Syntax() throws ApiException {
        // Input: preprocess_vcf.cwl
        // Repo: OxoG-Dockstore-Tools
        // Branch: develop
        // Test: "[pass_filter -> [inputs: ...., outputs: ....]] instead of [id->pass_filter,inputs->....]"
        // Return: DAG with 17 nodes

        final List<String> strings = getJSON("DockstoreTestUser2/OxoG-Dockstore-Tools", "/preprocess_vcf.cwl", "cwl", "develop");
        int countNode = countNodeInJSON(strings);

        Assert.assertTrue("JSON should not be blank", strings.size() > 0);
        Assert.assertEquals("JSON should have 19 nodes", countNode, 19);
        Assert.assertTrue("node data should have pass_filter as tool", strings.get(0).contains("pass_filter"));
        Assert.assertTrue("node data should have merge_vcfs as tool", strings.get(0).contains("merge_vcfs"));
    }

    @Test
    public void testHintsExpressionTool() throws ApiException {
        // Input: preprocess_vcf.cwl
        // Repo: OxoG-Dockstore-Tools
        // Branch: hints_ExpressionTool
        // Test: "filter has a docker requirement inside expression Tool, linked to ubuntu"
        // Return: DAG with 19 nodes

        final List<String> strings = getJSON("DockstoreTestUser2/OxoG-Dockstore-Tools", "/preprocess_vcf.cwl", "cwl",
            "hints_ExpressionTool");
        int countNode = countNodeInJSON(strings);

        Assert.assertTrue("JSON should not be blank", strings.size() > 0);
        Assert.assertEquals("JSON should have 19 nodes", countNode, 19);
        Assert.assertTrue("should have end with gather_sanger_indels and merge_vcfs",
            strings.get(0).contains("\"source\":\"dockstore_gather_sanger_indels\",\"target\":\"dockstore_merge_vcfs\""));
        Assert.assertTrue("should have end with filter and normalize",
            strings.get(0).contains("\"source\":\"dockstore_filter\",\"target\":\"dockstore_normalize\""));
        Assert.assertTrue("should have docker requirement for vcf_merge", strings.get(0).contains(
            "\"name\":\"merge_vcfs\",\"run\":\"vcf_merge.cwl\",\"id\":\"dockstore_merge_vcfs\",\"type\":\"tool\",\"tool\":\"https://hub.docker.com/r/pancancer/pcawg-oxog-tools\",\"docker\":\"pancancer/pcawg-oxog-tools\""));
        Assert.assertTrue("should have docker requirement for clean", strings.get(0).contains(
            "\"name\":\"clean\",\"run\":\"clean_vcf.cwl\",\"id\":\"dockstore_clean\",\"type\":\"tool\",\"tool\":\"https://hub.docker.com/r/pancancer/pcawg-oxog-tools\",\"docker\":\"pancancer/pcawg-oxog-tools:1.0.0\""));
    }

    /**
     * This tests the NCI-GDC DNASeq workflow. This workflow has a huge dag and about 30+ files. It also has secondary, tertiary, etc imports.\
     * This also tests that absolute paths are correctly used for imported files.
     *
     * @throws ApiException
     */
    @Test
    public void testHugeWorkflowWithManyImports() throws ApiException {
        // Input: /workflows/dnaseq/transform.cwl
        // Repo: gdc-dnaseq-cwl
        // Branch: master
        // Return: DAG with 110 nodes

        final List<String> strings = getJSON("DockstoreTestUser2/gdc-dnaseq-cwl", "/workflows/dnaseq/transform.cwl", "cwl", "test");
        int countNode = countNodeInJSON(strings);

        Assert.assertTrue("JSON should not be blank", strings.size() > 0);
        Assert.assertEquals("JSON should have 110 nodes", countNode, 110);
    }

    /**
     * This tests the CWL Gene Prioritization workflow. The getSteps function returns an array instead of the previously assumed object. This has been fixed,
     * and this is testing that it is fixed.
     *
     * @throws ApiException
     */
    @Test
    public void testGetStepsArrayInsteadOfObject() throws ApiException {
        // Input: /gp_workflow.cwl
        // Repo: cwl-gene-prioritization
        // Branch: master
        // Return: DAG with 5 nodes

        final List<String> strings = getJSON("DockstoreTestUser2/cwl-gene-prioritization", "/gp_workflow.cwl", "cwl", "test");
        int countNode = countNodeInJSON(strings);

        Assert.assertTrue("JSON should not be blank", strings.size() > 0);
        Assert.assertEquals("JSON should have 5 nodes", countNode, 5);
    }

    /**
     * This tests that a WDL workflow with complex imports is properly imported (also tests absolute paths)
     *
     * Note: With fix for https://github.com/dockstore/dockstore/issues/2931, this WDL now fails. Adjusting test accordingly. If you run
     * womtool validate from the command line, this workflow fails to validate, so our code was correctly validating this WDL before,
     * that seems to have been incorrect.
     *
     * @throws ApiException
     */
    @SuppressWarnings("checkstyle:EmptyCatchBlock")
    @Test
    public void testComplexImportWdlWorkflow() throws ApiException {
        // Input: /parent/parent.wdl
        // Repo: ComplexImportsWdl
        // Branch: master
        // Return: DAG with 7 nodes

        try {
            getJSON("DockstoreTestUser2/ComplexImportsWdl", "/parent/parent.wdl", "wdl", "test");
            fail("Invalid WDL somehow came back good");
        } catch (Exception ex) {
            Assert.assertTrue(ex.getMessage().contains("could not process wdl into DAG: Failed to import workflow importC.wdl."));
        }
<<<<<<< HEAD
=======
    }

    @Test
    public void testReallyComplexImportedWdlWorkflow() throws ApiException {
        final List<String> strings = getJSON("dockstore-testing/gatk-sv-clinical", "/GATKSVPipelineClinical.wdl", "wdl", "dockstore-test");
        Assert.assertEquals(1, strings.size());
        final Gson gson = new Gson();
        final ElementsDefinition dag = gson.fromJson(strings.get(0), ElementsDefinition.class);
        Assert.assertEquals("Dag should have 229 nodes", 229, dag.nodes.size());

        // Locally it always comes back as 390. On Travis, it sometimes comes back with 391. Have not been able narrow down
        // the issue, so for now do an less than ideal test for a range.
        Assert.assertTrue("Dag should have between 385 and 395 edges", dag.edges.size() >= 385 && dag.edges.size() <= 395);
>>>>>>> e6631e97
    }

}<|MERGE_RESOLUTION|>--- conflicted
+++ resolved
@@ -324,8 +324,6 @@
         } catch (Exception ex) {
             Assert.assertTrue(ex.getMessage().contains("could not process wdl into DAG: Failed to import workflow importC.wdl."));
         }
-<<<<<<< HEAD
-=======
     }
 
     @Test
@@ -339,7 +337,6 @@
         // Locally it always comes back as 390. On Travis, it sometimes comes back with 391. Have not been able narrow down
         // the issue, so for now do an less than ideal test for a range.
         Assert.assertTrue("Dag should have between 385 and 395 edges", dag.edges.size() >= 385 && dag.edges.size() <= 395);
->>>>>>> e6631e97
     }
 
 }
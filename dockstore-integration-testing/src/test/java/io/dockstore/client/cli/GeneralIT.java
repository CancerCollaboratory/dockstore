--- conflicted
+++ resolved
@@ -529,30 +529,17 @@
             "quay.io/dockstoretestuser2/quayandgithub", "--script" });
     }
 
-<<<<<<< HEAD
-// moved to dockstore-cli
-//    /**
-//     * Tests that a developer can launch a CWL Tool locally, instead of getting files from Dockstore
-//     */
-//    @Test
-//    @Category(ToilCompatibleTest.class)
-//    public void testLocalLaunchCWL() {
-//        Client.main(new String[] { "--config", ResourceHelpers.resourceFilePath("config_file2.txt"), "tool", "launch", "--local-entry",
-//                ResourceHelpers.resourceFilePath("arrays.cwl"), "--json",
-//                ResourceHelpers.resourceFilePath("testArrayHttpInputLocalOutput.json"), "--script" });
-//    }
-=======
-    /**
-     * Tests that a developer can launch a CWL Tool locally, instead of getting files from Dockstore
-     */
-    @Test
-    @Category(ToilCompatibleTest.class)
-    public void testLocalLaunchCWL() {
-        Client.main(new String[] { "--config", ResourceHelpers.resourceFilePath("config_file2.txt"), "tool", "launch", "--local-entry",
-            ResourceHelpers.resourceFilePath("arrays.cwl"), "--json",
-            ResourceHelpers.resourceFilePath("testArrayHttpInputLocalOutput.json"), "--script" });
-    }
->>>>>>> 2b200db8
+    // moved to dockstore-cli
+    //    /**
+    //     * Tests that a developer can launch a CWL Tool locally, instead of getting files from Dockstore
+    //     */
+    //    @Test
+    //    @Category(ToilCompatibleTest.class)
+    //    public void testLocalLaunchCWL() {
+    //        Client.main(new String[] { "--config", ResourceHelpers.resourceFilePath("config_file2.txt"), "tool", "launch", "--local-entry",
+    //                ResourceHelpers.resourceFilePath("arrays.cwl"), "--json",
+    //                ResourceHelpers.resourceFilePath("testArrayHttpInputLocalOutput.json"), "--script" });
+    //    }
 
     /**
      * Test to update the default path of CWL and it should change the tag's CWL path in the database
@@ -795,90 +782,46 @@
         assertEquals("the cwl path should be changed to /test1/Dockerfile", "/test1/Dockerfile", path);
     }
 
-<<<<<<< HEAD
-// moved to dockstore-cli
-//    /**
-//     * This tests that attempting to launch a CWL tool locally, where no file exists, an IOError will occur
-//     */
-//    @Test
-//    public void testLocalLaunchCWLNoFile() {
-//        systemExit.expectSystemExitWithStatus(Client.ENTRY_NOT_FOUND);
-//        Client.main(new String[] { "--config", ResourceHelpers.resourceFilePath("config_file2.txt"), "tool", "launch", "--local-entry",
-//                "imnotreal.cwl", "--json", "filtercount-job.json", "--script" });
-//    }
-//
-//    /**
-//     * This tests that attempting to launch a WDL tool locally, where no file exists, an IOError will occur
-//     */
-//    @Test
-//    public void testLocalLaunchWDLNoFile() {
-//        systemExit.expectSystemExitWithStatus(Client.ENTRY_NOT_FOUND);
-//        Client.main(new String[] { "--config", ResourceHelpers.resourceFilePath("config_file2.txt"), "tool", "launch", "--local-entry",
-//                "imnotreal.wdl", "--json", "imnotreal-job.json", "--descriptor", "wdl", "--script" });
-//    }
-//
-//    /**
-//     * This tests that attempting to launch a CWL tool remotely, where no file exists, an APIError will occur
-//     */
-//    @Test
-//    public void testRemoteLaunchCWLNoFile() {
-//        systemExit.expectSystemExitWithStatus(Client.IO_ERROR);
-//        Client.main(new String[] { "--config", ResourceHelpers.resourceFilePath("config_file2.txt"), "tool", "launch", "--entry",
-//                "imnotreal.cwl", "--json", "imnotreal-job.json", "--script" });
-//    }
-//
-//    /**
-//     * This tests that attempting to launch a WDL tool remotely, where no file exists, an APIError will occur
-//     */
-//    @Test
-//    public void testRemoteLaunchWDLNoFile() {
-//        systemExit.expectSystemExitWithStatus(Client.ENTRY_NOT_FOUND);
-//        Client.main(new String[] { "--config", ResourceHelpers.resourceFilePath("config_file2.txt"), "tool", "launch", "--entry",
-//                "imnotreal.wdl", "--json", "imnotreal-job.json", "--descriptor", "wdl", "--script" });
-//    }
-=======
-    /**
-     * This tests that attempting to launch a CWL tool locally, where no file exists, an IOError will occur
-     */
-    @Test
-    public void testLocalLaunchCWLNoFile() {
-        systemExit.expectSystemExitWithStatus(Client.ENTRY_NOT_FOUND);
-        Client.main(new String[] { "--config", ResourceHelpers.resourceFilePath("config_file2.txt"), "tool", "launch", "--local-entry",
-            "imnotreal.cwl", "--json", "filtercount-job.json", "--script" });
-    }
-
-    /**
-     * This tests that attempting to launch a WDL tool locally, where no file exists, an IOError will occur
-     */
-    @Test
-    public void testLocalLaunchWDLNoFile() {
-        systemExit.expectSystemExitWithStatus(Client.ENTRY_NOT_FOUND);
-        Client.main(new String[] { "--config", ResourceHelpers.resourceFilePath("config_file2.txt"), "tool", "launch", "--local-entry",
-            "imnotreal.wdl", "--json", "imnotreal-job.json", "--descriptor", "wdl", "--script" });
-    }
-
-    /**
-     * This tests that attempting to launch a CWL tool remotely, where no file exists, an APIError will occur
-     */
-    @Test
-    public void testRemoteLaunchCWLNoFile() {
-        systemExit.expectSystemExitWithStatus(Client.IO_ERROR);
-        Client.main(
-            new String[] { "--config", ResourceHelpers.resourceFilePath("config_file2.txt"), "tool", "launch", "--entry", "imnotreal.cwl",
-                "--json", "imnotreal-job.json", "--script" });
-    }
-
-    /**
-     * This tests that attempting to launch a WDL tool remotely, where no file exists, an APIError will occur
-     */
-    @Test
-    public void testRemoteLaunchWDLNoFile() {
-        systemExit.expectSystemExitWithStatus(Client.ENTRY_NOT_FOUND);
-        Client.main(
-            new String[] { "--config", ResourceHelpers.resourceFilePath("config_file2.txt"), "tool", "launch", "--entry", "imnotreal.wdl",
-                "--json", "imnotreal-job.json", "--descriptor", "wdl", "--script" });
-    }
->>>>>>> 2b200db8
+    // moved to dockstore-cli
+    //    /**
+    //     * This tests that attempting to launch a CWL tool locally, where no file exists, an IOError will occur
+    //     */
+    //    @Test
+    //    public void testLocalLaunchCWLNoFile() {
+    //        systemExit.expectSystemExitWithStatus(Client.ENTRY_NOT_FOUND);
+    //        Client.main(new String[] { "--config", ResourceHelpers.resourceFilePath("config_file2.txt"), "tool", "launch", "--local-entry",
+    //                "imnotreal.cwl", "--json", "filtercount-job.json", "--script" });
+    //    }
+    //
+    //    /**
+    //     * This tests that attempting to launch a WDL tool locally, where no file exists, an IOError will occur
+    //     */
+    //    @Test
+    //    public void testLocalLaunchWDLNoFile() {
+    //        systemExit.expectSystemExitWithStatus(Client.ENTRY_NOT_FOUND);
+    //        Client.main(new String[] { "--config", ResourceHelpers.resourceFilePath("config_file2.txt"), "tool", "launch", "--local-entry",
+    //                "imnotreal.wdl", "--json", "imnotreal-job.json", "--descriptor", "wdl", "--script" });
+    //    }
+    //
+    //    /**
+    //     * This tests that attempting to launch a CWL tool remotely, where no file exists, an APIError will occur
+    //     */
+    //    @Test
+    //    public void testRemoteLaunchCWLNoFile() {
+    //        systemExit.expectSystemExitWithStatus(Client.IO_ERROR);
+    //        Client.main(new String[] { "--config", ResourceHelpers.resourceFilePath("config_file2.txt"), "tool", "launch", "--entry",
+    //                "imnotreal.cwl", "--json", "imnotreal-job.json", "--script" });
+    //    }
+    //
+    //    /**
+    //     * This tests that attempting to launch a WDL tool remotely, where no file exists, an APIError will occur
+    //     */
+    //    @Test
+    //    public void testRemoteLaunchWDLNoFile() {
+    //        systemExit.expectSystemExitWithStatus(Client.ENTRY_NOT_FOUND);
+    //        Client.main(new String[] { "--config", ResourceHelpers.resourceFilePath("config_file2.txt"), "tool", "launch", "--entry",
+    //                "imnotreal.wdl", "--json", "imnotreal-job.json", "--descriptor", "wdl", "--script" });
+    //    }
 
     /**
      * Creates a basic Manual Tool with Quay

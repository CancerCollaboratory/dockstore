--- conflicted
+++ resolved
@@ -154,27 +154,15 @@
     @Test
     public void manualRegisterADuplicate() throws IOException {
         systemExit.expectSystemExitWithStatus(Client.API_ERROR);
-<<<<<<< HEAD
         Client.main(new String[] { "--config", TestUtility.getConfigFileLocation(true), "tool", "manual_publish", "--registry", Registry.QUAY_IO.name(),
-                "--namespace", "pypi", "--name", "bd2k-python-lib", "--git-url", "git@github.com:funky-user/test2.git", "--git-reference",
-                "refs/head/master" });
+                Registry.QUAY_IO.toString(), "--namespace", "pypi", "--name", "bd2k-python-lib", "--git-url",
+                "git@github.com:funky-user/test2.git", "--git-reference", "refs/head/master" });
         Client.main(new String[] { "--config", TestUtility.getConfigFileLocation(true), "tool", "manual_publish", "--registry", Registry.QUAY_IO.name(),
-                "--namespace", "pypi", "--name", "bd2k-python-lib", "--git-url", "git@github.com:funky-user/test2.git", "--git-reference",
-                "refs/head/master", "--toolname", "test1" });
+                Registry.QUAY_IO.toString(), "--namespace", "pypi", "--name", "bd2k-python-lib", "--git-url",
+                "git@github.com:funky-user/test2.git", "--git-reference", "refs/head/master", "--toolname", "test1" });
         Client.main(new String[] { "--config", TestUtility.getConfigFileLocation(true), "tool", "manual_publish", "--registry", Registry.QUAY_IO.name(),
-                "--namespace", "pypi", "--name", "bd2k-python-lib", "--git-url", "git@github.com:funky-user/test2.git", "--git-reference",
-                "refs/head/master", "--toolname", "test1" });
-=======
-        Client.main(new String[] { "--config", TestUtility.getConfigFileLocation(true), "tool", "manual_publish", "--registry",
-                Registry.QUAY_IO.toString(), "--namespace", "pypi", "--name", "bd2k-python-lib", "--git-url",
-                "git@github.com:funky-user/test2.git", "--git-reference", "refs/head/master" });
-        Client.main(new String[] { "--config", TestUtility.getConfigFileLocation(true), "tool", "manual_publish", "--registry",
-                Registry.QUAY_IO.toString(), "--namespace", "pypi", "--name", "bd2k-python-lib", "--git-url",
-                "git@github.com:funky-user/test2.git", "--git-reference", "refs/head/master", "--toolname", "test1" });
-        Client.main(new String[] { "--config", TestUtility.getConfigFileLocation(true), "tool", "manual_publish", "--registry",
-                Registry.QUAY_IO.toString(), "--namespace", "pypi", "--name", "bd2k-python-lib", "--git-url",
-                "git@github.com:funky-user/test2.git", "--git-reference", "refs/head/master", "--toolname", "test1" });
->>>>>>> 8ef1940b
+                Registry.QUAY_IO.toString(), "--namespace", "pypi", "--name", "bd2k-python-lib", "--git-url",
+                "git@github.com:funky-user/test2.git", "--git-reference", "refs/head/master", "--toolname", "test1" });
     }
 
     @Test

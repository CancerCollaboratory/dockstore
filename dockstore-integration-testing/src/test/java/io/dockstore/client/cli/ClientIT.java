--- conflicted
+++ resolved
@@ -169,13 +169,8 @@
     public void launchingCWLWorkflow() throws IOException {
         final String firstWorkflowCWL = ResourceHelpers.resourceFilePath("1st-workflow.cwl");
         final String firstWorkflowJSON = ResourceHelpers.resourceFilePath("1st-workflow-job.json");
-<<<<<<< HEAD
-        Client.main(new String[] { "--config", TestUtility.getConfigFileLocation(true), "workflow", "launch", "--entry", firstWorkflowCWL,
-                "--local-entry", "--json", firstWorkflowJSON });
-=======
-        Client.main(new String[] { "--config", TestUtility.getConfigFileLocation(true), "workflow" ,"launch",
-                "--local-entry", firstWorkflowCWL,  "--json",  firstWorkflowJSON });
->>>>>>> 98eef303
+        Client.main(new String[] { "--config", TestUtility.getConfigFileLocation(true), "workflow", "launch",
+                "--local-entry", firstWorkflowCWL, "--json", firstWorkflowJSON });
     }
 
     @Test
@@ -249,7 +244,7 @@
         strings.add(TestUtility.getConfigFileLocation(true));
 
         Client.main(strings.toArray(new String[strings.size()]));
-//        Assert.assertTrue(systemOutRule.getLog().contains("HELP FOR DOCKSTORE"));
+        //        Assert.assertTrue(systemOutRule.getLog().contains("HELP FOR DOCKSTORE"));
         systemOutRule.clearLog();
     }
 

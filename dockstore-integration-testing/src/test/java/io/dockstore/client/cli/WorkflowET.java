/*
 *    Copyright 2016 OICR
 *
 *    Licensed under the Apache License, Version 2.0 (the "License");
 *    you may not use this file except in compliance with the License.
 *    You may obtain a copy of the License at
 *
 *        http://www.apache.org/licenses/LICENSE-2.0
 *
 *    Unless required by applicable law or agreed to in writing, software
 *    distributed under the License is distributed on an "AS IS" BASIS,
 *    WITHOUT WARRANTIES OR CONDITIONS OF ANY KIND, either express or implied.
 *    See the License for the specific language governing permissions and
 *    limitations under the License.
 */

package io.dockstore.client.cli;

import java.io.File;
import java.io.IOException;
import java.util.List;
import java.util.concurrent.TimeoutException;

import org.apache.commons.configuration.HierarchicalINIConfiguration;
import org.apache.commons.dbutils.handlers.ScalarHandler;
import org.apache.commons.io.FileUtils;
import org.junit.Before;
import org.junit.ClassRule;
import org.junit.Rule;
import org.junit.Test;
import org.junit.contrib.java.lang.system.ExpectedSystemExit;

import io.dockstore.common.CommonTestUtilities;
import io.dockstore.common.Constants;
import io.dockstore.common.Utilities;
import io.dockstore.webservice.DockstoreWebserviceApplication;
import io.dockstore.webservice.DockstoreWebserviceConfiguration;
import io.dropwizard.testing.ResourceHelpers;
import io.dropwizard.testing.junit.DropwizardAppRule;
import io.swagger.client.ApiClient;
import io.swagger.client.ApiException;
import io.swagger.client.api.UsersApi;
import io.swagger.client.api.WorkflowsApi;
import io.swagger.client.model.PublishRequest;
import io.swagger.client.model.Workflow;
import io.swagger.client.model.WorkflowVersion;

import static io.dockstore.common.CommonTestUtilities.clearStateMakePrivate2;
import static io.dockstore.common.CommonTestUtilities.getTestingPostgres;
import static org.junit.Assert.assertTrue;

/**
 * Extra confidential integration tests, focus on testing workflow interactions
 * 
 * @author dyuen
 */
public class WorkflowET {

    @ClassRule
    public static final DropwizardAppRule<DockstoreWebserviceConfiguration> RULE = new DropwizardAppRule<>(
            DockstoreWebserviceApplication.class, ResourceHelpers.resourceFilePath("dockstoreTest.yml"));
    private static final String DOCKSTORE_TEST_USER2_HELLO_DOCKSTORE_WORKFLOW = "DockstoreTestUser2/hello-dockstore-workflow";
    private static final String DOCKSTORE_TEST_USER2_DOCKSTORE_WORKFLOW = "dockstore_testuser2/dockstore-workflow";

    @Rule
    public final ExpectedSystemExit systemExit = ExpectedSystemExit.none();

    @Before
    public void clearDBandSetup() throws IOException, TimeoutException {
        clearStateMakePrivate2();
    }

    public static ApiClient getWebClient() throws IOException, TimeoutException {
        final CommonTestUtilities.TestingPostgres testingPostgres = getTestingPostgres();
        File configFile = FileUtils.getFile("src", "test", "resources", "config2");
        HierarchicalINIConfiguration parseConfig = Utilities.parseConfig(configFile.getAbsolutePath());
        ApiClient client = new ApiClient();
        client.setBasePath(parseConfig.getString(Constants.WEBSERVICE_BASE_PATH));
        client.addDefaultHeader(
                "Authorization",
                "Bearer "
                        + (testingPostgres.runSelectStatement("select content from token where tokensource='dockstore';",
                                new ScalarHandler<>())));
        return client;
    }

    @Test
    public void testStubRefresh() throws IOException, TimeoutException, ApiException {
        // need to promote user to admin to refresh all stubs
        final CommonTestUtilities.TestingPostgres testingPostgres = getTestingPostgres();
        testingPostgres.runUpdateStatement("update enduser set isadmin = 't' where username = 'DockstoreTestUser2';");

        final ApiClient webClient = getWebClient();
        WorkflowsApi workflowApi = new WorkflowsApi(webClient);
        final List<Workflow> workflows = workflowApi.refreshAll();
        assertTrue("workflow size was " + workflows.size(), workflows.size() > 1);
        assertTrue("found non stub workflows "
                + workflows.stream().filter(workflow -> workflow.getMode() != Workflow.ModeEnum.STUB).count(),
                workflows.stream().allMatch(workflow -> workflow.getMode() == Workflow.ModeEnum.STUB));
    }

    @Test
    public void testTargettedRefresh() throws IOException, TimeoutException, ApiException {
        // need to promote user to admin to refresh all stubs
        final CommonTestUtilities.TestingPostgres testingPostgres = getTestingPostgres();
        testingPostgres.runUpdateStatement("update enduser set isadmin = 't' where username = 'DockstoreTestUser2';");

        final ApiClient webClient = getWebClient();
        WorkflowsApi workflowApi = new WorkflowsApi(webClient);
        workflowApi.refreshAll();

        // do targetted refresh, should promote workflow to fully-fleshed out workflow
        final Workflow workflowByPathGithub = workflowApi.getWorkflowByPath(DOCKSTORE_TEST_USER2_HELLO_DOCKSTORE_WORKFLOW);
        final Workflow refreshGithub = workflowApi.refresh(workflowByPathGithub.getId());
        final Workflow workflowByPathBitbucket = workflowApi.getWorkflowByPath(DOCKSTORE_TEST_USER2_DOCKSTORE_WORKFLOW);
        final Workflow refreshBitbucket = workflowApi.refresh(workflowByPathBitbucket.getId());

        assertTrue("github workflow is not in full mode", refreshGithub.getMode() == Workflow.ModeEnum.FULL);
        assertTrue("github workflow version count is wrong: " + refreshGithub.getWorkflowVersions().size(), refreshGithub.getWorkflowVersions().size() == 4);
        assertTrue(
                "should find two versions with files for github workflow, found : "
                        + refreshGithub.getWorkflowVersions().stream().filter(workflowVersion -> !workflowVersion.getSourceFiles().isEmpty())
                                .count(),
                refreshGithub.getWorkflowVersions().stream().filter(workflowVersion -> !workflowVersion.getSourceFiles().isEmpty()).count() == 2);
        assertTrue("should find two valid versions for github workflow, found : "
                + refreshGithub.getWorkflowVersions().stream().filter(WorkflowVersion::getValid).count(), refreshGithub.getWorkflowVersions().stream()
                .filter(WorkflowVersion::getValid).count() == 2);

        assertTrue("bitbucket workflow is not in full mode", refreshBitbucket.getMode() == Workflow.ModeEnum.FULL);
<<<<<<< HEAD
        assertTrue("bitbucket workflow version count is wrong: " + refreshBitbucket.getWorkflowVersions().size(), refreshBitbucket.getWorkflowVersions().size() == 3);
=======
        final int numberOfExpectedTags = 3;
        assertTrue("bitbucket workflow version count is wrong: " + refreshBitbucket.getWorkflowVersions().size(), refreshBitbucket.getWorkflowVersions().size() == numberOfExpectedTags);
>>>>>>> 782c21d3
        assertTrue(
                "should find "+numberOfExpectedTags+" versions with files for bitbucket workflow, found : "
                        + refreshBitbucket.getWorkflowVersions().stream().filter(workflowVersion -> !workflowVersion.getSourceFiles().isEmpty())
                        .count(),
<<<<<<< HEAD
                refreshBitbucket.getWorkflowVersions().stream().filter(workflowVersion -> !workflowVersion.getSourceFiles().isEmpty()).count() == 3);
        assertTrue("should find two valid versions for bitbucket workflow, found : "
                + refreshBitbucket.getWorkflowVersions().stream().filter(WorkflowVersion::getValid).count(), refreshBitbucket.getWorkflowVersions().stream()
                .filter(WorkflowVersion::getValid).count() == 3);
=======
                refreshBitbucket.getWorkflowVersions().stream().filter(workflowVersion -> !workflowVersion.getSourceFiles().isEmpty()).count() == numberOfExpectedTags);
        assertTrue("should find "+numberOfExpectedTags+" valid versions for bitbucket workflow, found : "
                + refreshBitbucket.getWorkflowVersions().stream().filter(WorkflowVersion::getValid).count(), refreshBitbucket.getWorkflowVersions().stream()
                .filter(WorkflowVersion::getValid).count() == numberOfExpectedTags);
>>>>>>> 782c21d3
    }

    /**
     * This test checks that a user can successfully refresh their workflows (only stubs)
     * @throws IOException
     * @throws TimeoutException
     * @throws ApiException
         */
    @Test
    public void testRefreshAllForAUser() throws IOException, TimeoutException, ApiException {
        final CommonTestUtilities.TestingPostgres testingPostgres = getTestingPostgres();
        testingPostgres.runUpdateStatement("update enduser set isadmin = 't' where username = 'DockstoreTestUser2';");
        long userId = 1;

        final ApiClient webClient = getWebClient();
        UsersApi usersApi = new UsersApi(webClient);
        final List<Workflow> workflow = usersApi.refreshWorkflows(userId);

        // Check that there are multiple workflows
        final long count = testingPostgres.runSelectStatement("select count(*) from workflow", new ScalarHandler<>());
        assertTrue("Workflow entries should exist", count > 0);

        // Check that there are only stubs (no workflow version)
        final long count2 = testingPostgres.runSelectStatement("select count(*) from workflowversion", new ScalarHandler<>());
        assertTrue("No entries in workflowversion", count2 == 0);
        final long count3 = testingPostgres.runSelectStatement("select count(*) from workflow where mode = '" + Workflow.ModeEnum.FULL + "'", new ScalarHandler<>());
        assertTrue("No workflows are in full mode", count3 == 0);

    }

    /**
     * This test does not use admin rights, note that a number of operations go through the UserApi to get this to work
     * @throws IOException
     * @throws TimeoutException
     * @throws ApiException
     */
    @Test
    public void testPublishingAndListingOfPublished() throws IOException, TimeoutException, ApiException {
        final ApiClient webClient = getWebClient();
        WorkflowsApi workflowApi = new WorkflowsApi(webClient);

        // should start with nothing published
        assertTrue("should start with nothing published " , workflowApi.allPublishedWorkflows().isEmpty());
        // refresh just for the current user
        UsersApi usersApi = new UsersApi(webClient);
        final Long userId = usersApi.getUser().getId();
        usersApi.refreshWorkflows(userId);
        assertTrue("should remain with nothing published " , workflowApi.allPublishedWorkflows().isEmpty());
       // assertTrue("should have a bunch of stub workflows: " +  usersApi..allWorkflows().size(), workflowApi.allWorkflows().size() == 4);

        final Workflow workflowByPath = workflowApi.getWorkflowByPath(DOCKSTORE_TEST_USER2_HELLO_DOCKSTORE_WORKFLOW);
        // refresh targeted
        workflowApi.refresh(workflowByPath.getId());

        // publish one
        final PublishRequest publishRequest = new PublishRequest();
        publishRequest.setPublish(true);
        workflowApi.publish(workflowByPath.getId(), publishRequest);
        assertTrue("should have one published, found  " + workflowApi.allPublishedWorkflows().size(), workflowApi.allPublishedWorkflows().size() == 1);
        final Workflow publishedWorkflow = workflowApi.getPublishedWorkflow(workflowByPath.getId());
        assertTrue("did not get published workflow", publishedWorkflow != null);
        final Workflow publishedWorkflowByPath = workflowApi.getPublishedWorkflowByPath(DOCKSTORE_TEST_USER2_HELLO_DOCKSTORE_WORKFLOW);
        assertTrue("did not get published workflow", publishedWorkflowByPath != null);
    }

    /**
     * Tests manual registration and publishing of a github and bitbucket workflow
     * @throws IOException
     * @throws TimeoutException
     * @throws ApiException
         */
    @Test
    public void testManualRegisterThenPublish() throws IOException, TimeoutException, ApiException {
        final ApiClient webClient = getWebClient();
        WorkflowsApi workflowApi = new WorkflowsApi(webClient);

        UsersApi usersApi = new UsersApi(webClient);
        final Long userId = usersApi.getUser().getId();

        // Make publish request (true)
        final PublishRequest publishRequest = new PublishRequest();
        publishRequest.setPublish(true);

        // Set up postgres
        final CommonTestUtilities.TestingPostgres testingPostgres = getTestingPostgres();

        // Get workflows
        usersApi.refreshWorkflows(userId);

        // Manually register workflow github
        Workflow githubWorkflow = workflowApi.manualRegister("github", DOCKSTORE_TEST_USER2_HELLO_DOCKSTORE_WORKFLOW, "/Dockstore.wdl", "altname");

        // Manually register workflow bitbucket
        Workflow bitbucketWorkflow = workflowApi.manualRegister("bitbucket", DOCKSTORE_TEST_USER2_DOCKSTORE_WORKFLOW, "/Dockstore.cwl", "altname");

        // Assert some things
        final long count = testingPostgres.runSelectStatement("select count(*) from workflow where mode = '" + Workflow.ModeEnum.FULL + "'", new ScalarHandler<>());
        assertTrue("No workflows are in full mode", count == 0);
        final long count2= testingPostgres.runSelectStatement("select count(*) from workflow where workflowname = 'altname'", new ScalarHandler<>());
        assertTrue("There should be two workflows with name altname, there are " + count2, count2 == 2);

        // Publish github workflow
        workflowApi.refresh(githubWorkflow.getId());
        workflowApi.publish(githubWorkflow.getId(), publishRequest);

        // Publish bitbucket workflow
        workflowApi.refresh(bitbucketWorkflow.getId());
        workflowApi.publish(bitbucketWorkflow.getId(), publishRequest);

        // Assert some things
        assertTrue("should have two published, found  " + workflowApi.allPublishedWorkflows().size(), workflowApi.allPublishedWorkflows().size() == 2);
        final long count3 = testingPostgres.runSelectStatement("select count(*) from workflow where mode = '" + Workflow.ModeEnum.FULL + "'", new ScalarHandler<>());
        assertTrue("Two workflows are in full mode", count3 == 2);
        final long count4 = testingPostgres.runSelectStatement("select count(*) from workflowversion where valid = 't'", new ScalarHandler<>());
        assertTrue("There should be 5 valid version tags, there are " + count4, count4 == 5);
    }

    /**
     * Tests that trying to register a duplicate workflow fails, and that registering a non-existant repository failes
     * @throws ApiException
     * @throws IOException
     * @throws TimeoutException
         */
    @Test
    public void testManualRegisterErrors() throws ApiException, IOException, TimeoutException {
        final ApiClient webClient = getWebClient();
        WorkflowsApi workflowApi = new WorkflowsApi(webClient);

        UsersApi usersApi = new UsersApi(webClient);
        final Long userId = usersApi.getUser().getId();

        // Get workflows
        usersApi.refreshWorkflows(userId);

        // Manually register workflow
        boolean success = true;
        try {
            workflowApi.manualRegister("github", DOCKSTORE_TEST_USER2_HELLO_DOCKSTORE_WORKFLOW, "/Dockstore.wdl", "");
        } catch (ApiException c) {
            success = false;
        } finally {
            assertTrue("The workflow cannot be registered as it is a duplicate.", !success);
        }

        success = true;
        try {
            workflowApi.manualRegister("github", "dasn/iodnasiodnasio", "/Dockstore.wdl", "");
        } catch (ApiException c) {
            success = false;
        } finally {
            assertTrue("The workflow cannot be registered as the repository doesn't exist.", !success);
        }
    }
}<|MERGE_RESOLUTION|>--- conflicted
+++ resolved
@@ -127,27 +127,17 @@
                 .filter(WorkflowVersion::getValid).count() == 2);
 
         assertTrue("bitbucket workflow is not in full mode", refreshBitbucket.getMode() == Workflow.ModeEnum.FULL);
-<<<<<<< HEAD
-        assertTrue("bitbucket workflow version count is wrong: " + refreshBitbucket.getWorkflowVersions().size(), refreshBitbucket.getWorkflowVersions().size() == 3);
-=======
+
         final int numberOfExpectedTags = 3;
         assertTrue("bitbucket workflow version count is wrong: " + refreshBitbucket.getWorkflowVersions().size(), refreshBitbucket.getWorkflowVersions().size() == numberOfExpectedTags);
->>>>>>> 782c21d3
         assertTrue(
                 "should find "+numberOfExpectedTags+" versions with files for bitbucket workflow, found : "
                         + refreshBitbucket.getWorkflowVersions().stream().filter(workflowVersion -> !workflowVersion.getSourceFiles().isEmpty())
                         .count(),
-<<<<<<< HEAD
-                refreshBitbucket.getWorkflowVersions().stream().filter(workflowVersion -> !workflowVersion.getSourceFiles().isEmpty()).count() == 3);
-        assertTrue("should find two valid versions for bitbucket workflow, found : "
-                + refreshBitbucket.getWorkflowVersions().stream().filter(WorkflowVersion::getValid).count(), refreshBitbucket.getWorkflowVersions().stream()
-                .filter(WorkflowVersion::getValid).count() == 3);
-=======
                 refreshBitbucket.getWorkflowVersions().stream().filter(workflowVersion -> !workflowVersion.getSourceFiles().isEmpty()).count() == numberOfExpectedTags);
         assertTrue("should find "+numberOfExpectedTags+" valid versions for bitbucket workflow, found : "
                 + refreshBitbucket.getWorkflowVersions().stream().filter(WorkflowVersion::getValid).count(), refreshBitbucket.getWorkflowVersions().stream()
                 .filter(WorkflowVersion::getValid).count() == numberOfExpectedTags);
->>>>>>> 782c21d3
     }
 
     /**

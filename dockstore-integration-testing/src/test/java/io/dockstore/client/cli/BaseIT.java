--- conflicted
+++ resolved
@@ -57,11 +57,8 @@
 
     public static final DropwizardTestSupport<DockstoreWebserviceConfiguration> SUPPORT = new DropwizardTestSupport<>(
         DockstoreWebserviceApplication.class, CommonTestUtilities.CONFIDENTIAL_CONFIG_PATH);
-<<<<<<< HEAD
     protected static CommonTestUtilities.TestingPostgres testingPostgres;
 
-=======
->>>>>>> 52384128
     @BeforeClass
     public static void dropAndRecreateDB() throws Exception {
         CommonTestUtilities.dropAndRecreateNoTestData(SUPPORT);

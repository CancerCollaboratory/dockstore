--- conflicted
+++ resolved
@@ -46,17 +46,11 @@
  */
 @Category(ConfidentialTest.class)
 public class BaseIT {
-<<<<<<< HEAD
+
+    public static final String ADMIN_USERNAME = "admin@admin.com";
+    public static final String USER_1_USERNAME = "DockstoreTestUser";
     public static final String USER_2_USERNAME = "DockstoreTestUser2";
     static final String OTHER_USERNAME = "OtherUser";
-    protected static final String ADMIN_USERNAME = "admin@admin.com";
-    final String USER_1_USERNAME = "DockstoreTestUser";
-=======
-    public static final String ADMIN_USERNAME = "admin@admin.com";
-    public static final String USER_1_USERNAME = "DockstoreTestUser";
-    public final String USER_2_USERNAME = "DockstoreTestUser2";
-    static final String OTHER_USERNAME = "OtherUser";
->>>>>>> c7c5efa5
     final String CURATOR_USERNAME = "curator@curator.com";
 
     public static final DropwizardTestSupport<DockstoreWebserviceConfiguration> SUPPORT = new DropwizardTestSupport<>(

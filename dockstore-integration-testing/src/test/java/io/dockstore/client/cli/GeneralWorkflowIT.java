/*
 *    Copyright 2018 OICR
 *
 *    Licensed under the Apache License, Version 2.0 (the "License");
 *    you may not use this file except in compliance with the License.
 *    You may obtain a copy of the License at
 *
 *        http://www.apache.org/licenses/LICENSE-2.0
 *
 *    Unless required by applicable law or agreed to in writing, software
 *    distributed under the License is distributed on an "AS IS" BASIS,
 *    WITHOUT WARRANTIES OR CONDITIONS OF ANY KIND, either express or implied.
 *    See the License for the specific language governing permissions and
 *    limitations under the License.
 */

package io.dockstore.client.cli;

import java.util.ArrayList;
import java.util.List;
import java.util.Objects;
import java.util.Optional;

import com.google.common.collect.Lists;
import io.dockstore.common.CommonTestUtilities;
import io.dockstore.common.ConfidentialTest;
import io.dockstore.common.DescriptorLanguage;
import io.dockstore.common.SlowTest;
import io.dockstore.common.SourceControl;
import io.dockstore.common.WorkflowTest;
import io.dockstore.webservice.DockstoreWebserviceApplication;
import io.dockstore.webservice.jdbi.FileDAO;
import io.swagger.client.ApiClient;
import io.swagger.client.ApiException;
import io.swagger.client.api.UsersApi;
import io.swagger.client.api.WorkflowsApi;
import io.swagger.client.model.SourceFile;
import io.swagger.client.model.Workflow;
import io.swagger.client.model.WorkflowVersion;
import org.eclipse.jetty.http.HttpStatus;
import org.hibernate.Session;
import org.hibernate.SessionFactory;
import org.hibernate.context.internal.ManagedSessionContext;
import org.junit.Assert;
import org.junit.Before;
import org.junit.Rule;
import org.junit.Test;
import org.junit.contrib.java.lang.system.ExpectedSystemExit;
import org.junit.contrib.java.lang.system.SystemErrRule;
import org.junit.contrib.java.lang.system.SystemOutRule;
import org.junit.experimental.categories.Category;

import static io.dockstore.webservice.core.Version.CANNOT_FREEZE_VERSIONS_WITH_NO_FILES;
import static io.dockstore.webservice.helpers.EntryVersionHelper.CANNOT_MODIFY_FROZEN_VERSIONS_THIS_WAY;
import static io.dockstore.webservice.resources.WorkflowResource.FROZEN_VERSION_REQUIRED;
import static io.dockstore.webservice.resources.WorkflowResource.NO_ZENDO_USER_TOKEN;
import static org.junit.Assert.assertEquals;
import static org.junit.Assert.fail;
import static org.junit.Assert.assertTrue;
import static org.junit.Assert.assertNotEquals;
import static org.junit.Assert.assertNotNull;
import static org.junit.Assert.assertFalse;


/**
 * This test suite tests various workflow related processes.
 * Created by aduncan on 05/04/16.
 */
@Category({ ConfidentialTest.class, WorkflowTest.class })
public class GeneralWorkflowIT extends BaseIT {

    @Rule
    public final ExpectedSystemExit systemExit = ExpectedSystemExit.none();

    @Rule
    public final SystemOutRule systemOutRule = new SystemOutRule().enableLog().muteForSuccessfulTests();

    @Rule
    public final SystemErrRule systemErrRule = new SystemErrRule().enableLog().muteForSuccessfulTests();

    private FileDAO fileDAO;

    @Before
    public void setup() {
        DockstoreWebserviceApplication application = SUPPORT.getApplication();
        SessionFactory sessionFactory = application.getHibernate().getSessionFactory();
        this.fileDAO = new FileDAO(sessionFactory);

        // used to allow us to use fileDAO outside of the web service
        Session session = application.getHibernate().getSessionFactory().openSession();
        ManagedSessionContext.bind(session);
    }

    @Before
    @Override
    public void resetDBBetweenTests() throws Exception {
        CommonTestUtilities.cleanStatePrivate2(SUPPORT, false);
    }




    /**
     * Manually register and publish a workflow with the given path and name
     *
     * @param workflowsApi
     * @param workflowPath
     * @param workflowName
     * @param descriptorType
     * @param sourceControl
     * @param descriptorPath
     * @param toPublish
     * @return Published workflow
     */
    private Workflow manualRegisterAndPublish(WorkflowsApi workflowsApi, String workflowPath, String workflowName, String descriptorType,
        SourceControl sourceControl, String descriptorPath, boolean toPublish) {
        // Manually register
        Workflow workflow = workflowsApi
            .manualRegister(sourceControl.getFriendlyName().toLowerCase(), workflowPath, descriptorPath, workflowName, descriptorType,
                "/test.json");
        assertEquals(Workflow.ModeEnum.STUB, workflow.getMode());

        // Refresh
        workflow = workflowsApi.refresh(workflow.getId(), false);
        assertEquals(Workflow.ModeEnum.FULL, workflow.getMode());

        // Publish
        if (toPublish) {
            workflow = workflowsApi.publish(workflow.getId(), SwaggerUtility.createPublishRequest(true));
            assertTrue(workflow.isIsPublished());
        }
        return workflow;
    }

    /**
     * This tests that smart refresh correctly refreshes the right versions based on some scenarios for GitHub
     */
    @Test
    public void testSmartRefreshGitHub() {
        commonSmartRefreshTest(SourceControl.GITHUB, "DockstoreTestUser2/hello-dockstore-workflow", "testBoth");
    }

    /**
     * This tests that smart refresh correctly refreshes the right versions based on some scenarios for Gitlab
     */
    @Test
    public void testSmartRefreshGitlab() {
        commonSmartRefreshTest(SourceControl.GITLAB, "dockstore.test.user2/dockstore-workflow-example", "master");
    }

    /**
     * This tests that smart refresh correctly refreshes the right versions based on some scenarios for BitBucket
     */
    @Test
    public void testSmartRefreshBitbucket() {
        commonSmartRefreshTest(SourceControl.BITBUCKET, "dockstore_testuser2/dockstore-workflow", "cwl_import");
    }

    private void commonSmartRefreshTest(SourceControl sourceControl, String workflowPath, String versionOfInterest) {
        ApiClient client = getWebClient(USER_2_USERNAME, testingPostgres);
        WorkflowsApi workflowsApi = new WorkflowsApi(client);

        String correctDescriptorPath = "/Dockstore.cwl";
        String incorrectDescriptorPath = "/Dockstore2.cwl";

        String fullPath = sourceControl.toString() + "/" + workflowPath;

        // Add workflow
        workflowsApi.manualRegister(sourceControl.name(), workflowPath, correctDescriptorPath, "",
                DescriptorLanguage.CWL.getShortName(), "");

        // Smart refresh individual that is valid (should add versions that doesn't exist)
        Workflow workflow = workflowsApi.getWorkflowByPath(fullPath, "", false);
        workflow = workflowsApi.refresh(workflow.getId(), false);

        // All versions should be synced
        workflow.getWorkflowVersions().forEach(workflowVersion -> assertTrue(workflowVersion.isSynced()));

        // When the commit ID is null, a refresh should occur
        WorkflowVersion oldVersion = workflow.getWorkflowVersions().stream().filter(workflowVersion -> Objects.equals(workflowVersion.getName(), versionOfInterest)).findFirst().get();
        testingPostgres.runUpdateStatement("update workflowversion set commitid = NULL where name = '" + versionOfInterest + "'");
        workflow = workflowsApi.refresh(workflow.getId(), false);
        WorkflowVersion updatedVersion = workflow.getWorkflowVersions().stream().filter(workflowVersion -> Objects.equals(workflowVersion.getName(), versionOfInterest)).findFirst().get();
        assertNotNull(updatedVersion.getCommitID());
        assertNotEquals(versionOfInterest + " version should be updated (different dbupdatetime)", oldVersion.getDbUpdateDate(), updatedVersion.getDbUpdateDate());

        // When the commit ID is different, a refresh should occur
        oldVersion = workflow.getWorkflowVersions().stream().filter(workflowVersion -> Objects.equals(workflowVersion.getName(), versionOfInterest)).findFirst().get();
        testingPostgres.runUpdateStatement("update workflowversion set commitid = 'dj90jd9jd230d3j9' where name = '" + versionOfInterest + "'");
        workflow = workflowsApi.refresh(workflow.getId(), false);
        updatedVersion = workflow.getWorkflowVersions().stream().filter(workflowVersion -> Objects.equals(workflowVersion.getName(), versionOfInterest)).findFirst().get();
        assertNotNull(updatedVersion.getCommitID());
        assertNotEquals(versionOfInterest + " version should be updated (different dbupdatetime)", oldVersion.getDbUpdateDate(), updatedVersion.getDbUpdateDate());

        // Updating the workflow should make the version not synced, a refresh should refresh all versions
        workflow.setWorkflowPath(incorrectDescriptorPath);
        workflow = workflowsApi.updateWorkflow(workflow.getId(), workflow);
        workflow.getWorkflowVersions().forEach(workflowVersion -> assertFalse(workflowVersion.isSynced()));
        workflow = workflowsApi.refresh(workflow.getId(), false);

        // All versions should be synced and updated
        workflow.getWorkflowVersions().forEach(workflowVersion -> assertTrue(workflowVersion.isSynced()));
        workflow.getWorkflowVersions().forEach(workflowVersion -> Objects.equals(workflowVersion.getWorkflowPath(), incorrectDescriptorPath));

        // Update the version to have the correct path
        WorkflowVersion testBothVersion = workflow.getWorkflowVersions().stream().filter(workflowVersion -> Objects.equals(workflowVersion.getName(), versionOfInterest)).findFirst().get();
        testBothVersion.setWorkflowPath(correctDescriptorPath);
        List<WorkflowVersion> versions = new ArrayList<>();
        versions.add(testBothVersion);
        workflowsApi.updateWorkflowVersion(workflow.getId(), versions);

        // Refresh should only update the version that is not synced
        workflow = workflowsApi.getWorkflow(workflow.getId(), "");
        testBothVersion = workflow.getWorkflowVersions().stream().filter(workflowVersion -> Objects.equals(workflowVersion.getName(), versionOfInterest)).findFirst().get();
        assertTrue("Version should not be synced", !testBothVersion.isSynced());
        workflow = workflowsApi.refresh(workflow.getId(), false);
        testBothVersion = workflow.getWorkflowVersions().stream().filter(workflowVersion -> Objects.equals(workflowVersion.getName(), versionOfInterest)).findFirst().get();
        assertTrue("Version should now be synced", testBothVersion.isSynced());
        assertEquals("Workflow version path should be set", correctDescriptorPath, testBothVersion.getWorkflowPath());
    }

    /**
     * This test checks that refresh all workflows (with a mix of stub and full) and refresh individual.  It then tries to publish them
     */
    @Test
    public void testRefreshAndPublish() {
        ApiClient client = getWebClient(USER_2_USERNAME, testingPostgres);
        WorkflowsApi workflowsApi = new WorkflowsApi(client);

        // refresh all
        workflowsApi.manualRegister(SourceControl.GITHUB.name(), "DockstoreTestUser2/hello-dockstore-workflow", "/Dockstore.cwl", "",
                DescriptorLanguage.CWL.getShortName(), "");

        // refresh individual that is valid
        Workflow workflow = workflowsApi.getWorkflowByPath("github.com/DockstoreTestUser2/hello-dockstore-workflow", "", false);
        workflow = workflowsApi.refresh(workflow.getId(), false);
        Assert.assertNotNull("Should have a license object even if it's null name", workflow.getLicenseInformation());
        Assert.assertNull("Should have no license name", workflow.getLicenseInformation().getLicenseName());

        // check that valid is valid and full
        final long count = testingPostgres.runSelectStatement("select count(*) from workflow where ispublished='t'", long.class);
        assertEquals("there should be 0 published entries, there are " + count, 0, count);
        final long count2 = testingPostgres.runSelectStatement("select count(*) from workflowversion where valid='t'", long.class);
        assertEquals("there should be 2 valid versions, there are " + count2, 2, count2);
        final long count3 = testingPostgres.runSelectStatement("select count(*) from workflow where mode='FULL'", long.class);
        assertEquals("there should be 1 full workflows, there are " + count3, 1, count3);
        final long count4 = testingPostgres.runSelectStatement("select count(*) from workflowversion", long.class);
        assertEquals("there should be 4 versions, there are " + count4, 4, count4);

        // attempt to publish it
        workflowsApi.publish(workflow.getId(), SwaggerUtility.createPublishRequest(true));

        final long count5 = testingPostgres.runSelectStatement("select count(*) from workflow where ispublished='t'", long.class);
        assertEquals("there should be 1 published entry, there are " + count5, 1, count5);

        // unpublish
        workflowsApi.publish(workflow.getId(), SwaggerUtility.createPublishRequest(false));

        final long count6 = testingPostgres.runSelectStatement("select count(*) from workflow where ispublished='t'", long.class);
        assertEquals("there should be 0 published entries, there are " + count6, 0, count6);

        // Restub
        workflow = workflowsApi.restub(workflow.getId());

        // Refresh a single version
        workflow = workflowsApi.refreshVersion(workflow.getId(), "master", false);
        assertEquals("Should only have one version", 1, workflow.getWorkflowVersions().size());
        assertTrue("Should have master version", workflow.getWorkflowVersions().stream().anyMatch(workflowVersion -> Objects.equals(workflowVersion.getName(), "master")));
        assertEquals("Should no longer be a stub workflow", Workflow.ModeEnum.FULL, workflow.getMode());

        // Refresh another version
        workflow = workflowsApi.refreshVersion(workflow.getId(), "testCWL", false);
        assertEquals("Should now have two versions", 2, workflow.getWorkflowVersions().size());
        assertTrue("Should have testCWL version", workflow.getWorkflowVersions().stream().anyMatch(workflowVersion -> Objects.equals(workflowVersion.getName(), "testCWL")));

        try {
            workflowsApi.refreshVersion(workflow.getId(), "fakeVersion", false);
            fail("Should not be able to refresh a version that does not exist");
        } catch (ApiException ex) {
            assertEquals(HttpStatus.BAD_REQUEST_400, ex.getCode());
        }
    }

    /**
     * This test manually publishing a workflow
     */
    @Test
    public void testManualPublish() {
        ApiClient client = getWebClient(USER_2_USERNAME, testingPostgres);
        WorkflowsApi workflowsApi = new WorkflowsApi(client);
        manualRegisterAndPublish(workflowsApi, "DockstoreTestUser2/hello-dockstore-workflow", "testname", "wdl", SourceControl.GITHUB,
            "/Dockstore.wdl", true);
    }

    /**
     * This tests attempting to manually publish a workflow with no valid versions
     */
    @Test
    public void testManualPublishInvalid() {
        ApiClient client = getWebClient(USER_2_USERNAME, testingPostgres);
        WorkflowsApi workflowsApi = new WorkflowsApi(client);
        // try and publish
        try {
            manualRegisterAndPublish(workflowsApi, "DockstoreTestUser2/dockstore_empty_repo", "testname", "wdl", SourceControl.GITHUB,
                "/Dockstore.wdl", true);
        } catch (ApiException e) {
            assertTrue(e.getMessage().contains("Repository does not meet requirements to publish"));
        }
    }

    /**
     * This tests adding and removing labels from a workflow
     */
    @Test
    public void testLabelEditing() {
        ApiClient client = getWebClient(USER_2_USERNAME, testingPostgres);
        WorkflowsApi workflowsApi = new WorkflowsApi(client);

        // Set up workflow
        Workflow workflow = manualRegisterAndPublish(workflowsApi, "DockstoreTestUser2/hello-dockstore-workflow", "testname", "wdl",
            SourceControl.GITHUB, "/Dockstore.wdl", true);

        // add labels
        workflow = workflowsApi.updateLabels(workflow.getId(), "test1,test2", "");
        assertEquals(2, workflow.getLabels().size());

        final long count = testingPostgres.runSelectStatement("select count(*) from entry_label", long.class);
        assertEquals("there should be 2 labels, there are " + count, 2, count);

        // remove labels
        workflow = workflowsApi.updateLabels(workflow.getId(), "test2,test3", "");
        assertEquals(2, workflow.getLabels().size());

        final long count2 = testingPostgres.runSelectStatement("select count(*) from entry_label", long.class);
        assertEquals("there should be 2 labels, there are " + count2, 2, count2);
    }

    /**
     * This tests manually publishing a duplicate workflow (should fail)
     */
    @Test
    public void testManualPublishDuplicate() {
        ApiClient client = getWebClient(USER_2_USERNAME, testingPostgres);
        WorkflowsApi workflowsApi = new WorkflowsApi(client);

        // Manually register workflow
        manualRegisterAndPublish(workflowsApi, "DockstoreTestUser2/hello-dockstore-workflow", "", "wdl", SourceControl.GITHUB,
            "/Dockstore.wdl", true);

        // Manually register the same workflow
        try {
            manualRegisterAndPublish(workflowsApi, "DockstoreTestUser2/hello-dockstore-workflow", "", "wdl", SourceControl.GITHUB,
                "/Dockstore.wdl", true);
        } catch (ApiException e) {
            assertTrue(e.getMessage().contains("A workflow with the same path and name already exists."));
        }

    }

    /**
     * This tests that a user can update a workflow version
     */
    @Test
    public void testUpdateWorkflowVersion() {
        ApiClient client = getWebClient(USER_2_USERNAME, testingPostgres);
        WorkflowsApi workflowsApi = new WorkflowsApi(client);

        // Manually register workflow
        Workflow workflow = manualRegisterAndPublish(workflowsApi, "DockstoreTestUser2/hello-dockstore-workflow", "testname", "wdl",
            SourceControl.GITHUB, "/Dockstore.wdl", true);

        // Update workflow
        Optional<WorkflowVersion> workflowVersion = workflow.getWorkflowVersions().stream()
            .filter(version -> Objects.equals(version.getName(), "testCWL")).findFirst();
        if (workflowVersion.isEmpty()) {
            fail("testCWL version should exist");
        }

        List<WorkflowVersion> workflowVersions = new ArrayList<>();
        WorkflowVersion updateWorkflowVersion = workflowVersion.get();
        updateWorkflowVersion.setHidden(true);
        updateWorkflowVersion.setWorkflowPath("/Dockstore2.wdl");
        workflowVersions.add(updateWorkflowVersion);
        workflowsApi.updateWorkflowVersion(workflow.getId(), workflowVersions);

        final long count = testingPostgres.runSelectStatement(
            "select count(*) from workflowversion wv, version_metadata vm where wv.name = 'testCWL' and vm.hidden = 't' and wv.workflowpath = '/Dockstore2.wdl' and wv.id = vm.id",
            long.class);
        assertEquals("there should be 1 matching workflow version, there is " + count, 1, count);
    }

    /**
     * This tests that a restub will work on an unpublished, full workflow
     */
    @Test
    public void testRestub() {
        ApiClient client = getWebClient(USER_2_USERNAME, testingPostgres);
        WorkflowsApi workflowsApi = new WorkflowsApi(client);
        UsersApi usersApi = new UsersApi(client);

        // refresh all and individual
        Workflow workflow = manualRegisterAndPublish(workflowsApi, "DockstoreTestUser2/hello-dockstore-workflow", "testname", "cwl",
            SourceControl.GITHUB, "/Dockstore.cwl", false);

        // Restub workflow
        workflowsApi.restub(workflow.getId());

        final long count = testingPostgres.runSelectStatement("select count(*) from workflowversion", long.class);
        assertEquals("there should be 0 workflow versions, there are " + count, 0, count);
    }

    /**
     * This tests that a restub will not work on an published, full workflow
     */
    @Test
    public void testRestubError() {
        ApiClient client = getWebClient(USER_2_USERNAME, testingPostgres);
        WorkflowsApi workflowsApi = new WorkflowsApi(client);

        // refresh all and individual
        Workflow workflow = manualRegisterAndPublish(workflowsApi, "DockstoreTestUser2/hello-dockstore-workflow", "testname", "cwl",
            SourceControl.GITHUB, "/Dockstore.cwl", false);

        // Publish workflow
        workflow = workflowsApi.publish(workflow.getId(), SwaggerUtility.createPublishRequest(true));

        // Restub
        try {
            workflow = workflowsApi.restub(workflow.getId());
        } catch (ApiException e) {
            assertTrue(e.getMessage().contains("A workflow must be unpublished to restub"));
        }
    }

    /**
     * Tests updating workflow descriptor type when a workflow is FULL and when it is a STUB
     */
    @Test
    public void testDescriptorTypes() {
        ApiClient client = getWebClient(USER_2_USERNAME, testingPostgres);
        WorkflowsApi workflowsApi = new WorkflowsApi(client);

        Workflow workflow = manualRegisterAndPublish(workflowsApi, "DockstoreTestUser2/hello-dockstore-workflow", "testname", "wdl",
            SourceControl.GITHUB, "/Dockstore.wdl", true);

        final long count = testingPostgres.runSelectStatement("select count(*) from workflow where descriptortype = 'wdl'", long.class);
        assertEquals("there should be 1 wdl workflow, there are " + count, 1, count);

        workflow = workflowsApi.refresh(workflow.getId(), false);
        workflow.setDescriptorType(Workflow.DescriptorTypeEnum.CWL);
        try {
            workflow = workflowsApi.updateWorkflow(workflow.getId(), workflow);
        } catch (ApiException e) {
            assertTrue(e.getMessage().contains("You cannot change the descriptor type of a FULL workflow"));
        }
    }

    /**
     * Tests updating a workflow tag with invalid workflow descriptor path
     */
    @Test
    public void testWorkflowVersionIncorrectPath() {
        ApiClient client = getWebClient(USER_2_USERNAME, testingPostgres);
        WorkflowsApi workflowsApi = new WorkflowsApi(client);
        UsersApi usersApi = new UsersApi(client);

        // refresh all and individual
        Workflow workflow = manualRegisterAndPublish(workflowsApi, "DockstoreTestUser2/hello-dockstore-workflow", "testname", "cwl",
            SourceControl.GITHUB, "/Dockstore.cwl", false);

        // Update workflow version to new path
        Optional<WorkflowVersion> workflowVersion = workflow.getWorkflowVersions().stream()
            .filter(version -> Objects.equals(version.getName(), "master")).findFirst();
        if (workflowVersion.isEmpty()) {
            fail("Master version should exist");
        }

        List<WorkflowVersion> workflowVersions = new ArrayList<>();
        WorkflowVersion updateWorkflowVersion = workflowVersion.get();
        updateWorkflowVersion.setWorkflowPath("/newdescriptor.cwl");
        workflowVersions.add(updateWorkflowVersion);
        workflowVersions = workflowsApi.updateWorkflowVersion(workflow.getId(), workflowVersions);
        workflow = workflowsApi.refresh(workflow.getId(), false);

        final long count = testingPostgres
            .runSelectStatement("select count(*) from workflowversion where name = 'master' and workflowpath = '/newdescriptor.cwl'",
                long.class);
        assertEquals("the workflow version should now have a new descriptor path", 1, count);

        // Update workflow version to incorrect path (wrong extension)
        workflowVersion = workflowVersions.stream().filter(version -> Objects.equals(version.getName(), "master")).findFirst();
        if (workflowVersion.isEmpty()) {
            fail("Master version should exist");
        }

        updateWorkflowVersion = workflowVersion.get();
        updateWorkflowVersion.setWorkflowPath("/Dockstore.wdl");
        workflowVersions.clear();
        workflowVersions.add(updateWorkflowVersion);
        try {
            workflowVersions = workflowsApi.updateWorkflowVersion(workflow.getId(), workflowVersions);
        } catch (ApiException e) {
            assertTrue(e.getMessage().contains("Please ensure that the workflow path uses the file extension cwl"));
        }

    }

    /**
     * Tests that refreshing with valid imports will work (for WDL)
     */
    @Test
    public void testRefreshWithImportsWDL() {
        ApiClient client = getWebClient(USER_2_USERNAME, testingPostgres);
        WorkflowsApi workflowsApi = new WorkflowsApi(client);
        UsersApi usersApi = new UsersApi(client);

        // refresh all
        workflowsApi.manualRegister(SourceControl.BITBUCKET.name(), "dockstore_testuser2/dockstore-workflow", "/dockstore.wdl", "",
                DescriptorLanguage.WDL.getShortName(), "");


        // refresh individual that is valid
        Workflow workflow = workflowsApi
            .getWorkflowByPath(SourceControl.BITBUCKET.toString() + "/dockstore_testuser2/dockstore-workflow", "", false);

        // Update workflow path
        workflow.setDescriptorType(Workflow.DescriptorTypeEnum.WDL);
        workflow.setWorkflowPath("/Dockstore.wdl");

        // Update workflow descriptor type
        workflow = workflowsApi.updateWorkflow(workflow.getId(), workflow);

        // Refresh workflow
        workflow = workflowsApi.refresh(workflow.getId(), false);

        // Publish workflow
        workflow = workflowsApi.publish(workflow.getId(), SwaggerUtility.createPublishRequest(true));

        // Unpublish workflow
        workflow = workflowsApi.publish(workflow.getId(), SwaggerUtility.createPublishRequest(false));

        // Restub
        workflow = workflowsApi.restub(workflow.getId());

        // Refresh a single version
        workflow = workflowsApi.refreshVersion(workflow.getId(), "master", false);
        assertEquals("Should only have one version", 1, workflow.getWorkflowVersions().size());
        assertTrue("Should have master version", workflow.getWorkflowVersions().stream().anyMatch(workflowVersion -> Objects.equals(workflowVersion.getName(), "master")));
        assertEquals("Should no longer be a stub workflow", Workflow.ModeEnum.FULL, workflow.getMode());

        // Refresh another version
        workflow = workflowsApi.refreshVersion(workflow.getId(), "cwl_import", false);
        assertEquals("Should now have two versions", 2, workflow.getWorkflowVersions().size());
        assertTrue("Should have cwl_import version", workflow.getWorkflowVersions().stream().anyMatch(workflowVersion -> Objects.equals(workflowVersion.getName(), "cwl_import")));

        try {
            workflowsApi.refreshVersion(workflow.getId(), "fakeVersion", false);
            fail("Should not be able to refresh a version that does not exist");
        } catch (ApiException ex) {
            assertEquals(HttpStatus.BAD_REQUEST_400, ex.getCode());
        }
    }

    @Test
    public void testUpdateWorkflowPath() throws ApiException {
        // Set up webservice
        ApiClient webClient = WorkflowIT.getWebClient(USER_2_USERNAME, testingPostgres);
        WorkflowsApi workflowsApi = new WorkflowsApi(webClient);

        UsersApi usersApi = new UsersApi(webClient);
        usersApi.getUser();

        Workflow githubWorkflow = workflowsApi
            .manualRegister("github", "DockstoreTestUser2/test_lastmodified", "/Dockstore.cwl", "test-update-workflow", "cwl",
                "/test.json");

        // Publish github workflow
        Workflow workflow = workflowsApi.refresh(githubWorkflow.getId(), false);

        //update the default workflow path to be hello.cwl , the workflow path in workflow versions should also be changes
        workflow.setWorkflowPath("/hello.cwl");
        workflowsApi.updateWorkflowPath(githubWorkflow.getId(), workflow);
        workflowsApi.refresh(githubWorkflow.getId(), false);

        //check if the workflow versions have the same workflow path or not in the database
        final String masterpath = testingPostgres
            .runSelectStatement("select workflowpath from workflowversion where name = 'testWorkflowPath'", String.class);
        final String testpath = testingPostgres
            .runSelectStatement("select workflowpath from workflowversion where name = 'testWorkflowPath'", String.class);
        assertEquals("master workflow path should be the same as default workflow path, it is " + masterpath, "/Dockstore.cwl", masterpath);
        assertEquals("test workflow path should be the same as default workflow path, it is " + testpath, "/Dockstore.cwl", testpath);
    }

    @Test
    public void testAddingWorkflowForumUrl() throws ApiException {
        // Set up webservice
        ApiClient webClient = WorkflowIT.getWebClient(USER_2_USERNAME, testingPostgres);
        WorkflowsApi workflowsApi = new WorkflowsApi(webClient);

        UsersApi usersApi = new UsersApi(webClient);
        usersApi.getUser();

        Workflow workflow = workflowsApi
                .manualRegister("github", "DockstoreTestUser2/test_lastmodified", "/Dockstore.cwl", "test-update-workflow", "cwl",
                        "/test.json");

        //update the forumUrl to hello.com
        workflow.setForumUrl("hello.com");
        workflowsApi.updateWorkflow(workflow.getId(), workflow);
        workflowsApi.refresh(workflow.getId());

        //check the workflow's forumUrl is hello.com
        final String updatedForumUrl = testingPostgres
                .runSelectStatement("select forumurl from workflow where workflowname = 'test-update-workflow'", String.class);
        assertEquals("forumUrl should be updated, it is " + updatedForumUrl, "hello.com", updatedForumUrl);
    }

    @Test
    public void testWorkflowFreezingWithNoFiles() {
        ApiClient webClient = WorkflowIT.getWebClient(USER_2_USERNAME, testingPostgres);
        WorkflowsApi workflowsApi = new WorkflowsApi(webClient);

        UsersApi usersApi = new UsersApi(webClient);
        final Long userId = usersApi.getUser().getId();

        // Get workflow
        Workflow githubWorkflow = workflowsApi
            .manualRegister("github", "DockstoreTestUser2/test_lastmodified", "/wrongpath.wdl", "test-update-workflow", "wdl",
                "/wrong-test.json");

        Workflow workflowBeforeFreezing = workflowsApi.refresh(githubWorkflow.getId(), false);
        WorkflowVersion master = workflowBeforeFreezing.getWorkflowVersions().stream().filter(v -> v.getName().equals("master")).findFirst()
            .get();
        master.setFrozen(true);
        try {
            List<WorkflowVersion> workflowVersions = workflowsApi
                .updateWorkflowVersion(workflowBeforeFreezing.getId(), Lists.newArrayList(master));
        } catch (ApiException e) {
            // should exception
            assertTrue("missing error message", e.getMessage().contains(CANNOT_FREEZE_VERSIONS_WITH_NO_FILES));
            return;
        }
        fail("should be unreachable");
    }

    @Test
    public void testWorkflowFreezing() throws ApiException {
        // Set up webservice
        ApiClient webClient = WorkflowIT.getWebClient(USER_2_USERNAME, testingPostgres);
        WorkflowsApi workflowsApi = new WorkflowsApi(webClient);

        UsersApi usersApi = new UsersApi(webClient);
        final Long userId = usersApi.getUser().getId();

        // Get workflow
        Workflow githubWorkflow = workflowsApi
            .manualRegister("github", "DockstoreTestUser2/test_lastmodified", "/hello.wdl", "test-update-workflow", "wdl", "/test.json");

        // Publish github workflow
        Workflow workflowBeforeFreezing = workflowsApi.refresh(githubWorkflow.getId(), false);
        WorkflowVersion master = workflowBeforeFreezing.getWorkflowVersions().stream().filter(v -> v.getName().equals("master")).findFirst()
            .get();
        master.setFrozen(true);
        final List<WorkflowVersion> workflowVersions1 = workflowsApi
            .updateWorkflowVersion(workflowBeforeFreezing.getId(), Lists.newArrayList(master));
        master = workflowVersions1.stream().filter(v -> v.getName().equals("master")).findFirst().get();
        assertTrue(master.isFrozen());

        // try various operations that should be disallowed

        // cannot modify version properties, like unfreezing for now
        workflowBeforeFreezing = workflowsApi.refresh(githubWorkflow.getId(), false);
        master = workflowBeforeFreezing.getWorkflowVersions().stream().filter(v -> v.getName().equals("master")).findFirst().get();
        master.setFrozen(false);
        List<WorkflowVersion> workflowVersions = workflowsApi
            .updateWorkflowVersion(workflowBeforeFreezing.getId(), Lists.newArrayList(master));
        master = workflowVersions.stream().filter(v -> v.getName().equals("master")).findFirst().get();
        assertTrue(master.isFrozen());

        // but should be able to change doi stuff
        master.setFrozen(true);
        master.setDoiStatus(WorkflowVersion.DoiStatusEnum.REQUESTED);
        master.setDoiURL("foo");
        workflowVersions = workflowsApi.updateWorkflowVersion(workflowBeforeFreezing.getId(), Lists.newArrayList(master));
        master = workflowVersions.stream().filter(v -> v.getName().equals("master")).findFirst().get();
        assertEquals("foo", master.getDoiURL());
        assertEquals(WorkflowVersion.DoiStatusEnum.REQUESTED, master.getDoiStatus());

        // refresh should skip over the frozen version
        final Workflow refresh = workflowsApi.refresh(githubWorkflow.getId(), false);
        master = refresh.getWorkflowVersions().stream().filter(v -> v.getName().equals("master")).findFirst().get();

        // cannot modify sourcefiles for a frozen version
        List<io.dockstore.webservice.core.SourceFile> sourceFiles = fileDAO.findSourceFilesByVersion(master.getId());
        assertFalse(sourceFiles.isEmpty());
        sourceFiles.forEach(s -> {
            assertTrue(s.isFrozen());
            testingPostgres.runUpdateStatement("update sourcefile set content = 'foo' where id = " + s.getId());
            final String content = testingPostgres
                .runSelectStatement("select content from sourcefile where id = " + s.getId(), String.class);
            assertNotEquals("foo", content);
        });

        // try deleting a row join table
        sourceFiles.forEach(s -> {
            final int affected = testingPostgres
                .runUpdateStatement("delete from version_sourcefile vs where vs.sourcefileid = " + s.getId());
            assertEquals(0, affected);
        });

        // try updating a row in the join table
        sourceFiles.forEach(s -> {
            final int affected = testingPostgres
                .runUpdateStatement("update version_sourcefile set sourcefileid=123456 where sourcefileid = " + s.getId());
            assertEquals(0, affected);
        });

        final Long versionId = master.getId();
        // try creating a row in the join table
        sourceFiles.forEach(s -> {
            try {
                testingPostgres.runUpdateStatement(
                    "insert into version_sourcefile (versionid, sourcefileid) values (" + versionId + ", " + 1234567890 + ")");
                fail("Insert should have failed to do row-level security");
            } catch (Exception ex) {
                assertTrue(ex.getMessage().contains("new row violates row-level"));
            }
        });

        // cannot add or delete test files for frozen versions
        try {
            workflowsApi.deleteTestParameterFiles(githubWorkflow.getId(), Lists.newArrayList("foo"), "master");
            fail("could delete test parameter file");
        } catch (ApiException e) {
            assertTrue(e.getMessage().contains(CANNOT_MODIFY_FROZEN_VERSIONS_THIS_WAY));
        }
        try {
            workflowsApi.addTestParameterFiles(githubWorkflow.getId(), Lists.newArrayList("foo"), "", "master");
            fail("could add test parameter file");
        } catch (ApiException e) {
            assertTrue(e.getMessage().contains(CANNOT_MODIFY_FROZEN_VERSIONS_THIS_WAY));
        }
    }

    /**
     * This tests that a workflow's default version can be automatically set during refresh
     */
    @Test
    public void testUpdateWorkflowDefaultVersionDuringRefresh() {
        ApiClient client = getWebClient(USER_2_USERNAME, testingPostgres);
        WorkflowsApi workflowsApi = new WorkflowsApi(client);
        // Manually register workflow
        Workflow workflow = manualRegisterAndPublish(workflowsApi, "DockstoreTestUser2/hello-dockstore-workflow", "", "cwl",
                SourceControl.GITHUB, "/Dockstore.cwl", true);
        assertEquals("manualRegisterAndPublish does a refresh, it should automatically set the default version", "master", workflow.getDefaultVersion());
        workflow = workflowsApi.updateWorkflowDefaultVersion(workflow.getId(), "testBoth");
<<<<<<< HEAD
        assertEquals("Should be able to overwrite previous default version", "testBoth", workflow.getDefaultVersion());
        workflow = workflowsApi.refresh(workflow.getId());
        assertEquals("Refresh should not have set it back to the automatic one", "testBoth", workflow.getDefaultVersion());
        // Mimic version on Dockstore no longer present on GitHub
        testingPostgres.runUpdateStatement("UPDATE workflowversion SET name = 'deletedGitHubBranch', reference ='deletedGitHubBranch' where name='testBoth'");
        workflow = workflowsApi.refresh(workflow.getId());
        assertEquals("the old default was deleted during refresh, it should automatically set the default version again", "master", workflow.getDefaultVersion());
=======
        Assert.assertEquals("Should be able to overwrite previous default version", "testBoth", workflow.getDefaultVersion());
        workflow = workflowsApi.refresh(workflow.getId(), false);
        Assert.assertEquals("Refresh should not have set it back to the automatic one", "testBoth", workflow.getDefaultVersion());
        // Mimic version on Dockstore no longer present on GitHub
        testingPostgres.runUpdateStatement("UPDATE workflowversion SET name = 'deletedGitHubBranch', reference ='deletedGitHubBranch' where name='testBoth'");
        workflow = workflowsApi.refresh(workflow.getId(), false);
        Assert.assertEquals("the old default was deleted during refresh, it should automatically set the default version again", "master", workflow.getDefaultVersion());
>>>>>>> e0d3077f
    }

    /**
     * This tests that a workflow can be updated to have default version, and that metadata is set related to the default version
     * WorkflowVersion 951 is testBoth
     * WorkflowVersion 952 is testCWL
     * WorkflowVersion 953 is testWWL
     */
    @Test
    public void testUpdateWorkflowDefaultVersion() {
        ApiClient client = getWebClient(USER_2_USERNAME, testingPostgres);
        WorkflowsApi workflowsApi = new WorkflowsApi(client);

        // Manually register workflow
        Workflow workflow = manualRegisterAndPublish(workflowsApi, "DockstoreTestUser2/hello-dockstore-workflow", "", "cwl",
            SourceControl.GITHUB, "/Dockstore.cwl", true);

        // Update workflow with version with no metadata
        workflow = workflowsApi.updateWorkflowDefaultVersion(workflow.getId(), "testWDL");

        // Assert default version is updated and no author or email is found
        long defaultVersionNumber = testingPostgres.runSelectStatement("select actualdefaultversion from workflow where id = '951'", long.class);
        String defaultVersionName = testingPostgres.runSelectStatement("select name from workflowversion where id = '" + defaultVersionNumber + "'", String.class);
        assertEquals("the default version should be for the testWDL branch, but is for the branch " + defaultVersionName, "testWDL", defaultVersionName);

        final long count2 = testingPostgres
            .runSelectStatement("select count(*) from workflow where actualdefaultversion = '" + defaultVersionNumber + "' and author is null and email is null",
                long.class);
        assertEquals("The given workflow shouldn't have any contact info", 1, count2);
        workflow = workflowsApi.getWorkflow(workflow.getId(), null);
        assertEquals("testWDL", workflow.getDefaultVersion());
        Assert.assertNull(workflow.getAuthor());
        Assert.assertNull(workflow.getEmail());
        // Update workflow with version with metadata
        workflow = workflowsApi.updateWorkflowDefaultVersion(workflow.getId(), "testBoth");
        workflow = workflowsApi.refresh(workflow.getId(), false);

        // Assert default version is updated and author and email are set
        defaultVersionNumber = testingPostgres.runSelectStatement("select actualdefaultversion from workflow where id = '951'", long.class);
        defaultVersionName = testingPostgres.runSelectStatement("select name from workflowversion where id = '" + defaultVersionNumber + "'", String.class);
        assertEquals("the default version should be for the testBoth branch, but is for the branch " + defaultVersionName, "testBoth", defaultVersionName);

        final long count3 = testingPostgres.runSelectStatement(
            "select count(*) from workflow where actualdefaultversion = '" + defaultVersionNumber + "' and author = 'testAuthor' and email = 'testEmail'",
            long.class);
        assertEquals("The given workflow should have contact info", 1, count3);
        workflow = workflowsApi.getWorkflow(workflow.getId(), null);
        assertEquals("testBoth", workflow.getDefaultVersion());
        assertEquals("testAuthor", workflow.getAuthor());
        assertEquals("testEmail", workflow.getEmail());
        // Unpublish
        workflow = workflowsApi.publish(workflow.getId(), SwaggerUtility.createPublishRequest(false));

        // Alter workflow so that it has no valid tags
        testingPostgres.runUpdateStatement("UPDATE workflowversion SET valid='f'");

        // Now you shouldn't be able to publish the workflow
        try {
            workflow = workflowsApi.publish(workflow.getId(), SwaggerUtility.createPublishRequest(true));
        } catch (ApiException e) {
            assertTrue(e.getMessage().contains("Repository does not meet requirements to publish"));
        }
    }

    /**
     * This test tests a bunch of different assumptions for how refresh should work for workflows
     */
    @Test
    public void testRefreshRelatedConcepts() {
        ApiClient client = getWebClient(USER_2_USERNAME, testingPostgres);
        WorkflowsApi workflowsApi = new WorkflowsApi(client);
        UsersApi usersApi = new UsersApi(client);

        // refresh all and individual
        Workflow workflow = manualRegisterAndPublish(workflowsApi, "DockstoreTestUser2/hello-dockstore-workflow", "testname", "cwl",
            SourceControl.GITHUB, "/Dockstore.cwl", false);

        // check that workflow is valid and full
        final long count2 = testingPostgres.runSelectStatement("select count(*) from workflowversion where valid='t'", long.class);
        assertEquals("there should be 2 valid versions, there are " + count2, 2, count2);
        final long count3 = testingPostgres.runSelectStatement("select count(*) from workflow where mode='FULL'", long.class);
        assertEquals("there should be 1 full workflows, there are " + count3, 1, count3);

        // Change path for each version so that it is invalid
        workflow.setWorkflowPath("thisisnotarealpath.cwl");
        workflowsApi.updateWorkflow(workflow.getId(), workflow);
        workflow = workflowsApi.refresh(workflow.getId(), false);

        // Workflow has no valid versions so you cannot publish

        // check that invalid
        final long count4 = testingPostgres.runSelectStatement("select count(*) from workflowversion where valid='f'", long.class);
        assertEquals("there should be 4 invalid versions, there are " + count4, 4, count4);

        // Restub
        workflow = workflowsApi.restub(workflow.getId());

        // Update workflow to WDL
        workflow.setWorkflowPath("/Dockstore.wdl");
        workflow.setDescriptorType(Workflow.DescriptorTypeEnum.WDL);
        workflow = workflowsApi.updateWorkflow(workflow.getId(), workflow);
        workflow = workflowsApi.refresh(workflow.getId(), false);

        // Can now publish workflow
        workflow = workflowsApi.publish(workflow.getId(), SwaggerUtility.createPublishRequest(true));

        // unpublish
        workflow = workflowsApi.publish(workflow.getId(), SwaggerUtility.createPublishRequest(false));

        // Set paths to invalid
        workflow.setWorkflowPath("thisisnotarealpath.wdl");
        workflowsApi.updateWorkflow(workflow.getId(), workflow);
        workflow = workflowsApi.refresh(workflow.getId(), false);

        // Check that versions are invalid
        final long count5 = testingPostgres.runSelectStatement("select count(*) from workflowversion where valid='f'", long.class);
        assertEquals("there should be 4 invalid versions, there are " + count5, 4, count5);

        // should now not be able to publish
        try {
            workflow = workflowsApi.publish(workflow.getId(), SwaggerUtility.createPublishRequest(true));
        } catch (ApiException e) {
            assertTrue(e.getMessage().contains("Repository does not meet requirements to publish"));
        }
    }

    /**
     * This tests the dirty bit attribute for workflow versions with github
     */
    @Test
    public void testGithubDirtyBit() {
        ApiClient client = getWebClient(USER_2_USERNAME, testingPostgres);
        WorkflowsApi workflowsApi = new WorkflowsApi(client);
        UsersApi usersApi = new UsersApi(client);

        // refresh all and individual
        Workflow workflow = manualRegisterAndPublish(workflowsApi, "DockstoreTestUser2/hello-dockstore-workflow", "testname", "cwl",
            SourceControl.GITHUB, "/Dockstore.cwl", false);

        // Check that no versions have a true dirty bit
        final long count = testingPostgres.runSelectStatement("select count(*) from workflowversion where dirtybit = true", long.class);
        assertEquals("there should be no versions with dirty bit, there are " + count, 0, count);

        // Update workflow version to new path
        Optional<WorkflowVersion> workflowVersion = workflow.getWorkflowVersions().stream()
            .filter(version -> Objects.equals(version.getName(), "master")).findFirst();
        if (workflowVersion.isEmpty()) {
            fail("Master version should exist");
        }

        List<WorkflowVersion> workflowVersions = new ArrayList<>();
        WorkflowVersion updateWorkflowVersion = workflowVersion.get();
        updateWorkflowVersion.setWorkflowPath("/Dockstoredirty.cwl");
        workflowVersions.add(updateWorkflowVersion);
        workflowVersions = workflowsApi.updateWorkflowVersion(workflow.getId(), workflowVersions);
        workflow = workflowsApi.refresh(workflow.getId(), false);

        // There should be on dirty bit
        final long count1 = testingPostgres.runSelectStatement("select count(*) from workflowversion where dirtybit = true", long.class);
        assertEquals("there should be 1 versions with dirty bit, there are " + count1, 1, count1);

        // Update default cwl
        workflow.setWorkflowPath("/Dockstoreclean.cwl");
        workflow = workflowsApi.updateWorkflow(workflow.getId(), workflow);
        workflowsApi.refresh(workflow.getId(), false);

        // There should be 3 versions with new cwl
        final long count2 = testingPostgres
            .runSelectStatement("select count(*) from workflowversion where workflowpath = '/Dockstoreclean.cwl'", long.class);
        assertEquals("there should be 3 versions with workflow path /Dockstoreclean.cwl, there are " + count2, 3, count2);

    }

    /**
     * This tests the dirty bit attribute for workflow versions with bitbucket
     */
    @Test
    public void testBitbucketDirtyBit() {
        ApiClient client = getWebClient(USER_2_USERNAME, testingPostgres);
        WorkflowsApi workflowsApi = new WorkflowsApi(client);
        UsersApi usersApi = new UsersApi(client);

        // refresh all and individual
        Workflow workflow = manualRegisterAndPublish(workflowsApi, "dockstore_testuser2/dockstore-workflow", "testname", "cwl",
            SourceControl.BITBUCKET, "/Dockstore.cwl", false);

        final long nullLastModifiedWorkflowVersions = testingPostgres
            .runSelectStatement("select count(*) from workflowversion where lastmodified is null", long.class);
        assertEquals("All Bitbucket workflow versions should have last modified populated after refreshing", 0,
            nullLastModifiedWorkflowVersions);

        // Check that no versions have a true dirty bit
        final long count = testingPostgres.runSelectStatement("select count(*) from workflowversion where dirtybit = true", long.class);
        assertEquals("there should be no versions with dirty bit, there are " + count, 0, count);

        // Update workflow version to new path
        Optional<WorkflowVersion> workflowVersion = workflow.getWorkflowVersions().stream()
            .filter(version -> Objects.equals(version.getName(), "master")).findFirst();
        if (workflowVersion.isEmpty()) {
            fail("Master version should exist");
        }

        List<WorkflowVersion> workflowVersions = new ArrayList<>();
        WorkflowVersion updateWorkflowVersion = workflowVersion.get();
        updateWorkflowVersion.setWorkflowPath("/Dockstoredirty.cwl");
        workflowVersions.add(updateWorkflowVersion);
        workflowVersions = workflowsApi.updateWorkflowVersion(workflow.getId(), workflowVersions);
        workflow = workflowsApi.refresh(workflow.getId(), false);

        // There should be on dirty bit
        final long count1 = testingPostgres.runSelectStatement("select count(*) from workflowversion where dirtybit = true", long.class);
        assertEquals("there should be 1 versions with dirty bit, there are " + count1, 1, count1);

        // Update default cwl
        workflow.setWorkflowPath("/Dockstoreclean.cwl");
        workflow = workflowsApi.updateWorkflow(workflow.getId(), workflow);
        workflowsApi.refresh(workflow.getId(), false);

        // There should be 3 versions with new cwl
        final long count2 = testingPostgres
            .runSelectStatement("select count(*) from workflowversion where workflowpath = '/Dockstoreclean.cwl'", long.class);
        assertEquals("there should be 4 versions with workflow path /Dockstoreclean.cwl, there are " + count2, 4, count2);

    }

    /**
     * This is a high level test to ensure that gitlab basics are working for gitlab as a workflow repo
     */
    @Test
    public void testGitlab() {
        ApiClient client = getWebClient(USER_2_USERNAME, testingPostgres);
        WorkflowsApi workflowsApi = new WorkflowsApi(client);

        // refresh all and individual
        Workflow workflow = manualRegisterAndPublish(workflowsApi, "dockstore.test.user2/dockstore-workflow-example", "testname", "cwl",
            SourceControl.GITLAB, "/Dockstore.cwl", false);

        final long nullLastModifiedWorkflowVersions = testingPostgres
            .runSelectStatement("select count(*) from workflowversion where lastmodified is null", long.class);
        assertEquals("All GitLab workflow versions should have last modified populated after refreshing", 0,
            nullLastModifiedWorkflowVersions);

        // Check a few things
        final long count = testingPostgres.runSelectStatement(
            "select count(*) from workflow where mode='FULL' and sourcecontrol = '" + SourceControl.GITLAB.toString()
                + "' and organization = 'dockstore.test.user2' and repository = 'dockstore-workflow-example'", long.class);
        assertEquals("there should be 1 workflow, there are " + count, 1, count);

        final long count2 = testingPostgres.runSelectStatement("select count(*) from workflowversion where valid='t'", long.class);
        assertEquals("there should be 2 valid version, there are " + count2, 2, count2);

        final long count3 = testingPostgres.runSelectStatement(
            "select count(*) from workflow where mode='FULL' and sourcecontrol = '" + SourceControl.GITLAB.toString()
                + "' and organization = 'dockstore.test.user2' and repository = 'dockstore-workflow-example'", long.class);
        assertEquals("there should be 1 workflow, there are " + count3, 1, count3);

        workflow.getWorkflowVersions().forEach(workflowVersion -> {
            assertNotNull(workflowVersion.getCommitID());
        });

        // publish
        workflow = workflowsApi.publish(workflow.getId(), SwaggerUtility.createPublishRequest(true));
        final long count4 = testingPostgres.runSelectStatement(
            "select count(*) from workflow where mode='FULL' and sourcecontrol = '" + SourceControl.GITLAB.toString()
                + "' and organization = 'dockstore.test.user2' and repository = 'dockstore-workflow-example' and ispublished='t'",
            long.class);
        assertEquals("there should be 1 published workflow, there are " + count4, 1, count4);

        // unpublish
        workflow = workflowsApi.publish(workflow.getId(), SwaggerUtility.createPublishRequest(false));
        final long count5 = testingPostgres.runSelectStatement(
            "select count(*) from workflow where mode='FULL' and sourcecontrol = '" + SourceControl.GITLAB.toString()
                + "' and organization = 'dockstore.test.user2' and repository = 'dockstore-workflow-example' and ispublished='t'",
            long.class);
        assertEquals("there should be 0 published workflows, there are " + count5, 0, count5);

        // change default branch
        final long count6 = testingPostgres.runSelectStatement(
            "select count(*) from workflow where sourcecontrol = '" + SourceControl.GITLAB.toString()
                + "' and organization = 'dockstore.test.user2' and repository = 'dockstore-workflow-example' and author is null and email is null and description is null",
            long.class);
        assertEquals("The given workflow shouldn't have any contact info", 1, count6);

        workflow = workflowsApi.updateWorkflowDefaultVersion(workflow.getId(), "test");
        workflow = workflowsApi.refresh(workflow.getId(), false);

        final long count7 = testingPostgres.runSelectStatement(
            "select count(*) from workflow where actualdefaultversion = 952 and author is null and email is null and description is null",
            long.class);
        assertEquals("The given workflow should now have contact info and description", 0, count7);

        // restub
        workflow = workflowsApi.restub(workflow.getId());
        final long count8 = testingPostgres.runSelectStatement(
            "select count(*) from workflow where mode='STUB' and sourcecontrol = '" + SourceControl.GITLAB.toString()
                + "' and organization = 'dockstore.test.user2' and repository = 'dockstore-workflow-example'", long.class);
        assertEquals("The workflow should now be a stub", 1, count8);

        // Convert to WDL workflow
        workflow.setDescriptorType(Workflow.DescriptorTypeEnum.WDL);
        workflow = workflowsApi.updateWorkflow(workflow.getId(), workflow);

        // Should now be a WDL workflow
        final long count9 = testingPostgres.runSelectStatement("select count(*) from workflow where descriptortype='wdl'", long.class);
        assertEquals("there should be 1 wdl workflow" + count9, 1, count9);

        // Restub
        workflow = workflowsApi.restub(workflow.getId());

        // Refresh a single version
        workflow = workflowsApi.refreshVersion(workflow.getId(), "master", false);
        assertEquals("Should only have one version", 1, workflow.getWorkflowVersions().size());
        assertTrue("Should have master version", workflow.getWorkflowVersions().stream().anyMatch(workflowVersion -> Objects.equals(workflowVersion.getName(), "master")));
        assertEquals("Should no longer be a stub workflow", Workflow.ModeEnum.FULL, workflow.getMode());

        // Refresh another version
        workflow = workflowsApi.refreshVersion(workflow.getId(), "test", false);
        assertEquals("Should now have two versions", 2, workflow.getWorkflowVersions().size());
        assertTrue("Should have test version", workflow.getWorkflowVersions().stream().anyMatch(workflowVersion -> Objects.equals(workflowVersion.getName(), "test")));

        try {
            workflowsApi.refreshVersion(workflow.getId(), "fakeVersion", false);
            fail("Should not be able to refresh a version that does not exist");
        } catch (ApiException ex) {
            assertEquals(HttpStatus.BAD_REQUEST_400, ex.getCode());
        }
    }

    /**
     * This tests manually publishing a Bitbucket workflow
     */
    @Test
    public void testManualPublishBitbucket() {
        ApiClient client = getWebClient(USER_2_USERNAME, testingPostgres);
        WorkflowsApi workflowsApi = new WorkflowsApi(client);

        // manual publish
        Workflow workflow = manualRegisterAndPublish(workflowsApi, "dockstore_testuser2/dockstore-workflow", "testname", "wdl",
            SourceControl.BITBUCKET, "/Dockstore.wdl", true);

        // Check for two valid versions (wdl_import and surprisingly, cwl_import)
        final long count = testingPostgres
            .runSelectStatement("select count(*) from workflowversion where valid='t' and (name='wdl_import' OR name='cwl_import')",
                long.class);
        assertEquals("There should be a valid 'wdl_import' version and a valid 'cwl_import' version", 2, count);

        final long count2 = testingPostgres
            .runSelectStatement("select count(*) from workflowversion where lastmodified is null", long.class);
        assertEquals("All Bitbucket workflow versions should have last modified populated when manual published", 0, count2);

        // Check that commit ID is set
        workflow.getWorkflowVersions().forEach(workflowVersion -> {
            assertNotNull(workflowVersion.getCommitID());
        });

        // grab wdl file
        Optional<WorkflowVersion> version = workflow.getWorkflowVersions().stream()
            .filter(workflowVersion -> Objects.equals(workflowVersion.getName(), "wdl_import")).findFirst();
        if (version.isEmpty()) {
            fail("wdl_import version should exist");
        }
        assertTrue(
            fileDAO.findSourceFilesByVersion(version.get().getId()).stream().filter(sourceFile -> Objects.equals(sourceFile.getAbsolutePath(), "/Dockstore.wdl"))
                .findFirst().isPresent());
    }

    /**
     * This tests manually publishing a gitlab workflow
     */
    @Test
    public void testManualPublishGitlab() {
        ApiClient client = getWebClient(USER_2_USERNAME, testingPostgres);
        WorkflowsApi workflowsApi = new WorkflowsApi(client);

        // manual publish
        Workflow workflow = manualRegisterAndPublish(workflowsApi, "dockstore.test.user2/dockstore-workflow-example", "testname", "wdl",
            SourceControl.GITLAB, "/Dockstore.wdl", true);

        // Check for one valid version
        final long count = testingPostgres.runSelectStatement("select count(*) from workflowversion where valid='t'", long.class);
        assertEquals("there should be 1 valid version, there are " + count, 1, count);

        final long count2 = testingPostgres
            .runSelectStatement("select count(*) from workflowversion where lastmodified is null", long.class);
        assertEquals("All GitLab workflow versions should have last modified populated when manual published", 0, count2);

        // grab wdl file
        Optional<WorkflowVersion> version = workflow.getWorkflowVersions().stream()
            .filter(workflowVersion -> Objects.equals(workflowVersion.getName(), "master")).findFirst();
        if (version.isEmpty()) {
            fail("master version should exist");
        }
        assertTrue(
            fileDAO.findSourceFilesByVersion(version.get().getId()).stream().filter(sourceFile -> Objects.equals(sourceFile.getAbsolutePath(), "/Dockstore.wdl"))
                .findFirst().isPresent());
    }

    /**
     * This tests getting branches and tags from gitlab repositories
     */
    @Test
    @Category(SlowTest.class)
    public void testGitLabTagAndBranchTracking() {
        ApiClient client = getWebClient(USER_2_USERNAME, testingPostgres);
        WorkflowsApi workflowsApi = new WorkflowsApi(client);

        // manual publish
        Workflow workflow = manualRegisterAndPublish(workflowsApi, "dockstore.test.user2/dockstore-workflow-md5sum-unified", "testname",
            "wdl", SourceControl.GITLAB, "/checker.wdl", true);

        final long count = testingPostgres.runSelectStatement("select count(*) from workflowversion", long.class);
        assertTrue("there should be at least 5 versions, there are " + count, count >= 5);
        final long branchCount = testingPostgres
            .runSelectStatement("select count(*) from workflowversion where referencetype = 'BRANCH'", long.class);
        assertTrue("there should be at least 2 branches, there are " + count, branchCount >= 2);
        final long tagCount = testingPostgres
            .runSelectStatement("select count(*) from workflowversion where referencetype = 'TAG'", long.class);
        assertTrue("there should be at least 3 tags, there are " + count, tagCount >= 3);
    }

    /**
     * This tests that WDL files are properly parsed for secondary WDL files
     */
    @Test
    public void testWDLWithImports() {
        ApiClient client = getWebClient(USER_2_USERNAME, testingPostgres);
        WorkflowsApi workflowsApi = new WorkflowsApi(client);

        Workflow workflow = manualRegisterAndPublish(workflowsApi, "DockstoreTestUser2/test_workflow_wdl", "testname", "wdl",
            SourceControl.GITHUB, "/hello.wdl", false);

        // Check for WDL files
        final long count = testingPostgres.runSelectStatement("select count(*) from sourcefile where path='helper.wdl'", long.class);
        assertEquals("there should be 1 secondary file named helper.wdl, there are " + count, 1, count);

    }

    /**
     * This tests basic concepts with workflow test parameter files
     */
    @Test
    public void testTestParameterFile() {
        ApiClient client = getWebClient(USER_2_USERNAME, testingPostgres);
        WorkflowsApi workflowsApi = new WorkflowsApi(client);

        // refresh all and individual
        Workflow workflow = manualRegisterAndPublish(workflowsApi, "DockstoreTestUser2/parameter_test_workflow", "testname", "cwl",
            SourceControl.GITHUB, "/Dockstore.cwl", false);

        // There should be no sourcefiles
        final long count = testingPostgres.runSelectStatement("select count(*) from sourcefile where type like '%_TEST_JSON'", long.class);
        assertEquals("there should be no source files that are test parameter files, there are " + count, 0, count);

        // Update version master with test parameters
        List<String> toAdd = new ArrayList<>();
        toAdd.add("test.cwl.json");
        toAdd.add("test2.cwl.json");
        toAdd.add("fake.cwl.json");
        List<SourceFile> master = workflowsApi.addTestParameterFiles(workflow.getId(), toAdd, "", "master");
        List<String> toDelete = new ArrayList<>();
        toDelete.add("notreal.cwl.json");
        try {
            workflowsApi.deleteTestParameterFiles(workflow.getId(), toDelete, "master");
            fail("Should've have thrown an error when deleting non-existent file");
        } catch (ApiException e) {
            assertEquals("Should have returned a 404 when deleting non-existent file", HttpStatus.NOT_FOUND_404, e.getCode());
        }
        workflow = workflowsApi.refresh(workflow.getId(), false);

        final long count2 = testingPostgres.runSelectStatement("select count(*) from sourcefile where type like '%_TEST_JSON'", long.class);
        assertEquals("there should be two sourcefiles that are test parameter files, there are " + count2, 2, count2);

        // Update version with test parameters
        toAdd.clear();
        toAdd.add("test.cwl.json");
        workflowsApi.addTestParameterFiles(workflow.getId(), toAdd, "", "master");
        toDelete.clear();
        toDelete.add("test2.cwl.json");
        workflowsApi.deleteTestParameterFiles(workflow.getId(), toDelete, "master");
        workflow = workflowsApi.refresh(workflow.getId(), false);
        final long count3 = testingPostgres.runSelectStatement("select count(*) from sourcefile where type like '%_TEST_JSON'", long.class);
        assertEquals("there should be one sourcefile that is a test parameter file, there are " + count3, 1, count3);

        // Update other version with test parameters
        toAdd.clear();
        toAdd.add("test.wdl.json");
        workflowsApi.addTestParameterFiles(workflow.getId(), toAdd, "", "wdltest");
        workflow = workflowsApi.refresh(workflow.getId(), false);
        final long count4 = testingPostgres.runSelectStatement("select count(*) from sourcefile where type='CWL_TEST_JSON'", long.class);
        assertEquals("there should be two sourcefiles that are cwl test parameter files, there are " + count4, 2, count4);

        // Restub
        workflow = workflowsApi.restub(workflow.getId());

        // Change to WDL
        workflow.setDescriptorType(Workflow.DescriptorTypeEnum.WDL);
        workflow.setWorkflowPath("Dockstore.wdl");
        workflowsApi.updateWorkflow(workflow.getId(), workflow);
        workflowsApi.refresh(workflow.getId(), false);

        // Should be no sourcefiles
        final long count5 = testingPostgres.runSelectStatement("select count(*) from sourcefile where type like '%_TEST_JSON'", long.class);
        assertEquals("there should be no source files that are test parameter files, there are " + count5, 0, count5);

        // Update version wdltest with test parameters
        toAdd.clear();
        toAdd.add("test.wdl.json");
        workflowsApi.addTestParameterFiles(workflow.getId(), toAdd, "", "wdltest");
        workflow = workflowsApi.refresh(workflow.getId(), false);
        final long count6 = testingPostgres.runSelectStatement("select count(*) from sourcefile where type='WDL_TEST_JSON'", long.class);
        assertEquals("there should be one sourcefile that is a wdl test parameter file, there are " + count6, 1, count6);
    }

    /**
     * This tests that you can refresh user data by refreshing a workflow
     * ONLY WORKS if the current user in the database dump has no metadata, and on Github there is metadata (bio, location)
     * If the user has metadata, test will pass as long as the user's metadata isn't the same as Github already
     */
    @Test
    public void testRefreshingUserMetadata() {
        // Refresh all workflows
        ApiClient client = getWebClient(USER_2_USERNAME, testingPostgres);
        UsersApi usersApi = new UsersApi(client);

        WorkflowsApi workflowsApi = new WorkflowsApi(client);
        Workflow workflow = manualRegisterAndPublish(workflowsApi, "DockstoreTestUser2/parameter_test_workflow", "testname", DescriptorLanguage.CWL.getShortName(),
                SourceControl.GITHUB, "/Dockstore.cwl", false);

        // Check that user has been updated
        // TODO: bizarrely, the new GitHub Java API library doesn't seem to handle bio
        // final long count = testingPostgres.runSelectStatement("select count(*) from enduser where location='Toronto' and bio='I am a test user'", long.class);
        final long count = testingPostgres.runSelectStatement("select count(*) from user_profile where location='Toronto'", long.class);
        assertEquals("One user should have this info now, there are  " + count, 1, count);
    }

    @Test
    public void testGenerateDOIFrozenVersion() throws ApiException {
        // Set up webservice
        ApiClient webClient = WorkflowIT.getWebClient(USER_2_USERNAME, testingPostgres);
        WorkflowsApi workflowsApi = new WorkflowsApi(webClient);

        //register workflow
        Workflow githubWorkflow = workflowsApi
            .manualRegister("github", "DockstoreTestUser2/test_lastmodified", "/hello.wdl", "test-update-workflow", "wdl", "/test.json");

        Workflow workflowBeforeFreezing = workflowsApi.refresh(githubWorkflow.getId(), false);
        WorkflowVersion master = workflowBeforeFreezing.getWorkflowVersions().stream().filter(v -> v.getName().equals("master")).findFirst()
            .get();

        //try issuing DOI for workflow version that is not frozen.
        try {
            workflowsApi.requestDOIForWorkflowVersion(workflowBeforeFreezing.getId(), master.getId(), "");
            fail("This line should never execute if version is mutable. DOI should only be generated for frozen versions of workflows.");
        } catch (ApiException ex) {
            assertTrue(ex.getResponseBody().contains(FROZEN_VERSION_REQUIRED));
        }

        //freeze version 'master'
        master.setFrozen(true);
        final List<WorkflowVersion> workflowVersions1 = workflowsApi
            .updateWorkflowVersion(workflowBeforeFreezing.getId(), Lists.newArrayList(master));
        master = workflowVersions1.stream().filter(v -> v.getName().equals("master")).findFirst().get();
        assertTrue(master.isFrozen());

        //TODO: For now just checking for next failure (no Zenodo token), but should replace with when DOI registration tests are written
        try {
            workflowsApi.requestDOIForWorkflowVersion(workflowBeforeFreezing.getId(), master.getId(), "");
            fail("This line should never execute without valid Zenodo token");
        } catch (ApiException ex) {
            assertTrue(ex.getResponseBody().contains(NO_ZENDO_USER_TOKEN));

        }

        // Should be able to refresh a workflow with a frozen version without throwing an error
        workflowsApi.refresh(githubWorkflow.getId(), false);
    }
}<|MERGE_RESOLUTION|>--- conflicted
+++ resolved
@@ -754,15 +754,6 @@
                 SourceControl.GITHUB, "/Dockstore.cwl", true);
         assertEquals("manualRegisterAndPublish does a refresh, it should automatically set the default version", "master", workflow.getDefaultVersion());
         workflow = workflowsApi.updateWorkflowDefaultVersion(workflow.getId(), "testBoth");
-<<<<<<< HEAD
-        assertEquals("Should be able to overwrite previous default version", "testBoth", workflow.getDefaultVersion());
-        workflow = workflowsApi.refresh(workflow.getId());
-        assertEquals("Refresh should not have set it back to the automatic one", "testBoth", workflow.getDefaultVersion());
-        // Mimic version on Dockstore no longer present on GitHub
-        testingPostgres.runUpdateStatement("UPDATE workflowversion SET name = 'deletedGitHubBranch', reference ='deletedGitHubBranch' where name='testBoth'");
-        workflow = workflowsApi.refresh(workflow.getId());
-        assertEquals("the old default was deleted during refresh, it should automatically set the default version again", "master", workflow.getDefaultVersion());
-=======
         Assert.assertEquals("Should be able to overwrite previous default version", "testBoth", workflow.getDefaultVersion());
         workflow = workflowsApi.refresh(workflow.getId(), false);
         Assert.assertEquals("Refresh should not have set it back to the automatic one", "testBoth", workflow.getDefaultVersion());
@@ -770,7 +761,6 @@
         testingPostgres.runUpdateStatement("UPDATE workflowversion SET name = 'deletedGitHubBranch', reference ='deletedGitHubBranch' where name='testBoth'");
         workflow = workflowsApi.refresh(workflow.getId(), false);
         Assert.assertEquals("the old default was deleted during refresh, it should automatically set the default version again", "master", workflow.getDefaultVersion());
->>>>>>> e0d3077f
     }
 
     /**

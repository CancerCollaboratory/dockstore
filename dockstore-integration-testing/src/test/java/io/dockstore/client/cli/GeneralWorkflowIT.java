/*
 *    Copyright 2018 OICR
 *
 *    Licensed under the Apache License, Version 2.0 (the "License");
 *    you may not use this file except in compliance with the License.
 *    You may obtain a copy of the License at
 *
 *        http://www.apache.org/licenses/LICENSE-2.0
 *
 *    Unless required by applicable law or agreed to in writing, software
 *    distributed under the License is distributed on an "AS IS" BASIS,
 *    WITHOUT WARRANTIES OR CONDITIONS OF ANY KIND, either express or implied.
 *    See the License for the specific language governing permissions and
 *    limitations under the License.
 */

package io.dockstore.client.cli;

import java.util.ArrayList;
import java.util.List;
import java.util.Objects;
import java.util.Optional;

import com.google.common.collect.Lists;
import io.dockstore.common.CommonTestUtilities;
import io.dockstore.common.ConfidentialTest;
import io.dockstore.common.SlowTest;
import io.dockstore.common.SourceControl;
import io.dockstore.common.WorkflowTest;
import io.swagger.client.ApiClient;
import io.swagger.client.ApiException;
import io.swagger.client.api.UsersApi;
import io.swagger.client.api.WorkflowsApi;
import io.swagger.client.model.SourceFile;
import io.swagger.client.model.Workflow;
import io.swagger.client.model.WorkflowVersion;
import org.eclipse.jetty.http.HttpStatus;
import org.junit.Assert;
import org.junit.Before;
import org.junit.Ignore;
import org.junit.Rule;
import org.junit.Test;
import org.junit.contrib.java.lang.system.ExpectedSystemExit;
import org.junit.contrib.java.lang.system.SystemErrRule;
import org.junit.contrib.java.lang.system.SystemOutRule;
import org.junit.experimental.categories.Category;

import static io.dockstore.webservice.core.Version.CANNOT_FREEZE_VERSIONS_WITH_NO_FILES;
import static io.dockstore.webservice.helpers.EntryVersionHelper.CANNOT_MODIFY_FROZEN_VERSIONS_THIS_WAY;
import static io.dockstore.webservice.resources.WorkflowResource.FROZEN_VERSION_REQUIRED;
import static io.dockstore.webservice.resources.WorkflowResource.NO_ZENDO_USER_TOKEN;
import static org.junit.Assert.assertEquals;
import static org.junit.Assert.assertFalse;
import static org.junit.Assert.assertNotEquals;
import static org.junit.Assert.assertTrue;
import static org.junit.Assert.fail;

/**
 * This test suite tests various workflow related processes.
 * Created by aduncan on 05/04/16.
 */
@Category({ ConfidentialTest.class, WorkflowTest.class })
public class GeneralWorkflowIT extends BaseIT {

    @Rule
    public final ExpectedSystemExit systemExit = ExpectedSystemExit.none();

    @Rule
    public final SystemOutRule systemOutRule = new SystemOutRule().enableLog().muteForSuccessfulTests();

    @Rule
    public final SystemErrRule systemErrRule = new SystemErrRule().enableLog().muteForSuccessfulTests();

    @Before
    @Override
    public void resetDBBetweenTests() throws Exception {
        CommonTestUtilities.cleanStatePrivate2(SUPPORT, false);
    }

    /**
     * Manually register and publish a workflow with the given path and name
     *
     * @param workflowsApi
     * @param workflowPath
     * @param workflowName
     * @param descriptorType
     * @param sourceControl
     * @param descriptorPath
     * @param toPublish
     * @return Published workflow
     */
    private Workflow manualRegisterAndPublish(WorkflowsApi workflowsApi, String workflowPath, String workflowName, String descriptorType,
        SourceControl sourceControl, String descriptorPath, boolean toPublish) {
        // Manually register
        Workflow workflow = workflowsApi
            .manualRegister(sourceControl.getFriendlyName().toLowerCase(), workflowPath, descriptorPath, workflowName, descriptorType,
                "/test.json");
        assertEquals(Workflow.ModeEnum.STUB, workflow.getMode());

        // Refresh
        workflow = workflowsApi.refresh(workflow.getId(), true);
        assertEquals(Workflow.ModeEnum.FULL, workflow.getMode());

        // Publish
        if (toPublish) {
            workflow = workflowsApi.publish(workflow.getId(), SwaggerUtility.createPublishRequest(true));
            assertTrue(workflow.isIsPublished());
        }
        return workflow;
    }

    /**
     * This test checks that refresh all workflows (with a mix of stub and full) and refresh individual.  It then tries to publish them
     */
    @Test
    public void testRefreshAndPublish() {
        ApiClient client = getWebClient(USER_2_USERNAME, testingPostgres);
        WorkflowsApi workflowsApi = new WorkflowsApi(client);
        UsersApi usersApi = new UsersApi(client);

        // refresh all
        usersApi.refreshWorkflowsByOrganization((long)1, "DockstoreTestUser2", true);

        // refresh individual that is valid
        Workflow workflow = workflowsApi.getWorkflowByPath("github.com/DockstoreTestUser2/hello-dockstore-workflow", "", false);
        workflow = workflowsApi.refresh(workflow.getId(), true);

        // check that valid is valid and full
        final long count = testingPostgres.runSelectStatement("select count(*) from workflow where ispublished='t'", long.class);
        assertEquals("there should be 0 published entries, there are " + count, 0, count);
        final long count2 = testingPostgres.runSelectStatement("select count(*) from workflowversion where valid='t'", long.class);
        assertEquals("there should be 2 valid versions, there are " + count2, 2, count2);
        final long count3 = testingPostgres.runSelectStatement("select count(*) from workflow where mode='FULL'", long.class);
        assertEquals("there should be 1 full workflows, there are " + count3, 1, count3);
        final long count4 = testingPostgres.runSelectStatement("select count(*) from workflowversion", long.class);
        assertEquals("there should be 4 versions, there are " + count4, 4, count4);

        // attempt to publish it
        workflowsApi.publish(workflow.getId(), SwaggerUtility.createPublishRequest(true));

        final long count5 = testingPostgres.runSelectStatement("select count(*) from workflow where ispublished='t'", long.class);
        assertEquals("there should be 1 published entry, there are " + count5, 1, count5);

        // unpublish
        workflowsApi.publish(workflow.getId(), SwaggerUtility.createPublishRequest(false));

        final long count6 = testingPostgres.runSelectStatement("select count(*) from workflow where ispublished='t'", long.class);
        assertEquals("there should be 0 published entries, there are " + count6, 0, count6);

        // Restub
        workflow = workflowsApi.restub(workflow.getId());

        // Refresh a single version
        workflow = workflowsApi.refreshVersion(workflow.getId(), "master", true);
        assertEquals("Should only have one version", 1, workflow.getWorkflowVersions().size());
        assertTrue("Should have master version", workflow.getWorkflowVersions().stream().anyMatch(workflowVersion -> Objects.equals(workflowVersion.getName(), "master")));
        assertEquals("Should no longer be a stub workflow", Workflow.ModeEnum.FULL, workflow.getMode());

        // Refresh another version
        workflow = workflowsApi.refreshVersion(workflow.getId(), "testCWL", true);
        assertEquals("Should now have two versions", 2, workflow.getWorkflowVersions().size());
        assertTrue("Should have testCWL version", workflow.getWorkflowVersions().stream().anyMatch(workflowVersion -> Objects.equals(workflowVersion.getName(), "testCWL")));

        try {
            workflowsApi.refreshVersion(workflow.getId(), "fakeVersion", true);
            fail("Should not be able to refresh a version that does not exist");
        } catch (ApiException ex) {
            assertEquals(HttpStatus.BAD_REQUEST_400, ex.getCode());
        }
    }

    /**
     * This test manually publishing a workflow
     */
    @Test
    public void testManualPublish() {
        ApiClient client = getWebClient(USER_2_USERNAME, testingPostgres);
        WorkflowsApi workflowsApi = new WorkflowsApi(client);
        manualRegisterAndPublish(workflowsApi, "DockstoreTestUser2/hello-dockstore-workflow", "testname", "wdl", SourceControl.GITHUB,
            "/Dockstore.wdl", true);
    }

    /**
     * This tests attempting to manually publish a workflow with no valid versions
     */
    @Test
    public void testManualPublishInvalid() {
        ApiClient client = getWebClient(USER_2_USERNAME, testingPostgres);
        WorkflowsApi workflowsApi = new WorkflowsApi(client);
        // try and publish
        try {
            manualRegisterAndPublish(workflowsApi, "DockstoreTestUser2/dockstore_empty_repo", "testname", "wdl", SourceControl.GITHUB,
                "/Dockstore.wdl", true);
        } catch (ApiException e) {
            assertTrue(e.getMessage().contains("Repository does not meet requirements to publish"));
        }
    }

    /**
     * This tests adding and removing labels from a workflow
     */
    @Test
    public void testLabelEditing() {
        ApiClient client = getWebClient(USER_2_USERNAME, testingPostgres);
        WorkflowsApi workflowsApi = new WorkflowsApi(client);

        // Set up workflow
        Workflow workflow = manualRegisterAndPublish(workflowsApi, "DockstoreTestUser2/hello-dockstore-workflow", "testname", "wdl",
            SourceControl.GITHUB, "/Dockstore.wdl", true);

        // add labels
        workflow = workflowsApi.updateLabels(workflow.getId(), "test1,test2", "");
        assertEquals(2, workflow.getLabels().size());

        final long count = testingPostgres.runSelectStatement("select count(*) from entry_label", long.class);
        assertEquals("there should be 2 labels, there are " + count, 2, count);

        // remove labels
        workflow = workflowsApi.updateLabels(workflow.getId(), "test2,test3", "");
        assertEquals(2, workflow.getLabels().size());

        final long count2 = testingPostgres.runSelectStatement("select count(*) from entry_label", long.class);
        assertEquals("there should be 2 labels, there are " + count2, 2, count2);
    }

    /**
     * This tests manually publishing a duplicate workflow (should fail)
     */
    @Test
    public void testManualPublishDuplicate() {
        ApiClient client = getWebClient(USER_2_USERNAME, testingPostgres);
        WorkflowsApi workflowsApi = new WorkflowsApi(client);

        // Manually register workflow
        manualRegisterAndPublish(workflowsApi, "DockstoreTestUser2/hello-dockstore-workflow", "", "wdl", SourceControl.GITHUB,
            "/Dockstore.wdl", true);

        // Manually register the same workflow
        try {
            manualRegisterAndPublish(workflowsApi, "DockstoreTestUser2/hello-dockstore-workflow", "", "wdl", SourceControl.GITHUB,
                "/Dockstore.wdl", true);
        } catch (ApiException e) {
            assertTrue(e.getMessage().contains("A workflow with the same path and name already exists."));
        }

    }

    /**
     * This tests that a user can update a workflow version
     */
    @Test
    public void testUpdateWorkflowVersion() {
        ApiClient client = getWebClient(USER_2_USERNAME, testingPostgres);
        WorkflowsApi workflowsApi = new WorkflowsApi(client);

        // Manually register workflow
        Workflow workflow = manualRegisterAndPublish(workflowsApi, "DockstoreTestUser2/hello-dockstore-workflow", "testname", "wdl",
            SourceControl.GITHUB, "/Dockstore.wdl", true);

        // Update workflow
        Optional<WorkflowVersion> workflowVersion = workflow.getWorkflowVersions().stream()
            .filter(version -> Objects.equals(version.getName(), "master")).findFirst();
        if (workflowVersion.isEmpty()) {
            fail("Master version should exist");
        }

        List<WorkflowVersion> workflowVersions = new ArrayList<>();
        WorkflowVersion updateWorkflowVersion = workflowVersion.get();
        updateWorkflowVersion.setHidden(true);
        updateWorkflowVersion.setWorkflowPath("/Dockstore2.wdl");
        workflowVersions.add(updateWorkflowVersion);
        workflowsApi.updateWorkflowVersion(workflow.getId(), workflowVersions);

        final long count = testingPostgres.runSelectStatement(
            "select count(*) from workflowversion wv, version_metadata vm where wv.name = 'master' and vm.hidden = 't' and wv.workflowpath = '/Dockstore2.wdl' and wv.id = vm.id",
            long.class);
        assertEquals("there should be 1 matching workflow version, there is " + count, 1, count);
    }

    /**
     * This tests that a restub will work on an unpublished, full workflow
     */
    @Test
    public void testRestub() {
        ApiClient client = getWebClient(USER_2_USERNAME, testingPostgres);
        WorkflowsApi workflowsApi = new WorkflowsApi(client);
        UsersApi usersApi = new UsersApi(client);

        // refresh all and individual
        Workflow workflow = manualRegisterAndPublish(workflowsApi, "DockstoreTestUser2/hello-dockstore-workflow", "testname", "cwl",
            SourceControl.GITHUB, "/Dockstore.cwl", false);

        // Restub workflow
        workflowsApi.restub(workflow.getId());

        final long count = testingPostgres.runSelectStatement("select count(*) from workflowversion", long.class);
        assertEquals("there should be 0 workflow versions, there are " + count, 0, count);
    }

    /**
     * This tests that a restub will not work on an published, full workflow
     */
    @Test
    public void testRestubError() {
        ApiClient client = getWebClient(USER_2_USERNAME, testingPostgres);
        WorkflowsApi workflowsApi = new WorkflowsApi(client);

        // refresh all and individual
        Workflow workflow = manualRegisterAndPublish(workflowsApi, "DockstoreTestUser2/hello-dockstore-workflow", "testname", "cwl",
            SourceControl.GITHUB, "/Dockstore.cwl", false);

        // Publish workflow
        workflow = workflowsApi.publish(workflow.getId(), SwaggerUtility.createPublishRequest(true));

        // Restub
        try {
            workflow = workflowsApi.restub(workflow.getId());
        } catch (ApiException e) {
            assertTrue(e.getMessage().contains("A workflow must be unpublished to restub"));
        }
    }

    /**
     * Tests updating workflow descriptor type when a workflow is FULL and when it is a STUB
     */
    @Test
    public void testDescriptorTypes() {
        ApiClient client = getWebClient(USER_2_USERNAME, testingPostgres);
        WorkflowsApi workflowsApi = new WorkflowsApi(client);

        Workflow workflow = manualRegisterAndPublish(workflowsApi, "DockstoreTestUser2/hello-dockstore-workflow", "testname", "wdl",
            SourceControl.GITHUB, "/Dockstore.wdl", true);

        final long count = testingPostgres.runSelectStatement("select count(*) from workflow where descriptortype = 'wdl'", long.class);
        assertEquals("there should be 1 wdl workflow, there are " + count, 1, count);

        workflow = workflowsApi.refresh(workflow.getId(), true);
        workflow.setDescriptorType(Workflow.DescriptorTypeEnum.CWL);
        try {
            workflow = workflowsApi.updateWorkflow(workflow.getId(), workflow);
        } catch (ApiException e) {
            assertTrue(e.getMessage().contains("You cannot change the descriptor type of a FULL workflow"));
        }
    }

    /**
     * Tests updating a workflow tag with invalid workflow descriptor path
     */
    @Test
    public void testWorkflowVersionIncorrectPath() {
        ApiClient client = getWebClient(USER_2_USERNAME, testingPostgres);
        WorkflowsApi workflowsApi = new WorkflowsApi(client);
        UsersApi usersApi = new UsersApi(client);

        // refresh all and individual
        Workflow workflow = manualRegisterAndPublish(workflowsApi, "DockstoreTestUser2/hello-dockstore-workflow", "testname", "cwl",
            SourceControl.GITHUB, "/Dockstore.cwl", false);

        // Update workflow version to new path
        Optional<WorkflowVersion> workflowVersion = workflow.getWorkflowVersions().stream()
            .filter(version -> Objects.equals(version.getName(), "master")).findFirst();
        if (workflowVersion.isEmpty()) {
            fail("Master version should exist");
        }

        List<WorkflowVersion> workflowVersions = new ArrayList<>();
        WorkflowVersion updateWorkflowVersion = workflowVersion.get();
        updateWorkflowVersion.setWorkflowPath("/newdescriptor.cwl");
        workflowVersions.add(updateWorkflowVersion);
        workflowVersions = workflowsApi.updateWorkflowVersion(workflow.getId(), workflowVersions);
        workflow = workflowsApi.refresh(workflow.getId(), true);

        final long count = testingPostgres
            .runSelectStatement("select count(*) from workflowversion where name = 'master' and workflowpath = '/newdescriptor.cwl'",
                long.class);
        assertEquals("the workflow version should now have a new descriptor path", 1, count);

        // Update workflow version to incorrect path (wrong extension)
        workflowVersion = workflowVersions.stream().filter(version -> Objects.equals(version.getName(), "master")).findFirst();
        if (workflowVersion.isEmpty()) {
            fail("Master version should exist");
        }

        updateWorkflowVersion = workflowVersion.get();
        updateWorkflowVersion.setWorkflowPath("/Dockstore.wdl");
        workflowVersions.clear();
        workflowVersions.add(updateWorkflowVersion);
        try {
            workflowVersions = workflowsApi.updateWorkflowVersion(workflow.getId(), workflowVersions);
        } catch (ApiException e) {
            assertTrue(e.getMessage().contains("Please ensure that the workflow path uses the file extension cwl"));
        }

    }

    /**
     * Tests that refreshing with valid imports will work (for WDL)
     */
    @Test
    public void testRefreshWithImportsWDL() {
        ApiClient client = getWebClient(USER_2_USERNAME, testingPostgres);
        WorkflowsApi workflowsApi = new WorkflowsApi(client);
        UsersApi usersApi = new UsersApi(client);

        // refresh all
        usersApi.refreshWorkflowsByOrganization((long)1, "dockstore_testuser2", true);

        // refresh individual that is valid
        Workflow workflow = workflowsApi
            .getWorkflowByPath(SourceControl.BITBUCKET.toString() + "/dockstore_testuser2/dockstore-workflow", "", false);

        // Update workflow path
        workflow.setDescriptorType(Workflow.DescriptorTypeEnum.WDL);
        workflow.setWorkflowPath("/Dockstore.wdl");

        // Update workflow descriptor type
        workflow = workflowsApi.updateWorkflow(workflow.getId(), workflow);

        // Refresh workflow
        workflow = workflowsApi.refresh(workflow.getId(), true);

        // Publish workflow
        workflow = workflowsApi.publish(workflow.getId(), SwaggerUtility.createPublishRequest(true));

        // Unpublish workflow
        workflow = workflowsApi.publish(workflow.getId(), SwaggerUtility.createPublishRequest(false));

        // Restub
        workflow = workflowsApi.restub(workflow.getId());

        // Refresh a single version
        workflow = workflowsApi.refreshVersion(workflow.getId(), "master", true);
        assertEquals("Should only have one version", 1, workflow.getWorkflowVersions().size());
        assertTrue("Should have master version", workflow.getWorkflowVersions().stream().anyMatch(workflowVersion -> Objects.equals(workflowVersion.getName(), "master")));
        assertEquals("Should no longer be a stub workflow", Workflow.ModeEnum.FULL, workflow.getMode());

        // Refresh another version
        workflow = workflowsApi.refreshVersion(workflow.getId(), "cwl_import", true);
        assertEquals("Should now have two versions", 2, workflow.getWorkflowVersions().size());
        assertTrue("Should have cwl_import version", workflow.getWorkflowVersions().stream().anyMatch(workflowVersion -> Objects.equals(workflowVersion.getName(), "cwl_import")));

        try {
            workflowsApi.refreshVersion(workflow.getId(), "fakeVersion", true);
            fail("Should not be able to refresh a version that does not exist");
        } catch (ApiException ex) {
            assertEquals(HttpStatus.BAD_REQUEST_400, ex.getCode());
        }
    }

    @Test
    public void testUpdateWorkflowPath() throws ApiException {
        // Set up webservice
        ApiClient webClient = WorkflowIT.getWebClient(USER_2_USERNAME, testingPostgres);
        WorkflowsApi workflowsApi = new WorkflowsApi(webClient);

        UsersApi usersApi = new UsersApi(webClient);
        usersApi.getUser();

        Workflow githubWorkflow = workflowsApi
            .manualRegister("github", "DockstoreTestUser2/test_lastmodified", "/Dockstore.cwl", "test-update-workflow", "cwl",
                "/test.json");

        // Publish github workflow
        Workflow workflow = workflowsApi.refresh(githubWorkflow.getId(), true);

        //update the default workflow path to be hello.cwl , the workflow path in workflow versions should also be changes
        workflow.setWorkflowPath("/hello.cwl");
        workflowsApi.updateWorkflowPath(githubWorkflow.getId(), workflow);
        workflowsApi.refresh(githubWorkflow.getId(), true);

        //check if the workflow versions have the same workflow path or not in the database
        final String masterpath = testingPostgres
            .runSelectStatement("select workflowpath from workflowversion where name = 'testWorkflowPath'", String.class);
        final String testpath = testingPostgres
            .runSelectStatement("select workflowpath from workflowversion where name = 'testWorkflowPath'", String.class);
        assertEquals("master workflow path should be the same as default workflow path, it is " + masterpath, "/Dockstore.cwl", masterpath);
        assertEquals("test workflow path should be the same as default workflow path, it is " + testpath, "/Dockstore.cwl", testpath);
    }

    @Test
    public void testWorkflowFreezingWithNoFiles() {
        ApiClient webClient = WorkflowIT.getWebClient(USER_2_USERNAME, testingPostgres);
        WorkflowsApi workflowsApi = new WorkflowsApi(webClient);

        UsersApi usersApi = new UsersApi(webClient);
        final Long userId = usersApi.getUser().getId();

        // Get workflow
        Workflow githubWorkflow = workflowsApi
            .manualRegister("github", "DockstoreTestUser2/test_lastmodified", "/wrongpath.wdl", "test-update-workflow", "wdl",
                "/wrong-test.json");

        Workflow workflowBeforeFreezing = workflowsApi.refresh(githubWorkflow.getId(), true);
        WorkflowVersion master = workflowBeforeFreezing.getWorkflowVersions().stream().filter(v -> v.getName().equals("master")).findFirst()
            .get();
        master.setFrozen(true);
        try {
            List<WorkflowVersion> workflowVersions = workflowsApi
                .updateWorkflowVersion(workflowBeforeFreezing.getId(), Lists.newArrayList(master));
        } catch (ApiException e) {
            // should exception
            assertTrue("missing error message", e.getMessage().contains(CANNOT_FREEZE_VERSIONS_WITH_NO_FILES));
            return;
        }
        fail("should be unreachable");
    }

    @Test
    public void testWorkflowFreezing() throws ApiException {
        // Set up webservice
        ApiClient webClient = WorkflowIT.getWebClient(USER_2_USERNAME, testingPostgres);
        WorkflowsApi workflowsApi = new WorkflowsApi(webClient);

        UsersApi usersApi = new UsersApi(webClient);
        final Long userId = usersApi.getUser().getId();

        // Get workflow
        Workflow githubWorkflow = workflowsApi
            .manualRegister("github", "DockstoreTestUser2/test_lastmodified", "/hello.wdl", "test-update-workflow", "wdl", "/test.json");

        // Publish github workflow
        Workflow workflowBeforeFreezing = workflowsApi.refresh(githubWorkflow.getId(), true);
        WorkflowVersion master = workflowBeforeFreezing.getWorkflowVersions().stream().filter(v -> v.getName().equals("master")).findFirst()
            .get();
        master.setFrozen(true);
        final List<WorkflowVersion> workflowVersions1 = workflowsApi
            .updateWorkflowVersion(workflowBeforeFreezing.getId(), Lists.newArrayList(master));
        master = workflowVersions1.stream().filter(v -> v.getName().equals("master")).findFirst().get();
        assertTrue(master.isFrozen());

        // try various operations that should be disallowed

        // cannot modify version properties, like unfreezing for now
        workflowBeforeFreezing = workflowsApi.refresh(githubWorkflow.getId(), true);
        master = workflowBeforeFreezing.getWorkflowVersions().stream().filter(v -> v.getName().equals("master")).findFirst().get();
        master.setFrozen(false);
        List<WorkflowVersion> workflowVersions = workflowsApi
            .updateWorkflowVersion(workflowBeforeFreezing.getId(), Lists.newArrayList(master));
        master = workflowVersions.stream().filter(v -> v.getName().equals("master")).findFirst().get();
        assertTrue(master.isFrozen());

        // but should be able to change doi stuff
        master.setFrozen(true);
        master.setDoiStatus(WorkflowVersion.DoiStatusEnum.REQUESTED);
        master.setDoiURL("foo");
        workflowVersions = workflowsApi.updateWorkflowVersion(workflowBeforeFreezing.getId(), Lists.newArrayList(master));
        master = workflowVersions.stream().filter(v -> v.getName().equals("master")).findFirst().get();
        assertEquals("foo", master.getDoiURL());
        assertEquals(WorkflowVersion.DoiStatusEnum.REQUESTED, master.getDoiStatus());

        // refresh should skip over the frozen version
        final Workflow refresh = workflowsApi.refresh(githubWorkflow.getId(), true);
        master = refresh.getWorkflowVersions().stream().filter(v -> v.getName().equals("master")).findFirst().get();

        // cannot modify sourcefiles for a frozen version
        assertFalse(master.getSourceFiles().isEmpty());
        master.getSourceFiles().forEach(s -> {
            assertTrue(s.isFrozen());
            testingPostgres.runUpdateStatement("update sourcefile set content = 'foo' where id = " + s.getId());
            final String content = testingPostgres
                .runSelectStatement("select content from sourcefile where id = " + s.getId(), String.class);
            assertNotEquals("foo", content);
        });

        // try deleting a row join table
        master.getSourceFiles().forEach(s -> {
            final int affected = testingPostgres
                .runUpdateStatement("delete from version_sourcefile vs where vs.sourcefileid = " + s.getId());
            assertEquals(0, affected);
        });

        // try updating a row in the join table
        master.getSourceFiles().forEach(s -> {
            final int affected = testingPostgres
                .runUpdateStatement("update version_sourcefile set sourcefileid=123456 where sourcefileid = " + s.getId());
            assertEquals(0, affected);
        });

        final Long versionId = master.getId();
        // try creating a row in the join table
        master.getSourceFiles().forEach(s -> {
            try {
                testingPostgres.runUpdateStatement(
                    "insert into version_sourcefile (versionid, sourcefileid) values (" + versionId + ", " + 1234567890 + ")");
                fail("Insert should have failed to do row-level security");
            } catch (Exception ex) {
                Assert.assertTrue(ex.getMessage().contains("new row violates row-level"));
            }
        });

        // cannot add or delete test files for frozen versions
        try {
            workflowsApi.deleteTestParameterFiles(githubWorkflow.getId(), Lists.newArrayList("foo"), "master");
            fail("could delete test parameter file");
        } catch (ApiException e) {
            assertTrue(e.getMessage().contains(CANNOT_MODIFY_FROZEN_VERSIONS_THIS_WAY));
        }
        try {
            workflowsApi.addTestParameterFiles(githubWorkflow.getId(), Lists.newArrayList("foo"), "", "master");
            fail("could add test parameter file");
        } catch (ApiException e) {
            assertTrue(e.getMessage().contains(CANNOT_MODIFY_FROZEN_VERSIONS_THIS_WAY));
        }
    }

    /**
     * This tests that a workflow's default version can be automatically set during refresh
     */
    @Test
    public void testUpdateWorkflowDefaultVersionDuringRefresh() {
        ApiClient client = getWebClient(USER_2_USERNAME, testingPostgres);
        WorkflowsApi workflowsApi = new WorkflowsApi(client);
        // Manually register workflow
        Workflow workflow = manualRegisterAndPublish(workflowsApi, "DockstoreTestUser2/hello-dockstore-workflow", "", "cwl",
                SourceControl.GITHUB, "/Dockstore.cwl", true);
        Assert.assertEquals("manualRegisterAndPublish does a refresh, it should automatically set the default version", "master", workflow.getDefaultVersion());
        workflow = workflowsApi.updateWorkflowDefaultVersion(workflow.getId(), "testBoth");
        Assert.assertEquals("Should be able to overwrite previous default version", "testBoth", workflow.getDefaultVersion());
        workflow = workflowsApi.refresh(workflow.getId(), true);
        Assert.assertEquals("Refresh should not have set it back to the automatic one", "testBoth", workflow.getDefaultVersion());

    }

    /**
     * This tests that a workflow can be updated to have default version, and that metadata is set related to the default version
     * WorkflowVersion 951 is testBoth
     * WorkflowVersion 952 is testCWL
     * WorkflowVersion 953 is testWWL
     */
    @Test
    public void testUpdateWorkflowDefaultVersion() {
        ApiClient client = getWebClient(USER_2_USERNAME, testingPostgres);
        WorkflowsApi workflowsApi = new WorkflowsApi(client);

        // Manually register workflow
        Workflow workflow = manualRegisterAndPublish(workflowsApi, "DockstoreTestUser2/hello-dockstore-workflow", "", "cwl",
            SourceControl.GITHUB, "/Dockstore.cwl", true);

        // Update workflow with version with no metadata
        workflow = workflowsApi.updateWorkflowDefaultVersion(workflow.getId(), "testWDL");

        // Assert default version is updated and no author or email is found
        final long count = testingPostgres.runSelectStatement("select count(*) from workflow where actualdefaultversion = '953'", long.class);
        assertEquals("there should be 1 matching workflow, there is " + count, 1, count);
        final long count2 = testingPostgres
            .runSelectStatement("select count(*) from workflow where actualdefaultversion = '953' and author is null and email is null",
                long.class);
        assertEquals("The given workflow shouldn't have any contact info", 1, count2);
        workflow = workflowsApi.getWorkflow(workflow.getId(), null);
        Assert.assertEquals("testWDL", workflow.getDefaultVersion());
        Assert.assertNull(workflow.getAuthor());
        Assert.assertNull(workflow.getEmail());
        // Update workflow with version with metadata
        workflow = workflowsApi.updateWorkflowDefaultVersion(workflow.getId(), "testBoth");
        workflow = workflowsApi.refresh(workflow.getId(), true);

        // Assert default version is updated and author and email are set
        final long count3 = testingPostgres
            .runSelectStatement("select count(*) from workflow where actualdefaultversion = '951'", long.class);
        assertEquals("there should be 1 matching workflow, there is " + count3, 1, count3);
        final long count4 = testingPostgres.runSelectStatement(
            "select count(*) from workflow where actualdefaultversion = '951' and author = 'testAuthor' and email = 'testEmail'",
            long.class);
        assertEquals("The given workflow should have contact info", 1, count4);
        workflow = workflowsApi.getWorkflow(workflow.getId(), null);
        Assert.assertEquals("testBoth", workflow.getDefaultVersion());
        Assert.assertEquals("testAuthor", workflow.getAuthor());
        Assert.assertEquals("testEmail", workflow.getEmail());
        // Unpublish
        workflow = workflowsApi.publish(workflow.getId(), SwaggerUtility.createPublishRequest(false));

        // Alter workflow so that it has no valid tags
        testingPostgres.runUpdateStatement("UPDATE workflowversion SET valid='f'");

        // Now you shouldn't be able to publish the workflow
        try {
            workflow = workflowsApi.publish(workflow.getId(), SwaggerUtility.createPublishRequest(true));
        } catch (ApiException e) {
            assertTrue(e.getMessage().contains("Repository does not meet requirements to publish"));
        }
    }

    /**
     * This test tests a bunch of different assumptions for how refresh should work for workflows
     */
    @Test
    public void testRefreshRelatedConcepts() {
        ApiClient client = getWebClient(USER_2_USERNAME, testingPostgres);
        WorkflowsApi workflowsApi = new WorkflowsApi(client);
        UsersApi usersApi = new UsersApi(client);

        // refresh all and individual
        Workflow workflow = manualRegisterAndPublish(workflowsApi, "DockstoreTestUser2/hello-dockstore-workflow", "testname", "cwl",
            SourceControl.GITHUB, "/Dockstore.cwl", false);

        // check that workflow is valid and full
        final long count2 = testingPostgres.runSelectStatement("select count(*) from workflowversion where valid='t'", long.class);
        assertEquals("there should be 2 valid versions, there are " + count2, 2, count2);
        final long count3 = testingPostgres.runSelectStatement("select count(*) from workflow where mode='FULL'", long.class);
        assertEquals("there should be 1 full workflows, there are " + count3, 1, count3);

        // Change path for each version so that it is invalid
        testingPostgres.runUpdateStatement("UPDATE workflowversion SET workflowpath='thisisnotarealpath.cwl', dirtybit=true");
        workflow = workflowsApi.refresh(workflow.getId(), true);

        // Workflow has no valid versions so you cannot publish

        // check that invalid
        final long count4 = testingPostgres.runSelectStatement("select count(*) from workflowversion where valid='f'", long.class);
        assertEquals("there should be 4 invalid versions, there are " + count4, 4, count4);

        // Restub
        workflow = workflowsApi.restub(workflow.getId());

        // Update workflow to WDL
        workflow.setWorkflowPath("/Dockstore.wdl");
        workflow.setDescriptorType(Workflow.DescriptorTypeEnum.WDL);
        workflow = workflowsApi.updateWorkflow(workflow.getId(), workflow);
        workflow = workflowsApi.refresh(workflow.getId(), true);

        // Can now publish workflow
        workflow = workflowsApi.publish(workflow.getId(), SwaggerUtility.createPublishRequest(true));

        // unpublish
        workflow = workflowsApi.publish(workflow.getId(), SwaggerUtility.createPublishRequest(false));

        // Set paths to invalid
        testingPostgres.runUpdateStatement("UPDATE workflowversion SET workflowpath='thisisnotarealpath.wdl', dirtybit=true");
        workflow = workflowsApi.refresh(workflow.getId(), true);

        // Check that versions are invalid
        final long count5 = testingPostgres.runSelectStatement("select count(*) from workflowversion where valid='f'", long.class);
        assertEquals("there should be 4 invalid versions, there are " + count5, 4, count5);

        // should now not be able to publish
        try {
            workflow = workflowsApi.publish(workflow.getId(), SwaggerUtility.createPublishRequest(true));
        } catch (ApiException e) {
            assertTrue(e.getMessage().contains("Repository does not meet requirements to publish"));
        }
    }

    /**
     * This tests the dirty bit attribute for workflow versions with github
     */
    @Test
    public void testGithubDirtyBit() {
        ApiClient client = getWebClient(USER_2_USERNAME, testingPostgres);
        WorkflowsApi workflowsApi = new WorkflowsApi(client);
        UsersApi usersApi = new UsersApi(client);

        // refresh all and individual
        Workflow workflow = manualRegisterAndPublish(workflowsApi, "DockstoreTestUser2/hello-dockstore-workflow", "testname", "cwl",
            SourceControl.GITHUB, "/Dockstore.cwl", false);

        // Check that no versions have a true dirty bit
        final long count = testingPostgres.runSelectStatement("select count(*) from workflowversion where dirtybit = true", long.class);
        assertEquals("there should be no versions with dirty bit, there are " + count, 0, count);

        // Update workflow version to new path
        Optional<WorkflowVersion> workflowVersion = workflow.getWorkflowVersions().stream()
            .filter(version -> Objects.equals(version.getName(), "master")).findFirst();
        if (workflowVersion.isEmpty()) {
            fail("Master version should exist");
        }

        List<WorkflowVersion> workflowVersions = new ArrayList<>();
        WorkflowVersion updateWorkflowVersion = workflowVersion.get();
        updateWorkflowVersion.setWorkflowPath("/Dockstoredirty.cwl");
        workflowVersions.add(updateWorkflowVersion);
        workflowVersions = workflowsApi.updateWorkflowVersion(workflow.getId(), workflowVersions);
        workflow = workflowsApi.refresh(workflow.getId(), true);

        // There should be on dirty bit
        final long count1 = testingPostgres.runSelectStatement("select count(*) from workflowversion where dirtybit = true", long.class);
        assertEquals("there should be 1 versions with dirty bit, there are " + count1, 1, count1);

        // Update default cwl
        workflow.setWorkflowPath("/Dockstoreclean.cwl");
        workflow = workflowsApi.updateWorkflow(workflow.getId(), workflow);
        workflowsApi.refresh(workflow.getId(), true);

        // There should be 3 versions with new cwl
        final long count2 = testingPostgres
            .runSelectStatement("select count(*) from workflowversion where workflowpath = '/Dockstoreclean.cwl'", long.class);
        assertEquals("there should be 3 versions with workflow path /Dockstoreclean.cwl, there are " + count2, 3, count2);

    }

    /**
     * This tests the dirty bit attribute for workflow versions with bitbucket
     */
    @Test
    public void testBitbucketDirtyBit() {
        ApiClient client = getWebClient(USER_2_USERNAME, testingPostgres);
        WorkflowsApi workflowsApi = new WorkflowsApi(client);
        UsersApi usersApi = new UsersApi(client);

        // refresh all and individual
        Workflow workflow = manualRegisterAndPublish(workflowsApi, "dockstore_testuser2/dockstore-workflow", "testname", "cwl",
            SourceControl.BITBUCKET, "/Dockstore.cwl", false);

        final long nullLastModifiedWorkflowVersions = testingPostgres
            .runSelectStatement("select count(*) from workflowversion where lastmodified is null", long.class);
        assertEquals("All Bitbucket workflow versions should have last modified populated after refreshing", 0,
            nullLastModifiedWorkflowVersions);

        // Check that no versions have a true dirty bit
        final long count = testingPostgres.runSelectStatement("select count(*) from workflowversion where dirtybit = true", long.class);
        assertEquals("there should be no versions with dirty bit, there are " + count, 0, count);

        // Update workflow version to new path
        Optional<WorkflowVersion> workflowVersion = workflow.getWorkflowVersions().stream()
            .filter(version -> Objects.equals(version.getName(), "master")).findFirst();
        if (workflowVersion.isEmpty()) {
            fail("Master version should exist");
        }

        List<WorkflowVersion> workflowVersions = new ArrayList<>();
        WorkflowVersion updateWorkflowVersion = workflowVersion.get();
        updateWorkflowVersion.setWorkflowPath("/Dockstoredirty.cwl");
        workflowVersions.add(updateWorkflowVersion);
        workflowVersions = workflowsApi.updateWorkflowVersion(workflow.getId(), workflowVersions);
        workflow = workflowsApi.refresh(workflow.getId(), true);

        // There should be on dirty bit
        final long count1 = testingPostgres.runSelectStatement("select count(*) from workflowversion where dirtybit = true", long.class);
        assertEquals("there should be 1 versions with dirty bit, there are " + count1, 1, count1);

        // Update default cwl
        workflow.setWorkflowPath("/Dockstoreclean.cwl");
        workflow = workflowsApi.updateWorkflow(workflow.getId(), workflow);
        workflowsApi.refresh(workflow.getId(), true);

        // There should be 3 versions with new cwl
        final long count2 = testingPostgres
            .runSelectStatement("select count(*) from workflowversion where workflowpath = '/Dockstoreclean.cwl'", long.class);
        assertEquals("there should be 4 versions with workflow path /Dockstoreclean.cwl, there are " + count2, 4, count2);

    }

    /**
     * This is a high level test to ensure that gitlab basics are working for gitlab as a workflow repo
     */
    @Test
    @Ignore("DOCK-3315")
    public void testGitlab() {
        ApiClient client = getWebClient(USER_2_USERNAME, testingPostgres);
        WorkflowsApi workflowsApi = new WorkflowsApi(client);

        // refresh all and individual
        Workflow workflow = manualRegisterAndPublish(workflowsApi, "dockstore.test.user2/dockstore-workflow-example", "testname", "cwl",
            SourceControl.GITLAB, "/Dockstore.cwl", false);

        final long nullLastModifiedWorkflowVersions = testingPostgres
            .runSelectStatement("select count(*) from workflowversion where lastmodified is null", long.class);
        assertEquals("All GitLab workflow versions should have last modified populated after refreshing", 0,
            nullLastModifiedWorkflowVersions);

        // Check a few things
        final long count = testingPostgres.runSelectStatement(
            "select count(*) from workflow where mode='FULL' and sourcecontrol = '" + SourceControl.GITLAB.toString()
                + "' and organization = 'dockstore.test.user2' and repository = 'dockstore-workflow-example'", long.class);
        assertEquals("there should be 1 workflow, there are " + count, 1, count);

        final long count2 = testingPostgres.runSelectStatement("select count(*) from workflowversion where valid='t'", long.class);
        assertEquals("there should be 2 valid version, there are " + count2, 2, count2);

        final long count3 = testingPostgres.runSelectStatement(
            "select count(*) from workflow where mode='FULL' and sourcecontrol = '" + SourceControl.GITLAB.toString()
                + "' and organization = 'dockstore.test.user2' and repository = 'dockstore-workflow-example'", long.class);
        assertEquals("there should be 1 workflow, there are " + count3, 1, count3);

        // publish
        workflow = workflowsApi.publish(workflow.getId(), SwaggerUtility.createPublishRequest(true));
        final long count4 = testingPostgres.runSelectStatement(
            "select count(*) from workflow where mode='FULL' and sourcecontrol = '" + SourceControl.GITLAB.toString()
                + "' and organization = 'dockstore.test.user2' and repository = 'dockstore-workflow-example' and ispublished='t'",
            long.class);
        assertEquals("there should be 1 published workflow, there are " + count4, 1, count4);

        // unpublish
        workflow = workflowsApi.publish(workflow.getId(), SwaggerUtility.createPublishRequest(false));
        final long count5 = testingPostgres.runSelectStatement(
            "select count(*) from workflow where mode='FULL' and sourcecontrol = '" + SourceControl.GITLAB.toString()
                + "' and organization = 'dockstore.test.user2' and repository = 'dockstore-workflow-example' and ispublished='t'",
            long.class);
        assertEquals("there should be 0 published workflows, there are " + count5, 0, count5);

        // change default branch
        final long count6 = testingPostgres.runSelectStatement(
            "select count(*) from workflow where sourcecontrol = '" + SourceControl.GITLAB.toString()
                + "' and organization = 'dockstore.test.user2' and repository = 'dockstore-workflow-example' and author is null and email is null and description is null",
            long.class);
        assertEquals("The given workflow shouldn't have any contact info", 1, count6);

        workflow = workflowsApi.updateWorkflowDefaultVersion(workflow.getId(), "test");
        workflow = workflowsApi.refresh(workflow.getId(), true);

        final long count7 = testingPostgres.runSelectStatement(
            "select count(*) from workflow where defaultversion = 'test' and author is null and email is null and description is null",
            long.class);
        assertEquals("The given workflow should now have contact info and description", 0, count7);

        // restub
        workflow = workflowsApi.restub(workflow.getId());
        final long count8 = testingPostgres.runSelectStatement(
            "select count(*) from workflow where mode='STUB' and sourcecontrol = '" + SourceControl.GITLAB.toString()
                + "' and organization = 'dockstore.test.user2' and repository = 'dockstore-workflow-example'", long.class);
        assertEquals("The workflow should now be a stub", 1, count8);

        // Convert to WDL workflow
        workflow.setDescriptorType(Workflow.DescriptorTypeEnum.WDL);
        workflow = workflowsApi.updateWorkflow(workflow.getId(), workflow);

        // Should now be a WDL workflow
        final long count9 = testingPostgres.runSelectStatement("select count(*) from workflow where descriptortype='wdl'", long.class);
        assertEquals("there should be 1 wdl workflow" + count9, 1, count9);

        // Restub
        workflow = workflowsApi.restub(workflow.getId());

        // Refresh a single version
        workflow = workflowsApi.refreshVersion(workflow.getId(), "master", true);
        assertEquals("Should only have one version", 1, workflow.getWorkflowVersions().size());
        assertTrue("Should have master version", workflow.getWorkflowVersions().stream().anyMatch(workflowVersion -> Objects.equals(workflowVersion.getName(), "master")));
        assertEquals("Should no longer be a stub workflow", Workflow.ModeEnum.FULL, workflow.getMode());

        // Refresh another version
        workflow = workflowsApi.refreshVersion(workflow.getId(), "test", true);
        assertEquals("Should now have two versions", 2, workflow.getWorkflowVersions().size());
        assertTrue("Should have test version", workflow.getWorkflowVersions().stream().anyMatch(workflowVersion -> Objects.equals(workflowVersion.getName(), "test")));

        try {
            workflowsApi.refreshVersion(workflow.getId(), "fakeVersion", true);
            fail("Should not be able to refresh a version that does not exist");
        } catch (ApiException ex) {
            assertEquals(HttpStatus.BAD_REQUEST_400, ex.getCode());
        }
    }

    /**
     * This tests manually publishing a Bitbucket workflow
     */
    @Test
    public void testManualPublishBitbucket() {
        ApiClient client = getWebClient(USER_2_USERNAME, testingPostgres);
        WorkflowsApi workflowsApi = new WorkflowsApi(client);

        // manual publish
        Workflow workflow = manualRegisterAndPublish(workflowsApi, "dockstore_testuser2/dockstore-workflow", "testname", "wdl",
            SourceControl.BITBUCKET, "/Dockstore.wdl", true);

        // Check for two valid versions (wdl_import and surprisingly, cwl_import)
        final long count = testingPostgres
            .runSelectStatement("select count(*) from workflowversion where valid='t' and (name='wdl_import' OR name='cwl_import')",
                long.class);
        assertEquals("There should be a valid 'wdl_import' version and a valid 'cwl_import' version", 2, count);

        final long count2 = testingPostgres
            .runSelectStatement("select count(*) from workflowversion where lastmodified is null", long.class);
        assertEquals("All Bitbucket workflow versions should have last modified populated when manual published", 0, count2);

        // grab wdl file
        Optional<WorkflowVersion> version = workflow.getWorkflowVersions().stream()
            .filter(workflowVersion -> Objects.equals(workflowVersion.getName(), "wdl_import")).findFirst();
        if (version.isEmpty()) {
            fail("wdl_import version should exist");
        }
        assertTrue(
            version.get().getSourceFiles().stream().filter(sourceFile -> Objects.equals(sourceFile.getAbsolutePath(), "/Dockstore.wdl"))
                .findFirst().isPresent());
    }

    /**
     * This tests manually publishing a gitlab workflow
     */
    @Test
    @Ignore("DOCK-3315")
    public void testManualPublishGitlab() {
        ApiClient client = getWebClient(USER_2_USERNAME, testingPostgres);
        WorkflowsApi workflowsApi = new WorkflowsApi(client);

        // manual publish
        Workflow workflow = manualRegisterAndPublish(workflowsApi, "dockstore.test.user2/dockstore-workflow-example", "testname", "wdl",
            SourceControl.GITLAB, "/Dockstore.wdl", true);

        // Check for one valid version
        final long count = testingPostgres.runSelectStatement("select count(*) from workflowversion where valid='t'", long.class);
        assertEquals("there should be 1 valid version, there are " + count, 1, count);

        final long count2 = testingPostgres
            .runSelectStatement("select count(*) from workflowversion where lastmodified is null", long.class);
        assertEquals("All GitLab workflow versions should have last modified populated when manual published", 0, count2);

        // grab wdl file
        Optional<WorkflowVersion> version = workflow.getWorkflowVersions().stream()
            .filter(workflowVersion -> Objects.equals(workflowVersion.getName(), "master")).findFirst();
        if (version.isEmpty()) {
            fail("master version should exist");
        }
        assertTrue(
            version.get().getSourceFiles().stream().filter(sourceFile -> Objects.equals(sourceFile.getAbsolutePath(), "/Dockstore.wdl"))
                .findFirst().isPresent());
    }

    /**
     * This tests getting branches and tags from gitlab repositories
     */
    @Test
    @Category(SlowTest.class)
    public void testGitLabTagAndBranchTracking() {
        ApiClient client = getWebClient(USER_2_USERNAME, testingPostgres);
        WorkflowsApi workflowsApi = new WorkflowsApi(client);

        // manual publish
        Workflow workflow = manualRegisterAndPublish(workflowsApi, "dockstore.test.user2/dockstore-workflow-md5sum-unified", "testname",
            "wdl", SourceControl.GITLAB, "/checker.wdl", true);

        final long count = testingPostgres.runSelectStatement("select count(*) from workflowversion", long.class);
        assertTrue("there should be at least 5 versions, there are " + count, count >= 5);
        final long branchCount = testingPostgres
            .runSelectStatement("select count(*) from workflowversion where referencetype = 'BRANCH'", long.class);
        assertTrue("there should be at least 2 branches, there are " + count, branchCount >= 2);
        final long tagCount = testingPostgres
            .runSelectStatement("select count(*) from workflowversion where referencetype = 'TAG'", long.class);
        assertTrue("there should be at least 3 tags, there are " + count, tagCount >= 3);
    }

    /**
     * This tests that WDL files are properly parsed for secondary WDL files
     */
    @Test
    public void testWDLWithImports() {
        ApiClient client = getWebClient(USER_2_USERNAME, testingPostgres);
        WorkflowsApi workflowsApi = new WorkflowsApi(client);

        Workflow workflow = manualRegisterAndPublish(workflowsApi, "DockstoreTestUser2/test_workflow_wdl", "testname", "wdl",
            SourceControl.GITHUB, "/hello.wdl", false);

        // Check for WDL files
        final long count = testingPostgres.runSelectStatement("select count(*) from sourcefile where path='helper.wdl'", long.class);
        assertEquals("there should be 1 secondary file named helper.wdl, there are " + count, 1, count);

    }

    /**
     * This tests basic concepts with workflow test parameter files
     */
    @Test
    public void testTestParameterFile() {
        ApiClient client = getWebClient(USER_2_USERNAME, testingPostgres);
        WorkflowsApi workflowsApi = new WorkflowsApi(client);
        UsersApi usersApi = new UsersApi(client);

        // refresh all and individual
        Workflow workflow = manualRegisterAndPublish(workflowsApi, "DockstoreTestUser2/parameter_test_workflow", "testname", "cwl",
            SourceControl.GITHUB, "/Dockstore.cwl", false);

        // There should be no sourcefiles
        final long count = testingPostgres.runSelectStatement("select count(*) from sourcefile where type like '%_TEST_JSON'", long.class);
        assertEquals("there should be no source files that are test parameter files, there are " + count, 0, count);

        // Update version master with test parameters
        List<String> toAdd = new ArrayList<>();
        toAdd.add("test.cwl.json");
        toAdd.add("test2.cwl.json");
        toAdd.add("fake.cwl.json");
        List<SourceFile> master = workflowsApi.addTestParameterFiles(workflow.getId(), toAdd, "", "master");
        List<String> toDelete = new ArrayList<>();
        toDelete.add("notreal.cwl.json");
<<<<<<< HEAD
        workflowsApi.deleteTestParameterFiles(workflow.getId(), toDelete, "master");
        workflow = workflowsApi.refresh(workflow.getId(), true);
=======
        try {
            workflowsApi.deleteTestParameterFiles(workflow.getId(), toDelete, "master");
            Assert.fail("Should've have thrown an error when deleting non-existent file");
        } catch (ApiException e) {
            assertEquals("Should have returned a 404 when deleting non-existent file", HttpStatus.NOT_FOUND_404, e.getCode());
        }
        workflow = workflowsApi.refresh(workflow.getId());
>>>>>>> be75a74d

        final long count2 = testingPostgres.runSelectStatement("select count(*) from sourcefile where type like '%_TEST_JSON'", long.class);
        assertEquals("there should be two sourcefiles that are test parameter files, there are " + count2, 2, count2);

        // Update version with test parameters
        toAdd.clear();
        toAdd.add("test.cwl.json");
        workflowsApi.addTestParameterFiles(workflow.getId(), toAdd, "", "master");
        toDelete.clear();
        toDelete.add("test2.cwl.json");
        workflowsApi.deleteTestParameterFiles(workflow.getId(), toDelete, "master");
        workflow = workflowsApi.refresh(workflow.getId(), true);
        final long count3 = testingPostgres.runSelectStatement("select count(*) from sourcefile where type like '%_TEST_JSON'", long.class);
        assertEquals("there should be one sourcefile that is a test parameter file, there are " + count3, 1, count3);

        // Update other version with test parameters
        toAdd.clear();
        toAdd.add("test.wdl.json");
        workflowsApi.addTestParameterFiles(workflow.getId(), toAdd, "", "wdltest");
        workflow = workflowsApi.refresh(workflow.getId(), true);
        final long count4 = testingPostgres.runSelectStatement("select count(*) from sourcefile where type='CWL_TEST_JSON'", long.class);
        assertEquals("there should be two sourcefiles that are cwl test parameter files, there are " + count4, 2, count4);

        // Restub
        workflow = workflowsApi.restub(workflow.getId());

        // Change to WDL
        workflow.setDescriptorType(Workflow.DescriptorTypeEnum.WDL);
        workflow.setWorkflowPath("Dockstore.wdl");
        workflowsApi.updateWorkflow(workflow.getId(), workflow);
        workflowsApi.refresh(workflow.getId(), true);

        // Should be no sourcefiles
        final long count5 = testingPostgres.runSelectStatement("select count(*) from sourcefile where type like '%_TEST_JSON'", long.class);
        assertEquals("there should be no source files that are test parameter files, there are " + count5, 0, count5);

        // Update version wdltest with test parameters
        toAdd.clear();
        toAdd.add("test.wdl.json");
        workflowsApi.addTestParameterFiles(workflow.getId(), toAdd, "", "wdltest");
        workflow = workflowsApi.refresh(workflow.getId(), true);
        final long count6 = testingPostgres.runSelectStatement("select count(*) from sourcefile where type='WDL_TEST_JSON'", long.class);
        assertEquals("there should be one sourcefile that is a wdl test parameter file, there are " + count6, 1, count6);
    }

    /**
     * This tests that you can refresh user data by refreshing a workflow
     * ONLY WORKS if the current user in the database dump has no metadata, and on Github there is metadata (bio, location)
     * If the user has metadata, test will pass as long as the user's metadata isn't the same as Github already
     */
    @Test
    public void testRefreshingUserMetadata() {
        // Refresh all workflows
        ApiClient client = getWebClient(USER_2_USERNAME, testingPostgres);
        UsersApi usersApi = new UsersApi(client);
        usersApi.refreshWorkflowsByOrganization((long)1, "dockstore_testuser2", true);

        // Check that user has been updated
        // TODO: bizarrely, the new GitHub Java API library doesn't seem to handle bio
        // final long count = testingPostgres.runSelectStatement("select count(*) from enduser where location='Toronto' and bio='I am a test user'", long.class);
        final long count = testingPostgres.runSelectStatement("select count(*) from user_profile where location='Toronto'", long.class);
        assertEquals("One user should have this info now, there are  " + count, 1, count);
    }

    @Test
    public void testGenerateDOIFrozenVersion() throws ApiException {
        // Set up webservice
        ApiClient webClient = WorkflowIT.getWebClient(USER_2_USERNAME, testingPostgres);
        WorkflowsApi workflowsApi = new WorkflowsApi(webClient);

        //register workflow
        Workflow githubWorkflow = workflowsApi
            .manualRegister("github", "DockstoreTestUser2/test_lastmodified", "/hello.wdl", "test-update-workflow", "wdl", "/test.json");

        Workflow workflowBeforeFreezing = workflowsApi.refresh(githubWorkflow.getId(), true);
        WorkflowVersion master = workflowBeforeFreezing.getWorkflowVersions().stream().filter(v -> v.getName().equals("master")).findFirst()
            .get();

        //try issuing DOI for workflow version that is not frozen.
        try {
            workflowsApi.requestDOIForWorkflowVersion(workflowBeforeFreezing.getId(), master.getId(), "");
            fail("This line should never execute if version is mutable. DOI should only be generated for frozen versions of workflows.");
        } catch (ApiException ex) {
            assertTrue(ex.getResponseBody().contains(FROZEN_VERSION_REQUIRED));
        }

        //freeze version 'master'
        master.setFrozen(true);
        final List<WorkflowVersion> workflowVersions1 = workflowsApi
            .updateWorkflowVersion(workflowBeforeFreezing.getId(), Lists.newArrayList(master));
        master = workflowVersions1.stream().filter(v -> v.getName().equals("master")).findFirst().get();
        assertTrue(master.isFrozen());

        //TODO: For now just checking for next failure (no Zenodo token), but should replace with when DOI registration tests are written
        try {
            workflowsApi.requestDOIForWorkflowVersion(workflowBeforeFreezing.getId(), master.getId(), "");
            fail("This line should never execute without valid Zenodo token");
        } catch (ApiException ex) {
            assertTrue(ex.getResponseBody().contains(NO_ZENDO_USER_TOKEN));

        }

        // Should be able to refresh a workflow with a frozen version without throwing an error
        workflowsApi.refresh(githubWorkflow.getId(), true);
    }
}<|MERGE_RESOLUTION|>--- conflicted
+++ resolved
@@ -1069,18 +1069,13 @@
         List<SourceFile> master = workflowsApi.addTestParameterFiles(workflow.getId(), toAdd, "", "master");
         List<String> toDelete = new ArrayList<>();
         toDelete.add("notreal.cwl.json");
-<<<<<<< HEAD
-        workflowsApi.deleteTestParameterFiles(workflow.getId(), toDelete, "master");
-        workflow = workflowsApi.refresh(workflow.getId(), true);
-=======
         try {
             workflowsApi.deleteTestParameterFiles(workflow.getId(), toDelete, "master");
             Assert.fail("Should've have thrown an error when deleting non-existent file");
         } catch (ApiException e) {
             assertEquals("Should have returned a 404 when deleting non-existent file", HttpStatus.NOT_FOUND_404, e.getCode());
         }
-        workflow = workflowsApi.refresh(workflow.getId());
->>>>>>> be75a74d
+        workflow = workflowsApi.refresh(workflow.getId(), true);
 
         final long count2 = testingPostgres.runSelectStatement("select count(*) from sourcefile where type like '%_TEST_JSON'", long.class);
         assertEquals("there should be two sourcefiles that are test parameter files, there are " + count2, 2, count2);

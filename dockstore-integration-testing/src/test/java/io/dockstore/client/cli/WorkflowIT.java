--- conflicted
+++ resolved
@@ -350,13 +350,7 @@
     public void testRelativeSecondaryFileOperations() throws IOException, TimeoutException, ApiException {
         final ApiClient webClient = getWebClient();
         WorkflowsApi workflowApi = new WorkflowsApi(webClient);
-
-<<<<<<< HEAD
-        workflowApi.manualRegister("github", DOCKSTORE_TEST_USER2_RELATIVE_IMPORTS_WORKFLOW, "/workflow/cnv.cwl", "", "cwl", "/test.json");
-
-=======
         workflowApi.manualRegister("github", "DockstoreTestUser2/dockstore_workflow_cnv", "/workflow/cnv.cwl", "", "cwl", "/test.json");
->>>>>>> 52285b9c
         final Workflow workflowByPathGithub = workflowApi.getWorkflowByPath(DOCKSTORE_TEST_USER2_RELATIVE_IMPORTS_WORKFLOW);
 
         // This checks if a workflow whose default name was manually registered as an empty string would become null

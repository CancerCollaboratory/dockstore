/*
 *    Copyright 2018 OICR
 *
 *    Licensed under the Apache License, Version 2.0 (the "License");
 *    you may not use this file except in compliance with the License.
 *    You may obtain a copy of the License at
 *
 *        http://www.apache.org/licenses/LICENSE-2.0
 *
 *    Unless required by applicable law or agreed to in writing, software
 *    distributed under the License is distributed on an "AS IS" BASIS,
 *    WITHOUT WARRANTIES OR CONDITIONS OF ANY KIND, either express or implied.
 *    See the License for the specific language governing permissions and
 *    limitations under the License.
 */

package io.dockstore.client.cli;

import java.io.File;
import java.io.IOException;
import java.net.URI;
import java.net.URISyntaxException;
import java.nio.charset.StandardCharsets;
import java.nio.file.Files;
import java.nio.file.Path;
import java.time.Instant;
import java.util.ArrayList;
import java.util.List;
import java.util.Map;
import java.util.Objects;
import java.util.Optional;
import java.util.concurrent.atomic.AtomicInteger;
import java.util.stream.Collectors;
import java.util.zip.ZipEntry;
import java.util.zip.ZipFile;

import javax.ws.rs.core.GenericType;

import com.google.common.collect.Lists;
import com.google.gson.Gson;
import io.dockstore.client.cli.nested.WorkflowClient;
import io.dockstore.common.CommonTestUtilities;
import io.dockstore.common.ConfidentialTest;
import io.dockstore.common.DescriptorLanguage;
import io.dockstore.common.Registry;
import io.dockstore.common.SourceControl;
import io.dockstore.common.WorkflowTest;
import io.dropwizard.testing.ResourceHelpers;
import io.swagger.client.ApiClient;
import io.swagger.client.ApiException;
import io.swagger.client.api.ContainersApi;
import io.swagger.client.api.EntriesApi;
import io.swagger.client.api.Ga4GhApi;
import io.swagger.client.api.HostedApi;
import io.swagger.client.api.UsersApi;
import io.swagger.client.api.WorkflowsApi;
import io.swagger.client.model.DockstoreTool;
import io.swagger.client.model.Entry;
import io.swagger.client.model.FileFormat;
import io.swagger.client.model.FileWrapper;
import io.swagger.client.model.PublishRequest;
import io.swagger.client.model.SourceFile;
import io.swagger.client.model.Tag;
import io.swagger.client.model.Tool;
import io.swagger.client.model.ToolFile;
import io.swagger.client.model.User;
import io.swagger.client.model.Workflow;
import io.swagger.client.model.Workflow.DescriptorTypeEnum;
import io.swagger.client.model.WorkflowVersion;
import io.swagger.model.DescriptorType;
import org.apache.commons.dbutils.handlers.ScalarHandler;
import org.apache.commons.io.FileUtils;
import org.apache.commons.io.IOUtils;
import org.junit.Assert;
import org.junit.Before;
import org.junit.Ignore;
import org.junit.Rule;
import org.junit.Test;
import org.junit.contrib.java.lang.system.ExpectedSystemExit;
import org.junit.contrib.java.lang.system.SystemErrRule;
import org.junit.contrib.java.lang.system.SystemOutRule;
import org.junit.experimental.categories.Category;
import org.junit.rules.ExpectedException;

import static io.dockstore.common.CommonTestUtilities.getTestingPostgres;
import static org.junit.Assert.assertEquals;
import static org.junit.Assert.assertFalse;
import static org.junit.Assert.assertNotNull;
import static org.junit.Assert.assertNotSame;
import static org.junit.Assert.assertNull;
import static org.junit.Assert.assertSame;
import static org.junit.Assert.assertTrue;
import static org.junit.Assert.fail;

/**
 * Extra confidential integration tests, focus on testing workflow interactions
 * {@link io.dockstore.client.cli.BaseIT}
 * @author dyuen
 */
@Category({ConfidentialTest.class, WorkflowTest.class})
public class WorkflowIT extends BaseIT {

    public static final String DOCKSTORE_TEST_USER2_HELLO_DOCKSTORE_WORKFLOW = SourceControl.GITHUB.toString() + "/DockstoreTestUser2/hello-dockstore-workflow";
    public static final String DOCKSTORE_TEST_USER2_RELATIVE_IMPORTS_WORKFLOW = SourceControl.GITHUB.toString() + "/DockstoreTestUser2/dockstore_workflow_cnv";
    private static final String DOCKSTORE_TEST_USER2_DOCKSTORE_WORKFLOW = SourceControl.BITBUCKET.toString() + "/dockstore_testuser2/dockstore-workflow";
    private static final String DOCKSTORE_TEST_USER2_IMPORTS_DOCKSTORE_WORKFLOW = SourceControl.GITHUB.toString() + "/DockstoreTestUser2/dockstore-whalesay-imports";
    private static final String DOCKSTORE_TEST_USER2_GDC_DNASEQ_CWL_WORKFLOW = SourceControl.GITHUB.toString() + "/DockstoreTestUser2/gdc-dnaseq-cwl";
    // workflow with external library in lib directory
    private static final String DOCKSTORE_TEST_USER2_NEXTFLOW_LIB_WORKFLOW = SourceControl.GITHUB.toString() + "/DockstoreTestUser2/rnatoy";
    // workflow that uses containers
    private static final String DOCKSTORE_TEST_USER2_NEXTFLOW_DOCKER_WORKFLOW = SourceControl.GITHUB.toString() + "/DockstoreTestUser2/galaxy-workflows";
    // workflow with includeConfig in config file directory
    private static final String DOCKSTORE_TEST_USER2_INCLUDECONFIG_WORKFLOW = SourceControl.GITHUB.toString() + "/DockstoreTestUser2/vipr";
    private static final String DOCKSTORE_TEST_USER2_RELATIVE_IMPORTS_TOOL = Registry.QUAY_IO.toString() + "/dockstoretestuser2/dockstore-cgpmap";

    private static final String DOCKSTORE_TEST_USER2_MORE_IMPORT_STRUCTURE = SourceControl.GITHUB.toString() + "/DockstoreTestUser2/workflow-seq-import";

    @Rule
    public final SystemOutRule systemOutRule = new SystemOutRule().enableLog().muteForSuccessfulTests();

    @Rule
    public final SystemErrRule systemErrRule = new SystemErrRule().enableLog().muteForSuccessfulTests();

    @Rule
    public final ExpectedSystemExit systemExit = ExpectedSystemExit.none();

    @Rule
    public ExpectedException thrown= ExpectedException.none();

    @Before
    @Override
    public void resetDBBetweenTests() throws Exception {
        CommonTestUtilities.cleanStatePrivate2(SUPPORT, false);
    }

    @Test
    public void testStubRefresh() throws ApiException {
        final ApiClient webClient = getWebClient(USER_2_USERNAME);
        UsersApi usersApi = new UsersApi(webClient);
        User user = usersApi.getUser();

        final List<Workflow> workflows = usersApi.refreshWorkflows(user.getId());
        for (Workflow workflow: workflows) {
            assertNotSame("", workflow.getWorkflowName());
        }

        assertTrue("workflow size was " + workflows.size(), workflows.size() > 1);
        assertTrue(
                "found non stub workflows " + workflows.stream().filter(workflow -> workflow.getMode() != Workflow.ModeEnum.STUB).count(),
                workflows.stream().allMatch(workflow -> workflow.getMode() == Workflow.ModeEnum.STUB));
    }

    @Test
    public void testTargettedRefresh() throws ApiException, URISyntaxException, IOException {
        final CommonTestUtilities.TestingPostgres testingPostgres = getTestingPostgres();
        testingPostgres.runUpdateStatement("update enduser set isadmin = 't' where username = 'DockstoreTestUser2';");

        final ApiClient webClient = getWebClient(USER_2_USERNAME);
        WorkflowsApi workflowApi = new WorkflowsApi(webClient);

        UsersApi usersApi = new UsersApi(webClient);
        User user = usersApi.getUser();
        Assert.assertNotEquals("getUser() endpoint should actually return the user profile", null, user.getUserProfiles());

        final List<Workflow> workflows = usersApi.refreshWorkflows(user.getId());

        for (Workflow workflow: workflows) {
            assertNotSame("", workflow.getWorkflowName());
        }

        // do targetted refresh, should promote workflow to fully-fleshed out workflow
        final Workflow workflowByPathGithub = workflowApi.getWorkflowByPath(DOCKSTORE_TEST_USER2_HELLO_DOCKSTORE_WORKFLOW, null);
        final Workflow refreshGithub = workflowApi.refresh(workflowByPathGithub.getId());
        final Workflow workflowByPathBitbucket = workflowApi.getWorkflowByPath(DOCKSTORE_TEST_USER2_DOCKSTORE_WORKFLOW, null);
        final Workflow refreshBitbucket = workflowApi.refresh(workflowByPathBitbucket.getId());

        // tests for reference type for bitbucket workflows
        assertTrue("should see at least 4 branches",refreshBitbucket.getWorkflowVersions().stream().filter(version -> version.getReferenceType() == WorkflowVersion.ReferenceTypeEnum.BRANCH).count() >= 4);
        assertTrue("should see at least 1 tags",refreshBitbucket.getWorkflowVersions().stream().filter(version -> version.getReferenceType() == WorkflowVersion.ReferenceTypeEnum.TAG).count() >= 1);

        assertSame("github workflow is not in full mode", refreshGithub.getMode(), Workflow.ModeEnum.FULL);
        assertEquals("github workflow version count is wrong: " + refreshGithub.getWorkflowVersions().size(), 4,
            refreshGithub.getWorkflowVersions().size());
        assertEquals("should find two versions with files for github workflow, found : " + refreshGithub.getWorkflowVersions().stream()
                .filter(workflowVersion -> !workflowVersion.getSourceFiles().isEmpty()).count(), 2,
            refreshGithub.getWorkflowVersions().stream().filter(workflowVersion -> !workflowVersion.getSourceFiles().isEmpty()).count());
        assertEquals("should find two valid versions for github workflow, found : " + refreshGithub.getWorkflowVersions().stream()
                .filter(WorkflowVersion::isValid).count(), 2,
            refreshGithub.getWorkflowVersions().stream().filter(WorkflowVersion::isValid).count());

        assertSame("bitbucket workflow is not in full mode", refreshBitbucket.getMode(), Workflow.ModeEnum.FULL);

        assertEquals("bitbucket workflow version count is wrong: " + refreshBitbucket.getWorkflowVersions().size(), 5,
            refreshBitbucket.getWorkflowVersions().size());
        assertEquals("should find 4 versions with files for bitbucket workflow, found : " + refreshBitbucket.getWorkflowVersions().stream()
                .filter(workflowVersion -> !workflowVersion.getSourceFiles().isEmpty()).count(), 4,
            refreshBitbucket.getWorkflowVersions().stream().filter(workflowVersion -> !workflowVersion.getSourceFiles().isEmpty()).count());
        assertEquals("should find 0 valid versions for bitbucket workflow, found : " + refreshBitbucket.getWorkflowVersions().stream()
                .filter(WorkflowVersion::isValid).count(), 0,
            refreshBitbucket.getWorkflowVersions().stream().filter(WorkflowVersion::isValid).count());

        // should not be able to get content normally
        Ga4GhApi anonymousGa4Ghv2Api = new Ga4GhApi(getWebClient(false, null));
        Ga4GhApi adminGa4Ghv2Api = new Ga4GhApi(webClient);
        boolean exceptionThrown = false;
        try {
            anonymousGa4Ghv2Api
                .toolsIdVersionsVersionIdTypeDescriptorGet("CWL", "#workflow/" + DOCKSTORE_TEST_USER2_HELLO_DOCKSTORE_WORKFLOW, "master");
        } catch (ApiException e) {
            exceptionThrown = true;
        }
        assertTrue(exceptionThrown);
        FileWrapper adminToolDescriptor = adminGa4Ghv2Api
            .toolsIdVersionsVersionIdTypeDescriptorGet("CWL", "#workflow/" + DOCKSTORE_TEST_USER2_HELLO_DOCKSTORE_WORKFLOW, "testCWL");
        assertTrue("could not get content via optional auth", adminToolDescriptor != null && !adminToolDescriptor.getContent().isEmpty());

        workflowApi.publish(refreshGithub.getId(), new PublishRequest(){
            public Boolean isPublish() { return true;}
        });
        // check on URLs for workflows via ga4gh calls
        FileWrapper toolDescriptor = adminGa4Ghv2Api
            .toolsIdVersionsVersionIdTypeDescriptorGet("CWL", "#workflow/" + DOCKSTORE_TEST_USER2_HELLO_DOCKSTORE_WORKFLOW, "testCWL");
        String content = IOUtils.toString(new URI(toolDescriptor.getUrl()), StandardCharsets.UTF_8);
        assertFalse(content.isEmpty());
        checkForRelativeFile(adminGa4Ghv2Api, "#workflow/" + DOCKSTORE_TEST_USER2_HELLO_DOCKSTORE_WORKFLOW, "testCWL", "Dockstore.cwl");


        // check on commit ids for github
        boolean allHaveCommitIds = refreshGithub.getWorkflowVersions().stream().noneMatch(version -> version.getCommitID().isEmpty());
        assertTrue("not all workflows seem to have commit ids", allHaveCommitIds);
    }

    @Test
    public void testHostedDelete() {
        final ApiClient webClient = getWebClient(USER_2_USERNAME);
        WorkflowsApi workflowApi = new WorkflowsApi(webClient);
        UsersApi usersApi = new UsersApi(webClient);
        User user = usersApi.getUser();
        usersApi.refreshWorkflows(user.getId());
        // do targetted refresh, should promote workflow to fully-fleshed out workflow
        final Workflow workflowByPathGithub = workflowApi.getWorkflowByPath(DOCKSTORE_TEST_USER2_HELLO_DOCKSTORE_WORKFLOW, null);
        final Workflow refreshGithub = workflowApi.refresh(workflowByPathGithub.getId());

        // using hosted apis to edit normal workflows should fail
        HostedApi hostedApi = new HostedApi(webClient);
        thrown.expect(ApiException.class);
        hostedApi.deleteHostedWorkflowVersion(refreshGithub.getId(), "v1.0");
    }

    @Test
    public void testHostedEdit() {
        final ApiClient webClient = getWebClient(USER_2_USERNAME);
        WorkflowsApi workflowApi = new WorkflowsApi(webClient);
        UsersApi usersApi = new UsersApi(webClient);
        User user = usersApi.getUser();
        usersApi.refreshWorkflows(user.getId());
        // do targetted refresh, should promote workflow to fully-fleshed out workflow
        final Workflow workflowByPathGithub = workflowApi.getWorkflowByPath(DOCKSTORE_TEST_USER2_HELLO_DOCKSTORE_WORKFLOW, null);
        final Workflow refreshGithub = workflowApi.refresh(workflowByPathGithub.getId());

        // using hosted apis to edit normal workflows should fail
        HostedApi hostedApi = new HostedApi(webClient);
        thrown.expect(ApiException.class);
        hostedApi.editHostedWorkflow(refreshGithub.getId(), new ArrayList<>());
    }

    @Test
    public void testWorkflowLaunchOrNotLaunchBasedOnCredentials() throws IOException {
        String toolpath = SourceControl.GITHUB.toString() + "/DockstoreTestUser2/md5sum-checker/test";
        final CommonTestUtilities.TestingPostgres testingPostgres = getTestingPostgres();
        testingPostgres.runUpdateStatement("update enduser set isadmin = 't' where username = 'DockstoreTestUser2';");
        final ApiClient webClient = getWebClient(USER_2_USERNAME);
        WorkflowsApi workflowApi = new WorkflowsApi(webClient);
        Workflow workflow = workflowApi
            .manualRegister(SourceControl.GITHUB.getFriendlyName(), "DockstoreTestUser2/md5sum-checker", "/checker-workflow-wrapping-workflow.cwl",
                "test", "cwl", null);
        assertEquals("There should be one user of the workflow after manually registering it.", 1, workflow.getUsers().size());
        Workflow refresh = workflowApi.refresh(workflow.getId());

        assertFalse(refresh.isIsPublished());

        // should be able to launch properly with correct credentials even though the workflow is not published
        FileUtils.writeStringToFile(new File("md5sum.input"), "foo" , StandardCharsets.UTF_8);
        Client.main(new String[] { "--config", ResourceHelpers.resourceFilePath("config_file2.txt"), "workflow", "launch", "--entry", toolpath, "--json" , ResourceHelpers.resourceFilePath("md5sum-wrapper-tool.json") ,  "--script" });

        // should not be able to launch properly with incorrect credentials
        systemExit.expectSystemExitWithStatus(Client.ENTRY_NOT_FOUND);
        Client.main(new String[] { "--config", ResourceHelpers.resourceFilePath("config_file.txt"), "workflow", "launch", "--entry", toolpath, "--json" , ResourceHelpers.resourceFilePath("md5sum-wrapper-tool.json") ,  "--script" });
    }

    /**
     * This tests workflow convert entry2json when the main descriptor is nested far within the GitHub repo with secondary descriptors too
     */
    @Test
    public void testEntryConvertWDLWithSecondaryDescriptors() {
        String toolpath = SourceControl.GITHUB.toString() + "/dockstore-testing/skylab";
        final ApiClient webClient = getWebClient(USER_2_USERNAME);
        WorkflowsApi workflowApi = new WorkflowsApi(webClient);
        Workflow workflow = workflowApi
                .manualRegister(SourceControl.GITHUB.getFriendlyName(), "dockstore-testing/skylab", "/pipelines/smartseq2_single_sample/SmartSeq2SingleSample.wdl",
                        "", "wdl", null);
        Workflow refresh = workflowApi.refresh(workflow.getId());
        final PublishRequest publishRequest = SwaggerUtility.createPublishRequest(true);
        workflowApi.publish(refresh.getId(), publishRequest);

        Client.main(new String[] { "--config", ResourceHelpers.resourceFilePath("config_file2.txt"), "workflow", "convert", "entry2json", "--entry", toolpath + ":Dockstore_Testing", "--script" });
        List<String> stringList = new ArrayList<>();
        stringList.add("\"SmartSeq2SingleCell.gtf_file\": \"File\"");
        stringList.add("\"SmartSeq2SingleCell.genome_ref_fasta\": \"File\"");
        stringList.add("\"SmartSeq2SingleCell.rrna_intervals\": \"File\"");
        stringList.add("\"SmartSeq2SingleCell.fastq2\": \"File\"");
        stringList.add("\"SmartSeq2SingleCell.hisat2_ref_index\": \"File\"");
        stringList.add("\"SmartSeq2SingleCell.hisat2_ref_trans_name\": \"String\"");
        stringList.add("\"SmartSeq2SingleCell.stranded\": \"String\"");
        stringList.add("\"SmartSeq2SingleCell.sample_name\": \"String\"");
        stringList.add("\"SmartSeq2SingleCell.output_name\": \"String\"");
        stringList.add("\"SmartSeq2SingleCell.fastq1\": \"File\"");
        stringList.add("\"SmartSeq2SingleCell.hisat2_ref_trans_index\": \"File\"");
        stringList.add("\"SmartSeq2SingleCell.hisat2_ref_name\": \"String\"");
        stringList.add("\"SmartSeq2SingleCell.rsem_ref_index\": \"File\"");
        stringList.add("\"SmartSeq2SingleCell.gene_ref_flat\": \"File\"");
        stringList.forEach(string -> Assert.assertTrue(systemOutRule.getLog().contains(string)));
    }

    /**
     * This tests that you are able to download zip files for versions of a workflow
     */
    @Test
    public void downloadZipFile() throws IOException {
        String toolpath = SourceControl.GITHUB.toString() + "/DockstoreTestUser2/md5sum-checker/test";
        final ApiClient webClient = getWebClient(USER_2_USERNAME);
        WorkflowsApi workflowApi = new WorkflowsApi(webClient);

        // Register and refresh workflow
        Workflow workflow = workflowApi
                .manualRegister(SourceControl.GITHUB.getFriendlyName(), "DockstoreTestUser2/md5sum-checker", "/md5sum/md5sum-workflow.cwl",
                        "test", "cwl", null);
        Workflow refresh = workflowApi.refresh(workflow.getId());
        Long workflowId = refresh.getId();
        WorkflowVersion workflowVersion = refresh.getWorkflowVersions().get(0);
        Long versionId = workflowVersion.getId();

        // Download unpublished workflow version
        workflowApi.getWorkflowZip(workflowId, versionId);
        byte[] arbitraryURL = SwaggerUtility.getArbitraryURL("/workflows/" + workflowId + "/zip/" + versionId, new GenericType<byte[]>() {
        }, webClient);
        Path write = Files.write(File.createTempFile("temp", "zip").toPath(), arbitraryURL);
        ZipFile zipFile = new ZipFile(write.toFile());
        assertTrue("zip file seems incorrect", zipFile.stream().map(ZipEntry::getName).collect(Collectors.toList()).contains("md5sum/md5sum-workflow.cwl"));

        // should not be able to get zip anonymously before publication
        boolean thrownException = false;
        try {
            SwaggerUtility.getArbitraryURL("/workflows/" + workflowId + "/zip/" + versionId, new GenericType<byte[]>() {
            }, getWebClient(false, null));
        } catch (Exception e) {
            thrownException = true;
        }
        assertTrue(thrownException);

        // Download published workflow version
        Client.main(new String[] { "--config", ResourceHelpers.resourceFilePath("config_file2.txt"), "workflow", "publish", "--entry", toolpath, "--script" });
        arbitraryURL = SwaggerUtility.getArbitraryURL("/workflows/" + workflowId + "/zip/" + versionId, new GenericType<byte[]>() {
        }, getWebClient(false, null));
        write = Files.write(File.createTempFile("temp", "zip").toPath(), arbitraryURL);
        zipFile = new ZipFile(write.toFile());
        assertTrue("zip file seems incorrect", zipFile.stream().map(ZipEntry::getName).collect(Collectors.toList()).contains("md5sum/md5sum-workflow.cwl"));

        // download and unzip via CLI
        Client.main(new String[] { "--config", ResourceHelpers.resourceFilePath("config_file2.txt"), "workflow", "download", "--entry", toolpath + ":" + workflowVersion.getName(), "--script" });
        zipFile.stream().forEach((ZipEntry entry) -> {
            if (!(entry).isDirectory()) {
                File innerFile = new File(System.getProperty("user.dir"), entry.getName());
                assert (innerFile.exists());
                assert (innerFile.delete());
            }
        });

        // download zip via CLI
        Client.main(new String[] { "--config", ResourceHelpers.resourceFilePath("config_file2.txt"), "workflow", "download", "--entry", toolpath + ":" + workflowVersion.getName(), "--zip", "--script" });
        File downloadedZip = new File(new WorkflowClient(null, null, null, false).zipFilename(workflow));
        assert(downloadedZip.exists());
        assert(downloadedZip.delete());
    }

    /**
     * This tests that zip file can be downloaded or not based on published state and auth.
     */
    @Test
    public void downloadZipFileTestAuth() {
        final ApiClient ownerWebClient = getWebClient(USER_2_USERNAME);
        WorkflowsApi ownerWorkflowApi = new WorkflowsApi(ownerWebClient);

        final ApiClient anonWebClient = getWebClient(false, null);
        WorkflowsApi anonWorkflowApi = new WorkflowsApi(anonWebClient);

        final ApiClient otherUserWebClient = getWebClient(true, OTHER_USERNAME);
        WorkflowsApi otherUserWorkflowApi = new WorkflowsApi(otherUserWebClient);

        // Register and refresh workflow
        Workflow workflow = ownerWorkflowApi
                .manualRegister(SourceControl.GITHUB.getFriendlyName(), "DockstoreTestUser2/md5sum-checker", "/md5sum/md5sum-workflow.cwl",
                        "test", "cwl", null);
        Workflow refresh = ownerWorkflowApi.refresh(workflow.getId());
        Long workflowId = refresh.getId();
        Long versionId = refresh.getWorkflowVersions().get(0).getId();

        // Try downloading unpublished
        // Owner: Should pass
        ownerWorkflowApi.getWorkflowZip(workflowId, versionId);
        // Anon: Should fail
        boolean success = true;
        try {
            anonWorkflowApi.getWorkflowZip(workflowId, versionId);
        } catch (ApiException ex) {
            success = false;
        } finally {
            assertFalse(success);
        }
        // Other user: Should fail
        success = true;
        try {
            otherUserWorkflowApi.getWorkflowZip(workflowId, versionId);
        } catch (ApiException ex) {
            success = false;
        } finally {
            assertFalse(success);
        }

        // Publish
        PublishRequest publishRequest = SwaggerUtility.createPublishRequest(true);
        ownerWorkflowApi.publish(workflowId, publishRequest);

        // Try downloading published
        // Owner: Should pass
        ownerWorkflowApi.getWorkflowZip(workflowId, versionId);
        // Anon: Should pass
        anonWorkflowApi.getWorkflowZip(workflowId, versionId);
        // Other user: Should pass
        otherUserWorkflowApi.getWorkflowZip(workflowId, versionId);
    }

    @Test
    public void testCheckerWorkflowDownloadBasedOnCredentials() throws IOException {
        String toolpath = SourceControl.GITHUB.toString() + "/DockstoreTestUser2/md5sum-checker/test";
        final CommonTestUtilities.TestingPostgres testingPostgres = getTestingPostgres();
        testingPostgres.runUpdateStatement("update enduser set isadmin = 't' where username = 'DockstoreTestUser2';");

        final ApiClient webClient = getWebClient(USER_2_USERNAME);
        WorkflowsApi workflowApi = new WorkflowsApi(webClient);

        Workflow workflow = workflowApi
                .manualRegister(SourceControl.GITHUB.getFriendlyName(), "DockstoreTestUser2/md5sum-checker", "/md5sum/md5sum-workflow.cwl",
                        "test", "cwl", null);
        Workflow refresh = workflowApi.refresh(workflow.getId());
        assertFalse(refresh.isIsPublished());
        workflowApi.registerCheckerWorkflow("checker-workflow-wrapping-workflow.cwl", workflow.getId(), "cwl", "checker-input-cwl.json");
        workflowApi.refresh(workflow.getId());

        final String FILE_WITH_INCORRECT_CREDENTIALS = ResourceHelpers.resourceFilePath("config_file.txt");
        final String FILE_WITH_CORRECT_CREDENTIALS = ResourceHelpers.resourceFilePath("config_file2.txt");

        // should be able to download properly with correct credentials even though the workflow is not published
        FileUtils.writeStringToFile(new File("md5sum.input"), "foo" , StandardCharsets.UTF_8);
        Client.main(new String[] { "--config", FILE_WITH_CORRECT_CREDENTIALS, "checker", "download", "--entry", toolpath, "--version", "master",  "--script" });

        // Publish the workflow
        Client.main(new String[] { "--config", FILE_WITH_CORRECT_CREDENTIALS, "workflow", "publish", "--entry", toolpath, "--script" });

        // should be able to download properly with incorrect credentials because the entry is published
        Client.main(new String[] { "--config", FILE_WITH_INCORRECT_CREDENTIALS, "checker", "download", "--entry", toolpath, "--version", "master",  "--script" });

        // Unpublish the workflow
        Client.main(new String[] { "--config", FILE_WITH_CORRECT_CREDENTIALS, "workflow", "publish", "--entry", toolpath, "--unpub", "--script" });

        // should not be able to download properly with incorrect credentials because the entry is not published
        systemExit.expectSystemExitWithStatus(Client.ENTRY_NOT_FOUND);
        Client.main(new String[] { "--config", FILE_WITH_INCORRECT_CREDENTIALS, "checker", "download", "--entry", toolpath, "--version", "master",  "--script" });
    }

    @Test
    public void testCheckerWorkflowLaunchBasedOnCredentials() throws IOException {
        String toolpath = SourceControl.GITHUB.toString() + "/DockstoreTestUser2/md5sum-checker/test";
        final CommonTestUtilities.TestingPostgres testingPostgres = getTestingPostgres();
        testingPostgres.runUpdateStatement("update enduser set isadmin = 't' where username = 'DockstoreTestUser2';");
        final ApiClient webClient = getWebClient(USER_2_USERNAME);
        WorkflowsApi workflowApi = new WorkflowsApi(webClient);
        Workflow workflow = workflowApi
                .manualRegister(SourceControl.GITHUB.getFriendlyName(), "DockstoreTestUser2/md5sum-checker", "/md5sum/md5sum-workflow.cwl",
                        "test", "cwl", null);
        Workflow refresh = workflowApi.refresh(workflow.getId());
        Assert.assertFalse(refresh.isIsPublished());

        workflowApi.registerCheckerWorkflow("/checker-workflow-wrapping-workflow.cwl", workflow.getId(), "cwl", "checker-input-cwl.json");

        workflowApi.refresh(workflow.getId());

        // should be able to launch properly with correct credentials even though the workflow is not published
        FileUtils.writeStringToFile(new File("md5sum.input"), "foo" , StandardCharsets.UTF_8);
        Client.main(new String[] { "--config", ResourceHelpers.resourceFilePath("config_file2.txt"), "checker", "launch", "--entry", toolpath, "--json" , ResourceHelpers.resourceFilePath("md5sum-wrapper-tool.json"),  "--script" });

        // should be able to launch properly with incorrect credentials but the entry is published
        Client.main(new String[] { "--config", ResourceHelpers.resourceFilePath("config_file2.txt"), "workflow", "publish", "--entry", toolpath, "--script" });
        Client.main(new String[] { "--config", ResourceHelpers.resourceFilePath("config_file.txt"), "checker", "launch", "--entry", toolpath, "--json" , ResourceHelpers.resourceFilePath("md5sum-wrapper-tool.json"),  "--script" });

        // should not be able to launch properly with incorrect credentials
        Client.main(new String[] { "--config", ResourceHelpers.resourceFilePath("config_file2.txt"), "workflow", "publish", "--entry", toolpath, "--unpub", "--script" });
        systemExit.expectSystemExitWithStatus(Client.ENTRY_NOT_FOUND);
        Client.main(new String[] { "--config", ResourceHelpers.resourceFilePath("config_file.txt"), "checker", "launch", "--entry", toolpath, "--json" , ResourceHelpers.resourceFilePath("md5sum-wrapper-tool.json"),  "--script" });
    }

    @Test
    public void testNextflowRefresh() throws ApiException {
        final ApiClient webClient = getWebClient(USER_2_USERNAME);
        WorkflowsApi workflowApi = new WorkflowsApi(webClient);

        UsersApi usersApi = new UsersApi(webClient);
        User user = usersApi.getUser();

        final List<Workflow> workflows = usersApi.refreshWorkflows(user.getId());

        for (Workflow workflow: workflows) {
            assertNotSame("", workflow.getWorkflowName());
        }

        // do targetted refresh, should promote workflow to fully-fleshed out workflow
        Workflow workflowByPathGithub = workflowApi.getWorkflowByPath(DOCKSTORE_TEST_USER2_NEXTFLOW_LIB_WORKFLOW, null);
        // need to set paths properly
        workflowByPathGithub.setWorkflowPath("/nextflow.config");
        workflowByPathGithub.setDescriptorType(DescriptorTypeEnum.NFL);
        workflowApi.updateWorkflow(workflowByPathGithub.getId(), workflowByPathGithub);

        workflowByPathGithub = workflowApi.getWorkflowByPath(DOCKSTORE_TEST_USER2_NEXTFLOW_LIB_WORKFLOW, null);
        final Workflow refreshGithub = workflowApi.refresh(workflowByPathGithub.getId());

        assertSame("github workflow is not in full mode", refreshGithub.getMode(), Workflow.ModeEnum.FULL);

        // look that branches and tags are typed correctly for workflows on GitHub
        assertTrue("should see at least 6 branches",refreshGithub.getWorkflowVersions().stream().filter(version -> version.getReferenceType() == WorkflowVersion.ReferenceTypeEnum.BRANCH).count() >= 6);
        assertTrue("should see at least 6 tags",refreshGithub.getWorkflowVersions().stream().filter(version -> version.getReferenceType() == WorkflowVersion.ReferenceTypeEnum.TAG).count() >= 6);

        assertEquals("github workflow version count is wrong: " + refreshGithub.getWorkflowVersions().size(), 12,
            refreshGithub.getWorkflowVersions().size());
        assertEquals("should find 12 versions with files for github workflow, found : " + refreshGithub.getWorkflowVersions().stream()
                .filter(workflowVersion -> !workflowVersion.getSourceFiles().isEmpty()).count(), 12,
            refreshGithub.getWorkflowVersions().stream().filter(workflowVersion -> !workflowVersion.getSourceFiles().isEmpty()).count());
        assertEquals("should find 12 valid versions for github workflow, found : " + refreshGithub.getWorkflowVersions().stream()
                .filter(WorkflowVersion::isValid).count(), 12,
            refreshGithub.getWorkflowVersions().stream().filter(WorkflowVersion::isValid).count());

        // nextflow version should have
        assertTrue("should find 2 files for each version for now: " + refreshGithub.getWorkflowVersions().stream()
                .filter(workflowVersion -> workflowVersion.getSourceFiles().size() != 2).count(),
            refreshGithub.getWorkflowVersions().stream().noneMatch(workflowVersion -> workflowVersion.getSourceFiles().size() != 2));

        // check that container is properly parsed
        Optional<WorkflowVersion> nextflow = refreshGithub.getWorkflowVersions().stream().filter(workflow -> workflow.getName().equals("master"))
                .findFirst();
        String workflowDag = workflowApi.getWorkflowDag(refreshGithub.getId(), nextflow.get().getId());
        ArrayList<String> dagList = Lists.newArrayList(workflowDag);

        Assert.assertTrue("Should use nextflow/rnatoy and not ubuntu:latest",
                dagList.get(0).contains("\"docker\":\"nextflow/rnatoy@sha256:9ac0345b5851b2b20913cb4e6d469df77cf1232bafcadf8fd929535614a85c75\""));
    }

    @Test
    public void testNextflowWorkflowWithConfigIncludes() {
        final ApiClient webClient = getWebClient(USER_2_USERNAME);
        WorkflowsApi workflowApi = new WorkflowsApi(webClient);

        UsersApi usersApi = new UsersApi(webClient);
        User user = usersApi.getUser();

        final List<Workflow> workflows = usersApi.refreshWorkflows(user.getId());

        for (Workflow workflow : workflows) {
            assertNotSame("", workflow.getWorkflowName());
        }

        // do targetted refresh, should promote workflow to fully-fleshed out workflow
        Workflow workflowByPathGithub = workflowApi.getWorkflowByPath(DOCKSTORE_TEST_USER2_INCLUDECONFIG_WORKFLOW, null);
        // need to set paths properly
        workflowByPathGithub.setWorkflowPath("/nextflow.config");
        workflowByPathGithub.setDescriptorType(DescriptorTypeEnum.NFL);
        workflowApi.updateWorkflow(workflowByPathGithub.getId(), workflowByPathGithub);

        workflowByPathGithub = workflowApi.getWorkflowByPath(DOCKSTORE_TEST_USER2_INCLUDECONFIG_WORKFLOW, null);
        final Workflow refreshGithub = workflowApi.refresh(workflowByPathGithub.getId());

        assertEquals("workflow does not include expected config included files", 3,
            refreshGithub.getWorkflowVersions().stream().filter(version -> version.getName().equals("master")).findFirst().get()
                .getSourceFiles().stream().filter(file -> file.getPath().startsWith("conf/")).count());
    }


    @Test
<<<<<<< HEAD
    public void testNextFlowWorkflowWithImages() {
=======
    public void testNextflowWorkflowWithImages() {
>>>>>>> d9f61ebe
        final ApiClient webClient = getWebClient(USER_2_USERNAME);
        WorkflowsApi workflowApi = new WorkflowsApi(webClient);

        UsersApi usersApi = new UsersApi(webClient);
        User user = usersApi.getUser();

        final List<Workflow> workflows = usersApi.refreshWorkflows(user.getId());

        for (Workflow workflow: workflows) {
            assertNotSame("", workflow.getWorkflowName());
        }

        // do targetted refresh, should promote workflow to fully-fleshed out workflow
        Workflow workflowByPathGithub = workflowApi.getWorkflowByPath(DOCKSTORE_TEST_USER2_NEXTFLOW_DOCKER_WORKFLOW, null);
        // need to set paths properly
        workflowByPathGithub.setWorkflowPath("/nextflow.config");
        workflowByPathGithub.setDescriptorType(DescriptorTypeEnum.NFL);
        workflowApi.updateWorkflow(workflowByPathGithub.getId(), workflowByPathGithub);

        workflowByPathGithub = workflowApi.getWorkflowByPath(DOCKSTORE_TEST_USER2_NEXTFLOW_DOCKER_WORKFLOW, null);
        final Workflow refreshGithub = workflowApi.refresh(workflowByPathGithub.getId());

        assertSame("github workflow is not in full mode", refreshGithub.getMode(), Workflow.ModeEnum.FULL);
        Optional<WorkflowVersion> first = refreshGithub.getWorkflowVersions().stream().filter(version -> version.getName().equals("1.0"))
            .findFirst();
        String tableToolContent = workflowApi.getTableToolContent(refreshGithub.getId(), first.get().getId());
        String workflowDag = workflowApi.getWorkflowDag(refreshGithub.getId(), first.get().getId());
            assertFalse(tableToolContent.isEmpty());
            assertFalse(workflowDag.isEmpty());
        Gson gson = new Gson();
        List<Map<String, String>> list = gson.fromJson(tableToolContent, List.class);
        Map<Map,List> map = gson.fromJson(workflowDag, Map.class);
        assertTrue("tool table should be present", list.size() >= 9);
        long dockerCount = list.stream().filter(tool -> !tool.get("docker").isEmpty()).count();
        assertEquals("tool table is populated with docker images", dockerCount, list.size());
        assertTrue("workflow dag should be present", map.entrySet().size() >= 2);
        assertTrue("workflow dag is not as large as expected", map.get("nodes").size() >= 11 && map.get("edges").size() >= 13);
    }

    /**
     * This test checks that a user can successfully refresh their workflows (only stubs)
     *
     * @throws ApiException
     */
    @Test
    public void testRefreshAllForAUser() throws ApiException {
        final CommonTestUtilities.TestingPostgres testingPostgres = getTestingPostgres();
        testingPostgres.runUpdateStatement("update enduser set isadmin = 't' where username = 'DockstoreTestUser2';");
        long userId = 1;

        final ApiClient webClient = getWebClient(USER_2_USERNAME);
        UsersApi usersApi = new UsersApi(webClient);
        final List<Workflow> workflows = usersApi.refreshWorkflows(userId);

        // Check that there are multiple workflows
        final long count = testingPostgres.runSelectStatement("select count(*) from workflow", new ScalarHandler<>());
        assertTrue("Workflow entries should exist", count > 0);

        // Check that there are only stubs (no workflow version)
        final long count2 = testingPostgres.runSelectStatement("select count(*) from workflowversion", new ScalarHandler<>());
        assertEquals("No entries in workflowversion", 0, count2);
        final long count3 = testingPostgres
                .runSelectStatement("select count(*) from workflow where mode = '" + Workflow.ModeEnum.FULL + "'", new ScalarHandler<>());
        assertEquals("No workflows are in full mode", 0, count3);

        // check that a nextflow workflow made it
        long nfWorkflowCount = workflows.stream().filter(w -> w.getGitUrl().contains("mta-nf")).count();
        assertTrue("Nextflow workflow not found", nfWorkflowCount > 0);
        Workflow mtaNf = workflows.stream().filter(w -> w.getGitUrl().contains("mta-nf")).findFirst().get();
        WorkflowsApi workflowApi = new WorkflowsApi(webClient);
        mtaNf.setWorkflowPath("/nextflow.config");
        mtaNf.setDescriptorType(DescriptorTypeEnum.NFL);
        workflowApi.updateWorkflow(mtaNf.getId(), mtaNf);
        workflowApi.refresh(mtaNf.getId());
        // publish this way? (why is the auto-generated variable private?)
        workflowApi.publish(mtaNf.getId(), new PublishRequest(){
            @Override
            public Boolean isPublish() {
                return true;
            }
        });
        mtaNf = workflowApi.getWorkflow(mtaNf.getId(), null);
        Assert.assertTrue("a workflow lacks a date", mtaNf.getLastModifiedDate() != null && mtaNf.getLastModified() != 0);
        assertNotNull("Nextflow workflow not found after update", mtaNf);
        assertTrue("nextflow workflow should have at least two versions", mtaNf.getWorkflowVersions().size() >= 2);
        int numOfSourceFiles = mtaNf.getWorkflowVersions().stream().mapToInt(version -> version.getSourceFiles().size()).sum();
        assertTrue("nextflow workflow should have at least two sourcefiles", numOfSourceFiles >= 2);
        long scriptCount = mtaNf.getWorkflowVersions().stream()
            .mapToLong(version -> version.getSourceFiles().stream().filter(file -> file.getType() == SourceFile.TypeEnum.NEXTFLOW).count()).sum();
        long configCount = mtaNf.getWorkflowVersions().stream()
            .mapToLong(version -> version.getSourceFiles().stream().filter(file -> file.getType() == SourceFile.TypeEnum.NEXTFLOW_CONFIG).count()).sum();
        assertTrue("nextflow workflow should have at least one config file and one script file", scriptCount >= 1 && configCount >= 1);

        // check that we can pull down the nextflow workflow via the ga4gh TRS API
        Ga4GhApi ga4Ghv2Api = new Ga4GhApi(webClient);
        List<Tool> toolV2s = ga4Ghv2Api.toolsGet(null, null,null, null, null, null, null, null, null, null, null);
        String mtaWorkflowID = "#workflow/github.com/DockstoreTestUser2/mta-nf";
        Tool toolV2 = ga4Ghv2Api.toolsIdGet(mtaWorkflowID);
        assertTrue("could get mta as part of list", toolV2s.size() > 0 && toolV2s.stream().anyMatch(tool -> Objects
            .equals(tool.getId(), mtaWorkflowID)));
        assertNotNull("could get mta as a specific tool", toolV2);

        // Check that a workflow from my namespace is present
        assertTrue("Should have at least one repo from DockstoreTestUser2.",
                workflows.stream().anyMatch((Workflow workflow) -> workflow.getOrganization().equalsIgnoreCase("DockstoreTestUser2")));

        // Check that a workflow from an organization I belong to is present
        assertTrue("Should have repository basic-workflow from organization dockstoretesting.",
                workflows.stream().anyMatch((Workflow workflow) -> workflow.getOrganization().equalsIgnoreCase("dockstoretesting") &&
                        workflow.getRepository().equalsIgnoreCase("basic-workflow")));

        // Check that a workflow that I am a collaborator on is present
        assertTrue("Should have repository dockstore-whalesay-2 from DockstoreTestUser.", workflows.stream().anyMatch((Workflow workflow) ->
                workflow.getOrganization().equalsIgnoreCase("DockstoreTestUser") &&
                workflow.getRepository().equalsIgnoreCase("dockstore-whalesay-2")));

        // Check that for a repo from my organization that I forked to DockstoreTestUser2, that it along with the original repo are present
        assertEquals("Should have two repos with name basic-workflow, one from DockstoreTestUser2 and one from dockstoretesting.", 2, workflows.stream().filter((Workflow workflow) ->
                (workflow.getOrganization().equalsIgnoreCase("dockstoretesting") ||
                workflow.getOrganization().equalsIgnoreCase("DockstoreTestUser2")) &&
                workflow.getRepository().equalsIgnoreCase("basic-workflow")).count());

    }

    /**
     * This test does not use admin rights, note that a number of operations go through the UserApi to get this to work
     *
     * @throws ApiException exception used for errors coming back from the web service
     */
    @Test
    public void testPublishingAndListingOfPublished() throws ApiException {
        final ApiClient webClient = getWebClient(USER_2_USERNAME);
        WorkflowsApi workflowApi = new WorkflowsApi(webClient);

        // should start with nothing published
        assertTrue("should start with nothing published ", workflowApi.allPublishedWorkflows(null, null, null, null, null, false).isEmpty());
        // refresh just for the current user
        UsersApi usersApi = new UsersApi(webClient);
        final Long userId = usersApi.getUser().getId();
        usersApi.refreshWorkflows(userId);
        assertTrue("should remain with nothing published ", workflowApi.allPublishedWorkflows(null, null, null, null, null, false).isEmpty());
        // ensure that sorting or filtering don't expose unpublished workflows
        assertTrue("should start with nothing published ", workflowApi.allPublishedWorkflows(null, null, null, "descriptorType", "asc", false).isEmpty());
        assertTrue("should start with nothing published ", workflowApi.allPublishedWorkflows(null, null, "hello", null, null, false).isEmpty());
        assertTrue("should start with nothing published ", workflowApi.allPublishedWorkflows(null, null, "hello", "descriptorType", "asc", false).isEmpty());

        // assertTrue("should have a bunch of stub workflows: " +  usersApi..allWorkflows().size(), workflowApi.allWorkflows().size() == 4);

        final Workflow workflowByPath = workflowApi.getWorkflowByPath(DOCKSTORE_TEST_USER2_HELLO_DOCKSTORE_WORKFLOW, null);
        // refresh targeted
        workflowApi.refresh(workflowByPath.getId());

        // publish one
        final PublishRequest publishRequest = SwaggerUtility.createPublishRequest(true);
        workflowApi.publish(workflowByPath.getId(), publishRequest);
        assertEquals("should have one published, found  " + workflowApi.allPublishedWorkflows(null, null, null, null, null, false).size(), 1,
            workflowApi.allPublishedWorkflows(null, null, null, null, null, false).size());
        final Workflow publishedWorkflow = workflowApi.getPublishedWorkflow(workflowByPath.getId(), null);
        assertNotNull("did not get published workflow", publishedWorkflow);
        final Workflow publishedWorkflowByPath = workflowApi.getPublishedWorkflowByPath(DOCKSTORE_TEST_USER2_HELLO_DOCKSTORE_WORKFLOW, null);
        assertNotNull("did not get published workflow", publishedWorkflowByPath);

        // publish everything so pagination testing makes more sense (going to unfortunately use rate limit)
        Lists.newArrayList("github.com/DockstoreTestUser2/hello-dockstore-workflow", "github.com/DockstoreTestUser2/dockstore-whalesay-imports", "github.com/DockstoreTestUser2/parameter_test_workflow").forEach(path -> {
            Workflow workflow = workflowApi.getWorkflowByPath(path, null);
            workflowApi.refresh(workflow.getId());
            workflowApi.publish(workflow.getId(), publishRequest);
        });
        List<Workflow> workflows = workflowApi.allPublishedWorkflows(null, null, null, null, null, false);
        // test offset
        assertEquals("offset does not seem to be working", workflowApi.allPublishedWorkflows("1", null, null, null, null, false).get(0).getId(),
            workflows.get(1).getId());
        // test limit
        assertEquals(1, workflowApi.allPublishedWorkflows(null, 1, null, null, null, false).size());
        // test custom sort column
        List<Workflow> ascId = workflowApi.allPublishedWorkflows(null, null, null, "id", "asc", false);
        List<Workflow> descId = workflowApi.allPublishedWorkflows(null, null, null, "id", "desc", false);
        assertEquals("sort by id does not seem to be working", ascId.get(0).getId(), descId.get(descId.size() - 1).getId());
        // test filter
        List<Workflow> filteredLowercase = workflowApi.allPublishedWorkflows(null, null, "whale" , "stars", null, false);
        assertEquals(1, filteredLowercase.size());
        List<Workflow> filteredUppercase = workflowApi.allPublishedWorkflows(null, null, "WHALE" , "stars", null, false);
        assertEquals(1, filteredUppercase.size());
        assertEquals(filteredLowercase, filteredUppercase);
    }

    /**
     * Tests manual registration and publishing of a github and bitbucket workflow
     *
     * @throws ApiException exception used for errors coming back from the web service
     */
    @Test
    public void testManualRegisterThenPublish() throws ApiException {
        final ApiClient webClient = getWebClient(USER_2_USERNAME);
        WorkflowsApi workflowApi = new WorkflowsApi(webClient);

        UsersApi usersApi = new UsersApi(webClient);
        final Long userId = usersApi.getUser().getId();

        // Make publish request (true)
        final PublishRequest publishRequest = SwaggerUtility.createPublishRequest(true);

        // Set up postgres
        final CommonTestUtilities.TestingPostgres testingPostgres = getTestingPostgres();

        // Get workflows
        usersApi.refreshWorkflows(userId);

        // Manually register workflow github
        Workflow githubWorkflow = workflowApi
                .manualRegister("github", "DockstoreTestUser2/hello-dockstore-workflow", "/Dockstore.wdl", "altname", "wdl", "/test.json");

        // Manually register workflow bitbucket
        Workflow bitbucketWorkflow = workflowApi
                .manualRegister("bitbucket", "dockstore_testuser2/dockstore-workflow", "/Dockstore.cwl", "altname", "cwl", "/test.json");

        // Assert some things
        final long count = testingPostgres
                .runSelectStatement("select count(*) from workflow where mode = '" + Workflow.ModeEnum.FULL + "'", new ScalarHandler<>());
        assertEquals("No workflows are in full mode", 0, count);
        final long count2 = testingPostgres
                .runSelectStatement("select count(*) from workflow where workflowname = 'altname'", new ScalarHandler<>());
        assertEquals("There should be two workflows with name altname, there are " + count2, 2, count2);

        // Publish github workflow
        workflowApi.refresh(githubWorkflow.getId());
        workflowApi.publish(githubWorkflow.getId(), publishRequest);

        // Assert some things
        assertEquals("should have two published, found  " + workflowApi.allPublishedWorkflows(null, null, null, null, null, false).size(), 1,
            workflowApi.allPublishedWorkflows(null, null, null, null, null, false).size());
        final long count3 = testingPostgres
                .runSelectStatement("select count(*) from workflow where mode = '" + Workflow.ModeEnum.FULL + "'", new ScalarHandler<>());
        assertEquals("One workflow is in full mode", 1, count3);
        final long count4 = testingPostgres
                .runSelectStatement("select count(*) from workflowversion where valid = 't'", new ScalarHandler<>());
        assertEquals("There should be 2 valid version tags, there are " + count4, 2, count4);

        workflowApi.refresh(bitbucketWorkflow.getId());
        thrown.expect(ApiException.class);
        // Publish bitbucket workflow, will fail now since the workflow test case is actually invalid now
        workflowApi.publish(bitbucketWorkflow.getId(), publishRequest);
    }

    @Test
    public void testCreationOfIncorrectHostedWorkflowTypeGarbage() {
        final ApiClient webClient = getWebClient(USER_2_USERNAME);
        HostedApi hostedApi = new HostedApi(webClient);
        thrown.expect(ApiException.class);
        hostedApi.createHostedWorkflow("name", null, "garbage type", null, null);
    }

    @Test
    public void testDuplicateHostedWorkflowCreation() {
        final ApiClient webClient = getWebClient(USER_2_USERNAME);
        HostedApi hostedApi = new HostedApi(webClient);
        hostedApi.createHostedWorkflow("name", null, DescriptorType.CWL.toString(), null, null);
        thrown.expectMessage("already exists");
        hostedApi.createHostedWorkflow("name", null, DescriptorType.CWL.toString(),  null, null);
    }

    @Test
    public void testDuplicateHostedToolCreation() {
        final ApiClient webClient = getWebClient(USER_2_USERNAME);
        HostedApi hostedApi = new HostedApi(webClient);
        hostedApi.createHostedTool("name", Registry.DOCKER_HUB.toString(), DescriptorType.CWL.toString(), "namespace", null);
        thrown.expectMessage("already exists");
        hostedApi.createHostedTool("name", Registry.DOCKER_HUB.toString(), DescriptorType.CWL.toString(), "namespace", null);
    }

    @Test
    public void testHostedWorkflowMetadataAndLaunch() throws IOException {
        final ApiClient webClient = getWebClient(USER_2_USERNAME);
        HostedApi hostedApi = new HostedApi(webClient);
        Workflow hostedWorkflow = hostedApi.createHostedWorkflow("name", null, DescriptorType.CWL.toString(), null, null);
        assertNotNull(hostedWorkflow.getLastModifiedDate());
        assertNotNull(hostedWorkflow.getLastUpdated());

        // make a couple garbage edits
        SourceFile source = new SourceFile();
        source.setPath("/Dockstore.cwl");
        source.setAbsolutePath("/Dockstore.cwl");
        source.setContent("cwlVersion: v1.0\nclass: Workflow");
        source.setType(SourceFile.TypeEnum.DOCKSTORE_CWL);
        SourceFile source1 = new SourceFile();
        source1.setPath("sorttool.cwl");
        source1.setContent("foo");
        source1.setAbsolutePath("/sorttool.cwl");
        source1.setType(SourceFile.TypeEnum.DOCKSTORE_CWL);
        SourceFile source2 = new SourceFile();
        source2.setPath("revtool.cwl");
        source2.setContent("foo");
        source2.setAbsolutePath("/revtool.cwl");
        source2.setType(SourceFile.TypeEnum.DOCKSTORE_CWL);
        hostedApi.editHostedWorkflow(hostedWorkflow.getId(), Lists.newArrayList(source, source1, source2));

        source.setContent("cwlVersion: v1.0\nclass: Workflow");
        source1.setContent("food");
        source2.setContent("food");
        final Workflow updatedHostedWorkflow = hostedApi.editHostedWorkflow(hostedWorkflow.getId(), Lists.newArrayList(source, source1, source2));
        assertNotNull(updatedHostedWorkflow.getLastModifiedDate());
        assertNotNull(updatedHostedWorkflow.getLastUpdated());

        // note that this workflow contains metadata defined on the inputs to the workflow in the old (pre-map) CWL way that is still valid v1.0 CWL
        source.setContent(FileUtils.readFileToString(new File(ResourceHelpers.resourceFilePath("hosted_metadata/Dockstore.cwl")), StandardCharsets.UTF_8));
        source1.setContent(FileUtils.readFileToString(new File(ResourceHelpers.resourceFilePath("hosted_metadata/sorttool.cwl")), StandardCharsets.UTF_8));
        source2.setContent(FileUtils.readFileToString(new File(ResourceHelpers.resourceFilePath("hosted_metadata/revtool.cwl")), StandardCharsets.UTF_8));
        Workflow workflow = hostedApi.editHostedWorkflow(hostedWorkflow.getId(), Lists.newArrayList(source, source1, source2));
        assertFalse(workflow.getInputFileFormats().isEmpty());
        assertFalse(workflow.getOutputFileFormats().isEmpty());


        // launch the workflow, note that the latest version of the workflow should launch (i.e. the working one)
        Client.main(new String[] { "--config", ResourceHelpers.resourceFilePath("config_file2.txt"), "workflow", "launch", "--entry", workflow.getFullWorkflowPath() , "--json" , ResourceHelpers.resourceFilePath("revsort-job.json") ,  "--script" });


        WorkflowsApi workflowsApi = new WorkflowsApi(webClient);
        workflowsApi.publish(workflow.getId(), SwaggerUtility.createPublishRequest(true));
        // should also launch successfully with the wrong credentials when published
        Client.main(new String[] { "--config", ResourceHelpers.resourceFilePath("config_file.txt"), "workflow", "launch", "--entry", workflow.getFullWorkflowPath() , "--json" , ResourceHelpers.resourceFilePath("revsort-job.json") ,  "--script" });
    }

    /**
     * This tests that a nested WDL workflow (three levels) is properly parsed
     * @throws ApiException exception used for errors coming back from the web service
     */
    @Test
    public void testNestedWdlWorkflow() throws ApiException {
        final ApiClient webClient = getWebClient(USER_2_USERNAME);
        WorkflowsApi workflowApi = new WorkflowsApi(webClient);

        // Set up postgres
        final CommonTestUtilities.TestingPostgres testingPostgres = getTestingPostgres();

        // Manually register workflow github
        Workflow githubWorkflow = workflowApi
                .manualRegister("github", "DockstoreTestUser2/nested-wdl", "/Dockstore.wdl", "altname", "wdl", "/test.json");

        // Assert some things
        final long count = testingPostgres
                .runSelectStatement("select count(*) from workflow where mode = '" + Workflow.ModeEnum.FULL + "'", new ScalarHandler<>());
        assertEquals("No workflows are in full mode", 0,count);

        // Refresh the workflow
        workflowApi.refresh(githubWorkflow.getId());

        // Confirm that correct number of sourcefiles are found
        githubWorkflow = workflowApi.getWorkflow(githubWorkflow.getId(), null);
        List<WorkflowVersion> versions = githubWorkflow.getWorkflowVersions();
        assertEquals("There should be two versions", 2, versions.size());

        Optional<WorkflowVersion> loopVersion = versions.stream().filter(version -> Objects.equals(version.getReference(), "infinite-loop")).findFirst();
        if (loopVersion.isPresent()) {
            assertEquals("There should be two sourcefiles", 2, loopVersion.get().getSourceFiles().size());
        } else {
            fail("Could not find version infinite-loop");
        }

        Optional<WorkflowVersion> masterVersion = versions.stream().filter(version -> Objects.equals(version.getReference(), "master")).findFirst();
        if (masterVersion.isPresent()) {
            assertEquals("There should be three sourcefiles", 3, masterVersion.get().getSourceFiles().size());
        } else {
            fail("Could not find version master");
        }
    }

    /**
     * Tests for https://github.com/ga4gh/dockstore/issues/2154
     */
    @Test
    public void testMoreCWLImportsStructure() throws ApiException, URISyntaxException, IOException {
        final ApiClient webClient = getWebClient(USER_2_USERNAME);
        WorkflowsApi workflowApi = new WorkflowsApi(webClient);
        workflowApi.manualRegister("github", "DockstoreTestUser2/workflow-seq-import", "/cwls/chksum_seqval_wf_interleaved_fq.cwl", "", "cwl", "/examples/chksum_seqval_wf_interleaved_fq.json");
        final Workflow workflowByPathGithub = workflowApi.getWorkflowByPath(DOCKSTORE_TEST_USER2_MORE_IMPORT_STRUCTURE, null);

        workflowApi.refresh(workflowByPathGithub.getId());
        workflowApi.publish(workflowByPathGithub.getId(), new PublishRequest(){
            public Boolean isPublish() { return true;}
        });

        // check on URLs for workflows via ga4gh calls
        Ga4GhApi ga4Ghv2Api = new Ga4GhApi(webClient);
        FileWrapper toolDescriptor = ga4Ghv2Api
            .toolsIdVersionsVersionIdTypeDescriptorGet("CWL", "#workflow/" + DOCKSTORE_TEST_USER2_MORE_IMPORT_STRUCTURE, "0.4.0");
        String content = IOUtils.toString(new URI(toolDescriptor.getUrl()), StandardCharsets.UTF_8);
        assertFalse(content.isEmpty());
        // check slashed paths
        checkForRelativeFile(ga4Ghv2Api, "#workflow/" + DOCKSTORE_TEST_USER2_MORE_IMPORT_STRUCTURE, "0.4.0", "toolkit/if_input_is_bz2_convert_to_gz_else_just_rename.cwl");
        checkForRelativeFile(ga4Ghv2Api, "#workflow/" + DOCKSTORE_TEST_USER2_MORE_IMPORT_STRUCTURE, "0.4.0", "toolkit/if_file_name_is_bz2_then_return_null_else_return_in_json_to_output.cwl");
        checkForRelativeFile(ga4Ghv2Api, "#workflow/" + DOCKSTORE_TEST_USER2_MORE_IMPORT_STRUCTURE, "0.4.0", "../examples/chksum_seqval_wf_interleaved_fq.json");
    }


    /**
     * Tests manual registration of a tool and check that descriptors are downloaded properly.
     * Description is pulled properly from an $include.
     *
     * @throws ApiException exception used for errors coming back from the web service
     */
    @Test
    public void testManualRegisterToolWithMixinsAndSymbolicLinks() throws ApiException, URISyntaxException, IOException {
        final ApiClient webClient = getWebClient(USER_2_USERNAME);
        ContainersApi toolApi = new ContainersApi(webClient);

        DockstoreTool tool = new DockstoreTool();
        tool.setDefaultDockerfilePath("/Dockerfile");
        tool.setDefaultCwlPath("/cwls/cgpmap-bamOut.cwl");
        tool.setGitUrl("git@github.com:DockstoreTestUser2/dockstore-cgpmap.git");
        tool.setNamespace("dockstoretestuser2");
        tool.setName("dockstore-cgpmap");
        tool.setRegistryString(Registry.QUAY_IO.toString());
        tool.setDefaultVersion("symbolic.v1");

        DockstoreTool registeredTool = toolApi.registerManual(tool);
        registeredTool = toolApi.refresh(registeredTool.getId());

        // Make publish request (true)
        final PublishRequest publishRequest = SwaggerUtility.createPublishRequest(true);
        toolApi.publish(registeredTool.getId(), publishRequest);

        // look that branches and tags are typed correctly for tools
        assertTrue("should see at least 6 branches",registeredTool.getWorkflowVersions().stream().filter(version -> version.getReferenceType() == Tag.ReferenceTypeEnum.BRANCH).count() >= 1);
        assertTrue("should see at least 6 tags",registeredTool.getWorkflowVersions().stream().filter(version -> version.getReferenceType() == Tag.ReferenceTypeEnum.TAG).count() >= 2);

        assertTrue("did not pick up description from $include", registeredTool.getDescription().contains("A Docker container for PCAP-core."));
        assertEquals("did not import mixin and includes properly", 5,
            registeredTool.getWorkflowVersions().stream().filter(tag -> Objects.equals(tag.getName(), "test.v1")).findFirst().get().getSourceFiles()
                .size());
        assertEquals("did not import symbolic links to folders properly", 5,
            registeredTool.getWorkflowVersions().stream().filter(tag -> Objects.equals(tag.getName(), "symbolic.v1")).findFirst().get().getSourceFiles()
                .size());
        // check that commit ids look properly recorded
        // check on commit ids for github
        boolean allHaveCommitIds = registeredTool.getWorkflowVersions().stream().noneMatch(version -> version.getCommitID().isEmpty());
        assertTrue("not all tools seem to have commit ids", allHaveCommitIds);

        // check on URLs for workflows via ga4gh calls
        Ga4GhApi ga4Ghv2Api = new Ga4GhApi(webClient);
        FileWrapper toolDescriptor = ga4Ghv2Api
            .toolsIdVersionsVersionIdTypeDescriptorGet("CWL", DOCKSTORE_TEST_USER2_RELATIVE_IMPORTS_TOOL, "symbolic.v1");
        String content = IOUtils.toString(new URI(toolDescriptor.getUrl()), StandardCharsets.UTF_8);
        assertFalse(content.isEmpty());
        // check slashed paths
        checkForRelativeFile(ga4Ghv2Api, DOCKSTORE_TEST_USER2_RELATIVE_IMPORTS_TOOL, "symbolic.v1", "/cgpmap-bamOut.cwl");
        // check paths without slash
        checkForRelativeFile(ga4Ghv2Api, DOCKSTORE_TEST_USER2_RELATIVE_IMPORTS_TOOL, "symbolic.v1", "cgpmap-bamOut.cwl");
        // check other secondaries and the dockerfile
        checkForRelativeFile(ga4Ghv2Api, DOCKSTORE_TEST_USER2_RELATIVE_IMPORTS_TOOL, "symbolic.v1", "includes/doc.yml");
        checkForRelativeFile(ga4Ghv2Api, DOCKSTORE_TEST_USER2_RELATIVE_IMPORTS_TOOL, "symbolic.v1", "mixins/hints.yml");
        checkForRelativeFile(ga4Ghv2Api, DOCKSTORE_TEST_USER2_RELATIVE_IMPORTS_TOOL, "symbolic.v1", "mixins/requirements.yml");
        checkForRelativeFile(ga4Ghv2Api, DOCKSTORE_TEST_USER2_RELATIVE_IMPORTS_TOOL, "symbolic.v1", "/Dockerfile");
    }

    /**
     * Checks that a file can be received from TRS and passes through a valid URL to github, bitbucket, etc.
     * @param ga4Ghv2Api
     * @param dockstoreTestUser2RelativeImportsTool
     * @param reference
     * @param filename
     * @throws IOException
     * @throws URISyntaxException
     */
    private void checkForRelativeFile(Ga4GhApi ga4Ghv2Api, String dockstoreTestUser2RelativeImportsTool, String reference, String filename)
        throws IOException, URISyntaxException {
        FileWrapper toolDescriptor;
        String content;
        toolDescriptor = ga4Ghv2Api
            .toolsIdVersionsVersionIdTypeDescriptorRelativePathGet("CWL", dockstoreTestUser2RelativeImportsTool, reference, filename);
        content = IOUtils.toString(new URI(toolDescriptor.getUrl()), StandardCharsets.UTF_8);
        assertFalse(content.isEmpty());
    }

    /**
     * Tests that trying to register a duplicate workflow fails, and that registering a non-existant repository failes
     *
     * @throws ApiException exception used for errors coming back from the web service
     */
    @Test
    public void testManualRegisterErrors() throws ApiException {
        final ApiClient webClient = getWebClient(USER_2_USERNAME);
        WorkflowsApi workflowApi = new WorkflowsApi(webClient);

        UsersApi usersApi = new UsersApi(webClient);
        final Long userId = usersApi.getUser().getId();

        // Get workflows
        usersApi.refreshWorkflows(userId);

        // Manually register workflow
        boolean success = true;
        try {
            workflowApi.manualRegister("github", "DockstoreTestUser2/hello-dockstore-workflow", "/Dockstore.wdl", "", "wdl", "/test.json");
        } catch (ApiException c) {
            success = false;
        } finally {
            assertFalse(success);
        }

        success = true;
        try {
            workflowApi.manualRegister("github", "dasn/iodnasiodnasio", "/Dockstore.wdl", "", "wdl", "/test.json");
        } catch (ApiException c) {
            success = false;
        } finally {
            assertFalse(success);
        }
    }

    @Test
    public void testSecondaryFileOperations() throws ApiException {
        final ApiClient webClient = getWebClient(USER_2_USERNAME);
        WorkflowsApi workflowApi = new WorkflowsApi(webClient);

        workflowApi.manualRegister("github", "DockstoreTestUser2/dockstore-whalesay-imports", "/Dockstore.cwl", "", "cwl", "/test.json");
        final Workflow workflowByPathGithub = workflowApi.getWorkflowByPath(DOCKSTORE_TEST_USER2_IMPORTS_DOCKSTORE_WORKFLOW, null);

        // This checks if a workflow whose default name was manually registered as an empty string would become null
        assertNull(workflowByPathGithub.getWorkflowName());

        final Workflow workflow = workflowApi.refresh(workflowByPathGithub.getId());

        // This checks if a workflow whose default name is null would remain as null after refresh
        assertNull(workflow.getWorkflowName());

        // test out methods to access secondary files
        final List<SourceFile> masterImports = workflowApi.secondaryDescriptors(workflow.getId(), "master", DescriptorLanguage.CWL.toString());
        assertEquals("should find 2 imports, found " + masterImports.size(), 2, masterImports.size());
        final SourceFile master = workflowApi.primaryDescriptor(workflow.getId(), "master", DescriptorLanguage.CWL.toString());
        assertTrue("master content incorrect", master.getContent().contains("untar") && master.getContent().contains("compile"));

        // get secondary files by path
        SourceFile argumentsTool = workflowApi.secondaryDescriptorPath(workflow.getId(), "arguments.cwl", "master", DescriptorLanguage.CWL.toString());
        assertTrue("argumentstool content incorrect", argumentsTool.getContent().contains("Example trivial wrapper for Java 7 compiler"));
    }

    @Test
    public void testRelativeSecondaryFileOperations() throws ApiException, URISyntaxException, IOException {
        final ApiClient webClient = getWebClient(USER_2_USERNAME);
        WorkflowsApi workflowApi = new WorkflowsApi(webClient);
        workflowApi.manualRegister("github", "DockstoreTestUser2/dockstore_workflow_cnv", "/workflow/cnv.cwl", "", "cwl", "/test.json");
        final Workflow workflowByPathGithub = workflowApi.getWorkflowByPath(DOCKSTORE_TEST_USER2_RELATIVE_IMPORTS_WORKFLOW, null);

        // This checks if a workflow whose default name was manually registered as an empty string would become null
        assertNull(workflowByPathGithub.getWorkflowName());

        final Workflow workflow = workflowApi.refresh(workflowByPathGithub.getId());

        // Test that the secondary file's input file formats are recognized (secondary file is varscan_cnv.cwl)
        List<FileFormat> fileFormats = workflow.getInputFileFormats();
        List<WorkflowVersion> workflowVersionsForFileFormat = workflow.getWorkflowVersions();
        Assert.assertTrue(workflowVersionsForFileFormat.stream().anyMatch(workflowVersion -> workflowVersion.getInputFileFormats().stream().anyMatch(fileFormat -> fileFormat.getValue().equals("http://edamontology.org/format_2572"))));
        Assert.assertTrue(workflowVersionsForFileFormat.stream().anyMatch(workflowVersion -> workflowVersion.getInputFileFormats().stream().anyMatch(fileFormat -> fileFormat.getValue().equals("http://edamontology.org/format_1929"))));
        Assert.assertTrue(workflowVersionsForFileFormat.stream().anyMatch(workflowVersion -> workflowVersion.getInputFileFormats().stream().anyMatch(fileFormat -> fileFormat.getValue().equals("http://edamontology.org/format_3003"))));
        Assert.assertTrue(fileFormats.stream().anyMatch(fileFormat -> fileFormat.getValue().equals("http://edamontology.org/format_2572")));
        Assert.assertTrue(fileFormats.stream().anyMatch(fileFormat -> fileFormat.getValue().equals("http://edamontology.org/format_1929")));
        Assert.assertTrue(fileFormats.stream().anyMatch(fileFormat -> fileFormat.getValue().equals("http://edamontology.org/format_3003")));
        Assert.assertTrue(workflowVersionsForFileFormat.stream().anyMatch(workflowVersion -> workflowVersion.getOutputFileFormats().stream().anyMatch(fileFormat -> fileFormat.getValue().equals("file://fakeFileFormat"))));
        Assert.assertTrue(workflow.getOutputFileFormats().stream().anyMatch(fileFormat -> fileFormat.getValue().equals("file://fakeFileFormat")));


        // This checks if a workflow whose default name is null would remain as null after refresh
        assertNull(workflow.getWorkflowName());

        // test out methods to access secondary files

        final List<SourceFile> masterImports = workflowApi.secondaryDescriptors(workflow.getId(), "master", DescriptorLanguage.CWL.toString());
        assertEquals("should find 3 imports, found " + masterImports.size(), 3, masterImports.size());
        final List<SourceFile> rootImports = workflowApi.secondaryDescriptors(workflow.getId(), "rootTest", DescriptorLanguage.CWL.toString());
        assertEquals("should find 0 imports, found " + rootImports.size(), 0, rootImports.size());

        // next, change a path for the root imports version
        List<WorkflowVersion> workflowVersions = workflow.getWorkflowVersions();
        workflowVersions.stream().filter(v -> v.getName().equals("rootTest")).findFirst().get().setWorkflowPath("/cnv.cwl");
        workflowApi.updateWorkflowVersion(workflow.getId(), workflowVersions);
        workflowApi.refresh(workflowByPathGithub.getId());
        final List<SourceFile> newMasterImports = workflowApi.secondaryDescriptors(workflow.getId(), "master", DescriptorLanguage.CWL.toString());
        assertEquals("should find 3 imports, found " + newMasterImports.size(), 3, newMasterImports.size());
        final List<SourceFile> newRootImports = workflowApi.secondaryDescriptors(workflow.getId(), "rootTest", DescriptorLanguage.CWL.toString());
        assertEquals("should find 3 imports, found " + newRootImports.size(), 3, newRootImports.size());

        workflowApi.publish(workflow.getId(), new PublishRequest(){
            public Boolean isPublish() { return true;}
        });
        // check on URLs for workflows via ga4gh calls
        Ga4GhApi ga4Ghv2Api = new Ga4GhApi(webClient);
        FileWrapper toolDescriptor = ga4Ghv2Api
            .toolsIdVersionsVersionIdTypeDescriptorGet("CWL", "#workflow/" + DOCKSTORE_TEST_USER2_RELATIVE_IMPORTS_WORKFLOW, "master");
        String content = IOUtils.toString(new URI(toolDescriptor.getUrl()), StandardCharsets.UTF_8);
        assertFalse(content.isEmpty());
        checkForRelativeFile(ga4Ghv2Api, "#workflow/" + DOCKSTORE_TEST_USER2_RELATIVE_IMPORTS_WORKFLOW, "master", "adtex.cwl");
        // ignore extra separators
        checkForRelativeFile(ga4Ghv2Api, "#workflow/" + DOCKSTORE_TEST_USER2_RELATIVE_IMPORTS_WORKFLOW, "master", "/adtex.cwl");
        // test json should use relative path with ".."
        checkForRelativeFile(ga4Ghv2Api, "#workflow/" + DOCKSTORE_TEST_USER2_RELATIVE_IMPORTS_WORKFLOW, "master", "../test.json");
        List<ToolFile> toolFiles = ga4Ghv2Api
            .toolsIdVersionsVersionIdTypeFilesGet("CWL", "#workflow/" + DOCKSTORE_TEST_USER2_RELATIVE_IMPORTS_WORKFLOW, "master");
        assertTrue("should have at least 5 files", toolFiles.size() >= 5);
        assertTrue("all files should have relative paths", toolFiles.stream().filter(toolFile -> !toolFile.getPath().startsWith("/")).count() >= 5);

        // check on urls created for test files
        List<FileWrapper> toolTests = ga4Ghv2Api
            .toolsIdVersionsVersionIdTypeTestsGet("CWL", "#workflow/" + DOCKSTORE_TEST_USER2_RELATIVE_IMPORTS_WORKFLOW, "master");
        assertTrue("could not find tool tests", toolTests.size() > 0);
        for(FileWrapper test: toolTests) {
            content = IOUtils.toString(new URI(test.getUrl()), StandardCharsets.UTF_8);
            assertFalse(content.isEmpty());
        }
    }

    @Test

    public void testAnonAndAdminGA4GH() throws ApiException, URISyntaxException, IOException {
        WorkflowsApi workflowApi = new WorkflowsApi(getWebClient(USER_2_USERNAME));
        workflowApi.manualRegister("github", "DockstoreTestUser2/dockstore_workflow_cnv", "/workflow/cnv.cwl", "", "cwl", "/test.json");
        final Workflow workflowByPathGithub = workflowApi.getWorkflowByPath(DOCKSTORE_TEST_USER2_RELATIVE_IMPORTS_WORKFLOW, null);
        workflowApi.refresh(workflowByPathGithub.getId());

        // should not be able to get content normally
        Ga4GhApi anonymousGa4Ghv2Api = new Ga4GhApi(getWebClient(false, null));
        boolean thrownException = false;
        try {
            anonymousGa4Ghv2Api
                .toolsIdVersionsVersionIdTypeFilesGet("CWL", "#workflow/" + DOCKSTORE_TEST_USER2_RELATIVE_IMPORTS_WORKFLOW, "master");
        } catch (ApiException e) {
            thrownException = true;
        }
        assert (thrownException);

        boolean thrownListException = false;
        try {
            anonymousGa4Ghv2Api
                .toolsIdVersionsVersionIdTypeTestsGet("CWL", "#workflow/" + DOCKSTORE_TEST_USER2_RELATIVE_IMPORTS_WORKFLOW, "master");
        } catch (ApiException e) {
            thrownListException = true;
        }
        assert (thrownListException);

        // can get content via admin user
        Ga4GhApi adminGa4Ghv2Api = new Ga4GhApi(getWebClient(USER_2_USERNAME));

        List<ToolFile> toolFiles = adminGa4Ghv2Api
            .toolsIdVersionsVersionIdTypeFilesGet("CWL", "#workflow/" + DOCKSTORE_TEST_USER2_RELATIVE_IMPORTS_WORKFLOW, "master");
        assertTrue("should have at least 5 files", toolFiles.size() >= 5);

        // cannot get relative paths anonymously
        toolFiles.forEach(file -> {
            boolean thrownInnerException = false;
            try {
                anonymousGa4Ghv2Api.toolsIdVersionsVersionIdTypeDescriptorRelativePathGet("CWL",
                    "#workflow/" + DOCKSTORE_TEST_USER2_RELATIVE_IMPORTS_WORKFLOW, "master", file.getPath());
            } catch (ApiException e) {
                thrownInnerException = true;
            }
            assertTrue(thrownInnerException);
        });

        final AtomicInteger count = new AtomicInteger(0);
        // can get relative paths with admin user
        toolFiles.forEach(file -> {
            if (file.getFileType() == ToolFile.FileTypeEnum.TEST_FILE) {
                // enable later with a simplification to TRS
                FileWrapper test = adminGa4Ghv2Api.toolsIdVersionsVersionIdTypeDescriptorRelativePathGet("CWL", "#workflow/" + DOCKSTORE_TEST_USER2_RELATIVE_IMPORTS_WORKFLOW,
                    "master", file.getPath());
                assertFalse(test.getContent().isEmpty());
                count.incrementAndGet();
            } else if (file.getFileType() == ToolFile.FileTypeEnum.PRIMARY_DESCRIPTOR || file.getFileType() == ToolFile.FileTypeEnum.SECONDARY_DESCRIPTOR) {
                // annoyingly, some files are tool tests, some are tooldescriptor
                FileWrapper toolDescriptor = adminGa4Ghv2Api.toolsIdVersionsVersionIdTypeDescriptorRelativePathGet("CWL", "#workflow/" + DOCKSTORE_TEST_USER2_RELATIVE_IMPORTS_WORKFLOW,
                    "master", file.getPath());
                assertFalse(toolDescriptor.getContent().isEmpty());
                count.incrementAndGet();
            } else {
                fail();
            }
        });
        assertTrue("did not count expected (5) number of files, got" + count.get(), count.get() >= 5);
    }


    @Test
    public void testAliasOperations() throws ApiException {
        final ApiClient webClient = getWebClient(USER_2_USERNAME);
        WorkflowsApi workflowApi = new WorkflowsApi(webClient);
        workflowApi.manualRegister("github", "DockstoreTestUser2/dockstore_workflow_cnv", "/workflow/cnv.cwl", "", "cwl", "/test.json");
        final Workflow workflowByPathGithub = workflowApi.getWorkflowByPath(DOCKSTORE_TEST_USER2_RELATIVE_IMPORTS_WORKFLOW, null);
        // do targetted refresh, should promote workflow to fully-fleshed out workflow
        final Workflow workflow = workflowApi.refresh(workflowByPathGithub.getId());
        workflowApi.publish(workflow.getId(), new PublishRequest(){
            public Boolean isPublish() { return true;}
        });

        Workflow md5workflow = workflowApi
            .manualRegister(SourceControl.GITHUB.getFriendlyName(), "DockstoreTestUser2/md5sum-checker", "/checker-workflow-wrapping-workflow.cwl",
                "test", "cwl", null);
        workflowApi.refresh(md5workflow.getId());
        workflowApi.publish(md5workflow.getId(), new PublishRequest(){
            public Boolean isPublish() { return true;}
        });

        // give the workflow a few aliases
        EntriesApi genericApi = new EntriesApi(webClient);
        Entry entry = genericApi.updateAliases(workflow.getId(), "awesome workflow, spam, test workflow", "");
        Assert.assertTrue("entry is missing expected aliases", entry.getAliases().containsKey("awesome workflow") && entry.getAliases().containsKey("spam") && entry.getAliases().containsKey("test workflow"));
        // check that the aliases work in TRS search
        Ga4GhApi ga4GhApi = new Ga4GhApi(webClient);
        // this generated code is mucho silly
        List<Tool> workflows = ga4GhApi.toolsGet(null, null, null, null, null, null, null, null, null, null, 100);
        Assert.assertEquals("expected workflows not found", 2, workflows.size());
        List<Tool> awesome_workflow = ga4GhApi.toolsGet(null, "awesome workflow", null, null, null, null, null, null, null, null, 100);
        Assert.assertTrue("workflow was not found or didn't have expected aliases", awesome_workflow.size() == 1 && awesome_workflow.get(0).getAliases().size() ==3);
        // remove a few aliases
        entry = genericApi.updateAliases(workflow.getId(), "foobar, test workflow", "");
        Assert.assertTrue("entry is missing expected aliases", entry.getAliases().containsKey("foobar") && entry.getAliases().containsKey("test workflow") && entry.getAliases().size() == 2);

        // Get workflow by alias
        Workflow aliasWorkflow = workflowApi.getWorkflowByAlias("foobar");
        Assert.assertNotNull("Should retrieve the workflow by alias", aliasWorkflow);
    }

    /**
     * This tests that the absolute path is properly set for CWL workflow sourcefiles for the primary descriptor and any imported files
     */
    @Test
    public void testAbsolutePathForImportedFilesCWL() {
        final ApiClient webClient = getWebClient(USER_2_USERNAME);
        WorkflowsApi workflowApi = new WorkflowsApi(webClient);
        workflowApi.manualRegister("github", "DockstoreTestUser2/gdc-dnaseq-cwl", "/workflows/dnaseq/transform.cwl", "", "cwl", "/workflows/dnaseq/transform.cwl.json");
        final Workflow workflowByPathGithub = workflowApi.getWorkflowByPath(DOCKSTORE_TEST_USER2_GDC_DNASEQ_CWL_WORKFLOW, null);
        final Workflow workflow = workflowApi.refresh(workflowByPathGithub.getId());

        Assert.assertEquals("should have 2 version", 2, workflow.getWorkflowVersions().size());
        Optional<WorkflowVersion> workflowVersion = workflow.getWorkflowVersions().stream().filter(version -> Objects.equals(version.getName(), "test")).findFirst();
        if (workflowVersion.isEmpty()) {
            Assert.fail("Missing the test release");
        }

        List<SourceFile> sourceFiles = workflowVersion.get().getSourceFiles();
        Optional<SourceFile> primarySourceFile = sourceFiles.stream().filter(sourceFile -> Objects.equals(sourceFile.getPath(), "/workflows/dnaseq/transform.cwl") && Objects.equals(sourceFile.getAbsolutePath(), "/workflows/dnaseq/transform.cwl")).findFirst();
        if (primarySourceFile.isEmpty()) {
            Assert.fail("Does not properly set the absolute path of the primary descriptor.");
        }

        Optional<SourceFile> importedSourceFileOne = sourceFiles.stream().filter(sourceFile -> Objects.equals(sourceFile.getPath(), "../../tools/bam_readgroup_to_json.cwl") && Objects.equals(sourceFile.getAbsolutePath(), "/tools/bam_readgroup_to_json.cwl")).findFirst();
        if (importedSourceFileOne.isEmpty()) {
            Assert.fail("Does not properly set the absolute path of the imported file.");
        }

        Optional<SourceFile> importedSourceFileTwo = sourceFiles.stream().filter(sourceFile -> Objects.equals(sourceFile.getPath(), "integrity.cwl") && Objects.equals(sourceFile.getAbsolutePath(), "/workflows/dnaseq/integrity.cwl")).findFirst();
        if (importedSourceFileTwo.isEmpty()) {
            Assert.fail("Does not properly set the absolute path of the imported file.");
        }
    }

    /**
     * NOTE: This test is not normally run. It is only for running locally to confirm that the discourse topic generation is working.
     *
     * Adds a discourse topic for a workflow (adds to a Automatic Tool and Workflow Threads - NEED TO DELETE TOPIC)
     *
     * Requires you to have the correct discourse information set in the dockstoreTest.yml
     */
    @Ignore
    public void publishWorkflowAndTestDiscourseTopicCreation() {
        final ApiClient curatorApiClient = getWebClient(CURATOR_USERNAME);
        EntriesApi curatorEntriesApi = new EntriesApi(curatorApiClient);
        final ApiClient userApiClient = getWebClient(USER_2_USERNAME);
        WorkflowsApi userWorkflowsApi = new WorkflowsApi(userApiClient);

        // Create a workflow with a random name
        String workflowName = Long.toString(Instant.now().toEpochMilli());
        userWorkflowsApi.manualRegister("github", "DockstoreTestUser2/gdc-dnaseq-cwl", "/workflows/dnaseq/transform.cwl", workflowName, "cwl", "/workflows/dnaseq/transform.cwl.json");
        final Workflow workflowByPathGithub = userWorkflowsApi.getWorkflowByPath(DOCKSTORE_TEST_USER2_GDC_DNASEQ_CWL_WORKFLOW + "/" + workflowName, null);
        final Workflow workflow = userWorkflowsApi.refresh(workflowByPathGithub.getId());

        // Publish workflow, which will also add a topic
        userWorkflowsApi.publish(workflow.getId(), new PublishRequest(){
            public Boolean isPublish() { return true;}
        });

        // Should not be able to create a topic for the same workflow
        try {
            curatorEntriesApi.setDiscourseTopic(workflow.getId());
            fail("Should still not be able to set discourse topic.");
        } catch (ApiException ex) {
        }

        // Unpublish and publish, should not throw error
        Workflow unpublishedWf = userWorkflowsApi.publish(workflow.getId(), new PublishRequest(){
            public Boolean isPublish() { return false;}
        });
        Workflow publishedWf = userWorkflowsApi.publish(unpublishedWf.getId(), new PublishRequest(){
            public Boolean isPublish() { return true;}
        });
        assertEquals("Topic id should remain the same.", unpublishedWf.getTopicId(), publishedWf.getTopicId());
    }
}<|MERGE_RESOLUTION|>--- conflicted
+++ resolved
@@ -594,11 +594,7 @@
 
 
     @Test
-<<<<<<< HEAD
-    public void testNextFlowWorkflowWithImages() {
-=======
     public void testNextflowWorkflowWithImages() {
->>>>>>> d9f61ebe
         final ApiClient webClient = getWebClient(USER_2_USERNAME);
         WorkflowsApi workflowApi = new WorkflowsApi(webClient);
 

/*
 *    Copyright 2018 OICR
 *
 *    Licensed under the Apache License, Version 2.0 (the "License");
 *    you may not use this file except in compliance with the License.
 *    You may obtain a copy of the License at
 *
 *        http://www.apache.org/licenses/LICENSE-2.0
 *
 *    Unless required by applicable law or agreed to in writing, software
 *    distributed under the License is distributed on an "AS IS" BASIS,
 *    WITHOUT WARRANTIES OR CONDITIONS OF ANY KIND, either express or implied.
 *    See the License for the specific language governing permissions and
 *    limitations under the License.
 */

package io.dockstore.client.cli;

import java.io.File;
import java.io.IOException;
import java.net.URI;
import java.net.URISyntaxException;
import java.nio.charset.StandardCharsets;
import java.nio.file.Files;
import java.nio.file.Path;
import java.util.ArrayList;
import java.util.HashMap;
import java.util.List;
import java.util.Map;
import java.util.Objects;
import java.util.Optional;
<<<<<<< HEAD
import java.util.concurrent.atomic.AtomicInteger;
=======
import java.util.stream.Collectors;
import java.util.zip.ZipEntry;
import java.util.zip.ZipFile;

import javax.ws.rs.core.GenericType;
>>>>>>> 330821e4

import com.google.common.collect.Lists;
import com.google.gson.Gson;
import io.dockstore.common.CommonTestUtilities;
import io.dockstore.common.ConfidentialTest;
import io.dockstore.common.LanguageType;
import io.dockstore.common.Registry;
import io.dockstore.common.SourceControl;
import io.dockstore.common.WorkflowTest;
import io.dropwizard.testing.ResourceHelpers;
import io.swagger.client.ApiClient;
import io.swagger.client.ApiException;
import io.swagger.client.api.ContainersApi;
import io.swagger.client.api.EntriesApi;
import io.swagger.client.api.Ga4GhApi;
import io.swagger.client.api.HostedApi;
import io.swagger.client.api.UsersApi;
import io.swagger.client.api.WorkflowsApi;
import io.swagger.client.model.DockstoreTool;
import io.swagger.client.model.Entry;
import io.swagger.client.model.FileFormat;
import io.swagger.client.model.FileWrapper;
import io.swagger.client.model.PublishRequest;
import io.swagger.client.model.SourceFile;
import io.swagger.client.model.Tag;
import io.swagger.client.model.Tool;
import io.swagger.client.model.ToolFile;
import io.swagger.client.model.User;
import io.swagger.client.model.Workflow;
import io.swagger.client.model.WorkflowVersion;
import org.apache.commons.dbutils.handlers.ScalarHandler;
import org.apache.commons.io.FileUtils;
import org.apache.commons.io.IOUtils;
import org.junit.Assert;
import org.junit.Before;
import org.junit.Rule;
import org.junit.Test;
import org.junit.contrib.java.lang.system.ExpectedSystemExit;
import org.junit.contrib.java.lang.system.SystemErrRule;
import org.junit.contrib.java.lang.system.SystemOutRule;
import org.junit.experimental.categories.Category;
import org.junit.rules.ExpectedException;

import static io.dockstore.common.CommonTestUtilities.getTestingPostgres;
import static org.junit.Assert.assertEquals;
import static org.junit.Assert.assertNotNull;
import static org.junit.Assert.assertNotSame;
import static org.junit.Assert.assertNull;
import static org.junit.Assert.assertSame;
import static org.junit.Assert.assertTrue;
import static org.junit.Assert.fail;

/**
 * Extra confidential integration tests, focus on testing workflow interactions
 * {@link io.dockstore.client.cli.BaseIT}
 * @author dyuen
 */
@Category({ConfidentialTest.class, WorkflowTest.class})
public class WorkflowIT extends BaseIT {

    private static final String DOCKSTORE_TEST_USER2_HELLO_DOCKSTORE_WORKFLOW = SourceControl.GITHUB.toString() + "/DockstoreTestUser2/hello-dockstore-workflow";
    private static final String DOCKSTORE_TEST_USER2_DOCKSTORE_WORKFLOW = SourceControl.BITBUCKET.toString() + "/dockstore_testuser2/dockstore-workflow";
    private static final String DOCKSTORE_TEST_USER2_IMPORTS_DOCKSTORE_WORKFLOW = SourceControl.GITHUB.toString() + "/DockstoreTestUser2/dockstore-whalesay-imports";
    private static final String DOCKSTORE_TEST_USER2_RELATIVE_IMPORTS_WORKFLOW = SourceControl.GITHUB.toString() + "/DockstoreTestUser2/dockstore_workflow_cnv";
    // workflow with external library in lib directory
    private static final String DOCKSTORE_TEST_USER2_NEXTFLOW_LIB_WORKFLOW = SourceControl.GITHUB.toString() + "/DockstoreTestUser2/rnatoy";
    // workflow that uses containers
    private static final String DOCKSTORE_TEST_USER2_NEXTFLOW_DOCKER_WORKFLOW = SourceControl.GITHUB.toString() + "/DockstoreTestUser2/galaxy-workflows";
    private static final String DOCKSTORE_TEST_USER2_RELATIVE_IMPORTS_TOOL = Registry.QUAY_IO.toString() + "/dockstoretestuser2/dockstore-cgpmap";

    @Rule
    public final SystemOutRule systemOutRule = new SystemOutRule().enableLog().muteForSuccessfulTests();

    @Rule
    public final SystemErrRule systemErrRule = new SystemErrRule().enableLog().muteForSuccessfulTests();

    @Rule
    public final ExpectedSystemExit systemExit = ExpectedSystemExit.none();

    @Rule
    public ExpectedException thrown= ExpectedException.none();

    @Before
    @Override
    public void resetDBBetweenTests() throws Exception {
        CommonTestUtilities.cleanStatePrivate2(SUPPORT, false);
    }

    @Test
    public void testStubRefresh() throws ApiException {
        final ApiClient webClient = getWebClient();
        UsersApi usersApi = new UsersApi(webClient);
        User user = usersApi.getUser();

        final List<Workflow> workflows = usersApi.refreshWorkflows(user.getId());
        for (Workflow workflow: workflows) {
            assertNotSame("", workflow.getWorkflowName());
        }

        assertTrue("workflow size was " + workflows.size(), workflows.size() > 1);
        assertTrue(
                "found non stub workflows " + workflows.stream().filter(workflow -> workflow.getMode() != Workflow.ModeEnum.STUB).count(),
                workflows.stream().allMatch(workflow -> workflow.getMode() == Workflow.ModeEnum.STUB));
    }

    @Test
    public void testTargettedRefresh() throws ApiException, URISyntaxException, IOException {
        final CommonTestUtilities.TestingPostgres testingPostgres = getTestingPostgres();
        testingPostgres.runUpdateStatement("update enduser set isadmin = 't' where username = 'DockstoreTestUser2';");

        final ApiClient webClient = getWebClient();
        WorkflowsApi workflowApi = new WorkflowsApi(webClient);

        UsersApi usersApi = new UsersApi(webClient);
        User user = usersApi.getUser();
        Assert.assertNotEquals("getUser() endpoint should actually return the user profile", null, user.getUserProfiles());

        final List<Workflow> workflows = usersApi.refreshWorkflows(user.getId());

        for (Workflow workflow: workflows) {
            assertNotSame("", workflow.getWorkflowName());
        }

        // do targetted refresh, should promote workflow to fully-fleshed out workflow
        final Workflow workflowByPathGithub = workflowApi.getWorkflowByPath(DOCKSTORE_TEST_USER2_HELLO_DOCKSTORE_WORKFLOW);
        final Workflow refreshGithub = workflowApi.refresh(workflowByPathGithub.getId());
        final Workflow workflowByPathBitbucket = workflowApi.getWorkflowByPath(DOCKSTORE_TEST_USER2_DOCKSTORE_WORKFLOW);
        final Workflow refreshBitbucket = workflowApi.refresh(workflowByPathBitbucket.getId());

        // tests for reference type for bitbucket workflows
        assertTrue("should see at least 4 branches",refreshBitbucket.getWorkflowVersions().stream().filter(version -> version.getReferenceType() == WorkflowVersion.ReferenceTypeEnum.BRANCH).count() >= 4);
        assertTrue("should see at least 1 tags",refreshBitbucket.getWorkflowVersions().stream().filter(version -> version.getReferenceType() == WorkflowVersion.ReferenceTypeEnum.TAG).count() >= 1);

        assertSame("github workflow is not in full mode", refreshGithub.getMode(), Workflow.ModeEnum.FULL);
        assertEquals("github workflow version count is wrong: " + refreshGithub.getWorkflowVersions().size(), 4,
            refreshGithub.getWorkflowVersions().size());
        assertEquals("should find two versions with files for github workflow, found : " + refreshGithub.getWorkflowVersions().stream()
                .filter(workflowVersion -> !workflowVersion.getSourceFiles().isEmpty()).count(), 2,
            refreshGithub.getWorkflowVersions().stream().filter(workflowVersion -> !workflowVersion.getSourceFiles().isEmpty()).count());
        assertEquals("should find two valid versions for github workflow, found : " + refreshGithub.getWorkflowVersions().stream()
                .filter(WorkflowVersion::isValid).count(), 2,
            refreshGithub.getWorkflowVersions().stream().filter(WorkflowVersion::isValid).count());

        assertSame("bitbucket workflow is not in full mode", refreshBitbucket.getMode(), Workflow.ModeEnum.FULL);

        assertEquals("bitbucket workflow version count is wrong: " + refreshBitbucket.getWorkflowVersions().size(), 5,
            refreshBitbucket.getWorkflowVersions().size());
        assertEquals("should find 4 versions with files for bitbucket workflow, found : " + refreshBitbucket.getWorkflowVersions().stream()
                .filter(workflowVersion -> !workflowVersion.getSourceFiles().isEmpty()).count(), 4,
            refreshBitbucket.getWorkflowVersions().stream().filter(workflowVersion -> !workflowVersion.getSourceFiles().isEmpty()).count());
        assertEquals("should find 4 valid versions for bitbucket workflow, found : " + refreshBitbucket.getWorkflowVersions().stream()
                .filter(WorkflowVersion::isValid).count(), 4,
            refreshBitbucket.getWorkflowVersions().stream().filter(WorkflowVersion::isValid).count());

        // should not be able to get content normally
<<<<<<< HEAD
        Ga4GhApi anonymousGa4Ghv2Api = new Ga4GhApi(getAnonWebClient());
=======
        Ga4GhApi anonymousGa4Ghv2Api = new Ga4GhApi(getWebClient(false));
>>>>>>> 330821e4
        Ga4GhApi adminGa4Ghv2Api = new Ga4GhApi(webClient);
        boolean exceptionThrown = false;
        try {
            anonymousGa4Ghv2Api
                .toolsIdVersionsVersionIdTypeDescriptorGet("CWL", "#workflow/" + DOCKSTORE_TEST_USER2_DOCKSTORE_WORKFLOW, "master");
        } catch (ApiException e) {
            exceptionThrown = true;
        }
        assertTrue(exceptionThrown);
<<<<<<< HEAD
        FileWrapper adminToolDesciptor = adminGa4Ghv2Api
=======
        ToolDescriptor adminToolDesciptor = adminGa4Ghv2Api
>>>>>>> 330821e4
            .toolsIdVersionsVersionIdTypeDescriptorGet("CWL", "#workflow/" + DOCKSTORE_TEST_USER2_DOCKSTORE_WORKFLOW, "master");
        assertTrue("could not get content via optional auth", adminToolDesciptor != null && !adminToolDesciptor.getDescriptor().isEmpty());

        workflowApi.publish(workflowByPathBitbucket.getId(), new PublishRequest(){
            public Boolean isPublish() { return true;}
        });
        // check on URLs for workflows via ga4gh calls
<<<<<<< HEAD
        FileWrapper toolDescriptor = adminGa4Ghv2Api
=======
        ToolDescriptor toolDescriptor = adminGa4Ghv2Api
>>>>>>> 330821e4
            .toolsIdVersionsVersionIdTypeDescriptorGet("CWL", "#workflow/" + DOCKSTORE_TEST_USER2_DOCKSTORE_WORKFLOW, "master");
        String content = IOUtils.toString(new URI(toolDescriptor.getUrl()), StandardCharsets.UTF_8);
        Assert.assertTrue("could not find content from generated URL", !content.isEmpty());
        checkForRelativeFile(adminGa4Ghv2Api, "#workflow/" + DOCKSTORE_TEST_USER2_DOCKSTORE_WORKFLOW, "master", "grep.cwl");


        // check on commit ids for github
        boolean allHaveCommitIds = refreshGithub.getWorkflowVersions().stream().noneMatch(version -> version.getCommitID().isEmpty());
        assertTrue("not all workflows seem to have commit ids", allHaveCommitIds);
    }

    @Test
    public void testHostedDelete() {
        final ApiClient webClient = getWebClient();
        WorkflowsApi workflowApi = new WorkflowsApi(webClient);
        UsersApi usersApi = new UsersApi(webClient);
        User user = usersApi.getUser();
        usersApi.refreshWorkflows(user.getId());
        // do targetted refresh, should promote workflow to fully-fleshed out workflow
        final Workflow workflowByPathGithub = workflowApi.getWorkflowByPath(DOCKSTORE_TEST_USER2_HELLO_DOCKSTORE_WORKFLOW);
        final Workflow refreshGithub = workflowApi.refresh(workflowByPathGithub.getId());

        // using hosted apis to edit normal workflows should fail
        HostedApi hostedApi = new HostedApi(webClient);
        thrown.expect(ApiException.class);
        hostedApi.deleteHostedWorkflowVersion(refreshGithub.getId(), "v1.0");
    }

    @Test
    public void testHostedEdit() {
        final ApiClient webClient = getWebClient();
        WorkflowsApi workflowApi = new WorkflowsApi(webClient);
        UsersApi usersApi = new UsersApi(webClient);
        User user = usersApi.getUser();
        usersApi.refreshWorkflows(user.getId());
        // do targetted refresh, should promote workflow to fully-fleshed out workflow
        final Workflow workflowByPathGithub = workflowApi.getWorkflowByPath(DOCKSTORE_TEST_USER2_HELLO_DOCKSTORE_WORKFLOW);
        final Workflow refreshGithub = workflowApi.refresh(workflowByPathGithub.getId());

        // using hosted apis to edit normal workflows should fail
        HostedApi hostedApi = new HostedApi(webClient);
        thrown.expect(ApiException.class);
        hostedApi.editHostedWorkflow(refreshGithub.getId(), new ArrayList<>());
    }

    @Test
    public void testWorkflowLaunchOrNotLaunchBasedOnCredentials() throws IOException {
        String toolpath = SourceControl.GITHUB.toString() + "/DockstoreTestUser2/md5sum-checker/test";
        final CommonTestUtilities.TestingPostgres testingPostgres = getTestingPostgres();
        testingPostgres.runUpdateStatement("update enduser set isadmin = 't' where username = 'DockstoreTestUser2';");
        final ApiClient webClient = getWebClient();
        WorkflowsApi workflowApi = new WorkflowsApi(webClient);
        Workflow workflow = workflowApi
            .manualRegister(SourceControl.GITHUB.getFriendlyName(), "DockstoreTestUser2/md5sum-checker", "checker-workflow-wrapping-workflow.cwl",
                "test", "cwl", null);
        assertEquals("There should be one user of the workflow after manually registering it.", 1, workflow.getUsers().size());
        Workflow refresh = workflowApi.refresh(workflow.getId());


        Assert.assertTrue("workflow is already published for some reason", !refresh.isIsPublished());

        // should be able to launch properly with correct credentials even though the workflow is not published
        FileUtils.writeStringToFile(new File("md5sum.input"), "foo" , StandardCharsets.UTF_8);
        Client.main(new String[] { "--config", ResourceHelpers.resourceFilePath("config_file2.txt"), "workflow", "launch", "--entry", toolpath, "--json" , ResourceHelpers.resourceFilePath("md5sum-wrapper-tool.json") ,  "--script" });

        // should not be able to launch properly with incorrect credentials
        systemExit.expectSystemExitWithStatus(Client.ENTRY_NOT_FOUND);
        Client.main(new String[] { "--config", ResourceHelpers.resourceFilePath("config_file.txt"), "workflow", "launch", "--entry", toolpath, "--json" , ResourceHelpers.resourceFilePath("md5sum-wrapper-tool.json") ,  "--script" });
    }

    /**
     * This tests workflow convert entry2json when the main descriptor is nested far within the GitHub repo with secondary descriptors too
     * @throws IOException
     */
    @Test
    public void testEntryConvertWDLWithSecondaryDescriptors() throws IOException {
        String toolpath = SourceControl.GITHUB.toString() + "/dockstore-testing/skylab";
        final ApiClient webClient = getWebClient();
        WorkflowsApi workflowApi = new WorkflowsApi(webClient);
        Workflow workflow = workflowApi
                .manualRegister(SourceControl.GITHUB.getFriendlyName(), "dockstore-testing/skylab", "/pipelines/smartseq2_single_sample/SmartSeq2SingleSample.wdl",
                        "", "wdl", null);
        Workflow refresh = workflowApi.refresh(workflow.getId());
        final PublishRequest publishRequest = SwaggerUtility.createPublishRequest(true);
        workflowApi.publish(refresh.getId(), publishRequest);

        Client.main(new String[] { "--config", ResourceHelpers.resourceFilePath("config_file2.txt"), "workflow", "convert", "entry2json", "--entry", toolpath + ":Dockstore_Testing", "--script" });
        List<String> stringList = new ArrayList<>();
        stringList.add("\"SmartSeq2SingleCell.gtf_file\": \"File\"");
        stringList.add("\"SmartSeq2SingleCell.genome_ref_fasta\": \"File\"");
        stringList.add("\"SmartSeq2SingleCell.rrna_intervals\": \"File\"");
        stringList.add("\"SmartSeq2SingleCell.fastq2\": \"File\"");
        stringList.add("\"SmartSeq2SingleCell.hisat2_ref_index\": \"File\"");
        stringList.add("\"SmartSeq2SingleCell.hisat2_ref_trans_name\": \"String\"");
        stringList.add("\"SmartSeq2SingleCell.stranded\": \"String\"");
        stringList.add("\"SmartSeq2SingleCell.sample_name\": \"String\"");
        stringList.add("\"SmartSeq2SingleCell.output_name\": \"String\"");
        stringList.add("\"SmartSeq2SingleCell.fastq1\": \"File\"");
        stringList.add("\"SmartSeq2SingleCell.hisat2_ref_trans_index\": \"File\"");
        stringList.add("\"SmartSeq2SingleCell.hisat2_ref_name\": \"String\"");
        stringList.add("\"SmartSeq2SingleCell.rsem_ref_index\": \"File\"");
        stringList.add("\"SmartSeq2SingleCell.gene_ref_flat\": \"File\"");
        stringList.forEach(string -> {
            Assert.assertTrue(systemOutRule.getLog().contains(string));
        });
    }

    /**
     * This tests that you are able to download zip files for versions of a workflow
     */
    @Test
    public void downloadZipFile() throws IOException {
        String toolpath = SourceControl.GITHUB.toString() + "/DockstoreTestUser2/md5sum-checker/test";
        final ApiClient webClient = getWebClient();
        WorkflowsApi workflowApi = new WorkflowsApi(webClient);

        // Register and refresh workflow
        Workflow workflow = workflowApi
                .manualRegister(SourceControl.GITHUB.getFriendlyName(), "DockstoreTestUser2/md5sum-checker", "/md5sum/md5sum-workflow.cwl",
                        "test", "cwl", null);
        Workflow refresh = workflowApi.refresh(workflow.getId());
        Long workflowId = refresh.getId();
        Long versionId = refresh.getWorkflowVersions().get(0).getId();

        // Download unpublished workflow version
        workflowApi.getWorkflowZip(workflowId, versionId);
        byte[] arbitraryURL = getArbitraryURL("/workflows/" + workflowId + "/zip/" + versionId, new GenericType<byte[]>() {
        }, webClient);
        Path write = Files.write(File.createTempFile("temp", "zip").toPath(), arbitraryURL);
        ZipFile zipFile = new ZipFile(write.toFile());
        assertTrue("zip file seems incorrect", zipFile.stream().map(ZipEntry::getName).collect(Collectors.toList()).contains("/md5sum/md5sum-workflow.cwl"));

        // should not be able to get zip anonymously before publication
        boolean thrownException = false;
        try {
            getArbitraryURL("/workflows/" + workflowId + "/zip/" + versionId, new GenericType<byte[]>() {
            }, getWebClient(false));
        } catch (Exception e) {
            thrownException = true;
        }
        assertTrue(thrownException);

        // Download published workflow version
        Client.main(new String[] { "--config", ResourceHelpers.resourceFilePath("config_file2.txt"), "workflow", "publish", "--entry", toolpath, "--script" });
        arbitraryURL = getArbitraryURL("/workflows/" + workflowId + "/zip/" + versionId, new GenericType<byte[]>() {
        }, getWebClient(false));
        write = Files.write(File.createTempFile("temp", "zip").toPath(), arbitraryURL);
        zipFile = new ZipFile(write.toFile());
        assertTrue("zip file seems incorrect", zipFile.stream().map(ZipEntry::getName).collect(Collectors.toList()).contains("/md5sum/md5sum-workflow.cwl"));
    }

    private <T> T getArbitraryURL(String url, GenericType<T> type, ApiClient client) {
        return client
            .invokeAPI(url, "GET", new ArrayList<>(), null, new HashMap<>(), new HashMap<>(), "application/zip", "application/zip",
                new String[] { "BEARER" }, type);
    }

    @Test
    public void testCheckerWorkflowDownloadBasedOnCredentials() throws IOException {
        String toolpath = SourceControl.GITHUB.toString() + "/DockstoreTestUser2/md5sum-checker/test";
        final CommonTestUtilities.TestingPostgres testingPostgres = getTestingPostgres();
        testingPostgres.runUpdateStatement("update enduser set isadmin = 't' where username = 'DockstoreTestUser2';");

        final ApiClient webClient = getWebClient();
        WorkflowsApi workflowApi = new WorkflowsApi(webClient);

        Workflow workflow = workflowApi
                .manualRegister(SourceControl.GITHUB.getFriendlyName(), "DockstoreTestUser2/md5sum-checker", "/md5sum/md5sum-workflow.cwl",
                        "test", "cwl", null);
        Workflow refresh = workflowApi.refresh(workflow.getId());
        Assert.assertTrue("workflow is already published for some reason", !refresh.isIsPublished());
        workflowApi.registerCheckerWorkflow("checker-workflow-wrapping-workflow.cwl", workflow.getId(), "cwl", "checker-input-cwl.json");
        workflowApi.refresh(workflow.getId());

        final String FILE_WITH_INCORRECT_CREDENTIALS = ResourceHelpers.resourceFilePath("config_file.txt");
        final String FILE_WITH_CORRECT_CREDENTIALS = ResourceHelpers.resourceFilePath("config_file2.txt");

        // should be able to download properly with correct credentials even though the workflow is not published
        FileUtils.writeStringToFile(new File("md5sum.input"), "foo" , StandardCharsets.UTF_8);
        Client.main(new String[] { "--config", FILE_WITH_CORRECT_CREDENTIALS, "checker", "download", "--entry", toolpath, "--version", "master",  "--script" });

        // Publish the workflow
        Client.main(new String[] { "--config", FILE_WITH_CORRECT_CREDENTIALS, "workflow", "publish", "--entry", toolpath, "--script" });

        // should be able to download properly with incorrect credentials because the entry is published
        Client.main(new String[] { "--config", FILE_WITH_INCORRECT_CREDENTIALS, "checker", "download", "--entry", toolpath, "--version", "master",  "--script" });

        // Unpublish the workflow
        Client.main(new String[] { "--config", FILE_WITH_CORRECT_CREDENTIALS, "workflow", "publish", "--entry", toolpath, "--unpub", "--script" });

        // should not be able to download properly with incorrect credentials because the entry is not published
        systemExit.expectSystemExitWithStatus(Client.ENTRY_NOT_FOUND);
        Client.main(new String[] { "--config", FILE_WITH_INCORRECT_CREDENTIALS, "checker", "download", "--entry", toolpath, "--version", "master",  "--script" });
    }

    @Test
    public void testCheckerWorkflowLaunchBasedOnCredentials() throws IOException {
        String toolpath = SourceControl.GITHUB.toString() + "/DockstoreTestUser2/md5sum-checker/test";
        final CommonTestUtilities.TestingPostgres testingPostgres = getTestingPostgres();
        testingPostgres.runUpdateStatement("update enduser set isadmin = 't' where username = 'DockstoreTestUser2';");
        final ApiClient webClient = getWebClient();
        WorkflowsApi workflowApi = new WorkflowsApi(webClient);
        Workflow workflow = workflowApi
                .manualRegister(SourceControl.GITHUB.getFriendlyName(), "DockstoreTestUser2/md5sum-checker", "/md5sum/md5sum-workflow.cwl",
                        "test", "cwl", null);
        Workflow refresh = workflowApi.refresh(workflow.getId());
        Assert.assertTrue("workflow is already published for some reason", !refresh.isIsPublished());

        workflowApi.registerCheckerWorkflow("checker-workflow-wrapping-workflow.cwl", workflow.getId(), "cwl", "checker-input-cwl.json");

        refresh = workflowApi.refresh(workflow.getId());

        // should be able to launch properly with correct credentials even though the workflow is not published
        FileUtils.writeStringToFile(new File("md5sum.input"), "foo" , StandardCharsets.UTF_8);
        Client.main(new String[] { "--config", ResourceHelpers.resourceFilePath("config_file2.txt"), "checker", "launch", "--entry", toolpath, "--json" , ResourceHelpers.resourceFilePath("md5sum-wrapper-tool.json"),  "--script" });

        // should be able to launch properly with incorrect credentials but the entry is published
        Client.main(new String[] { "--config", ResourceHelpers.resourceFilePath("config_file2.txt"), "workflow", "publish", "--entry", toolpath, "--script" });
        Client.main(new String[] { "--config", ResourceHelpers.resourceFilePath("config_file.txt"), "checker", "launch", "--entry", toolpath, "--json" , ResourceHelpers.resourceFilePath("md5sum-wrapper-tool.json"),  "--script" });

        // should not be able to launch properly with incorrect credentials
        Client.main(new String[] { "--config", ResourceHelpers.resourceFilePath("config_file2.txt"), "workflow", "publish", "--entry", toolpath, "--unpub", "--script" });
        systemExit.expectSystemExitWithStatus(Client.ENTRY_NOT_FOUND);
        Client.main(new String[] { "--config", ResourceHelpers.resourceFilePath("config_file.txt"), "checker", "launch", "--entry", toolpath, "--json" , ResourceHelpers.resourceFilePath("md5sum-wrapper-tool.json"),  "--script" });
    }

    @Test
    public void testNextFlowRefresh() throws ApiException {
        final ApiClient webClient = getWebClient();
        WorkflowsApi workflowApi = new WorkflowsApi(webClient);

        UsersApi usersApi = new UsersApi(webClient);
        User user = usersApi.getUser();

        final List<Workflow> workflows = usersApi.refreshWorkflows(user.getId());

        for (Workflow workflow: workflows) {
            assertNotSame("", workflow.getWorkflowName());
        }

        // do targetted refresh, should promote workflow to fully-fleshed out workflow
        Workflow workflowByPathGithub = workflowApi.getWorkflowByPath(DOCKSTORE_TEST_USER2_NEXTFLOW_LIB_WORKFLOW);
        // need to set paths properly
        workflowByPathGithub.setWorkflowPath("/nextflow.config");
        workflowByPathGithub.setDescriptorType(LanguageType.NEXTFLOW.toString());
        workflowApi.updateWorkflow(workflowByPathGithub.getId(), workflowByPathGithub);

        workflowByPathGithub = workflowApi.getWorkflowByPath(DOCKSTORE_TEST_USER2_NEXTFLOW_LIB_WORKFLOW);
        final Workflow refreshGithub = workflowApi.refresh(workflowByPathGithub.getId());

        assertSame("github workflow is not in full mode", refreshGithub.getMode(), Workflow.ModeEnum.FULL);

        // look that branches and tags are typed correctly for workflows on GitHub
        assertTrue("should see at least 6 branches",refreshGithub.getWorkflowVersions().stream().filter(version -> version.getReferenceType() == WorkflowVersion.ReferenceTypeEnum.BRANCH).count() >= 6);
        assertTrue("should see at least 6 tags",refreshGithub.getWorkflowVersions().stream().filter(version -> version.getReferenceType() == WorkflowVersion.ReferenceTypeEnum.TAG).count() >= 6);

        assertEquals("github workflow version count is wrong: " + refreshGithub.getWorkflowVersions().size(), 12,
            refreshGithub.getWorkflowVersions().size());
        assertEquals("should find 12 versions with files for github workflow, found : " + refreshGithub.getWorkflowVersions().stream()
                .filter(workflowVersion -> !workflowVersion.getSourceFiles().isEmpty()).count(), 12,
            refreshGithub.getWorkflowVersions().stream().filter(workflowVersion -> !workflowVersion.getSourceFiles().isEmpty()).count());
        assertEquals("should find 12 valid versions for github workflow, found : " + refreshGithub.getWorkflowVersions().stream()
                .filter(WorkflowVersion::isValid).count(), 12,
            refreshGithub.getWorkflowVersions().stream().filter(WorkflowVersion::isValid).count());

        // nextflow version should have
        assertTrue("should find 2 files for each version for now: " + refreshGithub.getWorkflowVersions().stream()
                .filter(workflowVersion -> workflowVersion.getSourceFiles().size() != 2).count(),
            refreshGithub.getWorkflowVersions().stream().noneMatch(workflowVersion -> workflowVersion.getSourceFiles().size() != 2));
    }

    @Test
    public void testNextFlowWorkflowWithImages() {
        final ApiClient webClient = getWebClient();
        WorkflowsApi workflowApi = new WorkflowsApi(webClient);

        UsersApi usersApi = new UsersApi(webClient);
        User user = usersApi.getUser();

        final List<Workflow> workflows = usersApi.refreshWorkflows(user.getId());

        for (Workflow workflow: workflows) {
            assertNotSame("", workflow.getWorkflowName());
        }

        // do targetted refresh, should promote workflow to fully-fleshed out workflow
        Workflow workflowByPathGithub = workflowApi.getWorkflowByPath(DOCKSTORE_TEST_USER2_NEXTFLOW_DOCKER_WORKFLOW);
        // need to set paths properly
        workflowByPathGithub.setWorkflowPath("/nextflow.config");
        workflowByPathGithub.setDescriptorType(LanguageType.NEXTFLOW.toString());
        workflowApi.updateWorkflow(workflowByPathGithub.getId(), workflowByPathGithub);

        workflowByPathGithub = workflowApi.getWorkflowByPath(DOCKSTORE_TEST_USER2_NEXTFLOW_DOCKER_WORKFLOW);
        final Workflow refreshGithub = workflowApi.refresh(workflowByPathGithub.getId());

        assertSame("github workflow is not in full mode", refreshGithub.getMode(), Workflow.ModeEnum.FULL);
        Optional<WorkflowVersion> first = refreshGithub.getWorkflowVersions().stream().filter(version -> version.getName().equals("1.0"))
            .findFirst();
        String tableToolContent = workflowApi.getTableToolContent(refreshGithub.getId(), first.get().getId());
        String workflowDag = workflowApi.getWorkflowDag(refreshGithub.getId(), first.get().getId());
        assertTrue("tool table should be present", !tableToolContent.isEmpty());
        assertTrue("workflow dag should be present", !workflowDag.isEmpty());
        Gson gson = new Gson();
        List<Map<String, String>> list = gson.fromJson(tableToolContent, List.class);
        Map<Map,List> map = gson.fromJson(workflowDag, Map.class);
        assertTrue("tool table should be present", list.size() >= 9);
        long dockerCount = list.stream().filter(tool -> !tool.get("docker").isEmpty()).count();
        assertEquals("tool table is populated with docker images", dockerCount, list.size());
        assertTrue("workflow dag should be present", map.entrySet().size() >= 2);
        assertTrue("workflow dag is not as large as expected", map.get("nodes").size() >= 11 && map.get("edges").size() >= 10);
    }

    /**
     * This test checks that a user can successfully refresh their workflows (only stubs)
     *
     * @throws ApiException
     */
    @Test
    public void testRefreshAllForAUser() throws ApiException {
        final CommonTestUtilities.TestingPostgres testingPostgres = getTestingPostgres();
        testingPostgres.runUpdateStatement("update enduser set isadmin = 't' where username = 'DockstoreTestUser2';");
        long userId = 1;

        final ApiClient webClient = getWebClient();
        UsersApi usersApi = new UsersApi(webClient);
        final List<Workflow> workflow = usersApi.refreshWorkflows(userId);

        // Check that there are multiple workflows
        final long count = testingPostgres.runSelectStatement("select count(*) from workflow", new ScalarHandler<>());
        assertTrue("Workflow entries should exist", count > 0);

        // Check that there are only stubs (no workflow version)
        final long count2 = testingPostgres.runSelectStatement("select count(*) from workflowversion", new ScalarHandler<>());
        assertEquals("No entries in workflowversion", 0, count2);
        final long count3 = testingPostgres
                .runSelectStatement("select count(*) from workflow where mode = '" + Workflow.ModeEnum.FULL + "'", new ScalarHandler<>());
        assertEquals("No workflows are in full mode", 0, count3);

        // check that a nextflow workflow made it
        long nfWorkflowCount = workflow.stream().filter(w -> w.getGitUrl().contains("mta-nf")).count();
        assertTrue("Nextflow workflow not found", nfWorkflowCount > 0);
        Workflow mtaNf = workflow.stream().filter(w -> w.getGitUrl().contains("mta-nf")).findFirst().get();
        WorkflowsApi workflowApi = new WorkflowsApi(webClient);
        mtaNf.setWorkflowPath("/nextflow.config");
        mtaNf.setDescriptorType(SourceFile.TypeEnum.NEXTFLOW.toString());
        workflowApi.updateWorkflow(mtaNf.getId(), mtaNf);
        workflowApi.refresh(mtaNf.getId());
        // publish this way? (why is the auto-generated variable private?)
        workflowApi.publish(mtaNf.getId(), new PublishRequest(){
            @Override
            public Boolean isPublish() {
                return true;
            }
        });
        mtaNf = workflowApi.getWorkflow(mtaNf.getId());
        Assert.assertTrue("a workflow lacks a date", mtaNf.getLastModifiedDate() != null && mtaNf.getLastModified() != 0);
        assertNotNull("Nextflow workflow not found after update", mtaNf);
        assertTrue("nextflow workflow should have at least two versions", mtaNf.getWorkflowVersions().size() >= 2);
        int numOfSourceFiles = mtaNf.getWorkflowVersions().stream().mapToInt(version -> version.getSourceFiles().size()).sum();
        assertTrue("nextflow workflow should have at least two sourcefiles", numOfSourceFiles >= 2);
        long scriptCount = mtaNf.getWorkflowVersions().stream()
            .mapToLong(version -> version.getSourceFiles().stream().filter(file -> file.getType() == SourceFile.TypeEnum.NEXTFLOW).count()).sum();
        long configCount = mtaNf.getWorkflowVersions().stream()
            .mapToLong(version -> version.getSourceFiles().stream().filter(file -> file.getType() == SourceFile.TypeEnum.NEXTFLOW_CONFIG).count()).sum();
        assertTrue("nextflow workflow should have at least one config file and one script file", scriptCount >= 1 && configCount >= 1);

        // check that we can pull down the nextflow workflow via the ga4gh TRS API
        Ga4GhApi ga4Ghv2Api = new Ga4GhApi(webClient);
        List<Tool> toolV2s = ga4Ghv2Api.toolsGet(null, null,null, null, null, null, null, null, null, null, null);
        String mtaWorkflowID = "#workflow/github.com/DockstoreTestUser2/mta-nf";
        Tool toolV2 = ga4Ghv2Api.toolsIdGet(mtaWorkflowID);
        assertTrue("could get mta as part of list", toolV2s.size() > 0 && toolV2s.stream().anyMatch(tool -> Objects
            .equals(tool.getId(), mtaWorkflowID)));
        assertNotNull("could get mta as a specific tool", toolV2);
    }

    /**
     * This test does not use admin rights, note that a number of operations go through the UserApi to get this to work
     *
     * @throws ApiException
     */
    @Test
    public void testPublishingAndListingOfPublished() throws ApiException {
        final ApiClient webClient = getWebClient();
        WorkflowsApi workflowApi = new WorkflowsApi(webClient);

        // should start with nothing published
        assertTrue("should start with nothing published ", workflowApi.allPublishedWorkflows(null, null, null, null, null).isEmpty());
        // refresh just for the current user
        UsersApi usersApi = new UsersApi(webClient);
        final Long userId = usersApi.getUser().getId();
        usersApi.refreshWorkflows(userId);
        assertTrue("should remain with nothing published ", workflowApi.allPublishedWorkflows(null, null, null, null, null).isEmpty());
        // assertTrue("should have a bunch of stub workflows: " +  usersApi..allWorkflows().size(), workflowApi.allWorkflows().size() == 4);

        final Workflow workflowByPath = workflowApi.getWorkflowByPath(DOCKSTORE_TEST_USER2_HELLO_DOCKSTORE_WORKFLOW);
        // refresh targeted
        workflowApi.refresh(workflowByPath.getId());

        // publish one
        final PublishRequest publishRequest = SwaggerUtility.createPublishRequest(true);
        workflowApi.publish(workflowByPath.getId(), publishRequest);
        assertEquals("should have one published, found  " + workflowApi.allPublishedWorkflows(null, null, null, null, null).size(), 1,
            workflowApi.allPublishedWorkflows(null, null, null, null, null).size());
        final Workflow publishedWorkflow = workflowApi.getPublishedWorkflow(workflowByPath.getId());
        assertNotNull("did not get published workflow", publishedWorkflow);
        final Workflow publishedWorkflowByPath = workflowApi.getPublishedWorkflowByPath(DOCKSTORE_TEST_USER2_HELLO_DOCKSTORE_WORKFLOW);
        assertNotNull("did not get published workflow", publishedWorkflowByPath);

        // publish everything so pagination testing makes more sense (going to unfortunately use rate limit)
        Lists.newArrayList("github.com/DockstoreTestUser2/hello-dockstore-workflow", "github.com/DockstoreTestUser2/dockstore-whalesay-imports", "bitbucket.org/dockstore_testuser2/dockstore-workflow", "github.com/DockstoreTestUser2/parameter_test_workflow").forEach(path -> {
            Workflow workflow = workflowApi.getWorkflowByPath(path);
            workflowApi.refresh(workflow.getId());
            workflowApi.publish(workflow.getId(), publishRequest);
        });
        List<Workflow> workflows = workflowApi.allPublishedWorkflows(null, null, null, null, null);
        // test offset
        assertTrue("offset does not seem to be working",
            Objects.equals(workflowApi.allPublishedWorkflows("1", null, null, null, null).get(0).getId(), workflows.get(1).getId()));
        // test limit
        assertEquals(1, workflowApi.allPublishedWorkflows(null, 1, null, null, null).size());
        // test custom sort column
        List<Workflow> ascId = workflowApi.allPublishedWorkflows(null, null, null, "id", "asc");
        List<Workflow> descId = workflowApi.allPublishedWorkflows(null, null, null, "id", "desc");
        assertTrue("sort by id does not seem to be working", Objects.equals(ascId.get(0).getId(), descId.get(descId.size() - 1).getId()));
        // test filter
        List<Workflow> filtered = workflowApi.allPublishedWorkflows(null, null, "whale" , "stars", null);
        assertEquals(1, filtered.size());
    }

    /**
     * Tests manual registration and publishing of a github and bitbucket workflow
     *
     * @throws ApiException
     */
    @Test
    public void testManualRegisterThenPublish() throws ApiException {
        final ApiClient webClient = getWebClient();
        WorkflowsApi workflowApi = new WorkflowsApi(webClient);

        UsersApi usersApi = new UsersApi(webClient);
        final Long userId = usersApi.getUser().getId();

        // Make publish request (true)
        final PublishRequest publishRequest = SwaggerUtility.createPublishRequest(true);

        // Set up postgres
        final CommonTestUtilities.TestingPostgres testingPostgres = getTestingPostgres();

        // Get workflows
        usersApi.refreshWorkflows(userId);

        // Manually register workflow github
        Workflow githubWorkflow = workflowApi
                .manualRegister("github", "DockstoreTestUser2/hello-dockstore-workflow", "/Dockstore.wdl", "altname", "wdl", "/test.json");

        // Manually register workflow bitbucket
        Workflow bitbucketWorkflow = workflowApi
                .manualRegister("bitbucket", "dockstore_testuser2/dockstore-workflow", "/Dockstore.cwl", "altname", "cwl", "/test.json");

        // Assert some things
        final long count = testingPostgres
                .runSelectStatement("select count(*) from workflow where mode = '" + Workflow.ModeEnum.FULL + "'", new ScalarHandler<>());
        assertEquals("No workflows are in full mode", 0, count);
        final long count2 = testingPostgres
                .runSelectStatement("select count(*) from workflow where workflowname = 'altname'", new ScalarHandler<>());
        assertEquals("There should be two workflows with name altname, there are " + count2, 2, count2);

        // Publish github workflow
        workflowApi.refresh(githubWorkflow.getId());
        workflowApi.publish(githubWorkflow.getId(), publishRequest);

        // Publish bitbucket workflow
        workflowApi.refresh(bitbucketWorkflow.getId());
        workflowApi.publish(bitbucketWorkflow.getId(), publishRequest);

        // Assert some things
        assertEquals("should have two published, found  " + workflowApi.allPublishedWorkflows(null, null, null, null, null).size(), 2,
            workflowApi.allPublishedWorkflows(null, null, null, null, null).size());
        final long count3 = testingPostgres
                .runSelectStatement("select count(*) from workflow where mode = '" + Workflow.ModeEnum.FULL + "'", new ScalarHandler<>());
        assertEquals("Two workflows are in full mode", 2, count3);
        final long count4 = testingPostgres
                .runSelectStatement("select count(*) from workflowversion where valid = 't'", new ScalarHandler<>());
        assertEquals("There should be 5 valid version tags, there are " + count4, 6, count4);
    }

    /**
     * This tests that a nested WDL workflow (three levels) is properly parsed
     * @throws ApiException
     */
    @Test
    public void testNestedWdlWorkflow() throws ApiException {
        final ApiClient webClient = getWebClient();
        WorkflowsApi workflowApi = new WorkflowsApi(webClient);

        UsersApi usersApi = new UsersApi(webClient);
        final Long userId = usersApi.getUser().getId();

        // Set up postgres
        final CommonTestUtilities.TestingPostgres testingPostgres = getTestingPostgres();

        // Manually register workflow github
        Workflow githubWorkflow = workflowApi
                .manualRegister("github", "DockstoreTestUser2/nested-wdl", "/Dockstore.wdl", "altname", "wdl", "/test.json");

        // Assert some things
        final long count = testingPostgres
                .runSelectStatement("select count(*) from workflow where mode = '" + Workflow.ModeEnum.FULL + "'", new ScalarHandler<>());
        assertEquals("No workflows are in full mode", 0,count);

        // Refresh the workflow
        workflowApi.refresh(githubWorkflow.getId());

        // Confirm that correct number of sourcefiles are found
        githubWorkflow = workflowApi.getWorkflow(githubWorkflow.getId());
        List<WorkflowVersion> versions = githubWorkflow.getWorkflowVersions();
        assertEquals("There should be two versions", 2, versions.size());

        Optional<WorkflowVersion> loopVersion = versions.stream().filter(version -> Objects.equals(version.getReference(), "infinite-loop")).findFirst();
        if (loopVersion.isPresent()) {
            assertEquals("There should be two sourcefiles", 2, loopVersion.get().getSourceFiles().size());
        } else {
            fail("Could not find version infinite-loop");
        }

        Optional<WorkflowVersion> masterVersion = versions.stream().filter(version -> Objects.equals(version.getReference(), "master")).findFirst();
        if (masterVersion.isPresent()) {
            assertEquals("There should be three sourcefiles", 3, masterVersion.get().getSourceFiles().size());
        } else {
            fail("Could not find version master");
        }
    }


    /**
     * Tests manual registration of a tool and check that descriptors are downloaded properly.
     * Description is pulled properly from an $include.
     *
     * @throws ApiException
     */
    @Test
    public void testManualRegisterToolWithMixinsAndSymbolicLinks() throws ApiException, URISyntaxException, IOException {
        final ApiClient webClient = getWebClient();
        ContainersApi toolApi = new ContainersApi(webClient);

        DockstoreTool tool = new DockstoreTool();
        tool.setDefaultCwlPath("/cwls/cgpmap-bamOut.cwl");
        tool.setGitUrl("git@github.com:DockstoreTestUser2/dockstore-cgpmap.git");
        tool.setNamespace("dockstoretestuser2");
        tool.setName("dockstore-cgpmap");
        tool.setRegistryString(Registry.QUAY_IO.toString());
        tool.setDefaultVersion("symbolic.v1");

        DockstoreTool registeredTool = toolApi.registerManual(tool);
        registeredTool = toolApi.refresh(registeredTool.getId());

        // Make publish request (true)
        final PublishRequest publishRequest = SwaggerUtility.createPublishRequest(true);
        toolApi.publish(registeredTool.getId(), publishRequest);

        // look that branches and tags are typed correctly for tools
        assertTrue("should see at least 6 branches",registeredTool.getTags().stream().filter(version -> version.getReferenceType() == Tag.ReferenceTypeEnum.BRANCH).count() >= 1);
        assertTrue("should see at least 6 tags",registeredTool.getTags().stream().filter(version -> version.getReferenceType() == Tag.ReferenceTypeEnum.TAG).count() >= 2);

        assertTrue("did not pick up description from $include", registeredTool.getDescription().contains("A Docker container for PCAP-core."));
        assertEquals("did not import mixin and includes properly", 5,
            registeredTool.getTags().stream().filter(tag -> Objects.equals(tag.getName(), "test.v1")).findFirst().get().getSourceFiles()
                .size());
        assertEquals("did not import symbolic links to folders properly", 5,
            registeredTool.getTags().stream().filter(tag -> Objects.equals(tag.getName(), "symbolic.v1")).findFirst().get().getSourceFiles()
                .size());
        // check that commit ids look properly recorded
        // check on commit ids for github
        boolean allHaveCommitIds = registeredTool.getTags().stream().noneMatch(version -> version.getCommitID().isEmpty());
        assertTrue("not all tools seem to have commit ids", allHaveCommitIds);

        // check on URLs for workflows via ga4gh calls
        Ga4GhApi ga4Ghv2Api = new Ga4GhApi(webClient);
        FileWrapper toolDescriptor = ga4Ghv2Api
            .toolsIdVersionsVersionIdTypeDescriptorGet("CWL", DOCKSTORE_TEST_USER2_RELATIVE_IMPORTS_TOOL, "symbolic.v1");
        String content = IOUtils.toString(new URI(toolDescriptor.getUrl()), StandardCharsets.UTF_8);
        Assert.assertTrue("could not find content from generated URL", !content.isEmpty());
        // check slashed paths
        checkForRelativeFile(ga4Ghv2Api, DOCKSTORE_TEST_USER2_RELATIVE_IMPORTS_TOOL, "symbolic.v1", "/cgpmap-bamOut.cwl");
        // check paths without slash
        checkForRelativeFile(ga4Ghv2Api, DOCKSTORE_TEST_USER2_RELATIVE_IMPORTS_TOOL, "symbolic.v1", "cgpmap-bamOut.cwl");
        // check other secondaries and the dockerfile
        checkForRelativeFile(ga4Ghv2Api, DOCKSTORE_TEST_USER2_RELATIVE_IMPORTS_TOOL, "symbolic.v1", "includes/doc.yml");
        checkForRelativeFile(ga4Ghv2Api, DOCKSTORE_TEST_USER2_RELATIVE_IMPORTS_TOOL, "symbolic.v1", "mixins/hints.yml");
        checkForRelativeFile(ga4Ghv2Api, DOCKSTORE_TEST_USER2_RELATIVE_IMPORTS_TOOL, "symbolic.v1", "mixins/requirements.yml");
        checkForRelativeFile(ga4Ghv2Api, DOCKSTORE_TEST_USER2_RELATIVE_IMPORTS_TOOL, "symbolic.v1", "/Dockerfile");
    }

    /**
     * Checks that a file can be received from TRS and passes through a valid URL to github, bitbucket, etc.
     * @param ga4Ghv2Api
     * @param dockstoreTestUser2RelativeImportsTool
     * @param reference
     * @param filename
     * @throws IOException
     * @throws URISyntaxException
     */
    private void checkForRelativeFile(Ga4GhApi ga4Ghv2Api, String dockstoreTestUser2RelativeImportsTool, String reference, String filename)
        throws IOException, URISyntaxException {
        FileWrapper toolDescriptor;
        String content;
        toolDescriptor = ga4Ghv2Api
            .toolsIdVersionsVersionIdTypeDescriptorRelativePathGet("CWL", dockstoreTestUser2RelativeImportsTool, reference, filename);
        content = IOUtils.toString(new URI(toolDescriptor.getUrl()), StandardCharsets.UTF_8);
        Assert.assertTrue("could not find " + filename + " from generated URL", !content.isEmpty());
    }

    /**
     * Tests that trying to register a duplicate workflow fails, and that registering a non-existant repository failes
     *
     * @throws ApiException
     */
    @Test
    public void testManualRegisterErrors() throws ApiException {
        final ApiClient webClient = getWebClient();
        WorkflowsApi workflowApi = new WorkflowsApi(webClient);

        UsersApi usersApi = new UsersApi(webClient);
        final Long userId = usersApi.getUser().getId();

        // Get workflows
        usersApi.refreshWorkflows(userId);

        // Manually register workflow
        boolean success = true;
        try {
            workflowApi.manualRegister("github", "DockstoreTestUser2/hello-dockstore-workflow", "/Dockstore.wdl", "", "wdl", "/test.json");
        } catch (ApiException c) {
            success = false;
        } finally {
            assertTrue("The workflow cannot be registered as it is a duplicate.", !success);
        }

        success = true;
        try {
            workflowApi.manualRegister("github", "dasn/iodnasiodnasio", "/Dockstore.wdl", "", "wdl", "/test.json");
        } catch (ApiException c) {
            success = false;
        } finally {
            assertTrue("The workflow cannot be registered as the repository doesn't exist.", !success);
        }
    }

    @Test
    public void testSecondaryFileOperations() throws ApiException {
        final ApiClient webClient = getWebClient();
        WorkflowsApi workflowApi = new WorkflowsApi(webClient);

        workflowApi.manualRegister("github", "DockstoreTestUser2/dockstore-whalesay-imports", "/Dockstore.cwl", "", "cwl", "/test.json");
        final Workflow workflowByPathGithub = workflowApi.getWorkflowByPath(DOCKSTORE_TEST_USER2_IMPORTS_DOCKSTORE_WORKFLOW);

        // This checks if a workflow whose default name was manually registered as an empty string would become null
        assertNull(workflowByPathGithub.getWorkflowName());

        final Workflow workflow = workflowApi.refresh(workflowByPathGithub.getId());

        // This checks if a workflow whose default name is null would remain as null after refresh
        assertNull(workflow.getWorkflowName());

        // test out methods to access secondary files
        final List<SourceFile> masterImports = workflowApi.secondaryCwl(workflow.getId(), "master");
        assertEquals("should find 2 imports, found " + masterImports.size(), 2, masterImports.size());
        final SourceFile master = workflowApi.cwl(workflow.getId(), "master");
        assertTrue("master content incorrect", master.getContent().contains("untar") && master.getContent().contains("compile"));

        // get secondary files by path
        SourceFile argumentsTool = workflowApi.secondaryCwlPath(workflow.getId(), "arguments.cwl", "master");
        assertTrue("argumentstool content incorrect", argumentsTool.getContent().contains("Example trivial wrapper for Java 7 compiler"));
    }

    @Test
    public void testRelativeSecondaryFileOperations() throws ApiException, URISyntaxException, IOException {
        final ApiClient webClient = getWebClient();
        WorkflowsApi workflowApi = new WorkflowsApi(webClient);
        workflowApi.manualRegister("github", "DockstoreTestUser2/dockstore_workflow_cnv", "/workflow/cnv.cwl", "", "cwl", "/test.json");
        final Workflow workflowByPathGithub = workflowApi.getWorkflowByPath(DOCKSTORE_TEST_USER2_RELATIVE_IMPORTS_WORKFLOW);

        // This checks if a workflow whose default name was manually registered as an empty string would become null
        assertNull(workflowByPathGithub.getWorkflowName());

        final Workflow workflow = workflowApi.refresh(workflowByPathGithub.getId());

        // Test that the secondary file's input file formats are recognized (secondary file is varscan_cnv.cwl)
        List<FileFormat> fileFormats = workflow.getInputFileFormats();
        List<WorkflowVersion> workflowVersionsForFileFormat = workflow.getWorkflowVersions();
        Assert.assertTrue(workflowVersionsForFileFormat.stream().anyMatch(workflowVersion -> workflowVersion.getInputFileFormats().stream().anyMatch(fileFormat -> fileFormat.getValue().equals("http://edamontology.org/format_2572"))));
        Assert.assertTrue(workflowVersionsForFileFormat.stream().anyMatch(workflowVersion -> workflowVersion.getInputFileFormats().stream().anyMatch(fileFormat -> fileFormat.getValue().equals("http://edamontology.org/format_1929"))));
        Assert.assertTrue(workflowVersionsForFileFormat.stream().anyMatch(workflowVersion -> workflowVersion.getInputFileFormats().stream().anyMatch(fileFormat -> fileFormat.getValue().equals("http://edamontology.org/format_3003"))));
        Assert.assertTrue(fileFormats.stream().anyMatch(fileFormat -> fileFormat.getValue().equals("http://edamontology.org/format_2572")));
        Assert.assertTrue(fileFormats.stream().anyMatch(fileFormat -> fileFormat.getValue().equals("http://edamontology.org/format_1929")));
        Assert.assertTrue(fileFormats.stream().anyMatch(fileFormat -> fileFormat.getValue().equals("http://edamontology.org/format_3003")));
        Assert.assertTrue(workflowVersionsForFileFormat.stream().anyMatch(workflowVersion -> workflowVersion.getOutputFileFormats().stream().anyMatch(fileFormat -> fileFormat.getValue().equals("file://fakeFileFormat"))));
        Assert.assertTrue(workflow.getOutputFileFormats().stream().anyMatch(fileFormat -> fileFormat.getValue().equals("file://fakeFileFormat")));


        // This checks if a workflow whose default name is null would remain as null after refresh
        assertNull(workflow.getWorkflowName());

        // test out methods to access secondary files

        final List<SourceFile> masterImports = workflowApi.secondaryCwl(workflow.getId(), "master");
        assertEquals("should find 3 imports, found " + masterImports.size(), 3, masterImports.size());
        final List<SourceFile> rootImports = workflowApi.secondaryCwl(workflow.getId(), "rootTest");
        assertEquals("should find 0 imports, found " + rootImports.size(), 0, rootImports.size());

        // next, change a path for the root imports version
        List<WorkflowVersion> workflowVersions = workflow.getWorkflowVersions();
        workflowVersions.stream().filter(v -> v.getName().equals("rootTest")).findFirst().get().setWorkflowPath("/cnv.cwl");
        workflowApi.updateWorkflowVersion(workflow.getId(), workflowVersions);
        workflowApi.refresh(workflowByPathGithub.getId());
        final List<SourceFile> newMasterImports = workflowApi.secondaryCwl(workflow.getId(), "master");
        assertEquals("should find 3 imports, found " + newMasterImports.size(), 3, newMasterImports.size());
        final List<SourceFile> newRootImports = workflowApi.secondaryCwl(workflow.getId(), "rootTest");
        assertEquals("should find 3 imports, found " + newRootImports.size(), 3, newRootImports.size());

        workflowApi.publish(workflow.getId(), new PublishRequest(){
            public Boolean isPublish() { return true;}
        });
        // check on URLs for workflows via ga4gh calls
        Ga4GhApi ga4Ghv2Api = new Ga4GhApi(webClient);
        FileWrapper toolDescriptor = ga4Ghv2Api
            .toolsIdVersionsVersionIdTypeDescriptorGet("CWL", "#workflow/" + DOCKSTORE_TEST_USER2_RELATIVE_IMPORTS_WORKFLOW, "master");
        String content = IOUtils.toString(new URI(toolDescriptor.getUrl()), StandardCharsets.UTF_8);
        Assert.assertTrue("could not find content from generated URL", !content.isEmpty());
        checkForRelativeFile(ga4Ghv2Api, "#workflow/" + DOCKSTORE_TEST_USER2_RELATIVE_IMPORTS_WORKFLOW, "master", "adtex.cwl");
        // ignore extra separators
        checkForRelativeFile(ga4Ghv2Api, "#workflow/" + DOCKSTORE_TEST_USER2_RELATIVE_IMPORTS_WORKFLOW, "master", "/adtex.cwl");
        // test json should use relative path with ".."
        checkForRelativeFile(ga4Ghv2Api, "#workflow/" + DOCKSTORE_TEST_USER2_RELATIVE_IMPORTS_WORKFLOW, "master", "../test.json");
        List<ToolFile> toolFiles = ga4Ghv2Api
            .toolsIdVersionsVersionIdTypeFilesGet("CWL", "#workflow/" + DOCKSTORE_TEST_USER2_RELATIVE_IMPORTS_WORKFLOW, "master");
        assertTrue("should have at least 5 files", toolFiles.size() >= 5);
        assertTrue("all files should have relative paths", toolFiles.stream().filter(toolFile -> !toolFile.getPath().startsWith("/")).count() >= 5);

        // check on urls created for test files
        List<FileWrapper> toolTests = ga4Ghv2Api
            .toolsIdVersionsVersionIdTypeTestsGet("CWL", "#workflow/" + DOCKSTORE_TEST_USER2_RELATIVE_IMPORTS_WORKFLOW, "master");
        assertTrue("could not find tool tests", toolTests.size() > 0);
        for(FileWrapper test: toolTests) {
            content = IOUtils.toString(new URI(test.getUrl()), StandardCharsets.UTF_8);
            Assert.assertTrue("could not find content from generated test JSON URL", !content.isEmpty());
        }
    }

    @Test
    public void testAnonAndAdminGA4GH() throws ApiException, URISyntaxException, IOException {
        WorkflowsApi workflowApi = new WorkflowsApi(getWebClient());
        workflowApi.manualRegister("github", "DockstoreTestUser2/dockstore_workflow_cnv", "/workflow/cnv.cwl", "", "cwl", "/test.json");
        final Workflow workflowByPathGithub = workflowApi.getWorkflowByPath(DOCKSTORE_TEST_USER2_RELATIVE_IMPORTS_WORKFLOW);
        workflowApi.refresh(workflowByPathGithub.getId());

        // should not be able to get content normally
<<<<<<< HEAD
        Ga4GhApi anonymousGa4Ghv2Api = new Ga4GhApi(getAnonWebClient());
=======
        Ga4GhApi anonymousGa4Ghv2Api = new Ga4GhApi(getWebClient(false));
>>>>>>> 330821e4
        boolean thrownException = false;
        try {
            anonymousGa4Ghv2Api
                .toolsIdVersionsVersionIdTypeFilesGet("CWL", "#workflow/" + DOCKSTORE_TEST_USER2_RELATIVE_IMPORTS_WORKFLOW, "master");
        } catch (ApiException e) {
            thrownException = true;
        }
        assert (thrownException);

        boolean thrownListException = false;
        try {
            anonymousGa4Ghv2Api
                .toolsIdVersionsVersionIdTypeTestsGet("CWL", "#workflow/" + DOCKSTORE_TEST_USER2_RELATIVE_IMPORTS_WORKFLOW, "master");
        } catch (ApiException e) {
            thrownListException = true;
        }
        assert (thrownListException);

        // can get content via admin user
        Ga4GhApi adminGa4Ghv2Api = new Ga4GhApi(getWebClient());

        List<ToolFile> toolFiles = adminGa4Ghv2Api
            .toolsIdVersionsVersionIdTypeFilesGet("CWL", "#workflow/" + DOCKSTORE_TEST_USER2_RELATIVE_IMPORTS_WORKFLOW, "master");
        assertTrue("should have at least 5 files", toolFiles.size() >= 5);

        // cannot get relative paths anonymously
        toolFiles.forEach(file -> {
            boolean thrownInnerException = false;
            try {
                anonymousGa4Ghv2Api.toolsIdVersionsVersionIdTypeDescriptorRelativePathGet("CWL",
                    "#workflow/" + DOCKSTORE_TEST_USER2_RELATIVE_IMPORTS_WORKFLOW, "master", file.getPath());
            } catch (ApiException e) {
                thrownInnerException = true;
            }
            assertTrue(thrownInnerException);
        });

<<<<<<< HEAD
        final AtomicInteger count = new AtomicInteger(0);
=======
>>>>>>> 330821e4
        // can get relative paths with admin user
        toolFiles.forEach(file -> {
            if (file.getFileType() == ToolFile.FileTypeEnum.TEST_FILE) {
                // enable later with a simplification to TRS
<<<<<<< HEAD
                FileWrapper test = adminGa4Ghv2Api.toolsIdVersionsVersionIdTypeDescriptorRelativePathGet("CWL", "#workflow/" + DOCKSTORE_TEST_USER2_RELATIVE_IMPORTS_WORKFLOW,
                    "master", file.getPath());
                assertTrue("test exists", !test.getDescriptor().isEmpty());
                assertNotNull("type was null", test.getType());
                count.incrementAndGet();
            } else if (file.getFileType() == ToolFile.FileTypeEnum.PRIMARY_DESCRIPTOR || file.getFileType() == ToolFile.FileTypeEnum.SECONDARY_DESCRIPTOR) {
                // annoyingly, some files are tool tests, some are tooldescriptor
                FileWrapper toolDescriptor = adminGa4Ghv2Api.toolsIdVersionsVersionIdTypeDescriptorRelativePathGet("CWL", "#workflow/" + DOCKSTORE_TEST_USER2_RELATIVE_IMPORTS_WORKFLOW,
                    "master", file.getPath());
                assertTrue("descriptor exists", !toolDescriptor.getDescriptor().isEmpty());
                assertNotNull("type was null", toolDescriptor.getType());
                count.incrementAndGet();
=======
//                ToolTests test = (ToolTests)adminGa4Ghv2Api.toolsIdVersionsVersionIdTypeDescriptorRelativePathGet("CWL", "#workflow/" + DOCKSTORE_TEST_USER2_RELATIVE_IMPORTS_WORKFLOW,
//                    "master", file.getPath());
//                assertTrue("test exists", !test.getTest().isEmpty());
            } else if (file.getFileType() == ToolFile.FileTypeEnum.PRIMARY_DESCRIPTOR || file.getFileType() == ToolFile.FileTypeEnum.SECONDARY_DESCRIPTOR) {
                // annoyingly, some files are tool tests, some are tooldescriptor
                ToolDescriptor toolDescriptor = adminGa4Ghv2Api.toolsIdVersionsVersionIdTypeDescriptorRelativePathGet("CWL", "#workflow/" + DOCKSTORE_TEST_USER2_RELATIVE_IMPORTS_WORKFLOW,
                    "master", file.getPath());
                assertTrue("descriptor exists", !toolDescriptor.getDescriptor().isEmpty());
>>>>>>> 330821e4
            } else {
                fail();
            }
        });
<<<<<<< HEAD
        assertTrue("did not count expected number of files", count.get() >= 5);
=======

        // check on urls created for test files
        List<ToolTests> toolTests = adminGa4Ghv2Api
            .toolsIdVersionsVersionIdTypeTestsGet("CWL", "#workflow/" + DOCKSTORE_TEST_USER2_RELATIVE_IMPORTS_WORKFLOW, "master");
        assertTrue("could not find tool tests", toolTests.size() > 0);
        for (ToolTests test : toolTests) {
            String content = IOUtils.toString(new URI(test.getUrl()), StandardCharsets.UTF_8);
            Assert.assertTrue("could not find content from generated test JSON URL", !content.isEmpty());
        }
>>>>>>> 330821e4
    }


    @Test
    public void testAliasOperations() throws ApiException {
        final ApiClient webClient = getWebClient();
        WorkflowsApi workflowApi = new WorkflowsApi(webClient);
        workflowApi.manualRegister("github", "DockstoreTestUser2/dockstore_workflow_cnv", "/workflow/cnv.cwl", "", "cwl", "/test.json");
        final Workflow workflowByPathGithub = workflowApi.getWorkflowByPath(DOCKSTORE_TEST_USER2_RELATIVE_IMPORTS_WORKFLOW);
        // do targetted refresh, should promote workflow to fully-fleshed out workflow
        final Workflow workflow = workflowApi.refresh(workflowByPathGithub.getId());
        workflowApi.publish(workflow.getId(), new PublishRequest(){
            public Boolean isPublish() { return true;}
        });

        Workflow md5workflow = workflowApi
            .manualRegister(SourceControl.GITHUB.getFriendlyName(), "DockstoreTestUser2/md5sum-checker", "checker-workflow-wrapping-workflow.cwl",
                "test", "cwl", null);
        workflowApi.refresh(md5workflow.getId());
        workflowApi.publish(md5workflow.getId(), new PublishRequest(){
            public Boolean isPublish() { return true;}
        });

        // give the workflow a few aliases
        EntriesApi genericApi = new EntriesApi(webClient);
        Entry entry = genericApi.updateAliases(workflow.getId(), "awesome workflow, spam, test workflow", "");
        Assert.assertTrue("entry is missing expected aliases", entry.getAliases().containsKey("awesome workflow") && entry.getAliases().containsKey("spam") && entry.getAliases().containsKey("test workflow"));
        // check that the aliases work in TRS search
        Ga4GhApi ga4GhApi = new Ga4GhApi(webClient);
        // this generated code is mucho silly
        List<Tool> workflows = ga4GhApi.toolsGet(null, null, null, null, null, null, null, null, null, null, 100);
        Assert.assertEquals("expected workflows not found", 2, workflows.size());
        List<Tool> awesome_workflow = ga4GhApi.toolsGet(null, "awesome workflow", null, null, null, null, null, null, null, null, 100);
        Assert.assertTrue("workflow was not found or didn't have expected aliases", awesome_workflow.size() == 1 && awesome_workflow.get(0).getAliases().size() ==3);
        // remove a few aliases
        entry = genericApi.updateAliases(workflow.getId(), "foobar, test workflow", "");
        Assert.assertTrue("entry is missing expected aliases", entry.getAliases().containsKey("foobar") && entry.getAliases().containsKey("test workflow") && entry.getAliases().size() == 2);
    }
}<|MERGE_RESOLUTION|>--- conflicted
+++ resolved
@@ -29,15 +29,12 @@
 import java.util.Map;
 import java.util.Objects;
 import java.util.Optional;
-<<<<<<< HEAD
 import java.util.concurrent.atomic.AtomicInteger;
-=======
 import java.util.stream.Collectors;
 import java.util.zip.ZipEntry;
 import java.util.zip.ZipFile;
 
 import javax.ws.rs.core.GenericType;
->>>>>>> 330821e4
 
 import com.google.common.collect.Lists;
 import com.google.gson.Gson;
@@ -193,11 +190,7 @@
             refreshBitbucket.getWorkflowVersions().stream().filter(WorkflowVersion::isValid).count());
 
         // should not be able to get content normally
-<<<<<<< HEAD
         Ga4GhApi anonymousGa4Ghv2Api = new Ga4GhApi(getAnonWebClient());
-=======
-        Ga4GhApi anonymousGa4Ghv2Api = new Ga4GhApi(getWebClient(false));
->>>>>>> 330821e4
         Ga4GhApi adminGa4Ghv2Api = new Ga4GhApi(webClient);
         boolean exceptionThrown = false;
         try {
@@ -207,11 +200,7 @@
             exceptionThrown = true;
         }
         assertTrue(exceptionThrown);
-<<<<<<< HEAD
         FileWrapper adminToolDesciptor = adminGa4Ghv2Api
-=======
-        ToolDescriptor adminToolDesciptor = adminGa4Ghv2Api
->>>>>>> 330821e4
             .toolsIdVersionsVersionIdTypeDescriptorGet("CWL", "#workflow/" + DOCKSTORE_TEST_USER2_DOCKSTORE_WORKFLOW, "master");
         assertTrue("could not get content via optional auth", adminToolDesciptor != null && !adminToolDesciptor.getDescriptor().isEmpty());
 
@@ -219,11 +208,7 @@
             public Boolean isPublish() { return true;}
         });
         // check on URLs for workflows via ga4gh calls
-<<<<<<< HEAD
         FileWrapper toolDescriptor = adminGa4Ghv2Api
-=======
-        ToolDescriptor toolDescriptor = adminGa4Ghv2Api
->>>>>>> 330821e4
             .toolsIdVersionsVersionIdTypeDescriptorGet("CWL", "#workflow/" + DOCKSTORE_TEST_USER2_DOCKSTORE_WORKFLOW, "master");
         String content = IOUtils.toString(new URI(toolDescriptor.getUrl()), StandardCharsets.UTF_8);
         Assert.assertTrue("could not find content from generated URL", !content.isEmpty());
@@ -982,11 +967,7 @@
         workflowApi.refresh(workflowByPathGithub.getId());
 
         // should not be able to get content normally
-<<<<<<< HEAD
         Ga4GhApi anonymousGa4Ghv2Api = new Ga4GhApi(getAnonWebClient());
-=======
-        Ga4GhApi anonymousGa4Ghv2Api = new Ga4GhApi(getWebClient(false));
->>>>>>> 330821e4
         boolean thrownException = false;
         try {
             anonymousGa4Ghv2Api
@@ -1024,15 +1005,11 @@
             assertTrue(thrownInnerException);
         });
 
-<<<<<<< HEAD
         final AtomicInteger count = new AtomicInteger(0);
-=======
->>>>>>> 330821e4
         // can get relative paths with admin user
         toolFiles.forEach(file -> {
             if (file.getFileType() == ToolFile.FileTypeEnum.TEST_FILE) {
                 // enable later with a simplification to TRS
-<<<<<<< HEAD
                 FileWrapper test = adminGa4Ghv2Api.toolsIdVersionsVersionIdTypeDescriptorRelativePathGet("CWL", "#workflow/" + DOCKSTORE_TEST_USER2_RELATIVE_IMPORTS_WORKFLOW,
                     "master", file.getPath());
                 assertTrue("test exists", !test.getDescriptor().isEmpty());
@@ -1045,33 +1022,11 @@
                 assertTrue("descriptor exists", !toolDescriptor.getDescriptor().isEmpty());
                 assertNotNull("type was null", toolDescriptor.getType());
                 count.incrementAndGet();
-=======
-//                ToolTests test = (ToolTests)adminGa4Ghv2Api.toolsIdVersionsVersionIdTypeDescriptorRelativePathGet("CWL", "#workflow/" + DOCKSTORE_TEST_USER2_RELATIVE_IMPORTS_WORKFLOW,
-//                    "master", file.getPath());
-//                assertTrue("test exists", !test.getTest().isEmpty());
-            } else if (file.getFileType() == ToolFile.FileTypeEnum.PRIMARY_DESCRIPTOR || file.getFileType() == ToolFile.FileTypeEnum.SECONDARY_DESCRIPTOR) {
-                // annoyingly, some files are tool tests, some are tooldescriptor
-                ToolDescriptor toolDescriptor = adminGa4Ghv2Api.toolsIdVersionsVersionIdTypeDescriptorRelativePathGet("CWL", "#workflow/" + DOCKSTORE_TEST_USER2_RELATIVE_IMPORTS_WORKFLOW,
-                    "master", file.getPath());
-                assertTrue("descriptor exists", !toolDescriptor.getDescriptor().isEmpty());
->>>>>>> 330821e4
             } else {
                 fail();
             }
         });
-<<<<<<< HEAD
         assertTrue("did not count expected number of files", count.get() >= 5);
-=======
-
-        // check on urls created for test files
-        List<ToolTests> toolTests = adminGa4Ghv2Api
-            .toolsIdVersionsVersionIdTypeTestsGet("CWL", "#workflow/" + DOCKSTORE_TEST_USER2_RELATIVE_IMPORTS_WORKFLOW, "master");
-        assertTrue("could not find tool tests", toolTests.size() > 0);
-        for (ToolTests test : toolTests) {
-            String content = IOUtils.toString(new URI(test.getUrl()), StandardCharsets.UTF_8);
-            Assert.assertTrue("could not find content from generated test JSON URL", !content.isEmpty());
-        }
->>>>>>> 330821e4
     }
 
 

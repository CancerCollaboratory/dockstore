/*
 *    Copyright 2018 OICR
 *
 *    Licensed under the Apache License, Version 2.0 (the "License");
 *    you may not use this file except in compliance with the License.
 *    You may obtain a copy of the License at
 *
 *        http://www.apache.org/licenses/LICENSE-2.0
 *
 *    Unless required by applicable law or agreed to in writing, software
 *    distributed under the License is distributed on an "AS IS" BASIS,
 *    WITHOUT WARRANTIES OR CONDITIONS OF ANY KIND, either express or implied.
 *    See the License for the specific language governing permissions and
 *    limitations under the License.
 */

package io.dockstore.client.cli;

import java.io.File;
import java.io.FileOutputStream;
import java.io.IOException;
import java.net.URI;
import java.net.URISyntaxException;
import java.nio.charset.StandardCharsets;
import java.nio.file.Files;
import java.nio.file.Path;
import java.nio.file.Paths;
import java.time.Instant;
import java.util.ArrayList;
import java.util.Collections;
import java.util.List;
import java.util.Map;
import java.util.Objects;
import java.util.Optional;
import java.util.concurrent.atomic.AtomicInteger;
import java.util.stream.Collectors;
import java.util.zip.ZipEntry;
import java.util.zip.ZipFile;

import javax.ws.rs.core.GenericType;

import com.google.common.collect.Lists;
import com.google.gson.Gson;
import io.dockstore.common.CommonTestUtilities;
import io.dockstore.common.ConfidentialTest;
import io.dockstore.common.DescriptorLanguage;
import io.dockstore.common.Registry;
import io.dockstore.common.SourceControl;
import io.dockstore.common.WorkflowTest;
import io.dockstore.openapi.client.api.Ga4Ghv20Api;
import io.dockstore.openapi.client.model.ImageData;
import io.dockstore.openapi.client.model.Repository;
import io.dockstore.openapi.client.model.ToolVersion;
import io.dockstore.webservice.DockstoreWebserviceApplication;
import io.dockstore.webservice.helpers.EntryVersionHelper;
import io.dockstore.webservice.jdbi.EntryDAO;
import io.dockstore.webservice.jdbi.FileDAO;
import io.dockstore.webservice.jdbi.WorkflowDAO;
import io.dockstore.webservice.jdbi.WorkflowVersionDAO;
import io.dropwizard.testing.ResourceHelpers;
import io.swagger.client.ApiClient;
import io.swagger.client.ApiException;
import io.swagger.client.api.AliasesApi;
import io.swagger.client.api.ContainersApi;
import io.swagger.client.api.EntriesApi;
import io.swagger.client.api.Ga4GhApi;
import io.swagger.client.api.HostedApi;
import io.swagger.client.api.UsersApi;
import io.swagger.client.api.WorkflowsApi;
import io.swagger.client.model.DockstoreTool;
import io.swagger.client.model.Entry;
import io.swagger.client.model.FileFormat;
import io.swagger.client.model.FileWrapper;
import io.swagger.client.model.ParsedInformation;
import io.swagger.client.model.PublishRequest;
import io.swagger.client.model.SourceFile;
import io.swagger.client.model.Tag;
import io.swagger.client.model.Tool;
import io.swagger.client.model.ToolFile;
import io.swagger.client.model.User;
import io.swagger.client.model.Workflow;
import io.swagger.client.model.Workflow.DescriptorTypeEnum;
import io.swagger.client.model.WorkflowVersion;
import io.swagger.model.DescriptorType;
import org.apache.commons.collections.MapUtils;
import org.apache.commons.io.FileUtils;
import org.apache.commons.io.IOUtils;
import org.hibernate.Session;
import org.hibernate.SessionFactory;
import org.hibernate.context.internal.ManagedSessionContext;
import org.junit.Assert;
import org.junit.Before;
import org.junit.Ignore;
import org.junit.Rule;
import org.junit.Test;
import org.junit.contrib.java.lang.system.ExpectedSystemExit;
import org.junit.contrib.java.lang.system.SystemErrRule;
import org.junit.contrib.java.lang.system.SystemOutRule;
import org.junit.experimental.categories.Category;
import org.junit.rules.ExpectedException;

import static io.dockstore.common.DescriptorLanguage.CWL;
import static org.junit.Assert.assertEquals;
import static org.junit.Assert.assertFalse;
import static org.junit.Assert.assertNotNull;
import static org.junit.Assert.assertNotSame;
import static org.junit.Assert.assertNull;
import static org.junit.Assert.assertSame;
import static org.junit.Assert.assertTrue;
import static org.junit.Assert.fail;

/**
 * Extra confidential integration tests, focus on testing workflow interactions
 * {@link io.dockstore.client.cli.BaseIT}
 *
 * @author dyuen
 */
@Category({ ConfidentialTest.class, WorkflowTest.class })
public class WorkflowIT extends BaseIT {
    public static final String DOCKSTORE_TEST_USER_2_HELLO_DOCKSTORE_NAME = "DockstoreTestUser2/hello-dockstore-workflow";
    public static final String DOCKSTORE_TEST_USER2_HELLO_DOCKSTORE_WORKFLOW =
        SourceControl.GITHUB.toString() + "/" + DOCKSTORE_TEST_USER_2_HELLO_DOCKSTORE_NAME;
    public static final String DOCKSTORE_TEST_USER2_RELATIVE_IMPORTS_WORKFLOW =
        SourceControl.GITHUB.toString() + "/DockstoreTestUser2/dockstore_workflow_cnv";
    private static final String DOCKSTORE_TEST_USER2_DOCKSTORE_WORKFLOW =
        SourceControl.BITBUCKET.toString() + "/dockstore_testuser2/dockstore-workflow";
    private static final String DOCKSTORE_TEST_USER2_IMPORTS_DOCKSTORE_WORKFLOW =
        SourceControl.GITHUB.toString() + "/DockstoreTestUser2/dockstore-whalesay-imports";
    private static final String DOCKSTORE_TEST_USER2_GDC_DNASEQ_CWL_WORKFLOW =
        SourceControl.GITHUB.toString() + "/DockstoreTestUser2/gdc-dnaseq-cwl";
    // workflow with external library in lib directory
    private static final String DOCKSTORE_TEST_USER2_NEXTFLOW_LIB_WORKFLOW = SourceControl.GITHUB.toString() + "/DockstoreTestUser2/rnatoy";
    // workflow that uses containers
    private static final String DOCKSTORE_TEST_USER2_NEXTFLOW_DOCKER_WORKFLOW =
        SourceControl.GITHUB.toString() + "/DockstoreTestUser2/galaxy-workflows";
    // workflow with includeConfig in config file directory
    private static final String DOCKSTORE_TEST_USER2_INCLUDECONFIG_WORKFLOW = SourceControl.GITHUB.toString() + "/DockstoreTestUser2/vipr";
    private static final String DOCKSTORE_TEST_USER2_RELATIVE_IMPORTS_TOOL =
        Registry.QUAY_IO.getDockerPath() + "/dockstoretestuser2/dockstore-cgpmap";
    private static final String DOCKSTORE_TEST_USER2_MORE_IMPORT_STRUCTURE =
        SourceControl.GITHUB.toString() + "/DockstoreTestUser2/workflow-seq-import";
    private static final String GATK_SV_TAG = "dockstore-test";
    private static final String DESCRIPTOR_FILE_SHA_TYPE_FOR_TRS = "sha1";
    private static final String DOCKER_IMAGE_SHA_TYPE_FOR_TRS = "sha-256";

    @Rule
    public final SystemOutRule systemOutRule = new SystemOutRule().enableLog().muteForSuccessfulTests();
    @Rule
    public final SystemErrRule systemErrRule = new SystemErrRule().enableLog().muteForSuccessfulTests();
    @Rule
    public final ExpectedSystemExit systemExit = ExpectedSystemExit.none();
    @Rule
    public final ExpectedException thrown = ExpectedException.none();


    private WorkflowDAO workflowDAO;
    private WorkflowVersionDAO workflowVersionDAO;
    private FileDAO fileDAO;

    @Before
    public void setup() {
        DockstoreWebserviceApplication application = SUPPORT.getApplication();
        SessionFactory sessionFactory = application.getHibernate().getSessionFactory();

        this.workflowDAO = new WorkflowDAO(sessionFactory);
        this.workflowVersionDAO = new WorkflowVersionDAO(sessionFactory);
        this.fileDAO = new FileDAO(sessionFactory);

        // used to allow us to use workflowDAO outside of the web service
        Session session = application.getHibernate().getSessionFactory().openSession();
        ManagedSessionContext.bind(session);

    }
    @Before
    @Override
    public void resetDBBetweenTests() throws Exception {
        CommonTestUtilities.cleanStatePrivate2(SUPPORT, false);
    }

    /**
     * Manually register and publish a workflow with the given path and name
     *
     * @param workflowsApi
     * @param workflowPath
     * @param workflowName
     * @param descriptorType
     * @param sourceControl
     * @param descriptorPath
     * @param toPublish
     * @return Published workflow
     */
    private Workflow manualRegisterAndPublish(WorkflowsApi workflowsApi, String workflowPath, String workflowName, String descriptorType,
        SourceControl sourceControl, String descriptorPath, boolean toPublish) {
        // Manually register
        Workflow workflow = workflowsApi
            .manualRegister(sourceControl.getFriendlyName().toLowerCase(), workflowPath, descriptorPath, workflowName, descriptorType,
                "/test.json");
        assertEquals(Workflow.ModeEnum.STUB, workflow.getMode());

        // Refresh
        workflow = workflowsApi.refresh(workflow.getId(), false);
        assertEquals(Workflow.ModeEnum.FULL, workflow.getMode());

        // Publish
        if (toPublish) {
            workflow = workflowsApi.publish(workflow.getId(), SwaggerUtility.createPublishRequest(true));
        }
        assertEquals(workflow.isIsPublished(), toPublish);
        return workflow;
    }

    // Tests 3 things:
    // WDL workflow with local imports
    // WDL workflow with HTTP imports
    // WDL workflow with HTTP imports and local imports and nested
    @Test
    public void testWDLLanguageParsingInformation() {
        final ApiClient webClient = getWebClient(USER_2_USERNAME, testingPostgres);
        WorkflowsApi workflowApi = new WorkflowsApi(webClient);
        Workflow wdl = workflowApi
                .manualRegister(SourceControl.GITHUB.name(), "dockstore-testing/md5sum-checker", "/md5sum/md5sum-workflow.wdl", "WDL",
                        DescriptorLanguage.WDL.toString(), "/test.json");
        Long id = wdl.getId();
        workflowApi.refresh(id);
        Workflow workflow = workflowApi.getWorkflow(id, null);
        WorkflowVersion workflowWithLocalImport = workflow.getWorkflowVersions().stream()
                .filter(version -> version.getName().equals("workflowWithLocalImport")).findFirst().get();
        ParsedInformation parsedInformation = workflowWithLocalImport.getVersionMetadata().getParsedInformationSet().get(0);
        Assert.assertTrue(parsedInformation.isHasLocalImports());
        Assert.assertFalse(parsedInformation.isHasHTTPImports());
        WorkflowVersion workflowWithHTTPImport = workflow.getWorkflowVersions().stream()
                .filter(version -> version.getName().equals("workflowWithHTTPImport")).findFirst().get();
        ParsedInformation parsedInformationHTTP = workflowWithHTTPImport.getVersionMetadata().getParsedInformationSet().get(0);
        Assert.assertFalse(parsedInformationHTTP.isHasLocalImports());
        Assert.assertTrue(parsedInformationHTTP.isHasHTTPImports());

        Workflow wdlChecker = workflowApi
                .manualRegister(SourceControl.GITHUB.name(), "dockstore-testing/md5sum-checker", "/checker-workflow-wrapping-workflow.wdl", "WDLChecker",
                        DescriptorLanguage.WDL.toString(), "/test.json");
        id = wdlChecker.getId();
        workflowApi.refresh(id);
        workflow = workflowApi.getWorkflow(id, null);
        WorkflowVersion workflowWithBothImports = workflow.getWorkflowVersions().stream()
                .filter(version -> version.getName().equals("workflowWithHTTPImport")).findFirst().get();
        parsedInformation = workflowWithBothImports.getVersionMetadata().getParsedInformationSet().get(0);
        Assert.assertTrue(parsedInformation.isHasLocalImports());
        Assert.assertTrue(parsedInformation.isHasHTTPImports());

    }

    // Tests 3 things:
    // CWL workflow with local imports
    // CWL workflow with HTTP imports
    // CWL workflow with HTTP imports and local imports and nested
    @Test
    public void testCDLLanguageParsingInformation() {
        final ApiClient webClient = getWebClient(USER_2_USERNAME, testingPostgres);
        WorkflowsApi workflowApi = new WorkflowsApi(webClient);
        Workflow cwlWorkflow = workflowApi
                .manualRegister(SourceControl.GITHUB.name(), "dockstore-testing/md5sum-checker", "/md5sum/md5sum-workflow.cwl", "CWL",
                        DescriptorLanguage.CWL.toString(), "/test.json");
        Long cwlId = cwlWorkflow.getId();
        workflowApi.refresh(cwlId);
        Workflow workflow = workflowApi.getWorkflow(cwlId, null);
        WorkflowVersion workflowWithLocalImport = workflow.getWorkflowVersions().stream()
                .filter(version -> version.getName().equals("workflowWithLocalImport")).findFirst().get();
        ParsedInformation parsedInformation = workflowWithLocalImport.getVersionMetadata().getParsedInformationSet().get(0);
        Assert.assertTrue(parsedInformation.isHasLocalImports());
        Assert.assertFalse(parsedInformation.isHasHTTPImports());
        WorkflowVersion workflowWithHTTPImport = workflow.getWorkflowVersions().stream()
                .filter(version -> version.getName().equals("workflowWithHTTPImport")).findFirst().get();
        ParsedInformation parsedInformationHTTP = workflowWithHTTPImport.getVersionMetadata().getParsedInformationSet().get(0);
        Assert.assertFalse(parsedInformationHTTP.isHasLocalImports());
        Assert.assertTrue(parsedInformationHTTP.isHasHTTPImports());
        Workflow cwlChecker = workflowApi
                .manualRegister(SourceControl.GITHUB.name(), "dockstore-testing/md5sum-checker", "/checker-workflow-wrapping-workflow.cwl", "CWLChecker",
                        DescriptorLanguage.CWL.toString(), "/test.json");
        Long id = cwlChecker.getId();
        workflowApi.refresh(id);
        workflow = workflowApi.getWorkflow(id, null);
        WorkflowVersion workflowWithBothImports = workflow.getWorkflowVersions().stream()
                .filter(version -> version.getName().equals("workflowWithHTTPImport")).findFirst().get();
        parsedInformation = workflowWithBothImports.getVersionMetadata().getParsedInformationSet().get(0);
        Assert.assertTrue(parsedInformation.isHasLocalImports());
        Assert.assertTrue(parsedInformation.isHasHTTPImports());
    }

    @Test
    public void testStubRefresh() throws ApiException {
        final ApiClient webClient = getWebClient(USER_2_USERNAME, testingPostgres);
        UsersApi usersApi = new UsersApi(webClient);
        User user = usersApi.getUser();
        WorkflowsApi workflowApi = new WorkflowsApi(webClient);

        workflowApi.manualRegister(SourceControl.GITHUB.name(), "DockstoreTestUser2/dockstore_workflow_cnv", "/workflow/cnv.cwl", "", "cwl",
                "/test.json");
        workflowApi.manualRegister(SourceControl.GITHUB.name(), "DockstoreTestUser/dockstore-whalesay-wdl", "/dockstore.wdl", "",
                DescriptorLanguage.WDL.getShortName(), "");

        final List<Workflow> workflows = usersApi.userWorkflows(user.getId());

        for (Workflow workflow : workflows) {
            assertNotSame("", workflow.getWorkflowName());
        }

        assertTrue("workflow size was " + workflows.size(), workflows.size() > 1);
        assertTrue(
            "found non stub workflows " + workflows.stream().filter(workflow -> workflow.getMode() != Workflow.ModeEnum.STUB).count(),
            workflows.stream().allMatch(workflow -> workflow.getMode() == Workflow.ModeEnum.STUB));
    }

    @Test
    public void testTargettedRefresh() throws ApiException, URISyntaxException, IOException {

        testingPostgres.runUpdateStatement("update enduser set isadmin = 't' where username = 'DockstoreTestUser2';");

        final ApiClient webClient = getWebClient(USER_2_USERNAME, testingPostgres);
        WorkflowsApi workflowApi = new WorkflowsApi(webClient);

        UsersApi usersApi = new UsersApi(webClient);
        User user = usersApi.getUser();
        Assert.assertNotEquals("getUser() endpoint should actually return the user profile", null, user.getUserProfiles());

        workflowApi.manualRegister(SourceControl.GITHUB.name(), DOCKSTORE_TEST_USER_2_HELLO_DOCKSTORE_NAME, "/Dockstore.cwl", "",
                DescriptorLanguage.CWL.getShortName(), "/test.json");
        workflowApi.manualRegister(SourceControl.BITBUCKET.name(), "dockstore_testuser2/dockstore-workflow", "/Dockstore.cwl", "",
                DescriptorLanguage.CWL.getShortName(), "/test.json");
        List<Workflow> workflows = usersApi.userWorkflows(user.getId());

        for (Workflow workflow : workflows) {
            assertNotSame("", workflow.getWorkflowName());
        }

        // do targetted refresh, should promote workflow to fully-fleshed out workflow
        final Workflow workflowByPathGithub = workflowApi.getWorkflowByPath(DOCKSTORE_TEST_USER2_HELLO_DOCKSTORE_WORKFLOW, null, false);
        final Workflow refreshGithub = workflowApi.refresh(workflowByPathGithub.getId(), false);
        final Workflow workflowByPathBitbucket = workflowApi.getWorkflowByPath(DOCKSTORE_TEST_USER2_DOCKSTORE_WORKFLOW, null, false);
        final Workflow refreshBitbucket = workflowApi.refresh(workflowByPathBitbucket.getId(), false);

        // tests for reference type for bitbucket workflows
        assertTrue("should see at least 4 branches", refreshBitbucket.getWorkflowVersions().stream()
            .filter(version -> version.getReferenceType() == WorkflowVersion.ReferenceTypeEnum.BRANCH).count() >= 4);
        assertTrue("should see at least 1 tags", refreshBitbucket.getWorkflowVersions().stream()
            .filter(version -> version.getReferenceType() == WorkflowVersion.ReferenceTypeEnum.TAG).count() >= 1);

        assertSame("github workflow is not in full mode", refreshGithub.getMode(), Workflow.ModeEnum.FULL);
        assertEquals("github workflow version count is wrong: " + refreshGithub.getWorkflowVersions().size(), 4,
            refreshGithub.getWorkflowVersions().size());
        assertEquals("should find two versions with files for github workflow, found : " + refreshGithub.getWorkflowVersions().stream()
                .filter(workflowVersion -> !fileDAO.findSourceFilesByVersion(workflowVersion.getId()).isEmpty()).count(), 2,
            refreshGithub.getWorkflowVersions().stream().filter(workflowVersion -> !fileDAO.findSourceFilesByVersion(workflowVersion.getId()).isEmpty()).count());
        assertEquals("should find two valid versions for github workflow, found : " + refreshGithub.getWorkflowVersions().stream()
                .filter(WorkflowVersion::isValid).count(), 2,
            refreshGithub.getWorkflowVersions().stream().filter(WorkflowVersion::isValid).count());

        assertSame("bitbucket workflow is not in full mode", refreshBitbucket.getMode(), Workflow.ModeEnum.FULL);

        assertEquals("bitbucket workflow version count is wrong: " + refreshBitbucket.getWorkflowVersions().size(), 5,
            refreshBitbucket.getWorkflowVersions().size());
        assertEquals("should find 4 versions with files for bitbucket workflow, found : " + refreshBitbucket.getWorkflowVersions().stream()
                .filter(workflowVersion -> !fileDAO.findSourceFilesByVersion(workflowVersion.getId()).isEmpty()).count(), 4,
            refreshBitbucket.getWorkflowVersions().stream().filter(workflowVersion -> !fileDAO.findSourceFilesByVersion(workflowVersion.getId()).isEmpty()).count());
        assertEquals("should find 0 valid versions for bitbucket workflow, found : " + refreshBitbucket.getWorkflowVersions().stream()
                .filter(WorkflowVersion::isValid).count(), 0,
            refreshBitbucket.getWorkflowVersions().stream().filter(WorkflowVersion::isValid).count());

        // should not be able to get content normally
        Ga4GhApi anonymousGa4Ghv2Api = new Ga4GhApi(CommonTestUtilities.getWebClient(false, null, testingPostgres));
        Ga4GhApi adminGa4Ghv2Api = new Ga4GhApi(webClient);
        boolean exceptionThrown = false;
        try {
            anonymousGa4Ghv2Api
                .toolsIdVersionsVersionIdTypeDescriptorGet("CWL", "#workflow/" + DOCKSTORE_TEST_USER2_HELLO_DOCKSTORE_WORKFLOW, "master");
        } catch (ApiException e) {
            exceptionThrown = true;
        }
        assertTrue(exceptionThrown);
        FileWrapper adminToolDescriptor = adminGa4Ghv2Api
            .toolsIdVersionsVersionIdTypeDescriptorGet("CWL", "#workflow/" + DOCKSTORE_TEST_USER2_HELLO_DOCKSTORE_WORKFLOW, "testCWL");
        assertTrue("could not get content via optional auth", adminToolDescriptor != null && !adminToolDescriptor.getContent().isEmpty());

        workflowApi.publish(refreshGithub.getId(), SwaggerUtility.createPublishRequest(true));
        // check on URLs for workflows via ga4gh calls
        FileWrapper toolDescriptor = adminGa4Ghv2Api
            .toolsIdVersionsVersionIdTypeDescriptorGet("CWL", "#workflow/" + DOCKSTORE_TEST_USER2_HELLO_DOCKSTORE_WORKFLOW, "testCWL");
        String content = IOUtils.toString(new URI(toolDescriptor.getUrl()), StandardCharsets.UTF_8);
        assertFalse(content.isEmpty());
        checkForRelativeFile(adminGa4Ghv2Api, "#workflow/" + DOCKSTORE_TEST_USER2_HELLO_DOCKSTORE_WORKFLOW, "testCWL", "Dockstore.cwl");

        // check on commit ids for github
        boolean allHaveCommitIds = refreshGithub.getWorkflowVersions().stream().noneMatch(version -> version.getCommitID().isEmpty());
        assertTrue("not all workflows seem to have commit ids", allHaveCommitIds);
    }

    @Test
    public void testHostedEditAndDelete() {
        final ApiClient webClient = getWebClient(USER_2_USERNAME, testingPostgres);
        WorkflowsApi workflowApi = new WorkflowsApi(webClient);
        UsersApi usersApi = new UsersApi(webClient);
        User user = usersApi.getUser();

        Workflow workflow = manualRegisterAndPublish(workflowApi, DOCKSTORE_TEST_USER_2_HELLO_DOCKSTORE_NAME, "", "cwl", SourceControl.GITHUB,
            "/Dockstore.cwl", false);

        // using hosted apis to delete normal workflow should fail
        HostedApi hostedApi = new HostedApi(webClient);
        try {
            hostedApi.deleteHostedWorkflowVersion(workflow.getId(), "v1.0");
            fail("Should throw API exception");
        } catch (ApiException e) {
            assertTrue(e.getMessage().contains("cannot modify non-hosted entries this way"));
        }

        // using hosted apis to edit normal workflow should fail
        try {
            hostedApi.editHostedWorkflow(workflow.getId(), new ArrayList<>());
            fail("Should throw API exception");
        } catch (ApiException e) {
            assertTrue(e.getMessage().contains("cannot modify non-hosted entries this way"));
        }
    }

    @Test
    public void testTableToolAndDagContent() {
        final ApiClient webClient = getWebClient(USER_2_USERNAME, testingPostgres);
        WorkflowsApi workflowApi = new WorkflowsApi(webClient);

        Workflow workflow = manualRegisterAndPublish(workflowApi, "DockstoreTestUser2/cwl-gene-prioritization", "", "cwl", SourceControl.GITHUB, "/Dockstore.cwl", true);
        Assert.assertEquals("Other", workflow.getLicenseInformation().getLicenseName());
        WorkflowVersion branchVersion = workflow.getWorkflowVersions().stream().filter(wv -> wv.getName().equals("master")).findFirst().get();
        WorkflowVersion tagVersion = workflow.getWorkflowVersions().stream().filter(wv -> wv.getName().equals("test")).findFirst().get();

        // test getting tool table json on a branch and that it clears after refresh workflow
        String branchToolJsonFromApi = workflowApi.getTableToolContent(workflow.getId(), branchVersion.getId());
        String branchToolJson = testingPostgres.runSelectStatement(String.format("select tooltablejson from workflowversion where id = '%s'", branchVersion.getId()), String.class);
        assertNotNull(branchToolJson);
        assertFalse(branchToolJson.isEmpty());
        assertEquals(branchToolJsonFromApi, branchToolJson);

        workflow = workflowApi.refresh(workflow.getId(), true);
        branchToolJson = testingPostgres.runSelectStatement(String.format("select tooltablejson from workflowversion where id = '%s'", branchVersion.getId()), String.class);
        assertNull(branchToolJson);

        // Test getting tool table json for a tag and that only that version is cleared after a refreshVersion.
        String tagToolJsonFromApi = workflowApi.getTableToolContent(workflow.getId(), tagVersion.getId());
        String tagToolJson = testingPostgres.runSelectStatement(String.format("select tooltablejson from workflowversion where id = '%s'", tagVersion.getId()), String.class);
        assertNotNull(tagToolJson);
        assertFalse(tagToolJson.isEmpty());
        assertEquals(tagToolJsonFromApi, tagToolJson);

        workflowApi.getTableToolContent(workflow.getId(), branchVersion.getId());
        workflow = workflowApi.refreshVersion(workflow.getId(), tagVersion.getName(), true);
        tagToolJson = testingPostgres.runSelectStatement(String.format("select tooltablejson from workflowversion where id = '%s'", tagVersion.getId()), String.class);
        assertNull(tagToolJson);
        branchToolJson = testingPostgres.runSelectStatement(String.format("select tooltablejson from workflowversion where id = '%s'", branchVersion.getId()), String.class);
        assertNotNull(branchToolJson);

        // Test getting dag json for a branch and that it clears after a refresh workflow
        String branchDagJsonFromApi = workflowApi.getWorkflowDag(workflow.getId(), branchVersion.getId());
        String branchDagJson = testingPostgres.runSelectStatement(String.format("select dagjson from workflowversion where id = '%s'", branchVersion.getId()), String.class);
        assertNotNull(branchDagJson);
        assertFalse(branchDagJson.isEmpty());
        assertEquals(branchDagJsonFromApi, branchDagJson);

        workflow = workflowApi.refresh(workflow.getId(), true);
        branchDagJson = testingPostgres.runSelectStatement(String.format("select dagjson from workflowversion where id = '%s'", branchVersion.getId()), String.class);
        assertNull(branchDagJson);

        // Test getting dag json for a tag that only that version is cleared after a refreshVersion
        String tagDagJsonFromApi = workflowApi.getWorkflowDag(workflow.getId(), tagVersion.getId());
        String tagDagJson = testingPostgres.runSelectStatement(String.format("select dagjson from workflowversion where id = '%s'", tagVersion.getId()), String.class);
        assertNotNull(tagDagJson);
        assertFalse(tagDagJson.isEmpty());
        assertEquals(tagDagJsonFromApi, tagDagJson);

        workflowApi.getWorkflowDag(workflow.getId(), branchVersion.getId());
        workflowApi.refreshVersion(workflow.getId(), tagVersion.getName(), true);
        tagDagJson = testingPostgres.runSelectStatement(String.format("select dagjson from workflowversion where id = '%s'", tagVersion.getId()), String.class);
        assertNull(tagDagJson);
        branchDagJson = testingPostgres.runSelectStatement(String.format("select dagjson from workflowversion where id = '%s'", branchVersion.getId()), String.class);
        assertNotNull(branchDagJson);

        // Test json is cleared after an organization refresh
        UsersApi usersApi = new UsersApi(webClient);
        long userId = 1;
        workflow = workflowApi.refresh(workflow.getId(), true);

        final List<Workflow> workflows = usersApi.userWorkflows(userId);
        branchDagJson = testingPostgres.runSelectStatement(String.format("select dagjson from workflowversion where id = '%s'", branchVersion.getId()), String.class);
        assertNull(branchDagJson);
        branchToolJson = testingPostgres.runSelectStatement(String.format("select tooltablejson from workflowversion where id = '%s'", branchVersion.getId()), String.class);
        assertNull(branchToolJson);

        // Test freezing versions
        tagVersion.setFrozen(true);

        List<WorkflowVersion> versions = workflowApi.updateWorkflowVersion(workflow.getId(), Collections.singletonList(tagVersion));
        WorkflowVersion frozenVersion = versions.stream().filter(version -> version.getName().equals("test")).findFirst().get();
        String frozenDagJson = testingPostgres.runSelectStatement(String.format("select dagjson from workflowversion where id = '%s'", frozenVersion.getId()), String.class);
        String frozenToolTableJson = testingPostgres.runSelectStatement(String.format("select tooltablejson from workflowversion where id = '%s'", frozenVersion.getId()), String.class);
        assertNotNull(frozenDagJson);
        assertNotNull(frozenToolTableJson);
    }
    /**
     * This tests that you are able to download zip files for versions of a workflow
     */
    @Test
    public void downloadZipFile() throws IOException {
        String toolpath = SourceControl.GITHUB.toString() + "/DockstoreTestUser2/md5sum-checker/test";
        final ApiClient webClient = getWebClient(USER_2_USERNAME, testingPostgres);
        WorkflowsApi workflowApi = new WorkflowsApi(webClient);

        // Register and refresh workflow
        Workflow workflow = workflowApi
            .manualRegister(SourceControl.GITHUB.getFriendlyName(), "DockstoreTestUser2/md5sum-checker", "/md5sum/md5sum-workflow.cwl",
                "test", "cwl", null);
        Workflow refresh = workflowApi.refresh(workflow.getId(), false);
        Long workflowId = refresh.getId();
        WorkflowVersion workflowVersion = refresh.getWorkflowVersions().get(0);
        Long versionId = workflowVersion.getId();

        // Download unpublished workflow version
        workflowApi.getWorkflowZip(workflowId, versionId);
        byte[] arbitraryURL = SwaggerUtility.getArbitraryURL("/workflows/" + workflowId + "/zip/" + versionId, new GenericType<byte[]>() {
        }, webClient);
        File tempZip = File.createTempFile("temp", "zip");
        Path write = Files.write(tempZip.toPath(), arbitraryURL);
        ZipFile zipFile = new ZipFile(write.toFile());
        assertTrue("zip file seems incorrect",
            zipFile.stream().map(ZipEntry::getName).collect(Collectors.toList()).contains("md5sum/md5sum-workflow.cwl"));

        // should not be able to get zip anonymously before publication
        boolean thrownException = false;
        try {
            SwaggerUtility.getArbitraryURL("/workflows/" + workflowId + "/zip/" + versionId, new GenericType<byte[]>() {
            }, CommonTestUtilities.getWebClient(false, null, testingPostgres));
        } catch (Exception e) {
            thrownException = true;
        }
        assertTrue(thrownException);
        tempZip.deleteOnExit();

        // Download published workflow version
        workflowApi.publish(workflowId, SwaggerUtility.createPublishRequest(true));
        arbitraryURL = SwaggerUtility.getArbitraryURL("/workflows/" + workflowId + "/zip/" + versionId, new GenericType<byte[]>() {
        }, CommonTestUtilities.getWebClient(false, null, testingPostgres));
        File tempZip2 = File.createTempFile("temp", "zip");
        write = Files.write(tempZip2.toPath(), arbitraryURL);
        zipFile = new ZipFile(write.toFile());
        assertTrue("zip file seems incorrect",
            zipFile.stream().map(ZipEntry::getName).collect(Collectors.toList()).contains("md5sum/md5sum-workflow.cwl"));
        tempZip2.deleteOnExit();
    }

    /**
     * This tests that zip file can be downloaded or not based on published state and auth.
     */
    @Test
    public void downloadZipFileTestAuth() {
        final ApiClient ownerWebClient = getWebClient(USER_2_USERNAME, testingPostgres);
        WorkflowsApi ownerWorkflowApi = new WorkflowsApi(ownerWebClient);

        final ApiClient anonWebClient = CommonTestUtilities.getWebClient(false, null, testingPostgres);
        WorkflowsApi anonWorkflowApi = new WorkflowsApi(anonWebClient);

        final ApiClient otherUserWebClient = CommonTestUtilities.getWebClient(true, OTHER_USERNAME, testingPostgres);
        WorkflowsApi otherUserWorkflowApi = new WorkflowsApi(otherUserWebClient);

        // Register and refresh workflow
        Workflow workflow = ownerWorkflowApi
            .manualRegister(SourceControl.GITHUB.getFriendlyName(), "DockstoreTestUser2/md5sum-checker", "/md5sum/md5sum-workflow.cwl",
                "test", "cwl", null);
        Workflow refresh = ownerWorkflowApi.refresh(workflow.getId(), false);
        Long workflowId = refresh.getId();
        Long versionId = refresh.getWorkflowVersions().get(0).getId();

        // Try downloading unpublished
        // Owner: Should pass
        ownerWorkflowApi.getWorkflowZip(workflowId, versionId);
        // Anon: Should fail
        boolean success = true;
        try {
            anonWorkflowApi.getWorkflowZip(workflowId, versionId);
        } catch (ApiException ex) {
            success = false;
        } finally {
            assertFalse(success);
        }
        // Other user: Should fail
        success = true;
        try {
            otherUserWorkflowApi.getWorkflowZip(workflowId, versionId);
        } catch (ApiException ex) {
            success = false;
        } finally {
            assertFalse(success);
        }

        // Publish
        PublishRequest publishRequest = SwaggerUtility.createPublishRequest(true);
        ownerWorkflowApi.publish(workflowId, publishRequest);

        // Try downloading published
        // Owner: Should pass
        ownerWorkflowApi.getWorkflowZip(workflowId, versionId);
        // Anon: Should pass
        anonWorkflowApi.getWorkflowZip(workflowId, versionId);
        // Other user: Should pass
        otherUserWorkflowApi.getWorkflowZip(workflowId, versionId);
    }

    /**
     * Downloads and verifies dockstore-testing/gatk-sv-clinical, a complex WDL workflow with lots
     * of imports
     */
    @Test
    public void downloadZipComplex() throws IOException {
        final ApiClient ownerWebClient = getWebClient(USER_2_USERNAME, testingPostgres);
        WorkflowsApi ownerWorkflowApi = new WorkflowsApi(ownerWebClient);
        Workflow refresh = registerGatkSvWorkflow(ownerWorkflowApi);

        Long workflowId = refresh.getId();
        Long versionId = refresh.getWorkflowVersions().get(0).getId();

        // Try downloading unpublished
        // Owner: Should pass
        ownerWorkflowApi.getWorkflowZip(workflowId, versionId);

        // Unfortunately, the generated Swagger client for getWorkflowZip returns void.
        // Verify the zip contents by making the server side calls
        final io.dockstore.webservice.core.Workflow dockstoreWorkflow = workflowDAO.findById(workflowId);
        final Optional<io.dockstore.webservice.core.WorkflowVersion> version = dockstoreWorkflow.getWorkflowVersions().stream()
                .filter(wv -> wv.getId() == versionId).findFirst();
        Assert.assertTrue(version.isPresent());
        final File tempFile = File.createTempFile("dockstore-test", ".zip");
        try (FileOutputStream fos = new FileOutputStream(tempFile)) {
            final List<io.dockstore.webservice.core.SourceFile> sourceFiles = fileDAO.findSourceFilesByVersion(version.get().getId());

            new EntryVersionHelperImpl().writeStreamAsZip(sourceFiles.stream().collect(Collectors.toSet()), fos, Paths.get("/GATKSVPipelineClinical.wdl"));
            final ZipFile zipFile = new ZipFile(tempFile);
            final long wdlCount = zipFile.stream().filter(e -> e.getName().endsWith(".wdl")).count();
            Assert.assertEquals(sourceFiles.size(), wdlCount);
            zipFile.stream().filter(e -> e.getName().endsWith(".wdl")).forEach(e -> {
                final String name = "/" + e.getName();
                Assert.assertTrue("expected " + name, sourceFiles.stream().anyMatch(sf -> sf.getAbsolutePath().equals(name)));
            });
            zipFile.close();
        } finally {
            FileUtils.deleteQuietly(tempFile);
        }
        DockstoreWebserviceApplication application = SUPPORT.getApplication();
        SessionFactory sessionFactory = application.getHibernate().getSessionFactory();
        sessionFactory.getCurrentSession().close();
    }

    /**
     * Tests GA4GH endpoint. Ideally this would be in GA4GH*IT, but because we're manually registering
     * the workflow, putting it here
     */
    @Test
    public void testGa4ghEndpointForComplexWdlWorkflow() {
        final ApiClient ownerWebClient = getWebClient(USER_2_USERNAME, testingPostgres);
        WorkflowsApi ownerWorkflowApi = new WorkflowsApi(ownerWebClient);
        Workflow refresh = registerGatkSvWorkflow(ownerWorkflowApi);
        ownerWorkflowApi.publish(refresh.getId(), SwaggerUtility.createPublishRequest(true));
        final List<io.dockstore.webservice.core.SourceFile> sourceFiles = fileDAO.findSourceFilesByVersion(refresh.getWorkflowVersions().stream()
                .filter(workflowVersion -> GATK_SV_TAG.equals(workflowVersion.getName())).findFirst().get().getId());
        final Ga4GhApi ga4GhApi = new Ga4GhApi(ownerWebClient);
        final List<ToolFile> files = ga4GhApi
                .toolsIdVersionsVersionIdTypeFilesGet("WDL", "#workflow/" + refresh.getFullWorkflowPath(), GATK_SV_TAG);
        Assert.assertEquals(1, files.stream().filter(f -> f.getFileType() == ToolFile.FileTypeEnum.PRIMARY_DESCRIPTOR).count());
        Assert.assertEquals(sourceFiles.size() - 1, files.stream().filter(f -> f.getFileType() == ToolFile.FileTypeEnum.SECONDARY_DESCRIPTOR).count());
        files.forEach(file -> {
            final String path = file.getPath();
            // TRS paths are relative
            Assert.assertTrue(sourceFiles.stream().anyMatch(sf -> sf.getAbsolutePath().equals("/" + path)));
        });
    }

    @Test
    public void testCheckerWorkflowDownloadBasedOnCredentials() throws IOException {
        String toolpath = SourceControl.GITHUB.toString() + "/DockstoreTestUser2/md5sum-checker/test";

        testingPostgres.runUpdateStatement("update enduser set isadmin = 't' where username = 'DockstoreTestUser2';");

        final ApiClient webClient = getWebClient(USER_2_USERNAME, testingPostgres);
        WorkflowsApi workflowApi = new WorkflowsApi(webClient);

        final ApiClient webClientNoAccess = getWebClient(USER_1_USERNAME, testingPostgres);
        WorkflowsApi workflowApiNoAccess = new WorkflowsApi(webClientNoAccess);

        Workflow workflow = workflowApi
            .manualRegister(SourceControl.GITHUB.getFriendlyName(), "DockstoreTestUser2/md5sum-checker", "/md5sum/md5sum-workflow.cwl",
                "test", "cwl", null);
        Workflow refresh = workflowApi.refresh(workflow.getId(), false);
        assertFalse(refresh.isIsPublished());
        workflowApi.registerCheckerWorkflow("checker-workflow-wrapping-workflow.cwl", workflow.getId(), "cwl", "checker-input-cwl.json");
        workflowApi.refresh(workflow.getId(), false);

        final String fileWithIncorrectCredentials = ResourceHelpers.resourceFilePath("config_file.txt");
        final String fileWithCorrectCredentials = ResourceHelpers.resourceFilePath("config_file2.txt");

        final Long versionId = refresh.getWorkflowVersions().get(0).getId();

        // should be able to download properly with correct credentials even though the workflow is not published
        workflowApi.getWorkflowZip(refresh.getId(), versionId);

        // Publish the workflow
        workflowApi.publish(refresh.getId(), SwaggerUtility.createPublishRequest(true));

        // Owner should still have access
        workflowApiNoAccess.getWorkflowZip(refresh.getId(), versionId);

        // should be able to download properly with incorrect credentials because the entry is published
        workflowApiNoAccess.getWorkflowZip(refresh.getId(), versionId);

        // Unpublish the workflow
        workflowApi.publish(refresh.getId(), SwaggerUtility.createPublishRequest(false));

        // should not be able to download properly with incorrect credentials because the entry is not published
        try {
            workflowApiNoAccess.getWorkflowZip(refresh.getId(), versionId);
        } catch (ApiException e) {
            assertTrue(e.getMessage().contains("Forbidden"));
        }
    }

    @Test
    public void testNextflowRefresh() throws ApiException {
        final ApiClient webClient = getWebClient(USER_2_USERNAME, testingPostgres);
        WorkflowsApi workflowApi = new WorkflowsApi(webClient);

        Workflow workflowByPathGithub = manualRegisterAndPublish(workflowApi, "DockstoreTestUser2/rnatoy", "", "nfl", SourceControl.GITHUB,
            "/nextflow.config", false);

        // need to set paths properly
        workflowByPathGithub.setWorkflowPath("/nextflow.config");
        workflowByPathGithub.setDescriptorType(DescriptorTypeEnum.NFL);
        workflowApi.updateWorkflow(workflowByPathGithub.getId(), workflowByPathGithub);

        workflowByPathGithub = workflowApi.getWorkflowByPath(DOCKSTORE_TEST_USER2_NEXTFLOW_LIB_WORKFLOW, null, false);
        final Workflow refreshGithub = workflowApi.refresh(workflowByPathGithub.getId(), false);

        assertSame("github workflow is not in full mode", refreshGithub.getMode(), Workflow.ModeEnum.FULL);

        // look that branches and tags are typed correctly for workflows on GitHub
        assertTrue("should see at least 6 branches", refreshGithub.getWorkflowVersions().stream()
            .filter(version -> version.getReferenceType() == WorkflowVersion.ReferenceTypeEnum.BRANCH).count() >= 6);
        assertTrue("should see at least 6 tags", refreshGithub.getWorkflowVersions().stream()
            .filter(version -> version.getReferenceType() == WorkflowVersion.ReferenceTypeEnum.TAG).count() >= 6);

        assertEquals("github workflow version count is wrong: " + refreshGithub.getWorkflowVersions().size(), 12,
            refreshGithub.getWorkflowVersions().size());
        assertEquals("should find 12 versions with files for github workflow, found : " + refreshGithub.getWorkflowVersions().stream()
                .filter(workflowVersion -> !fileDAO.findSourceFilesByVersion(workflowVersion.getId()).isEmpty()).count(), 12,
            refreshGithub.getWorkflowVersions().stream().filter(workflowVersion -> !fileDAO.findSourceFilesByVersion(workflowVersion.getId()).isEmpty()).count());
        assertEquals("should find 12 valid versions for github workflow, found : " + refreshGithub.getWorkflowVersions().stream()
                .filter(WorkflowVersion::isValid).count(), 12,
            refreshGithub.getWorkflowVersions().stream().filter(WorkflowVersion::isValid).count());

        // nextflow version should have
        assertTrue("should find 2 files for each version for now: " + refreshGithub.getWorkflowVersions().stream()
                .filter(workflowVersion -> fileDAO.findSourceFilesByVersion(workflowVersion.getId()).size() != 2).count(),
            refreshGithub.getWorkflowVersions().stream().noneMatch(workflowVersion -> fileDAO.findSourceFilesByVersion(workflowVersion.getId()).size() != 2));

        // check that container is properly parsed
        Optional<WorkflowVersion> nextflow = refreshGithub.getWorkflowVersions().stream()
            .filter(workflow -> workflow.getName().equals("master")).findFirst();
        String workflowDag = workflowApi.getWorkflowDag(refreshGithub.getId(), nextflow.get().getId());
        ArrayList<String> dagList = Lists.newArrayList(workflowDag);

        Assert.assertTrue("Should use nextflow/rnatoy and not ubuntu:latest", dagList.get(0)
            .contains("\"docker\":\"nextflow/rnatoy@sha256:9ac0345b5851b2b20913cb4e6d469df77cf1232bafcadf8fd929535614a85c75\""));
    }

    @Test
    public void testNextflowWorkflowWithConfigIncludes() {
        final ApiClient webClient = getWebClient(USER_2_USERNAME, testingPostgres);
        WorkflowsApi workflowApi = new WorkflowsApi(webClient);
        UsersApi usersApi = new UsersApi(webClient);

        Workflow workflowByPathGithub = manualRegisterAndPublish(workflowApi, "DockstoreTestUser2/vipr", "", "nfl", SourceControl.GITHUB,
            "/nextflow.config", false);

        // need to set paths properly
        workflowByPathGithub.setWorkflowPath("/nextflow.config");
        workflowByPathGithub.setDescriptorType(DescriptorTypeEnum.NFL);
        workflowApi.updateWorkflow(workflowByPathGithub.getId(), workflowByPathGithub);

        workflowByPathGithub = workflowApi.getWorkflowByPath(DOCKSTORE_TEST_USER2_INCLUDECONFIG_WORKFLOW, null, false);
<<<<<<< HEAD
        final Workflow refreshGithub = workflowApi.refresh(workflowByPathGithub.getId());
=======
        final Workflow refreshGithub = workflowApi.refresh(workflowByPathGithub.getId(), false);

>>>>>>> 0c575668
        assertEquals("workflow does not include expected config included files", 3,
            fileDAO.findSourceFilesByVersion(refreshGithub.getWorkflowVersions().stream().filter(version -> version.getName().equals("master")).findFirst().get().getId())
                    .stream().filter(file -> file.getPath().startsWith("conf/")).count());
    }

    @Test
    public void testNextflowWorkflowWithImages() {
        final ApiClient webClient = getWebClient(USER_2_USERNAME, testingPostgres);
        WorkflowsApi workflowApi = new WorkflowsApi(webClient);

        Workflow workflowByPathGithub = manualRegisterAndPublish(workflowApi, "DockstoreTestUser2/galaxy-workflows", "", "nfl", SourceControl.GITHUB,
            "/nextflow.config", false);

        // need to set paths properly
        workflowByPathGithub.setWorkflowPath("/nextflow.config");
        workflowByPathGithub.setDescriptorType(DescriptorTypeEnum.NFL);
        workflowApi.updateWorkflow(workflowByPathGithub.getId(), workflowByPathGithub);

        workflowByPathGithub = workflowApi.getWorkflowByPath(DOCKSTORE_TEST_USER2_NEXTFLOW_DOCKER_WORKFLOW, null, false);
        final Workflow refreshGithub = workflowApi.refresh(workflowByPathGithub.getId(), false);

        assertSame("github workflow is not in full mode", refreshGithub.getMode(), Workflow.ModeEnum.FULL);
        Optional<WorkflowVersion> first = refreshGithub.getWorkflowVersions().stream().filter(version -> version.getName().equals("1.0"))
            .findFirst();
        String tableToolContent = workflowApi.getTableToolContent(refreshGithub.getId(), first.get().getId());
        String workflowDag = workflowApi.getWorkflowDag(refreshGithub.getId(), first.get().getId());
        assertFalse(tableToolContent.isEmpty());
        assertFalse(workflowDag.isEmpty());
        Gson gson = new Gson();
        List<Map<String, String>> list = gson.fromJson(tableToolContent, List.class);
        Map<Map, List> map = gson.fromJson(workflowDag, Map.class);
        assertTrue("tool table should be present", list.size() >= 9);
        long dockerCount = list.stream().filter(tool -> !tool.get("docker").isEmpty()).count();
        assertEquals("tool table is populated with docker images", dockerCount, list.size());
        assertTrue("workflow dag should be present", map.entrySet().size() >= 2);
        assertTrue("workflow dag is not as large as expected", map.get("nodes").size() >= 11 && map.get("edges").size() >= 13);
    }

    /**
     * This test checks that a user can successfully refresh their workflows (only stubs)
     *
     * @throws ApiException
     */
    @Test
    public void testRefreshAllForAUser() throws ApiException {

        testingPostgres.runUpdateStatement("update enduser set isadmin = 't' where username = 'DockstoreTestUser2';");
        long userId = 1;

        final ApiClient webClient = getWebClient(USER_2_USERNAME, testingPostgres);
        UsersApi usersApi = new UsersApi(webClient);
        WorkflowsApi workflowApi = new WorkflowsApi(webClient);

        io.dockstore.openapi.client.ApiClient openAPIWebClient = getOpenAPIWebClient(USER_2_USERNAME, testingPostgres);
        refreshByOrganizationReplacement(workflowApi, openAPIWebClient);

        List<Workflow> workflows = usersApi.userWorkflows(userId);

        // Check that there are multiple workflows
        final long count = testingPostgres.runSelectStatement("select count(*) from workflow", long.class);
        assertTrue("Workflow entries should exist", count > 0);

        // Check that there are only stubs (no workflow version)
        final long count2 = testingPostgres.runSelectStatement("select count(*) from workflowversion", long.class);
        assertEquals("No entries in workflowversion", 0, count2);
        final long count3 = testingPostgres
            .runSelectStatement("select count(*) from workflow where mode = '" + Workflow.ModeEnum.FULL + "'", long.class);
        assertEquals("No workflows are in full mode", 0, count3);

        // check that a nextflow workflow made it
        long nfWorkflowCount = workflows.stream().filter(w -> w.getGitUrl().contains("mta-nf")).count();
        assertTrue("Nextflow workflow not found", nfWorkflowCount > 0);
        Workflow mtaNf = workflows.stream().filter(w -> w.getGitUrl().contains("mta-nf")).findFirst().get();
        mtaNf.setWorkflowPath("/nextflow.config");
        mtaNf.setDescriptorType(DescriptorTypeEnum.NFL);
        workflowApi.updateWorkflow(mtaNf.getId(), mtaNf);
        workflowApi.refresh(mtaNf.getId(), false);
        // publish this way? (why is the auto-generated variable private?)
        workflowApi.publish(mtaNf.getId(), SwaggerUtility.createPublishRequest(true));
        mtaNf = workflowApi.getWorkflow(mtaNf.getId(), null);
        Assert.assertTrue("a workflow lacks a date", mtaNf.getLastModifiedDate() != null && mtaNf.getLastModified() != 0);
        assertNotNull("Nextflow workflow not found after update", mtaNf);
        assertTrue("nextflow workflow should have at least two versions", mtaNf.getWorkflowVersions().size() >= 2);

        int numOfSourceFiles = mtaNf.getWorkflowVersions().stream().mapToInt(version -> fileDAO.findSourceFilesByVersion(version.getId()).size()).sum();
        assertTrue("nextflow workflow should have at least two sourcefiles", numOfSourceFiles >= 2);

        long scriptCount = mtaNf.getWorkflowVersions().stream()
                .mapToLong(version -> fileDAO.findSourceFilesByVersion(version.getId()).stream().filter(file -> file.getType() == DescriptorLanguage.FileType.NEXTFLOW).count())
                .sum();

        long configCount = mtaNf.getWorkflowVersions().stream()
                .mapToLong(version -> fileDAO.findSourceFilesByVersion(version.getId()).stream().filter(file -> file.getType() == DescriptorLanguage.FileType.NEXTFLOW_CONFIG).count())
                .sum();
        assertTrue("nextflow workflow should have at least one config file and one script file", scriptCount >= 1 && configCount >= 1);

        // check that we can pull down the nextflow workflow via the ga4gh TRS API
        Ga4GhApi ga4Ghv2Api = new Ga4GhApi(webClient);
        List<Tool> toolV2s = ga4Ghv2Api.toolsGet(null, null, null, null, null, null, null, null, null, null, null);
        String mtaWorkflowID = "#workflow/github.com/DockstoreTestUser2/mta-nf";
        Tool toolV2 = ga4Ghv2Api.toolsIdGet(mtaWorkflowID);
        assertTrue("could get mta as part of list",
            toolV2s.size() > 0 && toolV2s.stream().anyMatch(tool -> Objects.equals(tool.getId(), mtaWorkflowID)));
        assertNotNull("could get mta as a specific tool", toolV2);

        // Check that a workflow from my namespace is present
        assertTrue("Should have at least one repo from DockstoreTestUser2.",
            workflows.stream().anyMatch((Workflow workflow) -> workflow.getOrganization().equalsIgnoreCase("DockstoreTestUser2")));

        // Check that a workflow from an organization I belong to is present
        assertTrue("Should have repository basic-workflow from organization dockstoretesting.", workflows.stream().anyMatch(
            (Workflow workflow) -> workflow.getOrganization().equalsIgnoreCase("dockstoretesting") && workflow.getRepository()
                .equalsIgnoreCase("basic-workflow")));

        // Check that a workflow that I am a collaborator on is present
        assertTrue("Should have repository dockstore-whalesay-2 from DockstoreTestUser.", workflows.stream().anyMatch(
            (Workflow workflow) -> workflow.getOrganization().equalsIgnoreCase("DockstoreTestUser") && workflow.getRepository()
                .equalsIgnoreCase("dockstore-whalesay-2")));

        // Check that for a repo from my organization that I forked to DockstoreTestUser2, that it along with the original repo are present
        assertTrue("Should have two repos with name basic-workflow, one from DockstoreTestUser2 and one from dockstoretesting.",
            2 <= workflows.stream().filter((Workflow workflow) ->
                (workflow.getOrganization().equalsIgnoreCase("dockstoretesting") || workflow.getOrganization()
                    .equalsIgnoreCase("DockstoreTestUser2")) && workflow.getRepository().equalsIgnoreCase("basic-workflow")).count());

    }

    private void refreshByOrganizationReplacement(WorkflowsApi workflowApi, io.dockstore.openapi.client.ApiClient openAPIWebClient) {
        io.dockstore.openapi.client.api.UsersApi openUsersApi = new io.dockstore.openapi.client.api.UsersApi(openAPIWebClient);
        for (SourceControl control : SourceControl.values()) {
            List<String> userOrganizations = openUsersApi.getUserOrganizations(control.name());
            for (String org : userOrganizations) {
                List<Repository> userOrganizationRepositories = openUsersApi.getUserOrganizationRepositories(control.name(), org);
                for (Repository repo : userOrganizationRepositories) {
                    workflowApi.manualRegister(control.name(), repo.getPath(), "/Dockstore.cwl", "",
                            DescriptorLanguage.CWL.getShortName(), "");
                }
            }
        }
    }

    /**
     * This test does not use admin rights, note that a number of operations go through the UserApi to get this to work
     *
     * @throws ApiException exception used for errors coming back from the web service
     */
    @Test
    public void testPublishingAndListingOfPublished() throws ApiException {
        final ApiClient webClient = getWebClient(USER_2_USERNAME, testingPostgres);
        WorkflowsApi workflowApi = new WorkflowsApi(webClient);
        io.dockstore.openapi.client.ApiClient openAPIWebClient = getOpenAPIWebClient(USER_2_USERNAME, testingPostgres);

        // should start with nothing published
        assertTrue("should start with nothing published ",
            workflowApi.allPublishedWorkflows(null, null, null, null, null, false).isEmpty());
        // refresh just for the current user
        UsersApi usersApi = new UsersApi(webClient);

        refreshByOrganizationReplacement(workflowApi, openAPIWebClient);

        assertTrue("should remain with nothing published ",
            workflowApi.allPublishedWorkflows(null, null, null, null, null, false).isEmpty());
        // ensure that sorting or filtering don't expose unpublished workflows
        assertTrue("should start with nothing published ",
            workflowApi.allPublishedWorkflows(null, null, null, "descriptorType", "asc", false).isEmpty());
        assertTrue("should start with nothing published ",
            workflowApi.allPublishedWorkflows(null, null, "hello", null, null, false).isEmpty());
        assertTrue("should start with nothing published ",
            workflowApi.allPublishedWorkflows(null, null, "hello", "descriptorType", "asc", false).isEmpty());

        // assertTrue("should have a bunch of stub workflows: " +  usersApi..allWorkflows().size(), workflowApi.allWorkflows().size() == 4);

        final Workflow workflowByPath = workflowApi.getWorkflowByPath(DOCKSTORE_TEST_USER2_HELLO_DOCKSTORE_WORKFLOW, null, false);
        // refresh targeted
        workflowApi.refresh(workflowByPath.getId(), false);

        // publish one
        final PublishRequest publishRequest = SwaggerUtility.createPublishRequest(true);
        workflowApi.publish(workflowByPath.getId(), publishRequest);
        assertEquals("should have one published, found  " + workflowApi.allPublishedWorkflows(null, null, null, null, null, false).size(),
            1, workflowApi.allPublishedWorkflows(null, null, null, null, null, false).size());
        final Workflow publishedWorkflow = workflowApi.getPublishedWorkflow(workflowByPath.getId(), null);
        assertNotNull("did not get published workflow", publishedWorkflow);
        final Workflow publishedWorkflowByPath = workflowApi
            .getPublishedWorkflowByPath(DOCKSTORE_TEST_USER2_HELLO_DOCKSTORE_WORKFLOW, null, false, null);
        assertNotNull("did not get published workflow", publishedWorkflowByPath);

        // publish everything so pagination testing makes more sense (going to unfortunately use rate limit)
        Lists.newArrayList("github.com/" + DOCKSTORE_TEST_USER_2_HELLO_DOCKSTORE_NAME,
            "github.com/DockstoreTestUser2/dockstore-whalesay-imports", "github.com/DockstoreTestUser2/parameter_test_workflow")
            .forEach(path -> {
                Workflow workflow = workflowApi.getWorkflowByPath(path, null, false);
                workflowApi.refresh(workflow.getId(), false);
                workflowApi.publish(workflow.getId(), publishRequest);
            });
        List<Workflow> workflows = workflowApi.allPublishedWorkflows(null, null, null, null, null, false);
        // test offset
        assertEquals("offset does not seem to be working",
            workflowApi.allPublishedWorkflows("1", null, null, null, null, false).get(0).getId(), workflows.get(1).getId());
        // test limit
        assertEquals(1, workflowApi.allPublishedWorkflows(null, 1, null, null, null, false).size());
        // test custom sort column
        List<Workflow> ascId = workflowApi.allPublishedWorkflows(null, null, null, "id", "asc", false);
        List<Workflow> descId = workflowApi.allPublishedWorkflows(null, null, null, "id", "desc", false);
        assertEquals("sort by id does not seem to be working", ascId.get(0).getId(), descId.get(descId.size() - 1).getId());
        // test filter
        List<Workflow> filteredLowercase = workflowApi.allPublishedWorkflows(null, null, "whale", "stars", null, false);
        assertEquals(1, filteredLowercase.size());
        filteredLowercase.forEach(workflow -> assertNull(workflow.getAliases()));
        List<Workflow> filteredUppercase = workflowApi.allPublishedWorkflows(null, null, "WHALE", "stars", null, false);
        assertEquals(1, filteredUppercase.size());
        assertEquals(filteredLowercase, filteredUppercase);
    }

    /**
     * Tests manual registration and publishing of a github and bitbucket workflow
     *
     * @throws ApiException exception used for errors coming back from the web service
     */
    @Test
    public void testManualRegisterThenPublish() throws ApiException {
        final ApiClient webClient = getWebClient(USER_2_USERNAME, testingPostgres);
        WorkflowsApi workflowApi = new WorkflowsApi(webClient);
        UsersApi usersApi = new UsersApi(webClient);

        // Make publish request (true)
        final PublishRequest publishRequest = SwaggerUtility.createPublishRequest(true);

        // Manually register workflow github
        Workflow githubWorkflow = workflowApi
            .manualRegister("github", DOCKSTORE_TEST_USER_2_HELLO_DOCKSTORE_NAME, "/Dockstore.wdl", "altname", "wdl", "/test.json");

        // Manually register workflow bitbucket
        Workflow bitbucketWorkflow = workflowApi
            .manualRegister("bitbucket", "dockstore_testuser2/dockstore-workflow", "/Dockstore.cwl", "altname", "cwl", "/test.json");

        // Assert some things
        final long count = testingPostgres
            .runSelectStatement("select count(*) from workflow where mode = '" + Workflow.ModeEnum.FULL + "'", long.class);
        assertEquals("No workflows are in full mode", 0, count);
        final long count2 = testingPostgres.runSelectStatement("select count(*) from workflow where workflowname = 'altname'", long.class);
        assertEquals("There should be two workflows with name altname, there are " + count2, 2, count2);

        // Publish github workflow
        workflowApi.refresh(githubWorkflow.getId(), false);
        workflowApi.publish(githubWorkflow.getId(), publishRequest);

        // Assert some things
        assertEquals("should have two published, found  " + workflowApi.allPublishedWorkflows(null, null, null, null, null, false).size(),
            1, workflowApi.allPublishedWorkflows(null, null, null, null, null, false).size());
        final long count3 = testingPostgres
            .runSelectStatement("select count(*) from workflow where mode = '" + Workflow.ModeEnum.FULL + "'", long.class);
        assertEquals("One workflow is in full mode", 1, count3);
        final long count4 = testingPostgres.runSelectStatement("select count(*) from workflowversion where valid = 't'", long.class);
        assertEquals("There should be 2 valid version tags, there are " + count4, 2, count4);

        workflowApi.refresh(bitbucketWorkflow.getId(), false);
        thrown.expect(ApiException.class);
        // Publish bitbucket workflow, will fail now since the workflow test case is actually invalid now
        workflowApi.publish(bitbucketWorkflow.getId(), publishRequest);
    }

    /**
     * Tests that the info for quay images included in CWL workflows are grabbed and that the trs endpoints convert this info correctly
     */
    @Test
    public void testGettingImagesFromQuay() {
        final ApiClient webClient = getWebClient(USER_2_USERNAME, testingPostgres);
        WorkflowsApi workflowsApi = new WorkflowsApi(webClient);
        final io.dockstore.openapi.client.ApiClient openAPIClient = getOpenAPIWebClient(USER_2_USERNAME, testingPostgres);
        Ga4Ghv20Api ga4Ghv20Api = new Ga4Ghv20Api(openAPIClient);

        //Check image info is grabbed
        WorkflowVersion version = snapshotWorkflowVersion(workflowsApi, "dockstore-testing/hello_world", DescriptorType.CWL.toString(), "/hello_world.cwl", "1.0.1");
        assertEquals("Should only be one image in this workflow", 1, version.getImages().size());
        verifyImageChecksumsAreSaved(version);

        List<ToolVersion> versions = ga4Ghv20Api.toolsIdVersionsGet("#workflow/github.com/dockstore-testing/hello_world");
        verifyTRSImageConversion(versions, "1.0.1", 1);

        // Test that a workflow version containing an unversioned image isn't saved
        WorkflowVersion workflowVersionWithoutVersionedImage = snapshotWorkflowVersion(workflowsApi, "dockstore-testing/tools-cwl-workflow-experiments", DescriptorType.CWL.toString(), "/cwl/workflow_docker.cwl", "1.0");
        assertEquals("Should not have grabbed any images", 0, workflowVersionWithoutVersionedImage.getImages().size());

        // Test that a workflow version that contains duplicate images will not store multiples
        WorkflowVersion versionWithDuplicateImages = snapshotWorkflowVersion(workflowsApi, "dockstore-testing/zhanghj-8555114", DescriptorType.CWL.toString(), "/main.cwl", "1.0");
        assertEquals("Should have grabbed 3 images", 3, versionWithDuplicateImages.getImages().size());
        verifyImageChecksumsAreSaved(versionWithDuplicateImages);
        versions = ga4Ghv20Api.toolsIdVersionsGet("#workflow/github.com/dockstore-testing/zhanghj-8555114");
        verifyTRSImageConversion(versions, "1.0", 3);
    }

    @Test
    public void testHiddenAndDefaultVersions() {
        final ApiClient webClient = getWebClient(USER_2_USERNAME, testingPostgres);
        WorkflowsApi workflowsApi = new WorkflowsApi(webClient);
        HostedApi hostedApi = new HostedApi(webClient);
        Workflow workflow = workflowsApi.manualRegister("github", DOCKSTORE_TEST_USER_2_HELLO_DOCKSTORE_NAME, "/Dockstore.wdl", "", DescriptorLanguage.WDL.toString(), "/test.json");

        workflow = workflowsApi.refresh(workflow.getId());
        List<WorkflowVersion> workflowVersions = workflow.getWorkflowVersions();
        WorkflowVersion version = workflowVersions.get(0);
        version.setHidden(true);
        workflowsApi.updateWorkflowVersion(workflow.getId(), Collections.singletonList(version));

        try {
            workflow = workflowsApi.updateWorkflowDefaultVersion(workflow.getId(), version.getName());
            fail("Shouldn't be able to set the default version to one that is hidden.");
        } catch (ApiException ex) {
            Assert.assertEquals("You can not set the default version to a hidden version.", ex.getMessage());
        }

        // Set the default version to a non-hidden version
        version.setHidden(false);
        workflowsApi.updateWorkflowVersion(workflow.getId(), Collections.singletonList(version));
        workflow = workflowsApi.updateWorkflowDefaultVersion(workflow.getId(), version.getName());

        // Should not be able to hide a default version
        version.setHidden(true);
        try {
            workflowsApi.updateWorkflowVersion(workflow.getId(), Collections.singletonList(version));
            fail("Should not be able to hide a default version");
        } catch (ApiException ex) {
            Assert.assertEquals("You cannot hide the default version.", ex.getMessage());
        }

        // Test same for hosted workflows
        Workflow hostedWorkflow = hostedApi.createHostedWorkflow("awesomeTool", null, CWL.getShortName(), null, null);
        SourceFile file = new SourceFile();
        file.setContent("cwlVersion: v1.0\n" + "class: Workflow");
        file.setType(SourceFile.TypeEnum.DOCKSTORE_CWL);
        file.setPath("/Dockstore.cwl");
        file.setAbsolutePath("/Dockstore.cwl");
        hostedWorkflow = hostedApi.editHostedWorkflow(hostedWorkflow.getId(), Lists.newArrayList(file));

        WorkflowVersion hostedVersion = hostedWorkflow.getWorkflowVersions().get(0);
        hostedVersion.setHidden(true);
        try {
            workflowsApi.updateWorkflowVersion(hostedWorkflow.getId(), Collections.singletonList(hostedVersion));
            fail("Shouldn't be able to hide the default version.");
        } catch (ApiException ex) {
            Assert.assertEquals("You cannot hide the default version.", ex.getMessage());
        }

        file.setContent("cwlVersion: v1.0\n\n" + "class: Workflow");
        hostedWorkflow = hostedApi.editHostedWorkflow(hostedWorkflow.getId(), Lists.newArrayList(file));
        hostedVersion = hostedWorkflow.getWorkflowVersions().stream().filter(v -> v.getName().equals("1")).findFirst().get();
        hostedVersion.setHidden(true);
        workflowsApi.updateWorkflowVersion(hostedWorkflow.getId(), Collections.singletonList(hostedVersion));

        try {
            workflowsApi.updateWorkflowDefaultVersion(hostedWorkflow.getId(), hostedVersion.getName());
            fail("Shouldn't be able to set the default version to one that is hidden.");
        } catch (ApiException ex) {
            Assert.assertEquals("You can not set the default version to a hidden version.", ex.getMessage());
        }
    }

    /**
    * Tests the a checksum is calculated for workflow sourcefiles on refresh or snapshot. Also checks that trs endpoints convert correctly.
    * */
    @Test
    public void testChecksumsForSourceFiles() {
        // Test grabbing checksum on refresh
        final ApiClient webClient = getWebClient(USER_2_USERNAME, testingPostgres);
        WorkflowsApi workflowsApi = new WorkflowsApi(webClient);
        final io.dockstore.openapi.client.ApiClient openAPIClient = getOpenAPIWebClient(USER_2_USERNAME, testingPostgres);
        Ga4Ghv20Api ga4Ghv20Api = new Ga4Ghv20Api(openAPIClient);
        Workflow workflow = workflowsApi.manualRegister("github", DOCKSTORE_TEST_USER_2_HELLO_DOCKSTORE_NAME, "/Dockstore.wdl", "", DescriptorLanguage.WDL.toString(), "/test.json");

        workflow = workflowsApi.refresh(workflow.getId(), false);
        List<WorkflowVersion> workflowVersions = workflow.getWorkflowVersions();
        assertFalse(workflowVersions.isEmpty());
        boolean testedWDL = false;

        for (WorkflowVersion workflowVersion : workflowVersions) {
            if (workflowVersion.getName().equals("testBoth") || workflowVersion.getName().equals("testWDL")) {
                testedWDL = true;
                List<io.dockstore.webservice.core.SourceFile> sourceFiles = fileDAO.findSourceFilesByVersion(workflowVersion.getId());
                assertNotNull(sourceFiles);
                verifySourcefileChecksumsSaved(sourceFiles);
                sourceFiles.stream().forEach(sourceFile -> assertFalse("Source file should have a checksum", sourceFile.getChecksums().get(0).toString().isEmpty()));
            }
        }
        assertTrue(testedWDL);

        // Test grabbing checksum on snapshot
        Workflow workflow2 = manualRegisterAndPublish(workflowsApi, "dockstore-testing/hello_world", "", DescriptorLanguage.CWL.toString(), SourceControl.GITHUB, "/hello_world.cwl", true);
        WorkflowVersion snapshotVersion = workflow2.getWorkflowVersions().stream().filter(v -> v.getName().equals("1.0.1")).findFirst().get();
        List<io.dockstore.webservice.core.SourceFile> sourceFiles = fileDAO.findSourceFilesByVersion(snapshotVersion.getId());
        assertNotNull(sourceFiles);
        snapshotVersion.setFrozen(true);
        workflowsApi.updateWorkflowVersion(workflow2.getId(), Collections.singletonList(snapshotVersion));
        verifySourcefileChecksumsSaved(sourceFiles);

        // Make sure refresh does not error.
        workflowsApi.refresh(workflow2.getId(), false);

        // Test TRS conversion
        io.dockstore.openapi.client.model.FileWrapper fileWrapper = ga4Ghv20Api.toolsIdVersionsVersionIdTypeDescriptorGet(DescriptorLanguage.CWL.toString(), "#workflow/github.com/dockstore-testing/hello_world", "1.0.1");
        verifyTRSSourcefileConversion(fileWrapper);

    }

    private void verifyTRSSourcefileConversion(final io.dockstore.openapi.client.model.FileWrapper fileWrapper) {
        assertEquals(1, fileWrapper.getChecksum().size());
        fileWrapper.getChecksum().stream().forEach(checksum -> {
            assertFalse(checksum.getChecksum().isEmpty());
            assertEquals(DESCRIPTOR_FILE_SHA_TYPE_FOR_TRS, checksum.getType());
        });
    }

    private void verifySourcefileChecksumsSaved(final List<io.dockstore.webservice.core.SourceFile> sourceFiles) {
        assertTrue(sourceFiles.size() >= 1);
        sourceFiles.stream().forEach(sourceFile -> {
            assertFalse("Source File should have a checksum", sourceFile.getChecksums().isEmpty());
            assertTrue(sourceFile.getChecksums().size() >= 1);
            sourceFile.getChecksums().stream().forEach(checksum -> {
                assertFalse(checksum.getType().isEmpty());
                assertFalse(checksum.getChecksum().isEmpty());
            });
        });
    }

    private void verifyTRSImageConversion(final List<ToolVersion> versions, final String snapShottedVersionName, final int numImages) {
        assertFalse("Should have at least one version", versions.isEmpty());
        boolean snapshotInList = false;
        for (ToolVersion trsVersion : versions) {
            if (trsVersion.getName().equals(snapShottedVersionName)) {
                assertTrue(trsVersion.isIsProduction());
                assertEquals("There should be" + numImages + "image(s) in this workflow", numImages, trsVersion.getImages().size());
                snapshotInList = true;
                assertFalse(trsVersion.getImages().isEmpty());
                for (ImageData imageData :trsVersion.getImages()) {
                    assertNotNull(imageData.getChecksum());
                    imageData.getChecksum().stream().forEach(checksum -> {
                        assertEquals(checksum.getType(), DOCKER_IMAGE_SHA_TYPE_FOR_TRS);
                        assertFalse(checksum.getChecksum().isEmpty());
                    });
                    assertNotNull(imageData.getRegistryHost());
                }
            } else {
                assertFalse(trsVersion.isIsProduction());
                assertEquals("Non-snapshotted versions should have 0 images ", 0, trsVersion.getImages().size());
            }
        }
        assertTrue("Snapshotted version should be in the list", snapshotInList);
    }

    private WorkflowVersion snapshotWorkflowVersion(WorkflowsApi workflowsApi, String workflowPath, String descriptorType, String descriptorPath, String versionName) {
        Workflow workflow = manualRegisterAndPublish(workflowsApi, workflowPath, "", descriptorType, SourceControl.GITHUB, descriptorPath, true);
        WorkflowVersion version = workflow.getWorkflowVersions().stream().filter(v -> v.getName().equals(versionName)).findFirst().get();
        version.setFrozen(true);
        workflowsApi.updateWorkflowVersion(workflow.getId(), Collections.singletonList(version));
        workflow = workflowsApi.getWorkflow(workflow.getId(), "images");
        return workflow.getWorkflowVersions().stream().filter(v -> v.getName().equals(versionName)).findFirst().get();
    }

    private void verifyImageChecksumsAreSaved(WorkflowVersion version) {
        assertFalse(version.getImages().isEmpty());
        version.getImages().stream().forEach(image -> image.getChecksums().stream().forEach(checksum -> {
            assertFalse(checksum.getChecksum().isEmpty());
            assertFalse(checksum.getType().isEmpty());
        })
        );
    }

    @Test
    public void testGettingImagesFromDockerHub() {
        final ApiClient webClient = getWebClient(USER_2_USERNAME, testingPostgres);
        WorkflowsApi workflowsApi = new WorkflowsApi(webClient);
        final io.dockstore.openapi.client.ApiClient openAPIClient = getOpenAPIWebClient(USER_2_USERNAME, testingPostgres);
        Ga4Ghv20Api ga4Ghv20Api = new Ga4Ghv20Api(openAPIClient);

        // Test that a version of an official dockerhub image will get an image per architecture. (python 2.7) Also check that regular
        // DockerHub images are grabbed correctly broadinstitute/gatk:4.0.1.1
        WorkflowVersion version = snapshotWorkflowVersion(workflowsApi, "dockstore-testing/broad-prod-wgs-germline-snps-indels", DescriptorType.WDL.toString(), "/JointGenotypingWf.wdl", "1.1.2");
        assertEquals("Should 10 images in this workflow", 10, version.getImages().size());
        verifyImageChecksumsAreSaved(version);

        List<ToolVersion> versions = ga4Ghv20Api.toolsIdVersionsGet("#workflow/github.com/dockstore-testing/broad-prod-wgs-germline-snps-indels");
        verifyTRSImageConversion(versions, "1.1.2", 10);
    }

    @Test
    public void testCreationOfIncorrectHostedWorkflowTypeGarbage() {
        final ApiClient webClient = getWebClient(USER_2_USERNAME, testingPostgres);
        HostedApi hostedApi = new HostedApi(webClient);
        thrown.expect(ApiException.class);
        hostedApi.createHostedWorkflow("name", null, "garbage type", null, null);
    }

    @Test
    public void testDuplicateHostedWorkflowCreation() {
        final ApiClient webClient = getWebClient(USER_2_USERNAME, testingPostgres);
        HostedApi hostedApi = new HostedApi(webClient);
        hostedApi.createHostedWorkflow("name", null, DescriptorType.CWL.toString(), null, null);
        thrown.expectMessage("already exists");
        hostedApi.createHostedWorkflow("name", null, DescriptorType.CWL.toString(), null, null);
    }

    @Test
    public void testDuplicateHostedToolCreation() {
        final ApiClient webClient = getWebClient(USER_2_USERNAME, testingPostgres);
        HostedApi hostedApi = new HostedApi(webClient);
        hostedApi.createHostedTool("name", Registry.DOCKER_HUB.getDockerPath(), DescriptorType.CWL.toString(), "namespace", null);
        thrown.expectMessage("already exists");
        hostedApi.createHostedTool("name", Registry.DOCKER_HUB.getDockerPath(), DescriptorType.CWL.toString(), "namespace", null);
    }

    @Test
    public void testHostedWorkflowMetadata() throws IOException {
        final ApiClient webClient = getWebClient(USER_2_USERNAME, testingPostgres);
        HostedApi hostedApi = new HostedApi(webClient);
        Workflow hostedWorkflow = hostedApi.createHostedWorkflow("name", null, DescriptorType.CWL.toString(), null, null);
        assertNotNull(hostedWorkflow.getLastModifiedDate());
        assertNotNull(hostedWorkflow.getLastUpdated());

        // make a couple garbage edits
        SourceFile source = new SourceFile();
        source.setPath("/Dockstore.cwl");
        source.setAbsolutePath("/Dockstore.cwl");
        source.setContent("cwlVersion: v1.0\nclass: Workflow");
        source.setType(SourceFile.TypeEnum.DOCKSTORE_CWL);
        SourceFile source1 = new SourceFile();
        source1.setPath("sorttool.cwl");
        source1.setContent("foo");
        source1.setAbsolutePath("/sorttool.cwl");
        source1.setType(SourceFile.TypeEnum.DOCKSTORE_CWL);
        SourceFile source2 = new SourceFile();
        source2.setPath("revtool.cwl");
        source2.setContent("foo");
        source2.setAbsolutePath("/revtool.cwl");
        source2.setType(SourceFile.TypeEnum.DOCKSTORE_CWL);
        hostedApi.editHostedWorkflow(hostedWorkflow.getId(), Lists.newArrayList(source, source1, source2));

        source.setContent("cwlVersion: v1.0\nclass: Workflow");
        source1.setContent("food");
        source2.setContent("food");
        final Workflow updatedHostedWorkflow = hostedApi
            .editHostedWorkflow(hostedWorkflow.getId(), Lists.newArrayList(source, source1, source2));
        assertNotNull(updatedHostedWorkflow.getLastModifiedDate());
        assertNotNull(updatedHostedWorkflow.getLastUpdated());

        // note that this workflow contains metadata defined on the inputs to the workflow in the old (pre-map) CWL way that is still valid v1.0 CWL
        source.setContent(FileUtils
            .readFileToString(new File(ResourceHelpers.resourceFilePath("hosted_metadata/Dockstore.cwl")), StandardCharsets.UTF_8));
        source1.setContent(
            FileUtils.readFileToString(new File(ResourceHelpers.resourceFilePath("hosted_metadata/sorttool.cwl")), StandardCharsets.UTF_8));
        source2.setContent(
            FileUtils.readFileToString(new File(ResourceHelpers.resourceFilePath("hosted_metadata/revtool.cwl")), StandardCharsets.UTF_8));
        Workflow workflow = hostedApi.editHostedWorkflow(hostedWorkflow.getId(), Lists.newArrayList(source, source1, source2));
        assertFalse(workflow.getInputFileFormats().isEmpty());
        assertFalse(workflow.getOutputFileFormats().isEmpty());
    }

    /**
     * This tests that a nested WDL workflow (three levels) is properly parsed
     *
     * @throws ApiException exception used for errors coming back from the web service
     */
    @Test
    public void testNestedWdlWorkflow() throws ApiException {
        final ApiClient webClient = getWebClient(USER_2_USERNAME, testingPostgres);
        WorkflowsApi workflowApi = new WorkflowsApi(webClient);

        // Set up postgres

        // Manually register workflow github
        Workflow githubWorkflow = workflowApi
            .manualRegister("github", "DockstoreTestUser2/nested-wdl", "/Dockstore.wdl", "altname", "wdl", "/test.json");

        // Assert some things
        final long count = testingPostgres
            .runSelectStatement("select count(*) from workflow where mode = '" + Workflow.ModeEnum.FULL + "'", long.class);
        assertEquals("No workflows are in full mode", 0, count);

        // Refresh the workflow
        workflowApi.refresh(githubWorkflow.getId(), false);

        // Confirm that correct number of sourcefiles are found
        githubWorkflow = workflowApi.getWorkflow(githubWorkflow.getId(), null);
        List<WorkflowVersion> versions = githubWorkflow.getWorkflowVersions();
        assertEquals("There should be two versions", 2, versions.size());

        Optional<WorkflowVersion> loopVersion = versions.stream().filter(version -> Objects.equals(version.getReference(), "infinite-loop"))
            .findFirst();
        if (loopVersion.isPresent()) {
            assertEquals("There should be two sourcefiles", 2, fileDAO.findSourceFilesByVersion(loopVersion.get().getId()).size());
        } else {
            fail("Could not find version infinite-loop");
        }

        Optional<WorkflowVersion> masterVersion = versions.stream().filter(version -> Objects.equals(version.getReference(), "master"))
            .findFirst();
        if (masterVersion.isPresent()) {
            assertEquals("There should be three sourcefiles", 3, fileDAO.findSourceFilesByVersion(masterVersion.get().getId()).size());
        } else {
            fail("Could not find version master");
        }
    }

    /**
     * Tests for https://github.com/dockstore/dockstore/issues/2154
     */
    @Test
    public void testMoreCWLImportsStructure() throws ApiException, URISyntaxException, IOException {
        final ApiClient webClient = getWebClient(USER_2_USERNAME, testingPostgres);
        WorkflowsApi workflowApi = new WorkflowsApi(webClient);
        workflowApi
            .manualRegister("github", "DockstoreTestUser2/workflow-seq-import", "/cwls/chksum_seqval_wf_interleaved_fq.cwl", "", "cwl",
                "/examples/chksum_seqval_wf_interleaved_fq.json");
        final Workflow workflowByPathGithub = workflowApi.getWorkflowByPath(DOCKSTORE_TEST_USER2_MORE_IMPORT_STRUCTURE, null, false);

<<<<<<< HEAD
        Workflow refreshedWorkflow = workflowApi.refresh(workflowByPathGithub.getId());
        Assert.assertEquals("GNU General Public License v3.0", refreshedWorkflow.getLicenseInformation().getLicenseName());
=======
        workflowApi.refresh(workflowByPathGithub.getId(), false);
>>>>>>> 0c575668
        workflowApi.publish(workflowByPathGithub.getId(), SwaggerUtility.createPublishRequest(true));

        // check on URLs for workflows via ga4gh calls
        Ga4GhApi ga4Ghv2Api = new Ga4GhApi(webClient);
        FileWrapper toolDescriptor = ga4Ghv2Api
            .toolsIdVersionsVersionIdTypeDescriptorGet("CWL", "#workflow/" + DOCKSTORE_TEST_USER2_MORE_IMPORT_STRUCTURE, "0.4.0");
        String content = IOUtils.toString(new URI(toolDescriptor.getUrl()), StandardCharsets.UTF_8);
        assertFalse(content.isEmpty());
        // check slashed paths
        checkForRelativeFile(ga4Ghv2Api, "#workflow/" + DOCKSTORE_TEST_USER2_MORE_IMPORT_STRUCTURE, "0.4.0",
            "toolkit/if_input_is_bz2_convert_to_gz_else_just_rename.cwl");
        checkForRelativeFile(ga4Ghv2Api, "#workflow/" + DOCKSTORE_TEST_USER2_MORE_IMPORT_STRUCTURE, "0.4.0",
            "toolkit/if_file_name_is_bz2_then_return_null_else_return_in_json_to_output.cwl");
        checkForRelativeFile(ga4Ghv2Api, "#workflow/" + DOCKSTORE_TEST_USER2_MORE_IMPORT_STRUCTURE, "0.4.0",
            "../examples/chksum_seqval_wf_interleaved_fq.json");
    }

    // working on https://github.com/dockstore/dockstore/issues/3335
    @Test
    public void testWeirdPathCase() throws ApiException, URISyntaxException, IOException {
        final ApiClient webClient = getWebClient(USER_2_USERNAME, testingPostgres);
        WorkflowsApi workflowApi = new WorkflowsApi(webClient);
        workflowApi
                .manualRegister("github", "dockstore-testing/viral-pipelines", "/pipes/WDL/workflows/multi_sample_assemble_kraken.wdl", "", "wdl",
                        "");
        final Workflow workflowByPathGithub = workflowApi.getWorkflowByPath("github.com/dockstore-testing/viral-pipelines", null, false);

        workflowApi.refresh(workflowByPathGithub.getId(), false);
        workflowApi.publish(workflowByPathGithub.getId(), SwaggerUtility.createPublishRequest(true));

        // check on URLs for workflows via ga4gh calls
        Ga4GhApi ga4Ghv2Api = new Ga4GhApi(webClient);
        FileWrapper toolDescriptor = ga4Ghv2Api
                .toolsIdVersionsVersionIdTypeDescriptorGet("WDL", "#workflow/github.com/dockstore-testing/viral-pipelines", "test_path");
        String content = IOUtils.toString(new URI(toolDescriptor.getUrl()), StandardCharsets.UTF_8);
        assertFalse(content.isEmpty());
        // check relative path below the main descriptor
        checkForRelativeFile(ga4Ghv2Api, "#workflow/" + "github.com/dockstore-testing/viral-pipelines", "test_path",
                "../tasks/tasks_assembly.wdl");
    }

    /**
     * Tests manual registration of a tool and check that descriptors are downloaded properly.
     * Description is pulled properly from an $include.
     *
     * @throws ApiException exception used for errors coming back from the web service
     */
    @Test
    public void testManualRegisterToolWithMixinsAndSymbolicLinks() throws ApiException, URISyntaxException, IOException {
        final ApiClient webClient = getWebClient(USER_2_USERNAME, testingPostgres);
        ContainersApi toolApi = new ContainersApi(webClient);

        DockstoreTool tool = new DockstoreTool();
        tool.setDefaultDockerfilePath("/Dockerfile");
        tool.setDefaultCwlPath("/cwls/cgpmap-bamOut.cwl");
        tool.setGitUrl("git@github.com:DockstoreTestUser2/dockstore-cgpmap.git");
        tool.setNamespace("dockstoretestuser2");
        tool.setName("dockstore-cgpmap");
        tool.setRegistryString(Registry.QUAY_IO.getDockerPath());
        tool.setDefaultVersion("symbolic.v1");

        DockstoreTool registeredTool = toolApi.registerManual(tool);
        registeredTool = toolApi.refresh(registeredTool.getId());

        // Make publish request (true)
        final PublishRequest publishRequest = SwaggerUtility.createPublishRequest(true);
        toolApi.publish(registeredTool.getId(), publishRequest);

        // look that branches and tags are typed correctly for tools
        assertTrue("should see at least 6 branches",
            registeredTool.getWorkflowVersions().stream().filter(version -> version.getReferenceType() == Tag.ReferenceTypeEnum.BRANCH)
                .count() >= 1);
        assertTrue("should see at least 6 tags",
            registeredTool.getWorkflowVersions().stream().filter(version -> version.getReferenceType() == Tag.ReferenceTypeEnum.TAG).count()
                >= 2);

        assertTrue("did not pick up description from $include",
            registeredTool.getDescription().contains("A Docker container for PCAP-core."));
        List<io.dockstore.webservice.core.SourceFile> sourceFiles = fileDAO.findSourceFilesByVersion(registeredTool.getWorkflowVersions().stream().filter(tag -> Objects.equals(tag.getName(), "test.v1")).findFirst().get().getId());
        assertEquals("did not import mixin and includes properly", 5, sourceFiles.size());
        sourceFiles = fileDAO.findSourceFilesByVersion(registeredTool.getWorkflowVersions().stream().filter(tag -> Objects.equals(tag.getName(), "symbolic.v1")).findFirst().get().getId());
        assertEquals("did not import symbolic links to folders properly", 5, sourceFiles.size());
        // check that commit ids look properly recorded
        // check on commit ids for github
        boolean allHaveCommitIds = registeredTool.getWorkflowVersions().stream().noneMatch(version -> version.getCommitID().isEmpty());
        assertTrue("not all tools seem to have commit ids", allHaveCommitIds);

        // check on URLs for workflows via ga4gh calls
        Ga4GhApi ga4Ghv2Api = new Ga4GhApi(webClient);
        FileWrapper toolDescriptor = ga4Ghv2Api
            .toolsIdVersionsVersionIdTypeDescriptorGet("CWL", DOCKSTORE_TEST_USER2_RELATIVE_IMPORTS_TOOL, "symbolic.v1");
        String content = IOUtils.toString(new URI(toolDescriptor.getUrl()), StandardCharsets.UTF_8);
        assertFalse(content.isEmpty());
        // check slashed paths (this doesn't seem to make sense, the leading slash seems to indicate this is relative to the root)
        //        checkForRelativeFile(ga4Ghv2Api, DOCKSTORE_TEST_USER2_RELATIVE_IMPORTS_TOOL, "symbolic.v1", "/cgpmap-bamOut.cwl");
        // a true absolute path would seem to be
        checkForRelativeFile(ga4Ghv2Api, DOCKSTORE_TEST_USER2_RELATIVE_IMPORTS_TOOL, "symbolic.v1", "/cwls/cgpmap-bamOut.cwl");
        // check paths without slash
        checkForRelativeFile(ga4Ghv2Api, DOCKSTORE_TEST_USER2_RELATIVE_IMPORTS_TOOL, "symbolic.v1", "cgpmap-bamOut.cwl");
        // check other secondaries and the dockerfile
        checkForRelativeFile(ga4Ghv2Api, DOCKSTORE_TEST_USER2_RELATIVE_IMPORTS_TOOL, "symbolic.v1", "includes/doc.yml");
        checkForRelativeFile(ga4Ghv2Api, DOCKSTORE_TEST_USER2_RELATIVE_IMPORTS_TOOL, "symbolic.v1", "mixins/hints.yml");
        checkForRelativeFile(ga4Ghv2Api, DOCKSTORE_TEST_USER2_RELATIVE_IMPORTS_TOOL, "symbolic.v1", "mixins/requirements.yml");
        checkForRelativeFile(ga4Ghv2Api, DOCKSTORE_TEST_USER2_RELATIVE_IMPORTS_TOOL, "symbolic.v1", "/Dockerfile");
    }

    /**
     * Checks that a file can be received from TRS and passes through a valid URL to github, bitbucket, etc.
     *
     * @param ga4Ghv2Api
     * @param dockstoreTestUser2RelativeImportsTool
     * @param reference
     * @param filename
     * @throws IOException
     * @throws URISyntaxException
     */
    private void checkForRelativeFile(Ga4GhApi ga4Ghv2Api, String dockstoreTestUser2RelativeImportsTool, String reference, String filename)
        throws IOException, URISyntaxException {
        FileWrapper toolDescriptor;
        String content;
        toolDescriptor = ga4Ghv2Api
            .toolsIdVersionsVersionIdTypeDescriptorRelativePathGet("CWL", dockstoreTestUser2RelativeImportsTool, reference, filename);
        content = IOUtils.toString(new URI(toolDescriptor.getUrl()), StandardCharsets.UTF_8);
        assertFalse(content.isEmpty());
    }

    /**
     * Tests that trying to register a duplicate workflow fails, and that registering a non-existant repository fails
     *
     * @throws ApiException exception used for errors coming back from the web service
     */
    @Test
    public void testManualRegisterErrors() throws ApiException {
        final ApiClient webClient = getWebClient(USER_2_USERNAME, testingPostgres);
        WorkflowsApi workflowApi = new WorkflowsApi(webClient);

        UsersApi usersApi = new UsersApi(webClient);

        // Manually register workflow
        boolean success = true;
        try {
            workflowApi.manualRegister("github", DOCKSTORE_TEST_USER_2_HELLO_DOCKSTORE_NAME, "/Dockstore.wdl", "", "wdl", "/test.json");
            workflowApi.manualRegister("github", DOCKSTORE_TEST_USER_2_HELLO_DOCKSTORE_NAME, "/Dockstore.wdl", "", "wdl", "/test.json");
        } catch (ApiException c) {
            success = false;
        } finally {
            assertFalse(success);
        }

        success = true;
        try {
            workflowApi.manualRegister("github", "dasn/iodnasiodnasio", "/Dockstore.wdl", "", "wdl", "/test.json");
        } catch (ApiException c) {
            success = false;
        } finally {
            assertFalse(success);
        }
    }

    @Test
    public void testSecondaryFileOperations() throws ApiException {
        final ApiClient webClient = getWebClient(USER_2_USERNAME, testingPostgres);
        WorkflowsApi workflowApi = new WorkflowsApi(webClient);

        workflowApi.manualRegister("github", "DockstoreTestUser2/dockstore-whalesay-imports", "/Dockstore.cwl", "", "cwl", "/test.json");
        final Workflow workflowByPathGithub = workflowApi.getWorkflowByPath(DOCKSTORE_TEST_USER2_IMPORTS_DOCKSTORE_WORKFLOW, null, false);

        // This checks if a workflow whose default name was manually registered as an empty string would become null
        assertNull(workflowByPathGithub.getWorkflowName());

        final Workflow workflow = workflowApi.refresh(workflowByPathGithub.getId(), false);

        // This checks if a workflow whose default name is null would remain as null after refresh
        assertNull(workflow.getWorkflowName());

        // test out methods to access secondary files
        final List<SourceFile> masterImports = workflowApi
            .secondaryDescriptors(workflow.getId(), "master", DescriptorLanguage.CWL.toString());
        assertEquals("should find 2 imports, found " + masterImports.size(), 2, masterImports.size());
        final SourceFile master = workflowApi.primaryDescriptor(workflow.getId(), "master", DescriptorLanguage.CWL.toString());
        assertTrue("master content incorrect", master.getContent().contains("untar") && master.getContent().contains("compile"));

        // get secondary files by path
        SourceFile argumentsTool = workflowApi
            .secondaryDescriptorPath(workflow.getId(), "arguments.cwl", "master", DescriptorLanguage.CWL.toString());
        assertTrue("argumentstool content incorrect", argumentsTool.getContent().contains("Example trivial wrapper for Java 7 compiler"));
    }

    @Test
    public void testRelativeSecondaryFileOperations() throws ApiException, URISyntaxException, IOException {
        final ApiClient webClient = getWebClient(USER_2_USERNAME, testingPostgres);
        WorkflowsApi workflowApi = new WorkflowsApi(webClient);
        workflowApi.manualRegister("github", "DockstoreTestUser2/dockstore_workflow_cnv", "/workflow/cnv.cwl", "", "cwl", "/test.json");
        final Workflow workflowByPathGithub = workflowApi.getWorkflowByPath(DOCKSTORE_TEST_USER2_RELATIVE_IMPORTS_WORKFLOW, null, false);

        // This checks if a workflow whose default name was manually registered as an empty string would become null
        assertNull(workflowByPathGithub.getWorkflowName());

        final Workflow workflow = workflowApi.refresh(workflowByPathGithub.getId(), false);

        // Test that the secondary file's input file formats are recognized (secondary file is varscan_cnv.cwl)
        List<FileFormat> fileFormats = workflow.getInputFileFormats();
        List<WorkflowVersion> workflowVersionsForFileFormat = workflow.getWorkflowVersions();
        Assert.assertTrue(workflowVersionsForFileFormat.stream().anyMatch(workflowVersion -> workflowVersion.getInputFileFormats().stream()
            .anyMatch(fileFormat -> fileFormat.getValue().equals("http://edamontology.org/format_2572"))));
        Assert.assertTrue(workflowVersionsForFileFormat.stream().anyMatch(workflowVersion -> workflowVersion.getInputFileFormats().stream()
            .anyMatch(fileFormat -> fileFormat.getValue().equals("http://edamontology.org/format_1929"))));
        Assert.assertTrue(workflowVersionsForFileFormat.stream().anyMatch(workflowVersion -> workflowVersion.getInputFileFormats().stream()
            .anyMatch(fileFormat -> fileFormat.getValue().equals("http://edamontology.org/format_3003"))));
        Assert.assertTrue(fileFormats.stream().anyMatch(fileFormat -> fileFormat.getValue().equals("http://edamontology.org/format_2572")));
        Assert.assertTrue(fileFormats.stream().anyMatch(fileFormat -> fileFormat.getValue().equals("http://edamontology.org/format_1929")));
        Assert.assertTrue(fileFormats.stream().anyMatch(fileFormat -> fileFormat.getValue().equals("http://edamontology.org/format_3003")));
        Assert.assertTrue(workflowVersionsForFileFormat.stream().anyMatch(workflowVersion -> workflowVersion.getOutputFileFormats().stream()
            .anyMatch(fileFormat -> fileFormat.getValue().equals("file://fakeFileFormat"))));
        Assert.assertTrue(
            workflow.getOutputFileFormats().stream().anyMatch(fileFormat -> fileFormat.getValue().equals("file://fakeFileFormat")));

        // This checks if a workflow whose default name is null would remain as null after refresh
        assertNull(workflow.getWorkflowName());

        // test out methods to access secondary files

        final List<SourceFile> masterImports = workflowApi
            .secondaryDescriptors(workflow.getId(), "master", DescriptorLanguage.CWL.toString());
        assertEquals("should find 3 imports, found " + masterImports.size(), 3, masterImports.size());
        final List<SourceFile> rootImports = workflowApi
            .secondaryDescriptors(workflow.getId(), "rootTest", DescriptorLanguage.CWL.toString());
        assertEquals("should find 0 imports, found " + rootImports.size(), 0, rootImports.size());

        // next, change a path for the root imports version
        List<WorkflowVersion> workflowVersions = workflow.getWorkflowVersions();
        workflowVersions.stream().filter(v -> v.getName().equals("rootTest")).findFirst().get().setWorkflowPath("/cnv.cwl");
        workflowApi.updateWorkflowVersion(workflow.getId(), workflowVersions);
        workflowApi.refresh(workflowByPathGithub.getId(), false);
        final List<SourceFile> newMasterImports = workflowApi
            .secondaryDescriptors(workflow.getId(), "master", DescriptorLanguage.CWL.toString());
        assertEquals("should find 3 imports, found " + newMasterImports.size(), 3, newMasterImports.size());
        final List<SourceFile> newRootImports = workflowApi
            .secondaryDescriptors(workflow.getId(), "rootTest", DescriptorLanguage.CWL.toString());
        assertEquals("should find 3 imports, found " + newRootImports.size(), 3, newRootImports.size());

        workflowApi.publish(workflow.getId(), SwaggerUtility.createPublishRequest(true));
        // check on URLs for workflows via ga4gh calls
        Ga4GhApi ga4Ghv2Api = new Ga4GhApi(webClient);
        FileWrapper toolDescriptor = ga4Ghv2Api
            .toolsIdVersionsVersionIdTypeDescriptorGet("CWL", "#workflow/" + DOCKSTORE_TEST_USER2_RELATIVE_IMPORTS_WORKFLOW, "master");
        String content = IOUtils.toString(new URI(toolDescriptor.getUrl()), StandardCharsets.UTF_8);
        assertFalse(content.isEmpty());
        checkForRelativeFile(ga4Ghv2Api, "#workflow/" + DOCKSTORE_TEST_USER2_RELATIVE_IMPORTS_WORKFLOW, "master", "adtex.cwl");
        // ignore extra separators, broken as side effect fix for of https://github.com/dockstore/dockstore/issues/3335
        // checkForRelativeFile(ga4Ghv2Api, "#workflow/" + DOCKSTORE_TEST_USER2_RELATIVE_IMPORTS_WORKFLOW, "master", "/adtex.cwl");
        // test json should use relative path with ".."
        checkForRelativeFile(ga4Ghv2Api, "#workflow/" + DOCKSTORE_TEST_USER2_RELATIVE_IMPORTS_WORKFLOW, "master", "../test.json");
        List<ToolFile> toolFiles = ga4Ghv2Api
            .toolsIdVersionsVersionIdTypeFilesGet("CWL", "#workflow/" + DOCKSTORE_TEST_USER2_RELATIVE_IMPORTS_WORKFLOW, "master");
        assertTrue("should have at least 5 files", toolFiles.size() >= 5);
        assertTrue("all files should have relative paths",
            toolFiles.stream().filter(toolFile -> !toolFile.getPath().startsWith("/")).count() >= 5);

        // check on urls created for test files
        List<FileWrapper> toolTests = ga4Ghv2Api
            .toolsIdVersionsVersionIdTypeTestsGet("CWL", "#workflow/" + DOCKSTORE_TEST_USER2_RELATIVE_IMPORTS_WORKFLOW, "master");
        assertTrue("could not find tool tests", toolTests.size() > 0);
        for (FileWrapper test : toolTests) {
            content = IOUtils.toString(new URI(test.getUrl()), StandardCharsets.UTF_8);
            assertFalse(content.isEmpty());
        }
    }

    @Test
    public void testAnonAndAdminGA4GH() throws ApiException, URISyntaxException, IOException {
        WorkflowsApi workflowApi = new WorkflowsApi(getWebClient(USER_2_USERNAME, testingPostgres));
        workflowApi.manualRegister("github", "DockstoreTestUser2/dockstore_workflow_cnv", "/workflow/cnv.cwl", "", "cwl", "/test.json");
        final Workflow workflowByPathGithub = workflowApi.getWorkflowByPath(DOCKSTORE_TEST_USER2_RELATIVE_IMPORTS_WORKFLOW, null, false);
        workflowApi.refresh(workflowByPathGithub.getId(), false);

        // should not be able to get content normally
        Ga4GhApi anonymousGa4Ghv2Api = new Ga4GhApi(CommonTestUtilities.getWebClient(false, null, testingPostgres));
        boolean thrownException = false;
        try {
            anonymousGa4Ghv2Api
                .toolsIdVersionsVersionIdTypeFilesGet("CWL", "#workflow/" + DOCKSTORE_TEST_USER2_RELATIVE_IMPORTS_WORKFLOW, "master");
        } catch (ApiException e) {
            thrownException = true;
        }
        assert (thrownException);

        boolean thrownListException = false;
        try {
            anonymousGa4Ghv2Api
                .toolsIdVersionsVersionIdTypeTestsGet("CWL", "#workflow/" + DOCKSTORE_TEST_USER2_RELATIVE_IMPORTS_WORKFLOW, "master");
        } catch (ApiException e) {
            thrownListException = true;
        }
        assert (thrownListException);

        // can get content via admin user
        Ga4GhApi adminGa4Ghv2Api = new Ga4GhApi(getWebClient(USER_2_USERNAME, testingPostgres));

        List<ToolFile> toolFiles = adminGa4Ghv2Api
            .toolsIdVersionsVersionIdTypeFilesGet("CWL", "#workflow/" + DOCKSTORE_TEST_USER2_RELATIVE_IMPORTS_WORKFLOW, "master");
        assertTrue("should have at least 5 files", toolFiles.size() >= 5);

        // cannot get relative paths anonymously
        toolFiles.forEach(file -> {
            boolean thrownInnerException = false;
            try {
                anonymousGa4Ghv2Api.toolsIdVersionsVersionIdTypeDescriptorRelativePathGet("CWL",
                    "#workflow/" + DOCKSTORE_TEST_USER2_RELATIVE_IMPORTS_WORKFLOW, "master", file.getPath());
            } catch (ApiException e) {
                thrownInnerException = true;
            }
            assertTrue(thrownInnerException);
        });

        final AtomicInteger count = new AtomicInteger(0);
        // can get relative paths with admin user
        toolFiles.forEach(file -> {
            if (file.getFileType() == ToolFile.FileTypeEnum.TEST_FILE) {
                // enable later with a simplification to TRS
                FileWrapper test = adminGa4Ghv2Api.toolsIdVersionsVersionIdTypeDescriptorRelativePathGet("CWL",
                    "#workflow/" + DOCKSTORE_TEST_USER2_RELATIVE_IMPORTS_WORKFLOW, "master", file.getPath());
                assertFalse(test.getContent().isEmpty());
                count.incrementAndGet();
            } else if (file.getFileType() == ToolFile.FileTypeEnum.PRIMARY_DESCRIPTOR
                || file.getFileType() == ToolFile.FileTypeEnum.SECONDARY_DESCRIPTOR) {
                // annoyingly, some files are tool tests, some are tooldescriptor
                FileWrapper toolDescriptor = adminGa4Ghv2Api.toolsIdVersionsVersionIdTypeDescriptorRelativePathGet("CWL",
                    "#workflow/" + DOCKSTORE_TEST_USER2_RELATIVE_IMPORTS_WORKFLOW, "master", file.getPath());
                assertFalse(toolDescriptor.getContent().isEmpty());
                count.incrementAndGet();
            } else {
                fail();
            }
        });
        assertTrue("did not count expected (5) number of files, got" + count.get(), count.get() >= 5);
    }

    @Test
    public void testAliasOperations() throws ApiException {
        final ApiClient webClient = getWebClient(USER_2_USERNAME, testingPostgres);
        WorkflowsApi workflowApi = new WorkflowsApi(webClient);
        workflowApi.manualRegister("github", "DockstoreTestUser2/dockstore_workflow_cnv", "/workflow/cnv.cwl", "", "cwl", "/test.json");
        final Workflow workflowByPathGithub = workflowApi.getWorkflowByPath(DOCKSTORE_TEST_USER2_RELATIVE_IMPORTS_WORKFLOW, null, false);
        // do targetted refresh, should promote workflow to fully-fleshed out workflow
        final Workflow workflow = workflowApi.refresh(workflowByPathGithub.getId(), false);
        workflowApi.publish(workflow.getId(), SwaggerUtility.createPublishRequest(true));

        Workflow md5workflow = workflowApi.manualRegister(SourceControl.GITHUB.getFriendlyName(), "DockstoreTestUser2/md5sum-checker",
            "/checker-workflow-wrapping-workflow.cwl", "test", "cwl", null);
        workflowApi.refresh(md5workflow.getId(), false);
        workflowApi.publish(md5workflow.getId(), SwaggerUtility.createPublishRequest(true));

        // give the workflow a few aliases
        EntriesApi genericApi = new EntriesApi(webClient);
        Entry entry = genericApi.addAliases(workflow.getId(), "awesome workflow, spam, test workflow");
        Assert.assertTrue("entry is missing expected aliases",
            entry.getAliases().containsKey("awesome workflow") && entry.getAliases().containsKey("spam") && entry.getAliases()
                .containsKey("test workflow"));

        Workflow workflowById = workflowApi.getWorkflow(entry.getId(), null);
        Assert.assertNotNull("Getting workflow by ID has null alias", workflowById.getAliases());

        // check that the aliases work in TRS search
        Ga4GhApi ga4GhApi = new Ga4GhApi(webClient);
        // this generated code is mucho silly
        List<Tool> workflows = ga4GhApi.toolsGet(null, null, null, null, null, null, null, null, null, null, 100);
        Assert.assertEquals("expected workflows not found", 2, workflows.size());
        List<Tool> awesomeWorkflow = ga4GhApi.toolsGet(null, "awesome workflow", null, null, null, null, null, null, null, null, 100);
        Assert.assertTrue("workflow was not found or didn't have expected aliases",
            awesomeWorkflow.size() == 1 && awesomeWorkflow.get(0).getAliases().size() == 3);
        // add a few new aliases
        entry = genericApi.addAliases(workflow.getId(), "foobar, another workflow");
        Assert.assertTrue("entry is missing expected aliases",
            entry.getAliases().containsKey("foobar") && entry.getAliases().containsKey("test workflow") && entry.getAliases().size() == 5);

        // try to add duplicates; this is not allowed
        boolean throwsError = false;
        try {
            // add a few new aliases
            entry = genericApi.addAliases(workflow.getId(), "another workflow");
        } catch (ApiException ex) {
            throwsError = true;
        }

        if (!throwsError) {
            fail("Was able to add a duplicate Workflow alias.");
        }

        // Get workflow by alias
        Workflow aliasWorkflow = workflowApi.getWorkflowByAlias("foobar");
        Assert.assertNotNull("Should retrieve the workflow by alias", aliasWorkflow);
    }

    /**
     * This tests that the absolute path is properly set for CWL workflow sourcefiles for the primary descriptor and any imported files
     */
    @Test
    public void testAbsolutePathForImportedFilesCWL() {
        final ApiClient webClient = getWebClient(USER_2_USERNAME, testingPostgres);
        WorkflowsApi workflowApi = new WorkflowsApi(webClient);
        workflowApi.manualRegister("github", "DockstoreTestUser2/gdc-dnaseq-cwl", "/workflows/dnaseq/transform.cwl", "", "cwl",
            "/workflows/dnaseq/transform.cwl.json");
        final Workflow workflowByPathGithub = workflowApi.getWorkflowByPath(DOCKSTORE_TEST_USER2_GDC_DNASEQ_CWL_WORKFLOW, null, false);
        final Workflow workflow = workflowApi.refresh(workflowByPathGithub.getId(), false);

        Assert.assertEquals("should have 2 version", 2, workflow.getWorkflowVersions().size());
        Optional<WorkflowVersion> workflowVersion = workflow.getWorkflowVersions().stream()
            .filter(version -> Objects.equals(version.getName(), "test")).findFirst();
        if (workflowVersion.isEmpty()) {
            Assert.fail("Missing the test release");
        }

        List<io.dockstore.webservice.core.SourceFile> sourceFiles = fileDAO.findSourceFilesByVersion(workflowVersion.get().getId());
        Optional<io.dockstore.webservice.core.SourceFile> primarySourceFile = sourceFiles.stream().filter(
            sourceFile -> Objects.equals(sourceFile.getPath(), "/workflows/dnaseq/transform.cwl") && Objects
                .equals(sourceFile.getAbsolutePath(), "/workflows/dnaseq/transform.cwl")).findFirst();
        if (primarySourceFile.isEmpty()) {
            Assert.fail("Does not properly set the absolute path of the primary descriptor.");
        }

        Optional<io.dockstore.webservice.core.SourceFile> importedSourceFileOne = sourceFiles.stream().filter(
            sourceFile -> Objects.equals(sourceFile.getPath(), "../../tools/bam_readgroup_to_json.cwl") && Objects
                .equals(sourceFile.getAbsolutePath(), "/tools/bam_readgroup_to_json.cwl")).findFirst();
        if (importedSourceFileOne.isEmpty()) {
            Assert.fail("Does not properly set the absolute path of the imported file.");
        }

        Optional<io.dockstore.webservice.core.SourceFile> importedSourceFileTwo = sourceFiles.stream().filter(
            sourceFile -> Objects.equals(sourceFile.getPath(), "integrity.cwl") && Objects
                .equals(sourceFile.getAbsolutePath(), "/workflows/dnaseq/integrity.cwl")).findFirst();
        if (importedSourceFileTwo.isEmpty()) {
            Assert.fail("Does not properly set the absolute path of the imported file.");
        }
    }

    /**
     * NOTE: This test is not normally run. It is only for running locally to confirm that the discourse topic generation is working.
     * <p>
     * Adds a discourse topic for a workflow (adds to a Automatic Tool and Workflow Threads - NEED TO DELETE TOPIC)
     * <p>
     * Requires you to have the correct discourse information set in the dockstoreTest.yml
     */
    @Ignore
    public void publishWorkflowAndTestDiscourseTopicCreation() {
        final ApiClient curatorApiClient = getWebClient(curatorUsername, testingPostgres);
        EntriesApi curatorEntriesApi = new EntriesApi(curatorApiClient);
        final ApiClient userApiClient = getWebClient(USER_2_USERNAME, testingPostgres);
        WorkflowsApi userWorkflowsApi = new WorkflowsApi(userApiClient);

        // Create a workflow with a random name
        String workflowName = Long.toString(Instant.now().toEpochMilli());
        userWorkflowsApi
            .manualRegister("github", "DockstoreTestUser2/gdc-dnaseq-cwl", "/workflows/dnaseq/transform.cwl", workflowName, "cwl",
                "/workflows/dnaseq/transform.cwl.json");
        final Workflow workflowByPathGithub = userWorkflowsApi
            .getWorkflowByPath(DOCKSTORE_TEST_USER2_GDC_DNASEQ_CWL_WORKFLOW + "/" + workflowName, null, false);
        final Workflow workflow = userWorkflowsApi.refresh(workflowByPathGithub.getId(), true);

        // Publish workflow, which will also add a topic
        userWorkflowsApi.publish(workflow.getId(), SwaggerUtility.createPublishRequest(true));

        // Should not be able to create a topic for the same workflow
        try {
            curatorEntriesApi.setDiscourseTopic(workflow.getId());
            fail("Should still not be able to set discourse topic.");
        } catch (ApiException ignored) {
            assertTrue(true);
        }

        // Unpublish and publish, should not throw error
        Workflow unpublishedWf = userWorkflowsApi.publish(workflow.getId(), SwaggerUtility.createPublishRequest(false));
        Workflow publishedWf = userWorkflowsApi.publish(unpublishedWf.getId(), SwaggerUtility.createPublishRequest(true));
        assertEquals("Topic id should remain the same.", unpublishedWf.getTopicId(), publishedWf.getTopicId());
    }

    /**
     * Test for cwl1.1
     * Of the languages support features, this tests:
     * Workflow Registration
     * Metadata Display
     * Validation
     */
    @Test
    public void cwlVersion11() {
        final ApiClient userApiClient = getWebClient(USER_2_USERNAME, testingPostgres);
        WorkflowsApi userWorkflowsApi = new WorkflowsApi(userApiClient);
        userWorkflowsApi.manualRegister("github", "dockstore-testing/Workflows-For-CI", "/cwl/v1.1/metadata.cwl", "metadata", "cwl",
            "/cwl/v1.1/cat-job.json");
        final Workflow workflowByPathGithub = userWorkflowsApi
            .getWorkflowByPath("github.com/dockstore-testing/Workflows-For-CI/metadata", null, false);
        final Workflow workflow = userWorkflowsApi.refresh(workflowByPathGithub.getId(), true);
        workflow.getWorkflowVersions().forEach(workflowVersion -> {
            Assert.assertEquals("Print the contents of a file to stdout using 'cat' running in a docker container.", workflow.getDescription());
            Assert.assertEquals("Peter Amstutz", workflow.getAuthor());
            Assert.assertTrue(workflow.getWorkflowVersions().stream().anyMatch(versions -> "master".equals(versions.getName())));
        });
        Assert.assertEquals("Default branch should've been set to get metadata", "master", workflow.getDefaultVersion());
        Assert.assertEquals("peter.amstutz@curoverse.com", workflow.getEmail());
        Assert.assertEquals("Print the contents of a file to stdout using 'cat' running in a docker container.", workflow.getDescription());
        Assert.assertEquals("Peter Amstutz", workflow.getAuthor());
        Assert.assertTrue(workflow.getWorkflowVersions().stream().anyMatch(versions -> "master".equals(versions.getName())));
        Assert.assertEquals("Default version should've been set to get metadata", "master", workflow.getDefaultVersion());
        Optional<WorkflowVersion> optionalWorkflowVersion = workflow.getWorkflowVersions().stream()
            .filter(version -> "master".equalsIgnoreCase(version.getName())).findFirst();
        assertTrue(optionalWorkflowVersion.isPresent());
        WorkflowVersion workflowVersion = optionalWorkflowVersion.get();
        List<io.dockstore.webservice.core.SourceFile> sourceFiles = fileDAO.findSourceFilesByVersion(workflowVersion.getId());
        Assert.assertEquals(2, sourceFiles.size());
        Assert.assertTrue(sourceFiles.stream().anyMatch(sourceFile -> sourceFile.getPath().equals("/cwl/v1.1/cat-job.json")));
        Assert.assertTrue(sourceFiles.stream().anyMatch(sourceFile -> sourceFile.getPath().equals("/cwl/v1.1/metadata.cwl")));
        // Check validation works.  It is invalid because this is a tool and not a workflow.
        Assert.assertFalse(workflowVersion.isValid());

        userWorkflowsApi
            .manualRegister("github", "dockstore-testing/Workflows-For-CI", "/cwl/v1.1/count-lines1-wf.cwl", "count-lines1-wf", "cwl",
                "/cwl/v1.1/wc-job.json");
        final Workflow workflowByPathGithub2 = userWorkflowsApi
            .getWorkflowByPath("github.com/dockstore-testing/Workflows-For-CI/count-lines1-wf", null, false);
        final Workflow workflow2 = userWorkflowsApi.refresh(workflowByPathGithub2.getId(), false);
        Assert.assertTrue(workflow.getWorkflowVersions().stream().anyMatch(versions -> "master".equals(versions.getName())));
        Optional<WorkflowVersion> optionalWorkflowVersion2 = workflow2.getWorkflowVersions().stream()
            .filter(version -> "master".equalsIgnoreCase(version.getName())).findFirst();
        assertTrue(optionalWorkflowVersion2.isPresent());
        WorkflowVersion workflowVersion2 = optionalWorkflowVersion2.get();
        // Check validation works.  It should be valid
        Assert.assertTrue(workflowVersion2.isValid());
        userWorkflowsApi.publish(workflowByPathGithub2.getId(), SwaggerUtility.createPublishRequest(true));
    }

    private Workflow registerGatkSvWorkflow(WorkflowsApi ownerWorkflowApi) {
        // Register and refresh workflow
        Workflow workflow = ownerWorkflowApi.manualRegister(SourceControl.GITHUB.getFriendlyName(), "dockstore-testing/gatk-sv-clinical", "/GATKSVPipelineClinical.wdl",
                "test", "wdl", "/test.json");
        return ownerWorkflowApi.refresh(workflow.getId(), false);
    }
    
    @Test
    public void testWorkflowVersionAliasOperations() throws ApiException {
        final ApiClient webClient = getWebClient(USER_2_USERNAME, testingPostgres);
        WorkflowsApi workflowApi = new WorkflowsApi(webClient);
        workflowApi.manualRegister("github", "DockstoreTestUser2/dockstore_workflow_cnv",
                "/workflow/cnv.cwl", "", "cwl", "/test.json");
        final Workflow workflowByPathGithub = workflowApi.getWorkflowByPath(DOCKSTORE_TEST_USER2_RELATIVE_IMPORTS_WORKFLOW, null, false);
        // do targetted refresh, should promote workflow to fully-fleshed out workflow
        final Workflow workflow = workflowApi.refresh(workflowByPathGithub.getId(), false);
        workflowApi.publish(workflow.getId(), SwaggerUtility.createPublishRequest(true));

        Assert.assertTrue(workflow.getWorkflowVersions().stream().anyMatch(versions -> "master".equals(versions.getName())));
        Optional<WorkflowVersion> optionalWorkflowVersion = workflow.getWorkflowVersions().stream()
                .filter(version -> "master".equalsIgnoreCase(version.getName())).findFirst();
        assertTrue(optionalWorkflowVersion.isPresent());
        WorkflowVersion workflowVersion = optionalWorkflowVersion.get();

        // give the workflow version a few aliases
        AliasesApi aliasesApi = new AliasesApi(webClient);
        WorkflowVersion workflowVersionWithAliases = aliasesApi.addAliases(workflowVersion.getId(), "awesome workflowversion, spam, test workflowversion");
        Assert.assertTrue("entry is missing expected aliases",
                workflowVersionWithAliases.getAliases().containsKey("awesome workflowversion")
                        && workflowVersionWithAliases.getAliases().containsKey("spam")
                        && workflowVersionWithAliases.getAliases().containsKey("test workflowversion"));

        // add a few new aliases
        workflowVersion = aliasesApi.addAliases(workflowVersion.getId(), "foobar, another workflowversion");
        Assert.assertTrue("entry is missing expected aliases",
                workflowVersion.getAliases().containsKey("foobar")
                        && workflowVersion.getAliases().containsKey("test workflowversion")
                        && workflowVersion.getAliases().size() == 5);

        // try to add duplicates; this is not allowed
        boolean throwsError = false;
        try {
            // add a few new aliases
            workflowVersion = aliasesApi.addAliases(workflow.getId(), "another workflowversion");
        } catch (ApiException ex) {
            throwsError = true;
        }

        if (!throwsError) {
            fail("Was able to add a duplicate Workflow version alias.");
        }

        // Get workflow version by alias
        io.dockstore.webservice.core.WorkflowVersion aliasWorkflowVersion = workflowVersionDAO.findByAlias("foobar");
        Assert.assertNotNull("Should retrieve the workflow by alias", aliasWorkflowVersion);
    }

    @Test
    public void testWorkflowVersionAliasesAreReturned() throws ApiException {
        final ApiClient webClient = getWebClient(USER_2_USERNAME, testingPostgres);
        WorkflowsApi workflowApi = new WorkflowsApi(webClient);
        workflowApi.manualRegister("github", "DockstoreTestUser2/dockstore_workflow_cnv",
                "/workflow/cnv.cwl", "", "cwl", "/test.json");
        final Workflow workflowByPathGithub = workflowApi.getWorkflowByPath(DOCKSTORE_TEST_USER2_RELATIVE_IMPORTS_WORKFLOW, null, false);
        // do targetted refresh, should promote workflow to fully-fleshed out workflow
        final Workflow workflow = workflowApi.refresh(workflowByPathGithub.getId(), false);
        workflowApi.publish(workflow.getId(), SwaggerUtility.createPublishRequest(true));

        Assert.assertTrue(workflow.getWorkflowVersions().stream().anyMatch(versions -> "master".equals(versions.getName())));
        Optional<WorkflowVersion> optionalWorkflowVersion = workflow.getWorkflowVersions().stream()
                .filter(version -> "master".equalsIgnoreCase(version.getName())).findFirst();
        assertTrue(optionalWorkflowVersion.isPresent());
        WorkflowVersion workflowVersion = optionalWorkflowVersion.get();

        // give the workflow version a few aliases
        AliasesApi aliasesApi = new AliasesApi(webClient);
        WorkflowVersion workflowVersionWithAliases = aliasesApi
                .addAliases(workflowVersion.getId(), "awesome workflowversion, spam, test workflowversion");
        Assert.assertTrue("entry is missing expected aliases",
                workflowVersionWithAliases.getAliases().containsKey("awesome workflowversion") && workflowVersionWithAliases.getAliases().containsKey("spam")
                        && workflowVersionWithAliases.getAliases().containsKey("test workflowversion"));

        // Do not include the validation parameter that requests workflow version aliases be included in the returned object
        // So the aliases portion of the returned object should be null
        Workflow workflowById = workflowApi.getWorkflow(workflow.getId(), null);
        Optional<WorkflowVersion> optionalWorkflowVersionById = workflowById.getWorkflowVersions().stream()
                .filter(version -> "master".equalsIgnoreCase(version.getName())).findFirst();
        assertTrue(optionalWorkflowVersionById.isPresent());
        WorkflowVersion workflowVersionById = optionalWorkflowVersionById.get();
        Assert.assertNull("Getting workflow version via workflow ID has null alias", workflowVersionById.getAliases());

        final Workflow publishedWorkflow = workflowApi.getPublishedWorkflow(workflow.getId(), null);
        assertNotNull("did not get published workflow", publishedWorkflow);
        Optional<WorkflowVersion> optionalWorkflowVersionByPublished = publishedWorkflow.getWorkflowVersions().stream()
                .filter(version -> "master".equalsIgnoreCase(version.getName())).findFirst();
        assertTrue(optionalWorkflowVersionByPublished.isPresent());
        WorkflowVersion workflowVersionByPublshed = optionalWorkflowVersionByPublished.get();
        Assert.assertNull("Getting workflow version via published workflow has null alias", workflowVersionByPublshed.getAliases());

        final Workflow workflowByPath = workflowApi
                .getWorkflowByPath(DOCKSTORE_TEST_USER2_RELATIVE_IMPORTS_WORKFLOW, null, false);
        assertNotNull("did not get published workflow by path", workflowByPath);
        Optional<WorkflowVersion> optionalWorkflowVersionByPath = workflowByPath.getWorkflowVersions().stream()
                .filter(version -> "master".equalsIgnoreCase(version.getName())).findFirst();
        assertTrue(optionalWorkflowVersionByPath.isPresent());
        WorkflowVersion workflowVersionByPath = optionalWorkflowVersionByPath.get();
        Assert.assertNull("Getting workflow version via workflow path has null alias", workflowVersionByPath.getAliases());

        final Workflow publishedWorkflowByPath = workflowApi
                .getPublishedWorkflowByPath(DOCKSTORE_TEST_USER2_RELATIVE_IMPORTS_WORKFLOW, null, false, null);
        assertNotNull("did not get published workflow by path", publishedWorkflowByPath);
        Optional<WorkflowVersion> optionalWorkflowVersionByPublishedByPath = publishedWorkflowByPath.getWorkflowVersions().stream()
                .filter(version -> "master".equalsIgnoreCase(version.getName())).findFirst();
        assertTrue(optionalWorkflowVersionByPublishedByPath.isPresent());
        WorkflowVersion workflowVersionByPublshedByPath = optionalWorkflowVersionByPublishedByPath.get();
        Assert.assertNull("Getting workflow version via published workflow has null alias", workflowVersionByPublshedByPath.getAliases());



        // Include the validation parameter that requests workflow version aliases be included in the returned object
        Workflow workflowByIdValidation = workflowApi.getWorkflow(workflow.getId(), "aliases");
        Optional<WorkflowVersion> optionalWorkflowVersionByIdValidation = workflowByIdValidation.getWorkflowVersions().stream()
                .filter(version -> "master".equalsIgnoreCase(version.getName())).findFirst();
        assertTrue(optionalWorkflowVersionByIdValidation.isPresent());
        WorkflowVersion workflowVersionByIdValidation = optionalWorkflowVersionByIdValidation.get();
        Assert.assertFalse("Getting workflow version via workflow ID has null or empty alias",
                MapUtils.isEmpty(workflowVersionByIdValidation.getAliases()));

        final Workflow publishedWorkflowValidation = workflowApi.getPublishedWorkflow(workflow.getId(), "aliases");
        assertNotNull("did not get published workflow", publishedWorkflowValidation);
        Optional<WorkflowVersion> optionalWorkflowVersionByPublishedValidation = publishedWorkflowValidation.getWorkflowVersions().stream()
                .filter(version -> "master".equalsIgnoreCase(version.getName())).findFirst();
        assertTrue(optionalWorkflowVersionByPublishedValidation.isPresent());
        WorkflowVersion workflowVersionByPublshedValidation = optionalWorkflowVersionByPublishedValidation.get();
        Assert.assertFalse("Getting workflow version via published workflow has null or empty alias",
                MapUtils.isEmpty(workflowVersionByPublshedValidation.getAliases()));

        final Workflow workflowByPathValidation = workflowApi
                .getWorkflowByPath(DOCKSTORE_TEST_USER2_RELATIVE_IMPORTS_WORKFLOW, "aliases", false);
        assertNotNull("did not get published workflow by path", workflowByPathValidation);
        Optional<WorkflowVersion> optionalWorkflowVersionByPathValidation = workflowByPathValidation.getWorkflowVersions().stream()
                .filter(version -> "master".equalsIgnoreCase(version.getName())).findFirst();
        assertTrue(optionalWorkflowVersionByPathValidation.isPresent());
        WorkflowVersion workflowVersionByPathValidation = optionalWorkflowVersionByPathValidation.get();
        Assert.assertFalse("Getting workflow version via workflow path has null or empty alias",
                MapUtils.isEmpty(workflowVersionByPathValidation.getAliases()));


        final Workflow publishedWorkflowByPathValidation = workflowApi
                .getPublishedWorkflowByPath(DOCKSTORE_TEST_USER2_RELATIVE_IMPORTS_WORKFLOW, "aliases", false, null);
        assertNotNull("did not get published workflow by path", publishedWorkflowByPathValidation);
        Optional<WorkflowVersion> optionalWorkflowVersionByPublishedByPathValidation = publishedWorkflowByPathValidation.getWorkflowVersions().stream()
                .filter(version -> "master".equalsIgnoreCase(version.getName())).findFirst();
        assertTrue(optionalWorkflowVersionByPublishedByPathValidation.isPresent());
        WorkflowVersion workflowVersionByPublshedByPathValidation = optionalWorkflowVersionByPublishedByPathValidation.get();
        Assert.assertFalse("Getting workflow version via published workflow has null alias",
                MapUtils.isEmpty(workflowVersionByPublshedByPathValidation.getAliases()));

    }

    @Test
    public void testGettingSourceFilesForWorkflowVersion() {
        final ApiClient webClient = getWebClient(USER_2_USERNAME, testingPostgres);
        WorkflowsApi workflowsApi = new WorkflowsApi(webClient);
        final io.dockstore.openapi.client.ApiClient openAPIWebClient = getOpenAPIWebClient(USER_2_USERNAME, testingPostgres);
        io.dockstore.openapi.client.api.WorkflowsApi workflowsOpenApi = new io.dockstore.openapi.client.api.WorkflowsApi(openAPIWebClient);

        // Sourcefiles for workflowversions
        Workflow workflow = workflowsApi
                .manualRegister(SourceControl.GITHUB.getFriendlyName(), DOCKSTORE_TEST_USER_2_HELLO_DOCKSTORE_NAME, "/Dockstore.cwl", "", "cwl", "/test.json");
        workflow = workflowsApi.refresh(workflow.getId(), false);

        WorkflowVersion workflowVersion = workflow.getWorkflowVersions().stream().filter(workflowVersion1 -> workflowVersion1.getName().equals("testCWL")).findFirst().get();

        List<io.dockstore.openapi.client.model.SourceFile> sourceFiles = workflowsOpenApi.getWorkflowVersionsSourcefiles(workflow.getId(), workflowVersion.getId(), null);
        Assert.assertNotNull(sourceFiles);
        Assert.assertEquals(1, sourceFiles.size());

        // Check that filtering works
        List<String> fileTypes = new ArrayList<>();
        fileTypes.add(DescriptorLanguage.FileType.DOCKSTORE_CWL.toString());
        sourceFiles = workflowsOpenApi.getWorkflowVersionsSourcefiles(workflow.getId(), workflowVersion.getId(), fileTypes);
        Assert.assertNotNull(sourceFiles);
        Assert.assertEquals(1, sourceFiles.size());

        fileTypes.clear();
        fileTypes.add(DescriptorLanguage.FileType.DOCKSTORE_WDL.toString());
        sourceFiles = workflowsOpenApi.getWorkflowVersionsSourcefiles(workflow.getId(), workflowVersion.getId(), fileTypes);
        Assert.assertNotNull(sourceFiles);
        Assert.assertEquals(0, sourceFiles.size());

        // Check that you can't retrieve a version's sourcefiles if it doesn't belong to the workflow
        Workflow workflow2 = workflowsApi
                .manualRegister(SourceControl.GITHUB.getFriendlyName(), "DockstoreTestUser2/md5sum-checker", "/md5sum/md5sum-workflow.cwl",
                        "test", "cwl", null);
        workflow2 = workflowsApi.refresh(workflow2.getId(), false);
        WorkflowVersion workflow2Version = workflow2.getWorkflowVersions().get(0);
        try {
            sourceFiles = workflowsOpenApi.getWorkflowVersionsSourcefiles(workflow.getId(), workflow2Version.getId(), null);
            fail("Should not be able to grab sourcefile for a version not belonging to a workflow");
        } catch (io.dockstore.openapi.client.ApiException ex) {
            assertEquals("Version " + workflow2Version.getId() + " does not exist for this entry", ex.getMessage());
        }

        // check that sourcefiles can't be viewed by another user if entry isn't published
        final io.dockstore.openapi.client.ApiClient user1OpenAPIWebClient = getOpenAPIWebClient(USER_1_USERNAME, testingPostgres);
        io.dockstore.openapi.client.api.WorkflowsApi user1WorkflowsOpenApi = new io.dockstore.openapi.client.api.WorkflowsApi(user1OpenAPIWebClient);
        try {
            sourceFiles = user1WorkflowsOpenApi.getWorkflowVersionsSourcefiles(workflow.getId(), workflowVersion.getId(), null);
            fail("Should not be able to grab sourcefiles if not published and doesn't belong to user.");
        } catch (io.dockstore.openapi.client.ApiException ex) {
            assertEquals("Forbidden: you do not have the credentials required to access this entry.", ex.getMessage());
        }

        // sourcefiles can be viewed by others once published
        workflow = workflowsApi.publish(workflow.getId(), SwaggerUtility.createPublishRequest(true));
        sourceFiles = user1WorkflowsOpenApi.getWorkflowVersionsSourcefiles(workflow.getId(), workflowVersion.getId(), null);
        Assert.assertNotNull(sourceFiles);
        Assert.assertEquals(1, sourceFiles.size());
    }

    /**
     * We need an EntryVersionHelper instance so we can call EntryVersionHelper.writeStreamAsZip; getDAO never gets invoked.
     */
    private static class EntryVersionHelperImpl implements EntryVersionHelper {

        @Override
        public EntryDAO getDAO() {
            return null;
        }
    }
}

<|MERGE_RESOLUTION|>--- conflicted
+++ resolved
@@ -221,7 +221,7 @@
                 .manualRegister(SourceControl.GITHUB.name(), "dockstore-testing/md5sum-checker", "/md5sum/md5sum-workflow.wdl", "WDL",
                         DescriptorLanguage.WDL.toString(), "/test.json");
         Long id = wdl.getId();
-        workflowApi.refresh(id);
+        workflowApi.refresh(id, false);
         Workflow workflow = workflowApi.getWorkflow(id, null);
         WorkflowVersion workflowWithLocalImport = workflow.getWorkflowVersions().stream()
                 .filter(version -> version.getName().equals("workflowWithLocalImport")).findFirst().get();
@@ -238,7 +238,7 @@
                 .manualRegister(SourceControl.GITHUB.name(), "dockstore-testing/md5sum-checker", "/checker-workflow-wrapping-workflow.wdl", "WDLChecker",
                         DescriptorLanguage.WDL.toString(), "/test.json");
         id = wdlChecker.getId();
-        workflowApi.refresh(id);
+        workflowApi.refresh(id, false);
         workflow = workflowApi.getWorkflow(id, null);
         WorkflowVersion workflowWithBothImports = workflow.getWorkflowVersions().stream()
                 .filter(version -> version.getName().equals("workflowWithHTTPImport")).findFirst().get();
@@ -260,7 +260,7 @@
                 .manualRegister(SourceControl.GITHUB.name(), "dockstore-testing/md5sum-checker", "/md5sum/md5sum-workflow.cwl", "CWL",
                         DescriptorLanguage.CWL.toString(), "/test.json");
         Long cwlId = cwlWorkflow.getId();
-        workflowApi.refresh(cwlId);
+        workflowApi.refresh(cwlId, false);
         Workflow workflow = workflowApi.getWorkflow(cwlId, null);
         WorkflowVersion workflowWithLocalImport = workflow.getWorkflowVersions().stream()
                 .filter(version -> version.getName().equals("workflowWithLocalImport")).findFirst().get();
@@ -276,7 +276,7 @@
                 .manualRegister(SourceControl.GITHUB.name(), "dockstore-testing/md5sum-checker", "/checker-workflow-wrapping-workflow.cwl", "CWLChecker",
                         DescriptorLanguage.CWL.toString(), "/test.json");
         Long id = cwlChecker.getId();
-        workflowApi.refresh(id);
+        workflowApi.refresh(id, false);
         workflow = workflowApi.getWorkflow(id, null);
         WorkflowVersion workflowWithBothImports = workflow.getWorkflowVersions().stream()
                 .filter(version -> version.getName().equals("workflowWithHTTPImport")).findFirst().get();
@@ -788,12 +788,8 @@
         workflowApi.updateWorkflow(workflowByPathGithub.getId(), workflowByPathGithub);
 
         workflowByPathGithub = workflowApi.getWorkflowByPath(DOCKSTORE_TEST_USER2_INCLUDECONFIG_WORKFLOW, null, false);
-<<<<<<< HEAD
-        final Workflow refreshGithub = workflowApi.refresh(workflowByPathGithub.getId());
-=======
         final Workflow refreshGithub = workflowApi.refresh(workflowByPathGithub.getId(), false);
 
->>>>>>> 0c575668
         assertEquals("workflow does not include expected config included files", 3,
             fileDAO.findSourceFilesByVersion(refreshGithub.getWorkflowVersions().stream().filter(version -> version.getName().equals("master")).findFirst().get().getId())
                     .stream().filter(file -> file.getPath().startsWith("conf/")).count());
@@ -1093,7 +1089,7 @@
         HostedApi hostedApi = new HostedApi(webClient);
         Workflow workflow = workflowsApi.manualRegister("github", DOCKSTORE_TEST_USER_2_HELLO_DOCKSTORE_NAME, "/Dockstore.wdl", "", DescriptorLanguage.WDL.toString(), "/test.json");
 
-        workflow = workflowsApi.refresh(workflow.getId());
+        workflow = workflowsApi.refresh(workflow.getId(), false);
         List<WorkflowVersion> workflowVersions = workflow.getWorkflowVersions();
         WorkflowVersion version = workflowVersions.get(0);
         version.setHidden(true);
@@ -1408,12 +1404,8 @@
                 "/examples/chksum_seqval_wf_interleaved_fq.json");
         final Workflow workflowByPathGithub = workflowApi.getWorkflowByPath(DOCKSTORE_TEST_USER2_MORE_IMPORT_STRUCTURE, null, false);
 
-<<<<<<< HEAD
-        Workflow refreshedWorkflow = workflowApi.refresh(workflowByPathGithub.getId());
-        Assert.assertEquals("GNU General Public License v3.0", refreshedWorkflow.getLicenseInformation().getLicenseName());
-=======
         workflowApi.refresh(workflowByPathGithub.getId(), false);
->>>>>>> 0c575668
+        Assert.assertEquals("GNU General Public License v3.0", workflowByPathGithub.getLicenseInformation().getLicenseName());
         workflowApi.publish(workflowByPathGithub.getId(), SwaggerUtility.createPublishRequest(true));
 
         // check on URLs for workflows via ga4gh calls

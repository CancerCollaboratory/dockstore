/*
 *    Copyright 2018 OICR
 *
 *    Licensed under the Apache License, Version 2.0 (the "License");
 *    you may not use this file except in compliance with the License.
 *    You may obtain a copy of the License at
 *
 *        http://www.apache.org/licenses/LICENSE-2.0
 *
 *    Unless required by applicable law or agreed to in writing, software
 *    distributed under the License is distributed on an "AS IS" BASIS,
 *    WITHOUT WARRANTIES OR CONDITIONS OF ANY KIND, either express or implied.
 *    See the License for the specific language governing permissions and
 *    limitations under the License.
 */

package io.dockstore.client.cli;

import java.io.File;
import java.io.FileOutputStream;
import java.io.IOException;
import java.net.URI;
import java.net.URISyntaxException;
import java.nio.charset.StandardCharsets;
import java.nio.file.Files;
import java.nio.file.Path;
import java.nio.file.Paths;
import java.time.Instant;
import java.util.ArrayList;
import java.util.List;
import java.util.Map;
import java.util.Objects;
import java.util.Optional;
import java.util.Set;
import java.util.concurrent.atomic.AtomicInteger;
import java.util.stream.Collectors;
import java.util.zip.ZipEntry;
import java.util.zip.ZipFile;

import javax.ws.rs.core.GenericType;

import com.google.common.collect.Lists;
import com.google.gson.Gson;
import io.dockstore.common.CommonTestUtilities;
import io.dockstore.common.ConfidentialTest;
import io.dockstore.common.DescriptorLanguage;
import io.dockstore.common.Registry;
import io.dockstore.common.SourceControl;
import io.dockstore.common.WorkflowTest;
import io.dockstore.webservice.DockstoreWebserviceApplication;
import io.dockstore.webservice.helpers.EntryVersionHelper;
import io.dockstore.webservice.jdbi.EntryDAO;
import io.dockstore.webservice.jdbi.WorkflowDAO;
<<<<<<< HEAD
=======
import io.dockstore.webservice.jdbi.WorkflowVersionDAO;
>>>>>>> e6631e97
import io.dropwizard.testing.ResourceHelpers;
import io.swagger.client.ApiClient;
import io.swagger.client.ApiException;
import io.swagger.client.api.AliasesApi;
import io.swagger.client.api.ContainersApi;
import io.swagger.client.api.EntriesApi;
import io.swagger.client.api.Ga4GhApi;
import io.swagger.client.api.HostedApi;
import io.swagger.client.api.UsersApi;
import io.swagger.client.api.WorkflowsApi;
import io.swagger.client.model.DockstoreTool;
import io.swagger.client.model.Entry;
import io.swagger.client.model.FileFormat;
import io.swagger.client.model.FileWrapper;
import io.swagger.client.model.PublishRequest;
import io.swagger.client.model.SourceFile;
import io.swagger.client.model.Tag;
import io.swagger.client.model.Tool;
import io.swagger.client.model.ToolFile;
import io.swagger.client.model.User;
import io.swagger.client.model.Workflow;
import io.swagger.client.model.Workflow.DescriptorTypeEnum;
import io.swagger.client.model.WorkflowVersion;
import io.swagger.model.DescriptorType;
import org.apache.commons.collections.MapUtils;
import org.apache.commons.io.FileUtils;
import org.apache.commons.io.IOUtils;
import org.hibernate.Session;
import org.hibernate.SessionFactory;
import org.hibernate.context.internal.ManagedSessionContext;
import org.junit.Assert;
import org.junit.Before;
import org.junit.Ignore;
import org.junit.Rule;
import org.junit.Test;
import org.junit.contrib.java.lang.system.ExpectedSystemExit;
import org.junit.contrib.java.lang.system.SystemErrRule;
import org.junit.contrib.java.lang.system.SystemOutRule;
import org.junit.experimental.categories.Category;
import org.junit.rules.ExpectedException;

import static org.junit.Assert.assertEquals;
import static org.junit.Assert.assertFalse;
import static org.junit.Assert.assertNotNull;
import static org.junit.Assert.assertNotSame;
import static org.junit.Assert.assertNull;
import static org.junit.Assert.assertSame;
import static org.junit.Assert.assertTrue;
import static org.junit.Assert.fail;

/**
 * Extra confidential integration tests, focus on testing workflow interactions
 * {@link io.dockstore.client.cli.BaseIT}
 *
 * @author dyuen
 */
@Category({ ConfidentialTest.class, WorkflowTest.class })
public class WorkflowIT extends BaseIT {
    public static final String DOCKSTORE_TEST_USER2_HELLO_DOCKSTORE_WORKFLOW =
        SourceControl.GITHUB.toString() + "/DockstoreTestUser2/hello-dockstore-workflow";
    public static final String DOCKSTORE_TEST_USER2_RELATIVE_IMPORTS_WORKFLOW =
        SourceControl.GITHUB.toString() + "/DockstoreTestUser2/dockstore_workflow_cnv";
    private static final String DOCKSTORE_TEST_USER2_DOCKSTORE_WORKFLOW =
        SourceControl.BITBUCKET.toString() + "/dockstore_testuser2/dockstore-workflow";
    private static final String DOCKSTORE_TEST_USER2_IMPORTS_DOCKSTORE_WORKFLOW =
        SourceControl.GITHUB.toString() + "/DockstoreTestUser2/dockstore-whalesay-imports";
    private static final String DOCKSTORE_TEST_USER2_GDC_DNASEQ_CWL_WORKFLOW =
        SourceControl.GITHUB.toString() + "/DockstoreTestUser2/gdc-dnaseq-cwl";
    // workflow with external library in lib directory
    private static final String DOCKSTORE_TEST_USER2_NEXTFLOW_LIB_WORKFLOW = SourceControl.GITHUB.toString() + "/DockstoreTestUser2/rnatoy";
    // workflow that uses containers
    private static final String DOCKSTORE_TEST_USER2_NEXTFLOW_DOCKER_WORKFLOW =
        SourceControl.GITHUB.toString() + "/DockstoreTestUser2/galaxy-workflows";
    // workflow with includeConfig in config file directory
    private static final String DOCKSTORE_TEST_USER2_INCLUDECONFIG_WORKFLOW = SourceControl.GITHUB.toString() + "/DockstoreTestUser2/vipr";
<<<<<<< HEAD
    private static final String DOCKSTORE_TEST_USER2_RELATIVE_IMPORTS_TOOL = Registry.QUAY_IO.toString() + "/dockstoretestuser2/dockstore-cgpmap";

    private static final String DOCKSTORE_TEST_USER2_MORE_IMPORT_STRUCTURE = SourceControl.GITHUB.toString() + "/DockstoreTestUser2/workflow-seq-import";

=======
    private static final String DOCKSTORE_TEST_USER2_RELATIVE_IMPORTS_TOOL =
        Registry.QUAY_IO.toString() + "/dockstoretestuser2/dockstore-cgpmap";
    private static final String DOCKSTORE_TEST_USER2_MORE_IMPORT_STRUCTURE =
        SourceControl.GITHUB.toString() + "/DockstoreTestUser2/workflow-seq-import";
>>>>>>> e6631e97
    private static final String GATK_SV_TAG = "dockstore-test";
    @Rule
    public final SystemOutRule systemOutRule = new SystemOutRule().enableLog().muteForSuccessfulTests();
    @Rule
    public final SystemErrRule systemErrRule = new SystemErrRule().enableLog().muteForSuccessfulTests();
    @Rule
    public final ExpectedSystemExit systemExit = ExpectedSystemExit.none();
    @Rule
    public final ExpectedException thrown = ExpectedException.none();

    private final String clientConfig = ResourceHelpers.resourceFilePath("clientConfig");
    private final String jsonFilePath = ResourceHelpers.resourceFilePath("wc-job.json");

    private WorkflowDAO workflowDAO;
    private WorkflowVersionDAO workflowVersionDAO;
    private Session session;

    private WorkflowDAO workflowDAO;
    private Session session;

    @Before
    public void setup() {
        DockstoreWebserviceApplication application = SUPPORT.getApplication();
        SessionFactory sessionFactory = application.getHibernate().getSessionFactory();

        this.workflowDAO = new WorkflowDAO(sessionFactory);

        // used to allow us to use workflowDAO outside of the web service
        this.session = application.getHibernate().getSessionFactory().openSession();
        ManagedSessionContext.bind(session);
    }
    @Before
    public void setup() {
        DockstoreWebserviceApplication application = SUPPORT.getApplication();
        SessionFactory sessionFactory = application.getHibernate().getSessionFactory();

        this.workflowDAO = new WorkflowDAO(sessionFactory);
        this.workflowVersionDAO = new WorkflowVersionDAO(sessionFactory);

        // used to allow us to use workflowDAO outside of the web service
        this.session = application.getHibernate().getSessionFactory().openSession();
        ManagedSessionContext.bind(session);
    }
    @Before
    @Override
    public void resetDBBetweenTests() throws Exception {
        CommonTestUtilities.cleanStatePrivate2(SUPPORT, false);
    }

    /**
     * Manually register and publish a workflow with the given path and name
     *
     * @param workflowsApi
     * @param workflowPath
     * @param workflowName
     * @param descriptorType
     * @param sourceControl
     * @param descriptorPath
     * @param toPublish
     * @return Published workflow
     */
    private Workflow manualRegisterAndPublish(WorkflowsApi workflowsApi, String workflowPath, String workflowName, String descriptorType,
        SourceControl sourceControl, String descriptorPath, boolean toPublish) {
        // Manually register
        Workflow workflow = workflowsApi
            .manualRegister(sourceControl.getFriendlyName().toLowerCase(), workflowPath, descriptorPath, workflowName, descriptorType,
                "/test.json");
        assertEquals(Workflow.ModeEnum.STUB, workflow.getMode());

        // Refresh
        workflow = workflowsApi.refresh(workflow.getId());
        assertEquals(Workflow.ModeEnum.FULL, workflow.getMode());

        // Publish
        if (toPublish) {
            workflow = workflowsApi.publish(workflow.getId(), SwaggerUtility.createPublishRequest(true));
        }
        assertTrue(workflow.isIsPublished() == toPublish);
        return workflow;
    }

    @Test
    public void testStubRefresh() throws ApiException {
        final ApiClient webClient = getWebClient(USER_2_USERNAME, testingPostgres);
        UsersApi usersApi = new UsersApi(webClient);
        User user = usersApi.getUser();

        final List<Workflow> workflows = usersApi.refreshWorkflows(user.getId());
        for (Workflow workflow : workflows) {
            assertNotSame("", workflow.getWorkflowName());
        }

        assertTrue("workflow size was " + workflows.size(), workflows.size() > 1);
        assertTrue(
            "found non stub workflows " + workflows.stream().filter(workflow -> workflow.getMode() != Workflow.ModeEnum.STUB).count(),
            workflows.stream().allMatch(workflow -> workflow.getMode() == Workflow.ModeEnum.STUB));
    }

    @Test
    public void testTargettedRefresh() throws ApiException, URISyntaxException, IOException {

        testingPostgres.runUpdateStatement("update enduser set isadmin = 't' where username = 'DockstoreTestUser2';");

        final ApiClient webClient = getWebClient(USER_2_USERNAME, testingPostgres);
        WorkflowsApi workflowApi = new WorkflowsApi(webClient);

        UsersApi usersApi = new UsersApi(webClient);
        User user = usersApi.getUser();
        Assert.assertNotEquals("getUser() endpoint should actually return the user profile", null, user.getUserProfiles());

        final List<Workflow> workflows = usersApi.refreshWorkflows(user.getId());

        for (Workflow workflow : workflows) {
            assertNotSame("", workflow.getWorkflowName());
        }

        // do targetted refresh, should promote workflow to fully-fleshed out workflow
        final Workflow workflowByPathGithub = workflowApi.getWorkflowByPath(DOCKSTORE_TEST_USER2_HELLO_DOCKSTORE_WORKFLOW, null, false);
        final Workflow refreshGithub = workflowApi.refresh(workflowByPathGithub.getId());
        final Workflow workflowByPathBitbucket = workflowApi.getWorkflowByPath(DOCKSTORE_TEST_USER2_DOCKSTORE_WORKFLOW, null, false);
        final Workflow refreshBitbucket = workflowApi.refresh(workflowByPathBitbucket.getId());

        // tests for reference type for bitbucket workflows
        assertTrue("should see at least 4 branches", refreshBitbucket.getWorkflowVersions().stream()
            .filter(version -> version.getReferenceType() == WorkflowVersion.ReferenceTypeEnum.BRANCH).count() >= 4);
        assertTrue("should see at least 1 tags", refreshBitbucket.getWorkflowVersions().stream()
            .filter(version -> version.getReferenceType() == WorkflowVersion.ReferenceTypeEnum.TAG).count() >= 1);

        assertSame("github workflow is not in full mode", refreshGithub.getMode(), Workflow.ModeEnum.FULL);
        assertEquals("github workflow version count is wrong: " + refreshGithub.getWorkflowVersions().size(), 4,
            refreshGithub.getWorkflowVersions().size());
        assertEquals("should find two versions with files for github workflow, found : " + refreshGithub.getWorkflowVersions().stream()
                .filter(workflowVersion -> !workflowVersion.getSourceFiles().isEmpty()).count(), 2,
            refreshGithub.getWorkflowVersions().stream().filter(workflowVersion -> !workflowVersion.getSourceFiles().isEmpty()).count());
        assertEquals("should find two valid versions for github workflow, found : " + refreshGithub.getWorkflowVersions().stream()
                .filter(WorkflowVersion::isValid).count(), 2,
            refreshGithub.getWorkflowVersions().stream().filter(WorkflowVersion::isValid).count());

        assertSame("bitbucket workflow is not in full mode", refreshBitbucket.getMode(), Workflow.ModeEnum.FULL);

        assertEquals("bitbucket workflow version count is wrong: " + refreshBitbucket.getWorkflowVersions().size(), 5,
            refreshBitbucket.getWorkflowVersions().size());
        assertEquals("should find 4 versions with files for bitbucket workflow, found : " + refreshBitbucket.getWorkflowVersions().stream()
                .filter(workflowVersion -> !workflowVersion.getSourceFiles().isEmpty()).count(), 4,
            refreshBitbucket.getWorkflowVersions().stream().filter(workflowVersion -> !workflowVersion.getSourceFiles().isEmpty()).count());
        assertEquals("should find 0 valid versions for bitbucket workflow, found : " + refreshBitbucket.getWorkflowVersions().stream()
                .filter(WorkflowVersion::isValid).count(), 0,
            refreshBitbucket.getWorkflowVersions().stream().filter(WorkflowVersion::isValid).count());

        // should not be able to get content normally
        Ga4GhApi anonymousGa4Ghv2Api = new Ga4GhApi(CommonTestUtilities.getWebClient(false, null, testingPostgres));
        Ga4GhApi adminGa4Ghv2Api = new Ga4GhApi(webClient);
        boolean exceptionThrown = false;
        try {
            anonymousGa4Ghv2Api
                .toolsIdVersionsVersionIdTypeDescriptorGet("CWL", "#workflow/" + DOCKSTORE_TEST_USER2_HELLO_DOCKSTORE_WORKFLOW, "master");
        } catch (ApiException e) {
            exceptionThrown = true;
        }
        assertTrue(exceptionThrown);
        FileWrapper adminToolDescriptor = adminGa4Ghv2Api
            .toolsIdVersionsVersionIdTypeDescriptorGet("CWL", "#workflow/" + DOCKSTORE_TEST_USER2_HELLO_DOCKSTORE_WORKFLOW, "testCWL");
        assertTrue("could not get content via optional auth", adminToolDescriptor != null && !adminToolDescriptor.getContent().isEmpty());

        workflowApi.publish(refreshGithub.getId(), SwaggerUtility.createPublishRequest(true));
        // check on URLs for workflows via ga4gh calls
        FileWrapper toolDescriptor = adminGa4Ghv2Api
            .toolsIdVersionsVersionIdTypeDescriptorGet("CWL", "#workflow/" + DOCKSTORE_TEST_USER2_HELLO_DOCKSTORE_WORKFLOW, "testCWL");
        String content = IOUtils.toString(new URI(toolDescriptor.getUrl()), StandardCharsets.UTF_8);
        assertFalse(content.isEmpty());
        checkForRelativeFile(adminGa4Ghv2Api, "#workflow/" + DOCKSTORE_TEST_USER2_HELLO_DOCKSTORE_WORKFLOW, "testCWL", "Dockstore.cwl");

        // check on commit ids for github
        boolean allHaveCommitIds = refreshGithub.getWorkflowVersions().stream().noneMatch(version -> version.getCommitID().isEmpty());
        assertTrue("not all workflows seem to have commit ids", allHaveCommitIds);
    }

    @Test
    public void testHostedEditAndDelete() {
        final ApiClient webClient = getWebClient(USER_2_USERNAME, testingPostgres);
        WorkflowsApi workflowApi = new WorkflowsApi(webClient);
        UsersApi usersApi = new UsersApi(webClient);
        User user = usersApi.getUser();

        Workflow workflow = manualRegisterAndPublish(workflowApi, "DockstoreTestUser2/hello-dockstore-workflow", "", "cwl", SourceControl.GITHUB,
            "/Dockstore.cwl", false);

        // using hosted apis to delete normal workflow should fail
        HostedApi hostedApi = new HostedApi(webClient);
        try {
            hostedApi.deleteHostedWorkflowVersion(workflow.getId(), "v1.0");
            fail("Should throw API exception");
        } catch (ApiException e) {
            assertTrue(e.getMessage().contains("cannot modify non-hosted entries this way"));
        }

        // using hosted apis to edit normal workflow should fail
        try {
            hostedApi.editHostedWorkflow(workflow.getId(), new ArrayList<>());
            fail("Should throw API exception");
        } catch (ApiException e) {
            assertTrue(e.getMessage().contains("cannot modify non-hosted entries this way"));
        }
    }

    /**
     * This tests that you are able to download zip files for versions of a workflow
     */
    @Test
    public void downloadZipFile() throws IOException {
        String toolpath = SourceControl.GITHUB.toString() + "/DockstoreTestUser2/md5sum-checker/test";
        final ApiClient webClient = getWebClient(USER_2_USERNAME, testingPostgres);
        WorkflowsApi workflowApi = new WorkflowsApi(webClient);

        // Register and refresh workflow
        Workflow workflow = workflowApi
            .manualRegister(SourceControl.GITHUB.getFriendlyName(), "DockstoreTestUser2/md5sum-checker", "/md5sum/md5sum-workflow.cwl",
                "test", "cwl", null);
        Workflow refresh = workflowApi.refresh(workflow.getId());
        Long workflowId = refresh.getId();
        WorkflowVersion workflowVersion = refresh.getWorkflowVersions().get(0);
        Long versionId = workflowVersion.getId();

        // Download unpublished workflow version
        workflowApi.getWorkflowZip(workflowId, versionId);
        byte[] arbitraryURL = SwaggerUtility.getArbitraryURL("/workflows/" + workflowId + "/zip/" + versionId, new GenericType<byte[]>() {
        }, webClient);
        File tempZip = File.createTempFile("temp", "zip");
        Path write = Files.write(tempZip.toPath(), arbitraryURL);
        ZipFile zipFile = new ZipFile(write.toFile());
        assertTrue("zip file seems incorrect",
            zipFile.stream().map(ZipEntry::getName).collect(Collectors.toList()).contains("md5sum/md5sum-workflow.cwl"));

        // should not be able to get zip anonymously before publication
        boolean thrownException = false;
        try {
            SwaggerUtility.getArbitraryURL("/workflows/" + workflowId + "/zip/" + versionId, new GenericType<byte[]>() {
            }, CommonTestUtilities.getWebClient(false, null, testingPostgres));
        } catch (Exception e) {
            thrownException = true;
        }
        assertTrue(thrownException);
        tempZip.deleteOnExit();

        // Download published workflow version
        workflowApi.publish(workflowId, SwaggerUtility.createPublishRequest(true));
        arbitraryURL = SwaggerUtility.getArbitraryURL("/workflows/" + workflowId + "/zip/" + versionId, new GenericType<byte[]>() {
        }, CommonTestUtilities.getWebClient(false, null, testingPostgres));
        File tempZip2 = File.createTempFile("temp", "zip");
        write = Files.write(tempZip2.toPath(), arbitraryURL);
        zipFile = new ZipFile(write.toFile());
        assertTrue("zip file seems incorrect",
            zipFile.stream().map(ZipEntry::getName).collect(Collectors.toList()).contains("md5sum/md5sum-workflow.cwl"));
        tempZip2.deleteOnExit();
    }

    /**
     * This tests that zip file can be downloaded or not based on published state and auth.
     */
    @Test
    public void downloadZipFileTestAuth() {
        final ApiClient ownerWebClient = getWebClient(USER_2_USERNAME, testingPostgres);
        WorkflowsApi ownerWorkflowApi = new WorkflowsApi(ownerWebClient);

        final ApiClient anonWebClient = CommonTestUtilities.getWebClient(false, null, testingPostgres);
        WorkflowsApi anonWorkflowApi = new WorkflowsApi(anonWebClient);

        final ApiClient otherUserWebClient = CommonTestUtilities.getWebClient(true, OTHER_USERNAME, testingPostgres);
        WorkflowsApi otherUserWorkflowApi = new WorkflowsApi(otherUserWebClient);

        // Register and refresh workflow
        Workflow workflow = ownerWorkflowApi
            .manualRegister(SourceControl.GITHUB.getFriendlyName(), "DockstoreTestUser2/md5sum-checker", "/md5sum/md5sum-workflow.cwl",
                "test", "cwl", null);
        Workflow refresh = ownerWorkflowApi.refresh(workflow.getId());
        Long workflowId = refresh.getId();
        Long versionId = refresh.getWorkflowVersions().get(0).getId();

        // Try downloading unpublished
        // Owner: Should pass
        ownerWorkflowApi.getWorkflowZip(workflowId, versionId);
        // Anon: Should fail
        boolean success = true;
        try {
            anonWorkflowApi.getWorkflowZip(workflowId, versionId);
        } catch (ApiException ex) {
            success = false;
        } finally {
            assertFalse(success);
        }
        // Other user: Should fail
        success = true;
        try {
            otherUserWorkflowApi.getWorkflowZip(workflowId, versionId);
        } catch (ApiException ex) {
            success = false;
        } finally {
            assertFalse(success);
        }

        // Publish
        PublishRequest publishRequest = SwaggerUtility.createPublishRequest(true);
        ownerWorkflowApi.publish(workflowId, publishRequest);

        // Try downloading published
        // Owner: Should pass
        ownerWorkflowApi.getWorkflowZip(workflowId, versionId);
        // Anon: Should pass
        anonWorkflowApi.getWorkflowZip(workflowId, versionId);
        // Other user: Should pass
        otherUserWorkflowApi.getWorkflowZip(workflowId, versionId);
    }

    /**
     * Downloads and verifies dockstore-testing/gatk-sv-clinical, a complex WDL workflow with lots
     * of imports
     */
    @Test
    public void downloadZipComplex() throws IOException {
        final ApiClient ownerWebClient = getWebClient(USER_2_USERNAME, testingPostgres);
        WorkflowsApi ownerWorkflowApi = new WorkflowsApi(ownerWebClient);
        Workflow refresh = registerGatkSvWorkflow(ownerWorkflowApi);

        Long workflowId = refresh.getId();
        Long versionId = refresh.getWorkflowVersions().get(0).getId();

        // Try downloading unpublished
        // Owner: Should pass
        ownerWorkflowApi.getWorkflowZip(workflowId, versionId);

        // Unfortunately, the generated Swagger client for getWorkflowZip returns void.
        // Verify the zip contents by making the server side calls
        final io.dockstore.webservice.core.Workflow dockstoreWorkflow = workflowDAO.findById(workflowId);
        final Optional<io.dockstore.webservice.core.WorkflowVersion> version = dockstoreWorkflow.getWorkflowVersions().stream()
                .filter(wv -> wv.getId() == versionId).findFirst();
        Assert.assertTrue(version.isPresent());
        final File tempFile = File.createTempFile("dockstore-test", ".zip");
        try (FileOutputStream fos = new FileOutputStream(tempFile)) {
            final Set<io.dockstore.webservice.core.SourceFile> sourceFiles = version.get().getSourceFiles();
            new EntryVersionHelperImpl().writeStreamAsZip(sourceFiles, fos, Paths.get("/GATKSVPipelineClinical.wdl"));
            final ZipFile zipFile = new ZipFile(tempFile);
            final long wdlCount = zipFile.stream().filter(e -> e.getName().endsWith(".wdl")).count();
            Assert.assertEquals(sourceFiles.size(), wdlCount);
            zipFile.stream().filter(e -> e.getName().endsWith(".wdl")).forEach(e -> {
                final String name = "/" + e.getName();
                Assert.assertTrue("expected " + name, sourceFiles.stream().anyMatch(sf -> sf.getAbsolutePath().equals(name)));
            });
            zipFile.close();
        } finally {
            FileUtils.deleteQuietly(tempFile);
        }
    }

    /**
     * Tests GA4GH endpoint. Ideally this would be in GA4GH*IT, but because we're manually registering
     * the workflow, putting it here
     */
    @Test
    public void testGa4ghEndpointForComplexWdlWorkflow() {
        final ApiClient ownerWebClient = getWebClient(USER_2_USERNAME, testingPostgres);
        WorkflowsApi ownerWorkflowApi = new WorkflowsApi(ownerWebClient);
        Workflow refresh = registerGatkSvWorkflow(ownerWorkflowApi);
        ownerWorkflowApi.publish(refresh.getId(), SwaggerUtility.createPublishRequest(true));
        final List<SourceFile> sourceFiles = refresh.getWorkflowVersions().stream()
                .filter(workflowVersion -> GATK_SV_TAG.equals(workflowVersion.getName())).findFirst().get().getSourceFiles();
        final Ga4GhApi ga4GhApi = new Ga4GhApi(ownerWebClient);
        final List<ToolFile> files = ga4GhApi
                .toolsIdVersionsVersionIdTypeFilesGet("WDL", "#workflow/" + refresh.getFullWorkflowPath(), GATK_SV_TAG);
        Assert.assertEquals(1, files.stream().filter(f -> f.getFileType() == ToolFile.FileTypeEnum.PRIMARY_DESCRIPTOR).count());
        Assert.assertEquals(sourceFiles.size() - 1, files.stream().filter(f -> f.getFileType() == ToolFile.FileTypeEnum.SECONDARY_DESCRIPTOR).count());
        files.stream().forEach(file -> {
            final String path = file.getPath();
            // TRS paths are relative
            Assert.assertTrue(sourceFiles.stream().anyMatch(sf -> sf.getAbsolutePath().equals("/" + path)));
        });
    }

    @Test
    public void testCheckerWorkflowDownloadBasedOnCredentials() throws IOException {
        String toolpath = SourceControl.GITHUB.toString() + "/DockstoreTestUser2/md5sum-checker/test";

        testingPostgres.runUpdateStatement("update enduser set isadmin = 't' where username = 'DockstoreTestUser2';");

        final ApiClient webClient = getWebClient(USER_2_USERNAME, testingPostgres);
        WorkflowsApi workflowApi = new WorkflowsApi(webClient);

        final ApiClient webClientNoAccess = getWebClient(USER_1_USERNAME, testingPostgres);
        WorkflowsApi workflowApiNoAccess = new WorkflowsApi(webClientNoAccess);

        Workflow workflow = workflowApi
            .manualRegister(SourceControl.GITHUB.getFriendlyName(), "DockstoreTestUser2/md5sum-checker", "/md5sum/md5sum-workflow.cwl",
                "test", "cwl", null);
        Workflow refresh = workflowApi.refresh(workflow.getId());
        assertFalse(refresh.isIsPublished());
        workflowApi.registerCheckerWorkflow("checker-workflow-wrapping-workflow.cwl", workflow.getId(), "cwl", "checker-input-cwl.json");
        workflowApi.refresh(workflow.getId());

        final String fileWithIncorrectCredentials = ResourceHelpers.resourceFilePath("config_file.txt");
        final String fileWithCorrectCredentials = ResourceHelpers.resourceFilePath("config_file2.txt");

        final Long versionId = refresh.getWorkflowVersions().get(0).getId();

        // should be able to download properly with correct credentials even though the workflow is not published
        workflowApi.getWorkflowZip(refresh.getId(), versionId);

        // Publish the workflow
        workflowApi.publish(refresh.getId(), SwaggerUtility.createPublishRequest(true));

        // Owner should still have access
        workflowApiNoAccess.getWorkflowZip(refresh.getId(), versionId);

        // should be able to download properly with incorrect credentials because the entry is published
        workflowApiNoAccess.getWorkflowZip(refresh.getId(), versionId);

        // Unpublish the workflow
        workflowApi.publish(refresh.getId(), SwaggerUtility.createPublishRequest(false));

        // should not be able to download properly with incorrect credentials because the entry is not published
        try {
            workflowApiNoAccess.getWorkflowZip(refresh.getId(), versionId);
        } catch (ApiException e) {
            assertTrue(e.getMessage().contains("Forbidden"));
        }
    }

    @Test
    public void testNextflowRefresh() throws ApiException {
        final ApiClient webClient = getWebClient(USER_2_USERNAME, testingPostgres);
        WorkflowsApi workflowApi = new WorkflowsApi(webClient);

        Workflow workflowByPathGithub = manualRegisterAndPublish(workflowApi, "DockstoreTestUser2/rnatoy", "", "nfl", SourceControl.GITHUB,
            "/nextflow.config", false);

        // need to set paths properly
        workflowByPathGithub.setWorkflowPath("/nextflow.config");
        workflowByPathGithub.setDescriptorType(DescriptorTypeEnum.NFL);
        workflowApi.updateWorkflow(workflowByPathGithub.getId(), workflowByPathGithub);

        workflowByPathGithub = workflowApi.getWorkflowByPath(DOCKSTORE_TEST_USER2_NEXTFLOW_LIB_WORKFLOW, null, false);
        final Workflow refreshGithub = workflowApi.refresh(workflowByPathGithub.getId());

        assertSame("github workflow is not in full mode", refreshGithub.getMode(), Workflow.ModeEnum.FULL);

        // look that branches and tags are typed correctly for workflows on GitHub
        assertTrue("should see at least 6 branches", refreshGithub.getWorkflowVersions().stream()
            .filter(version -> version.getReferenceType() == WorkflowVersion.ReferenceTypeEnum.BRANCH).count() >= 6);
        assertTrue("should see at least 6 tags", refreshGithub.getWorkflowVersions().stream()
            .filter(version -> version.getReferenceType() == WorkflowVersion.ReferenceTypeEnum.TAG).count() >= 6);

        assertEquals("github workflow version count is wrong: " + refreshGithub.getWorkflowVersions().size(), 12,
            refreshGithub.getWorkflowVersions().size());
        assertEquals("should find 12 versions with files for github workflow, found : " + refreshGithub.getWorkflowVersions().stream()
                .filter(workflowVersion -> !workflowVersion.getSourceFiles().isEmpty()).count(), 12,
            refreshGithub.getWorkflowVersions().stream().filter(workflowVersion -> !workflowVersion.getSourceFiles().isEmpty()).count());
        assertEquals("should find 12 valid versions for github workflow, found : " + refreshGithub.getWorkflowVersions().stream()
                .filter(WorkflowVersion::isValid).count(), 12,
            refreshGithub.getWorkflowVersions().stream().filter(WorkflowVersion::isValid).count());

        // nextflow version should have
        assertTrue("should find 2 files for each version for now: " + refreshGithub.getWorkflowVersions().stream()
                .filter(workflowVersion -> workflowVersion.getSourceFiles().size() != 2).count(),
            refreshGithub.getWorkflowVersions().stream().noneMatch(workflowVersion -> workflowVersion.getSourceFiles().size() != 2));

        // check that container is properly parsed
        Optional<WorkflowVersion> nextflow = refreshGithub.getWorkflowVersions().stream()
            .filter(workflow -> workflow.getName().equals("master")).findFirst();
        String workflowDag = workflowApi.getWorkflowDag(refreshGithub.getId(), nextflow.get().getId());
        ArrayList<String> dagList = Lists.newArrayList(workflowDag);

        Assert.assertTrue("Should use nextflow/rnatoy and not ubuntu:latest", dagList.get(0)
            .contains("\"docker\":\"nextflow/rnatoy@sha256:9ac0345b5851b2b20913cb4e6d469df77cf1232bafcadf8fd929535614a85c75\""));
    }

    @Test
    public void testNextflowWorkflowWithConfigIncludes() {
        final ApiClient webClient = getWebClient(USER_2_USERNAME, testingPostgres);
        WorkflowsApi workflowApi = new WorkflowsApi(webClient);
        UsersApi usersApi = new UsersApi(webClient);

        Workflow workflowByPathGithub = manualRegisterAndPublish(workflowApi, "DockstoreTestUser2/vipr", "", "nfl", SourceControl.GITHUB,
            "/nextflow.config", false);

        // need to set paths properly
        workflowByPathGithub.setWorkflowPath("/nextflow.config");
        workflowByPathGithub.setDescriptorType(DescriptorTypeEnum.NFL);
        workflowApi.updateWorkflow(workflowByPathGithub.getId(), workflowByPathGithub);

        workflowByPathGithub = workflowApi.getWorkflowByPath(DOCKSTORE_TEST_USER2_INCLUDECONFIG_WORKFLOW, null, false);
        final Workflow refreshGithub = workflowApi.refresh(workflowByPathGithub.getId());

        assertEquals("workflow does not include expected config included files", 3,
            refreshGithub.getWorkflowVersions().stream().filter(version -> version.getName().equals("master")).findFirst().get()
                .getSourceFiles().stream().filter(file -> file.getPath().startsWith("conf/")).count());
    }

    @Test
    public void testNextflowWorkflowWithImages() {
        final ApiClient webClient = getWebClient(USER_2_USERNAME, testingPostgres);
        WorkflowsApi workflowApi = new WorkflowsApi(webClient);

        Workflow workflowByPathGithub = manualRegisterAndPublish(workflowApi, "DockstoreTestUser2/galaxy-workflows", "", "nfl", SourceControl.GITHUB,
            "/nextflow.config", false);

        // need to set paths properly
        workflowByPathGithub.setWorkflowPath("/nextflow.config");
        workflowByPathGithub.setDescriptorType(DescriptorTypeEnum.NFL);
        workflowApi.updateWorkflow(workflowByPathGithub.getId(), workflowByPathGithub);

        workflowByPathGithub = workflowApi.getWorkflowByPath(DOCKSTORE_TEST_USER2_NEXTFLOW_DOCKER_WORKFLOW, null, false);
        final Workflow refreshGithub = workflowApi.refresh(workflowByPathGithub.getId());

        assertSame("github workflow is not in full mode", refreshGithub.getMode(), Workflow.ModeEnum.FULL);
        Optional<WorkflowVersion> first = refreshGithub.getWorkflowVersions().stream().filter(version -> version.getName().equals("1.0"))
            .findFirst();
        String tableToolContent = workflowApi.getTableToolContent(refreshGithub.getId(), first.get().getId());
        String workflowDag = workflowApi.getWorkflowDag(refreshGithub.getId(), first.get().getId());
        assertFalse(tableToolContent.isEmpty());
        assertFalse(workflowDag.isEmpty());
        Gson gson = new Gson();
        List<Map<String, String>> list = gson.fromJson(tableToolContent, List.class);
        Map<Map, List> map = gson.fromJson(workflowDag, Map.class);
        assertTrue("tool table should be present", list.size() >= 9);
        long dockerCount = list.stream().filter(tool -> !tool.get("docker").isEmpty()).count();
        assertEquals("tool table is populated with docker images", dockerCount, list.size());
        assertTrue("workflow dag should be present", map.entrySet().size() >= 2);
        assertTrue("workflow dag is not as large as expected", map.get("nodes").size() >= 11 && map.get("edges").size() >= 13);
    }

    /**
     * This test checks that a user can successfully refresh their workflows (only stubs)
     *
     * @throws ApiException
     */
    @Test
    public void testRefreshAllForAUser() throws ApiException {

        testingPostgres.runUpdateStatement("update enduser set isadmin = 't' where username = 'DockstoreTestUser2';");
        long userId = 1;

        final ApiClient webClient = getWebClient(USER_2_USERNAME, testingPostgres);
        UsersApi usersApi = new UsersApi(webClient);
        final List<Workflow> workflows = usersApi.refreshWorkflows(userId);

        // Check that there are multiple workflows
        final long count = testingPostgres.runSelectStatement("select count(*) from workflow", long.class);
        assertTrue("Workflow entries should exist", count > 0);

        // Check that there are only stubs (no workflow version)
        final long count2 = testingPostgres.runSelectStatement("select count(*) from workflowversion", long.class);
        assertEquals("No entries in workflowversion", 0, count2);
        final long count3 = testingPostgres
            .runSelectStatement("select count(*) from workflow where mode = '" + Workflow.ModeEnum.FULL + "'", long.class);
        assertEquals("No workflows are in full mode", 0, count3);

        // check that a nextflow workflow made it
        long nfWorkflowCount = workflows.stream().filter(w -> w.getGitUrl().contains("mta-nf")).count();
        assertTrue("Nextflow workflow not found", nfWorkflowCount > 0);
        Workflow mtaNf = workflows.stream().filter(w -> w.getGitUrl().contains("mta-nf")).findFirst().get();
        WorkflowsApi workflowApi = new WorkflowsApi(webClient);
        mtaNf.setWorkflowPath("/nextflow.config");
        mtaNf.setDescriptorType(DescriptorTypeEnum.NFL);
        workflowApi.updateWorkflow(mtaNf.getId(), mtaNf);
        workflowApi.refresh(mtaNf.getId());
        // publish this way? (why is the auto-generated variable private?)
        workflowApi.publish(mtaNf.getId(), SwaggerUtility.createPublishRequest(true));
        mtaNf = workflowApi.getWorkflow(mtaNf.getId(), null);
        Assert.assertTrue("a workflow lacks a date", mtaNf.getLastModifiedDate() != null && mtaNf.getLastModified() != 0);
        assertNotNull("Nextflow workflow not found after update", mtaNf);
        assertTrue("nextflow workflow should have at least two versions", mtaNf.getWorkflowVersions().size() >= 2);
        int numOfSourceFiles = mtaNf.getWorkflowVersions().stream().mapToInt(version -> version.getSourceFiles().size()).sum();
        assertTrue("nextflow workflow should have at least two sourcefiles", numOfSourceFiles >= 2);
        long scriptCount = mtaNf.getWorkflowVersions().stream()
            .mapToLong(version -> version.getSourceFiles().stream().filter(file -> file.getType() == SourceFile.TypeEnum.NEXTFLOW).count())
            .sum();
        long configCount = mtaNf.getWorkflowVersions().stream().mapToLong(
            version -> version.getSourceFiles().stream().filter(file -> file.getType() == SourceFile.TypeEnum.NEXTFLOW_CONFIG).count())
            .sum();
        assertTrue("nextflow workflow should have at least one config file and one script file", scriptCount >= 1 && configCount >= 1);

        // check that we can pull down the nextflow workflow via the ga4gh TRS API
        Ga4GhApi ga4Ghv2Api = new Ga4GhApi(webClient);
        List<Tool> toolV2s = ga4Ghv2Api.toolsGet(null, null, null, null, null, null, null, null, null, null, null);
        String mtaWorkflowID = "#workflow/github.com/DockstoreTestUser2/mta-nf";
        Tool toolV2 = ga4Ghv2Api.toolsIdGet(mtaWorkflowID);
        assertTrue("could get mta as part of list",
            toolV2s.size() > 0 && toolV2s.stream().anyMatch(tool -> Objects.equals(tool.getId(), mtaWorkflowID)));
        assertNotNull("could get mta as a specific tool", toolV2);

        // Check that a workflow from my namespace is present
        assertTrue("Should have at least one repo from DockstoreTestUser2.",
            workflows.stream().anyMatch((Workflow workflow) -> workflow.getOrganization().equalsIgnoreCase("DockstoreTestUser2")));

        // Check that a workflow from an organization I belong to is present
        assertTrue("Should have repository basic-workflow from organization dockstoretesting.", workflows.stream().anyMatch(
            (Workflow workflow) -> workflow.getOrganization().equalsIgnoreCase("dockstoretesting") && workflow.getRepository()
                .equalsIgnoreCase("basic-workflow")));

        // Check that a workflow that I am a collaborator on is present
        assertTrue("Should have repository dockstore-whalesay-2 from DockstoreTestUser.", workflows.stream().anyMatch(
            (Workflow workflow) -> workflow.getOrganization().equalsIgnoreCase("DockstoreTestUser") && workflow.getRepository()
                .equalsIgnoreCase("dockstore-whalesay-2")));

        // Check that for a repo from my organization that I forked to DockstoreTestUser2, that it along with the original repo are present
        assertEquals("Should have two repos with name basic-workflow, one from DockstoreTestUser2 and one from dockstoretesting.", 2,
            workflows.stream().filter((Workflow workflow) ->
                (workflow.getOrganization().equalsIgnoreCase("dockstoretesting") || workflow.getOrganization()
                    .equalsIgnoreCase("DockstoreTestUser2")) && workflow.getRepository().equalsIgnoreCase("basic-workflow")).count());

    }

    /**
     * This test does not use admin rights, note that a number of operations go through the UserApi to get this to work
     *
     * @throws ApiException exception used for errors coming back from the web service
     */
    @Test
    public void testPublishingAndListingOfPublished() throws ApiException {
        final ApiClient webClient = getWebClient(USER_2_USERNAME, testingPostgres);
        WorkflowsApi workflowApi = new WorkflowsApi(webClient);

        // should start with nothing published
        assertTrue("should start with nothing published ",
            workflowApi.allPublishedWorkflows(null, null, null, null, null, false).isEmpty());
        // refresh just for the current user
        UsersApi usersApi = new UsersApi(webClient);
        final Long userId = usersApi.getUser().getId();
        usersApi.refreshWorkflows(userId);
        assertTrue("should remain with nothing published ",
            workflowApi.allPublishedWorkflows(null, null, null, null, null, false).isEmpty());
        // ensure that sorting or filtering don't expose unpublished workflows
        assertTrue("should start with nothing published ",
            workflowApi.allPublishedWorkflows(null, null, null, "descriptorType", "asc", false).isEmpty());
        assertTrue("should start with nothing published ",
            workflowApi.allPublishedWorkflows(null, null, "hello", null, null, false).isEmpty());
        assertTrue("should start with nothing published ",
            workflowApi.allPublishedWorkflows(null, null, "hello", "descriptorType", "asc", false).isEmpty());

        // assertTrue("should have a bunch of stub workflows: " +  usersApi..allWorkflows().size(), workflowApi.allWorkflows().size() == 4);

        final Workflow workflowByPath = workflowApi.getWorkflowByPath(DOCKSTORE_TEST_USER2_HELLO_DOCKSTORE_WORKFLOW, null, false);
        // refresh targeted
        workflowApi.refresh(workflowByPath.getId());

        // publish one
        final PublishRequest publishRequest = SwaggerUtility.createPublishRequest(true);
        workflowApi.publish(workflowByPath.getId(), publishRequest);
        assertEquals("should have one published, found  " + workflowApi.allPublishedWorkflows(null, null, null, null, null, false).size(),
            1, workflowApi.allPublishedWorkflows(null, null, null, null, null, false).size());
        final Workflow publishedWorkflow = workflowApi.getPublishedWorkflow(workflowByPath.getId(), null);
        assertNotNull("did not get published workflow", publishedWorkflow);
        final Workflow publishedWorkflowByPath = workflowApi
            .getPublishedWorkflowByPath(DOCKSTORE_TEST_USER2_HELLO_DOCKSTORE_WORKFLOW, null, false);
        assertNotNull("did not get published workflow", publishedWorkflowByPath);

        // publish everything so pagination testing makes more sense (going to unfortunately use rate limit)
        Lists.newArrayList("github.com/DockstoreTestUser2/hello-dockstore-workflow",
            "github.com/DockstoreTestUser2/dockstore-whalesay-imports", "github.com/DockstoreTestUser2/parameter_test_workflow")
            .forEach(path -> {
                Workflow workflow = workflowApi.getWorkflowByPath(path, null, false);
                workflowApi.refresh(workflow.getId());
                workflowApi.publish(workflow.getId(), publishRequest);
            });
        List<Workflow> workflows = workflowApi.allPublishedWorkflows(null, null, null, null, null, false);
        // test offset
        assertEquals("offset does not seem to be working",
            workflowApi.allPublishedWorkflows("1", null, null, null, null, false).get(0).getId(), workflows.get(1).getId());
        // test limit
        assertEquals(1, workflowApi.allPublishedWorkflows(null, 1, null, null, null, false).size());
        // test custom sort column
        List<Workflow> ascId = workflowApi.allPublishedWorkflows(null, null, null, "id", "asc", false);
        List<Workflow> descId = workflowApi.allPublishedWorkflows(null, null, null, "id", "desc", false);
        assertEquals("sort by id does not seem to be working", ascId.get(0).getId(), descId.get(descId.size() - 1).getId());
        // test filter
        List<Workflow> filteredLowercase = workflowApi.allPublishedWorkflows(null, null, "whale", "stars", null, false);
        assertEquals(1, filteredLowercase.size());
        filteredLowercase.forEach(workflow -> assertNull(workflow.getAliases()));
        List<Workflow> filteredUppercase = workflowApi.allPublishedWorkflows(null, null, "WHALE", "stars", null, false);
        assertEquals(1, filteredUppercase.size());
        assertEquals(filteredLowercase, filteredUppercase);
    }

    /**
     * Tests manual registration and publishing of a github and bitbucket workflow
     *
     * @throws ApiException exception used for errors coming back from the web service
     */
    @Test
    public void testManualRegisterThenPublish() throws ApiException {
        final ApiClient webClient = getWebClient(USER_2_USERNAME, testingPostgres);
        WorkflowsApi workflowApi = new WorkflowsApi(webClient);
        UsersApi usersApi = new UsersApi(webClient);

        // Make publish request (true)
        final PublishRequest publishRequest = SwaggerUtility.createPublishRequest(true);

        // Manually register workflow github
        Workflow githubWorkflow = workflowApi
            .manualRegister("github", "DockstoreTestUser2/hello-dockstore-workflow", "/Dockstore.wdl", "altname", "wdl", "/test.json");

        // Manually register workflow bitbucket
        Workflow bitbucketWorkflow = workflowApi
            .manualRegister("bitbucket", "dockstore_testuser2/dockstore-workflow", "/Dockstore.cwl", "altname", "cwl", "/test.json");

        // Assert some things
        final long count = testingPostgres
            .runSelectStatement("select count(*) from workflow where mode = '" + Workflow.ModeEnum.FULL + "'", long.class);
        assertEquals("No workflows are in full mode", 0, count);
        final long count2 = testingPostgres.runSelectStatement("select count(*) from workflow where workflowname = 'altname'", long.class);
        assertEquals("There should be two workflows with name altname, there are " + count2, 2, count2);

        // Publish github workflow
        workflowApi.refresh(githubWorkflow.getId());
        workflowApi.publish(githubWorkflow.getId(), publishRequest);

        // Assert some things
        assertEquals("should have two published, found  " + workflowApi.allPublishedWorkflows(null, null, null, null, null, false).size(),
            1, workflowApi.allPublishedWorkflows(null, null, null, null, null, false).size());
        final long count3 = testingPostgres
            .runSelectStatement("select count(*) from workflow where mode = '" + Workflow.ModeEnum.FULL + "'", long.class);
        assertEquals("One workflow is in full mode", 1, count3);
        final long count4 = testingPostgres.runSelectStatement("select count(*) from workflowversion where valid = 't'", long.class);
        assertEquals("There should be 2 valid version tags, there are " + count4, 2, count4);

        workflowApi.refresh(bitbucketWorkflow.getId());
        thrown.expect(ApiException.class);
        // Publish bitbucket workflow, will fail now since the workflow test case is actually invalid now
        workflowApi.publish(bitbucketWorkflow.getId(), publishRequest);
    }

    @Test
    public void testCreationOfIncorrectHostedWorkflowTypeGarbage() {
        final ApiClient webClient = getWebClient(USER_2_USERNAME, testingPostgres);
        HostedApi hostedApi = new HostedApi(webClient);
        thrown.expect(ApiException.class);
        hostedApi.createHostedWorkflow("name", null, "garbage type", null, null);
    }

    @Test
    public void testDuplicateHostedWorkflowCreation() {
        final ApiClient webClient = getWebClient(USER_2_USERNAME, testingPostgres);
        HostedApi hostedApi = new HostedApi(webClient);
        hostedApi.createHostedWorkflow("name", null, DescriptorType.CWL.toString(), null, null);
        thrown.expectMessage("already exists");
        hostedApi.createHostedWorkflow("name", null, DescriptorType.CWL.toString(), null, null);
    }

    @Test
    public void testDuplicateHostedToolCreation() {
        final ApiClient webClient = getWebClient(USER_2_USERNAME, testingPostgres);
        HostedApi hostedApi = new HostedApi(webClient);
        hostedApi.createHostedTool("name", Registry.DOCKER_HUB.toString(), DescriptorType.CWL.toString(), "namespace", null);
        thrown.expectMessage("already exists");
        hostedApi.createHostedTool("name", Registry.DOCKER_HUB.toString(), DescriptorType.CWL.toString(), "namespace", null);
    }

    @Test
    public void testHostedWorkflowMetadata() throws IOException {
        final ApiClient webClient = getWebClient(USER_2_USERNAME, testingPostgres);
        HostedApi hostedApi = new HostedApi(webClient);
        Workflow hostedWorkflow = hostedApi.createHostedWorkflow("name", null, DescriptorType.CWL.toString(), null, null);
        assertNotNull(hostedWorkflow.getLastModifiedDate());
        assertNotNull(hostedWorkflow.getLastUpdated());

        // make a couple garbage edits
        SourceFile source = new SourceFile();
        source.setPath("/Dockstore.cwl");
        source.setAbsolutePath("/Dockstore.cwl");
        source.setContent("cwlVersion: v1.0\nclass: Workflow");
        source.setType(SourceFile.TypeEnum.DOCKSTORE_CWL);
        SourceFile source1 = new SourceFile();
        source1.setPath("sorttool.cwl");
        source1.setContent("foo");
        source1.setAbsolutePath("/sorttool.cwl");
        source1.setType(SourceFile.TypeEnum.DOCKSTORE_CWL);
        SourceFile source2 = new SourceFile();
        source2.setPath("revtool.cwl");
        source2.setContent("foo");
        source2.setAbsolutePath("/revtool.cwl");
        source2.setType(SourceFile.TypeEnum.DOCKSTORE_CWL);
        hostedApi.editHostedWorkflow(hostedWorkflow.getId(), Lists.newArrayList(source, source1, source2));

        source.setContent("cwlVersion: v1.0\nclass: Workflow");
        source1.setContent("food");
        source2.setContent("food");
        final Workflow updatedHostedWorkflow = hostedApi
            .editHostedWorkflow(hostedWorkflow.getId(), Lists.newArrayList(source, source1, source2));
        assertNotNull(updatedHostedWorkflow.getLastModifiedDate());
        assertNotNull(updatedHostedWorkflow.getLastUpdated());

        // note that this workflow contains metadata defined on the inputs to the workflow in the old (pre-map) CWL way that is still valid v1.0 CWL
        source.setContent(FileUtils
            .readFileToString(new File(ResourceHelpers.resourceFilePath("hosted_metadata/Dockstore.cwl")), StandardCharsets.UTF_8));
        source1.setContent(
            FileUtils.readFileToString(new File(ResourceHelpers.resourceFilePath("hosted_metadata/sorttool.cwl")), StandardCharsets.UTF_8));
        source2.setContent(
            FileUtils.readFileToString(new File(ResourceHelpers.resourceFilePath("hosted_metadata/revtool.cwl")), StandardCharsets.UTF_8));
        Workflow workflow = hostedApi.editHostedWorkflow(hostedWorkflow.getId(), Lists.newArrayList(source, source1, source2));
        assertFalse(workflow.getInputFileFormats().isEmpty());
        assertFalse(workflow.getOutputFileFormats().isEmpty());
    }

    /**
     * This tests that a nested WDL workflow (three levels) is properly parsed
     *
     * @throws ApiException exception used for errors coming back from the web service
     */
    @Test
    public void testNestedWdlWorkflow() throws ApiException {
        final ApiClient webClient = getWebClient(USER_2_USERNAME, testingPostgres);
        WorkflowsApi workflowApi = new WorkflowsApi(webClient);

        // Set up postgres

        // Manually register workflow github
        Workflow githubWorkflow = workflowApi
            .manualRegister("github", "DockstoreTestUser2/nested-wdl", "/Dockstore.wdl", "altname", "wdl", "/test.json");

        // Assert some things
        final long count = testingPostgres
            .runSelectStatement("select count(*) from workflow where mode = '" + Workflow.ModeEnum.FULL + "'", long.class);
        assertEquals("No workflows are in full mode", 0, count);

        // Refresh the workflow
        workflowApi.refresh(githubWorkflow.getId());

        // Confirm that correct number of sourcefiles are found
        githubWorkflow = workflowApi.getWorkflow(githubWorkflow.getId(), null);
        List<WorkflowVersion> versions = githubWorkflow.getWorkflowVersions();
        assertEquals("There should be two versions", 2, versions.size());

        Optional<WorkflowVersion> loopVersion = versions.stream().filter(version -> Objects.equals(version.getReference(), "infinite-loop"))
            .findFirst();
        if (loopVersion.isPresent()) {
            assertEquals("There should be two sourcefiles", 2, loopVersion.get().getSourceFiles().size());
        } else {
            fail("Could not find version infinite-loop");
        }

        Optional<WorkflowVersion> masterVersion = versions.stream().filter(version -> Objects.equals(version.getReference(), "master"))
            .findFirst();
        if (masterVersion.isPresent()) {
            assertEquals("There should be three sourcefiles", 3, masterVersion.get().getSourceFiles().size());
        } else {
            fail("Could not find version master");
        }
    }

    /**
     * Tests for https://github.com/dockstore/dockstore/issues/2154
     */
    @Test
    public void testMoreCWLImportsStructure() throws ApiException, URISyntaxException, IOException {
        final ApiClient webClient = getWebClient(USER_2_USERNAME, testingPostgres);
        WorkflowsApi workflowApi = new WorkflowsApi(webClient);
        workflowApi
            .manualRegister("github", "DockstoreTestUser2/workflow-seq-import", "/cwls/chksum_seqval_wf_interleaved_fq.cwl", "", "cwl",
                "/examples/chksum_seqval_wf_interleaved_fq.json");
        final Workflow workflowByPathGithub = workflowApi.getWorkflowByPath(DOCKSTORE_TEST_USER2_MORE_IMPORT_STRUCTURE, null, false);

        workflowApi.refresh(workflowByPathGithub.getId());
        workflowApi.publish(workflowByPathGithub.getId(), SwaggerUtility.createPublishRequest(true));

        // check on URLs for workflows via ga4gh calls
        Ga4GhApi ga4Ghv2Api = new Ga4GhApi(webClient);
        FileWrapper toolDescriptor = ga4Ghv2Api
            .toolsIdVersionsVersionIdTypeDescriptorGet("CWL", "#workflow/" + DOCKSTORE_TEST_USER2_MORE_IMPORT_STRUCTURE, "0.4.0");
        String content = IOUtils.toString(new URI(toolDescriptor.getUrl()), StandardCharsets.UTF_8);
        assertFalse(content.isEmpty());
        // check slashed paths
        checkForRelativeFile(ga4Ghv2Api, "#workflow/" + DOCKSTORE_TEST_USER2_MORE_IMPORT_STRUCTURE, "0.4.0",
            "toolkit/if_input_is_bz2_convert_to_gz_else_just_rename.cwl");
        checkForRelativeFile(ga4Ghv2Api, "#workflow/" + DOCKSTORE_TEST_USER2_MORE_IMPORT_STRUCTURE, "0.4.0",
            "toolkit/if_file_name_is_bz2_then_return_null_else_return_in_json_to_output.cwl");
        checkForRelativeFile(ga4Ghv2Api, "#workflow/" + DOCKSTORE_TEST_USER2_MORE_IMPORT_STRUCTURE, "0.4.0",
            "../examples/chksum_seqval_wf_interleaved_fq.json");
    }

    /**
     * Tests manual registration of a tool and check that descriptors are downloaded properly.
     * Description is pulled properly from an $include.
     *
     * @throws ApiException exception used for errors coming back from the web service
     */
    @Test
    public void testManualRegisterToolWithMixinsAndSymbolicLinks() throws ApiException, URISyntaxException, IOException {
        final ApiClient webClient = getWebClient(USER_2_USERNAME, testingPostgres);
        ContainersApi toolApi = new ContainersApi(webClient);

        DockstoreTool tool = new DockstoreTool();
        tool.setDefaultDockerfilePath("/Dockerfile");
        tool.setDefaultCwlPath("/cwls/cgpmap-bamOut.cwl");
        tool.setGitUrl("git@github.com:DockstoreTestUser2/dockstore-cgpmap.git");
        tool.setNamespace("dockstoretestuser2");
        tool.setName("dockstore-cgpmap");
        tool.setRegistryString(Registry.QUAY_IO.toString());
        tool.setDefaultVersion("symbolic.v1");

        DockstoreTool registeredTool = toolApi.registerManual(tool);
        registeredTool = toolApi.refresh(registeredTool.getId());

        // Make publish request (true)
        final PublishRequest publishRequest = SwaggerUtility.createPublishRequest(true);
        toolApi.publish(registeredTool.getId(), publishRequest);

        // look that branches and tags are typed correctly for tools
        assertTrue("should see at least 6 branches",
            registeredTool.getWorkflowVersions().stream().filter(version -> version.getReferenceType() == Tag.ReferenceTypeEnum.BRANCH)
                .count() >= 1);
        assertTrue("should see at least 6 tags",
            registeredTool.getWorkflowVersions().stream().filter(version -> version.getReferenceType() == Tag.ReferenceTypeEnum.TAG).count()
                >= 2);

        assertTrue("did not pick up description from $include",
            registeredTool.getDescription().contains("A Docker container for PCAP-core."));
        assertEquals("did not import mixin and includes properly", 5,
            registeredTool.getWorkflowVersions().stream().filter(tag -> Objects.equals(tag.getName(), "test.v1")).findFirst().get()
                .getSourceFiles().size());
        assertEquals("did not import symbolic links to folders properly", 5,
            registeredTool.getWorkflowVersions().stream().filter(tag -> Objects.equals(tag.getName(), "symbolic.v1")).findFirst().get()
                .getSourceFiles().size());
        // check that commit ids look properly recorded
        // check on commit ids for github
        boolean allHaveCommitIds = registeredTool.getWorkflowVersions().stream().noneMatch(version -> version.getCommitID().isEmpty());
        assertTrue("not all tools seem to have commit ids", allHaveCommitIds);

        // check on URLs for workflows via ga4gh calls
        Ga4GhApi ga4Ghv2Api = new Ga4GhApi(webClient);
        FileWrapper toolDescriptor = ga4Ghv2Api
            .toolsIdVersionsVersionIdTypeDescriptorGet("CWL", DOCKSTORE_TEST_USER2_RELATIVE_IMPORTS_TOOL, "symbolic.v1");
        String content = IOUtils.toString(new URI(toolDescriptor.getUrl()), StandardCharsets.UTF_8);
        assertFalse(content.isEmpty());
        // check slashed paths
        checkForRelativeFile(ga4Ghv2Api, DOCKSTORE_TEST_USER2_RELATIVE_IMPORTS_TOOL, "symbolic.v1", "/cgpmap-bamOut.cwl");
        // check paths without slash
        checkForRelativeFile(ga4Ghv2Api, DOCKSTORE_TEST_USER2_RELATIVE_IMPORTS_TOOL, "symbolic.v1", "cgpmap-bamOut.cwl");
        // check other secondaries and the dockerfile
        checkForRelativeFile(ga4Ghv2Api, DOCKSTORE_TEST_USER2_RELATIVE_IMPORTS_TOOL, "symbolic.v1", "includes/doc.yml");
        checkForRelativeFile(ga4Ghv2Api, DOCKSTORE_TEST_USER2_RELATIVE_IMPORTS_TOOL, "symbolic.v1", "mixins/hints.yml");
        checkForRelativeFile(ga4Ghv2Api, DOCKSTORE_TEST_USER2_RELATIVE_IMPORTS_TOOL, "symbolic.v1", "mixins/requirements.yml");
        checkForRelativeFile(ga4Ghv2Api, DOCKSTORE_TEST_USER2_RELATIVE_IMPORTS_TOOL, "symbolic.v1", "/Dockerfile");
    }

    /**
     * Checks that a file can be received from TRS and passes through a valid URL to github, bitbucket, etc.
     *
     * @param ga4Ghv2Api
     * @param dockstoreTestUser2RelativeImportsTool
     * @param reference
     * @param filename
     * @throws IOException
     * @throws URISyntaxException
     */
    private void checkForRelativeFile(Ga4GhApi ga4Ghv2Api, String dockstoreTestUser2RelativeImportsTool, String reference, String filename)
        throws IOException, URISyntaxException {
        FileWrapper toolDescriptor;
        String content;
        toolDescriptor = ga4Ghv2Api
            .toolsIdVersionsVersionIdTypeDescriptorRelativePathGet("CWL", dockstoreTestUser2RelativeImportsTool, reference, filename);
        content = IOUtils.toString(new URI(toolDescriptor.getUrl()), StandardCharsets.UTF_8);
        assertFalse(content.isEmpty());
    }

    /**
     * Tests that trying to register a duplicate workflow fails, and that registering a non-existant repository failes
     *
     * @throws ApiException exception used for errors coming back from the web service
     */
    @Test
    public void testManualRegisterErrors() throws ApiException {
        final ApiClient webClient = getWebClient(USER_2_USERNAME, testingPostgres);
        WorkflowsApi workflowApi = new WorkflowsApi(webClient);

        UsersApi usersApi = new UsersApi(webClient);
        final Long userId = usersApi.getUser().getId();

        // Get workflows
        usersApi.refreshWorkflows(userId);

        // Manually register workflow
        boolean success = true;
        try {
            workflowApi.manualRegister("github", "DockstoreTestUser2/hello-dockstore-workflow", "/Dockstore.wdl", "", "wdl", "/test.json");
        } catch (ApiException c) {
            success = false;
        } finally {
            assertFalse(success);
        }

        success = true;
        try {
            workflowApi.manualRegister("github", "dasn/iodnasiodnasio", "/Dockstore.wdl", "", "wdl", "/test.json");
        } catch (ApiException c) {
            success = false;
        } finally {
            assertFalse(success);
        }
    }

    @Test
    public void testSecondaryFileOperations() throws ApiException {
        final ApiClient webClient = getWebClient(USER_2_USERNAME, testingPostgres);
        WorkflowsApi workflowApi = new WorkflowsApi(webClient);

        workflowApi.manualRegister("github", "DockstoreTestUser2/dockstore-whalesay-imports", "/Dockstore.cwl", "", "cwl", "/test.json");
        final Workflow workflowByPathGithub = workflowApi.getWorkflowByPath(DOCKSTORE_TEST_USER2_IMPORTS_DOCKSTORE_WORKFLOW, null, false);

        // This checks if a workflow whose default name was manually registered as an empty string would become null
        assertNull(workflowByPathGithub.getWorkflowName());

        final Workflow workflow = workflowApi.refresh(workflowByPathGithub.getId());

        // This checks if a workflow whose default name is null would remain as null after refresh
        assertNull(workflow.getWorkflowName());

        // test out methods to access secondary files
        final List<SourceFile> masterImports = workflowApi
            .secondaryDescriptors(workflow.getId(), "master", DescriptorLanguage.CWL.toString());
        assertEquals("should find 2 imports, found " + masterImports.size(), 2, masterImports.size());
        final SourceFile master = workflowApi.primaryDescriptor(workflow.getId(), "master", DescriptorLanguage.CWL.toString());
        assertTrue("master content incorrect", master.getContent().contains("untar") && master.getContent().contains("compile"));

        // get secondary files by path
        SourceFile argumentsTool = workflowApi
            .secondaryDescriptorPath(workflow.getId(), "arguments.cwl", "master", DescriptorLanguage.CWL.toString());
        assertTrue("argumentstool content incorrect", argumentsTool.getContent().contains("Example trivial wrapper for Java 7 compiler"));
    }

    @Test
    public void testRelativeSecondaryFileOperations() throws ApiException, URISyntaxException, IOException {
        final ApiClient webClient = getWebClient(USER_2_USERNAME, testingPostgres);
        WorkflowsApi workflowApi = new WorkflowsApi(webClient);
        workflowApi.manualRegister("github", "DockstoreTestUser2/dockstore_workflow_cnv", "/workflow/cnv.cwl", "", "cwl", "/test.json");
        final Workflow workflowByPathGithub = workflowApi.getWorkflowByPath(DOCKSTORE_TEST_USER2_RELATIVE_IMPORTS_WORKFLOW, null, false);

        // This checks if a workflow whose default name was manually registered as an empty string would become null
        assertNull(workflowByPathGithub.getWorkflowName());

        final Workflow workflow = workflowApi.refresh(workflowByPathGithub.getId());

        // Test that the secondary file's input file formats are recognized (secondary file is varscan_cnv.cwl)
        List<FileFormat> fileFormats = workflow.getInputFileFormats();
        List<WorkflowVersion> workflowVersionsForFileFormat = workflow.getWorkflowVersions();
        Assert.assertTrue(workflowVersionsForFileFormat.stream().anyMatch(workflowVersion -> workflowVersion.getInputFileFormats().stream()
            .anyMatch(fileFormat -> fileFormat.getValue().equals("http://edamontology.org/format_2572"))));
        Assert.assertTrue(workflowVersionsForFileFormat.stream().anyMatch(workflowVersion -> workflowVersion.getInputFileFormats().stream()
            .anyMatch(fileFormat -> fileFormat.getValue().equals("http://edamontology.org/format_1929"))));
        Assert.assertTrue(workflowVersionsForFileFormat.stream().anyMatch(workflowVersion -> workflowVersion.getInputFileFormats().stream()
            .anyMatch(fileFormat -> fileFormat.getValue().equals("http://edamontology.org/format_3003"))));
        Assert.assertTrue(fileFormats.stream().anyMatch(fileFormat -> fileFormat.getValue().equals("http://edamontology.org/format_2572")));
        Assert.assertTrue(fileFormats.stream().anyMatch(fileFormat -> fileFormat.getValue().equals("http://edamontology.org/format_1929")));
        Assert.assertTrue(fileFormats.stream().anyMatch(fileFormat -> fileFormat.getValue().equals("http://edamontology.org/format_3003")));
        Assert.assertTrue(workflowVersionsForFileFormat.stream().anyMatch(workflowVersion -> workflowVersion.getOutputFileFormats().stream()
            .anyMatch(fileFormat -> fileFormat.getValue().equals("file://fakeFileFormat"))));
        Assert.assertTrue(
            workflow.getOutputFileFormats().stream().anyMatch(fileFormat -> fileFormat.getValue().equals("file://fakeFileFormat")));

        // This checks if a workflow whose default name is null would remain as null after refresh
        assertNull(workflow.getWorkflowName());

        // test out methods to access secondary files

        final List<SourceFile> masterImports = workflowApi
            .secondaryDescriptors(workflow.getId(), "master", DescriptorLanguage.CWL.toString());
        assertEquals("should find 3 imports, found " + masterImports.size(), 3, masterImports.size());
        final List<SourceFile> rootImports = workflowApi
            .secondaryDescriptors(workflow.getId(), "rootTest", DescriptorLanguage.CWL.toString());
        assertEquals("should find 0 imports, found " + rootImports.size(), 0, rootImports.size());

        // next, change a path for the root imports version
        List<WorkflowVersion> workflowVersions = workflow.getWorkflowVersions();
        workflowVersions.stream().filter(v -> v.getName().equals("rootTest")).findFirst().get().setWorkflowPath("/cnv.cwl");
        workflowApi.updateWorkflowVersion(workflow.getId(), workflowVersions);
        workflowApi.refresh(workflowByPathGithub.getId());
        final List<SourceFile> newMasterImports = workflowApi
            .secondaryDescriptors(workflow.getId(), "master", DescriptorLanguage.CWL.toString());
        assertEquals("should find 3 imports, found " + newMasterImports.size(), 3, newMasterImports.size());
        final List<SourceFile> newRootImports = workflowApi
            .secondaryDescriptors(workflow.getId(), "rootTest", DescriptorLanguage.CWL.toString());
        assertEquals("should find 3 imports, found " + newRootImports.size(), 3, newRootImports.size());

        workflowApi.publish(workflow.getId(), SwaggerUtility.createPublishRequest(true));
        // check on URLs for workflows via ga4gh calls
        Ga4GhApi ga4Ghv2Api = new Ga4GhApi(webClient);
        FileWrapper toolDescriptor = ga4Ghv2Api
            .toolsIdVersionsVersionIdTypeDescriptorGet("CWL", "#workflow/" + DOCKSTORE_TEST_USER2_RELATIVE_IMPORTS_WORKFLOW, "master");
        String content = IOUtils.toString(new URI(toolDescriptor.getUrl()), StandardCharsets.UTF_8);
        assertFalse(content.isEmpty());
        checkForRelativeFile(ga4Ghv2Api, "#workflow/" + DOCKSTORE_TEST_USER2_RELATIVE_IMPORTS_WORKFLOW, "master", "adtex.cwl");
        // ignore extra separators
        checkForRelativeFile(ga4Ghv2Api, "#workflow/" + DOCKSTORE_TEST_USER2_RELATIVE_IMPORTS_WORKFLOW, "master", "/adtex.cwl");
        // test json should use relative path with ".."
        checkForRelativeFile(ga4Ghv2Api, "#workflow/" + DOCKSTORE_TEST_USER2_RELATIVE_IMPORTS_WORKFLOW, "master", "../test.json");
        List<ToolFile> toolFiles = ga4Ghv2Api
            .toolsIdVersionsVersionIdTypeFilesGet("CWL", "#workflow/" + DOCKSTORE_TEST_USER2_RELATIVE_IMPORTS_WORKFLOW, "master");
        assertTrue("should have at least 5 files", toolFiles.size() >= 5);
        assertTrue("all files should have relative paths",
            toolFiles.stream().filter(toolFile -> !toolFile.getPath().startsWith("/")).count() >= 5);

        // check on urls created for test files
        List<FileWrapper> toolTests = ga4Ghv2Api
            .toolsIdVersionsVersionIdTypeTestsGet("CWL", "#workflow/" + DOCKSTORE_TEST_USER2_RELATIVE_IMPORTS_WORKFLOW, "master");
        assertTrue("could not find tool tests", toolTests.size() > 0);
        for (FileWrapper test : toolTests) {
            content = IOUtils.toString(new URI(test.getUrl()), StandardCharsets.UTF_8);
            assertFalse(content.isEmpty());
        }
    }

    @Test

    public void testAnonAndAdminGA4GH() throws ApiException, URISyntaxException, IOException {
        WorkflowsApi workflowApi = new WorkflowsApi(getWebClient(USER_2_USERNAME, testingPostgres));
        workflowApi.manualRegister("github", "DockstoreTestUser2/dockstore_workflow_cnv", "/workflow/cnv.cwl", "", "cwl", "/test.json");
        final Workflow workflowByPathGithub = workflowApi.getWorkflowByPath(DOCKSTORE_TEST_USER2_RELATIVE_IMPORTS_WORKFLOW, null, false);
        workflowApi.refresh(workflowByPathGithub.getId());

        // should not be able to get content normally
        Ga4GhApi anonymousGa4Ghv2Api = new Ga4GhApi(CommonTestUtilities.getWebClient(false, null, testingPostgres));
        boolean thrownException = false;
        try {
            anonymousGa4Ghv2Api
                .toolsIdVersionsVersionIdTypeFilesGet("CWL", "#workflow/" + DOCKSTORE_TEST_USER2_RELATIVE_IMPORTS_WORKFLOW, "master");
        } catch (ApiException e) {
            thrownException = true;
        }
        assert (thrownException);

        boolean thrownListException = false;
        try {
            anonymousGa4Ghv2Api
                .toolsIdVersionsVersionIdTypeTestsGet("CWL", "#workflow/" + DOCKSTORE_TEST_USER2_RELATIVE_IMPORTS_WORKFLOW, "master");
        } catch (ApiException e) {
            thrownListException = true;
        }
        assert (thrownListException);

        // can get content via admin user
        Ga4GhApi adminGa4Ghv2Api = new Ga4GhApi(getWebClient(USER_2_USERNAME, testingPostgres));

        List<ToolFile> toolFiles = adminGa4Ghv2Api
            .toolsIdVersionsVersionIdTypeFilesGet("CWL", "#workflow/" + DOCKSTORE_TEST_USER2_RELATIVE_IMPORTS_WORKFLOW, "master");
        assertTrue("should have at least 5 files", toolFiles.size() >= 5);

        // cannot get relative paths anonymously
        toolFiles.forEach(file -> {
            boolean thrownInnerException = false;
            try {
                anonymousGa4Ghv2Api.toolsIdVersionsVersionIdTypeDescriptorRelativePathGet("CWL",
                    "#workflow/" + DOCKSTORE_TEST_USER2_RELATIVE_IMPORTS_WORKFLOW, "master", file.getPath());
            } catch (ApiException e) {
                thrownInnerException = true;
            }
            assertTrue(thrownInnerException);
        });

        final AtomicInteger count = new AtomicInteger(0);
        // can get relative paths with admin user
        toolFiles.forEach(file -> {
            if (file.getFileType() == ToolFile.FileTypeEnum.TEST_FILE) {
                // enable later with a simplification to TRS
                FileWrapper test = adminGa4Ghv2Api.toolsIdVersionsVersionIdTypeDescriptorRelativePathGet("CWL",
                    "#workflow/" + DOCKSTORE_TEST_USER2_RELATIVE_IMPORTS_WORKFLOW, "master", file.getPath());
                assertFalse(test.getContent().isEmpty());
                count.incrementAndGet();
            } else if (file.getFileType() == ToolFile.FileTypeEnum.PRIMARY_DESCRIPTOR
                || file.getFileType() == ToolFile.FileTypeEnum.SECONDARY_DESCRIPTOR) {
                // annoyingly, some files are tool tests, some are tooldescriptor
                FileWrapper toolDescriptor = adminGa4Ghv2Api.toolsIdVersionsVersionIdTypeDescriptorRelativePathGet("CWL",
                    "#workflow/" + DOCKSTORE_TEST_USER2_RELATIVE_IMPORTS_WORKFLOW, "master", file.getPath());
                assertFalse(toolDescriptor.getContent().isEmpty());
                count.incrementAndGet();
            } else {
                fail();
            }
        });
        assertTrue("did not count expected (5) number of files, got" + count.get(), count.get() >= 5);
    }

    @Test
    public void testAliasOperations() throws ApiException {
        final ApiClient webClient = getWebClient(USER_2_USERNAME, testingPostgres);
        WorkflowsApi workflowApi = new WorkflowsApi(webClient);
        workflowApi.manualRegister("github", "DockstoreTestUser2/dockstore_workflow_cnv", "/workflow/cnv.cwl", "", "cwl", "/test.json");
        final Workflow workflowByPathGithub = workflowApi.getWorkflowByPath(DOCKSTORE_TEST_USER2_RELATIVE_IMPORTS_WORKFLOW, null, false);
        // do targetted refresh, should promote workflow to fully-fleshed out workflow
        final Workflow workflow = workflowApi.refresh(workflowByPathGithub.getId());
        workflowApi.publish(workflow.getId(), SwaggerUtility.createPublishRequest(true));

        Workflow md5workflow = workflowApi.manualRegister(SourceControl.GITHUB.getFriendlyName(), "DockstoreTestUser2/md5sum-checker",
            "/checker-workflow-wrapping-workflow.cwl", "test", "cwl", null);
        workflowApi.refresh(md5workflow.getId());
        workflowApi.publish(md5workflow.getId(), SwaggerUtility.createPublishRequest(true));

        // give the workflow a few aliases
        EntriesApi genericApi = new EntriesApi(webClient);
        Entry entry = genericApi.addAliases(workflow.getId(), "awesome workflow, spam, test workflow");
        Assert.assertTrue("entry is missing expected aliases",
            entry.getAliases().containsKey("awesome workflow") && entry.getAliases().containsKey("spam") && entry.getAliases()
                .containsKey("test workflow"));

        Workflow workflowById = workflowApi.getWorkflow(entry.getId(), null);
        Assert.assertNotNull("Getting workflow by ID has null alias", workflowById.getAliases());

        // check that the aliases work in TRS search
        Ga4GhApi ga4GhApi = new Ga4GhApi(webClient);
        // this generated code is mucho silly
        List<Tool> workflows = ga4GhApi.toolsGet(null, null, null, null, null, null, null, null, null, null, 100);
        Assert.assertEquals("expected workflows not found", 2, workflows.size());
        List<Tool> awesomeWorkflow = ga4GhApi.toolsGet(null, "awesome workflow", null, null, null, null, null, null, null, null, 100);
        Assert.assertTrue("workflow was not found or didn't have expected aliases",
            awesomeWorkflow.size() == 1 && awesomeWorkflow.get(0).getAliases().size() == 3);
        // add a few new aliases
        entry = genericApi.addAliases(workflow.getId(), "foobar, another workflow");
        Assert.assertTrue("entry is missing expected aliases",
            entry.getAliases().containsKey("foobar") && entry.getAliases().containsKey("test workflow") && entry.getAliases().size() == 5);

        // try to add duplicates; this is not allowed
        boolean throwsError = false;
        try {
            // add a few new aliases
            entry = genericApi.addAliases(workflow.getId(), "another workflow");
        } catch (ApiException ex) {
            throwsError = true;
        }

        if (!throwsError) {
            fail("Was able to add a duplicate Workflow alias.");
        }

        // Get workflow by alias
        Workflow aliasWorkflow = workflowApi.getWorkflowByAlias("foobar");
        Assert.assertNotNull("Should retrieve the workflow by alias", aliasWorkflow);
    }

    /**
     * This tests that the absolute path is properly set for CWL workflow sourcefiles for the primary descriptor and any imported files
     */
    @Test
    public void testAbsolutePathForImportedFilesCWL() {
        final ApiClient webClient = getWebClient(USER_2_USERNAME, testingPostgres);
        WorkflowsApi workflowApi = new WorkflowsApi(webClient);
        workflowApi.manualRegister("github", "DockstoreTestUser2/gdc-dnaseq-cwl", "/workflows/dnaseq/transform.cwl", "", "cwl",
            "/workflows/dnaseq/transform.cwl.json");
        final Workflow workflowByPathGithub = workflowApi.getWorkflowByPath(DOCKSTORE_TEST_USER2_GDC_DNASEQ_CWL_WORKFLOW, null, false);
        final Workflow workflow = workflowApi.refresh(workflowByPathGithub.getId());

        Assert.assertEquals("should have 2 version", 2, workflow.getWorkflowVersions().size());
        Optional<WorkflowVersion> workflowVersion = workflow.getWorkflowVersions().stream()
            .filter(version -> Objects.equals(version.getName(), "test")).findFirst();
        if (workflowVersion.isEmpty()) {
            Assert.fail("Missing the test release");
        }

        List<SourceFile> sourceFiles = workflowVersion.get().getSourceFiles();
        Optional<SourceFile> primarySourceFile = sourceFiles.stream().filter(
            sourceFile -> Objects.equals(sourceFile.getPath(), "/workflows/dnaseq/transform.cwl") && Objects
                .equals(sourceFile.getAbsolutePath(), "/workflows/dnaseq/transform.cwl")).findFirst();
        if (primarySourceFile.isEmpty()) {
            Assert.fail("Does not properly set the absolute path of the primary descriptor.");
        }

        Optional<SourceFile> importedSourceFileOne = sourceFiles.stream().filter(
            sourceFile -> Objects.equals(sourceFile.getPath(), "../../tools/bam_readgroup_to_json.cwl") && Objects
                .equals(sourceFile.getAbsolutePath(), "/tools/bam_readgroup_to_json.cwl")).findFirst();
        if (importedSourceFileOne.isEmpty()) {
            Assert.fail("Does not properly set the absolute path of the imported file.");
        }

        Optional<SourceFile> importedSourceFileTwo = sourceFiles.stream().filter(
            sourceFile -> Objects.equals(sourceFile.getPath(), "integrity.cwl") && Objects
                .equals(sourceFile.getAbsolutePath(), "/workflows/dnaseq/integrity.cwl")).findFirst();
        if (importedSourceFileTwo.isEmpty()) {
            Assert.fail("Does not properly set the absolute path of the imported file.");
        }
    }

    /**
     * NOTE: This test is not normally run. It is only for running locally to confirm that the discourse topic generation is working.
     * <p>
     * Adds a discourse topic for a workflow (adds to a Automatic Tool and Workflow Threads - NEED TO DELETE TOPIC)
     * <p>
     * Requires you to have the correct discourse information set in the dockstoreTest.yml
     */
    @Ignore
    public void publishWorkflowAndTestDiscourseTopicCreation() {
        final ApiClient curatorApiClient = getWebClient(curatorUsername, testingPostgres);
        EntriesApi curatorEntriesApi = new EntriesApi(curatorApiClient);
        final ApiClient userApiClient = getWebClient(USER_2_USERNAME, testingPostgres);
        WorkflowsApi userWorkflowsApi = new WorkflowsApi(userApiClient);

        // Create a workflow with a random name
        String workflowName = Long.toString(Instant.now().toEpochMilli());
        userWorkflowsApi
            .manualRegister("github", "DockstoreTestUser2/gdc-dnaseq-cwl", "/workflows/dnaseq/transform.cwl", workflowName, "cwl",
                "/workflows/dnaseq/transform.cwl.json");
        final Workflow workflowByPathGithub = userWorkflowsApi
            .getWorkflowByPath(DOCKSTORE_TEST_USER2_GDC_DNASEQ_CWL_WORKFLOW + "/" + workflowName, null, false);
        final Workflow workflow = userWorkflowsApi.refresh(workflowByPathGithub.getId());

        // Publish workflow, which will also add a topic
        userWorkflowsApi.publish(workflow.getId(), SwaggerUtility.createPublishRequest(true));

        // Should not be able to create a topic for the same workflow
        try {
            curatorEntriesApi.setDiscourseTopic(workflow.getId());
            fail("Should still not be able to set discourse topic.");
        } catch (ApiException ignored) {
            assertTrue(true);
        }

        // Unpublish and publish, should not throw error
        Workflow unpublishedWf = userWorkflowsApi.publish(workflow.getId(), SwaggerUtility.createPublishRequest(false));
        Workflow publishedWf = userWorkflowsApi.publish(unpublishedWf.getId(), SwaggerUtility.createPublishRequest(true));
        assertEquals("Topic id should remain the same.", unpublishedWf.getTopicId(), publishedWf.getTopicId());
    }

    /**
     * Test for cwl1.1
     * Of the languages support features, this tests:
     * Workflow Registration
     * Metadata Display
     * Validation
     */
    @Test
    public void cwlVersion11() {
        final ApiClient userApiClient = getWebClient(USER_2_USERNAME, testingPostgres);
        WorkflowsApi userWorkflowsApi = new WorkflowsApi(userApiClient);
        userWorkflowsApi.manualRegister("github", "dockstore-testing/Workflows-For-CI", "/cwl/v1.1/metadata.cwl", "metadata", "cwl",
            "/cwl/v1.1/cat-job.json");
        final Workflow workflowByPathGithub = userWorkflowsApi
            .getWorkflowByPath("github.com/dockstore-testing/Workflows-For-CI/metadata", null, false);
        final Workflow workflow = userWorkflowsApi.refresh(workflowByPathGithub.getId());
        workflow.getWorkflowVersions().forEach(workflowVersion -> {
            Assert.assertEquals("Print the contents of a file to stdout using 'cat' running in a docker container.", workflow.getDescription());
            Assert.assertEquals("Peter Amstutz", workflow.getAuthor());
            Assert.assertTrue(workflow.getWorkflowVersions().stream().anyMatch(versions -> "master".equals(versions.getName())));
        });
        Assert.assertEquals("Default branch should've been set to get metadata", "master", workflow.getDefaultVersion());
        Assert.assertEquals("peter.amstutz@curoverse.com", workflow.getEmail());
        Assert.assertEquals("Print the contents of a file to stdout using 'cat' running in a docker container.", workflow.getDescription());
        Assert.assertEquals("Peter Amstutz", workflow.getAuthor());
        Assert.assertTrue(workflow.getWorkflowVersions().stream().anyMatch(versions -> "master".equals(versions.getName())));
        Assert.assertEquals("Default version should've been set to get metadata", "master", workflow.getDefaultVersion());
        Optional<WorkflowVersion> optionalWorkflowVersion = workflow.getWorkflowVersions().stream()
            .filter(version -> "master".equalsIgnoreCase(version.getName())).findFirst();
        assertTrue(optionalWorkflowVersion.isPresent());
        WorkflowVersion workflowVersion = optionalWorkflowVersion.get();
        List<SourceFile> sourceFiles = workflowVersion.getSourceFiles();
        Assert.assertEquals(2, sourceFiles.size());
        Assert.assertTrue(sourceFiles.stream().anyMatch(sourceFile -> sourceFile.getPath().equals("/cwl/v1.1/cat-job.json")));
        Assert.assertTrue(sourceFiles.stream().anyMatch(sourceFile -> sourceFile.getPath().equals("/cwl/v1.1/metadata.cwl")));
        // Check validation works.  It is invalid because this is a tool and not a workflow.
        Assert.assertFalse(workflowVersion.isValid());

        userWorkflowsApi
            .manualRegister("github", "dockstore-testing/Workflows-For-CI", "/cwl/v1.1/count-lines1-wf.cwl", "count-lines1-wf", "cwl",
                "/cwl/v1.1/wc-job.json");
        final Workflow workflowByPathGithub2 = userWorkflowsApi
            .getWorkflowByPath("github.com/dockstore-testing/Workflows-For-CI/count-lines1-wf", null, false);
        final Workflow workflow2 = userWorkflowsApi.refresh(workflowByPathGithub2.getId());
        Assert.assertTrue(workflow.getWorkflowVersions().stream().anyMatch(versions -> "master".equals(versions.getName())));
        Optional<WorkflowVersion> optionalWorkflowVersion2 = workflow2.getWorkflowVersions().stream()
            .filter(version -> "master".equalsIgnoreCase(version.getName())).findFirst();
        assertTrue(optionalWorkflowVersion2.isPresent());
        WorkflowVersion workflowVersion2 = optionalWorkflowVersion2.get();
        // Check validation works.  It should be valid
        Assert.assertTrue(workflowVersion2.isValid());
        userWorkflowsApi.publish(workflowByPathGithub2.getId(), SwaggerUtility.createPublishRequest(true));
    }

    private Workflow registerGatkSvWorkflow(WorkflowsApi ownerWorkflowApi) {
        // Register and refresh workflow
        Workflow workflow = ownerWorkflowApi.manualRegister(SourceControl.GITHUB.getFriendlyName(), "dockstore-testing/gatk-sv-clinical", "/GATKSVPipelineClinical.wdl",
                "test", "wdl", "/test.json");
        return ownerWorkflowApi.refresh(workflow.getId());
    }
<<<<<<< HEAD
=======
    
    @Test
    public void testWorkflowVersionAliasOperations() throws ApiException {
        final ApiClient webClient = getWebClient(USER_2_USERNAME, testingPostgres);
        WorkflowsApi workflowApi = new WorkflowsApi(webClient);
        workflowApi.manualRegister("github", "DockstoreTestUser2/dockstore_workflow_cnv",
                "/workflow/cnv.cwl", "", "cwl", "/test.json");
        final Workflow workflowByPathGithub = workflowApi.getWorkflowByPath(DOCKSTORE_TEST_USER2_RELATIVE_IMPORTS_WORKFLOW, null, false);
        // do targetted refresh, should promote workflow to fully-fleshed out workflow
        final Workflow workflow = workflowApi.refresh(workflowByPathGithub.getId());
        workflowApi.publish(workflow.getId(), SwaggerUtility.createPublishRequest(true));

        Assert.assertTrue(workflow.getWorkflowVersions().stream().anyMatch(versions -> "master".equals(versions.getName())));
        Optional<WorkflowVersion> optionalWorkflowVersion = workflow.getWorkflowVersions().stream()
                .filter(version -> "master".equalsIgnoreCase(version.getName())).findFirst();
        assertTrue(optionalWorkflowVersion.isPresent());
        WorkflowVersion workflowVersion = optionalWorkflowVersion.get();

        // give the workflow version a few aliases
        AliasesApi aliasesApi = new AliasesApi(webClient);
        WorkflowVersion workflowVersionWithAliases = aliasesApi.addAliases(workflowVersion.getId(), "awesome workflowversion, spam, test workflowversion");
        Assert.assertTrue("entry is missing expected aliases",
                workflowVersionWithAliases.getAliases().containsKey("awesome workflowversion")
                        && workflowVersionWithAliases.getAliases().containsKey("spam")
                        && workflowVersionWithAliases.getAliases().containsKey("test workflowversion"));

        // add a few new aliases
        workflowVersion = aliasesApi.addAliases(workflowVersion.getId(), "foobar, another workflowversion");
        Assert.assertTrue("entry is missing expected aliases",
                workflowVersion.getAliases().containsKey("foobar")
                        && workflowVersion.getAliases().containsKey("test workflowversion")
                        && workflowVersion.getAliases().size() == 5);

        // try to add duplicates; this is not allowed
        boolean throwsError = false;
        try {
            // add a few new aliases
            workflowVersion = aliasesApi.addAliases(workflow.getId(), "another workflowversion");
        } catch (ApiException ex) {
            throwsError = true;
        }

        if (!throwsError) {
            fail("Was able to add a duplicate Workflow version alias.");
        }

        // Get workflow version by alias
        io.dockstore.webservice.core.WorkflowVersion aliasWorkflowVersion = workflowVersionDAO.findByAlias("foobar");
        Assert.assertNotNull("Should retrieve the workflow by alias", aliasWorkflowVersion);
    }

    @Test
    public void testWorkflowVersionAliasesAreReturned() throws ApiException {
        final ApiClient webClient = getWebClient(USER_2_USERNAME, testingPostgres);
        WorkflowsApi workflowApi = new WorkflowsApi(webClient);
        workflowApi.manualRegister("github", "DockstoreTestUser2/dockstore_workflow_cnv",
                "/workflow/cnv.cwl", "", "cwl", "/test.json");
        final Workflow workflowByPathGithub = workflowApi.getWorkflowByPath(DOCKSTORE_TEST_USER2_RELATIVE_IMPORTS_WORKFLOW, null, false);
        // do targetted refresh, should promote workflow to fully-fleshed out workflow
        final Workflow workflow = workflowApi.refresh(workflowByPathGithub.getId());
        workflowApi.publish(workflow.getId(), SwaggerUtility.createPublishRequest(true));

        Assert.assertTrue(workflow.getWorkflowVersions().stream().anyMatch(versions -> "master".equals(versions.getName())));
        Optional<WorkflowVersion> optionalWorkflowVersion = workflow.getWorkflowVersions().stream()
                .filter(version -> "master".equalsIgnoreCase(version.getName())).findFirst();
        assertTrue(optionalWorkflowVersion.isPresent());
        WorkflowVersion workflowVersion = optionalWorkflowVersion.get();

        // give the workflow version a few aliases
        AliasesApi aliasesApi = new AliasesApi(webClient);
        WorkflowVersion workflowVersionWithAliases = aliasesApi
                .addAliases(workflowVersion.getId(), "awesome workflowversion, spam, test workflowversion");
        Assert.assertTrue("entry is missing expected aliases",
                workflowVersionWithAliases.getAliases().containsKey("awesome workflowversion") && workflowVersionWithAliases.getAliases().containsKey("spam")
                        && workflowVersionWithAliases.getAliases().containsKey("test workflowversion"));

        // Do not include the validation parameter that requests workflow version aliases be included in the returned object
        // So the aliases portion of the returned object should be null
        Workflow workflowById = workflowApi.getWorkflow(workflow.getId(), null);
        Optional<WorkflowVersion> optionalWorkflowVersionById = workflowById.getWorkflowVersions().stream()
                .filter(version -> "master".equalsIgnoreCase(version.getName())).findFirst();
        assertTrue(optionalWorkflowVersionById.isPresent());
        WorkflowVersion workflowVersionById = optionalWorkflowVersionById.get();
        Assert.assertNull("Getting workflow version via workflow ID has null alias", workflowVersionById.getAliases());

        final Workflow publishedWorkflow = workflowApi.getPublishedWorkflow(workflow.getId(), null);
        assertNotNull("did not get published workflow", publishedWorkflow);
        Optional<WorkflowVersion> optionalWorkflowVersionByPublished = publishedWorkflow.getWorkflowVersions().stream()
                .filter(version -> "master".equalsIgnoreCase(version.getName())).findFirst();
        assertTrue(optionalWorkflowVersionByPublished.isPresent());
        WorkflowVersion workflowVersionByPublshed = optionalWorkflowVersionByPublished.get();
        Assert.assertNull("Getting workflow version via published workflow has null alias", workflowVersionByPublshed.getAliases());

        final Workflow workflowByPath = workflowApi
                .getWorkflowByPath(DOCKSTORE_TEST_USER2_RELATIVE_IMPORTS_WORKFLOW, null, false);
        assertNotNull("did not get published workflow by path", workflowByPath);
        Optional<WorkflowVersion> optionalWorkflowVersionByPath = workflowByPath.getWorkflowVersions().stream()
                .filter(version -> "master".equalsIgnoreCase(version.getName())).findFirst();
        assertTrue(optionalWorkflowVersionByPath.isPresent());
        WorkflowVersion workflowVersionByPath = optionalWorkflowVersionByPath.get();
        Assert.assertNull("Getting workflow version via workflow path has null alias", workflowVersionByPath.getAliases());

        final Workflow publishedWorkflowByPath = workflowApi
                .getPublishedWorkflowByPath(DOCKSTORE_TEST_USER2_RELATIVE_IMPORTS_WORKFLOW, null, false);
        assertNotNull("did not get published workflow by path", publishedWorkflowByPath);
        Optional<WorkflowVersion> optionalWorkflowVersionByPublishedByPath = publishedWorkflowByPath.getWorkflowVersions().stream()
                .filter(version -> "master".equalsIgnoreCase(version.getName())).findFirst();
        assertTrue(optionalWorkflowVersionByPublishedByPath.isPresent());
        WorkflowVersion workflowVersionByPublshedByPath = optionalWorkflowVersionByPublishedByPath.get();
        Assert.assertNull("Getting workflow version via published workflow has null alias", workflowVersionByPublshedByPath.getAliases());



        // Include the validation parameter that requests workflow version aliases be included in the returned object
        Workflow workflowByIdValidation = workflowApi.getWorkflow(workflow.getId(), "aliases");
        Optional<WorkflowVersion> optionalWorkflowVersionByIdValidation = workflowByIdValidation.getWorkflowVersions().stream()
                .filter(version -> "master".equalsIgnoreCase(version.getName())).findFirst();
        assertTrue(optionalWorkflowVersionByIdValidation.isPresent());
        WorkflowVersion workflowVersionByIdValidation = optionalWorkflowVersionByIdValidation.get();
        Assert.assertFalse("Getting workflow version via workflow ID has null or empty alias",
                MapUtils.isEmpty(workflowVersionByIdValidation.getAliases()));

        final Workflow publishedWorkflowValidation = workflowApi.getPublishedWorkflow(workflow.getId(), "aliases");
        assertNotNull("did not get published workflow", publishedWorkflowValidation);
        Optional<WorkflowVersion> optionalWorkflowVersionByPublishedValidation = publishedWorkflowValidation.getWorkflowVersions().stream()
                .filter(version -> "master".equalsIgnoreCase(version.getName())).findFirst();
        assertTrue(optionalWorkflowVersionByPublishedValidation.isPresent());
        WorkflowVersion workflowVersionByPublshedValidation = optionalWorkflowVersionByPublishedValidation.get();
        Assert.assertFalse("Getting workflow version via published workflow has null or empty alias",
                MapUtils.isEmpty(workflowVersionByPublshedValidation.getAliases()));

        final Workflow workflowByPathValidation = workflowApi
                .getWorkflowByPath(DOCKSTORE_TEST_USER2_RELATIVE_IMPORTS_WORKFLOW, "aliases", false);
        assertNotNull("did not get published workflow by path", workflowByPathValidation);
        Optional<WorkflowVersion> optionalWorkflowVersionByPathValidation = workflowByPathValidation.getWorkflowVersions().stream()
                .filter(version -> "master".equalsIgnoreCase(version.getName())).findFirst();
        assertTrue(optionalWorkflowVersionByPathValidation.isPresent());
        WorkflowVersion workflowVersionByPathValidation = optionalWorkflowVersionByPathValidation.get();
        Assert.assertFalse("Getting workflow version via workflow path has null or empty alias",
                MapUtils.isEmpty(workflowVersionByPathValidation.getAliases()));


        final Workflow publishedWorkflowByPathValidation = workflowApi
                .getPublishedWorkflowByPath(DOCKSTORE_TEST_USER2_RELATIVE_IMPORTS_WORKFLOW, "aliases", false);
        assertNotNull("did not get published workflow by path", publishedWorkflowByPathValidation);
        Optional<WorkflowVersion> optionalWorkflowVersionByPublishedByPathValidation = publishedWorkflowByPathValidation.getWorkflowVersions().stream()
                .filter(version -> "master".equalsIgnoreCase(version.getName())).findFirst();
        assertTrue(optionalWorkflowVersionByPublishedByPathValidation.isPresent());
        WorkflowVersion workflowVersionByPublshedByPathValidation = optionalWorkflowVersionByPublishedByPathValidation.get();
        Assert.assertFalse("Getting workflow version via published workflow has null alias",
                MapUtils.isEmpty(workflowVersionByPublshedByPathValidation.getAliases()));

    }
>>>>>>> e6631e97

    /**
     * We need an EntryVersionHelper instance so we can call EntryVersionHelper.writeStreamAsZip; getDAO never gets invoked.
     */
    private static class EntryVersionHelperImpl implements EntryVersionHelper {

        @Override
        public EntryDAO getDAO() {
            return null;
        }
    }
}

<|MERGE_RESOLUTION|>--- conflicted
+++ resolved
@@ -51,10 +51,7 @@
 import io.dockstore.webservice.helpers.EntryVersionHelper;
 import io.dockstore.webservice.jdbi.EntryDAO;
 import io.dockstore.webservice.jdbi.WorkflowDAO;
-<<<<<<< HEAD
-=======
 import io.dockstore.webservice.jdbi.WorkflowVersionDAO;
->>>>>>> e6631e97
 import io.dropwizard.testing.ResourceHelpers;
 import io.swagger.client.ApiClient;
 import io.swagger.client.ApiException;
@@ -130,17 +127,10 @@
         SourceControl.GITHUB.toString() + "/DockstoreTestUser2/galaxy-workflows";
     // workflow with includeConfig in config file directory
     private static final String DOCKSTORE_TEST_USER2_INCLUDECONFIG_WORKFLOW = SourceControl.GITHUB.toString() + "/DockstoreTestUser2/vipr";
-<<<<<<< HEAD
-    private static final String DOCKSTORE_TEST_USER2_RELATIVE_IMPORTS_TOOL = Registry.QUAY_IO.toString() + "/dockstoretestuser2/dockstore-cgpmap";
-
-    private static final String DOCKSTORE_TEST_USER2_MORE_IMPORT_STRUCTURE = SourceControl.GITHUB.toString() + "/DockstoreTestUser2/workflow-seq-import";
-
-=======
     private static final String DOCKSTORE_TEST_USER2_RELATIVE_IMPORTS_TOOL =
         Registry.QUAY_IO.toString() + "/dockstoretestuser2/dockstore-cgpmap";
     private static final String DOCKSTORE_TEST_USER2_MORE_IMPORT_STRUCTURE =
         SourceControl.GITHUB.toString() + "/DockstoreTestUser2/workflow-seq-import";
->>>>>>> e6631e97
     private static final String GATK_SV_TAG = "dockstore-test";
     @Rule
     public final SystemOutRule systemOutRule = new SystemOutRule().enableLog().muteForSuccessfulTests();
@@ -1517,8 +1507,6 @@
                 "test", "wdl", "/test.json");
         return ownerWorkflowApi.refresh(workflow.getId());
     }
-<<<<<<< HEAD
-=======
     
     @Test
     public void testWorkflowVersionAliasOperations() throws ApiException {
@@ -1672,7 +1660,6 @@
                 MapUtils.isEmpty(workflowVersionByPublshedByPathValidation.getAliases()));
 
     }
->>>>>>> e6631e97
 
     /**
      * We need an EntryVersionHelper instance so we can call EntryVersionHelper.writeStreamAsZip; getDAO never gets invoked.
@@ -1684,5 +1671,23 @@
             return null;
         }
     }
+
+    private Workflow registerGatkSvWorkflow(WorkflowsApi ownerWorkflowApi) {
+        // Register and refresh workflow
+        Workflow workflow = ownerWorkflowApi.manualRegister(SourceControl.GITHUB.getFriendlyName(), "dockstore-testing/gatk-sv-clinical", "/GATKSVPipelineClinical.wdl",
+                "test", "wdl", "/test.json");
+        return ownerWorkflowApi.refresh(workflow.getId());
+    }
+
+    /**
+     * We need an EntryVersionHelper instance so we can call EntryVersionHelper.writeStreamAsZip; getDAO never gets invoked.
+     */
+    private static class EntryVersionHelperImpl implements EntryVersionHelper {
+
+        @Override
+        public EntryDAO getDAO() {
+            return null;
+        }
+    }
 }
 

/*
 *    Copyright 2018 OICR
 *
 *    Licensed under the Apache License, Version 2.0 (the "License");
 *    you may not use this file except in compliance with the License.
 *    You may obtain a copy of the License at
 *
 *        http://www.apache.org/licenses/LICENSE-2.0
 *
 *    Unless required by applicable law or agreed to in writing, software
 *    distributed under the License is distributed on an "AS IS" BASIS,
 *    WITHOUT WARRANTIES OR CONDITIONS OF ANY KIND, either express or implied.
 *    See the License for the specific language governing permissions and
 *    limitations under the License.
 */
package io.dockstore.webservice;

import io.dockstore.client.cli.BaseIT;
import io.dockstore.client.cli.WorkflowIT;
import io.dockstore.common.CommonTestUtilities;
import io.dockstore.common.ConfidentialTest;
import io.swagger.client.ApiClient;
import io.swagger.client.ApiException;
import io.swagger.client.api.ExtendedGa4GhApi;
import io.swagger.client.api.MetadataApi;
import io.swagger.client.api.WorkflowsApi;
import io.swagger.client.model.PublishRequest;
import io.swagger.client.model.Workflow;
import org.junit.Before;
import org.junit.Rule;
import org.junit.Test;
import org.junit.contrib.java.lang.system.ExpectedSystemExit;
import org.junit.contrib.java.lang.system.SystemErrRule;
import org.junit.contrib.java.lang.system.SystemOutRule;
import org.junit.experimental.categories.Category;
import org.junit.rules.ExpectedException;

import static org.junit.Assert.assertTrue;

/**
 * @author dyuen
 */
@Category(ConfidentialTest.class)
public class SearchResourceIT extends BaseIT {

    @Rule
    public final SystemOutRule systemOutRule = new SystemOutRule().enableLog().muteForSuccessfulTests();

    @Rule
    public final SystemErrRule systemErrRule = new SystemErrRule().enableLog().muteForSuccessfulTests();

    @Rule
    public final ExpectedSystemExit systemExit = ExpectedSystemExit.none();

    @Rule
    public ExpectedException thrown = ExpectedException.none();

    @Before
    @Override
    public void resetDBBetweenTests() throws Exception {
        CommonTestUtilities.cleanStatePrivate2(SUPPORT, false);
    }

    public void waitForRefresh(Integer t) {
        // Elasticsearch needs time to refresh the index after update and deletion events.
        try {
            Thread.sleep(t);
        } catch (Exception e) {
            e.printStackTrace();
        }
    }

    @Test
    public void testSearchOperations() throws ApiException {
        final ApiClient webClient = getWebClient(USER_2_USERNAME);

        ExtendedGa4GhApi extendedGa4GhApi = new ExtendedGa4GhApi(webClient);
        // update the search index
        extendedGa4GhApi.toolsIndexGet();
<<<<<<< HEAD

=======
>>>>>>> b9ff3d68
        waitForRefresh(5000);
        WorkflowsApi workflowApi = new WorkflowsApi(webClient);
        workflowApi.manualRegister("github", "DockstoreTestUser2/dockstore_workflow_cnv", "/workflow/cnv.cwl", "", "cwl", "/test.json");
        final Workflow workflowByPathGithub = workflowApi.getWorkflowByPath(WorkflowIT.DOCKSTORE_TEST_USER2_RELATIVE_IMPORTS_WORKFLOW, null);
        // do targetted refresh, should promote workflow to fully-fleshed out workflow
        final Workflow workflow = workflowApi.refresh(workflowByPathGithub.getId());

        workflowApi.publish(workflow.getId(), new PublishRequest() {
            public Boolean isPublish() { return false;}
        });
<<<<<<< HEAD

=======
>>>>>>> b9ff3d68
        waitForRefresh(1500);
        String exampleESQuery = "{\"size\":201,\"_source\":{\"excludes\":[\"*.content\",\"*.sourceFiles\",\"description\",\"users\",\"workflowVersions.dirtyBit\",\"workflowVersions.hidden\",\"workflowVersions.last_modified\",\"workflowVersions.name\",\"workflowVersions.valid\",\"workflowVersions.workflow_path\",\"workflowVersions.workingDirectory\",\"workflowVersions.reference\"]},\"query\":{\"match_all\":{}}}";
        workflowApi.publish(workflow.getId(), new PublishRequest() {
            public Boolean isPublish() { return true;}
        });
<<<<<<< HEAD

=======
>>>>>>> b9ff3d68
        waitForRefresh(1500);
        // after publication index should include workflow
        String s = extendedGa4GhApi.toolsIndexSearch(exampleESQuery);
        assertTrue(s.contains(WorkflowIT.DOCKSTORE_TEST_USER2_RELATIVE_IMPORTS_WORKFLOW));
    }

    /**
     * This tests that the elastic search health check will fail if the Docker container is down, the
     * index is not made, or the index is made but there are no results.
     */
    @Test
    public void testElasticSearchHealthCheck() {
        final ApiClient webClient = getWebClient(USER_2_USERNAME);
        ExtendedGa4GhApi extendedGa4GhApi = new ExtendedGa4GhApi(webClient);
        MetadataApi metadataApi = new MetadataApi(webClient);

        // Should fail with no index
        try {
            metadataApi.checkElasticSearch();
        } catch (ApiException ex) {
            assertTrue("Should fail", true);
        }

        // Update the search index
        extendedGa4GhApi.toolsIndexGet();
        waitForRefresh(5000);
        // Should still fail even with index
        try {
            metadataApi.checkElasticSearch();
        } catch (ApiException ex) {
            assertTrue("Should fail", true);
        }

        // Register and publish workflow
        WorkflowsApi workflowApi = new WorkflowsApi(webClient);
        workflowApi.manualRegister("github", "DockstoreTestUser2/dockstore_workflow_cnv", "/workflow/cnv.cwl", "", "cwl", "/test.json");
        final Workflow workflowByPathGithub = workflowApi.getWorkflowByPath(WorkflowIT.DOCKSTORE_TEST_USER2_RELATIVE_IMPORTS_WORKFLOW, null);
        // do targetted refresh, should promote workflow to fully-fleshed out workflow
        final Workflow workflow = workflowApi.refresh(workflowByPathGithub.getId());

        workflowApi.publish(workflow.getId(), new PublishRequest() {
            public Boolean isPublish() { return true;}
        });

        waitForRefresh(1500);

        // Should not fail since a workflow exists in index
        try {
            metadataApi.checkElasticSearch();
        } catch (ApiException ex) {
            assertTrue("Should not fail", false);
        }
    }
}<|MERGE_RESOLUTION|>--- conflicted
+++ resolved
@@ -77,10 +77,7 @@
         ExtendedGa4GhApi extendedGa4GhApi = new ExtendedGa4GhApi(webClient);
         // update the search index
         extendedGa4GhApi.toolsIndexGet();
-<<<<<<< HEAD
-
-=======
->>>>>>> b9ff3d68
+        waitForRefresh(5000);
         waitForRefresh(5000);
         WorkflowsApi workflowApi = new WorkflowsApi(webClient);
         workflowApi.manualRegister("github", "DockstoreTestUser2/dockstore_workflow_cnv", "/workflow/cnv.cwl", "", "cwl", "/test.json");
@@ -91,19 +88,13 @@
         workflowApi.publish(workflow.getId(), new PublishRequest() {
             public Boolean isPublish() { return false;}
         });
-<<<<<<< HEAD
 
-=======
->>>>>>> b9ff3d68
         waitForRefresh(1500);
         String exampleESQuery = "{\"size\":201,\"_source\":{\"excludes\":[\"*.content\",\"*.sourceFiles\",\"description\",\"users\",\"workflowVersions.dirtyBit\",\"workflowVersions.hidden\",\"workflowVersions.last_modified\",\"workflowVersions.name\",\"workflowVersions.valid\",\"workflowVersions.workflow_path\",\"workflowVersions.workingDirectory\",\"workflowVersions.reference\"]},\"query\":{\"match_all\":{}}}";
         workflowApi.publish(workflow.getId(), new PublishRequest() {
             public Boolean isPublish() { return true;}
         });
-<<<<<<< HEAD
 
-=======
->>>>>>> b9ff3d68
         waitForRefresh(1500);
         // after publication index should include workflow
         String s = extendedGa4GhApi.toolsIndexSearch(exampleESQuery);

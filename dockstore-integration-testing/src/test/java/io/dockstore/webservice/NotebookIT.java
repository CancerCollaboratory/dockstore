--- conflicted
+++ resolved
@@ -20,11 +20,8 @@
 import static io.dockstore.webservice.resources.ResourceConstants.PAGINATION_LIMIT;
 import static org.hibernate.validator.internal.util.Contracts.assertNotNull;
 import static org.junit.jupiter.api.Assertions.assertEquals;
-<<<<<<< HEAD
+import static org.junit.jupiter.api.Assertions.assertFalse;
 import static org.junit.jupiter.api.Assertions.assertThrows;
-=======
-import static org.junit.jupiter.api.Assertions.assertFalse;
->>>>>>> 8ba6457b
 import static org.junit.jupiter.api.Assertions.assertTrue;
 
 import io.dockstore.client.cli.BaseIT;
@@ -44,12 +41,9 @@
 import io.dockstore.webservice.jdbi.UserDAO;
 import io.dockstore.webservice.jdbi.WorkflowDAO;
 import java.util.List;
-<<<<<<< HEAD
-import javax.persistence.PersistenceException;
-=======
 import java.util.Set;
 import java.util.stream.Collectors;
->>>>>>> 8ba6457b
+import javax.persistence.PersistenceException;
 import org.hibernate.Session;
 import org.hibernate.SessionFactory;
 import org.hibernate.Transaction;
@@ -120,12 +114,13 @@
     }
 
     @Test
-<<<<<<< HEAD
     void testDuplicateNotebookName() {
         new CreateContent().invoke(false, "Hive");
         assertThrows(PersistenceException.class, () -> new CreateContent().invoke(false, "hive"));
         session.close();
-=======
+    }
+    
+    @Test
     void testRegisterSimpleNotebook() {
         CommonTestUtilities.cleanStatePrivate2(SUPPORT, false, testingPostgres);
         io.dockstore.openapi.client.ApiClient openApiClient = getOpenAPIWebClient(BasicIT.USER_2_USERNAME, testingPostgres);
@@ -173,7 +168,6 @@
         Workflow notebook = workflowsApi.getWorkflowByPath(path, WorkflowSubClass.NOTEBOOK, "versions");
         assertEquals(1, notebook.getWorkflowVersions().size());
         assertFalse(notebook.getWorkflowVersions().get(0).isValid());
->>>>>>> 8ba6457b
     }
 
     private class CreateContent {

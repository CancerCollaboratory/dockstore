--- conflicted
+++ resolved
@@ -32,13 +32,10 @@
 import io.dockstore.common.MuteForSuccessfulTests;
 import io.dockstore.common.SourceControl;
 import io.dockstore.openapi.client.ApiClient;
-<<<<<<< HEAD
-import io.dockstore.openapi.client.api.MetadataApi;
-=======
 import io.dockstore.openapi.client.api.CategoriesApi;
 import io.dockstore.openapi.client.api.EntriesApi;
+import io.dockstore.openapi.client.api.MetadataApi;
 import io.dockstore.openapi.client.api.OrganizationsApi;
->>>>>>> d813b73d
 import io.dockstore.openapi.client.api.UsersApi;
 import io.dockstore.openapi.client.api.WorkflowsApi;
 import io.dockstore.openapi.client.model.Author;
@@ -59,7 +56,6 @@
 import java.util.List;
 import java.util.Set;
 import java.util.stream.Collectors;
-
 import org.hibernate.Session;
 import org.hibernate.SessionFactory;
 import org.hibernate.Transaction;
@@ -236,7 +232,6 @@
         assertEquals(0, notebookDAO.findAllPublishedPaths().size());
         assertEquals(0, notebookDAO.findAllPublishedPathsOrderByDbupdatedate().size());
 
-<<<<<<< HEAD
         new CreateContent().invoke();
 
         // There should be 1 notebook
@@ -250,7 +245,6 @@
         String sitemap = metadataApi.sitemap();
         assertTrue(sitemap.contains("http://localhost/notebooks/github.com/hydra/hydra_repo"), "Sitemap with testing data should have 1 notebook");
     }
-=======
     @Test
     void testNotebookToCollectionCategory() {
         final ApiClient webClientAdminUser = getOpenAPIWebClient(ADMIN_USERNAME, testingPostgres);
@@ -337,7 +331,6 @@
         return organizationsApi.createOrganization(organization);
     }
 
->>>>>>> d813b73d
     private class CreateContent {
         private long notebookID;
 

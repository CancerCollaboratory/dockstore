/*
 *    Copyright 2023 OICR and UCSC
 *
 *    Licensed under the Apache License, Version 2.0 (the "License");
 *    you may not use this file except in compliance with the License.
 *    You may obtain a copy of the License at
 *
 *        http://www.apache.org/licenses/LICENSE-2.0
 *
 *    Unless required by applicable law or agreed to in writing, software
 *    distributed under the License is distributed on an "AS IS" BASIS,
 *    WITHOUT WARRANTIES OR CONDITIONS OF ANY KIND, either express or implied.
 *    See the License for the specific language governing permissions and
 *    limitations under the License.
 */

package io.dockstore.webservice;

import static io.dockstore.client.cli.OrganizationIT.stubCollectionObject;
import static io.dockstore.webservice.Constants.DOCKSTORE_YML_PATH;
import static io.dockstore.webservice.resources.ResourceConstants.PAGINATION_LIMIT;
import static org.hibernate.validator.internal.util.Contracts.assertNotNull;
import static org.junit.jupiter.api.Assertions.*;

import io.dockstore.client.cli.BaseIT;
import io.dockstore.client.cli.BaseIT.TestStatus;
import io.dockstore.client.cli.BasicIT;
import io.dockstore.common.CommonTestUtilities;
import io.dockstore.common.ConfidentialTest;
import io.dockstore.common.DescriptorLanguage;
import io.dockstore.common.MuteForSuccessfulTests;
import io.dockstore.common.SourceControl;
import io.dockstore.openapi.client.ApiClient;
<<<<<<< HEAD
import io.dockstore.openapi.client.api.CategoriesApi;
import io.dockstore.openapi.client.api.EntriesApi;
import io.dockstore.openapi.client.api.OrganizationsApi;
=======
import io.dockstore.openapi.client.api.UsersApi;
import io.dockstore.openapi.client.api.WorkflowsApi;
>>>>>>> 1798cb1a
import io.dockstore.openapi.client.model.Author;
import io.dockstore.openapi.client.model.Collection;
import io.dockstore.openapi.client.model.Organization;
import io.dockstore.openapi.client.model.SourceFile;
import io.dockstore.openapi.client.model.Workflow;
import io.dockstore.openapi.client.model.WorkflowSubClass;
import io.dockstore.openapi.client.model.WorkflowVersion;
import io.dockstore.webservice.helpers.AppToolHelper;
import io.dockstore.webservice.jdbi.NotebookDAO;
import io.dockstore.webservice.jdbi.UserDAO;
import io.dockstore.webservice.jdbi.WorkflowDAO;

import java.util.Arrays;
import java.util.HashSet;
import java.util.List;
import java.util.Set;
import java.util.stream.Collectors;

import org.apache.http.HttpStatus;
import org.hibernate.Session;
import org.hibernate.SessionFactory;
import org.hibernate.Transaction;
import org.hibernate.context.internal.ManagedSessionContext;
import org.junit.jupiter.api.BeforeEach;
import org.junit.jupiter.api.Tag;
import org.junit.jupiter.api.Test;
import org.junit.jupiter.api.extension.ExtendWith;
import uk.org.webcompere.systemstubs.jupiter.SystemStub;
import uk.org.webcompere.systemstubs.jupiter.SystemStubsExtension;
import uk.org.webcompere.systemstubs.stream.SystemErr;
import uk.org.webcompere.systemstubs.stream.SystemOut;

@ExtendWith(SystemStubsExtension.class)
@ExtendWith(MuteForSuccessfulTests.class)
@ExtendWith(TestStatus.class)
@Tag(ConfidentialTest.NAME)
class NotebookIT extends BaseIT {

    @SystemStub
    public final SystemOut systemOut = new SystemOut();
    @SystemStub
    public final SystemErr systemErr = new SystemErr();

    private final String installationId = AppToolHelper.INSTALLATION_ID;
    private final String simpleRepo = "dockstore-testing/simple-notebook";

    private NotebookDAO notebookDAO;
    private WorkflowDAO workflowDAO;
    private UserDAO userDAO;
    private Session session;

    @BeforeEach
    public void setup() {
        DockstoreWebserviceApplication application = SUPPORT.getApplication();
        SessionFactory sessionFactory = application.getHibernate().getSessionFactory();

        this.notebookDAO = new NotebookDAO(sessionFactory);
        this.workflowDAO = new WorkflowDAO(sessionFactory);
        this.userDAO = new UserDAO(sessionFactory);

        // non-confidential test database sequences seem messed up and need to be iterated past, but other tests may depend on ids
        testingPostgres.runUpdateStatement("alter sequence enduser_id_seq increment by 50 restart with 100");
        testingPostgres.runUpdateStatement("alter sequence token_id_seq increment by 50 restart with 100");

        // used to allow us to use notebookDAO outside of the web service
        this.session = application.getHibernate().getSessionFactory().openSession();
        ManagedSessionContext.bind(session);
    }

    @Test
    void testDAOs() {
        CreateContent createContent = new CreateContent().invoke();
        long notebookID = createContent.getNotebookID();

        // might not be right if our test database is larger than PAGINATION_LIMIT
        final List<io.dockstore.webservice.core.Workflow> allPublished = workflowDAO.findAllPublished(0, Integer.valueOf(PAGINATION_LIMIT), null, null, null);
        assertTrue(allPublished.stream().anyMatch(workflow -> workflow.getId() == notebookID && workflow instanceof io.dockstore.webservice.core.Notebook));

        final io.dockstore.webservice.core.Notebook byID = notebookDAO.findById(notebookID);
        assertNotNull(byID);
        assertEquals(byID.getId(), notebookID);

        assertEquals(1, notebookDAO.findAllPublishedPaths().size());
        assertEquals(1, notebookDAO.findAllPublishedPathsOrderByDbupdatedate().size());
        assertEquals(1, workflowDAO.findAllPublished(1, Integer.valueOf(PAGINATION_LIMIT), null, null, null).size());
        session.close();
    }
    
    @Test
    void testRegisterSimpleNotebook() {
        CommonTestUtilities.cleanStatePrivate2(SUPPORT, false, testingPostgres);
        ApiClient apiClient = getOpenAPIWebClient(BasicIT.USER_2_USERNAME, testingPostgres);
        WorkflowsApi workflowsApi = new WorkflowsApi(apiClient);
        workflowsApi.handleGitHubRelease("refs/tags/simple-v1", installationId, simpleRepo, BasicIT.USER_2_USERNAME);

        String path = SourceControl.GITHUB + "/" + simpleRepo;
        Workflow notebook = workflowsApi.getWorkflowByPath(path, WorkflowSubClass.NOTEBOOK, "versions");
        assertEquals(path, notebook.getFullWorkflowPath());
        assertTrue("notebook".equalsIgnoreCase(notebook.getType()));
        assertEquals(Workflow.DescriptorTypeEnum.IPYNB, notebook.getDescriptorType());
        assertEquals(Workflow.DescriptorTypeSubclassEnum.PYTHON, notebook.getDescriptorTypeSubclass());
        assertEquals(1, notebook.getWorkflowVersions().size());
        WorkflowVersion version = notebook.getWorkflowVersions().get(0);
        assertEquals("/notebook.ipynb", version.getWorkflowPath());
        assertTrue(version.isValid());
        assertEquals(Set.of("Author One", "Author Two"), version.getAuthors().stream().map(Author::getName).collect(Collectors.toSet()));
        List<SourceFile> sourceFiles = workflowsApi.getWorkflowVersionsSourcefiles(notebook.getId(), version.getId(), null);
        assertEquals(Set.of("/notebook.ipynb", "/.dockstore.yml"), sourceFiles.stream().map(SourceFile::getAbsolutePath).collect(Collectors.toSet()));
    }

    @Test
    void testRegisterLessSimpleNotebook() {
        CommonTestUtilities.cleanStatePrivate2(SUPPORT, false, testingPostgres);
        ApiClient apiClient = getOpenAPIWebClient(BasicIT.USER_2_USERNAME, testingPostgres);
        WorkflowsApi workflowsApi = new WorkflowsApi(apiClient);
        workflowsApi.handleGitHubRelease("refs/tags/less-simple-v1", installationId, simpleRepo, BasicIT.USER_2_USERNAME);
        // Check only the values that should differ from testRegisterSimpleNotebook()
        String path = SourceControl.GITHUB + "/" + simpleRepo + "/simple";
        Workflow notebook = workflowsApi.getWorkflowByPath(path, WorkflowSubClass.NOTEBOOK, "versions");
        assertEquals(path, notebook.getFullWorkflowPath());
        WorkflowVersion version = notebook.getWorkflowVersions().get(0);
        List<SourceFile> sourceFiles = workflowsApi.getWorkflowVersionsSourcefiles(notebook.getId(), version.getId(), null);
        assertEquals(Set.of("/notebook.ipynb", "/.dockstore.yml", "/info.txt", "/data/a.txt", "/data/b.txt", "/requirements.txt", "/.binder/runtime.txt"), sourceFiles.stream().map(SourceFile::getAbsolutePath).collect(Collectors.toSet()));
    }

    @Test
    void testRegisterCorruptNotebook() {
        CommonTestUtilities.cleanStatePrivate2(SUPPORT, false, testingPostgres);
        ApiClient apiClient = getOpenAPIWebClient(BasicIT.USER_2_USERNAME, testingPostgres);
        WorkflowsApi workflowsApi = new WorkflowsApi(apiClient);
        workflowsApi.handleGitHubRelease("refs/tags/corrupt-ipynb-v1", installationId, simpleRepo, BasicIT.USER_2_USERNAME);
        // The update should be "successful" but there should be a negative validation on the notebook file.
        String path = SourceControl.GITHUB + "/" + simpleRepo;
        Workflow notebook = workflowsApi.getWorkflowByPath(path, WorkflowSubClass.NOTEBOOK, "versions");
        assertEquals(1, notebook.getWorkflowVersions().size());
        assertFalse(notebook.getWorkflowVersions().get(0).isValid());
    }

    @Test
<<<<<<< HEAD
    void testAddNotebookToCollection() {
        final ApiClient webClientUser = getOpenAPIWebClient(OTHER_USERNAME, testingPostgres);
        final CategoriesApi categoriesApi = new CategoriesApi(webClientUser);
        final EntriesApi entriesApi = new EntriesApi(webClientUser);
        final OrganizationsApi organizationsApi = new OrganizationsApi(webClientUser);
        Organization organization = organizationsApi.getOrganizationByName("dockstore");

        Collection category = new Collection();
        category.setName("Notebooks");
        category.setDisplayName("Notebooks");
        category.setDescription("A collection of notebooks");


        organizationsApi.createCollection(category, organization.getId());
        fail("adding a category with the same name as another category should fail");

=======
    void testUserNotebooks() {
        CommonTestUtilities.cleanStatePrivate2(SUPPORT, false, testingPostgres);
        ApiClient apiClient = getOpenAPIWebClient(BasicIT.USER_2_USERNAME, testingPostgres);
        WorkflowsApi workflowsApi = new WorkflowsApi(apiClient);
        workflowsApi.handleGitHubRelease("refs/tags/simple-v1", installationId, simpleRepo, BasicIT.USER_2_USERNAME);
        Workflow notebook = workflowsApi.getWorkflowByPath(SourceControl.GITHUB + "/" + simpleRepo, WorkflowSubClass.NOTEBOOK, "versions");
        assertNotNull(notebook);

        UsersApi usersApi = new UsersApi(apiClient);
        final long userId = testingPostgres.runSelectStatement("select userid from user_entry where entryid = '" + notebook.getId() + "'", long.class);

        List<Workflow> notebooks = usersApi.userNotebooks(userId);
        assertEquals(1, notebooks.size());
        assertEquals(notebook.getId(), notebooks.get(0).getId());
        List<Workflow> workflows = usersApi.userWorkflows(userId);
        assertEquals(0, workflows.size());
    }

    @Test
    void testPublishInYml() {
        CommonTestUtilities.cleanStatePrivate2(SUPPORT, false, testingPostgres);
        ApiClient apiClient = getOpenAPIWebClient(BasicIT.USER_2_USERNAME, testingPostgres);
        WorkflowsApi workflowsApi = new WorkflowsApi(apiClient);
        assertEquals(0, workflowsApi.allPublishedWorkflows(null, null, null, null, null, null, WorkflowSubClass.NOTEBOOK).size());
        workflowsApi.handleGitHubRelease("refs/tags/simple-published-v1", installationId, simpleRepo, BasicIT.USER_2_USERNAME);
        assertEquals(1, workflowsApi.allPublishedWorkflows(null, null, null, null, null, null, WorkflowSubClass.NOTEBOOK).size());
>>>>>>> 1798cb1a
    }

    private class CreateContent {
        private long notebookID;

        long getNotebookID() {
            return notebookID;
        }

        CreateContent invoke() {
            return invoke(false);
        }

        CreateContent invoke(boolean cleanup) {
            final Transaction transaction = session.beginTransaction();

            io.dockstore.webservice.core.Notebook testNotebook = new io.dockstore.webservice.core.Notebook();
            testNotebook.setDescription("test notebook");
            testNotebook.setIsPublished(true);
            testNotebook.setSourceControl(SourceControl.GITHUB);
            testNotebook.setDescriptorType(DescriptorLanguage.SERVICE);
            testNotebook.setMode(io.dockstore.webservice.core.WorkflowMode.DOCKSTORE_YML);
            testNotebook.setOrganization("hydra");
            testNotebook.setRepository("hydra_repo");
            testNotebook.setWorkflowName(null);
            testNotebook.setDefaultWorkflowPath(DOCKSTORE_YML_PATH);

            // add all users to all things for now
            for (io.dockstore.webservice.core.User user : userDAO.findAll()) {
                testNotebook.addUser(user);
            }

            notebookID = notebookDAO.create(testNotebook);

            assertTrue(notebookID != 0);

            session.flush();
            transaction.commit();
            if (cleanup) {
                session.close();
            }
            return this;
        }
    }
}<|MERGE_RESOLUTION|>--- conflicted
+++ resolved
@@ -20,7 +20,9 @@
 import static io.dockstore.webservice.Constants.DOCKSTORE_YML_PATH;
 import static io.dockstore.webservice.resources.ResourceConstants.PAGINATION_LIMIT;
 import static org.hibernate.validator.internal.util.Contracts.assertNotNull;
-import static org.junit.jupiter.api.Assertions.*;
+import static org.junit.jupiter.api.Assertions.assertEquals;
+import static org.junit.jupiter.api.Assertions.assertFalse;
+import static org.junit.jupiter.api.Assertions.assertTrue;
 
 import io.dockstore.client.cli.BaseIT;
 import io.dockstore.client.cli.BaseIT.TestStatus;
@@ -31,14 +33,12 @@
 import io.dockstore.common.MuteForSuccessfulTests;
 import io.dockstore.common.SourceControl;
 import io.dockstore.openapi.client.ApiClient;
-<<<<<<< HEAD
 import io.dockstore.openapi.client.api.CategoriesApi;
 import io.dockstore.openapi.client.api.EntriesApi;
 import io.dockstore.openapi.client.api.OrganizationsApi;
-=======
+import io.dockstore.openapi.client.ApiClient;
 import io.dockstore.openapi.client.api.UsersApi;
 import io.dockstore.openapi.client.api.WorkflowsApi;
->>>>>>> 1798cb1a
 import io.dockstore.openapi.client.model.Author;
 import io.dockstore.openapi.client.model.Collection;
 import io.dockstore.openapi.client.model.Organization;
@@ -178,7 +178,35 @@
     }
 
     @Test
-<<<<<<< HEAD
+    void testUserNotebooks() {
+        CommonTestUtilities.cleanStatePrivate2(SUPPORT, false, testingPostgres);
+        ApiClient apiClient = getOpenAPIWebClient(BasicIT.USER_2_USERNAME, testingPostgres);
+        WorkflowsApi workflowsApi = new WorkflowsApi(apiClient);
+        workflowsApi.handleGitHubRelease("refs/tags/simple-v1", installationId, simpleRepo, BasicIT.USER_2_USERNAME);
+        Workflow notebook = workflowsApi.getWorkflowByPath(SourceControl.GITHUB + "/" + simpleRepo, WorkflowSubClass.NOTEBOOK, "versions");
+        assertNotNull(notebook);
+
+        UsersApi usersApi = new UsersApi(apiClient);
+        final long userId = testingPostgres.runSelectStatement("select userid from user_entry where entryid = '" + notebook.getId() + "'", long.class);
+
+        List<Workflow> notebooks = usersApi.userNotebooks(userId);
+        assertEquals(1, notebooks.size());
+        assertEquals(notebook.getId(), notebooks.get(0).getId());
+        List<Workflow> workflows = usersApi.userWorkflows(userId);
+        assertEquals(0, workflows.size());
+    }
+
+    @Test
+    void testPublishInYml() {
+        CommonTestUtilities.cleanStatePrivate2(SUPPORT, false, testingPostgres);
+        ApiClient apiClient = getOpenAPIWebClient(BasicIT.USER_2_USERNAME, testingPostgres);
+        WorkflowsApi workflowsApi = new WorkflowsApi(apiClient);
+        assertEquals(0, workflowsApi.allPublishedWorkflows(null, null, null, null, null, null, WorkflowSubClass.NOTEBOOK).size());
+        workflowsApi.handleGitHubRelease("refs/tags/simple-published-v1", installationId, simpleRepo, BasicIT.USER_2_USERNAME);
+        assertEquals(1, workflowsApi.allPublishedWorkflows(null, null, null, null, null, null, WorkflowSubClass.NOTEBOOK).size());
+    }
+
+    @Test
     void testAddNotebookToCollection() {
         final ApiClient webClientUser = getOpenAPIWebClient(OTHER_USERNAME, testingPostgres);
         final CategoriesApi categoriesApi = new CategoriesApi(webClientUser);
@@ -195,34 +223,6 @@
         organizationsApi.createCollection(category, organization.getId());
         fail("adding a category with the same name as another category should fail");
 
-=======
-    void testUserNotebooks() {
-        CommonTestUtilities.cleanStatePrivate2(SUPPORT, false, testingPostgres);
-        ApiClient apiClient = getOpenAPIWebClient(BasicIT.USER_2_USERNAME, testingPostgres);
-        WorkflowsApi workflowsApi = new WorkflowsApi(apiClient);
-        workflowsApi.handleGitHubRelease("refs/tags/simple-v1", installationId, simpleRepo, BasicIT.USER_2_USERNAME);
-        Workflow notebook = workflowsApi.getWorkflowByPath(SourceControl.GITHUB + "/" + simpleRepo, WorkflowSubClass.NOTEBOOK, "versions");
-        assertNotNull(notebook);
-
-        UsersApi usersApi = new UsersApi(apiClient);
-        final long userId = testingPostgres.runSelectStatement("select userid from user_entry where entryid = '" + notebook.getId() + "'", long.class);
-
-        List<Workflow> notebooks = usersApi.userNotebooks(userId);
-        assertEquals(1, notebooks.size());
-        assertEquals(notebook.getId(), notebooks.get(0).getId());
-        List<Workflow> workflows = usersApi.userWorkflows(userId);
-        assertEquals(0, workflows.size());
-    }
-
-    @Test
-    void testPublishInYml() {
-        CommonTestUtilities.cleanStatePrivate2(SUPPORT, false, testingPostgres);
-        ApiClient apiClient = getOpenAPIWebClient(BasicIT.USER_2_USERNAME, testingPostgres);
-        WorkflowsApi workflowsApi = new WorkflowsApi(apiClient);
-        assertEquals(0, workflowsApi.allPublishedWorkflows(null, null, null, null, null, null, WorkflowSubClass.NOTEBOOK).size());
-        workflowsApi.handleGitHubRelease("refs/tags/simple-published-v1", installationId, simpleRepo, BasicIT.USER_2_USERNAME);
-        assertEquals(1, workflowsApi.allPublishedWorkflows(null, null, null, null, null, null, WorkflowSubClass.NOTEBOOK).size());
->>>>>>> 1798cb1a
     }
 
     private class CreateContent {

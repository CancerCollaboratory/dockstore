/*
 *    Copyright 2019 OICR
 *
 *    Licensed under the Apache License, Version 2.0 (the "License");
 *    you may not use this file except in compliance with the License.
 *    You may obtain a copy of the License at
 *
 *        http://www.apache.org/licenses/LICENSE-2.0
 *
 *    Unless required by applicable law or agreed to in writing, software
 *    distributed under the License is distributed on an "AS IS" BASIS,
 *    WITHOUT WARRANTIES OR CONDITIONS OF ANY KIND, either express or implied.
 *    See the License for the specific language governing permissions and
 *    limitations under the License.
 */
package io.dockstore.webservice;

import java.util.List;
import java.util.Map;

import io.dockstore.client.cli.BaseIT;
import io.dockstore.common.CommonTestUtilities;
import io.dockstore.common.ConfidentialTest;
import io.dockstore.common.DescriptorLanguage;
import io.dockstore.common.SourceControl;
import io.dockstore.webservice.core.BioWorkflow;
import io.dockstore.webservice.core.Service;
import io.dockstore.webservice.core.User;
import io.dockstore.webservice.core.Workflow;
import io.dockstore.webservice.core.WorkflowMode;
import io.dockstore.webservice.jdbi.ServiceDAO;
import io.dockstore.webservice.jdbi.UserDAO;
import io.dockstore.webservice.jdbi.WorkflowDAO;
import io.swagger.client.ApiClient;
import io.swagger.client.ApiException;
import io.swagger.client.api.Ga4GhApi;
import io.swagger.client.api.UsersApi;
import io.swagger.client.api.WorkflowsApi;
import io.swagger.client.model.StarRequest;
import io.swagger.client.model.Tool;
import org.hibernate.Session;
import org.hibernate.SessionFactory;
import org.hibernate.Transaction;
import org.hibernate.context.internal.ManagedSessionContext;
import org.junit.Assert;
import org.junit.Before;
import org.junit.Rule;
import org.junit.Test;
import org.junit.contrib.java.lang.system.ExpectedSystemExit;
import org.junit.contrib.java.lang.system.SystemErrRule;
import org.junit.contrib.java.lang.system.SystemOutRule;
import org.junit.experimental.categories.Category;
import org.junit.rules.ExpectedException;

<<<<<<< HEAD
=======
import static io.dockstore.common.CommonTestUtilities.getTestingPostgres;
import static io.dockstore.webservice.Constants.LAMBDA_FAILURE;
>>>>>>> ccb7023f
import static org.junit.Assert.assertEquals;
import static org.junit.Assert.assertFalse;
import static org.junit.Assert.assertNotNull;
import static org.junit.Assert.assertTrue;

/**
 * @author dyuen
 */
@Category(ConfidentialTest.class)
public class ServiceIT extends BaseIT {

    @Rule
    public final SystemOutRule systemOutRule = new SystemOutRule().enableLog().muteForSuccessfulTests();

    @Rule
    public final SystemErrRule systemErrRule = new SystemErrRule().enableLog().muteForSuccessfulTests();

    @Rule
    public final ExpectedSystemExit systemExit = ExpectedSystemExit.none();

    @Rule
    public ExpectedException thrown = ExpectedException.none();
    private WorkflowDAO workflowDAO;
    private ServiceDAO serviceDAO;
    private Session session;
    private UserDAO userDAO;

    @Before
    public void setup() {
        DockstoreWebserviceApplication application = SUPPORT.getApplication();
        SessionFactory sessionFactory = application.getHibernate().getSessionFactory();

        this.workflowDAO = new WorkflowDAO(sessionFactory);
        this.serviceDAO = new ServiceDAO(sessionFactory);
        this.userDAO = new UserDAO(sessionFactory);

        // non-confidential test database sequences seem messed up and need to be iterated past, but other tests may depend on ids
        testingPostgres.runUpdateStatement("alter sequence enduser_id_seq increment by 50 restart with 100");
        testingPostgres.runUpdateStatement("alter sequence token_id_seq increment by 50 restart with 100");

        // used to allow us to use tokenDAO outside of the web service
        this.session = application.getHibernate().getSessionFactory().openSession();
        ManagedSessionContext.bind(session);
    }

    @Test
    public void checkWorkflowAndServiceHierarchy() {
        CreateContent createContent = new CreateContent().invoke(false);
        long workflowID = createContent.getWorkflowID();
        long serviceID = createContent.getServiceID();
        long serviceID2 = createContent.getServiceID2();

        final List<Workflow> allPublished = workflowDAO.findAllPublished();
        assertTrue(allPublished.stream().anyMatch(workflow -> workflow.getId() == workflowID && workflow instanceof BioWorkflow));
        assertTrue(allPublished.stream().anyMatch(workflow -> workflow.getId() == serviceID && workflow instanceof Service));
        assertTrue(allPublished.stream().anyMatch(workflow -> workflow.getId() == serviceID2 && workflow instanceof Service));

        final Service byId = serviceDAO.findById(serviceID);
        final Service byId1 = serviceDAO.findById(workflowID);

        assertTrue(byId != null && byId1 == null);
        session.close();
    }

    @Test
    public void testTRSOutputOfService() {
        new CreateContent().invoke();
        final ApiClient webClient = getWebClient(true, false);
        Ga4GhApi client = new Ga4GhApi(webClient);
        final List<Tool> tools = client.toolsGet(null, null, null, null, null, null, null, null, null, null, null);
        assertTrue(tools.stream().filter(tool -> tool.getToolclass().getName().equalsIgnoreCase("service")).count() >= 2);
        assertTrue(tools.stream().filter(tool -> tool.getToolclass().getName().equalsIgnoreCase("workflow")).count() >= 1);
    }

    @Test
    public void testProprietaryAPI() {
        final CreateContent invoke = new CreateContent().invoke();
        final ApiClient webClient = getWebClient(true, false);
        WorkflowsApi client = new WorkflowsApi(webClient);
        final List<io.swagger.client.model.Workflow> services = client.allPublishedWorkflows(null, null, null, null, null, true);
        final List<io.swagger.client.model.Workflow> workflows = client.allPublishedWorkflows(null, null, null, null, null, false);
        assertTrue(workflows.size() >= 2 && workflows.stream().noneMatch(workflow -> workflow.getDescriptorType().getValue().equalsIgnoreCase(DescriptorLanguage.SERVICE.toString())));
        assertTrue(services.size() >= 1 && services.stream().allMatch(workflow -> workflow.getDescriptorType().getValue().equalsIgnoreCase(DescriptorLanguage.SERVICE.toString())));

        // try some standard things we would like services to be able to do
        client.starEntry(invoke.getServiceID(), new StarRequest().star(true));
        client.updateLabels(invoke.getServiceID(), "foo,batman,chicken", "");

        // did it happen?
        final io.swagger.client.model.Workflow workflow = client.getWorkflow(invoke.getServiceID(), "");
        assertFalse(workflow.getStarredUsers().isEmpty());
        assertTrue(workflow.getLabels().stream().anyMatch(label -> "batman".equals(label.getValue())));
    }

    @Test
    public void testGeneralDefaultPathMechanism() {
        final CreateContent invoke = new CreateContent().invoke();
        final ApiClient webClient = getWebClient(true, false);
        WorkflowsApi client = new WorkflowsApi(webClient);
        // did it happen?
        final io.swagger.client.model.Workflow workflow = client.getWorkflow(invoke.getServiceID(), "");
    }

    /**
     * This tests endpoints that will be triggered by GitHub App webhooks.
     * A service is created and a version is added for a release 1.0
     */
    @Test
    public void testGitHubAppEndpoints() throws Exception {


        CommonTestUtilities.cleanStatePrivate2(SUPPORT, false);
        final ApiClient webClient = getWebClient("admin@admin.com", testingPostgres);
        WorkflowsApi client = new WorkflowsApi(webClient);

        String serviceRepo = "DockstoreTestUser2/test-service";
        String installationId = "1179416";

        // Add service
        io.swagger.client.model.Workflow service = client.addService(serviceRepo, "admin@admin.com", installationId);
        assertNotNull(service);

        // Add version with another username
        service = client.upsertServiceVersion(serviceRepo, "DockstoreTestUser2", "1.0", installationId);

        assertNotNull(service);
        assertEquals("Should have a new version", 1, service.getWorkflowVersions().size());
        assertEquals("Should have 3 source files", 3, service.getWorkflowVersions().get(0).getSourceFiles().size());
        assertEquals("Should have 2 users", 2, service.getUsers().size());

        final long count = testingPostgres
                .runSelectStatement("select count(*) from service where sourcecontrol = 'github.com' and organization = 'DockstoreTestUser2' and repository = 'test-service'", long.class);
        Assert.assertEquals("there should be one matching service", 1, count);

        // Test user endpoints
        UsersApi usersApi = new UsersApi(webClient);
        List<io.swagger.client.model.Workflow> services = usersApi.userServices(service.getUsers().get(0).getId());
        List<io.swagger.client.model.Workflow> workflows = usersApi.userWorkflows(service.getUsers().get(0).getId());
        assertEquals("There should be one service", 1,  services.size());
        assertEquals("There should be no workflows", 0, workflows.size());
    }

    /**
     * Ensures that you cannot create a service if the given user is not on Dockstore
     */
    @Test
    public void createServiceNoUser() throws Exception {


        CommonTestUtilities.cleanStatePrivate2(SUPPORT, false);
        final ApiClient webClient = getWebClient("admin@admin.com", testingPostgres);
        WorkflowsApi client = new WorkflowsApi(webClient);

        String serviceRepo = "DockstoreTestUser2/test-service";
        String installationId = "1179416";

        // Add service
        try {
            client.addService(serviceRepo, "iamnotarealuser", installationId);
        } catch (ApiException ex) {
            assertEquals("Should have error code 418", LAMBDA_FAILURE, ex.getCode());
        }

        final long count = testingPostgres
                .runSelectStatement("select count(*) from service where sourcecontrol = 'github.com' and organization = 'DockstoreTestUser2' and repository = 'test-service'", long.class);
        Assert.assertEquals("there should be no matching service", 0, count);
    }

    /**
     * Ensures that you cannot create a service if there already exists a service with the same path
     */
    @Test
    public void createServiceDuplicate() throws Exception {


        CommonTestUtilities.cleanStatePrivate2(SUPPORT, false);
        final ApiClient webClient = getWebClient("admin@admin.com", testingPostgres);
        WorkflowsApi client = new WorkflowsApi(webClient);

        String serviceRepo = "DockstoreTestUser2/test-service";
        String installationId = "1179416";

        // Add service
        io.swagger.client.model.Workflow service = client.addService(serviceRepo, "admin@admin.com", installationId);
        assertNotNull(service);
        try {
            client.addService(serviceRepo, "admin@admin.com", installationId);
        } catch (ApiException ex) {
            assertEquals("Should have error code 418", LAMBDA_FAILURE, ex.getCode());
        }

        final long count = testingPostgres
                .runSelectStatement("select count(*) from service where sourcecontrol = 'github.com' and organization = 'DockstoreTestUser2' and repository = 'test-service'", long.class);
        Assert.assertEquals("there should be one matching service", 1, count);
    }

    /**
     * This tests that you can't add a version that doesn't exist
     */
    @Test
    public void updateServiceIncorrectTag() throws Exception {


        CommonTestUtilities.cleanStatePrivate2(SUPPORT, false);
        final ApiClient webClient = getWebClient("admin@admin.com", testingPostgres);
        WorkflowsApi client = new WorkflowsApi(webClient);

        String serviceRepo = "DockstoreTestUser2/test-service";
        String installationId = "1179416";

        // Add service
        io.swagger.client.model.Workflow service = client.addService(serviceRepo, "admin@admin.com", installationId);
        assertNotNull(service);

        // Add version that doesn't exist
        try {
            client.upsertServiceVersion(serviceRepo, "admin@admin.com", "1.0-fake", installationId);
        } catch (ApiException ex) {
            assertEquals("Should have error code 418", LAMBDA_FAILURE, ex.getCode());
        }

        final long count = testingPostgres
                .runSelectStatement("select count(*) from service where sourcecontrol = 'github.com' and organization = 'DockstoreTestUser2' and repository = 'test-service'", long.class);
        Assert.assertEquals("there should be one matching service", 1, count);

        final long count2 = testingPostgres
                .runSelectStatement("select count(*) from workflowversion where name = '1.0-fake'", long.class);
        Assert.assertEquals("there should be no matching tag", 0, count2);
    }

    /**
     * This tests that you can't add a version with an invalid dockstore.yml or no dockstore.yml
     */
    @Test
    public void updateServiceNoOrInvalidYml() throws Exception {
        final CommonTestUtilities.TestingPostgres testingPostgres = getTestingPostgres();

        CommonTestUtilities.cleanStatePrivate2(SUPPORT, false);
        final ApiClient webClient = getWebClient("admin@admin.com");
        WorkflowsApi client = new WorkflowsApi(webClient);

        String serviceRepo = "DockstoreTestUser2/test-service";
        String installationId = "1179416";

        // Add service
        io.swagger.client.model.Workflow service = client.addService(serviceRepo, "admin@admin.com", installationId);
        assertNotNull(service);

        // Add version that has no dockstore.yml
        try {
            client.upsertServiceVersion(serviceRepo, "admin@admin.com", "noYml", installationId);
        } catch (ApiException ex) {
            assertEquals("Should have error code 418", LAMBDA_FAILURE, ex.getCode());
        }

        // Add version that has invalid dockstore.yml
        try {
            client.upsertServiceVersion(serviceRepo, "admin@admin.com", "invalidYml", installationId);
        } catch (ApiException ex) {
            assertEquals("Should have error code 418", LAMBDA_FAILURE, ex.getCode());
        }
    }

    /**
     * This tests that you cannot create a service from an in invalid GitHub repository
     */
    @Test
    public void createServiceNoGitHubRepo() throws Exception {
        CommonTestUtilities.cleanStatePrivate2(SUPPORT, false);
        final ApiClient webClient = getWebClient("admin@admin.com");
        WorkflowsApi client = new WorkflowsApi(webClient);

        String serviceRepo = "DockstoreTestUser2/test-service-foo-bar-not-real";
        String installationId = "1179416";

        // Add service
        try {
            io.swagger.client.model.Workflow service = client.addService(serviceRepo, "admin@admin.com", installationId);
        } catch (ApiException ex) {
            assertEquals("Should have error code 418", LAMBDA_FAILURE, ex.getCode());
        }
    }

    private class CreateContent {
        private long workflowID;
        private long serviceID;
        private long serviceID2;

        long getWorkflowID() {
            return workflowID;
        }

        long getServiceID() {
            return serviceID;
        }

        long getServiceID2() {
            return serviceID2;
        }

        CreateContent invoke() {
            return invoke(true);
        }

        CreateContent invoke(boolean cleanup) {
            final Transaction transaction = session.beginTransaction();

            Workflow testWorkflow = new BioWorkflow();
            testWorkflow.setDescription("foo workflow");
            testWorkflow.setIsPublished(true);
            testWorkflow.setSourceControl(SourceControl.GITHUB);
            testWorkflow.setDescriptorType(DescriptorLanguage.CWL);
            testWorkflow.setOrganization("shield");
            testWorkflow.setRepository("shield_repo");


            Service testService = new Service();
            testService.setDescription("test service");
            testService.setIsPublished(true);
            testService.setSourceControl(SourceControl.GITHUB);
            testService.setDescriptorType(DescriptorLanguage.SERVICE);
            testService.setMode(WorkflowMode.SERVICE);
            testService.setOrganization("hydra");
            testService.setRepository("hydra_repo");
            testService.setDefaultWorkflowPath(".dockstore.yml");

            Service test2Service = new Service();
            test2Service.setDescription("test service");
            test2Service.setIsPublished(true);
            test2Service.setSourceControl(SourceControl.GITHUB);
            test2Service.setMode(WorkflowMode.SERVICE);
            test2Service.setDescriptorType(DescriptorLanguage.SERVICE);
            test2Service.setOrganization("hydra");
            test2Service.setRepository("hydra_repo");
            test2Service.setDefaultWorkflowPath(".dockstore.yml");

            final Map<DescriptorLanguage.FileType, String> defaultPaths = test2Service.getDefaultPaths();
            for(DescriptorLanguage.FileType val : DescriptorLanguage.FileType.values()){
                defaultPaths.put(val, "path for " + val);
            }
            test2Service.setDefaultPaths(defaultPaths);

            // add all users to all things for now
            for(User user : userDAO.findAll()){
                testWorkflow.addUser(user);
                testService.addUser(user);
                test2Service.addUser(user);
            }

            workflowID = workflowDAO.create(testWorkflow);
            serviceID = serviceDAO.create(testService);
            serviceID2 = serviceDAO.create(test2Service);

            assertTrue(workflowID != 0 && serviceID != 0);

            session.flush();
            transaction.commit();
            if (cleanup) {
                session.close();
            }
            return this;
        }
    }
}<|MERGE_RESOLUTION|>--- conflicted
+++ resolved
@@ -52,11 +52,7 @@
 import org.junit.experimental.categories.Category;
 import org.junit.rules.ExpectedException;
 
-<<<<<<< HEAD
-=======
-import static io.dockstore.common.CommonTestUtilities.getTestingPostgres;
 import static io.dockstore.webservice.Constants.LAMBDA_FAILURE;
->>>>>>> ccb7023f
 import static org.junit.Assert.assertEquals;
 import static org.junit.Assert.assertFalse;
 import static org.junit.Assert.assertNotNull;
@@ -292,10 +288,9 @@
      */
     @Test
     public void updateServiceNoOrInvalidYml() throws Exception {
-        final CommonTestUtilities.TestingPostgres testingPostgres = getTestingPostgres();
-
-        CommonTestUtilities.cleanStatePrivate2(SUPPORT, false);
-        final ApiClient webClient = getWebClient("admin@admin.com");
+
+        CommonTestUtilities.cleanStatePrivate2(SUPPORT, false);
+        final ApiClient webClient = getWebClient("admin@admin.com", testingPostgres);
         WorkflowsApi client = new WorkflowsApi(webClient);
 
         String serviceRepo = "DockstoreTestUser2/test-service";
@@ -326,7 +321,7 @@
     @Test
     public void createServiceNoGitHubRepo() throws Exception {
         CommonTestUtilities.cleanStatePrivate2(SUPPORT, false);
-        final ApiClient webClient = getWebClient("admin@admin.com");
+        final ApiClient webClient = getWebClient("admin@admin.com", testingPostgres);
         WorkflowsApi client = new WorkflowsApi(webClient);
 
         String serviceRepo = "DockstoreTestUser2/test-service-foo-bar-not-real";

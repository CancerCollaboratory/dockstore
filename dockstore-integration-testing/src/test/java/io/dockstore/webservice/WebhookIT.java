
package io.dockstore.webservice;

import static org.junit.jupiter.api.Assertions.assertEquals;
import static org.junit.jupiter.api.Assertions.assertTrue;
import static org.junit.jupiter.api.Assertions.fail;

import io.dockstore.client.cli.BaseIT;
import io.dockstore.client.cli.BaseIT.TestStatus;
import io.dockstore.client.cli.BasicIT;
import io.dockstore.client.cli.OrganizationIT;
import io.dockstore.common.CommonTestUtilities;
import io.dockstore.common.ConfidentialTest;
import io.dockstore.common.DescriptorLanguage;
import io.dockstore.common.MuteForSuccessfulTests;
import io.dockstore.common.SourceControl;
import io.dockstore.openapi.client.ApiClient;
import io.dockstore.openapi.client.ApiException;
import io.dockstore.openapi.client.api.LambdaEventsApi;
import io.dockstore.openapi.client.api.OrganizationsApi;
import io.dockstore.openapi.client.api.UsersApi;
import io.dockstore.openapi.client.api.WorkflowsApi;
import io.dockstore.openapi.client.model.Collection;
import io.dockstore.openapi.client.model.LambdaEvent;
import io.dockstore.openapi.client.model.Organization;
import io.dockstore.openapi.client.model.PublishRequest;
import io.dockstore.openapi.client.model.SourceFile;
import io.dockstore.openapi.client.model.Workflow;
import io.dockstore.openapi.client.model.WorkflowSubClass;
import io.dockstore.openapi.client.model.WorkflowVersion;
import io.dockstore.openapi.client.model.WorkflowVersion.DescriptionSourceEnum;
import java.util.List;
import org.junit.jupiter.api.BeforeEach;
import org.junit.jupiter.api.Disabled;
import org.junit.jupiter.api.Tag;
import org.junit.jupiter.api.Test;
import org.junit.jupiter.api.extension.ExtendWith;
import uk.org.webcompere.systemstubs.jupiter.SystemStub;
import uk.org.webcompere.systemstubs.jupiter.SystemStubsExtension;
import uk.org.webcompere.systemstubs.stream.SystemErr;
import uk.org.webcompere.systemstubs.stream.SystemOut;

/**
 * Like {@link SwaggerWebhookIT } but with only openapi classes to avoid having to give fully defined classes everywhere
 */
@ExtendWith(SystemStubsExtension.class)
@ExtendWith(MuteForSuccessfulTests.class)
@ExtendWith(TestStatus.class)
@Tag(ConfidentialTest.NAME)
class WebhookIT extends BaseIT {

    @SystemStub
    public final SystemOut systemOut = new SystemOut();
    @SystemStub
    public final SystemErr systemErr = new SystemErr();

    private final String installationId = "1179416";
    private final String taggedToolRepo = "dockstore-testing/tagged-apptool";
    private final String taggedToolRepoPath = "dockstore-testing/tagged-apptool/md5sum";
    private final String workflowDockstoreYmlRepo = "dockstore-testing/workflow-dockstore-yml";

    @BeforeEach
    public void cleanDB() {
        CommonTestUtilities.cleanStatePrivate2(SUPPORT, false, testingPostgres);
    }


    @Test
    @Disabled("https://ucsc-cgl.atlassian.net/browse/DOCK-1890")
    void testAppToolCollections() throws Exception {
        final ApiClient openApiClient = getOpenAPIWebClient(BasicIT.USER_2_USERNAME, testingPostgres);
        WorkflowsApi client = new WorkflowsApi(openApiClient);

        client.handleGitHubRelease(taggedToolRepo, BasicIT.USER_2_USERNAME, "refs/tags/1.0", installationId);
        Workflow appTool = client.getWorkflowByPath("github.com/" + taggedToolRepoPath, WorkflowSubClass.APPTOOL, "versions,validations");

        WorkflowVersion validVersion = appTool.getWorkflowVersions().stream().filter(WorkflowVersion::isValid).findFirst().get();
        testingPostgres.runUpdateStatement("update apptool set actualdefaultversion = " + validVersion.getId() + " where id = " + appTool.getId());
        final PublishRequest publishRequest = new PublishRequest();
        publishRequest.publish(true);
        client.publish1(appTool.getId(), publishRequest);

        // Setup admin. admin: true, curator: false
        final ApiClient webClientAdminUser = getOpenAPIWebClient(ADMIN_USERNAME, testingPostgres);
        OrganizationsApi organizationsApiAdmin = new OrganizationsApi(webClientAdminUser);
        // Create the organization
        Organization registeredOrganization = OrganizationIT.openApiStubOrgObject();

        // Admin approve it
        organizationsApiAdmin.approveOrganization(registeredOrganization.getId());
        // Create a collection
        Collection stubCollection = OrganizationIT.openApiStubCollectionObject();
        stubCollection.setName("hcacollection");

        // Attach collection
        final Collection createdCollection = organizationsApiAdmin.createCollection(stubCollection, registeredOrganization.getId());
        // Add tool to collection
        organizationsApiAdmin.addEntryToCollection(registeredOrganization.getId(), createdCollection.getId(), appTool.getId(), null);

        // uncomment this after DOCK-1890 and delete from WebhookIT
        // Collection collection = organizationsApiAdmin.getCollectionById(registeredOrganization.getId(), createdCollection.getId());
        // assertTrue((collection.getEntries().stream().anyMatch(entry -> Objects.equals(entry.getId(), appTool.getId()))));
    }

    @Test
    void testDifferentLanguagesWithSameWorkflowName() {
        final ApiClient webClient = getOpenAPIWebClient(BasicIT.USER_2_USERNAME, testingPostgres);
        WorkflowsApi workflowClient = new WorkflowsApi(webClient);
        UsersApi usersApi = new UsersApi(webClient);

        // Add a WDL version of a workflow should pass.
        workflowClient.handleGitHubRelease("refs/heads/sameWorkflowName-WDL", installationId, workflowDockstoreYmlRepo, BasicIT.USER_2_USERNAME);
        Workflow foobar = workflowClient.getWorkflowByPath("github.com/" + workflowDockstoreYmlRepo + "/foobar", WorkflowSubClass.BIOWORKFLOW, "versions");
        assertTrue(foobar.getWorkflowVersions().stream().allMatch(v -> v.getDescriptionSource() == DescriptionSourceEnum.README));

        // Add a CWL version of a workflow with the same name should cause error.
        try {
            workflowClient.handleGitHubRelease("refs/heads/sameWorkflowName-CWL", installationId, workflowDockstoreYmlRepo, BasicIT.USER_2_USERNAME);
            fail("should have thrown");
        } catch (ApiException ex) {
            List<LambdaEvent> events = usersApi.getUserGitHubEvents("0", 10);
            LambdaEvent event = events.stream().filter(lambdaEvent -> !lambdaEvent.isSuccess()).findFirst().get();
            String message = event.getMessage().toLowerCase();
            assertTrue(message.contains("descriptor language"));
            assertTrue(message.contains("workflow"));
            assertTrue(message.contains("version"));
        }
    }

    @Test
    void testWackyBranchCreationAndDeletion() {
        final ApiClient webClient = getOpenAPIWebClient(BasicIT.USER_2_USERNAME, testingPostgres);
        WorkflowsApi workflowClient = new WorkflowsApi(webClient);

        // needs to be a branch to match branch deletion below
        workflowClient.handleGitHubRelease("refs/heads/孤独のグルメ", installationId, workflowDockstoreYmlRepo, BasicIT.USER_2_USERNAME);

        Workflow foobar = workflowClient.getWorkflowByPath("github.com/" + workflowDockstoreYmlRepo + "/foobar", WorkflowSubClass.BIOWORKFLOW, "versions");
        assertEquals(1, foobar.getWorkflowVersions().size());

        workflowClient.handleGitHubBranchDeletion(workflowDockstoreYmlRepo, BasicIT.USER_2_USERNAME, "refs/heads/孤独のグルメ", installationId);

        foobar = workflowClient.getWorkflowByPath("github.com/" + workflowDockstoreYmlRepo + "/foobar", WorkflowSubClass.BIOWORKFLOW, "versions");
        assertEquals(0, foobar.getWorkflowVersions().size());
    }

    @Test
    void testNormalReadMeLocation() {
        final ApiClient webClient = getOpenAPIWebClient(BasicIT.USER_2_USERNAME, testingPostgres);
        WorkflowsApi workflowClient = new WorkflowsApi(webClient);

        workflowClient.handleGitHubRelease("refs/tags/0.4", installationId, workflowDockstoreYmlRepo, BasicIT.USER_2_USERNAME);

        Workflow foobar = workflowClient.getWorkflowByPath("github.com/" + workflowDockstoreYmlRepo + "/foobar", WorkflowSubClass.BIOWORKFLOW, "versions");
        Workflow foobar2 = workflowClient.getWorkflowByPath("github.com/" + workflowDockstoreYmlRepo + "/foobar2", WorkflowSubClass.BIOWORKFLOW, "versions");


        assertTrue(foobar.getWorkflowVersions().stream().allMatch(v -> v.getDescriptionSource() == DescriptionSourceEnum.DESCRIPTOR && v.getDescription().contains("This is a description")));
        assertTrue(foobar2.getWorkflowVersions().stream().allMatch(v -> v.getDescriptionSource() == DescriptionSourceEnum.DESCRIPTOR && v.getDescription().contains("This is a description")));
    }

    @Test
    void testRootReadMeLocation() {
        final ApiClient webClient = getOpenAPIWebClient(BasicIT.USER_2_USERNAME, testingPostgres);
        WorkflowsApi workflowClient = new WorkflowsApi(webClient);

        workflowClient.handleGitHubRelease("refs/tags/0.3", installationId, workflowDockstoreYmlRepo, BasicIT.USER_2_USERNAME);

        Workflow foobar = workflowClient.getWorkflowByPath("github.com/" + workflowDockstoreYmlRepo + "/foobar", WorkflowSubClass.BIOWORKFLOW, "versions");
        Workflow foobar2 = workflowClient.getWorkflowByPath("github.com/" + workflowDockstoreYmlRepo + "/foobar2", WorkflowSubClass.BIOWORKFLOW, "versions");


        assertTrue(foobar.getWorkflowVersions().stream().allMatch(v -> v.getDescriptionSource() == DescriptionSourceEnum.README && v.getDescription().contains("A repo that includes .dockstore.yml"
            + "\n")));
        assertTrue(foobar2.getWorkflowVersions().stream().allMatch(v -> v.getDescriptionSource() == DescriptionSourceEnum.README && v.getDescription().contains("A repo that includes .dockstore.yml"
            + "\n")));
    }

    @Test
    void testAlternateReadMeLocation() {
        final ApiClient webClient = getOpenAPIWebClient(BasicIT.USER_2_USERNAME, testingPostgres);
        WorkflowsApi workflowClient = new WorkflowsApi(webClient);

        workflowClient.handleGitHubRelease("refs/tags/0.5", installationId, workflowDockstoreYmlRepo, BasicIT.USER_2_USERNAME);

        Workflow foobar = workflowClient.getWorkflowByPath("github.com/" + workflowDockstoreYmlRepo + "/foobar", WorkflowSubClass.BIOWORKFLOW, "versions");
        Workflow foobar2 = workflowClient.getWorkflowByPath("github.com/" + workflowDockstoreYmlRepo + "/foobar2", WorkflowSubClass.BIOWORKFLOW, "versions");


        assertTrue(foobar.getWorkflowVersions().stream().allMatch(v -> v.getDescriptionSource() == DescriptionSourceEnum.CUSTOM_README && v.getDescription().contains("an 'X' in it")));
        assertTrue(foobar2.getWorkflowVersions().stream().allMatch(v -> v.getDescriptionSource() == DescriptionSourceEnum.CUSTOM_README && v.getDescription().contains("a '🙃' in it")));
    }

    @Test
    void testReadMePathOverridesDescriptor() {
        final ApiClient webClient = getOpenAPIWebClient(BasicIT.USER_2_USERNAME, testingPostgres);
        WorkflowsApi workflowClient = new WorkflowsApi(webClient);

        workflowClient.handleGitHubRelease("refs/tags/0.7", installationId, workflowDockstoreYmlRepo, BasicIT.USER_2_USERNAME);

        Workflow foobar = workflowClient.getWorkflowByPath("github.com/" + workflowDockstoreYmlRepo + "/foobar", WorkflowSubClass.BIOWORKFLOW, "versions");
        Workflow foobar2 = workflowClient.getWorkflowByPath("github.com/" + workflowDockstoreYmlRepo + "/foobar2", WorkflowSubClass.BIOWORKFLOW, "versions");

        assertTrue(foobar.getWorkflowVersions().stream().allMatch(v -> v.getDescriptionSource() == DescriptionSourceEnum.CUSTOM_README && v.getDescription().contains("an 'X' in it")));
        assertTrue(foobar2.getWorkflowVersions().stream().allMatch(v -> v.getDescriptionSource() == DescriptionSourceEnum.CUSTOM_README && v.getDescription().contains("a '🙃' in it")));
        // check that the descriptors in question really did have potential descriptions
        final List<SourceFile> foobarSourcefiles = workflowClient.getWorkflowVersionsSourcefiles(foobar.getId(), foobar.getWorkflowVersions().get(0).getId(), null);
        final List<SourceFile> foobar2Sourcefiles = workflowClient.getWorkflowVersionsSourcefiles(foobar2.getId(), foobar2.getWorkflowVersions().get(0).getId(), null);
        assertTrue(foobarSourcefiles.stream().anyMatch(s -> s.getContent().contains("This is a description")));
        assertTrue(foobar2Sourcefiles.stream().anyMatch(s -> s.getContent().contains("This is a description")));

        // Change the README path and description in the DB to dummy values
        testingPostgres.runUpdateStatement("update workflowversion set readmepath = null");
        testingPostgres.runUpdateStatement("update version_metadata set description = null");
        foobar = workflowClient.getWorkflowByPath("github.com/" + workflowDockstoreYmlRepo + "/foobar", WorkflowSubClass.BIOWORKFLOW, "versions");
        foobar2 = workflowClient.getWorkflowByPath("github.com/" + workflowDockstoreYmlRepo + "/foobar2", WorkflowSubClass.BIOWORKFLOW, "versions");
        assertTrue(foobar.getWorkflowVersions().stream().allMatch(v -> v.getReadMePath() == null && v.getDescription() == null));
        assertTrue(foobar2.getWorkflowVersions().stream().allMatch(v -> v.getReadMePath() == null && v.getDescription() == null));

        // The GitHub release should update the readmepath and description to the correct values
        workflowClient.handleGitHubRelease("refs/tags/0.7", installationId, workflowDockstoreYmlRepo, BasicIT.USER_2_USERNAME);
        foobar = workflowClient.getWorkflowByPath("github.com/" + workflowDockstoreYmlRepo + "/foobar", WorkflowSubClass.BIOWORKFLOW, "versions");
        foobar2 = workflowClient.getWorkflowByPath("github.com/" + workflowDockstoreYmlRepo + "/foobar2", WorkflowSubClass.BIOWORKFLOW, "versions");
        assertTrue(foobar.getWorkflowVersions().stream().allMatch(v -> "/README2.md".equals(v.getReadMePath()) && v.getDescription().contains("an 'X' in it")));
        assertTrue(foobar2.getWorkflowVersions().stream().allMatch(v -> "/docs/README.md".equals(v.getReadMePath()) && v.getDescription().contains("a '🙃' in it")));
    }

    @Test
<<<<<<< HEAD
    void testCheckingUserLambdaEventsAsAdmin() {
        final ApiClient userClient = getOpenAPIWebClient(BasicIT.USER_2_USERNAME, testingPostgres);
        WorkflowsApi userWorkflowsClient = new WorkflowsApi(userClient);
        UsersApi usersApi = new UsersApi(userClient);

        long userid = usersApi.getUser().getId();

        userWorkflowsClient.handleGitHubRelease("refs/tags/1.0", installationId, taggedToolRepo, BasicIT.USER_2_USERNAME);

        // Setup admin
        final ApiClient webClientAdminUser = getOpenAPIWebClient(ADMIN_USERNAME, testingPostgres);
        LambdaEventsApi lambdaEventsApi = new LambdaEventsApi(webClientAdminUser);

        System.out.println(lambdaEventsApi.getUserLambdaEvents(userid, "0", 100));
        List<LambdaEvent> lambdaEvents = lambdaEventsApi.getUserLambdaEvents(userid, "0", 100);
        assertEquals(1, lambdaEvents.size());


=======
    void testGitVisibility() {
        final ApiClient webClient = getOpenAPIWebClient(BasicIT.USER_2_USERNAME, testingPostgres);
        WorkflowsApi workflowClient = new WorkflowsApi(webClient);

        final String manualWorkflowPath = "DockstoreTestUser/dockstore-whalesay-wdl";
        workflowClient.manualRegister(SourceControl.GITHUB.name(), manualWorkflowPath, "/dockstore.wdl", "", DescriptorLanguage.WDL.getShortName(), "");
        final Workflow manualWorkflow = workflowClient.getWorkflowByPath(SourceControl.GITHUB.toString() + "/" + manualWorkflowPath,
            WorkflowSubClass.BIOWORKFLOW, "");
        workflowClient.refresh1(manualWorkflow.getId(), false);
        assertEquals(1, getNullVisibilityCount(), "Git visibility is null for manually registered workflows");

        workflowClient.handleGitHubRelease("refs/tags/0.7", installationId, workflowDockstoreYmlRepo, BasicIT.USER_2_USERNAME); // This creates 2 workflows
        assertEquals(2, getPublicVisibilityCount(), "Two workflows created should both have PUBLIC git visiblity");
        workflowClient.handleGitHubRelease("refs/tags/0.5", installationId, workflowDockstoreYmlRepo, BasicIT.USER_2_USERNAME); // This updates the 2 workflows
        assertEquals(2, getPublicVisibilityCount(), "Updated workflows should still both have PUBLIC git visiblity");
        assertEquals(1, getNullVisibilityCount(), "Git visibility should still be null for manually registered workflows");

        // Simulate transitioning a private repo to a public repo
        testingPostgres.runUpdateStatement("update workflow set gitvisibility = 'PRIVATE' where gitvisibility is not null;");
        assertEquals(0, getPublicVisibilityCount());
        workflowClient.handleGitHubRelease("refs/tags/0.4", installationId, workflowDockstoreYmlRepo, BasicIT.USER_2_USERNAME); // This updates the 2 workflows
        assertEquals(2, getPublicVisibilityCount(), "Private visibility should have changed to public");
    }

    private Long getPublicVisibilityCount() {
        return testingPostgres.runSelectStatement(
            "select count(*) from workflow where gitvisibility = 'PUBLIC'", long.class);
    }

    private Long getNullVisibilityCount() {
        return testingPostgres.runSelectStatement(
            "select count(*) from workflow where gitvisibility is null", long.class);
>>>>>>> 88d2f843
    }
}<|MERGE_RESOLUTION|>--- conflicted
+++ resolved
@@ -226,7 +226,6 @@
     }
 
     @Test
-<<<<<<< HEAD
     void testCheckingUserLambdaEventsAsAdmin() {
         final ApiClient userClient = getOpenAPIWebClient(BasicIT.USER_2_USERNAME, testingPostgres);
         WorkflowsApi userWorkflowsClient = new WorkflowsApi(userClient);
@@ -243,9 +242,9 @@
         System.out.println(lambdaEventsApi.getUserLambdaEvents(userid, "0", 100));
         List<LambdaEvent> lambdaEvents = lambdaEventsApi.getUserLambdaEvents(userid, "0", 100);
         assertEquals(1, lambdaEvents.size());
-
-
-=======
+    }
+        
+    @Test
     void testGitVisibility() {
         final ApiClient webClient = getOpenAPIWebClient(BasicIT.USER_2_USERNAME, testingPostgres);
         WorkflowsApi workflowClient = new WorkflowsApi(webClient);
@@ -278,6 +277,5 @@
     private Long getNullVisibilityCount() {
         return testingPostgres.runSelectStatement(
             "select count(*) from workflow where gitvisibility is null", long.class);
->>>>>>> 88d2f843
     }
 }
--- conflicted
+++ resolved
@@ -1,19 +1,6 @@
+
 package io.dockstore.webservice;
 
-<<<<<<< HEAD
-=======
-import static io.dockstore.client.cli.WorkflowIT.DOCKSTORE_TEST_USER_2_HELLO_DOCKSTORE_NAME;
-import static io.dockstore.common.Hoverfly.ORCID_SIMULATION_SOURCE;
-import static io.dockstore.webservice.Constants.DOCKSTORE_YML_PATH;
-import static io.openapi.api.impl.ToolClassesApiServiceImpl.COMMAND_LINE_TOOL;
-import static io.openapi.api.impl.ToolClassesApiServiceImpl.NOTEBOOK;
-import static io.openapi.api.impl.ToolClassesApiServiceImpl.WORKFLOW;
-import static org.junit.Assert.assertThrows;
-import static org.junit.jupiter.api.Assertions.assertEquals;
-import static org.junit.jupiter.api.Assertions.assertFalse;
-import static org.junit.jupiter.api.Assertions.assertNotNull;
-import static org.junit.jupiter.api.Assertions.assertNull;
->>>>>>> 60e4dedf
 import static org.junit.jupiter.api.Assertions.assertTrue;
 import static org.junit.jupiter.api.Assertions.fail;
 
@@ -88,155 +75,6 @@
         publishRequest.publish(true);
         client.publish1(appTool.getId(), publishRequest);
 
-<<<<<<< HEAD
-=======
-        String newTopic = "this is a new topic";
-        appTool.setTopicManual(newTopic);
-        appTool = client.updateWorkflow(appTool.getId(), appTool);
-        assertEquals(newTopic, appTool.getTopicManual());
-    }
-
-    @Test
-    void testStarAppTool() {
-        CommonTestUtilities.cleanStatePrivate2(SUPPORT, false, testingPostgres);
-        final ApiClient webClient = getWebClient(BasicIT.USER_2_USERNAME, testingPostgres);
-        final io.dockstore.openapi.client.ApiClient openApiClient = getOpenAPIWebClient(BasicIT.USER_2_USERNAME, testingPostgres);
-        io.dockstore.openapi.client.api.UsersApi usersApi = new io.dockstore.openapi.client.api.UsersApi(openApiClient);
-        WorkflowsApi client = new WorkflowsApi(webClient);
-
-        client.handleGitHubRelease(toolAndWorkflowRepo, BasicIT.USER_2_USERNAME, "refs/heads/main", installationId);
-        Workflow appTool = client.getWorkflowByPath("github.com/" + toolAndWorkflowRepoToolPath, APPTOOL, "versions,validations");
-
-        PublishRequest publishRequest = CommonTestUtilities.createPublishRequest(true);
-        WorkflowVersion validVersion = appTool.getWorkflowVersions().stream().filter(WorkflowVersion::isValid).findFirst().get();
-        testingPostgres.runUpdateStatement("update apptool set actualdefaultversion = " + validVersion.getId() + " where id = " + appTool.getId());
-        client.publish(appTool.getId(), publishRequest);
-
-        List<io.dockstore.openapi.client.model.Entry> pre = usersApi.getStarredTools();
-        assertEquals(0, pre.stream().filter(e -> e.getId().equals(appTool.getId())).count());
-        assertEquals(0, client.getStarredUsers(appTool.getId()).size());
-
-        client.starEntry(appTool.getId(), new io.swagger.client.model.StarRequest().star(true));
-
-        List<io.dockstore.openapi.client.model.Entry> post = usersApi.getStarredTools();
-        assertEquals(1, post.stream().filter(e -> e.getId().equals(appTool.getId())).count());
-        assertEquals(pre.size() + 1, post.size());
-        assertEquals(1, client.getStarredUsers(appTool.getId()).size());
-    }
-
-    @Test
-    void testTRSWithAppTools() {
-        CommonTestUtilities.cleanStatePrivate2(SUPPORT, false, testingPostgres);
-        final ApiClient webClient = getWebClient(BasicIT.USER_2_USERNAME, testingPostgres);
-        final io.dockstore.openapi.client.ApiClient openApiClient = getOpenAPIWebClient(BasicIT.USER_2_USERNAME, testingPostgres);
-        io.dockstore.openapi.client.api.UsersApi usersApi = new io.dockstore.openapi.client.api.UsersApi(openApiClient);
-        WorkflowsApi client = new WorkflowsApi(webClient);
-
-        client.handleGitHubRelease(toolAndWorkflowRepo, BasicIT.USER_2_USERNAME, "refs/heads/main", installationId);
-        client.handleGitHubRelease(toolAndWorkflowRepo, BasicIT.USER_2_USERNAME, "refs/heads/invalid-workflow", installationId);
-        client.handleGitHubRelease(toolAndWorkflowRepo, BasicIT.USER_2_USERNAME, "refs/heads/invalidTool", installationId);
-        Workflow appTool = client.getWorkflowByPath("github.com/" + toolAndWorkflowRepoToolPath, APPTOOL, "versions,validations");
-        Workflow workflow = client.getWorkflowByPath("github.com/" + toolAndWorkflowRepo, BIOWORKFLOW, "versions,validations");        // publish endpoint updates elasticsearch index
-        PublishRequest publishRequest = CommonTestUtilities.createPublishRequest(true);
-        WorkflowVersion validVersion = appTool.getWorkflowVersions().stream().filter(WorkflowVersion::isValid).findFirst().get();
-        testingPostgres.runUpdateStatement("update apptool set actualdefaultversion = " + validVersion.getId() + " where id = " + appTool.getId());
-        client.publish(appTool.getId(), publishRequest);
-        client.publish(workflow.getId(), publishRequest);
-
-
-        Ga4Ghv20Api ga4Ghv20Api = new Ga4Ghv20Api(openApiClient);
-        List<io.dockstore.openapi.client.model.Tool> tools = ga4Ghv20Api.toolsGet(null, null, null, null, null, null, null, null, null, null, null, null, null);
-        assertEquals(2, tools.size());
-
-        // testing filters of various kinds
-
-        tools = ga4Ghv20Api.toolsGet(null, null, null, null, null, null, null, null, null, null, true, null, null);
-        // neither the apptool or the regular workflow are checkers
-        assertEquals(0, tools.size());
-        tools = ga4Ghv20Api.toolsGet(null, null, null, null, null, null, null, null, null, null, false, null, null);
-        // neither the apptool or the regular workflow are checkers
-        assertEquals(2, tools.size());
-        tools = ga4Ghv20Api.toolsGet(null, null, WORKFLOW, null, null, null, null, null, null, null, false, null, null);
-        // the apptool is a commandline tool and not a workflow
-        assertEquals(1, tools.size());
-        tools = ga4Ghv20Api.toolsGet(null, null, COMMAND_LINE_TOOL, null, null, null, null, null, null, null, false, null, null);
-        // the apptool is a commandline tool and not a workflow
-        assertEquals(1, tools.size());
-        tools = ga4Ghv20Api.toolsGet(null, null, SERVICE, null, null, null, null, null, null, null, false, null, null);
-        // neither are services
-        assertEquals(0, tools.size());
-        tools = ga4Ghv20Api.toolsGet(null, null, null, DescriptorLanguage.SERVICE.getShortName(), null, null, null, null, null, null, false, null, null);
-        // neither are services this way either
-        assertEquals(0, tools.size());
-        tools = ga4Ghv20Api.toolsGet(null, null, NOTEBOOK, null, null, null, null, null, null, null, false, null, null);
-        // no notebooks
-        assertEquals(0, tools.size());
-
-        // testing paging
-
-        tools = ga4Ghv20Api.toolsGet(null, null, null, DescriptorLanguage.CWL.getShortName(), null, null, null, null, null, null, false, String.valueOf(-1), 1);
-        // should just go to first page
-        assertEquals(1, tools.size());
-        assertEquals(WORKFLOW, tools.get(0).getToolclass().getDescription());
-        tools = ga4Ghv20Api.toolsGet(null, null, null, DescriptorLanguage.CWL.getShortName(), null, null, null, null, null, null, false, String.valueOf(0), 1);
-        // first page
-        assertEquals(1, tools.size());
-        assertEquals(WORKFLOW, tools.get(0).getToolclass().getDescription());
-        tools = ga4Ghv20Api.toolsGet(null, null, null, DescriptorLanguage.CWL.getShortName(), null, null, null, null, null, null, false, String.valueOf(1), 1);
-        // second page
-        assertEquals(1, tools.size());
-        assertEquals(COMMAND_LINE_TOOL, tools.get(0).getToolclass().getDescription());
-        tools = ga4Ghv20Api.toolsGet(null, null, null, DescriptorLanguage.CWL.getShortName(), null, null, null, null, null, null, false, String.valueOf(1000), 1);
-        //TODO should just go to second page, but for now I guess you just scroll off into nothingness
-        assertEquals(0, tools.size());
-
-    }
-
-    @Test
-    void testDuplicatePathsAcrossTables() {
-        CommonTestUtilities.cleanStatePrivate2(SUPPORT, false, testingPostgres);
-        final ApiClient webClient = getWebClient(BasicIT.USER_2_USERNAME, testingPostgres);
-        final io.dockstore.openapi.client.ApiClient openApiClient = getOpenAPIWebClient(BasicIT.USER_2_USERNAME, testingPostgres);
-        WorkflowsApi client = new WorkflowsApi(webClient);
-
-        try {
-            client.handleGitHubRelease(toolAndWorkflowRepo, BasicIT.USER_2_USERNAME, "refs/heads/duplicate-paths", installationId);
-            fail("Should not be able to create a workflow and apptool with the same path.");
-        } catch (ApiException ex) {
-            assertTrue(ex.getMessage().contains("have no name"));
-        }
-
-        // Check that the database trigger created an entry in fullworkflowpath table
-        long pathCount = testingPostgres.runSelectStatement("select count(*) from fullworkflowpath", long.class);
-        assertEquals(0, pathCount);
-        client.handleGitHubRelease(githubFiltersRepo, BasicIT.USER_2_USERNAME, "refs/tags/1.0", installationId);
-        pathCount = testingPostgres.runSelectStatement("select count(*) from fullworkflowpath", long.class);
-        assertTrue(pathCount >= 3);
-
-        try {
-            testingPostgres.runUpdateStatement("INSERT INTO fullworkflowpath(id, organization, repository, sourcecontrol, workflowname) VALUES (1010, 'DockstoreTestUser2', 'dockstoreyml-github-filters-test', 'github.com', 'filternone')");
-            fail("Database should prevent duplicate paths between tables");
-        } catch (Exception ex) {
-            assertTrue(ex.getMessage().contains("duplicate key value violates"));
-        }
-    }
-
-    @Test
-    void testAppToolCollections() {
-        CommonTestUtilities.cleanStatePrivate2(SUPPORT, false, testingPostgres);
-        final ApiClient webClient = getWebClient(BasicIT.USER_2_USERNAME, testingPostgres);
-        final io.dockstore.openapi.client.ApiClient openApiClient = getOpenAPIWebClient(BasicIT.USER_2_USERNAME, testingPostgres);
-        WorkflowsApi client = new WorkflowsApi(webClient);
-
-        client.handleGitHubRelease(taggedToolRepo, BasicIT.USER_2_USERNAME, "refs/tags/1.0", installationId);
-        Workflow appTool = client.getWorkflowByPath("github.com/" + taggedToolRepoPath, APPTOOL, "versions,validations");
-
-        PublishRequest publishRequest = CommonTestUtilities.createPublishRequest(true);
-        WorkflowVersion validVersion = appTool.getWorkflowVersions().stream().filter(WorkflowVersion::isValid).findFirst().get();
-        testingPostgres.runUpdateStatement("update apptool set actualdefaultversion = " + validVersion.getId() + " where id = " + appTool.getId());
-        client.publish(appTool.getId(), publishRequest);
-
->>>>>>> 60e4dedf
         // Setup admin. admin: true, curator: false
         final ApiClient webClientAdminUser = getOpenAPIWebClient(ADMIN_USERNAME, testingPostgres);
         OrganizationsApi organizationsApiAdmin = new OrganizationsApi(webClientAdminUser);

<?xml version="1.0" encoding="UTF-8"?>
<!--
  ~    Copyright 2017 OICR
  ~
  ~    Licensed under the Apache License, Version 2.0 (the "License");
  ~    you may not use this file except in compliance with the License.
  ~    You may obtain a copy of the License at
  ~
  ~        http://www.apache.org/licenses/LICENSE-2.0
  ~
  ~    Unless required by applicable law or agreed to in writing, software
  ~    distributed under the License is distributed on an "AS IS" BASIS,
  ~    WITHOUT WARRANTIES OR CONDITIONS OF ANY KIND, either express or implied.
  ~    See the License for the specific language governing permissions and
  ~    limitations under the License.
  -->
<project xmlns="http://maven.apache.org/POM/4.0.0" xmlns:xsi="http://www.w3.org/2001/XMLSchema-instance" xsi:schemaLocation="http://maven.apache.org/POM/4.0.0 http://maven.apache.org/xsd/maven-4.0.0.xsd">
    <parent>
        <artifactId>dockstore</artifactId>
        <groupId>io.dockstore</groupId>
<<<<<<< HEAD
        <version>1.6.0-alpha.0-SNAPSHOT</version>
=======
        <version>1.5.2-SNAPSHOT</version>
>>>>>>> 66964775
    </parent>
    <modelVersion>4.0.0</modelVersion>

    <artifactId>dockstore-event-consumer</artifactId>

    <packaging>jar</packaging>

    <dependencies>
        <dependency>
            <groupId>io.dockstore</groupId>
            <artifactId>dockstore-common</artifactId>
<<<<<<< HEAD
            <version>1.6.0-alpha.0-SNAPSHOT</version>
=======
            <version>1.5.2-SNAPSHOT</version>
>>>>>>> 66964775
        </dependency>
        <dependency>
            <groupId>io.dockstore</groupId>
            <artifactId>swagger-java-client</artifactId>
<<<<<<< HEAD
            <version>1.6.0-alpha.0-SNAPSHOT</version>
=======
            <version>1.5.2-SNAPSHOT</version>
>>>>>>> 66964775
        </dependency>
        <dependency>
            <groupId>io.dockstore</groupId>
            <artifactId>zenodo-client-generated</artifactId>
            <version>0.1</version>
        </dependency>
        <dependency>
            <groupId>com.amazonaws</groupId>
            <artifactId>aws-java-sdk-core</artifactId>
            <version>${aws.version}</version>
        </dependency>
        <!-- https://mvnrepository.com/artifact/com.amazonaws/aws-java-sdk-sqs -->
        <dependency>
            <groupId>com.amazonaws</groupId>
            <artifactId>aws-java-sdk-sqs</artifactId>
            <version>${aws.version}</version>
        </dependency>
        <dependency>
            <groupId>com.google.code.gson</groupId>
            <artifactId>gson</artifactId>
        </dependency>
        <dependency>
            <groupId>com.google.guava</groupId>
            <artifactId>guava</artifactId>
        </dependency>
        <dependency>
            <groupId>com.spotify</groupId>
            <artifactId>docker-client</artifactId>
            <version>8.10.1</version>
        </dependency>
        <!-- https://mvnrepository.com/artifact/org.apache.commons/commons-configuration2 -->
        <dependency>
            <groupId>org.apache.commons</groupId>
            <artifactId>commons-configuration2</artifactId>
        </dependency>
        <!-- https://mvnrepository.com/artifact/commons-beanutils/commons-beanutils -->
        <dependency>
            <groupId>commons-beanutils</groupId>
            <artifactId>commons-beanutils</artifactId>
        </dependency>
        <dependency>
            <groupId>org.slf4j</groupId>
            <artifactId>slf4j-api</artifactId>
        </dependency>
        <dependency>
            <groupId>commons-io</groupId>
            <artifactId>commons-io</artifactId>
        </dependency>
        <!-- https://mvnrepository.com/artifact/cloud.localstack/localstack-utils -->
        <dependency>
            <groupId>cloud.localstack</groupId>
            <artifactId>localstack-utils</artifactId>
            <version>0.1.10</version>
            <scope>test</scope>
        </dependency>
        <dependency>
            <groupId>junit</groupId>
            <artifactId>junit</artifactId>
            <version>4.12</version>
            <scope>test</scope>
        </dependency>
    </dependencies>

    <build>
        <plugins>
	    <plugin>
                <groupId>org.apache.maven.plugins</groupId>
                <artifactId>maven-failsafe-plugin</artifactId>
                <configuration>
                    <skipTests>${skipITs}</skipTests>
                </configuration>
            </plugin>
            <plugin>
                <groupId>org.apache.maven.plugins</groupId>
                <artifactId>maven-shade-plugin</artifactId>
                <configuration>
                    <shadedArtifactAttached>true</shadedArtifactAttached>
                    <shadedClassifierName>shaded</shadedClassifierName>
                    <createDependencyReducedPom>false</createDependencyReducedPom>
                    <filters>
                        <filter>
                            <artifact>*:*</artifact>
                            <excludes>
                                <exclude>META-INF/*.SF</exclude>
                                <exclude>META-INF/*.DSA</exclude>
                                <exclude>META-INF/*.RSA</exclude>
                            </excludes>
                        </filter>
                        <filter>
                            <artifact>io.dockstore:dockstore-common</artifact>
                            <excludes>
                                <exclude>logback.xml</exclude>
                            </excludes>
                        </filter>
                    </filters>
                </configuration>
                <executions>
                    <execution>
                        <phase>package</phase>
                        <goals>
                            <goal>shade</goal>
                        </goals>
                        <configuration>
                            <transformers>
                                <!-- Akka used by Cromwell expects a consistant reference.conf file.  Also order matters, so keep it first in the list of transformers -->
                                <transformer implementation="org.apache.maven.plugins.shade.resource.AppendingTransformer">
                                    <resource>reference.conf</resource>
                                </transformer>
                                <transformer implementation="org.apache.maven.plugins.shade.resource.ServicesResourceTransformer" />
                                <transformer implementation="org.apache.maven.plugins.shade.resource.ManifestResourceTransformer">
                                    <mainClass>io.dockstore.consumer.EventConsumer</mainClass>
                                </transformer>
                            </transformers>
                        </configuration>
                    </execution>
                </executions>
            </plugin>
            <plugin>
                <groupId>org.apache.maven.plugins</groupId>
                <artifactId>maven-enforcer-plugin</artifactId>
            </plugin>
            <plugin>
                <artifactId>maven-dependency-plugin</artifactId>
                <executions>
                    <execution>
                        <id>analyze</id>
                        <goals>
                            <goal>analyze-only</goal>
                        </goals>
                        <configuration>
                            <failOnWarning>true</failOnWarning>
                            <outputXML>true</outputXML>
                            <ignoreNonCompile>true</ignoreNonCompile>

                            <usedDependencies>
                                <usedDependency>commons-beanutils:commons-beanutils</usedDependency>
                            </usedDependencies>
                        </configuration>
                    </execution>
                </executions>
            </plugin>
            <plugin>
                <groupId>org.apache.maven.plugins</groupId>
                <artifactId>maven-compiler-plugin</artifactId>
            </plugin>
            <plugin>
                <groupId>org.apache.maven.plugins</groupId>
                <artifactId>maven-javadoc-plugin</artifactId>
                <inherited>false</inherited>
            </plugin>
            <plugin>
                <groupId>org.apache.maven.plugins</groupId>
                <artifactId>maven-checkstyle-plugin</artifactId>
            </plugin>
            <plugin>
                <groupId>com.github.spotbugs</groupId>
                <artifactId>spotbugs-maven-plugin</artifactId>
            </plugin>
            <plugin>
                <groupId>org.eluder.coveralls</groupId>
                <artifactId>coveralls-maven-plugin</artifactId>
            </plugin>
        </plugins>
    </build>
</project><|MERGE_RESOLUTION|>--- conflicted
+++ resolved
@@ -18,11 +18,7 @@
     <parent>
         <artifactId>dockstore</artifactId>
         <groupId>io.dockstore</groupId>
-<<<<<<< HEAD
-        <version>1.6.0-alpha.0-SNAPSHOT</version>
-=======
         <version>1.5.2-SNAPSHOT</version>
->>>>>>> 66964775
     </parent>
     <modelVersion>4.0.0</modelVersion>
 
@@ -34,20 +30,12 @@
         <dependency>
             <groupId>io.dockstore</groupId>
             <artifactId>dockstore-common</artifactId>
-<<<<<<< HEAD
-            <version>1.6.0-alpha.0-SNAPSHOT</version>
-=======
             <version>1.5.2-SNAPSHOT</version>
->>>>>>> 66964775
         </dependency>
         <dependency>
             <groupId>io.dockstore</groupId>
             <artifactId>swagger-java-client</artifactId>
-<<<<<<< HEAD
-            <version>1.6.0-alpha.0-SNAPSHOT</version>
-=======
             <version>1.5.2-SNAPSHOT</version>
->>>>>>> 66964775
         </dependency>
         <dependency>
             <groupId>io.dockstore</groupId>

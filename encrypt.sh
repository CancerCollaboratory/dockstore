--- conflicted
+++ resolved
@@ -12,11 +12,7 @@
 GIT_DIR=`pwd`
 # execute always in the same place to keep generated variable names consistent (sigh)
 # go to a nested dir for the new db testing to maintain a consistent variable name
-<<<<<<< HEAD
 CUSTOM_DIR_NAME=github_app_and_services_3
-=======
-CUSTOM_DIR_NAME=remove_dupe_setting
->>>>>>> 5fe2e5ad
 rm -Rf /tmp/$CUSTOM_DIR_NAME
 mkdir -p /tmp/$CUSTOM_DIR_NAME
 

--- conflicted
+++ resolved
@@ -18,11 +18,7 @@
     <modelVersion>4.0.0</modelVersion>
 
     <parent>
-<<<<<<< HEAD
-        <version>1.11.13-SNAPSHOT</version>
-=======
         <version>1.12.1-SNAPSHOT</version>
->>>>>>> 4181fd40
         <groupId>io.dockstore</groupId>
         <artifactId>dockstore</artifactId>
         <relativePath>../pom.xml</relativePath>
@@ -48,11 +44,7 @@
         <dependency>
             <groupId>io.dockstore</groupId>
             <artifactId>dockstore-common</artifactId>
-<<<<<<< HEAD
-            <version>1.11.13-SNAPSHOT</version>
-=======
             <version>1.12.1-SNAPSHOT</version>
->>>>>>> 4181fd40
         </dependency>
         <dependency>
             <groupId>org.pf4j</groupId>

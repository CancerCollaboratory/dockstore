--- conflicted
+++ resolved
@@ -18,11 +18,7 @@
     <modelVersion>4.0.0</modelVersion>
 
     <parent>
-<<<<<<< HEAD
-        <version>1.8.7-SNAPSHOT</version>
-=======
         <version>1.9.1-SNAPSHOT</version>
->>>>>>> e5508d00
         <groupId>io.dockstore</groupId>
         <artifactId>dockstore</artifactId>
         <relativePath>../pom.xml</relativePath>
@@ -44,11 +40,7 @@
         <dependency>
             <groupId>io.dockstore</groupId>
             <artifactId>dockstore-common</artifactId>
-<<<<<<< HEAD
-            <version>1.8.7-SNAPSHOT</version>
-=======
             <version>1.9.1-SNAPSHOT</version>
->>>>>>> e5508d00
         </dependency>
         <dependency>
             <groupId>org.pf4j</groupId>

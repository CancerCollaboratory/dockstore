<!--
  ~    Copyright 2017 OICR
  ~
  ~    Licensed under the Apache License, Version 2.0 (the "License");
  ~    you may not use this file except in compliance with the License.
  ~    You may obtain a copy of the License at
  ~
  ~        http://www.apache.org/licenses/LICENSE-2.0
  ~
  ~    Unless required by applicable law or agreed to in writing, software
  ~    distributed under the License is distributed on an "AS IS" BASIS,
  ~    WITHOUT WARRANTIES OR CONDITIONS OF ANY KIND, either express or implied.
  ~    See the License for the specific language governing permissions and
  ~    limitations under the License.
  -->

<project xmlns="http://maven.apache.org/POM/4.0.0" xmlns:xsi="http://www.w3.org/2001/XMLSchema-instance" xsi:schemaLocation="http://maven.apache.org/POM/4.0.0 http://maven.apache.org/maven-v4_0_0.xsd">
    <modelVersion>4.0.0</modelVersion>

    <artifactId>swagger-java-client</artifactId>
    <packaging>jar</packaging>
    <name>swagger-java-client</name>

    <parent>
<<<<<<< HEAD
        <version>1.10.3-SNAPSHOT</version>
=======
        <version>1.11.0-rc.1-SNAPSHOT</version>
>>>>>>> e4974dca
        <groupId>io.dockstore</groupId>
        <artifactId>dockstore</artifactId>
        <relativePath>../pom.xml</relativePath>
    </parent>

    <build>
        <plugins>
            <plugin>
                <groupId>io.swagger</groupId>
                <artifactId>swagger-codegen-maven-plugin</artifactId>
                <executions>
                    <execution>
                        <goals>
                            <goal>generate</goal>
                        </goals>
                        <configuration>
                            <inputSpec>${project.basedir}/src/main/resources/api.yaml</inputSpec>
                            <language>java</language>
                            <configOptions>
                                <sourceFolder>src/gen/java/main</sourceFolder>
                                <dateLibrary>legacy</dateLibrary>
                                <java8>true</java8>
                                <hideGenerationTimestamp>true</hideGenerationTimestamp>
                                <useRuntimeException>true</useRuntimeException>
                            </configOptions>
                            <generateModelTests>false</generateModelTests>
                            <generateApiTests>false</generateApiTests>
                            <generateModelDocumentation>false</generateModelDocumentation>
                            <generateApiDocumentation>false</generateApiDocumentation>
                            <withXml>true</withXml>
                            <library>jersey2</library>
                        </configuration>
                    </execution>
                </executions>
            </plugin>

            <!-- auto-generated java classes should not fail the build on style -->
            <plugin>
                <groupId>org.apache.maven.plugins</groupId>
                <artifactId>maven-checkstyle-plugin</artifactId>
                <configuration>
                    <skip>true</skip>
                    <enableFilesSummary>true</enableFilesSummary>
                    <enableRulesSummary>true</enableRulesSummary>
                    <failOnViolation>false</failOnViolation>
                    <failsOnError>false</failsOnError>
                </configuration>
                <executions>
                    <execution>
                        <phase>
                            compile
                        </phase>
                        <goals>
                            <goal>check</goal>
                        </goals>
                        <configuration>
                            <consoleOutput>true</consoleOutput>
                        </configuration>
                    </execution>
                </executions>
            </plugin>
            <!-- auto-generated java classes should not fail the build on bugs -->
            <plugin>
                <groupId>com.github.spotbugs</groupId>
                <artifactId>spotbugs-maven-plugin</artifactId>
                <executions>
                    <execution>
                        <goals>
                            <goal>check</goal>
                        </goals>
                    </execution>
                </executions>
                <configuration>
                    <failOnError>false</failOnError>
                </configuration>
            </plugin>

            <plugin>
                <groupId>org.apache.maven.plugins</groupId>
                <artifactId>maven-surefire-plugin</artifactId>
            </plugin>
            <plugin>
                <artifactId>maven-dependency-plugin</artifactId>
                <executions>
                    <execution>
                        <phase>package</phase>
                        <goals>
                            <goal>copy-dependencies</goal>
                        </goals>
                        <configuration>
                            <outputDirectory>${project.build.directory}/lib</outputDirectory>
                        </configuration>
                    </execution>
                </executions>
            </plugin>

            <!-- attach test jar -->
            <plugin>
                <groupId>org.apache.maven.plugins</groupId>
                <artifactId>maven-jar-plugin</artifactId>
                <executions>
                    <execution>
                        <goals>
                            <goal>test-jar</goal>
                        </goals>
                    </execution>
                </executions>
                <configuration>
                </configuration>
            </plugin>

            <plugin>
                <groupId>org.codehaus.mojo</groupId>
                <artifactId>build-helper-maven-plugin</artifactId>
                <executions>
                    <execution>
                        <id>test</id>
                        <phase>generate-sources</phase>
                        <goals>
                            <goal>add-source</goal>
                        </goals>
                        <configuration>
                            <sources>
                                <source>${basedir}/target/generated-sources</source>
                            </sources>
                        </configuration>
                    </execution>
                    <execution>
                        <id>add_sources</id>
                        <phase>generate-sources</phase>
                        <goals>
                            <goal>add-source</goal>
                        </goals>
                        <configuration>
                            <sources>
                                <source>src/main/java</source>
                            </sources>
                        </configuration>
                    </execution>
                    <execution>
                        <id>add_test_sources</id>
                        <phase>generate-test-sources</phase>
                        <goals>
                            <goal>add-test-source</goal>
                        </goals>
                        <configuration>
                            <sources>
                                <source>src/test/java</source>
                            </sources>
                        </configuration>
                    </execution>
                </executions>
            </plugin>
            <plugin>
                <groupId>org.apache.maven.plugins</groupId>
                <artifactId>maven-compiler-plugin</artifactId>
            </plugin>
            <plugin>
                <groupId>org.codehaus.mojo</groupId>
                <artifactId>flatten-maven-plugin</artifactId>
            </plugin>
        </plugins>
    </build>

    <dependencies>
        <dependency>
            <groupId>junit</groupId>
            <artifactId>junit</artifactId>
        </dependency>
        <dependency>
            <groupId>io.swagger</groupId>
            <artifactId>swagger-annotations</artifactId>
        </dependency>

        <!-- HTTP client: jersey-client -->
        <dependency>
            <groupId>org.glassfish.jersey.core</groupId>
            <artifactId>jersey-client</artifactId>
        </dependency>
        <dependency>
            <groupId>org.glassfish.jersey.media</groupId>
            <artifactId>jersey-media-multipart</artifactId>
        </dependency>
        <dependency>
            <groupId>org.glassfish.jersey.media</groupId>
            <artifactId>jersey-media-json-jackson</artifactId>
            <exclusions>
                <exclusion>
                    <groupId>com.fasterxml.jackson.jaxrs</groupId>
                    <artifactId>jackson-jaxrs-base</artifactId>
                </exclusion>
            </exclusions>
        </dependency>

        <!-- JSON processing: jackson -->
        <dependency>
            <groupId>com.fasterxml.jackson.core</groupId>
            <artifactId>jackson-annotations</artifactId>
            <exclusions>
                <exclusion>
                    <groupId>com.fasterxml.jackson.core</groupId>
                    <artifactId>jackson-annotations</artifactId>
                </exclusion>
            </exclusions>
        </dependency>
        <dependency>
            <groupId>com.fasterxml.jackson.core</groupId>
            <artifactId>jackson-databind</artifactId>
            <exclusions>
                <exclusion>
                    <groupId>com.fasterxml.jackson.core</groupId>
                    <artifactId>jackson-annotations</artifactId>
                </exclusion>
            </exclusions>
        </dependency>
        <dependency>
            <groupId>com.fasterxml.jackson.datatype</groupId>
            <artifactId>jackson-datatype-jsr310</artifactId>
        </dependency>

        <dependency>
            <groupId>org.glassfish.jersey.core</groupId>
            <artifactId>jersey-common</artifactId>
        </dependency>
        <dependency>
            <groupId>jakarta.ws.rs</groupId>
            <artifactId>jakarta.ws.rs-api</artifactId>
        </dependency>
        <dependency>
            <!-- used just for ordering since this uses the swagger.json created by dockstore-webservice during the build -->
            <groupId>io.dockstore</groupId>
            <artifactId>dockstore-webservice</artifactId>
<<<<<<< HEAD
            <version>1.10.3-SNAPSHOT</version>
=======
            <version>1.11.0-rc.1-SNAPSHOT</version>
>>>>>>> e4974dca
            <scope>provided</scope>
            <exclusions>
                <exclusion>
                    <groupId>*</groupId>
                    <artifactId>*</artifactId>
                </exclusion>
            </exclusions>
        </dependency>
    </dependencies>
</project><|MERGE_RESOLUTION|>--- conflicted
+++ resolved
@@ -22,11 +22,7 @@
     <name>swagger-java-client</name>
 
     <parent>
-<<<<<<< HEAD
-        <version>1.10.3-SNAPSHOT</version>
-=======
         <version>1.11.0-rc.1-SNAPSHOT</version>
->>>>>>> e4974dca
         <groupId>io.dockstore</groupId>
         <artifactId>dockstore</artifactId>
         <relativePath>../pom.xml</relativePath>
@@ -259,11 +255,7 @@
             <!-- used just for ordering since this uses the swagger.json created by dockstore-webservice during the build -->
             <groupId>io.dockstore</groupId>
             <artifactId>dockstore-webservice</artifactId>
-<<<<<<< HEAD
-            <version>1.10.3-SNAPSHOT</version>
-=======
             <version>1.11.0-rc.1-SNAPSHOT</version>
->>>>>>> e4974dca
             <scope>provided</scope>
             <exclusions>
                 <exclusion>

<!--
  ~    Copyright 2017 OICR
  ~
  ~    Licensed under the Apache License, Version 2.0 (the "License");
  ~    you may not use this file except in compliance with the License.
  ~    You may obtain a copy of the License at
  ~
  ~        http://www.apache.org/licenses/LICENSE-2.0
  ~
  ~    Unless required by applicable law or agreed to in writing, software
  ~    distributed under the License is distributed on an "AS IS" BASIS,
  ~    WITHOUT WARRANTIES OR CONDITIONS OF ANY KIND, either express or implied.
  ~    See the License for the specific language governing permissions and
  ~    limitations under the License.
  -->

<project xmlns="http://maven.apache.org/POM/4.0.0" xmlns:xsi="http://www.w3.org/2001/XMLSchema-instance" xsi:schemaLocation="http://maven.apache.org/POM/4.0.0 http://maven.apache.org/maven-v4_0_0.xsd">
    <modelVersion>4.0.0</modelVersion>

    <artifactId>swagger-java-client</artifactId>
    <packaging>jar</packaging>
    <name>swagger-java-client</name>

    <parent>
<<<<<<< HEAD
        <version>1.6.0-alpha.0-SNAPSHOT</version>
=======
        <version>1.5.2-SNAPSHOT</version>
>>>>>>> 66964775
        <groupId>io.dockstore</groupId>
        <artifactId>dockstore</artifactId>
        <relativePath>../pom.xml</relativePath>
    </parent>

    <build>
        <plugins>
            <plugin>
                <groupId>io.swagger</groupId>
                <artifactId>swagger-codegen-maven-plugin</artifactId>
                <executions>
                    <execution>
                        <goals>
                            <goal>generate</goal>
                        </goals>
                        <configuration>
                            <inputSpec>${project.basedir}/src/main/resources/api.yaml</inputSpec>
                            <language>java</language>
                            <configOptions>
                                <sourceFolder>src/gen/java/main</sourceFolder>
                                <dateLibrary>legacy</dateLibrary>
                                <java8>true</java8>
                                <hideGenerationTimestamp>true</hideGenerationTimestamp>
                                <useRuntimeException>true</useRuntimeException>
                            </configOptions>
                            <generateModelTests>false</generateModelTests>
                            <generateApiTests>false</generateApiTests>
                            <generateModelDocumentation>false</generateModelDocumentation>
                            <generateApiDocumentation>false</generateApiDocumentation>
                            <withXml>true</withXml>
                            <library>jersey2</library>
                        </configuration>
                    </execution>
                </executions>
            </plugin>

            <!-- auto-generated java classes should not fail the build on style -->
            <plugin>
                <groupId>org.apache.maven.plugins</groupId>
                <artifactId>maven-checkstyle-plugin</artifactId>
                <configuration>
                    <skip>true</skip>
                    <enableFilesSummary>true</enableFilesSummary>
                    <enableRulesSummary>true</enableRulesSummary>
                    <failOnViolation>false</failOnViolation>
                    <failsOnError>false</failsOnError>
                </configuration>
                <executions>
                    <execution>
                        <phase>
                            compile
                        </phase>
                        <goals>
                            <goal>check</goal>
                        </goals>
                        <configuration>
                            <consoleOutput>true</consoleOutput>
                        </configuration>
                    </execution>
                </executions>
            </plugin>
            <!-- auto-generated java classes should not fail the build on bugs -->
            <plugin>
                <groupId>com.github.spotbugs</groupId>
                <artifactId>spotbugs-maven-plugin</artifactId>
                <executions>
                    <execution>
                        <goals>
                            <goal>check</goal>
                        </goals>
                    </execution>
                </executions>
                <configuration>
                    <failOnError>false</failOnError>
                </configuration>
            </plugin>

            <plugin>
                <groupId>org.apache.maven.plugins</groupId>
                <artifactId>maven-surefire-plugin</artifactId>
                <configuration>
                    <systemProperties>
                        <property>
                            <name>loggerPath</name>
                            <value>conf/log4j.properties</value>
                        </property>
                    </systemProperties>
                    <argLine>-Xms512m -Xmx1500m</argLine>
                    <parallel>methods</parallel>
                    <forkMode>pertest</forkMode>
                </configuration>
            </plugin>
            <plugin>
                <artifactId>maven-dependency-plugin</artifactId>
                <executions>
                    <execution>
                        <phase>package</phase>
                        <goals>
                            <goal>copy-dependencies</goal>
                        </goals>
                        <configuration>
                            <outputDirectory>${project.build.directory}/lib</outputDirectory>
                        </configuration>
                    </execution>
                </executions>
            </plugin>

            <!-- attach test jar -->
            <plugin>
                <groupId>org.apache.maven.plugins</groupId>
                <artifactId>maven-jar-plugin</artifactId>
                <executions>
                    <execution>
                        <goals>
                            <goal>test-jar</goal>
                        </goals>
                    </execution>
                </executions>
                <configuration>
                </configuration>
            </plugin>

            <plugin>
                <groupId>org.codehaus.mojo</groupId>
                <artifactId>build-helper-maven-plugin</artifactId>
                <executions>
                    <execution>
                        <id>test</id>
                        <phase>generate-sources</phase>
                        <goals>
                            <goal>add-source</goal>
                        </goals>
                        <configuration>
                            <sources>
                                <source>${basedir}/target/generated-sources</source>
                            </sources>
                        </configuration>
                    </execution>
                    <execution>
                        <id>add_sources</id>
                        <phase>generate-sources</phase>
                        <goals>
                            <goal>add-source</goal>
                        </goals>
                        <configuration>
                            <sources>
                                <source>src/main/java</source>
                            </sources>
                        </configuration>
                    </execution>
                    <execution>
                        <id>add_test_sources</id>
                        <phase>generate-test-sources</phase>
                        <goals>
                            <goal>add-test-source</goal>
                        </goals>
                        <configuration>
                            <sources>
                                <source>src/test/java</source>
                            </sources>
                        </configuration>
                    </execution>
                </executions>
            </plugin>
            <plugin>
                <groupId>org.apache.maven.plugins</groupId>
                <artifactId>maven-compiler-plugin</artifactId>
            </plugin>
        </plugins>
    </build>
    <dependencies>
        <dependency>
            <groupId>io.swagger</groupId>
            <artifactId>swagger-annotations</artifactId>
            <version>${swagger-annotations-version}</version>
        </dependency>

        <!-- HTTP client: jersey-client -->
        <dependency>
            <groupId>org.glassfish.jersey.core</groupId>
            <artifactId>jersey-client</artifactId>
            <version>${jersey-version}</version>
        </dependency>
        <dependency>
            <groupId>org.glassfish.jersey.media</groupId>
            <artifactId>jersey-media-multipart</artifactId>
            <version>${jersey-version}</version>
        </dependency>
        <dependency>
            <groupId>org.glassfish.jersey.media</groupId>
            <artifactId>jersey-media-json-jackson</artifactId>
            <version>${jersey-version}</version>
            <exclusions>
                <exclusion>
                    <groupId>com.fasterxml.jackson.jaxrs</groupId>
                    <artifactId>jackson-jaxrs-base</artifactId>
                </exclusion>
            </exclusions>
        </dependency>

        <!-- JSON processing: jackson -->
        <dependency>
            <groupId>com.fasterxml.jackson.core</groupId>
            <artifactId>jackson-annotations</artifactId>
            <exclusions>
                <exclusion>
                    <groupId>com.fasterxml.jackson.core</groupId>
                    <artifactId>jackson-annotations</artifactId>
                </exclusion>
            </exclusions>
            <version>${jackson.version}</version>
        </dependency>
        <dependency>
            <groupId>com.fasterxml.jackson.core</groupId>
            <artifactId>jackson-databind</artifactId>
            <exclusions>
                <exclusion>
                    <groupId>com.fasterxml.jackson.core</groupId>
                    <artifactId>jackson-annotations</artifactId>
                </exclusion>
            </exclusions>
            <version>${jackson.version}</version>
        </dependency>
        <dependency>
            <groupId>com.fasterxml.jackson.datatype</groupId>
            <artifactId>jackson-datatype-jsr310</artifactId>
            <version>${jackson.version}</version>
        </dependency>

        <dependency>
            <groupId>org.glassfish.jersey.core</groupId>
            <artifactId>jersey-common</artifactId>
            <version>2.25.1</version>
        </dependency>
        <dependency>
            <groupId>javax.ws.rs</groupId>
            <artifactId>javax.ws.rs-api</artifactId>
        </dependency>
        <dependency>
            <!-- used just for ordering since this uses the swagger.json created by dockstore-webservice during the build -->
            <groupId>io.dockstore</groupId>
            <artifactId>dockstore-webservice</artifactId>
<<<<<<< HEAD
            <version>1.6.0-alpha.0-SNAPSHOT</version>
=======
            <version>1.5.2-SNAPSHOT</version>
>>>>>>> 66964775
            <scope>provided</scope>
            <exclusions>
                <exclusion>
                    <groupId>*</groupId>
                    <artifactId>*</artifactId>
                </exclusion>
            </exclusions>
        </dependency>
    </dependencies>
</project><|MERGE_RESOLUTION|>--- conflicted
+++ resolved
@@ -22,11 +22,7 @@
     <name>swagger-java-client</name>
 
     <parent>
-<<<<<<< HEAD
-        <version>1.6.0-alpha.0-SNAPSHOT</version>
-=======
         <version>1.5.2-SNAPSHOT</version>
->>>>>>> 66964775
         <groupId>io.dockstore</groupId>
         <artifactId>dockstore</artifactId>
         <relativePath>../pom.xml</relativePath>
@@ -269,11 +265,7 @@
             <!-- used just for ordering since this uses the swagger.json created by dockstore-webservice during the build -->
             <groupId>io.dockstore</groupId>
             <artifactId>dockstore-webservice</artifactId>
-<<<<<<< HEAD
-            <version>1.6.0-alpha.0-SNAPSHOT</version>
-=======
             <version>1.5.2-SNAPSHOT</version>
->>>>>>> 66964775
             <scope>provided</scope>
             <exclusions>
                 <exclusion>

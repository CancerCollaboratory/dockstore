--- conflicted
+++ resolved
@@ -14,11 +14,7 @@
  * This describes a grouping of end-users for the purposes of managing sharing. Implementation-specific.
  **/
 @ApiModel(description = "This describes a grouping of end-users for the purposes of managing sharing. Implementation-specific.")
-<<<<<<< HEAD
-@javax.annotation.Generated(value = "class io.swagger.codegen.languages.JavaClientCodegen", date = "2016-02-24T16:55:56.211-05:00")
-=======
 @javax.annotation.Generated(value = "class io.swagger.codegen.languages.JavaClientCodegen", date = "2016-03-01T15:18:10.919-05:00")
->>>>>>> 769c8dff
 public class Group   {
   
   private Long id = null;

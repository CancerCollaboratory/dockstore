package io.swagger.client.model;

import io.swagger.client.StringUtil;



import io.swagger.annotations.*;
import com.fasterxml.jackson.annotation.JsonProperty;


/**
 * Access tokens for this web service and integrated services like quay.io and github
 **/
@ApiModel(description = "Access tokens for this web service and integrated services like quay.io and github")
<<<<<<< HEAD
@javax.annotation.Generated(value = "class io.swagger.codegen.languages.JavaClientCodegen", date = "2016-02-12T16:39:54.318-05:00")
=======
@javax.annotation.Generated(value = "class io.swagger.codegen.languages.JavaClientCodegen", date = "2016-02-09T11:09:00.290-05:00")
>>>>>>> f94f373d
public class Token   {
  
  private Long id = null;
  private String tokenSource = null;
  private String content = null;
  private String username = null;
  private String refreshToken = null;
  private Long userId = null;

  
  /**
   * Implementation specific ID for the token in this web service
   **/
  @ApiModelProperty(value = "Implementation specific ID for the token in this web service")
  @JsonProperty("id")
  public Long getId() {
    return id;
  }
  public void setId(Long id) {
    this.id = id;
  }

  
  /**
   * Source website for this token
   **/
  @ApiModelProperty(value = "Source website for this token")
  @JsonProperty("tokenSource")
  public String getTokenSource() {
    return tokenSource;
  }
  public void setTokenSource(String tokenSource) {
    this.tokenSource = tokenSource;
  }

  
  /**
   * Contents of the access token
   **/
  @ApiModelProperty(value = "Contents of the access token")
  @JsonProperty("content")
  public String getContent() {
    return content;
  }
  public void setContent(String content) {
    this.content = content;
  }

  
  /**
   * When an integrated service is not aware of the username, we store it
   **/
  @ApiModelProperty(value = "When an integrated service is not aware of the username, we store it")
  @JsonProperty("username")
  public String getUsername() {
    return username;
  }
  public void setUsername(String username) {
    this.username = username;
  }

  
  /**
   **/
  @ApiModelProperty(value = "")
  @JsonProperty("refreshToken")
  public String getRefreshToken() {
    return refreshToken;
  }
  public void setRefreshToken(String refreshToken) {
    this.refreshToken = refreshToken;
  }

  
  /**
   **/
  @ApiModelProperty(value = "")
  @JsonProperty("userId")
  public Long getUserId() {
    return userId;
  }
  public void setUserId(Long userId) {
    this.userId = userId;
  }

  

  @Override
  public String toString()  {
    StringBuilder sb = new StringBuilder();
    sb.append("class Token {\n");
    
    sb.append("    id: ").append(StringUtil.toIndentedString(id)).append("\n");
    sb.append("    tokenSource: ").append(StringUtil.toIndentedString(tokenSource)).append("\n");
    sb.append("    content: ").append(StringUtil.toIndentedString(content)).append("\n");
    sb.append("    username: ").append(StringUtil.toIndentedString(username)).append("\n");
    sb.append("    refreshToken: ").append(StringUtil.toIndentedString(refreshToken)).append("\n");
    sb.append("    userId: ").append(StringUtil.toIndentedString(userId)).append("\n");
    sb.append("}");
    return sb.toString();
  }
}<|MERGE_RESOLUTION|>--- conflicted
+++ resolved
@@ -12,11 +12,7 @@
  * Access tokens for this web service and integrated services like quay.io and github
  **/
 @ApiModel(description = "Access tokens for this web service and integrated services like quay.io and github")
-<<<<<<< HEAD
-@javax.annotation.Generated(value = "class io.swagger.codegen.languages.JavaClientCodegen", date = "2016-02-12T16:39:54.318-05:00")
-=======
 @javax.annotation.Generated(value = "class io.swagger.codegen.languages.JavaClientCodegen", date = "2016-02-09T11:09:00.290-05:00")
->>>>>>> f94f373d
 public class Token   {
   
   private Long id = null;

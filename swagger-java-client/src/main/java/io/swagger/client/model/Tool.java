package io.swagger.client.model;

import io.swagger.client.StringUtil;
import io.swagger.client.model.ToolType;
import java.util.*;
import io.swagger.client.model.ToolVersion;



import io.swagger.annotations.*;
import com.fasterxml.jackson.annotation.JsonProperty;


/**
 * A tool (or described tool) describes one pairing of a tool as described in a descriptor file (which potentially describes multiple tools) and a Docker image.
 **/
@ApiModel(description = "A tool (or described tool) describes one pairing of a tool as described in a descriptor file (which potentially describes multiple tools) and a Docker image.")
<<<<<<< HEAD
@javax.annotation.Generated(value = "class io.swagger.codegen.languages.JavaClientCodegen", date = "2016-02-24T16:55:56.211-05:00")
=======
@javax.annotation.Generated(value = "class io.swagger.codegen.languages.JavaClientCodegen", date = "2016-03-01T15:18:10.919-05:00")
>>>>>>> 769c8dff
public class Tool   {
  
  private String globalId = null;
  private String registryId = null;
  private String registry = null;
  private String organization = null;
  private String name = null;
  private String toolname = null;
  private ToolType tooltype = null;
  private String description = null;
  private String author = null;
  private String metaVersion = null;
  private List<String> contains = new ArrayList<String>();
  private List<ToolVersion> versions = new ArrayList<ToolVersion>();

  
  /**
   * The unique identifier for the image. (Proposed - This id should be globally unique across systems and should also identify the system that it comes from for example This id should be globally unique across systems, should also identify the system that it comes from, and be a URL that resolves for example `http://agora.broadinstitute.org/tools/123456`)
   **/
  @ApiModelProperty(required = true, value = "The unique identifier for the image. (Proposed - This id should be globally unique across systems and should also identify the system that it comes from for example This id should be globally unique across systems, should also identify the system that it comes from, and be a URL that resolves for example `http://agora.broadinstitute.org/tools/123456`)")
  @JsonProperty("global-id")
  public String getGlobalId() {
    return globalId;
  }
  public void setGlobalId(String globalId) {
    this.globalId = globalId;
  }

  
  /**
   * A unique identifier of the tool for this particular tool registry, for example `123456` or `123456_v1`
   **/
  @ApiModelProperty(required = true, value = "A unique identifier of the tool for this particular tool registry, for example `123456` or `123456_v1`")
  @JsonProperty("registry-id")
  public String getRegistryId() {
    return registryId;
  }
  public void setRegistryId(String registryId) {
    this.registryId = registryId;
  }

  
  /**
   * The registry that contains the image.
   **/
  @ApiModelProperty(required = true, value = "The registry that contains the image.")
  @JsonProperty("registry")
  public String getRegistry() {
    return registry;
  }
  public void setRegistry(String registry) {
    this.registry = registry;
  }

  
  /**
   * The organization that published the image.
   **/
  @ApiModelProperty(required = true, value = "The organization that published the image.")
  @JsonProperty("organization")
  public String getOrganization() {
    return organization;
  }
  public void setOrganization(String organization) {
    this.organization = organization;
  }

  
  /**
   * The name of the image.
   **/
  @ApiModelProperty(required = true, value = "The name of the image.")
  @JsonProperty("name")
  public String getName() {
    return name;
  }
  public void setName(String name) {
    this.name = name;
  }

  
  /**
   * The name of the tool.
   **/
  @ApiModelProperty(value = "The name of the tool.")
  @JsonProperty("toolname")
  public String getToolname() {
    return toolname;
  }
  public void setToolname(String toolname) {
    this.toolname = toolname;
  }

  
  /**
   * A constrained category for the tool.
   **/
  @ApiModelProperty(required = true, value = "A constrained category for the tool.")
  @JsonProperty("tooltype")
  public ToolType getTooltype() {
    return tooltype;
  }
  public void setTooltype(ToolType tooltype) {
    this.tooltype = tooltype;
  }

  
  /**
   * The description of the tool.
   **/
  @ApiModelProperty(value = "The description of the tool.")
  @JsonProperty("description")
  public String getDescription() {
    return description;
  }
  public void setDescription(String description) {
    this.description = description;
  }

  
  /**
   * Contact information for the author of this tool entry in the registry. (More complex authorship information is handled by the descriptor)
   **/
  @ApiModelProperty(required = true, value = "Contact information for the author of this tool entry in the registry. (More complex authorship information is handled by the descriptor)")
  @JsonProperty("author")
  public String getAuthor() {
    return author;
  }
  public void setAuthor(String author) {
    this.author = author;
  }

  
  /**
   * The version of this tool in the registry. Iterates when fields like the description, author, etc. are updated.
   **/
  @ApiModelProperty(required = true, value = "The version of this tool in the registry. Iterates when fields like the description, author, etc. are updated.")
  @JsonProperty("meta-version")
  public String getMetaVersion() {
    return metaVersion;
  }
  public void setMetaVersion(String metaVersion) {
    this.metaVersion = metaVersion;
  }

  
  /**
   * An array of IDs for the applications that are stored inside this tool (for example `https://bio.tools/tool/mytum.de/SNAP2/1`)
   **/
  @ApiModelProperty(value = "An array of IDs for the applications that are stored inside this tool (for example `https://bio.tools/tool/mytum.de/SNAP2/1`)")
  @JsonProperty("contains")
  public List<String> getContains() {
    return contains;
  }
  public void setContains(List<String> contains) {
    this.contains = contains;
  }

  
  /**
   **/
  @ApiModelProperty(value = "")
  @JsonProperty("versions")
  public List<ToolVersion> getVersions() {
    return versions;
  }
  public void setVersions(List<ToolVersion> versions) {
    this.versions = versions;
  }

  

  @Override
  public String toString()  {
    StringBuilder sb = new StringBuilder();
    sb.append("class Tool {\n");
    
    sb.append("    globalId: ").append(StringUtil.toIndentedString(globalId)).append("\n");
    sb.append("    registryId: ").append(StringUtil.toIndentedString(registryId)).append("\n");
    sb.append("    registry: ").append(StringUtil.toIndentedString(registry)).append("\n");
    sb.append("    organization: ").append(StringUtil.toIndentedString(organization)).append("\n");
    sb.append("    name: ").append(StringUtil.toIndentedString(name)).append("\n");
    sb.append("    toolname: ").append(StringUtil.toIndentedString(toolname)).append("\n");
    sb.append("    tooltype: ").append(StringUtil.toIndentedString(tooltype)).append("\n");
    sb.append("    description: ").append(StringUtil.toIndentedString(description)).append("\n");
    sb.append("    author: ").append(StringUtil.toIndentedString(author)).append("\n");
    sb.append("    metaVersion: ").append(StringUtil.toIndentedString(metaVersion)).append("\n");
    sb.append("    contains: ").append(StringUtil.toIndentedString(contains)).append("\n");
    sb.append("    versions: ").append(StringUtil.toIndentedString(versions)).append("\n");
    sb.append("}");
    return sb.toString();
  }
}<|MERGE_RESOLUTION|>--- conflicted
+++ resolved
@@ -15,11 +15,7 @@
  * A tool (or described tool) describes one pairing of a tool as described in a descriptor file (which potentially describes multiple tools) and a Docker image.
  **/
 @ApiModel(description = "A tool (or described tool) describes one pairing of a tool as described in a descriptor file (which potentially describes multiple tools) and a Docker image.")
-<<<<<<< HEAD
-@javax.annotation.Generated(value = "class io.swagger.codegen.languages.JavaClientCodegen", date = "2016-02-24T16:55:56.211-05:00")
-=======
 @javax.annotation.Generated(value = "class io.swagger.codegen.languages.JavaClientCodegen", date = "2016-03-01T15:18:10.919-05:00")
->>>>>>> 769c8dff
 public class Tool   {
   
   private String globalId = null;

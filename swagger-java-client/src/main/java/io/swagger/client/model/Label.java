--- conflicted
+++ resolved
@@ -12,11 +12,7 @@
  * This describes a descriptive label that can be placed on an entry in the dockstore
  **/
 @ApiModel(description = "This describes a descriptive label that can be placed on an entry in the dockstore")
-<<<<<<< HEAD
-@javax.annotation.Generated(value = "class io.swagger.codegen.languages.JavaClientCodegen", date = "2016-02-12T11:45:51.060-05:00")
-=======
 @javax.annotation.Generated(value = "class io.swagger.codegen.languages.JavaClientCodegen", date = "2016-02-12T16:47:38.706-05:00")
->>>>>>> 331d5c7c
 public class Label   {
   
   private Long id = null;

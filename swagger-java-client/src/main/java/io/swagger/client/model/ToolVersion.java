--- conflicted
+++ resolved
@@ -13,11 +13,7 @@
  * A tool version describes a particular iteration of a tool as described by a reference to a specific image and dockerfile.
  **/
 @ApiModel(description = "A tool version describes a particular iteration of a tool as described by a reference to a specific image and dockerfile.")
-<<<<<<< HEAD
-@javax.annotation.Generated(value = "class io.swagger.codegen.languages.JavaClientCodegen", date = "2016-01-29T18:02:47.869-05:00")
-=======
 @javax.annotation.Generated(value = "class io.swagger.codegen.languages.JavaClientCodegen", date = "2016-02-04T13:38:33.669-05:00")
->>>>>>> 6f3267d0
 public class ToolVersion   {
   
   private String name = null;
@@ -26,7 +22,6 @@
   private ToolDescriptor descriptor = null;
   private String image = null;
   private String dockerfile = null;
-  private String metaVersion = null;
 
   
   /**
@@ -56,9 +51,9 @@
 
   
   /**
-   * An identifier of the version of this tool for this particular tool registry, for example `v1`
+   * A unique identifier of the tool for this particular tool registry, for example `123456` or `123456_v1`
    **/
-  @ApiModelProperty(value = "An identifier of the version of this tool for this particular tool registry, for example `v1`")
+  @ApiModelProperty(value = "A unique identifier of the tool for this particular tool registry, for example `123456` or `123456_v1`")
   @JsonProperty("registry-id")
   public String getRegistryId() {
     return registryId;
@@ -106,19 +101,6 @@
   }
 
   
-  /**
-   * The version of this tool version in the registry. Iterates when fields like the description, author, etc. are updated.
-   **/
-  @ApiModelProperty(value = "The version of this tool version in the registry. Iterates when fields like the description, author, etc. are updated.")
-  @JsonProperty("meta-version")
-  public String getMetaVersion() {
-    return metaVersion;
-  }
-  public void setMetaVersion(String metaVersion) {
-    this.metaVersion = metaVersion;
-  }
-
-  
 
   @Override
   public String toString()  {
@@ -131,7 +113,6 @@
     sb.append("    descriptor: ").append(StringUtil.toIndentedString(descriptor)).append("\n");
     sb.append("    image: ").append(StringUtil.toIndentedString(image)).append("\n");
     sb.append("    dockerfile: ").append(StringUtil.toIndentedString(dockerfile)).append("\n");
-    sb.append("    metaVersion: ").append(StringUtil.toIndentedString(metaVersion)).append("\n");
     sb.append("}");
     return sb.toString();
   }

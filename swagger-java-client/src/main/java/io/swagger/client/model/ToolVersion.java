package io.swagger.client.model;

import io.swagger.client.StringUtil;
import io.swagger.client.model.ToolDescriptor;



import io.swagger.annotations.*;
import com.fasterxml.jackson.annotation.JsonProperty;


/**
 * A tool version describes a particular iteration of a tool as described by a reference to a specific image and dockerfile.
 **/
@ApiModel(description = "A tool version describes a particular iteration of a tool as described by a reference to a specific image and dockerfile.")
<<<<<<< HEAD
@javax.annotation.Generated(value = "class io.swagger.codegen.languages.JavaClientCodegen", date = "2016-02-24T16:55:56.211-05:00")
=======
@javax.annotation.Generated(value = "class io.swagger.codegen.languages.JavaClientCodegen", date = "2016-03-01T15:18:10.919-05:00")
>>>>>>> 769c8dff
public class ToolVersion   {
  
  private String name = null;
  private String globalId = null;
  private String registryId = null;
  private ToolDescriptor descriptor = null;
  private String image = null;
  private String dockerfile = null;
  private String metaVersion = null;

  
  /**
   * The name of the version.
   **/
  @ApiModelProperty(value = "The name of the version.")
  @JsonProperty("name")
  public String getName() {
    return name;
  }
  public void setName(String name) {
    this.name = name;
  }

  
  /**
   * The unique identifier for this version of a tool. (Proposed - This id should be globally unique across systems and should also identify the system that it comes from for example This id should be globally unique across systems, should also identify the system that it comes from, and be a URL that resolves for example `http://agora.broadinstitute.org/tools/123456/v1` This can be the same as the registry-id depending on the structure of your registry)
   **/
  @ApiModelProperty(required = true, value = "The unique identifier for this version of a tool. (Proposed - This id should be globally unique across systems and should also identify the system that it comes from for example This id should be globally unique across systems, should also identify the system that it comes from, and be a URL that resolves for example `http://agora.broadinstitute.org/tools/123456/v1` This can be the same as the registry-id depending on the structure of your registry)")
  @JsonProperty("global-id")
  public String getGlobalId() {
    return globalId;
  }
  public void setGlobalId(String globalId) {
    this.globalId = globalId;
  }

  
  /**
   * An identifier of the version of this tool for this particular tool registry, for example `v1`
   **/
  @ApiModelProperty(value = "An identifier of the version of this tool for this particular tool registry, for example `v1`")
  @JsonProperty("registry-id")
  public String getRegistryId() {
    return registryId;
  }
  public void setRegistryId(String registryId) {
    this.registryId = registryId;
  }

  
  /**
   **/
  @ApiModelProperty(required = true, value = "")
  @JsonProperty("descriptor")
  public ToolDescriptor getDescriptor() {
    return descriptor;
  }
  public void setDescriptor(ToolDescriptor descriptor) {
    this.descriptor = descriptor;
  }

  
  /**
   * The docker path to the image (and version) for this tool. (e.g. quay.io/seqware/seqware_full/1.1)
   **/
  @ApiModelProperty(required = true, value = "The docker path to the image (and version) for this tool. (e.g. quay.io/seqware/seqware_full/1.1)")
  @JsonProperty("image")
  public String getImage() {
    return image;
  }
  public void setImage(String image) {
    this.image = image;
  }

  
  /**
   * The url to the dockerfile used to build this image, should include version information (e.g. https://github.com/ICGC-TCGA-PanCancer/pcawg_delly_workflow/blob/master/delly_docker/Dockerfile )
   **/
  @ApiModelProperty(value = "The url to the dockerfile used to build this image, should include version information (e.g. https://github.com/ICGC-TCGA-PanCancer/pcawg_delly_workflow/blob/master/delly_docker/Dockerfile )")
  @JsonProperty("dockerfile")
  public String getDockerfile() {
    return dockerfile;
  }
  public void setDockerfile(String dockerfile) {
    this.dockerfile = dockerfile;
  }

  
  /**
   * The version of this tool version in the registry. Iterates when fields like the description, author, etc. are updated.
   **/
  @ApiModelProperty(value = "The version of this tool version in the registry. Iterates when fields like the description, author, etc. are updated.")
  @JsonProperty("meta-version")
  public String getMetaVersion() {
    return metaVersion;
  }
  public void setMetaVersion(String metaVersion) {
    this.metaVersion = metaVersion;
  }

  

  @Override
  public String toString()  {
    StringBuilder sb = new StringBuilder();
    sb.append("class ToolVersion {\n");
    
    sb.append("    name: ").append(StringUtil.toIndentedString(name)).append("\n");
    sb.append("    globalId: ").append(StringUtil.toIndentedString(globalId)).append("\n");
    sb.append("    registryId: ").append(StringUtil.toIndentedString(registryId)).append("\n");
    sb.append("    descriptor: ").append(StringUtil.toIndentedString(descriptor)).append("\n");
    sb.append("    image: ").append(StringUtil.toIndentedString(image)).append("\n");
    sb.append("    dockerfile: ").append(StringUtil.toIndentedString(dockerfile)).append("\n");
    sb.append("    metaVersion: ").append(StringUtil.toIndentedString(metaVersion)).append("\n");
    sb.append("}");
    return sb.toString();
  }
}<|MERGE_RESOLUTION|>--- conflicted
+++ resolved
@@ -13,11 +13,7 @@
  * A tool version describes a particular iteration of a tool as described by a reference to a specific image and dockerfile.
  **/
 @ApiModel(description = "A tool version describes a particular iteration of a tool as described by a reference to a specific image and dockerfile.")
-<<<<<<< HEAD
-@javax.annotation.Generated(value = "class io.swagger.codegen.languages.JavaClientCodegen", date = "2016-02-24T16:55:56.211-05:00")
-=======
 @javax.annotation.Generated(value = "class io.swagger.codegen.languages.JavaClientCodegen", date = "2016-03-01T15:18:10.919-05:00")
->>>>>>> 769c8dff
 public class ToolVersion   {
   
   private String name = null;

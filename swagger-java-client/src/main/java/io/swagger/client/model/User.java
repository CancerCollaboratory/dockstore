--- conflicted
+++ resolved
@@ -15,11 +15,7 @@
  * End users for the dockstore
  **/
 @ApiModel(description = "End users for the dockstore")
-<<<<<<< HEAD
-@javax.annotation.Generated(value = "class io.swagger.codegen.languages.JavaClientCodegen", date = "2016-02-12T16:39:54.318-05:00")
-=======
 @javax.annotation.Generated(value = "class io.swagger.codegen.languages.JavaClientCodegen", date = "2016-02-09T11:09:00.290-05:00")
->>>>>>> f94f373d
 public class User   {
   
   private Long id = null;

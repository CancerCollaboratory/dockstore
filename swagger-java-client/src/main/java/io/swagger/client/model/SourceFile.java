package io.swagger.client.model;

import io.swagger.client.StringUtil;



import io.swagger.annotations.*;
import com.fasterxml.jackson.annotation.JsonProperty;


@ApiModel(description = "")
<<<<<<< HEAD
@javax.annotation.Generated(value = "class io.swagger.codegen.languages.JavaClientCodegen", date = "2016-02-12T16:39:54.318-05:00")
=======
@javax.annotation.Generated(value = "class io.swagger.codegen.languages.JavaClientCodegen", date = "2016-02-09T11:09:00.290-05:00")
>>>>>>> f94f373d
public class SourceFile   {
  
  private Long id = null;

public enum TypeEnum {
  DOCKSTORE_CWL("DOCKSTORE_CWL"),
  DOCKERFILE("DOCKERFILE");

  private String value;

  TypeEnum(String value) {
    this.value = value;
  }

  @Override
  public String toString() {
    return value;
  }
}

  private TypeEnum type = null;
  private String content = null;

  
  /**
   * Implementation specific ID for the source file in this web service
   **/
  @ApiModelProperty(value = "Implementation specific ID for the source file in this web service")
  @JsonProperty("id")
  public Long getId() {
    return id;
  }
  public void setId(Long id) {
    this.id = id;
  }

  
  /**
   * Enumerates the type of file
   **/
  @ApiModelProperty(required = true, value = "Enumerates the type of file")
  @JsonProperty("type")
  public TypeEnum getType() {
    return type;
  }
  public void setType(TypeEnum type) {
    this.type = type;
  }

  
  /**
   * Cache for the contents of the target file
   **/
  @ApiModelProperty(value = "Cache for the contents of the target file")
  @JsonProperty("content")
  public String getContent() {
    return content;
  }
  public void setContent(String content) {
    this.content = content;
  }

  

  @Override
  public String toString()  {
    StringBuilder sb = new StringBuilder();
    sb.append("class SourceFile {\n");
    
    sb.append("    id: ").append(StringUtil.toIndentedString(id)).append("\n");
    sb.append("    type: ").append(StringUtil.toIndentedString(type)).append("\n");
    sb.append("    content: ").append(StringUtil.toIndentedString(content)).append("\n");
    sb.append("}");
    return sb.toString();
  }
}<|MERGE_RESOLUTION|>--- conflicted
+++ resolved
@@ -9,11 +9,7 @@
 
 
 @ApiModel(description = "")
-<<<<<<< HEAD
-@javax.annotation.Generated(value = "class io.swagger.codegen.languages.JavaClientCodegen", date = "2016-02-12T16:39:54.318-05:00")
-=======
 @javax.annotation.Generated(value = "class io.swagger.codegen.languages.JavaClientCodegen", date = "2016-02-09T11:09:00.290-05:00")
->>>>>>> f94f373d
 public class SourceFile   {
   
   private Long id = null;

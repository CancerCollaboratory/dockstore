--- conflicted
+++ resolved
@@ -9,11 +9,7 @@
 
 
 @ApiModel(description = "")
-<<<<<<< HEAD
-@javax.annotation.Generated(value = "class io.swagger.codegen.languages.JavaClientCodegen", date = "2015-11-30T16:25:14.721-05:00")
-=======
 @javax.annotation.Generated(value = "class io.swagger.codegen.languages.JavaClientCodegen", date = "2015-11-30T16:41:09.863-05:00")
->>>>>>> 061cc123
 public class SourceFile   {
   
   private Long id = null;

--- conflicted
+++ resolved
@@ -12,11 +12,7 @@
  * Describes a type of tool allowing us to categorize workflows, the language of the workflow, tools, and maybe even other entities separately
  **/
 @ApiModel(description = "Describes a type of tool allowing us to categorize workflows, the language of the workflow, tools, and maybe even other entities separately")
-<<<<<<< HEAD
-@javax.annotation.Generated(value = "class io.swagger.codegen.languages.JavaClientCodegen", date = "2016-02-12T11:45:51.060-05:00")
-=======
 @javax.annotation.Generated(value = "class io.swagger.codegen.languages.JavaClientCodegen", date = "2016-02-12T16:47:38.706-05:00")
->>>>>>> 331d5c7c
 public class ToolType   {
   
   private String id = null;

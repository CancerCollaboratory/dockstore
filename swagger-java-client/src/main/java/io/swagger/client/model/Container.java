--- conflicted
+++ resolved
@@ -17,11 +17,7 @@
  * This describes one entry in the dockstore. Logically, this currently means one tuple of registry (either quay or docker hub), organization, image name, and toolname which can be\n * associated with CWL and Dockerfile documents
  **/
 @ApiModel(description = "This describes one entry in the dockstore. Logically, this currently means one tuple of registry (either quay or docker hub), organization, image name, and toolname which can be\n * associated with CWL and Dockerfile documents")
-<<<<<<< HEAD
-@javax.annotation.Generated(value = "class io.swagger.codegen.languages.JavaClientCodegen", date = "2016-02-24T16:55:56.211-05:00")
-=======
 @javax.annotation.Generated(value = "class io.swagger.codegen.languages.JavaClientCodegen", date = "2016-03-01T15:18:10.919-05:00")
->>>>>>> 769c8dff
 public class Container   {
   
   private Long id = null;

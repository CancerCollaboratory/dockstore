--- conflicted
+++ resolved
@@ -14,11 +14,7 @@
 
 import java.util.*;
 
-<<<<<<< HEAD
-@javax.annotation.Generated(value = "class io.swagger.codegen.languages.JavaClientCodegen", date = "2016-02-12T16:39:54.318-05:00")
-=======
 @javax.annotation.Generated(value = "class io.swagger.codegen.languages.JavaClientCodegen", date = "2016-02-09T11:09:00.290-05:00")
->>>>>>> f94f373d
 public class ContainersApi {
   private ApiClient apiClient;
 
@@ -527,6 +523,59 @@
     
     TypeRef returnType = new TypeRef<Container>() {};
     return apiClient.invokeAPI(path, "GET", queryParams, postBody, headerParams, formParams, accept, contentType, authNames, returnType);
+    
+  }
+  
+  /**
+   * Update the container with the given container.
+   * 
+   * @param containerId Container to modify.
+   * @param body Container with updated information
+   * @return Container
+   */
+  public Container updateContainer (Long containerId, Container body) throws ApiException {
+    Object postBody = body;
+    
+    // verify the required parameter 'containerId' is set
+    if (containerId == null) {
+      throw new ApiException(400, "Missing the required parameter 'containerId' when calling updateContainer");
+    }
+    
+    // verify the required parameter 'body' is set
+    if (body == null) {
+      throw new ApiException(400, "Missing the required parameter 'body' when calling updateContainer");
+    }
+    
+    // create path and map variables
+    String path = "/containers/{containerId}".replaceAll("\\{format\\}","json")
+      .replaceAll("\\{" + "containerId" + "\\}", apiClient.escapeString(containerId.toString()));
+
+    // query params
+    List<Pair> queryParams = new ArrayList<Pair>();
+    Map<String, String> headerParams = new HashMap<String, String>();
+    Map<String, Object> formParams = new HashMap<String, Object>();
+
+    
+
+    
+
+    
+
+    final String[] accepts = {
+      "application/json"
+    };
+    final String accept = apiClient.selectHeaderAccept(accepts);
+
+    final String[] contentTypes = {
+      "application/json"
+    };
+    final String contentType = apiClient.selectHeaderContentType(contentTypes);
+
+    String[] authNames = new String[] {  };
+
+    
+    TypeRef returnType = new TypeRef<Container>() {};
+    return apiClient.invokeAPI(path, "PUT", queryParams, postBody, headerParams, formParams, accept, contentType, authNames, returnType);
     
   }
   

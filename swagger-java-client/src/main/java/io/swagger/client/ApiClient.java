--- conflicted
+++ resolved
@@ -43,16 +43,12 @@
 import io.swagger.client.auth.ApiKeyAuth;
 import io.swagger.client.auth.OAuth;
 
-<<<<<<< HEAD
-@javax.annotation.Generated(value = "class io.swagger.codegen.languages.JavaClientCodegen", date = "2016-02-12T16:39:54.318-05:00")
-=======
 @javax.annotation.Generated(value = "class io.swagger.codegen.languages.JavaClientCodegen", date = "2016-02-09T11:09:00.290-05:00")
->>>>>>> f94f373d
 public class ApiClient {
   private Map<String, Client> hostMap = new HashMap<String, Client>();
   private Map<String, String> defaultHeaderMap = new HashMap<String, String>();
   private boolean debugging = false;
-  private String basePath = "http://10.0.3.18:8080/";
+  private String basePath = "http://localhost:8080/";
   private JSON json = new JSON();
 
   private Map<String, Authentication> authentications;

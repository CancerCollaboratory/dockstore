--- conflicted
+++ resolved
@@ -206,7 +206,10 @@
 ### Notes
 - To disable notifications, simply remove the webhook URL from the Dockstore config file
 - If the UUID is generated, the generated UUID will be displayed in beginning of the launch stdout
-<<<<<<< HEAD
+
+<!--stackedit_data:
+eyJoaXN0b3J5IjpbMjA4MjI5MzQ4NV19
+-->
 
 ## Workflow Execution Service (WES) Command Line Interface (CLI)
 
@@ -269,10 +272,5 @@
 [WES]
 url: https://wes.qr1hi.arvadosapi.com/ga4gh/wes/v1
 authorization: Bearer <my token>
-```  
+```
 ***NOTE: WES SUPPORT IS IN BETA AT THIS TIME. RESULTS MAY BE UNPREDICTABLE.***
-=======
-<!--stackedit_data:
-eyJoaXN0b3J5IjpbMjA4MjI5MzQ4NV19
--->
->>>>>>> e96614b0

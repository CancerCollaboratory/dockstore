---
title: Sharing Workflows
---

> For Dockstore 1.5.0+

# Intro

<<<<<<< HEAD
In Dockstore 1.5.0, a limited sharing functionality has been introduced. With sharing,
you no longer have to choose to make a workflow either completely private or public.
=======
In Dockstore 1.5, a limited sharing functionality has been introduced. With sharing,
you no longer have to choose to make a workflow either completely private or completely public.
>>>>>>> a066ca1d
You can share workflows with specific accounts, giving those other users either owner,
write, or read permissions. This allows you to collborate with a smaller set of users
without making the workflow public to everyone.

## Requirements

In its first iteration, the sharing feature is of limited scope. It will expand over time,
but for now the following requirements must be met in order to share a workflow:

* You must be either logged in with Google, or have associated a Google account with
your Dockstore account.
* Your Google account must be registered with [FireCloud](https://portal.firecloud.org/).
* The accounts that you share with must also be Google accounts, and must also be
registered with FireCloud.
* The sharing feature is only enabled for Dockstore-hosted workflows. It is not enabled
for tools, nor is it enabled for workflows whose source code lives on external version
control system such as GitHub, Bitbucket, etc.

The account/email you are sharing with does not have to correspond to a single user. It
can also correspond to a user group.

## Permissions

When sharing a workflow, you can specify one of 3 permissions for each email
you share with:

* Owner -- the other user can also share the workflow, as well as modify and read it.
* Writer -- the other user can modify the workflow and read it.
* Reader -- the other user can only read the workflow.

## Sharing Workflows

If you are in My Workflows, viewing a hosted workflow, there is a Permissions tab.
If you are also logged in with Google account that is registered with FireCloud, the
UI will show you who the workflow is currently shared with. Type in the email
that you wish to share the workflow at the permission you want and press return.

In the screenshot below, jane@example.com is the owner of the workflow, and is
in the process of adding joe@example.com, giving him writer permissions to the workflow.

![Build Trigger](/assets/images/docs/workflow-sharing.png)

## Viewing Workflows Shared With You

On the My Workflows page, on the left-hand side, there is a `Shared with me` section
that shows all workflows that have been shared with you. You can select any of those 
workflows, and depending on the permission you have been granted, share, modify, and/or
read those workflows.

In the following screenshot, jsmith is sharing the workflow `test_cwl` with the
current user.

![Build Trigger](/assets/images/docs/shared-with.png)



 <|MERGE_RESOLUTION|>--- conflicted
+++ resolved
@@ -6,13 +6,8 @@
 
 # Intro
 
-<<<<<<< HEAD
 In Dockstore 1.5.0, a limited sharing functionality has been introduced. With sharing,
-you no longer have to choose to make a workflow either completely private or public.
-=======
-In Dockstore 1.5, a limited sharing functionality has been introduced. With sharing,
 you no longer have to choose to make a workflow either completely private or completely public.
->>>>>>> a066ca1d
 You can share workflows with specific accounts, giving those other users either owner,
 write, or read permissions. This allows you to collborate with a smaller set of users
 without making the workflow public to everyone.

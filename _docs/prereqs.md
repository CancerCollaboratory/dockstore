---
title: Developer Tutorial
permalink: /docs/prereqs/
---

# Developer Tutorial

<<<<<<< HEAD
A series of tutorials which goes through the whole process of:
* Creating a tool with Docker
* Describing the tool with a descriptor file
* Creating a Dockstore account
* Registering the tool on Dockstore
=======
An introduction to everything required to properly use Dockstore. Learn about how Docker and CWL/WDL/Nextflow are changing how scientists use and create tools.
>>>>>>> 53cf4bae
<|MERGE_RESOLUTION|>--- conflicted
+++ resolved
@@ -5,12 +5,9 @@
 
 # Developer Tutorial
 
-<<<<<<< HEAD
-A series of tutorials which goes through the whole process of:
+An introduction to everything required to properly use Dockstore. Learn about how Docker and CWL/WDL/Nextflow are changing how scientists use and create tools.
+via a series of tutorials which goes through the whole process of:
 * Creating a tool with Docker
 * Describing the tool with a descriptor file
 * Creating a Dockstore account
-* Registering the tool on Dockstore
-=======
-An introduction to everything required to properly use Dockstore. Learn about how Docker and CWL/WDL/Nextflow are changing how scientists use and create tools.
->>>>>>> 53cf4bae
+* Registering the tool on Dockstore
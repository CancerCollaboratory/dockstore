--- conflicted
+++ resolved
@@ -37,11 +37,7 @@
 
     <groupId>io.dockstore</groupId>
     <artifactId>bom-internal</artifactId>
-<<<<<<< HEAD
-    <version>1.11.10-SNAPSHOT</version>
-=======
     <version>1.12.0-alpha.1-SNAPSHOT</version>
->>>>>>> 781a6ccb
     <packaging>pom</packaging>
 
     <name>bom-internal</name>

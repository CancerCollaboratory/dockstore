--- conflicted
+++ resolved
@@ -19,11 +19,7 @@
   <modelVersion>4.0.0</modelVersion>
   <groupId>io.dockstore</groupId>
   <artifactId>openapi-java-client</artifactId>
-<<<<<<< HEAD
-  <version>1.11.13-SNAPSHOT</version>
-=======
   <version>1.12.1-SNAPSHOT</version>
->>>>>>> 4181fd40
   <licenses>
     <license>
       <name>Apache Software License, Version 2.0</name>
@@ -106,11 +102,7 @@
     <dependency>
       <groupId>io.dockstore</groupId>
       <artifactId>dockstore-webservice</artifactId>
-<<<<<<< HEAD
-      <version>1.11.13-SNAPSHOT</version>
-=======
       <version>1.12.1-SNAPSHOT</version>
->>>>>>> 4181fd40
       <scope>provided</scope>
       <exclusions>
         <exclusion>

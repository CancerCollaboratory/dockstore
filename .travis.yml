--- conflicted
+++ resolved
@@ -21,10 +21,6 @@
 install:
 - docker version
 - pip2.7 install --user cwl-runner cwltool==1.0.20160323212343 schema-salad==1.7.20160316203940 avro==1.7.7
-<<<<<<< HEAD
-
-=======
->>>>>>> 69f215fa
 before_script:
 - psql -c "create user dockstore with password 'dockstore' createdb;" -U postgres
 - psql -c "ALTER USER dockstore WITH superuser;" -U postgres

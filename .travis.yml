sudo: required
services:
- docker

addons:
  postgresql: "9.6"

cache:
  directories:
  - /tmp/localstack_install_dir
  - $HOME/.cache/pip
  - $HOME/.m2/repository
  - $HOME/apache-maven-3.5.4
  - $HOME/apache-maven-3.6.0

dist: xenial
language: java
jdk: openjdk11

env:
  - TESTING_PROFILE=integration-tests

jobs:
  include:
    - stage: unit-tests
      env:
        - TESTING_PROFILE=unit-tests
      script: mvn --batch-mode clean install -P$TESTING_PROFILE
# moved to CircleCI (may move back if build speed improves)
#    - stage: unit-tests
#      jdk: openjdk11
#      env:
#      - TESTING_PROFILE=unit-tests
#      script: mvn --batch-mode clean install -P$TESTING_PROFILE

# moved to CircleCI (may move back if build speed improves)
#    - stage: automated-review
#      jdk: openjdk11
#      env:
#      - TESTING_PROFILE=automated-review
#      script:
#      - mvn --batch-mode clean install -DskipTests -P$TESTING_PROFILE
#      - scripts/check_migrations.sh

    - stage: coverage
      env:
        - TESTING_PROFILE=unit-tests
      script: mvn --batch-mode clean install jacoco:report jacoco:report-aggregate coveralls:report -P$TESTING_PROFILE,coverage
    - stage: coverage
      script: mvn --batch-mode clean install jacoco:report-integration jacoco:report-aggregate coveralls:report -P$TESTING_PROFILE,coverage -DskipITs=false
    - stage: coverage
      script: mvn --batch-mode clean install jacoco:report-integration jacoco:report-aggregate coveralls:report -P$TESTING_PROFILE,coverage
      env:
        - TESTING_PROFILE=tool-integration-tests
    - stage: coverage
      script: mvn --batch-mode clean install jacoco:report-integration jacoco:report-aggregate coveralls:report -P$TESTING_PROFILE,coverage
      env:
        - TESTING_PROFILE=workflow-integration-tests
        
<<<<<<< HEAD
# not feeling the bang-for-the-buck for these, running only in release branch
=======
# not feeling the bang-for-the-buck for these, running only in release branch         
#    - stage: coverage
#      script: mvn --batch-mode clean install jacoco:report-integration jacoco:report-aggregate coveralls:report -P$TESTING_PROFILE,coverage -DskipClientITs=true
#      if: branch = master OR branch =~ /^release.*$/
#      env:
#        - TESTING_PROFILE=toil-integration-tests
>>>>>>> 5dbe735c
    - stage: coverage
      script: mvn --batch-mode clean install jacoco:report-integration jacoco:report-aggregate coveralls:report -P$TESTING_PROFILE,coverage
      env:
        - TESTING_PROFILE=regression-integration-tests
      if: branch = master OR branch =~ /^release.*$/
        
# build lifecycle is before_install, install, before_script, script, before_cache, after_success/after_failure, after_script

before_install:
- export M2_HOME=$HOME/apache-maven-3.6.0
- if [ ! -d $M2_HOME/bin ]; then curl https://archive.apache.org/dist/maven/maven-3/3.6.0/binaries/apache-maven-3.6.0-bin.tar.gz | tar zxf - -C $HOME; fi
- export PATH=$M2_HOME/bin:$PATH
# see https://www.deps.co/guides/travis-ci-latest-java/
- if [ -e $JAVA_HOME/lib/security/cacerts ]; then sudo rm $JAVA_HOME/lib/security/cacerts && sudo ln -s /etc/ssl/certs/java/cacerts $JAVA_HOME/lib/security/cacerts; fi
# need to clear out old version of the plugin till everything is merged due to https://github.com/maven-download-plugin/maven-download-plugin/issues/80
- rm -Rf $HOME/.m2/repository/.cache/download-maven-plugin/
# turn this back on when npm settles down/we find a swagger2openapi replacement
#- npm install -g swagger2openapi@2.11.16
# decrypt migration before initial build
- scripts/decrypt.sh
# turn this back on with updates to swagger (particularly swagger-maven-plugin), current implementation is too non-deterministic
#- scripts/check-swagger.sh
# codacy hookup
- sudo apt-get install jq
- wget --no-verbose -O ~/codacy-coverage-reporter-assembly-latest.jar https://github.com/codacy/codacy-coverage-reporter/releases/download/4.0.5/codacy-coverage-reporter-4.0.5-assembly.jar
- pyenv global 3.6.7

install:
- docker version
- scripts/install-tests.sh

before_script:
- psql -c "create user dockstore with password 'dockstore' createdb;" -U postgres
- psql -c 'create database webservice_test with owner = dockstore;' -U postgres
- export PATH=$PATH:$PWD/dockstore-client/target
# debug by double checking versions of stuff
- mvn -version
- echo $JAVA_HOME

before_cache:
- rm -rf /home/travis/.m2/repository/io/dockstore
- rm -rf $HOME/.m2/repository/.cache/download-maven-plugin directory

after_success:
- bash <(curl -s https://codecov.io/bash) -F ${TESTING_PROFILE//-} || echo "Codecov did not collect coverage reports"
- java -jar ~/codacy-coverage-reporter-assembly-latest.jar report -l Java -r reports/target/site/jacoco-aggregate/jacoco.xml 
  
notifications:
  slack:
    on_success: never
    on_failure: always
    rooms:
    - oicr:S9k4EowgQv9AnbCfEZHSzCsg
  webhooks: https://coveralls.io/webhook?repo_token=$COVERALLS_REPO_TOKEN<|MERGE_RESOLUTION|>--- conflicted
+++ resolved
@@ -57,16 +57,13 @@
       env:
         - TESTING_PROFILE=workflow-integration-tests
         
-<<<<<<< HEAD
-# not feeling the bang-for-the-buck for these, running only in release branch
-=======
 # not feeling the bang-for-the-buck for these, running only in release branch         
 #    - stage: coverage
 #      script: mvn --batch-mode clean install jacoco:report-integration jacoco:report-aggregate coveralls:report -P$TESTING_PROFILE,coverage -DskipClientITs=true
 #      if: branch = master OR branch =~ /^release.*$/
 #      env:
 #        - TESTING_PROFILE=toil-integration-tests
->>>>>>> 5dbe735c
+
     - stage: coverage
       script: mvn --batch-mode clean install jacoco:report-integration jacoco:report-aggregate coveralls:report -P$TESTING_PROFILE,coverage
       env:

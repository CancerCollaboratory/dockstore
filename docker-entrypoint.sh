#!/bin/sh
# Note: I've written this using sh so it works in the busybox container too

# USE the trap if you need to also do manual cleanup after the service is stopped,
#     or need to start multiple services in the one container
trap "echo TRAPed signal" HUP INT QUIT KILL TERM

# start service in background here
#/usr/sbin/apachectl start
# the entrypoint provided by the base Postgres container
echo "Starting Postgres"
bash /docker-entrypoint.sh postgres &
sleep 10

# todo put the web service startup here
<<<<<<< HEAD
java -jar /gitroot/dockstore-webservice/target/dockstore-webservice-*.jar server /hello-world.yml
=======
echo "Starting Java Web Service"
java -jar /gitroot/target/dockstore-*-SNAPSHOT.jar server /hello-world.yml
>>>>>>> e0bd8533

#echo "[hit enter key to exit] or run 'docker stop <container>'"
#read

# stop service and clean up here
#echo "stopping postgres"
#/usr/sbin/apachectl stop
# not sure if this is right
#gosu postgres pg_ctl -D "$PGDATA" -m fast -w stop
#pkill java

#echo "exited $0"<|MERGE_RESOLUTION|>--- conflicted
+++ resolved
@@ -13,12 +13,8 @@
 sleep 10
 
 # todo put the web service startup here
-<<<<<<< HEAD
+echo "Starting Java Web Service"
 java -jar /gitroot/dockstore-webservice/target/dockstore-webservice-*.jar server /hello-world.yml
-=======
-echo "Starting Java Web Service"
-java -jar /gitroot/target/dockstore-*-SNAPSHOT.jar server /hello-world.yml
->>>>>>> e0bd8533
 
 #echo "[hit enter key to exit] or run 'docker stop <container>'"
 #read

--- conflicted
+++ resolved
@@ -17,7 +17,6 @@
 package io.dockstore.common;
 
 import java.io.File;
-import java.io.FileOutputStream;
 import java.io.IOException;
 import java.io.InputStream;
 import java.io.OutputStream;
@@ -65,22 +64,6 @@
 import org.slf4j.Logger;
 import org.slf4j.LoggerFactory;
 
-<<<<<<< HEAD
-=======
-import java.io.File;
-import java.io.IOException;
-import java.io.InputStream;
-import java.io.OutputStream;
-import java.math.BigDecimal;
-import java.math.MathContext;
-import java.math.RoundingMode;
-import java.net.URI;
-import java.nio.file.Files;
-import java.nio.file.Path;
-import java.nio.file.Paths;
-import java.util.List;
-
->>>>>>> 4f1248b8
 /**
  * The purpose of this class is to provide general functions to deal with workflow file provisioning.
  * Created by aduncan on 10/03/16.
@@ -149,7 +132,7 @@
             throw new RuntimeException("Could not provision input files from S3", e);
         } catch (InterruptedException e) {
             throw new RuntimeException(e);
-        } finally{
+        } finally {
             tx.shutdownNow(true);
         }
     }
@@ -332,33 +315,7 @@
     public void provisionOutputFile(String srcPath, String destPath) {
         File sourceFile = new File(srcPath);
         if (destPath.startsWith("s3://")) {
-<<<<<<< HEAD
-            AmazonS3 s3Client = FileProvisioning.getAmazonS3Client(config);
-            String trimmedPath = destPath.replace("s3://", "");
-            List<String> splitPathList = Lists.newArrayList(trimmedPath.split("/"));
-            String bucketName = splitPathList.remove(0);
-
-            PutObjectRequest putObjectRequest = new PutObjectRequest(bucketName, Joiner.on("/").join(splitPathList), sourceFile);
-            putObjectRequest.setGeneralProgressListener(new ProgressListener() {
-                ProgressPrinter printer = new ProgressPrinter();
-                long runningTotal = 0;
-
-                @Override
-                public void progressChanged(ProgressEvent progressEvent) {
-                    if (progressEvent.getEventType() == ProgressEventType.REQUEST_BYTE_TRANSFER_EVENT) {
-                        runningTotal += progressEvent.getBytesTransferred();
-                    }
-                    printer.handleProgress(runningTotal, inputSize);
-                }
-            });
-            try {
-                s3Client.putObject(putObjectRequest);
-            } finally {
-                System.out.println();
-            }
-=======
             uploadToS3(destPath, sourceFile);
->>>>>>> 4f1248b8
         } else {
             try {
                 long inputSize = sourceFile.length();
@@ -376,119 +333,6 @@
         }
     }
 
-<<<<<<< HEAD
-    /**
-     * Copy from stream to stream while displaying progress
-     *
-     * @param inputStream source
-     * @param inputSize   total size
-     * @param outputSteam destination
-     * @throws IOException throws an exception if unable to provision input files
-     */
-    private static void copyFromInputStreamToOutputStream(InputStream inputStream, long inputSize, OutputStream outputSteam)
-            throws IOException {
-        CopyStreamListener listener = new CopyStreamListener() {
-            ProgressPrinter printer = new ProgressPrinter();
-
-            @Override
-            public void bytesTransferred(CopyStreamEvent event) {
-                /* do nothing */
-            }
-
-            @Override
-            public void bytesTransferred(long totalBytesTransferred, int bytesTransferred, long streamSize) {
-                printer.handleProgress(totalBytesTransferred, streamSize);
-            }
-        };
-        try (OutputStream outputStream = outputSteam) {
-            Util.copyStream(inputStream, outputStream, Util.DEFAULT_COPY_BUFFER_SIZE, inputSize, listener);
-        } catch (IOException e) {
-            throw new RuntimeException("Could not provision input files", e);
-        } finally {
-            IOUtils.closeQuietly(inputStream);
-=======
-    private void uploadToS3(String destPath, File sourceFile) {
-        long inputSize = sourceFile.length();
-        AmazonS3 s3Client = FileProvisioning.getAmazonS3Client(config);
-        TransferManager tx = TransferManagerBuilder.standard().withS3Client(s3Client).build();
-
-        String trimmedPath = destPath.replace("s3://", "");
-        List<String> splitPathList = Lists.newArrayList(trimmedPath.split("/"));
-        String bucketName = splitPathList.remove(0);
-
-        PutObjectRequest putObjectRequest = new PutObjectRequest(bucketName, Joiner.on("/").join(splitPathList), sourceFile);
-        putObjectRequest.setGeneralProgressListener(getProgressListener(inputSize));
-        try {
-            Upload upload = tx.upload(putObjectRequest);
-            upload.waitForUploadResult();
-        } catch (InterruptedException e) {
-            throw new RuntimeException(e);
-        } finally{
-            tx.shutdownNow(true);
->>>>>>> 4f1248b8
-            System.out.println();
-        }
-    }
-
-<<<<<<< HEAD
-=======
-    private ProgressListener getProgressListener(final long inputSize) {
-        return new ProgressListener() {
-            ProgressPrinter printer = new ProgressPrinter();
-            long runningTotal = 0;
-            @Override public void progressChanged(ProgressEvent progressEvent) {
-                if (progressEvent.getEventType() == ProgressEventType.REQUEST_BYTE_TRANSFER_EVENT){
-                    runningTotal += progressEvent.getBytesTransferred();
-                }
-                printer.handleProgress(runningTotal, inputSize);
-            }
-        };
-    }
-
->>>>>>> 4f1248b8
-    private static class ProgressPrinter {
-        static final int SIZE_OF_PROGRESS_BAR = 50;
-        boolean printedBefore = false;
-        BigDecimal progress = new BigDecimal(0);
-
-        void handleProgress(long totalBytesTransferred, long streamSize) {
-
-            BigDecimal numerator = BigDecimal.valueOf(totalBytesTransferred);
-            BigDecimal denominator = BigDecimal.valueOf(streamSize);
-            BigDecimal fraction = numerator.divide(denominator, new MathContext(2, RoundingMode.HALF_EVEN));
-            if (fraction.equals(progress)) {
-                /* don't bother refreshing if no progress made */
-                return;
-            }
-
-            BigDecimal outOfTwenty = fraction.multiply(new BigDecimal(SIZE_OF_PROGRESS_BAR));
-            BigDecimal percentage = fraction.movePointRight(2);
-            StringBuilder builder = new StringBuilder();
-            if (printedBefore) {
-                builder.append('\r');
-            }
-
-            builder.append("[");
-            for (int i = 0; i < SIZE_OF_PROGRESS_BAR; i++) {
-                if (i < outOfTwenty.intValue()) {
-                    builder.append("#");
-                } else {
-                    builder.append(" ");
-                }
-            }
-
-            builder.append("] ");
-            builder.append(percentage.setScale(0, BigDecimal.ROUND_HALF_EVEN).toPlainString()).append("%");
-
-            System.out.print(builder);
-            // track progress
-            printedBefore = true;
-            progress = fraction;
-        }
-    }
-
-<<<<<<< HEAD
-=======
     /**
      * Copy from stream to stream while displaying progress
      *
@@ -502,11 +346,13 @@
         CopyStreamListener listener = new CopyStreamListener() {
             ProgressPrinter printer = new ProgressPrinter();
 
-            @Override public void bytesTransferred(CopyStreamEvent event) {
+            @Override
+            public void bytesTransferred(CopyStreamEvent event) {
                 /* do nothing */
             }
 
-            @Override public void bytesTransferred(long totalBytesTransferred, int bytesTransferred, long streamSize) {
+            @Override
+            public void bytesTransferred(long totalBytesTransferred, int bytesTransferred, long streamSize) {
                 printer.handleProgress(totalBytesTransferred, streamSize);
             }
         };
@@ -514,7 +360,7 @@
             // a larger buffer improves copy performance
             // we can also split this (local file copy) out into a plugin later
             final int largeBuffer = 100;
-            Util.copyStream(inputStream, outputStream, Util.DEFAULT_COPY_BUFFER_SIZE*largeBuffer, inputSize, listener);
+            Util.copyStream(inputStream, outputStream, Util.DEFAULT_COPY_BUFFER_SIZE * largeBuffer, inputSize, listener);
         } catch (IOException e) {
             throw new RuntimeException("Could not provision input files", e);
         } finally {
@@ -523,7 +369,94 @@
         }
     }
 
->>>>>>> 4f1248b8
+
+    private void uploadToS3(String destPath, File sourceFile) {
+        long inputSize = sourceFile.length();
+        AmazonS3 s3Client = FileProvisioning.getAmazonS3Client(config);
+        TransferManager tx = TransferManagerBuilder.standard().withS3Client(s3Client).build();
+
+        String trimmedPath = destPath.replace("s3://", "");
+        List<String> splitPathList = Lists.newArrayList(trimmedPath.split("/"));
+        String bucketName = splitPathList.remove(0);
+
+        PutObjectRequest putObjectRequest = new PutObjectRequest(bucketName, Joiner.on("/").join(splitPathList), sourceFile);
+        putObjectRequest.setGeneralProgressListener(getProgressListener(inputSize));
+        try {
+            Upload upload = tx.upload(putObjectRequest);
+            upload.waitForUploadResult();
+        } catch (InterruptedException e) {
+            throw new RuntimeException(e);
+        } finally {
+            tx.shutdownNow(true);
+            System.out.println();
+        }
+    }
+
+    private ProgressListener getProgressListener(final long inputSize) {
+        return new ProgressListener() {
+            ProgressPrinter printer = new ProgressPrinter();
+            long runningTotal = 0;
+            @Override
+            public void progressChanged(ProgressEvent progressEvent) {
+                if (progressEvent.getEventType() == ProgressEventType.REQUEST_BYTE_TRANSFER_EVENT) {
+                    runningTotal += progressEvent.getBytesTransferred();
+                }
+                printer.handleProgress(runningTotal, inputSize);
+            }
+        };
+    }
+
+    public static void main(String[] args) {
+        String userHome = System.getProperty("user.home");
+        FileProvisioning provisioning = new FileProvisioning(userHome + File.separator + ".dockstore" + File.separator + "config");
+        long firstTime = System.currentTimeMillis();
+        // used /home/dyuen/Downloads/pcawg_broad_public_refs_full.tar.gz for testing
+        provisioning.provisionOutputFile(args[0], args[0]);
+        final long millisecondsInSecond = 1000L;
+        System.out.println((System.currentTimeMillis() - firstTime) / millisecondsInSecond);
+    }
+
+    private static class ProgressPrinter {
+        static final int SIZE_OF_PROGRESS_BAR = 50;
+        boolean printedBefore = false;
+        BigDecimal progress = new BigDecimal(0);
+
+        void handleProgress(long totalBytesTransferred, long streamSize) {
+
+            BigDecimal numerator = BigDecimal.valueOf(totalBytesTransferred);
+            BigDecimal denominator = BigDecimal.valueOf(streamSize);
+            BigDecimal fraction = numerator.divide(denominator, new MathContext(2, RoundingMode.HALF_EVEN));
+            if (fraction.equals(progress)) {
+                /* don't bother refreshing if no progress made */
+                return;
+            }
+
+            BigDecimal outOfTwenty = fraction.multiply(new BigDecimal(SIZE_OF_PROGRESS_BAR));
+            BigDecimal percentage = fraction.movePointRight(2);
+            StringBuilder builder = new StringBuilder();
+            if (printedBefore) {
+                builder.append('\r');
+            }
+
+            builder.append("[");
+            for (int i = 0; i < SIZE_OF_PROGRESS_BAR; i++) {
+                if (i < outOfTwenty.intValue()) {
+                    builder.append("#");
+                } else {
+                    builder.append(" ");
+                }
+            }
+
+            builder.append("] ");
+            builder.append(percentage.setScale(0, BigDecimal.ROUND_HALF_EVEN).toPlainString()).append("%");
+
+            System.out.print(builder);
+            // track progress
+            printedBefore = true;
+            progress = fraction;
+        }
+    }
+
     public static class PathInfo {
         static final String DCC_STORAGE_SCHEME = "icgc";
 
@@ -585,14 +518,4 @@
             this.url = url;
         }
     }
-
-    public static void main(String[] args){
-        String userHome = System.getProperty("user.home");
-        FileProvisioning provisioning = new FileProvisioning(userHome + File.separator + ".dockstore" + File.separator + "config");
-        long firstTime = System.currentTimeMillis();
-        // used /home/dyuen/Downloads/pcawg_broad_public_refs_full.tar.gz for testing
-        provisioning.provisionOutputFile(args[0],args[0]);
-        final long millisecondsInSecond = 1000L;
-        System.out.println((System.currentTimeMillis() - firstTime)/millisecondsInSecond);
-    }
 }

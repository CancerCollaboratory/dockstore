/*
 *    Copyright 2016 OICR
 *
 *    Licensed under the Apache License, Version 2.0 (the "License");
 *    you may not use this file except in compliance with the License.
 *    You may obtain a copy of the License at
 *
 *        http://www.apache.org/licenses/LICENSE-2.0
 *
 *    Unless required by applicable law or agreed to in writing, software
 *    distributed under the License is distributed on an "AS IS" BASIS,
 *    WITHOUT WARRANTIES OR CONDITIONS OF ANY KIND, either express or implied.
 *    See the License for the specific language governing permissions and
 *    limitations under the License.
 */

package io.dockstore.common;

import java.io.File;
import java.io.FileOutputStream;
import java.io.IOException;
import java.io.InputStream;
import java.io.OutputStream;
import java.math.BigDecimal;
import java.math.MathContext;
import java.math.RoundingMode;
import java.net.URI;
import java.nio.file.Files;
import java.nio.file.Path;
import java.nio.file.Paths;
import java.util.List;

import com.amazonaws.ClientConfiguration;
import com.amazonaws.SdkBaseException;
import com.amazonaws.auth.SignerFactory;
import com.amazonaws.event.ProgressEvent;
import com.amazonaws.event.ProgressEventType;
import com.amazonaws.event.ProgressListener;
import com.amazonaws.services.s3.AmazonS3;
import com.amazonaws.services.s3.AmazonS3Client;
import com.amazonaws.services.s3.S3ClientOptions;
import com.amazonaws.services.s3.internal.S3Signer;
import com.amazonaws.services.s3.model.GetObjectRequest;
import com.amazonaws.services.s3.model.PutObjectRequest;
import com.amazonaws.services.s3.model.S3Object;
import com.amazonaws.services.s3.transfer.Download;
import com.amazonaws.services.s3.transfer.TransferManager;
import com.amazonaws.services.s3.transfer.TransferManagerBuilder;
import com.amazonaws.services.s3.transfer.Upload;
import com.google.common.base.Joiner;
import com.google.common.collect.Lists;
import org.apache.commons.codec.digest.DigestUtils;
import org.apache.commons.configuration2.INIConfiguration;
import org.apache.commons.io.IOUtils;
import org.apache.commons.net.io.CopyStreamEvent;
import org.apache.commons.net.io.CopyStreamListener;
import org.apache.commons.net.io.Util;
import org.apache.commons.vfs2.FileObject;
import org.apache.commons.vfs2.FileSystemManager;
import org.apache.commons.vfs2.FileSystemOptions;
import org.apache.commons.vfs2.VFS;
import org.apache.commons.vfs2.provider.ftp.FtpFileSystemConfigBuilder;
import org.sagebionetworks.client.SynapseClient;
import org.sagebionetworks.client.SynapseClientImpl;
import org.slf4j.Logger;
import org.slf4j.LoggerFactory;

<<<<<<< HEAD
=======
import java.io.File;
import java.io.IOException;
import java.io.InputStream;
import java.io.OutputStream;
import java.math.BigDecimal;
import java.math.MathContext;
import java.math.RoundingMode;
import java.net.URI;
import java.nio.file.Files;
import java.nio.file.Path;
import java.nio.file.Paths;
import java.util.List;

>>>>>>> 66a14f21
/**
 * The purpose of this class is to provide general functions to deal with workflow file provisioning.
 * Created by aduncan on 10/03/16.
 */
public class FileProvisioning {

    static {
        SignerFactory.registerSigner("S3Signer", S3Signer.class);
    }

    private static final Logger LOG = LoggerFactory.getLogger(FileProvisioning.class);

    private static final String S3_ENDPOINT = "s3.endpoint";
    private static final String DCC_CLIENT_KEY = "dcc_storage.client";

    private INIConfiguration config;

    /**
     * Constructor
     */
    public FileProvisioning(String configFile) {
        this.config = Utilities.parseConfig(configFile);
    }

    // Which functions to move here? DCC and apache commons ones?
    private String getStorageClient() {
        return config.getString(DCC_CLIENT_KEY, "/icgc/dcc-storage/bin/dcc-storage-client");
    }

    private void downloadFromDccStorage(String objectId, String downloadDir, String targetFilePath) {
        // default layout saves to original_file_name/object_id
        // file name is the directory and object id is actual file name
        String client = getStorageClient();
        String bob =
                client + " --quiet" + " download" + " --object-id " + objectId + " --output-dir " + downloadDir + " --output-layout id";
        Utilities.executeCommand(bob);

        // downloaded file
        String downloadPath = new File(downloadDir).getAbsolutePath() + "/" + objectId;
        System.out.println("download path: " + downloadPath);
        Path downloadedFileFileObj = Paths.get(downloadPath);
        Path targetPathFileObj = Paths.get(targetFilePath);
        try {
            Files.move(downloadedFileFileObj, targetPathFileObj);
        } catch (IOException ioe) {
            LOG.error(ioe.getMessage());
            throw new RuntimeException("Could not move input file: ", ioe);
        }
    }

    private void downloadFromS3(String path, String targetFilePath) {
        AmazonS3 s3Client = getAmazonS3Client(config);
        TransferManager tx = TransferManagerBuilder.standard().withS3Client(s3Client).build();
        String trimmedPath = path.replace("s3://", "");
        List<String> splitPathList = Lists.newArrayList(trimmedPath.split("/"));
        String bucketName = splitPathList.remove(0);

        S3Object object = s3Client.getObject(new GetObjectRequest(bucketName, Joiner.on("/").join(splitPathList)));
        try {
            GetObjectRequest request = new GetObjectRequest(bucketName, Joiner.on("/").join(splitPathList));
            request.setGeneralProgressListener(getProgressListener(object.getObjectMetadata().getContentLength()));
            Download download = tx.download(request, new File(targetFilePath));
            download.waitForCompletion();
        } catch (SdkBaseException e) {
            LOG.error(e.getMessage());
            throw new RuntimeException("Could not provision input files from S3", e);
        } catch (InterruptedException e) {
            throw new RuntimeException(e);
        } finally{
            tx.shutdownNow(true);
        }
    }

    private void downloadFromSynapse(String path, String targetFilePath) {
        SynapseClient synapseClient = new SynapseClientImpl();

        try {
            String synapseKey = config.getString("synapse-api-key");
            String synapseUserName = config.getString("synapse-user-name");
            synapseClient.setApiKey(synapseKey);
            synapseClient.setUserName(synapseUserName);
            synapseClient.downloadFromFileEntityCurrentVersion(path, new File(targetFilePath));
        } catch (Exception e) {
            LOG.error(e.getMessage());
            throw new RuntimeException("Could not provision input files from Synapse", e);
        }
    }

    private static AmazonS3 getAmazonS3Client(INIConfiguration config) {
        AmazonS3 s3Client = new AmazonS3Client(new ClientConfiguration().withSignerOverride("S3Signer"));
        if (config.containsKey(S3_ENDPOINT)) {
            final String endpoint = config.getString(S3_ENDPOINT);
            LOG.info("found custom S3 endpoint, setting to {}", endpoint);
            s3Client.setEndpoint(endpoint);
            s3Client.setS3ClientOptions(S3ClientOptions.builder().setPathStyleAccess(true).build());
        }
        return s3Client;
    }

    private void downloadFromHttp(String path, String targetFilePath) {
        // VFS call, see https://github.com/abashev/vfs-s3/tree/branch-2.3.x and
        // https://commons.apache.org/proper/commons-vfs/filesystems.html
        try {
            // force passive mode for FTP (see emails from Keiran)
            FileSystemOptions opts = new FileSystemOptions();
            FtpFileSystemConfigBuilder.getInstance().setPassiveMode(opts, true);

            // trigger a copy from the URL to a local file path that's a UUID to avoid collision
            FileSystemManager fsManager = VFS.getManager();
            org.apache.commons.vfs2.FileObject src = fsManager.resolveFile(path, opts);
            org.apache.commons.vfs2.FileObject dest = fsManager.resolveFile(new File(targetFilePath).getAbsolutePath());
            InputStream inputStream = src.getContent().getInputStream();
            long inputSize = src.getContent().getSize();
            OutputStream outputSteam = dest.getContent().getOutputStream();
            copyFromInputStreamToOutputStream(inputStream, inputSize, outputSteam);
            // dest.copyFrom(src, Selectors.SELECT_SELF);
        } catch (IOException e) {
            LOG.error(e.getMessage());
            throw new RuntimeException("Could not provision input files", e);
        }
    }

    /**
     * This method downloads both local and remote files into the working directory
     *
     * @param targetPath path for target file
     * @param localPath  the absolute path where we will download files to
     * @param pathInfo   additional information on the type of file
     */
    public void provisionInputFile(String targetPath, Path localPath, PathInfo pathInfo) {

        Path potentialCachedFile = null;
        final boolean useCache = isCacheOn(config);
        // check if a file exists in the cache and if it does, link/copy it into place
        if (useCache) {
            // check cache for cached files
            final String cacheDirectory = getCacheDirectory(config);
            // create cache directory
            final Path cachePath = Paths.get(cacheDirectory);
            if (Files.notExists(cachePath)) {
                if (!cachePath.toFile().mkdirs()) {
                    throw new RuntimeException("Could not create dockstore cache: " + cacheDirectory);
                }
            }

            final String sha1 = DigestUtils.sha1Hex(targetPath);
            final String sha1Prefix = sha1.substring(0, 2);
            final String sha1Suffix = sha1.substring(2);
            potentialCachedFile = Paths.get(cacheDirectory, sha1Prefix, sha1Suffix);
            if (Files.exists(potentialCachedFile)) {
                System.out.println("Found file " + targetPath + " in cache, hard-linking");
                try {
                    final Path parentPath = localPath.getParent();
                    if (Files.notExists(parentPath)) {
                        Files.createDirectory(parentPath);
                    }
                    Files.createLink(localPath, potentialCachedFile);
                } catch (IOException e) {
                    LOG.error("Cannot create hard link to cached file, you may want to move your cache", e.getMessage());
                    try {
                        Files.copy(potentialCachedFile, localPath);
                    } catch (IOException e1) {
                        LOG.error("Could not copy " + targetPath + " to " + localPath, e);
                        throw new RuntimeException("Could not copy " + targetPath + " to " + localPath, e1);
                    }
                    System.out.println("Found file " + targetPath + " in cache, copied");
                }
            }
        }

        // if a file does not exist yet, get it
        if (!Files.exists(localPath)) {
            if (pathInfo.isObjectIdType()) {
                String objectId = pathInfo.getObjectId();
                this.downloadFromDccStorage(objectId, localPath.getParent().toFile().getAbsolutePath(), localPath.toFile().getAbsolutePath());
            } else if (targetPath.startsWith("syn")) {
                this.downloadFromSynapse(targetPath, localPath.toFile().getAbsolutePath());
            } else if (targetPath.startsWith("s3://")) {
                this.downloadFromS3(targetPath, localPath.toFile().getAbsolutePath());
            } else if (!pathInfo.isLocalFileType()) {
                this.downloadFromHttp(targetPath, localPath.toFile().getAbsolutePath());
            } else {
                assert (pathInfo.isLocalFileType());
                // hard link into target location
                Path actualTargetPath = null;
                try {
                    String workingDir = System.getProperty("user.dir");
                    if (targetPath.startsWith("/")) {
                        // absolute path
                        actualTargetPath = Paths.get(targetPath);
                    } else {
                        // relative path
                        actualTargetPath = Paths.get(workingDir, targetPath);
                    }
                    // create needed directories
                    File parentFile = localPath.toFile().getParentFile();
                    if (!parentFile.exists() && !parentFile.mkdirs()) {
                        throw new IOException("Could not create " + localPath);
                    }

                    // create link
                    Files.createLink(localPath, actualTargetPath);
                } catch (IOException e) {
                    LOG.info("Could not link " + targetPath + " to " + localPath + " , copying instead", e);
                    try {
                        Files.copy(actualTargetPath, localPath);
                    } catch (IOException e1) {
                        LOG.error("Could not copy " + targetPath + " to " + localPath, e);
                        throw new RuntimeException("Could not copy " + targetPath + " to " + localPath, e1);
                    }
                }
            }
        }

        // cache the file if we got it successfully
        if (useCache) {
            // populate cache
            if (Files.notExists(potentialCachedFile)) {
                System.out.println("Caching file " + localPath + " in cache, hard-linking");
                try {
                    // create parent directory
                    final Path parentPath = potentialCachedFile.getParent();
                    if (Files.notExists(parentPath)) {
                        Files.createDirectory(parentPath);
                    }
                    Files.createLink(potentialCachedFile, localPath);
                } catch (IOException e) {
                    LOG.error("Cannot create hard link for local file, skipping", e);
                }
            }
        }
    }

    public static String getCacheDirectory(INIConfiguration config) {
        return config.getString("cache-dir", System.getProperty("user.home") + File.separator + ".dockstore" + File.separator + "cache");
    }

    private static boolean isCacheOn(INIConfiguration config) {
        final String useCache = config.getString("use-cache", "false");
        return "true".equalsIgnoreCase(useCache) || "use".equalsIgnoreCase(useCache) || "T".equalsIgnoreCase(useCache);
    }

    /**
     * Copies files from srcPath to destPath
     *
     * @param srcPath  source file
     * @param destPath destination file
     */
    public void provisionOutputFile(String srcPath, String destPath) {
        File sourceFile = new File(srcPath);
        if (destPath.startsWith("s3://")) {
<<<<<<< HEAD
            AmazonS3 s3Client = FileProvisioning.getAmazonS3Client(config);
            String trimmedPath = destPath.replace("s3://", "");
            List<String> splitPathList = Lists.newArrayList(trimmedPath.split("/"));
            String bucketName = splitPathList.remove(0);

            PutObjectRequest putObjectRequest = new PutObjectRequest(bucketName, Joiner.on("/").join(splitPathList), sourceFile);
            putObjectRequest.setGeneralProgressListener(new ProgressListener() {
                ProgressPrinter printer = new ProgressPrinter();
                long runningTotal = 0;

                @Override
                public void progressChanged(ProgressEvent progressEvent) {
                    if (progressEvent.getEventType() == ProgressEventType.REQUEST_BYTE_TRANSFER_EVENT) {
                        runningTotal += progressEvent.getBytesTransferred();
                    }
                    printer.handleProgress(runningTotal, inputSize);
                }
            });
            try {
                s3Client.putObject(putObjectRequest);
            } finally {
                System.out.println();
            }
=======
            uploadToS3(destPath, sourceFile);
>>>>>>> 66a14f21
        } else {
            try {
                long inputSize = sourceFile.length();
                FileSystemManager fsManager;
                // trigger a copy from the URL to a local file path that's a UUID to avoid collision
                fsManager = VFS.getManager();
                // check for a local file path
                Path currentWorkingDir = Paths.get("").toAbsolutePath();
                FileObject dest = fsManager.resolveFile(currentWorkingDir.toFile(), destPath);
                FileObject src = fsManager.resolveFile(sourceFile.getAbsolutePath());
                copyFromInputStreamToOutputStream(src.getContent().getInputStream(), inputSize, dest.getContent().getOutputStream());
            } catch (IOException e) {
                throw new RuntimeException("Could not provision output files", e);
            }
        }
    }

<<<<<<< HEAD
    /**
     * Copy from stream to stream while displaying progress
     *
     * @param inputStream source
     * @param inputSize   total size
     * @param outputSteam destination
     * @throws IOException throws an exception if unable to provision input files
     */
    private static void copyFromInputStreamToOutputStream(InputStream inputStream, long inputSize, OutputStream outputSteam)
            throws IOException {
        CopyStreamListener listener = new CopyStreamListener() {
            ProgressPrinter printer = new ProgressPrinter();

            @Override
            public void bytesTransferred(CopyStreamEvent event) {
                /* do nothing */
            }

            @Override
            public void bytesTransferred(long totalBytesTransferred, int bytesTransferred, long streamSize) {
                printer.handleProgress(totalBytesTransferred, streamSize);
            }
        };
        try (OutputStream outputStream = outputSteam) {
            Util.copyStream(inputStream, outputStream, Util.DEFAULT_COPY_BUFFER_SIZE, inputSize, listener);
        } catch (IOException e) {
            throw new RuntimeException("Could not provision input files", e);
        } finally {
            IOUtils.closeQuietly(inputStream);
=======
    private void uploadToS3(String destPath, File sourceFile) {
        long inputSize = sourceFile.length();
        AmazonS3 s3Client = FileProvisioning.getAmazonS3Client(config);
        TransferManager tx = TransferManagerBuilder.standard().withS3Client(s3Client).build();

        String trimmedPath = destPath.replace("s3://", "");
        List<String> splitPathList = Lists.newArrayList(trimmedPath.split("/"));
        String bucketName = splitPathList.remove(0);

        PutObjectRequest putObjectRequest = new PutObjectRequest(bucketName, Joiner.on("/").join(splitPathList), sourceFile);
        putObjectRequest.setGeneralProgressListener(getProgressListener(inputSize));
        try {
            Upload upload = tx.upload(putObjectRequest);
            upload.waitForUploadResult();
        } catch (InterruptedException e) {
            throw new RuntimeException(e);
        } finally{
            tx.shutdownNow(true);
>>>>>>> 66a14f21
            System.out.println();
        }
    }

<<<<<<< HEAD
=======
    private ProgressListener getProgressListener(final long inputSize) {
        return new ProgressListener() {
            ProgressPrinter printer = new ProgressPrinter();
            long runningTotal = 0;
            @Override public void progressChanged(ProgressEvent progressEvent) {
                if (progressEvent.getEventType() == ProgressEventType.REQUEST_BYTE_TRANSFER_EVENT){
                    runningTotal += progressEvent.getBytesTransferred();
                }
                printer.handleProgress(runningTotal, inputSize);
            }
        };
    }

>>>>>>> 66a14f21
    private static class ProgressPrinter {
        static final int SIZE_OF_PROGRESS_BAR = 50;
        boolean printedBefore = false;
        BigDecimal progress = new BigDecimal(0);

        void handleProgress(long totalBytesTransferred, long streamSize) {

            BigDecimal numerator = BigDecimal.valueOf(totalBytesTransferred);
            BigDecimal denominator = BigDecimal.valueOf(streamSize);
            BigDecimal fraction = numerator.divide(denominator, new MathContext(2, RoundingMode.HALF_EVEN));
            if (fraction.equals(progress)) {
                /* don't bother refreshing if no progress made */
                return;
            }

            BigDecimal outOfTwenty = fraction.multiply(new BigDecimal(SIZE_OF_PROGRESS_BAR));
            BigDecimal percentage = fraction.movePointRight(2);
            StringBuilder builder = new StringBuilder();
            if (printedBefore) {
                builder.append('\r');
            }

            builder.append("[");
            for (int i = 0; i < SIZE_OF_PROGRESS_BAR; i++) {
                if (i < outOfTwenty.intValue()) {
                    builder.append("#");
                } else {
                    builder.append(" ");
                }
            }

            builder.append("] ");
            builder.append(percentage.setScale(0, BigDecimal.ROUND_HALF_EVEN).toPlainString()).append("%");

            System.out.print(builder);
            // track progress
            printedBefore = true;
            progress = fraction;
        }
    }

<<<<<<< HEAD
=======
    /**
     * Copy from stream to stream while displaying progress
     *
     * @param inputStream source
     * @param inputSize   total size
     * @param outputSteam destination
     * @throws IOException  throws an exception if unable to provision input files
     */
    private static void copyFromInputStreamToOutputStream(InputStream inputStream, long inputSize, OutputStream outputSteam)
            throws IOException {
        CopyStreamListener listener = new CopyStreamListener() {
            ProgressPrinter printer = new ProgressPrinter();

            @Override public void bytesTransferred(CopyStreamEvent event) {
                /* do nothing */
            }

            @Override public void bytesTransferred(long totalBytesTransferred, int bytesTransferred, long streamSize) {
                printer.handleProgress(totalBytesTransferred, streamSize);
            }
        };
        try (OutputStream outputStream = outputSteam) {
            // a larger buffer improves copy performance
            // we can also split this (local file copy) out into a plugin later
            final int largeBuffer = 100;
            Util.copyStream(inputStream, outputStream, Util.DEFAULT_COPY_BUFFER_SIZE*largeBuffer, inputSize, listener);
        } catch (IOException e) {
            throw new RuntimeException("Could not provision input files", e);
        } finally {
            IOUtils.closeQuietly(inputStream);
            System.out.println();
        }
    }

>>>>>>> 66a14f21
    public static class PathInfo {
        static final String DCC_STORAGE_SCHEME = "icgc";

        private static final Logger LOG = LoggerFactory.getLogger(PathInfo.class);
        private boolean objectIdType;
        private String objectId = "";
        private boolean localFileType = false;

        public PathInfo(String path) {
            try {
                URI objectIdentifier = URI.create(path);    // throws IllegalArgumentException if it isn't a valid URI
                if (objectIdentifier.getScheme() == null) {
                    localFileType = true;
                }
                if (objectIdentifier.getScheme().equalsIgnoreCase(DCC_STORAGE_SCHEME)) {
                    objectIdType = true;
                    objectId = objectIdentifier.getSchemeSpecificPart().toLowerCase();
                }
            } catch (IllegalArgumentException | NullPointerException iae) {
                // if there is no scheme, then it must be a local file
                LOG.info("Invalid or local path specified for CWL pre-processor values: " + path);
                objectIdType = false;
            }
        }

        boolean isObjectIdType() {
            return objectIdType;
        }

        String getObjectId() {
            return objectId;
        }

        boolean isLocalFileType() {
            return localFileType;
        }
    }

    /**
     * Describes a single File
     */
    public static class FileInfo {
        private String localPath;
        private String url;

        public String getLocalPath() {
            return localPath;
        }

        public void setLocalPath(String localPath) {
            this.localPath = localPath;
        }

        public String getUrl() {
            return url;
        }

        public void setUrl(String url) {
            this.url = url;
        }
    }

    public static void main(String[] args){
        String userHome = System.getProperty("user.home");
        FileProvisioning provisioning = new FileProvisioning(userHome + File.separator + ".dockstore" + File.separator + "config");
        long firstTime = System.currentTimeMillis();
        // used /home/dyuen/Downloads/pcawg_broad_public_refs_full.tar.gz for testing
        provisioning.provisionOutputFile(args[0],args[0]);
        final long millisecondsInSecond = 1000L;
        System.out.println((System.currentTimeMillis() - firstTime)/millisecondsInSecond);
    }
}
<|MERGE_RESOLUTION|>--- conflicted
+++ resolved
@@ -65,22 +65,6 @@
 import org.slf4j.Logger;
 import org.slf4j.LoggerFactory;
 
-<<<<<<< HEAD
-=======
-import java.io.File;
-import java.io.IOException;
-import java.io.InputStream;
-import java.io.OutputStream;
-import java.math.BigDecimal;
-import java.math.MathContext;
-import java.math.RoundingMode;
-import java.net.URI;
-import java.nio.file.Files;
-import java.nio.file.Path;
-import java.nio.file.Paths;
-import java.util.List;
-
->>>>>>> 66a14f21
 /**
  * The purpose of this class is to provide general functions to deal with workflow file provisioning.
  * Created by aduncan on 10/03/16.
@@ -331,8 +315,8 @@
      */
     public void provisionOutputFile(String srcPath, String destPath) {
         File sourceFile = new File(srcPath);
+        long inputSize = sourceFile.length();
         if (destPath.startsWith("s3://")) {
-<<<<<<< HEAD
             AmazonS3 s3Client = FileProvisioning.getAmazonS3Client(config);
             String trimmedPath = destPath.replace("s3://", "");
             List<String> splitPathList = Lists.newArrayList(trimmedPath.split("/"));
@@ -356,12 +340,8 @@
             } finally {
                 System.out.println();
             }
-=======
-            uploadToS3(destPath, sourceFile);
->>>>>>> 66a14f21
         } else {
             try {
-                long inputSize = sourceFile.length();
                 FileSystemManager fsManager;
                 // trigger a copy from the URL to a local file path that's a UUID to avoid collision
                 fsManager = VFS.getManager();
@@ -376,7 +356,6 @@
         }
     }
 
-<<<<<<< HEAD
     /**
      * Copy from stream to stream while displaying progress
      *
@@ -406,46 +385,10 @@
             throw new RuntimeException("Could not provision input files", e);
         } finally {
             IOUtils.closeQuietly(inputStream);
-=======
-    private void uploadToS3(String destPath, File sourceFile) {
-        long inputSize = sourceFile.length();
-        AmazonS3 s3Client = FileProvisioning.getAmazonS3Client(config);
-        TransferManager tx = TransferManagerBuilder.standard().withS3Client(s3Client).build();
-
-        String trimmedPath = destPath.replace("s3://", "");
-        List<String> splitPathList = Lists.newArrayList(trimmedPath.split("/"));
-        String bucketName = splitPathList.remove(0);
-
-        PutObjectRequest putObjectRequest = new PutObjectRequest(bucketName, Joiner.on("/").join(splitPathList), sourceFile);
-        putObjectRequest.setGeneralProgressListener(getProgressListener(inputSize));
-        try {
-            Upload upload = tx.upload(putObjectRequest);
-            upload.waitForUploadResult();
-        } catch (InterruptedException e) {
-            throw new RuntimeException(e);
-        } finally{
-            tx.shutdownNow(true);
->>>>>>> 66a14f21
             System.out.println();
         }
     }
 
-<<<<<<< HEAD
-=======
-    private ProgressListener getProgressListener(final long inputSize) {
-        return new ProgressListener() {
-            ProgressPrinter printer = new ProgressPrinter();
-            long runningTotal = 0;
-            @Override public void progressChanged(ProgressEvent progressEvent) {
-                if (progressEvent.getEventType() == ProgressEventType.REQUEST_BYTE_TRANSFER_EVENT){
-                    runningTotal += progressEvent.getBytesTransferred();
-                }
-                printer.handleProgress(runningTotal, inputSize);
-            }
-        };
-    }
-
->>>>>>> 66a14f21
     private static class ProgressPrinter {
         static final int SIZE_OF_PROGRESS_BAR = 50;
         boolean printedBefore = false;
@@ -487,43 +430,6 @@
         }
     }
 
-<<<<<<< HEAD
-=======
-    /**
-     * Copy from stream to stream while displaying progress
-     *
-     * @param inputStream source
-     * @param inputSize   total size
-     * @param outputSteam destination
-     * @throws IOException  throws an exception if unable to provision input files
-     */
-    private static void copyFromInputStreamToOutputStream(InputStream inputStream, long inputSize, OutputStream outputSteam)
-            throws IOException {
-        CopyStreamListener listener = new CopyStreamListener() {
-            ProgressPrinter printer = new ProgressPrinter();
-
-            @Override public void bytesTransferred(CopyStreamEvent event) {
-                /* do nothing */
-            }
-
-            @Override public void bytesTransferred(long totalBytesTransferred, int bytesTransferred, long streamSize) {
-                printer.handleProgress(totalBytesTransferred, streamSize);
-            }
-        };
-        try (OutputStream outputStream = outputSteam) {
-            // a larger buffer improves copy performance
-            // we can also split this (local file copy) out into a plugin later
-            final int largeBuffer = 100;
-            Util.copyStream(inputStream, outputStream, Util.DEFAULT_COPY_BUFFER_SIZE*largeBuffer, inputSize, listener);
-        } catch (IOException e) {
-            throw new RuntimeException("Could not provision input files", e);
-        } finally {
-            IOUtils.closeQuietly(inputStream);
-            System.out.println();
-        }
-    }
-
->>>>>>> 66a14f21
     public static class PathInfo {
         static final String DCC_STORAGE_SCHEME = "icgc";
 

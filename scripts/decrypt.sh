--- conflicted
+++ resolved
@@ -2,10 +2,7 @@
 # This script decrypts our test database
 # Bash3 Boilerplate. Copyright (c) 2014, kvz.io
 # You will need the environment variables CIRCLE_CI_KEY and CIRCLE_CI_IV
-<<<<<<< HEAD
-# This is tested with openssl 1.1.1i when running locally. Your mileage may vary with other versions
-=======
->>>>>>> f47f2012
+# This is tested with openssl 1.1.1 when running locally. Your mileage may vary with other versions
 
 set -o errexit
 set -o pipefail
@@ -17,12 +14,7 @@
 
 openssl aes-256-cbc -d -in circle_ci_test_data.zip.enc -k "$CIRCLE_CI_KEY" -iv "$CIRCLE_CI_IV" -out secrets.tar
 tar xvf secrets.tar
-<<<<<<< HEAD
 sudo mkdir -p /usr/local/ci
 sudo cp dockstore-integration-testing/src/test/resources/dstesting_pcks8.pem /usr/local/ci/dstesting_pcks8.pem
-=======
-sudo mkdir -p /home/travis
-sudo cp dockstore-integration-testing/src/test/resources/dstesting_pcks8.pem /home/travis/dstesting_pcks8.pem
->>>>>>> f47f2012
 cat dockstore-integration-testing/src/test/resources/partialDockstoreTest.yml >> dockstore-integration-testing/src/test/resources/dockstoreTest.yml
 rm secrets.tar

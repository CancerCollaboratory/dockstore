<?xml version="1.0" encoding="UTF-8"?>
<!--
  ~    Copyright 2016 OICR
  ~
  ~    Licensed under the Apache License, Version 2.0 (the "License");
  ~    you may not use this file except in compliance with the License.
  ~    You may obtain a copy of the License at
  ~
  ~        http://www.apache.org/licenses/LICENSE-2.0
  ~
  ~    Unless required by applicable law or agreed to in writing, software
  ~    distributed under the License is distributed on an "AS IS" BASIS,
  ~    WITHOUT WARRANTIES OR CONDITIONS OF ANY KIND, either express or implied.
  ~    See the License for the specific language governing permissions and
  ~    limitations under the License.
  -->

<project xmlns="http://maven.apache.org/POM/4.0.0" xmlns:xsi="http://www.w3.org/2001/XMLSchema-instance" xsi:schemaLocation="http://maven.apache.org/POM/4.0.0 http://maven.apache.org/xsd/maven-4.0.0.xsd">
    <modelVersion>4.0.0</modelVersion>
    <parent>
        <groupId>io.dockstore</groupId>
        <artifactId>dockstore</artifactId>
        <version>1.3.0-alpha.3-SNAPSHOT</version>
        <relativePath>../pom.xml</relativePath>
    </parent>
    <artifactId>dockstore-common</artifactId>
    <packaging>jar</packaging>


    <dependencies>
        <dependency>
            <groupId>org.apache.commons</groupId>
            <artifactId>commons-dbcp2</artifactId>
            <version>2.1</version>
            <scope>compile</scope>
        </dependency>
        <dependency>
            <groupId>org.apache.commons</groupId>
            <artifactId>commons-pool2</artifactId>
            <version>2.3</version>
            <scope>compile</scope>
        </dependency>
        <dependency>
            <groupId>org.postgresql</groupId>
            <artifactId>postgresql</artifactId>
<<<<<<< HEAD
            <version>42.1.3</version>
=======
            <version>${postgresql.version}</version>
>>>>>>> 6498c98f
            <scope>runtime</scope>
        </dependency>
        <dependency>
            <groupId>commons-io</groupId>
            <artifactId>commons-io</artifactId>
            <type>jar</type>
        </dependency>
        <dependency>
            <groupId>junit</groupId>
            <artifactId>junit</artifactId>
            <version>4.12</version>
            <scope>test</scope>
        </dependency>
        <dependency>
            <groupId>org.slf4j</groupId>
            <artifactId>slf4j-api</artifactId>
        </dependency>
        <dependency>
            <groupId>commons-dbutils</groupId>
            <artifactId>commons-dbutils</artifactId>
            <version>1.6</version>
            <type>jar</type>
        </dependency>
        <dependency>
            <groupId>org.apache.commons</groupId>
            <artifactId>commons-configuration2</artifactId>
        </dependency>

        <dependency>
            <groupId>com.google.code.gson</groupId>
            <artifactId>gson</artifactId>
        </dependency>
        <dependency>
            <groupId>org.apache.commons</groupId>
            <artifactId>commons-exec</artifactId>
            <version>1.3</version>
        </dependency>
        <dependency>
            <groupId>com.google.guava</groupId>
            <artifactId>guava</artifactId>
        </dependency>
        <dependency>
            <groupId>org.apache.commons</groupId>
            <artifactId>commons-lang3</artifactId>
            <version>3.4</version>
            <scope>provided</scope>
        </dependency>
        <dependency>
            <groupId>io.dropwizard</groupId>
            <artifactId>dropwizard-testing</artifactId>
            <version>${dropwizard.version}</version>
            <exclusions>
                <exclusion>
                    <groupId>org.mockito</groupId>
                    <artifactId>mockito-core</artifactId>
                </exclusion>
            </exclusions>
        </dependency>
        <dependency>
            <groupId>io.cwl</groupId>
            <artifactId>cwlavro-tools</artifactId>
        </dependency>


    </dependencies>

    <build>
        <plugins>
            <plugin>
                <groupId>org.codehaus.mojo</groupId>
                <artifactId>cobertura-maven-plugin</artifactId>
            </plugin>
            <plugin>
                <groupId>org.apache.maven.plugins</groupId>
                <artifactId>maven-compiler-plugin</artifactId>
            </plugin>
            <plugin>
                <groupId>org.apache.maven.plugins</groupId>
                <artifactId>maven-checkstyle-plugin</artifactId>
                <configuration>
                    <enableFilesSummary>true</enableFilesSummary>
                    <enableRulesSummary>true</enableRulesSummary>
                </configuration>
                <executions>
                    <execution>
                        <phase>
                            compile
                        </phase>
                        <goals>
                            <goal>check</goal>
                        </goals>
                        <configuration>
                            <failsOnError>false</failsOnError>
                            <consoleOutput>true</consoleOutput>
                            <excludes>**/cwl/**</excludes>
                        </configuration>
                    </execution>
                </executions>
            </plugin>
            <plugin>
                <groupId>org.apache.maven.plugins</groupId>
                <artifactId>maven-jar-plugin</artifactId>
                <executions>
                    <execution>
                        <id>test-jar</id>
                        <goals>
                            <goal>test-jar</goal>
                        </goals>
                    </execution>
                </executions>
                <configuration>
                </configuration>
            </plugin>
        </plugins>
    </build>
</project><|MERGE_RESOLUTION|>--- conflicted
+++ resolved
@@ -43,11 +43,7 @@
         <dependency>
             <groupId>org.postgresql</groupId>
             <artifactId>postgresql</artifactId>
-<<<<<<< HEAD
-            <version>42.1.3</version>
-=======
             <version>${postgresql.version}</version>
->>>>>>> 6498c98f
             <scope>runtime</scope>
         </dependency>
         <dependency>

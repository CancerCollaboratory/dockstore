<?xml version="1.0" encoding="UTF-8"?>
<!--
  ~    Copyright 2016 OICR
  ~
  ~    Licensed under the Apache License, Version 2.0 (the "License");
  ~    you may not use this file except in compliance with the License.
  ~    You may obtain a copy of the License at
  ~
  ~        http://www.apache.org/licenses/LICENSE-2.0
  ~
  ~    Unless required by applicable law or agreed to in writing, software
  ~    distributed under the License is distributed on an "AS IS" BASIS,
  ~    WITHOUT WARRANTIES OR CONDITIONS OF ANY KIND, either express or implied.
  ~    See the License for the specific language governing permissions and
  ~    limitations under the License.
  -->

<project xmlns="http://maven.apache.org/POM/4.0.0" xmlns:xsi="http://www.w3.org/2001/XMLSchema-instance" xsi:schemaLocation="http://maven.apache.org/POM/4.0.0 http://maven.apache.org/xsd/maven-4.0.0.xsd">
    <modelVersion>4.0.0</modelVersion>
    <parent>
        <groupId>io.dockstore</groupId>
        <artifactId>dockstore</artifactId>
<<<<<<< HEAD
        <version>1.2.1-SNAPSHOT</version>
=======
        <version>1.2.2-SNAPSHOT</version>
>>>>>>> ec894517
        <relativePath>../pom.xml</relativePath>
    </parent>
    <artifactId>dockstore-common</artifactId>
    <packaging>jar</packaging>


    <dependencies>
        <dependency>
            <groupId>org.apache.commons</groupId>
            <artifactId>commons-dbcp2</artifactId>
            <version>2.1</version>
            <scope>compile</scope>
        </dependency>
        <dependency>
            <groupId>org.apache.commons</groupId>
            <artifactId>commons-pool2</artifactId>
            <version>2.3</version>
            <scope>compile</scope>
        </dependency>
        <dependency>
            <groupId>org.postgresql</groupId>
            <artifactId>postgresql</artifactId>
            <version>9.4-1201-jdbc41</version>
            <scope>runtime</scope>
        </dependency>
        <dependency>
            <groupId>commons-io</groupId>
            <artifactId>commons-io</artifactId>
            <type>jar</type>
        </dependency>
        <dependency>
            <groupId>junit</groupId>
            <artifactId>junit</artifactId>
            <version>4.12</version>
            <scope>test</scope>
        </dependency>
        <dependency>
            <groupId>org.slf4j</groupId>
            <artifactId>slf4j-api</artifactId>
        </dependency>
        <dependency>
            <groupId>commons-dbutils</groupId>
            <artifactId>commons-dbutils</artifactId>
            <version>1.6</version>
            <type>jar</type>
        </dependency>
        <dependency>
            <groupId>org.apache.commons</groupId>
            <artifactId>commons-configuration2</artifactId>
        </dependency>

        <dependency>
            <groupId>com.google.code.gson</groupId>
            <artifactId>gson</artifactId>
        </dependency>
        <dependency>
            <groupId>org.apache.commons</groupId>
            <artifactId>commons-exec</artifactId>
            <version>1.3</version>
        </dependency>
        <dependency>
            <groupId>com.google.guava</groupId>
            <artifactId>guava</artifactId>
        </dependency>
        <dependency>
            <groupId>org.apache.commons</groupId>
            <artifactId>commons-lang3</artifactId>
            <version>3.4</version>
            <scope>provided</scope>
        </dependency>
        <dependency>
            <groupId>io.dropwizard</groupId>
            <artifactId>dropwizard-testing</artifactId>
            <version>${dropwizard.version}</version>
            <exclusions>
                <exclusion>
                    <groupId>org.mockito</groupId>
                    <artifactId>mockito-core</artifactId>
                </exclusion>
            </exclusions>
        </dependency>
        <dependency>
            <groupId>io.cwl</groupId>
            <artifactId>cwlavro-tools</artifactId>
        </dependency>


    </dependencies>

    <build>
        <plugins>
            <plugin>
                <groupId>org.codehaus.mojo</groupId>
                <artifactId>cobertura-maven-plugin</artifactId>
            </plugin>
            <plugin>
                <groupId>org.apache.maven.plugins</groupId>
                <artifactId>maven-compiler-plugin</artifactId>
            </plugin>
            <plugin>
                <groupId>org.apache.maven.plugins</groupId>
                <artifactId>maven-checkstyle-plugin</artifactId>
                <configuration>
                    <enableFilesSummary>true</enableFilesSummary>
                    <enableRulesSummary>true</enableRulesSummary>
                </configuration>
                <executions>
                    <execution>
                        <phase>
                            compile
                        </phase>
                        <goals>
                            <goal>check</goal>
                        </goals>
                        <configuration>
                            <failsOnError>false</failsOnError>
                            <consoleOutput>true</consoleOutput>
                            <excludes>**/cwl/**</excludes>
                        </configuration>
                    </execution>
                </executions>
            </plugin>
            <plugin>
                <groupId>org.apache.maven.plugins</groupId>
                <artifactId>maven-jar-plugin</artifactId>
                <executions>
                    <execution>
                        <id>test-jar</id>
                        <goals>
                            <goal>test-jar</goal>
                        </goals>
                    </execution>
                </executions>
                <configuration>
                </configuration>
            </plugin>
        </plugins>
    </build>
</project><|MERGE_RESOLUTION|>--- conflicted
+++ resolved
@@ -20,11 +20,7 @@
     <parent>
         <groupId>io.dockstore</groupId>
         <artifactId>dockstore</artifactId>
-<<<<<<< HEAD
-        <version>1.2.1-SNAPSHOT</version>
-=======
         <version>1.2.2-SNAPSHOT</version>
->>>>>>> ec894517
         <relativePath>../pom.xml</relativePath>
     </parent>
     <artifactId>dockstore-common</artifactId>

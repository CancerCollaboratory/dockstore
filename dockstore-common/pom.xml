--- conflicted
+++ resolved
@@ -20,11 +20,7 @@
     <parent>
         <groupId>io.dockstore</groupId>
         <artifactId>dockstore</artifactId>
-<<<<<<< HEAD
-        <version>1.3.7-SNAPSHOT</version>
-=======
         <version>1.4.0</version>
->>>>>>> 9dc87aed
         <relativePath>../pom.xml</relativePath>
     </parent>
     <artifactId>dockstore-common</artifactId>

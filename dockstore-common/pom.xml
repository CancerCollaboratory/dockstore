<?xml version="1.0" encoding="UTF-8"?>
<!--
  ~    Copyright 2017 OICR
  ~
  ~    Licensed under the Apache License, Version 2.0 (the "License");
  ~    you may not use this file except in compliance with the License.
  ~    You may obtain a copy of the License at
  ~
  ~        http://www.apache.org/licenses/LICENSE-2.0
  ~
  ~    Unless required by applicable law or agreed to in writing, software
  ~    distributed under the License is distributed on an "AS IS" BASIS,
  ~    WITHOUT WARRANTIES OR CONDITIONS OF ANY KIND, either express or implied.
  ~    See the License for the specific language governing permissions and
  ~    limitations under the License.
  -->

<project xmlns="http://maven.apache.org/POM/4.0.0" xmlns:xsi="http://www.w3.org/2001/XMLSchema-instance" xsi:schemaLocation="http://maven.apache.org/POM/4.0.0 http://maven.apache.org/xsd/maven-4.0.0.xsd">
    <modelVersion>4.0.0</modelVersion>
    <parent>
        <groupId>io.dockstore</groupId>
        <artifactId>dockstore</artifactId>
<<<<<<< HEAD
        <version>1.7.5-SNAPSHOT</version>
=======
        <version>1.8.1-SNAPSHOT</version>
>>>>>>> e6631e97
        <relativePath>../pom.xml</relativePath>
    </parent>
    <artifactId>dockstore-common</artifactId>
    <packaging>jar</packaging>


    <dependencies>
        <dependency>
            <groupId>javax.annotation</groupId>
            <artifactId>javax.annotation-api</artifactId>
        </dependency>
        <dependency>
            <groupId>com.github.zafarkhaja</groupId>
            <artifactId>java-semver</artifactId>
        </dependency>
        <dependency>
            <groupId>org.postgresql</groupId>
            <artifactId>postgresql</artifactId>
            <version>${postgresql.version}</version>
            <scope>runtime</scope>
        </dependency>
        <dependency>
            <groupId>commons-io</groupId>
            <artifactId>commons-io</artifactId>
            <type>jar</type>
        </dependency>
        <dependency>
            <groupId>junit</groupId>
            <artifactId>junit</artifactId>
            <version>4.12</version>
            <scope>test</scope>
        </dependency>
        <dependency>
            <groupId>org.slf4j</groupId>
            <artifactId>slf4j-api</artifactId>
        </dependency>
        <dependency>
            <groupId>org.apache.commons</groupId>
            <artifactId>commons-configuration2</artifactId>
        </dependency>

        <dependency>
            <groupId>com.google.code.gson</groupId>
            <artifactId>gson</artifactId>
        </dependency>
        <dependency>
            <groupId>org.apache.commons</groupId>
            <artifactId>commons-exec</artifactId>
            <version>1.3</version>
        </dependency>
        <dependency>
            <groupId>com.google.guava</groupId>
            <artifactId>guava</artifactId>
        </dependency>
        <dependency>
            <groupId>org.apache.commons</groupId>
            <artifactId>commons-lang3</artifactId>
            <scope>provided</scope>
        </dependency>
        <dependency>
            <groupId>io.cwl</groupId>
            <artifactId>cwlavro-tools</artifactId>
        </dependency>
        <dependency>
            <groupId>com.fasterxml.jackson.core</groupId>
            <artifactId>jackson-annotations</artifactId>
        </dependency>
        <!-- broad - cromwell stuff -->

        <dependency>
            <groupId>org.broadinstitute</groupId>
            <artifactId>wdl-draft3_2.12</artifactId>
            <version>${cromwell.version}</version>
            <exclusions>
                <exclusion>
                    <groupId>org.typelevel</groupId>
                    <artifactId>cats-effect_2.12</artifactId>
                </exclusion>
                <exclusion>
                    <groupId>org.typelevel</groupId>
                    <artifactId>cats-core_2.12</artifactId>
                </exclusion>
                <exclusion>
                    <groupId>org.typelevel</groupId>
                    <artifactId>alleycats-core_2.12</artifactId>
                </exclusion>
                <exclusion>
                    <groupId>eu.timepit</groupId>
                    <artifactId>refined_2.12</artifactId>
                </exclusion>
            </exclusions>
        </dependency>

        <dependency>
            <groupId>org.broadinstitute</groupId>
            <artifactId>wdl-draft2_2.12</artifactId>
            <version>${cromwell.version}</version>
            <exclusions>
                <exclusion>
                    <groupId>org.typelevel</groupId>
                    <artifactId>cats-effect_2.12</artifactId>
                </exclusion>
                <exclusion>
                    <groupId>org.typelevel</groupId>
                    <artifactId>cats-core_2.12</artifactId>
                </exclusion>
                <exclusion>
                    <groupId>com.google.guava</groupId>
                    <artifactId>guava</artifactId>
                </exclusion>
                <exclusion>
                    <groupId>org.typelevel</groupId>
                    <artifactId>alleycats-core_2.12</artifactId>
                </exclusion>
                <exclusion>
                    <groupId>eu.timepit</groupId>
                    <artifactId>refined_2.12</artifactId>
                </exclusion>
                <exclusion>
                    <groupId>org.apache.commons</groupId>
                    <artifactId>commons-text</artifactId>
                </exclusion>
            </exclusions>
        </dependency>

        <dependency>
            <groupId>org.broadinstitute</groupId>
            <artifactId>wdl-biscayne_2.12</artifactId>
            <version>${cromwell.version}</version>
            <exclusions>
                <exclusion>
                    <groupId>org.typelevel</groupId>
                    <artifactId>cats-effect_2.12</artifactId>
                </exclusion>
                <exclusion>
                    <groupId>org.typelevel</groupId>
                    <artifactId>cats-core_2.12</artifactId>
                </exclusion>
                <exclusion>
                    <groupId>com.google.guava</groupId>
                    <artifactId>guava</artifactId>
                </exclusion>
                <exclusion>
                    <groupId>org.typelevel</groupId>
                    <artifactId>alleycats-core_2.12</artifactId>
                </exclusion>
                <exclusion>
                    <groupId>eu.timepit</groupId>
                    <artifactId>refined_2.12</artifactId>
                </exclusion>
                <exclusion>
                    <groupId>org.apache.commons</groupId>
                    <artifactId>commons-text</artifactId>
                </exclusion>
            </exclusions>
        </dependency>


        <dependency>
            <groupId>org.broadinstitute</groupId>
            <artifactId>language-factory-core_2.12</artifactId>
            <version>${cromwell.version}</version>
            <exclusions>
                <exclusion>
                    <groupId>org.typelevel</groupId>
                    <artifactId>cats-effect_2.12</artifactId>
                </exclusion>
            </exclusions>
        </dependency>
        <dependency>
            <groupId>com.typesafe</groupId>
            <artifactId>config</artifactId>
            <version>1.3.3</version>
        </dependency>
        <dependency>
            <groupId>org.broadinstitute</groupId>
            <artifactId>cromwell-core_2.12</artifactId>
            <version>${cromwell.version}</version>
            <exclusions>
                <exclusion>
                    <groupId>com.google.guava</groupId>
                    <artifactId>guava</artifactId>
                </exclusion>
                <exclusion>
                    <groupId>eu.timepit</groupId>
                    <artifactId>refined_2.12</artifactId>
                </exclusion>
                <exclusion>
                    <groupId>io.circe</groupId>
                    <artifactId>circe-core_2.12</artifactId>
                </exclusion>
                <exclusion>
                    <groupId>org.typelevel</groupId>
                    <artifactId>cats-core_2.12</artifactId>
                </exclusion>
                <exclusion>
                    <groupId>org.typelevel</groupId>
                    <artifactId>alleycats-core_2.12</artifactId>
                </exclusion>
            </exclusions>
        </dependency>
        <dependency>
            <groupId>org.broadinstitute</groupId>
            <artifactId>cromwell-wom_2.12</artifactId>
            <version>${cromwell.version}</version>
        </dependency>
        <dependency>
            <groupId>org.broadinstitute</groupId>
            <artifactId>cromwell-common_2.12</artifactId>
            <version>${cromwell.version}</version>
        </dependency>
        <dependency>
            <groupId>org.broadinstitute</groupId>
            <artifactId>cromwell-wdl-transforms-draft3_2.12</artifactId>
            <version>${cromwell.version}</version>
        </dependency>
        <dependency>
            <groupId>com.chuusai</groupId>
            <artifactId>shapeless_2.12</artifactId>
            <version>2.3.3</version>
        </dependency>

        <dependency>
            <groupId>org.typelevel</groupId>
            <artifactId>cats-core_2.12</artifactId>
            <version>1.5.0</version>
        </dependency>

        <dependency>
            <groupId>io.spray</groupId>
            <artifactId>spray-json_2.12</artifactId>
        </dependency>
        <dependency>
            <groupId>org.scala-lang</groupId>
            <artifactId>scala-library</artifactId>
        </dependency>
    </dependencies>

    <build>
        <plugins>
            <plugin>
                <groupId>org.scala-tools</groupId>
                <artifactId>maven-scala-plugin</artifactId>
                <executions>
                    <execution>
                        <goals>
                            <goal>compile</goal>
                            <goal>testCompile</goal>
                        </goals>
                    </execution>
                </executions>
            </plugin>
            <plugin>
                <groupId>org.apache.maven.plugins</groupId>
                <artifactId>maven-failsafe-plugin</artifactId>
                <configuration>
                    <skipTests>${skipITs}</skipTests>
                </configuration>
            </plugin>
            <plugin>
                <groupId>org.apache.maven.plugins</groupId>
                <artifactId>maven-compiler-plugin</artifactId>
            </plugin>
            <plugin>
                <groupId>org.apache.maven.plugins</groupId>
                <artifactId>maven-checkstyle-plugin</artifactId>
                <configuration>
                    <enableFilesSummary>true</enableFilesSummary>
                    <enableRulesSummary>true</enableRulesSummary>
                </configuration>
                <executions>
                    <execution>
                        <phase>
                            compile
                        </phase>
                        <goals>
                            <goal>check</goal>
                        </goals>
                        <configuration>
                            <failsOnError>false</failsOnError>
                            <consoleOutput>true</consoleOutput>
                            <excludes>**/cwl/**</excludes>
                        </configuration>
                    </execution>
                </executions>
            </plugin>
            <plugin>
                <artifactId>maven-dependency-plugin</artifactId>
                <executions>
                    <execution>
                        <id>analyze</id>
                        <goals>
                            <goal>analyze-only</goal>
                        </goals>
                        <configuration>
                            <failOnWarning>true</failOnWarning>
                            <outputXML>true</outputXML>
                            <ignoreNonCompile>true</ignoreNonCompile>

                            <usedDependencies>
                                <usedDependency>javax.annotation:javax.annotation-api</usedDependency>
                            </usedDependencies>
                        </configuration>
                    </execution>
                </executions>
            </plugin>
            <plugin>
                <groupId>org.apache.maven.plugins</groupId>
                <artifactId>maven-jar-plugin</artifactId>
                <executions>
                    <execution>
                        <id>test-jar</id>
                        <goals>
                            <goal>test-jar</goal>
                        </goals>
                    </execution>
                </executions>
                <configuration>
                </configuration>
            </plugin>
            <plugin>
                <groupId>org.codehaus.mojo</groupId>
                <artifactId>build-helper-maven-plugin</artifactId>
                <executions>
                    <execution>
                        <id>add_sources</id>
                        <phase>generate-sources</phase>
                        <goals>
                            <goal>add-source</goal>
                        </goals>
                        <configuration>
                            <sources>
                                <source>${basedir}/target/generated-sources/swagger/src/gen/java</source>
                                <source>${basedir}/src/main/java</source>
                            </sources>
                        </configuration>
                    </execution>
                </executions>
            </plugin>
            <plugin>
                <artifactId>maven-resources-plugin</artifactId>
                <executions>
                    <execution>
                        <id>template-code</id>
                        <phase>generate-sources</phase>
                        <goals>
                            <goal>copy-resources</goal>
                        </goals>
                        <configuration>
                            <outputDirectory>${basedir}/target/generated-sources/swagger/src/gen/java/io/dockstore/common</outputDirectory>
                            <resources>
                                <resource>
                                    <directory>${project.basedir}/src/main/templates/io/dockstore/common</directory>
                                    <includes>
                                        <include>GeneratedConstants.java</include>
                                        <include>package-info.java</include>
                                    </includes>
                                    <filtering>true</filtering>
                                </resource>
                            </resources>
                        </configuration>
                    </execution>
                </executions>
            </plugin>
        </plugins>
    </build>
</project><|MERGE_RESOLUTION|>--- conflicted
+++ resolved
@@ -20,11 +20,7 @@
     <parent>
         <groupId>io.dockstore</groupId>
         <artifactId>dockstore</artifactId>
-<<<<<<< HEAD
-        <version>1.7.5-SNAPSHOT</version>
-=======
         <version>1.8.1-SNAPSHOT</version>
->>>>>>> e6631e97
         <relativePath>../pom.xml</relativePath>
     </parent>
     <artifactId>dockstore-common</artifactId>

--- conflicted
+++ resolved
@@ -20,11 +20,7 @@
     <parent>
         <groupId>io.dockstore</groupId>
         <artifactId>dockstore</artifactId>
-<<<<<<< HEAD
-        <version>1.6.0-alpha.0-SNAPSHOT</version>
-=======
         <version>1.5.2-SNAPSHOT</version>
->>>>>>> 66964775
         <relativePath>../pom.xml</relativePath>
     </parent>
     <artifactId>dockstore-common</artifactId>

--- conflicted
+++ resolved
@@ -22,11 +22,7 @@
     <name>swagger-java-discourse-client</name>
 
     <parent>
-<<<<<<< HEAD
-        <version>1.10.3-SNAPSHOT</version>
-=======
         <version>1.11.0-rc.1-SNAPSHOT</version>
->>>>>>> e4974dca
         <groupId>io.dockstore</groupId>
         <artifactId>dockstore</artifactId>
         <relativePath>../pom.xml</relativePath>

--- conflicted
+++ resolved
@@ -22,11 +22,7 @@
     <name>swagger-java-discourse-client</name>
 
     <parent>
-<<<<<<< HEAD
-        <version>1.12.0-alpha.0-SNAPSHOT</version>
-=======
         <version>1.11.0-beta.1-SNAPSHOT</version>
->>>>>>> 0394eb21
         <groupId>io.dockstore</groupId>
         <artifactId>dockstore</artifactId>
         <relativePath>../pom.xml</relativePath>

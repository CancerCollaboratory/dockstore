--- conflicted
+++ resolved
@@ -20,1647 +20,11 @@
 - name: toolTester
   description: Interactions with the Dockstore-support's ToolTester application
 paths:
-  /organizations/collections/{collectionId}/aliases:
-    put:
-      operationId: updateAliases_1
-      parameters:
-      - name: collectionId
-        in: path
-        required: true
-        schema:
-          type: integer
-          format: int64
-      - name: aliases
-        in: query
-        schema:
-          type: string
-      requestBody:
-        content:
-          '*/*':
-            schema:
-              $ref: '#/components/schemas/User'
-      responses:
-        default:
-          description: default response
-          content:
-            application/json:
-              schema:
-                $ref: '#/components/schemas/Aliasable'
-  /organizations/collections/{alias}/aliases:
-    get:
-      operationId: getCollectionByAlias
-      parameters:
-      - name: alias
-        in: path
-        required: true
-        schema:
-          type: string
-<<<<<<< HEAD
-      type: object
-    Config:
-      properties:
-        bitBucketAuthUrl:
-          type: string
-        bitBucketClientId:
-          type: string
-        cwlVisualizerUri:
-          type: string
-        discourseUrl:
-          type: string
-        dnaNexusImportUrl:
-          type: string
-        dnaStackImportUrl:
-          type: string
-        documentationUrl:
-          type: string
-        gitHubAppInstallationUrl:
-          type: string
-        gitHubAuthUrl:
-          type: string
-        gitHubRedirectPath:
-          type: string
-        gitHubScope:
-          type: string
-        githubClientId:
-          type: string
-        gitlabAuthUrl:
-          type: string
-        gitlabClientId:
-          type: string
-        gitlabRedirectPath:
-          type: string
-        gitlabScope:
-          type: string
-        googleClientId:
-          type: string
-        googleScope:
-          type: string
-        quayIoAuthUrl:
-          type: string
-        quayIoClientId:
-          type: string
-        quayIoRedirectPath:
-          type: string
-        quayIoScope:
-          type: string
-        tagManagerId:
-          type: string
-        terraImportUrl:
-          type: string
-        zenodoAuthUrl:
-          type: string
-        zenodoClientId:
-          type: string
-        zenodoRedirectPath:
-          type: string
-        zenodoScope:
-          type: string
-      type: object
-    DescriptorLanguageBean:
-      properties:
-        friendlyName:
-          type: string
-        value:
-          type: string
-      type: object
-    Entry:
-      properties:
-        aliases:
-          additionalProperties:
-            $ref: '#/components/schemas/Alias'
-          type: object
-        author:
-          type: string
-        checker_id:
-=======
-      responses:
-        default:
-          description: default response
-          content:
-            application/json:
-              schema:
-                $ref: '#/components/schemas/Collection'
-  /organizations/{organizationId}/collections/{collectionId}:
-    get:
-      operationId: getCollectionById
-      parameters:
-      - name: organizationId
-        in: path
-        required: true
-        schema:
-          type: integer
-          format: int64
-      - name: collectionId
-        in: path
-        required: true
-        schema:
-          type: integer
-          format: int64
-      requestBody:
-        content:
-          '*/*':
-            schema:
-              $ref: '#/components/schemas/User'
-      responses:
-        default:
-          description: default response
-          content:
-            application/json:
-              schema:
-                $ref: '#/components/schemas/Collection'
-    put:
-      operationId: updateCollection
-      parameters:
-      - name: organizationId
-        in: path
-        required: true
-        schema:
-          type: integer
-          format: int64
-      - name: collectionId
-        in: path
-        required: true
-        schema:
-          type: integer
-          format: int64
-      requestBody:
-        content:
-          '*/*':
-            schema:
-              $ref: '#/components/schemas/User'
-      responses:
-        default:
-          description: default response
-          content:
-            application/json:
-              schema:
-                $ref: '#/components/schemas/Collection'
-  /organizations/{organizationName}/collections/{collectionName}/name:
-    get:
-      operationId: getCollectionByName
-      parameters:
-      - name: organizationName
-        in: path
-        required: true
-        schema:
-          type: string
-      - name: collectionName
-        in: path
-        required: true
-        schema:
-          type: string
-      requestBody:
-        content:
-          '*/*':
-            schema:
-              $ref: '#/components/schemas/User'
-      responses:
-        default:
-          description: default response
-          content:
-            application/json:
-              schema:
-                $ref: '#/components/schemas/Collection'
-  /organizations/{organizationId}/collections/{collectionId}/entry:
-    post:
-      operationId: addEntryToCollection
-      parameters:
-      - name: organizationId
-        in: path
-        required: true
-        schema:
-          type: integer
-          format: int64
-      - name: collectionId
-        in: path
-        required: true
-        schema:
-          type: integer
-          format: int64
-      - name: entryId
-        in: query
-        schema:
-          type: integer
->>>>>>> 214720f8
-          format: int64
-      requestBody:
-        content:
-          '*/*':
-            schema:
-              $ref: '#/components/schemas/User'
-      responses:
-        default:
-          description: default response
-          content:
-            application/json:
-              schema:
-                $ref: '#/components/schemas/Collection'
-    delete:
-      operationId: deleteEntryFromCollection
-      parameters:
-      - name: organizationId
-        in: path
-        required: true
-        schema:
-          type: integer
-          format: int64
-      - name: collectionId
-        in: path
-        required: true
-        schema:
-          type: integer
-          format: int64
-      - name: entryId
-        in: query
-        schema:
-          type: integer
-          format: int64
-      requestBody:
-        content:
-          '*/*':
-            schema:
-              $ref: '#/components/schemas/User'
-      responses:
-        default:
-          description: default response
-          content:
-            application/json:
-              schema:
-                $ref: '#/components/schemas/Collection'
-  /organizations/{organizationId}/collections:
-    get:
-      operationId: getCollectionsFromOrganization
-      parameters:
-      - name: organizationId
-        in: path
-        required: true
-        schema:
-          type: integer
-<<<<<<< HEAD
-        users:
-          items:
-            $ref: '#/components/schemas/User'
-          type: array
-          uniqueItems: true
-        workflowVersions:
-          items:
-            $ref: '#/components/schemas/Version'
-          type: array
-          uniqueItems: true
-      type: object
-    FileFormat:
-      properties:
-        value:
-          type: string
-      type: object
-    Label:
-      properties:
-        id:
-=======
-          format: int64
-      - name: include
-        in: query
-        schema:
-          type: string
-      requestBody:
-        content:
-          '*/*':
-            schema:
-              $ref: '#/components/schemas/User'
-      responses:
-        default:
-          description: default response
-          content:
-            application/json:
-              schema:
-                type: array
-                items:
-                  $ref: '#/components/schemas/Collection'
-    post:
-      operationId: createCollection
-      parameters:
-      - name: organizationId
-        in: path
-        required: true
-        schema:
-          type: integer
-          format: int64
-      requestBody:
-        content:
-          '*/*':
-            schema:
-              $ref: '#/components/schemas/User'
-      responses:
-        default:
-          description: default response
-          content:
-            application/json:
-              schema:
-                $ref: '#/components/schemas/Collection'
-  /organizations/{organizationId}/collections/{collectionId}/description:
-    get:
-      operationId: getCollectionDescription
-      parameters:
-      - name: organizationId
-        in: path
-        required: true
-        schema:
-          type: integer
->>>>>>> 214720f8
-          format: int64
-      - name: collectionId
-        in: path
-        required: true
-        schema:
-          type: integer
-<<<<<<< HEAD
-        value:
-          type: string
-      type: object
-    Profile:
-      properties:
-        avatarURL:
-          type: string
-        bio:
-          type: string
-        company:
-          type: string
-        email:
-          type: string
-        location:
-          type: string
-        name:
-          type: string
-        username:
-          type: string
-      type: object
-    RegistryBean:
-      properties:
-        customDockerPath:
-          type: string
-        dockerPath:
-          type: string
-        enum:
-          type: string
-        friendlyName:
-          type: string
-        privateOnly:
-          type: string
-        url:
-          type: string
-      type: object
-    SourceControlBean:
-      properties:
-        friendlyName:
-          type: string
-        value:
-          type: string
-      type: object
-    SourceFile:
-      properties:
-        absolutePath:
-          type: string
-=======
-          format: int64
-      requestBody:
-        content:
-          '*/*':
-            schema:
-              $ref: '#/components/schemas/User'
-      responses:
-        default:
-          description: default response
-          content:
-            application/json:
-              schema:
-                type: string
-    put:
-      operationId: updateCollectionDescription
-      parameters:
-      - name: organizationId
-        in: path
-        required: true
-        schema:
-          type: integer
-          format: int64
-      - name: collectionId
-        in: path
-        required: true
-        schema:
-          type: integer
-          format: int64
-      requestBody:
-        content:
-          '*/*':
-            schema:
-              $ref: '#/components/schemas/User'
-      responses:
-        default:
-          description: default response
-          content:
-            application/json:
-              schema:
-                $ref: '#/components/schemas/Collection'
-  /containers/{containerId}/publish:
-    post:
-      operationId: publish
-      parameters:
-      - name: containerId
-        in: path
-        required: true
-        schema:
-          type: integer
-          format: int64
-      requestBody:
-        content:
-          '*/*':
-            schema:
-              $ref: '#/components/schemas/User'
-      responses:
-        default:
-          description: default response
-          content:
-            application/json:
-              schema:
-                $ref: '#/components/schemas/Tool'
-  /containers/tags:
-    get:
-      operationId: tags
-      parameters:
-      - name: containerId
-        in: query
-        schema:
-          type: integer
-          format: int64
-      requestBody:
->>>>>>> 214720f8
-        content:
-          '*/*':
-            schema:
-              $ref: '#/components/schemas/User'
-      responses:
-        default:
-          description: default response
-          content:
-            application/json:
-              schema:
-                type: array
-                items:
-                  $ref: '#/components/schemas/Tag'
-  /containers/{containerId}/refresh:
-    get:
-      operationId: refresh
-      parameters:
-      - name: containerId
-        in: path
-        required: true
-        schema:
-          type: integer
-          format: int64
-      requestBody:
-        content:
-          '*/*':
-            schema:
-              $ref: '#/components/schemas/User'
-      responses:
-        default:
-          description: default response
-          content:
-            application/json:
-              schema:
-                $ref: '#/components/schemas/Tool'
-  /containers/{containerId}/labels:
-    put:
-      operationId: updateLabels
-      parameters:
-      - name: containerId
-        in: path
-        required: true
-        schema:
-          type: integer
-          format: int64
-      - name: labels
-        in: query
-        schema:
-          type: string
-<<<<<<< HEAD
-        type:
-          enum:
-          - DOCKSTORE_CWL
-          - DOCKSTORE_WDL
-          - DOCKERFILE
-          - CWL_TEST_JSON
-          - WDL_TEST_JSON
-          - NEXTFLOW
-          - NEXTFLOW_CONFIG
-          - NEXTFLOW_TEST_PARAMS
-          - DOCKSTORE_YML
-          - DOCKSTORE_SERVICE_YML
-          - DOCKSTORE_SERVICE_TEST_JSON
-          - DOCKSTORE_SERVICE_OTHER
-          type: string
-        verifiedBySource:
-          additionalProperties:
-            $ref: '#/components/schemas/VerificationInformation'
-          type: object
-      type: object
-    ToolTesterLog:
-      properties:
-        filename:
-          type: string
-        logType:
-          enum:
-          - FULL
-          - SUMMARY
-          type: string
-        runner:
-          type: string
-        testFilename:
-          type: string
-        toolId:
-          type: string
-        toolVersionName:
-          type: string
-      type: object
-    User:
-      properties:
-        avatarUrl:
-          type: string
-        curator:
-          type: boolean
-        id:
-          format: int64
-          type: integer
-        isAdmin:
-          type: boolean
-        name:
-          type: string
-        privacyPolicyVersion:
-          enum:
-          - NONE
-          - PRIVACY_POLICY_VERSION_2_5
-          type: string
-        privacyPolicyVersionAcceptanceDate:
-          format: date-time
-          type: string
-        setupComplete:
-          type: boolean
-        tosacceptanceDate:
-          format: date-time
-          type: string
-        tosversion:
-          enum:
-          - NONE
-          - TOS_VERSION_1
-          type: string
-        tosversionAcceptanceDate:
-          format: date-time
-          type: string
-          writeOnly: true
-        userProfiles:
-          additionalProperties:
-            $ref: '#/components/schemas/Profile'
-          type: object
-        username:
-          type: string
-      type: object
-    Validation:
-      properties:
-        id:
-          format: int64
-          type: integer
-        message:
-          type: string
-        type:
-          enum:
-          - DOCKSTORE_CWL
-          - DOCKSTORE_WDL
-          - DOCKERFILE
-          - CWL_TEST_JSON
-          - WDL_TEST_JSON
-          - NEXTFLOW
-          - NEXTFLOW_CONFIG
-          - NEXTFLOW_TEST_PARAMS
-          - DOCKSTORE_YML
-          - DOCKSTORE_SERVICE_YML
-          - DOCKSTORE_SERVICE_TEST_JSON
-          - DOCKSTORE_SERVICE_OTHER
-          type: string
-        valid:
-          type: boolean
-      type: object
-    VerificationInformation:
-      properties:
-        metadata:
-          type: string
-        platformVersion:
-          type: string
-        verified:
-          type: boolean
-      type: object
-    Version:
-      properties:
-        commitID:
-          type: string
-        dbUpdateDate:
-          format: date-time
-          type: string
-        dirtyBit:
-          type: boolean
-        doiStatus:
-          enum:
-          - NOT_REQUESTED
-          - REQUESTED
-          - CREATED
-          type: string
-        doiURL:
-          type: string
-        frozen:
-          type: boolean
-        hidden:
-          type: boolean
-        id:
-          format: int64
-          type: integer
-        input_file_formats:
-          items:
-            $ref: '#/components/schemas/FileFormat'
-          type: array
-          uniqueItems: true
-        name:
-          type: string
-        output_file_formats:
-          items:
-            $ref: '#/components/schemas/FileFormat'
-          type: array
-          uniqueItems: true
-        reference:
-          type: string
-        referenceType:
-          enum:
-          - COMMIT
-          - TAG
-          - BRANCH
-          - NOT_APPLICABLE
-          - UNSET
-          type: string
-        sourceFiles:
-          items:
-            $ref: '#/components/schemas/SourceFile'
-          type: array
-          uniqueItems: true
-        valid:
-          type: boolean
-        validations:
-          items:
-            $ref: '#/components/schemas/Validation'
-          type: array
-          uniqueItems: true
-        verified:
-          type: boolean
-        verifiedSource:
-          type: string
-        versionEditor:
-          $ref: '#/components/schemas/User'
-        workingDirectory:
-          type: string
-      type: object
-  securitySchemes:
-    bearer:
-      bearerFormat: JWT
-      scheme: bearer
-      type: http
-externalDocs:
-  description: User documentation for dockstore
-  url: https://docs.dockstore.org/
-info:
-  contact:
-    email: theglobalalliance@genomicsandhealth.org
-    name: Dockstore@ga4gh
-    url: https://discuss.dockstore.org/t/opening-helpdesk-tickets/1506
-  description: The Dockstore API, includes proprietary and GA4GH V1+V2 endpoints
-  license:
-    name: Apache 2.0
-    url: https://github.com/dockstore/dockstore/blob/develop/LICENSE
-  termsOfService: http://swagger.io/terms/
-  title: Dockstore
-  version: 1.6.0
-openapi: 3.0.1
-paths:
-=======
-      requestBody:
-        content:
-          '*/*':
-            schema:
-              $ref: '#/components/schemas/User'
-      responses:
-        default:
-          description: default response
-          content:
-            application/json:
-              schema:
-                $ref: '#/components/schemas/Tool'
-  /containers/{containerId}:
-    get:
-      operationId: getContainer
-      parameters:
-      - name: containerId
-        in: path
-        required: true
-        schema:
-          type: integer
-          format: int64
-      - name: include
-        in: query
-        schema:
-          type: string
-      requestBody:
-        content:
-          '*/*':
-            schema:
-              $ref: '#/components/schemas/User'
-      responses:
-        default:
-          description: default response
-          content:
-            application/json:
-              schema:
-                $ref: '#/components/schemas/Tool'
-    put:
-      operationId: updateContainer
-      parameters:
-      - name: containerId
-        in: path
-        required: true
-        schema:
-          type: integer
-          format: int64
-      requestBody:
-        content:
-          '*/*':
-            schema:
-              $ref: '#/components/schemas/User'
-      responses:
-        default:
-          description: default response
-          content:
-            application/json:
-              schema:
-                $ref: '#/components/schemas/Tool'
-    delete:
-      operationId: deleteContainer
-      parameters:
-      - name: containerId
-        in: path
-        required: true
-        schema:
-          type: integer
-          format: int64
-      requestBody:
-        content:
-          '*/*':
-            schema:
-              $ref: '#/components/schemas/User'
-      responses:
-        default:
-          description: default response
-          content:
-            application/json: {}
-  /containers/{toolId}/defaultVersion:
-    put:
-      operationId: updateDefaultVersion
-      parameters:
-      - name: toolId
-        in: path
-        required: true
-        schema:
-          type: integer
-          format: int64
-      requestBody:
-        content:
-          '*/*':
-            schema:
-              $ref: '#/components/schemas/User'
-      responses:
-        default:
-          description: default response
-          content:
-            application/json:
-              schema:
-                $ref: '#/components/schemas/Tool'
-  /containers/{containerId}/updateTagPaths:
-    put:
-      operationId: updateTagContainerPath
-      parameters:
-      - name: containerId
-        in: path
-        required: true
-        schema:
-          type: integer
-          format: int64
-      requestBody:
-        content:
-          '*/*':
-            schema:
-              $ref: '#/components/schemas/User'
-      responses:
-        default:
-          description: default response
-          content:
-            application/json:
-              schema:
-                $ref: '#/components/schemas/Tool'
-  /containers/published/{containerId}:
-    get:
-      operationId: getPublishedContainer
-      parameters:
-      - name: containerId
-        in: path
-        required: true
-        schema:
-          type: integer
-          format: int64
-      - name: include
-        in: query
-        schema:
-          type: string
-      responses:
-        default:
-          description: default response
-          content:
-            application/json:
-              schema:
-                $ref: '#/components/schemas/Tool'
-  /containers/namespace/{namespace}/published:
-    get:
-      operationId: getPublishedContainersByNamespace
-      parameters:
-      - name: namespace
-        in: path
-        required: true
-        schema:
-          type: string
-      responses:
-        default:
-          description: default response
-          content:
-            application/json:
-              schema:
-                type: array
-                items:
-                  $ref: '#/components/schemas/Tool'
-  /containers/schema/{containerId}/published:
-    get:
-      operationId: getPublishedContainerSchema
-      parameters:
-      - name: containerId
-        in: path
-        required: true
-        schema:
-          type: integer
-          format: int64
-      responses:
-        default:
-          description: default response
-          content:
-            application/json:
-              schema:
-                type: array
-                items:
-                  type: object
-  /containers/registerManual:
-    post:
-      operationId: registerManual
-      requestBody:
-        content:
-          '*/*':
-            schema:
-              $ref: '#/components/schemas/User'
-      responses:
-        default:
-          description: default response
-          content:
-            application/json:
-              schema:
-                $ref: '#/components/schemas/Tool'
-  /containers/published:
-    get:
-      operationId: allPublishedContainers
-      parameters:
-      - name: offset
-        in: query
-        schema:
-          type: string
-      - name: limit
-        in: query
-        schema:
-          type: integer
-          format: int32
-          default: 100
-      - name: filter
-        in: query
-        schema:
-          type: string
-          default: ""
-      - name: sortCol
-        in: query
-        schema:
-          type: string
-          default: stars
-      - name: sortOrder
-        in: query
-        schema:
-          type: string
-          default: desc
-      responses:
-        default:
-          description: default response
-          content:
-            application/json:
-              schema:
-                type: array
-                items:
-                  $ref: '#/components/schemas/Tool'
-  /containers/path/{repository}/published:
-    get:
-      operationId: getPublishedContainerByPath
-      parameters:
-      - name: repository
-        in: path
-        required: true
-        schema:
-          type: string
-      responses:
-        default:
-          description: default response
-          content:
-            application/json:
-              schema:
-                type: array
-                items:
-                  $ref: '#/components/schemas/Tool'
-  /containers/path/{repository}:
-    get:
-      operationId: getContainerByPath
-      parameters:
-      - name: repository
-        in: path
-        required: true
-        schema:
-          type: string
-      requestBody:
-        content:
-          '*/*':
-            schema:
-              $ref: '#/components/schemas/User'
-      responses:
-        default:
-          description: default response
-          content:
-            application/json:
-              schema:
-                type: array
-                items:
-                  $ref: '#/components/schemas/Tool'
-  /containers/path/tool/{repository}:
-    get:
-      operationId: getContainerByToolPath
-      parameters:
-      - name: repository
-        in: path
-        required: true
-        schema:
-          type: string
-      - name: include
-        in: query
-        schema:
-          type: string
-      requestBody:
-        content:
-          '*/*':
-            schema:
-              $ref: '#/components/schemas/User'
-      responses:
-        default:
-          description: default response
-          content:
-            application/json:
-              schema:
-                $ref: '#/components/schemas/Tool'
-  /containers/path/tool/{repository}/published:
-    get:
-      operationId: getPublishedContainerByToolPath
-      parameters:
-      - name: repository
-        in: path
-        required: true
-        schema:
-          type: string
-      - name: include
-        in: query
-        schema:
-          type: string
-      responses:
-        default:
-          description: default response
-          content:
-            application/json:
-              schema:
-                $ref: '#/components/schemas/Tool'
-  /containers/{containerId}/dockerfile:
-    get:
-      operationId: dockerfile
-      parameters:
-      - name: containerId
-        in: path
-        required: true
-        schema:
-          type: integer
-          format: int64
-      - name: tag
-        in: query
-        schema:
-          type: string
-      requestBody:
-        content:
-          '*/*':
-            schema:
-              $ref: '#/components/schemas/User'
-      responses:
-        default:
-          description: default response
-          content:
-            application/json:
-              schema:
-                $ref: '#/components/schemas/SourceFile'
-  /containers/{containerId}/primaryDescriptor:
-    get:
-      operationId: primaryDescriptor
-      parameters:
-      - name: containerId
-        in: path
-        required: true
-        schema:
-          type: integer
-          format: int64
-      - name: tag
-        in: query
-        schema:
-          type: string
-      - name: language
-        in: query
-        schema:
-          type: string
-      requestBody:
-        content:
-          '*/*':
-            schema:
-              $ref: '#/components/schemas/User'
-      responses:
-        default:
-          description: default response
-          content:
-            application/json:
-              schema:
-                $ref: '#/components/schemas/SourceFile'
-  /containers/{containerId}/descriptor/{relative-path}:
-    get:
-      operationId: secondaryDescriptorPath
-      parameters:
-      - name: containerId
-        in: path
-        required: true
-        schema:
-          type: integer
-          format: int64
-      - name: tag
-        in: query
-        schema:
-          type: string
-      - name: relative-path
-        in: path
-        required: true
-        schema:
-          type: string
-      - name: language
-        in: query
-        schema:
-          type: string
-      requestBody:
-        content:
-          '*/*':
-            schema:
-              $ref: '#/components/schemas/User'
-      responses:
-        default:
-          description: default response
-          content:
-            application/json:
-              schema:
-                $ref: '#/components/schemas/SourceFile'
-  /containers/{containerId}/secondaryDescriptors:
-    get:
-      operationId: secondaryDescriptors
-      parameters:
-      - name: containerId
-        in: path
-        required: true
-        schema:
-          type: integer
-          format: int64
-      - name: tag
-        in: query
-        schema:
-          type: string
-      - name: language
-        in: query
-        schema:
-          type: string
-      requestBody:
-        content:
-          '*/*':
-            schema:
-              $ref: '#/components/schemas/User'
-      responses:
-        default:
-          description: default response
-          content:
-            application/json:
-              schema:
-                type: array
-                items:
-                  $ref: '#/components/schemas/SourceFile'
-  /containers/{containerId}/testParameterFiles:
-    get:
-      operationId: getTestParameterFiles
-      parameters:
-      - name: containerId
-        in: path
-        required: true
-        schema:
-          type: integer
-          format: int64
-      - name: tag
-        in: query
-        schema:
-          type: string
-      - name: descriptorType
-        in: query
-        schema:
-          type: string
-      requestBody:
-        content:
-          '*/*':
-            schema:
-              $ref: '#/components/schemas/User'
-      responses:
-        default:
-          description: default response
-          content:
-            application/json:
-              schema:
-                type: array
-                items:
-                  $ref: '#/components/schemas/SourceFile'
-    put:
-      operationId: addTestParameterFiles
-      parameters:
-      - name: containerId
-        in: path
-        required: true
-        schema:
-          type: integer
-          format: int64
-      - name: testParameterPaths
-        in: query
-        schema:
-          type: array
-          items:
-            type: string
-      - name: tagName
-        in: query
-        schema:
-          type: string
-      - name: descriptorType
-        in: query
-        schema:
-          type: string
-      requestBody:
-        content:
-          '*/*':
-            schema:
-              $ref: '#/components/schemas/User'
-      responses:
-        default:
-          description: default response
-          content:
-            application/json:
-              schema:
-                uniqueItems: true
-                type: array
-                items:
-                  $ref: '#/components/schemas/SourceFile'
-    delete:
-      operationId: deleteTestParameterFiles
-      parameters:
-      - name: containerId
-        in: path
-        required: true
-        schema:
-          type: integer
-          format: int64
-      - name: testParameterPaths
-        in: query
-        schema:
-          type: array
-          items:
-            type: string
-      - name: tagName
-        in: query
-        schema:
-          type: string
-      - name: descriptorType
-        in: query
-        schema:
-          type: string
-      requestBody:
-        content:
-          '*/*':
-            schema:
-              $ref: '#/components/schemas/User'
-      responses:
-        default:
-          description: default response
-          content:
-            application/json:
-              schema:
-                uniqueItems: true
-                type: array
-                items:
-                  $ref: '#/components/schemas/SourceFile'
-  /containers/dockerRegistryList:
-    get:
-      operationId: getDockerRegistries
-      responses:
-        default:
-          description: default response
-          content:
-            application/json:
-              schema:
-                type: array
-                items:
-                  $ref: '#/components/schemas/RegistryBean'
-  /containers/{containerId}/star:
-    put:
-      operationId: starEntry
-      parameters:
-      - name: containerId
-        in: path
-        required: true
-        schema:
-          type: integer
-          format: int64
-      requestBody:
-        content:
-          '*/*':
-            schema:
-              $ref: '#/components/schemas/User'
-      responses:
-        default:
-          description: default response
-          content:
-            application/json: {}
-  /containers/{containerId}/unstar:
-    delete:
-      operationId: unstarEntry
-      parameters:
-      - name: containerId
-        in: path
-        required: true
-        schema:
-          type: integer
-          format: int64
-      requestBody:
-        content:
-          '*/*':
-            schema:
-              $ref: '#/components/schemas/User'
-      responses:
-        default:
-          description: default response
-          content:
-            application/json: {}
-  /containers/{toolId}/zip/{tagId}:
-    get:
-      operationId: getToolZip
-      parameters:
-      - name: toolId
-        in: path
-        required: true
-        schema:
-          type: integer
-          format: int64
-      - name: tagId
-        in: path
-        required: true
-        schema:
-          type: integer
-          format: int64
-      requestBody:
-        content:
-          '*/*':
-            schema:
-              $ref: '#/components/schemas/User'
-      responses:
-        default:
-          description: default response
-          content:
-            application/zip: {}
-  /containers/{alias}/aliases:
-    get:
-      operationId: getToolByAlias
-      parameters:
-      - name: alias
-        in: path
-        required: true
-        schema:
-          type: string
-      requestBody:
-        content:
-          '*/*':
-            schema:
-              $ref: '#/components/schemas/User'
-      responses:
-        default:
-          description: default response
-          content:
-            application/json:
-              schema:
-                $ref: '#/components/schemas/Tool'
-  /containers/{containerId}/users:
-    get:
-      operationId: getUsers
-      parameters:
-      - name: containerId
-        in: path
-        required: true
-        schema:
-          type: integer
-          format: int64
-      requestBody:
-        content:
-          '*/*':
-            schema:
-              $ref: '#/components/schemas/User'
-      responses:
-        default:
-          description: default response
-          content:
-            application/json:
-              schema:
-                type: array
-                items:
-                  $ref: '#/components/schemas/User'
-  /containers/{containerId}/starredUsers:
-    get:
-      operationId: getStarredUsers
-      parameters:
-      - name: containerId
-        in: path
-        required: true
-        schema:
-          type: integer
-          format: int64
-      responses:
-        default:
-          description: default response
-          content:
-            application/json:
-              schema:
-                uniqueItems: true
-                type: array
-                items:
-                  $ref: '#/components/schemas/User'
-  /containers/path/{containerId}/tags:
-    get:
-      operationId: getTagsByPath
-      parameters:
-      - name: containerId
-        in: path
-        required: true
-        schema:
-          type: integer
-          format: int64
-      requestBody:
-        content:
-          '*/*':
-            schema:
-              $ref: '#/components/schemas/User'
-      responses:
-        default:
-          description: default response
-          content:
-            application/json:
-              schema:
-                uniqueItems: true
-                type: array
-                items:
-                  $ref: '#/components/schemas/Tag'
-  /containers/{containerId}/tags:
-    put:
-      operationId: updateTags
-      parameters:
-      - name: containerId
-        in: path
-        required: true
-        schema:
-          type: integer
-          format: int64
-      requestBody:
-        content:
-          '*/*':
-            schema:
-              $ref: '#/components/schemas/User'
-      responses:
-        default:
-          description: default response
-          content:
-            application/json:
-              schema:
-                uniqueItems: true
-                type: array
-                items:
-                  $ref: '#/components/schemas/Tag'
-    post:
-      operationId: addTags
-      parameters:
-      - name: containerId
-        in: path
-        required: true
-        schema:
-          type: integer
-          format: int64
-      requestBody:
-        content:
-          '*/*':
-            schema:
-              $ref: '#/components/schemas/User'
-      responses:
-        default:
-          description: default response
-          content:
-            application/json:
-              schema:
-                uniqueItems: true
-                type: array
-                items:
-                  $ref: '#/components/schemas/Tag'
-  /containers/{containerId}/tags/{tagId}:
-    delete:
-      operationId: deleteTags
-      parameters:
-      - name: containerId
-        in: path
-        required: true
-        schema:
-          type: integer
-          format: int64
-      - name: tagId
-        in: path
-        required: true
-        schema:
-          type: integer
-          format: int64
-      requestBody:
-        content:
-          '*/*':
-            schema:
-              $ref: '#/components/schemas/User'
-      responses:
-        default:
-          description: default response
-          content:
-            application/json: {}
-  /containers/{containerId}/verify/{tagId}:
-    post:
-      operationId: verifyToolTag
-      parameters:
-      - name: containerId
-        in: path
-        required: true
-        schema:
-          type: integer
-          format: int64
-      - name: tagId
-        in: path
-        required: true
-        schema:
-          type: integer
-          format: int64
-      requestBody:
-        content:
-          '*/*':
-            schema:
-              $ref: '#/components/schemas/User'
-      responses:
-        default:
-          description: default response
-          content:
-            application/json:
-              schema:
-                uniqueItems: true
-                type: array
-                items:
-                  $ref: '#/components/schemas/Tag'
-  /containers/{containerId}/requestDOI/{tagId}:
-    post:
-      operationId: requestDOIForToolTag
-      parameters:
-      - name: containerId
-        in: path
-        required: true
-        schema:
-          type: integer
-          format: int64
-      - name: tagId
-        in: path
-        required: true
-        schema:
-          type: integer
-          format: int64
-      requestBody:
-        content:
-          '*/*':
-            schema:
-              $ref: '#/components/schemas/User'
-      responses:
-        default:
-          description: default response
-          content:
-            application/json:
-              schema:
-                uniqueItems: true
-                type: array
-                items:
-                  $ref: '#/components/schemas/Tag'
-  /entries/{id}/aliases:
-    put:
-      operationId: updateAliases_2
-      parameters:
-      - name: id
-        in: path
-        required: true
-        schema:
-          type: integer
-          format: int64
-      - name: aliases
-        in: query
-        schema:
-          type: string
-      requestBody:
-        content:
-          '*/*':
-            schema:
-              $ref: '#/components/schemas/User'
-      responses:
-        default:
-          description: default response
-          content:
-            application/json:
-              schema:
-                $ref: '#/components/schemas/Entry'
-  /entries/{id}/collections:
-    get:
-      operationId: entryCollections
-      parameters:
-      - name: id
-        in: path
-        required: true
-        schema:
-          type: integer
-          format: int64
-      responses:
-        default:
-          description: default response
-          content:
-            application/json:
-              schema:
-                type: array
-                items:
-                  $ref: '#/components/schemas/CollectionOrganization'
->>>>>>> 214720f8
   /entries/{id}/topic:
     post:
       description: Create a discourse topic for an entry.
       operationId: setDiscourseTopic
       parameters:
-<<<<<<< HEAD
-      - description: The id of the entry to add a topic to.
-        in: path
-        name: id
-        required: true
-        schema:
-=======
       - name: id
         in: path
         description: The id of the entry to add a topic to.
@@ -1677,200 +41,13 @@
                 $ref: '#/components/schemas/Entry'
       security:
       - bearer: []
-  /containers/hostedEntry:
-    post:
-      operationId: createHosted_1
-      parameters:
-      - name: registry
-        in: query
-        schema:
-          type: string
-      - name: name
-        in: query
-        schema:
-          type: string
-      - name: descriptorType
-        in: query
-        schema:
-          type: string
-      - name: namespace
-        in: query
-        schema:
-          type: string
-      - name: entryName
-        in: query
-        schema:
-          type: string
-      requestBody:
-        content:
-          '*/*':
-            schema:
-              $ref: '#/components/schemas/User'
-      responses:
-        default:
-          description: default response
-          content:
-            application/json:
-              schema:
-                $ref: '#/components/schemas/Tool'
-  /containers/hostedEntry/{entryId}:
-    delete:
-      operationId: deleteHostedVersion_1
-      parameters:
-      - name: entryId
-        in: path
-        required: true
-        schema:
-          type: integer
-          format: int64
-      - name: version
-        in: query
-        schema:
-          type: string
-      requestBody:
-        content:
-          '*/*':
-            schema:
-              $ref: '#/components/schemas/User'
-      responses:
-        default:
-          description: default response
-          content:
-            application/json:
-              schema:
-                $ref: '#/components/schemas/Tool'
-    patch:
-      operationId: editHosted
-      parameters:
-      - name: entryId
-        in: path
-        required: true
-        schema:
-          type: integer
-          format: int64
-      requestBody:
-        content:
-          '*/*':
-            schema:
-              $ref: '#/components/schemas/User'
-      responses:
-        default:
-          description: default response
-          content:
-            application/json:
-              schema:
-                $ref: '#/components/schemas/Tool'
-  /workflows/hostedEntry:
-    post:
-      operationId: createHosted_2
-      parameters:
-      - name: registry
-        in: query
-        schema:
-          type: string
-      - name: name
-        in: query
-        schema:
-          type: string
-      - name: descriptorType
-        in: query
-        schema:
-          type: string
-      - name: namespace
-        in: query
-        schema:
-          type: string
-      - name: entryName
-        in: query
-        schema:
-          type: string
-      requestBody:
-        content:
-          '*/*':
-            schema:
-              $ref: '#/components/schemas/User'
-      responses:
-        default:
-          description: default response
-          content:
-            application/json:
-              schema:
-                $ref: '#/components/schemas/Entry'
-  /workflows/hostedEntry/{entryId}:
-    post:
-      operationId: addZip
-      parameters:
-      - name: entryId
-        in: path
-        required: true
-        schema:
-          type: integer
-          format: int64
-      requestBody:
-        content:
-          multipart/form-data:
-            schema:
-              $ref: '#/components/schemas/User'
-      responses:
-        default:
-          description: default response
-          content:
-            application/json:
-              schema:
-                $ref: '#/components/schemas/Workflow'
-    delete:
-      operationId: deleteHostedVersion_2
-      parameters:
-      - name: entryId
-        in: path
-        required: true
-        schema:
-          type: integer
-          format: int64
-      - name: version
-        in: query
-        schema:
-          type: string
-      requestBody:
-        content:
-          '*/*':
-            schema:
-              $ref: '#/components/schemas/User'
-      responses:
-        default:
-          description: default response
-          content:
-            application/json:
-              schema:
-                $ref: '#/components/schemas/Entry'
-    patch:
-      operationId: editHosted_1
-      parameters:
-      - name: entryId
-        in: path
-        required: true
-        schema:
-          type: integer
-          format: int64
-      requestBody:
-        content:
-          '*/*':
-            schema:
-              $ref: '#/components/schemas/User'
-      responses:
-        default:
-          description: default response
-          content:
-            application/json:
-              schema:
-                $ref: '#/components/schemas/Workflow'
   /metadata/dockerRegistryList:
     get:
       tags:
       - metadata
       summary: Get the list of docker registries supported on Dockstore
       description: Get the list of docker registries supported on Dockstore, NO authentication
-      operationId: getDockerRegistries_1
+      operationId: getDockerRegistries
       responses:
         default:
           description: List of Docker registries
@@ -2032,722 +209,6 @@
             application/json:
               schema:
                 $ref: '#/components/schemas/Config'
-  /organizations:
-    get:
-      operationId: getApprovedOrganizations
-      responses:
-        default:
-          description: default response
-          content:
-            application/json:
-              schema:
-                type: array
-                items:
-                  $ref: '#/components/schemas/Organization'
-    post:
-      operationId: createOrganization
-      requestBody:
-        content:
-          '*/*':
-            schema:
-              $ref: '#/components/schemas/User'
-      responses:
-        default:
-          description: default response
-          content:
-            application/json:
-              schema:
-                $ref: '#/components/schemas/Organization'
-  /organizations/{organizationId}/approve:
-    post:
-      operationId: approveOrganization
-      parameters:
-      - name: organizationId
-        in: path
-        required: true
-        schema:
-          type: integer
-          format: int64
-      requestBody:
-        content:
-          '*/*':
-            schema:
-              $ref: '#/components/schemas/User'
-      responses:
-        default:
-          description: default response
-          content:
-            application/json:
-              schema:
-                $ref: '#/components/schemas/Organization'
-  /organizations/{organizationId}/reject:
-    post:
-      operationId: rejectOrganization
-      parameters:
-      - name: organizationId
-        in: path
-        required: true
-        schema:
-          type: integer
-          format: int64
-      requestBody:
-        content:
-          '*/*':
-            schema:
-              $ref: '#/components/schemas/User'
-      responses:
-        default:
-          description: default response
-          content:
-            application/json:
-              schema:
-                $ref: '#/components/schemas/Organization'
-  /organizations/{organizationId}/request:
-    post:
-      operationId: requestOrganizationReview
-      parameters:
-      - name: organizationId
-        in: path
-        required: true
-        schema:
-          type: integer
-          format: int64
-      requestBody:
-        content:
-          '*/*':
-            schema:
-              $ref: '#/components/schemas/User'
-      responses:
-        default:
-          description: default response
-          content:
-            application/json:
-              schema:
-                $ref: '#/components/schemas/Organization'
-  /organizations/name/{name}:
-    get:
-      operationId: getOrganizationByName
-      parameters:
-      - name: name
-        in: path
-        required: true
-        schema:
-          type: string
-      requestBody:
-        content:
-          '*/*':
-            schema:
-              $ref: '#/components/schemas/User'
-      responses:
-        default:
-          description: default response
-          content:
-            application/json:
-              schema:
-                $ref: '#/components/schemas/Organization'
-  /organizations/{organizationId}:
-    get:
-      operationId: getOrganizationById
-      parameters:
-      - name: organizationId
-        in: path
-        required: true
-        schema:
-          type: integer
-          format: int64
-      requestBody:
-        content:
-          '*/*':
-            schema:
-              $ref: '#/components/schemas/User'
-      responses:
-        default:
-          description: default response
-          content:
-            application/json:
-              schema:
-                $ref: '#/components/schemas/Organization'
-    put:
-      operationId: updateOrganization
-      parameters:
-      - name: organizationId
-        in: path
-        required: true
-        schema:
-          type: integer
-          format: int64
-      requestBody:
-        content:
-          '*/*':
-            schema:
-              $ref: '#/components/schemas/User'
-      responses:
-        default:
-          description: default response
-          content:
-            application/json:
-              schema:
-                $ref: '#/components/schemas/Organization'
-  /organizations/{organizationId}/description:
-    get:
-      operationId: getOrganizationDescription
-      parameters:
-      - name: organizationId
-        in: path
-        required: true
-        schema:
-          type: integer
-          format: int64
-      requestBody:
-        content:
-          '*/*':
-            schema:
-              $ref: '#/components/schemas/User'
-      responses:
-        default:
-          description: default response
-          content:
-            application/json:
-              schema:
-                type: string
-    put:
-      operationId: updateOrganizationDescription
-      parameters:
-      - name: organizationId
-        in: path
-        required: true
-        schema:
-          type: integer
-          format: int64
-      requestBody:
-        content:
-          '*/*':
-            schema:
-              $ref: '#/components/schemas/User'
-      responses:
-        default:
-          description: default response
-          content:
-            application/json:
-              schema:
-                $ref: '#/components/schemas/Organization'
-  /organizations/{organizationId}/members:
-    get:
-      operationId: getOrganizationMembers
-      parameters:
-      - name: organizationId
-        in: path
-        required: true
-        schema:
-          type: integer
-          format: int64
-      requestBody:
-        content:
-          '*/*':
-            schema:
-              $ref: '#/components/schemas/User'
-      responses:
-        default:
-          description: default response
-          content:
-            application/json:
-              schema:
-                uniqueItems: true
-                type: array
-                items:
-                  $ref: '#/components/schemas/OrganizationUser'
-  /organizations/{organizationId}/events:
-    get:
-      operationId: getOrganizationEvents
-      parameters:
-      - name: organizationId
-        in: path
-        required: true
-        schema:
-          type: integer
-          format: int64
-      - name: offset
-        in: query
-        schema:
-          type: integer
-          format: int32
-          default: 0
-      - name: limit
-        in: query
-        schema:
-          type: integer
-          format: int32
-          default: 100
-      requestBody:
-        content:
-          '*/*':
-            schema:
-              $ref: '#/components/schemas/User'
-      responses:
-        default:
-          description: default response
-          content:
-            application/json:
-              schema:
-                type: array
-                items:
-                  $ref: '#/components/schemas/Event'
-  /organizations/{organizationId}/star:
-    put:
-      operationId: starOrganization
-      parameters:
-      - name: organizationId
-        in: path
-        required: true
-        schema:
-          type: integer
-          format: int64
-      requestBody:
-        content:
-          '*/*':
-            schema:
-              $ref: '#/components/schemas/User'
-      responses:
-        default:
-          description: default response
-          content:
-            application/json: {}
-  /organizations/{organizationId}/unstar:
-    delete:
-      operationId: unstarOrganization
-      parameters:
-      - name: organizationId
-        in: path
-        required: true
-        schema:
-          type: integer
-          format: int64
-      requestBody:
-        content:
-          '*/*':
-            schema:
-              $ref: '#/components/schemas/User'
-      responses:
-        default:
-          description: default response
-          content:
-            application/json: {}
-  /organizations/{organizationId}/starredUsers:
-    get:
-      operationId: getStarredUsersForApprovedOrganization
-      parameters:
-      - name: organizationId
-        in: path
-        required: true
-        schema:
-          type: integer
-          format: int64
-      responses:
-        default:
-          description: default response
-          content:
-            application/json:
-              schema:
-                uniqueItems: true
-                type: array
-                items:
-                  $ref: '#/components/schemas/User'
-  /organizations/all:
-    get:
-      operationId: getAllOrganizations
-      parameters:
-      - name: type
-        in: query
-        schema:
-          type: string
-      responses:
-        default:
-          description: default response
-          content:
-            application/json:
-              schema:
-                type: array
-                items:
-                  $ref: '#/components/schemas/Organization'
-  /organizations/{organizationId}/users/{username}:
-    put:
-      operationId: addUserToOrgByUsername
-      parameters:
-      - name: username
-        in: path
-        required: true
-        schema:
-          type: string
-      - name: organizationId
-        in: path
-        required: true
-        schema:
-          type: integer
-          format: int64
-      requestBody:
-        content:
-          '*/*':
-            schema:
-              $ref: '#/components/schemas/User'
-      responses:
-        default:
-          description: default response
-          content:
-            application/json:
-              schema:
-                $ref: '#/components/schemas/OrganizationUser'
-  /organizations/{organizationId}/user:
-    put:
-      operationId: addUserToOrg
-      parameters:
-      - name: role
-        in: query
-        schema:
-          type: string
-      - name: userId
-        in: query
-        schema:
-          type: integer
-          format: int64
-      - name: organizationId
-        in: path
-        required: true
-        schema:
-          type: integer
-          format: int64
-      requestBody:
-        content:
-          '*/*':
-            schema:
-              $ref: '#/components/schemas/User'
-      responses:
-        default:
-          description: default response
-          content:
-            application/json:
-              schema:
-                $ref: '#/components/schemas/OrganizationUser'
-    post:
-      operationId: updateUserRole
-      parameters:
-      - name: role
-        in: query
-        schema:
-          type: string
-      - name: userId
-        in: query
-        schema:
-          type: integer
-          format: int64
-      - name: organizationId
-        in: path
-        required: true
-        schema:
-          type: integer
-          format: int64
-      requestBody:
-        content:
-          '*/*':
-            schema:
-              $ref: '#/components/schemas/User'
-      responses:
-        default:
-          description: default response
-          content:
-            application/json:
-              schema:
-                $ref: '#/components/schemas/OrganizationUser'
-    delete:
-      operationId: deleteUserRole
-      parameters:
-      - name: userId
-        in: query
-        schema:
-          type: integer
-          format: int64
-      - name: organizationId
-        in: path
-        required: true
-        schema:
-          type: integer
-          format: int64
-      requestBody:
-        content:
-          '*/*':
-            schema:
-              $ref: '#/components/schemas/User'
-      responses:
-        default:
-          description: default response
-          content:
-            application/json: {}
-  /organizations/{organizationId}/invitation:
-    post:
-      operationId: acceptOrRejectInvitation
-      parameters:
-      - name: organizationId
-        in: path
-        required: true
-        schema:
-          type: integer
-          format: int64
-      - name: accept
-        in: query
-        schema:
-          type: boolean
-      requestBody:
-        content:
-          '*/*':
-            schema:
-              $ref: '#/components/schemas/User'
-      responses:
-        default:
-          description: default response
-          content:
-            application/json: {}
-  /organizations/{organizationId}/aliases:
-    put:
-      operationId: updateAliases_3
-      parameters:
-      - name: organizationId
-        in: path
-        required: true
-        schema:
-          type: integer
-          format: int64
-      - name: aliases
-        in: query
-        schema:
-          type: string
-      requestBody:
-        content:
-          '*/*':
-            schema:
-              $ref: '#/components/schemas/User'
-      responses:
-        default:
-          description: default response
-          content:
-            application/json:
-              schema:
-                $ref: '#/components/schemas/Aliasable'
-  /organizations/{alias}/aliases:
-    get:
-      operationId: getOrganizationByAlias
-      parameters:
-      - name: alias
-        in: path
-        required: true
-        schema:
-          type: string
-      responses:
-        default:
-          description: default response
-          content:
-            application/json:
-              schema:
-                $ref: '#/components/schemas/Organization'
-  /workflows/path/service/upsertVersion:
-    post:
-      operationId: upsertServiceVersion
-      requestBody:
-        content:
-          application/x-www-form-urlencoded:
-            schema:
-              $ref: '#/components/schemas/User'
-      responses:
-        default:
-          description: default response
-          content:
-            application/json:
-              schema:
-                $ref: '#/components/schemas/Service'
-  /workflows/path/service:
-    post:
-      operationId: addService
-      requestBody:
-        content:
-          application/x-www-form-urlencoded:
-            schema:
-              $ref: '#/components/schemas/User'
-      responses:
-        default:
-          description: default response
-          content:
-            application/json:
-              schema:
-                $ref: '#/components/schemas/Workflow'
-  /auth/tokens/gitlab.com:
-    get:
-      operationId: addGitlabToken
-      parameters:
-      - name: code
-        in: query
-        schema:
-          type: string
-      requestBody:
-        content:
-          '*/*':
-            schema:
-              $ref: '#/components/schemas/User'
-      responses:
-        default:
-          description: default response
-          content:
-            application/json:
-              schema:
-                $ref: '#/components/schemas/Token'
-  /auth/tokens/google:
-    post:
-      operationId: addGoogleToken
-      requestBody:
-        content:
-          '*/*':
-            schema:
-              $ref: '#/components/schemas/User'
-      responses:
-        default:
-          description: default response
-          content:
-            application/json:
-              schema:
-                $ref: '#/components/schemas/Token'
-  /auth/tokens/github.com:
-    get:
-      operationId: addGithubToken
-      parameters:
-      - name: code
-        in: query
-        schema:
-          type: string
-      requestBody:
-        content:
-          '*/*':
-            schema:
-              $ref: '#/components/schemas/User'
-      responses:
-        default:
-          description: default response
-          content:
-            application/json:
-              schema:
-                $ref: '#/components/schemas/Token'
-  /auth/tokens/bitbucket.org:
-    get:
-      operationId: addBitbucketToken
-      parameters:
-      - name: code
-        in: query
-        schema:
-          type: string
-      requestBody:
-        content:
-          '*/*':
-            schema:
-              $ref: '#/components/schemas/User'
-      responses:
-        default:
-          description: default response
-          content:
-            application/json:
-              schema:
-                $ref: '#/components/schemas/Token'
-  /auth/tokens/zenodo.org:
-    get:
-      operationId: addZenodoToken
-      parameters:
-      - name: code
-        in: query
-        schema:
-          type: string
-      requestBody:
-        content:
-          '*/*':
-            schema:
-              $ref: '#/components/schemas/User'
-      responses:
-        default:
-          description: default response
-          content:
-            application/json:
-              schema:
-                $ref: '#/components/schemas/Token'
-  /auth/tokens/{tokenId}:
-    get:
-      operationId: listToken
-      parameters:
-      - name: tokenId
-        in: path
-        required: true
-        schema:
-          type: integer
-          format: int64
-      requestBody:
-        content:
-          '*/*':
-            schema:
-              $ref: '#/components/schemas/User'
-      responses:
-        default:
-          description: default response
-          content:
-            application/json:
-              schema:
-                $ref: '#/components/schemas/Token'
-    delete:
-      operationId: deleteToken
-      parameters:
-      - name: tokenId
-        in: path
-        required: true
-        schema:
-          type: integer
-          format: int64
-      requestBody:
-        content:
-          '*/*':
-            schema:
-              $ref: '#/components/schemas/User'
-      responses:
-        default:
-          description: default response
-          content:
-            application/json: {}
-  /auth/tokens/quay.io:
-    get:
-      operationId: addQuayToken
-      parameters:
-      - name: access_token
-        in: query
-        schema:
-          type: string
-      requestBody:
-        content:
-          '*/*':
-            schema:
-              $ref: '#/components/schemas/User'
-      responses:
-        default:
-          description: default response
-          content:
-            application/json:
-              schema:
-                $ref: '#/components/schemas/Token'
-  /auth/tokens/github:
-    post:
-      operationId: addToken
-      requestBody:
-        content:
-          '*/*':
-            schema:
-              type: string
-      responses:
-        default:
-          description: default response
-          content:
-            application/json:
-              schema:
-                $ref: '#/components/schemas/Token'
   /toolTester/logs/search:
     get:
       tags:
@@ -2830,30 +291,6 @@
             text/plain:
               schema:
                 type: string
-  /users/{userId}/containers/refresh:
-    get:
-      operationId: refresh_1
-      parameters:
-      - name: userId
-        in: path
-        required: true
-        schema:
-          type: integer
-          format: int64
-      requestBody:
-        content:
-          '*/*':
-            schema:
-              $ref: '#/components/schemas/User'
-      responses:
-        default:
-          description: default response
-          content:
-            application/json:
-              schema:
-                type: array
-                items:
-                  $ref: '#/components/schemas/Tool'
   /users/{userId}:
     get:
       operationId: getSpecificUser
@@ -2891,2406 +328,6 @@
             application/json:
               schema:
                 $ref: '#/components/schemas/User'
-    delete:
-      operationId: selfDestruct
-      requestBody:
-        content:
-          '*/*':
-            schema:
-              $ref: '#/components/schemas/User'
-      responses:
-        default:
-          description: default response
-          content:
-            application/json:
-              schema:
-                type: boolean
-  /users/updateUserMetadata:
-    get:
-      operationId: updateUserMetadata
-      requestBody:
-        content:
-          '*/*':
-            schema:
-              $ref: '#/components/schemas/User'
-      responses:
-        default:
-          description: default response
-          content:
-            application/json:
-              schema:
-                type: array
-                items:
-                  $ref: '#/components/schemas/User'
-  /users/username/{username}:
-    get:
-      operationId: listUser
-      parameters:
-      - name: username
-        in: path
-        required: true
-        schema:
-          type: string
-      requestBody:
-        content:
-          '*/*':
-            schema:
-              $ref: '#/components/schemas/User'
-      responses:
-        default:
-          description: default response
-          content:
-            application/json:
-              schema:
-                $ref: '#/components/schemas/User'
-  /users/user/memberships:
-    get:
-      operationId: getUserMemberships
-      requestBody:
-        content:
-          '*/*':
-            schema:
-              $ref: '#/components/schemas/User'
-      responses:
-        default:
-          description: default response
-          content:
-            application/json:
-              schema:
-                uniqueItems: true
-                type: array
-                items:
-                  $ref: '#/components/schemas/OrganizationUser'
-  /users/user/extended:
-    get:
-      operationId: getExtendedUserData
-      requestBody:
-        content:
-          '*/*':
-            schema:
-              $ref: '#/components/schemas/User'
-      responses:
-        default:
-          description: default response
-          content:
-            application/json:
-              schema:
-                $ref: '#/components/schemas/ExtendedUserData'
-  /users/user/changeUsername:
-    post:
-      operationId: changeUsername
-      parameters:
-      - name: username
-        in: query
-        schema:
-          type: string
-      requestBody:
-        content:
-          '*/*':
-            schema:
-              $ref: '#/components/schemas/User'
-      responses:
-        default:
-          description: default response
-          content:
-            application/json:
-              schema:
-                $ref: '#/components/schemas/User'
-  /users/user/{userId}:
-    delete:
-      operationId: terminateUser
-      parameters:
-      - name: userId
-        in: path
-        required: true
-        schema:
-          type: integer
-          format: int64
-      requestBody:
-        content:
-          '*/*':
-            schema:
-              $ref: '#/components/schemas/User'
-      responses:
-        default:
-          description: default response
-          content:
-            application/json:
-              schema:
-                type: boolean
-  /users/checkUser/{username}:
-    get:
-      operationId: checkUserExists
-      parameters:
-      - name: username
-        in: path
-        required: true
-        schema:
-          type: string
-      requestBody:
-        content:
-          '*/*':
-            schema:
-              $ref: '#/components/schemas/User'
-      responses:
-        default:
-          description: default response
-          content:
-            application/json:
-              schema:
-                type: boolean
-  /users/{userId}/tokens:
-    get:
-      operationId: getUserTokens
-      parameters:
-      - name: userId
-        in: path
-        required: true
-        schema:
-          type: integer
-          format: int64
-      requestBody:
-        content:
-          '*/*':
-            schema:
-              $ref: '#/components/schemas/User'
-      responses:
-        default:
-          description: default response
-          content:
-            application/json:
-              schema:
-                type: array
-                items:
-                  $ref: '#/components/schemas/Token'
-  /users/{userId}/tokens/github.com:
-    get:
-      operationId: getGithubUserTokens
-      parameters:
-      - name: userId
-        in: path
-        required: true
-        schema:
-          type: integer
-          format: int64
-      requestBody:
-        content:
-          '*/*':
-            schema:
-              $ref: '#/components/schemas/User'
-      responses:
-        default:
-          description: default response
-          content:
-            application/json:
-              schema:
-                type: array
-                items:
-                  $ref: '#/components/schemas/Token'
-  /users/{userId}/tokens/gitlab.com:
-    get:
-      operationId: getGitlabUserTokens
-      parameters:
-      - name: userId
-        in: path
-        required: true
-        schema:
-          type: integer
-          format: int64
-      requestBody:
-        content:
-          '*/*':
-            schema:
-              $ref: '#/components/schemas/User'
-      responses:
-        default:
-          description: default response
-          content:
-            application/json:
-              schema:
-                type: array
-                items:
-                  $ref: '#/components/schemas/Token'
-  /users/{userId}/tokens/quay.io:
-    get:
-      operationId: getQuayUserTokens
-      parameters:
-      - name: userId
-        in: path
-        required: true
-        schema:
-          type: integer
-          format: int64
-      requestBody:
-        content:
-          '*/*':
-            schema:
-              $ref: '#/components/schemas/User'
-      responses:
-        default:
-          description: default response
-          content:
-            application/json:
-              schema:
-                type: array
-                items:
-                  $ref: '#/components/schemas/Token'
-  /users/{userId}/tokens/dockstore:
-    get:
-      operationId: getDockstoreUserTokens
-      parameters:
-      - name: userId
-        in: path
-        required: true
-        schema:
-          type: integer
-          format: int64
-      requestBody:
-        content:
-          '*/*':
-            schema:
-              $ref: '#/components/schemas/User'
-      responses:
-        default:
-          description: default response
-          content:
-            application/json:
-              schema:
-                type: array
-                items:
-                  $ref: '#/components/schemas/Token'
-  /users/{userId}/containers/published:
-    get:
-      operationId: userPublishedContainers
-      parameters:
-      - name: userId
-        in: path
-        required: true
-        schema:
-          type: integer
-          format: int64
-      requestBody:
-        content:
-          '*/*':
-            schema:
-              $ref: '#/components/schemas/User'
-      responses:
-        default:
-          description: default response
-          content:
-            application/json:
-              schema:
-                type: array
-                items:
-                  $ref: '#/components/schemas/Tool'
-  /users/{userId}/workflows/published:
-    get:
-      operationId: userPublishedWorkflows
-      parameters:
-      - name: userId
-        in: path
-        required: true
-        schema:
-          type: integer
-          format: int64
-      requestBody:
-        content:
-          '*/*':
-            schema:
-              $ref: '#/components/schemas/User'
-      responses:
-        default:
-          description: default response
-          content:
-            application/json:
-              schema:
-                type: array
-                items:
-                  $ref: '#/components/schemas/Workflow'
-  /users/{userId}/containers/{organization}/refresh:
-    get:
-      operationId: refreshToolsByOrganization
-      parameters:
-      - name: userId
-        in: path
-        required: true
-        schema:
-          type: integer
-          format: int64
-      - name: organization
-        in: path
-        required: true
-        schema:
-          type: string
-      requestBody:
-        content:
-          '*/*':
-            schema:
-              $ref: '#/components/schemas/User'
-      responses:
-        default:
-          description: default response
-          content:
-            application/json:
-              schema:
-                type: array
-                items:
-                  $ref: '#/components/schemas/Tool'
-  /users/{userId}/workflows/{organization}/refresh:
-    get:
-      operationId: refreshWorkflowsByOrganization
-      parameters:
-      - name: userId
-        in: path
-        required: true
-        schema:
-          type: integer
-          format: int64
-      - name: organization
-        in: path
-        required: true
-        schema:
-          type: string
-      requestBody:
-        content:
-          '*/*':
-            schema:
-              $ref: '#/components/schemas/User'
-      responses:
-        default:
-          description: default response
-          content:
-            application/json:
-              schema:
-                type: array
-                items:
-                  $ref: '#/components/schemas/Workflow'
-  /users/{userId}/workflows/refresh:
-    get:
-      operationId: refreshWorkflows
-      parameters:
-      - name: userId
-        in: path
-        required: true
-        schema:
-          type: integer
-          format: int64
-      requestBody:
-        content:
-          '*/*':
-            schema:
-              $ref: '#/components/schemas/User'
-      responses:
-        default:
-          description: default response
-          content:
-            application/json:
-              schema:
-                type: array
-                items:
-                  $ref: '#/components/schemas/Workflow'
-  /users/{userId}/workflows:
-    get:
-      operationId: userWorkflows
-      parameters:
-      - name: userId
-        in: path
-        required: true
-        schema:
-          type: integer
-          format: int64
-      requestBody:
-        content:
-          '*/*':
-            schema:
-              $ref: '#/components/schemas/User'
-      responses:
-        default:
-          description: default response
-          content:
-            application/json:
-              schema:
-                type: array
-                items:
-                  $ref: '#/components/schemas/Workflow'
-  /users/{userId}/services:
-    get:
-      operationId: userServices
-      parameters:
-      - name: userId
-        in: path
-        required: true
-        schema:
-          type: integer
-          format: int64
-      requestBody:
-        content:
-          '*/*':
-            schema:
-              $ref: '#/components/schemas/User'
-      responses:
-        default:
-          description: default response
-          content:
-            application/json:
-              schema:
-                type: array
-                items:
-                  $ref: '#/components/schemas/Workflow'
-  /users/{userId}/containers:
-    get:
-      operationId: userContainers
-      parameters:
-      - name: userId
-        in: path
-        required: true
-        schema:
-          type: integer
-          format: int64
-      requestBody:
-        content:
-          '*/*':
-            schema:
-              $ref: '#/components/schemas/User'
-      responses:
-        default:
-          description: default response
-          content:
-            application/json:
-              schema:
-                type: array
-                items:
-                  $ref: '#/components/schemas/Tool'
-  /users/starredTools:
-    get:
-      operationId: getStarredTools
-      requestBody:
-        content:
-          '*/*':
-            schema:
-              $ref: '#/components/schemas/User'
-      responses:
-        default:
-          description: default response
-          content:
-            application/json:
-              schema:
-                uniqueItems: true
-                type: array
-                items:
-                  $ref: '#/components/schemas/Entry'
-  /users/starredWorkflows:
-    get:
-      operationId: getStarredWorkflows
-      requestBody:
-        content:
-          '*/*':
-            schema:
-              $ref: '#/components/schemas/User'
-      responses:
-        default:
-          description: default response
-          content:
-            application/json:
-              schema:
-                uniqueItems: true
-                type: array
-                items:
-                  $ref: '#/components/schemas/Entry'
-  /users/starredOrganizations:
-    get:
-      operationId: getStarredOrganizations
-      requestBody:
-        content:
-          '*/*':
-            schema:
-              $ref: '#/components/schemas/User'
-      responses:
-        default:
-          description: default response
-          content:
-            application/json:
-              schema:
-                uniqueItems: true
-                type: array
-                items:
-                  $ref: '#/components/schemas/Organization'
-  /users/user/updateUserMetadata:
-    get:
-      operationId: updateLoggedInUserMetadata
-      parameters:
-      - name: source
-        in: query
-        schema:
-          type: string
-          enum:
-          - quay.io
-          - github.com
-          - dockstore
-          - bitbucket.org
-          - gitlab.com
-          - zenodo.org
-          - google.com
-      requestBody:
-        content:
-          '*/*':
-            schema:
-              $ref: '#/components/schemas/User'
-      responses:
-        default:
-          description: default response
-          content:
-            application/json:
-              schema:
-                $ref: '#/components/schemas/User'
-  /users/user/{userId}/limits:
-    get:
-      operationId: getUserLimits
-      parameters:
-      - name: userId
-        in: path
-        required: true
-        schema:
-          type: integer
-          format: int64
-      requestBody:
-        content:
-          '*/*':
-            schema:
-              $ref: '#/components/schemas/User'
-      responses:
-        default:
-          description: default response
-          content:
-            application/json:
-              schema:
-                $ref: '#/components/schemas/Limits'
-    put:
-      operationId: setUserLimits
-      parameters:
-      - name: userId
-        in: path
-        required: true
-        schema:
-          type: integer
-          format: int64
-      requestBody:
-        content:
-          '*/*':
-            schema:
-              $ref: '#/components/schemas/User'
-      responses:
-        default:
-          description: default response
-          content:
-            application/json:
-              schema:
-                $ref: '#/components/schemas/Limits'
-  /users/services/sync:
-    post:
-      operationId: syncUserServices
-      requestBody:
-        content:
-          '*/*':
-            schema:
-              $ref: '#/components/schemas/User'
-      responses:
-        default:
-          description: default response
-          content:
-            application/json:
-              schema:
-                type: array
-                items:
-                  $ref: '#/components/schemas/Workflow'
-  /users/services/{organizationName}/sync:
-    post:
-      operationId: syncUserServicesbyOrganization
-      parameters:
-      - name: organizationName
-        in: path
-        required: true
-        schema:
-          type: string
-      requestBody:
-        content:
-          '*/*':
-            schema:
-              $ref: '#/components/schemas/User'
-      responses:
-        default:
-          description: default response
-          content:
-            application/json:
-              schema:
-                type: array
-                items:
-                  $ref: '#/components/schemas/Workflow'
-  /workflows/{workflowId}/publish:
-    post:
-      operationId: publish_1
-      parameters:
-      - name: workflowId
-        in: path
-        required: true
-        schema:
-          type: integer
-          format: int64
-      requestBody:
-        content:
-          '*/*':
-            schema:
-              $ref: '#/components/schemas/User'
-      responses:
-        default:
-          description: default response
-          content:
-            application/json:
-              schema:
-                $ref: '#/components/schemas/Workflow'
-  /workflows/versions:
-    get:
-      operationId: tags_1
-      parameters:
-      - name: workflowId
-        in: query
-        schema:
-          type: integer
-          format: int64
-      requestBody:
-        content:
-          '*/*':
-            schema:
-              $ref: '#/components/schemas/User'
-      responses:
-        default:
-          description: default response
-          content:
-            application/json:
-              schema:
-                type: array
-                items:
-                  $ref: '#/components/schemas/WorkflowVersion'
-  /workflows/{workflowId}/refresh:
-    get:
-      operationId: refresh_2
-      parameters:
-      - name: workflowId
-        in: path
-        required: true
-        schema:
-          type: integer
-          format: int64
-      requestBody:
-        content:
-          '*/*':
-            schema:
-              $ref: '#/components/schemas/User'
-      responses:
-        default:
-          description: default response
-          content:
-            application/json:
-              schema:
-                $ref: '#/components/schemas/Workflow'
-  /workflows/{workflowId}/labels:
-    put:
-      operationId: updateLabels_1
-      parameters:
-      - name: workflowId
-        in: path
-        required: true
-        schema:
-          type: integer
-          format: int64
-      - name: labels
-        in: query
-        schema:
-          type: string
-      requestBody:
-        content:
-          '*/*':
-            schema:
-              $ref: '#/components/schemas/User'
-      responses:
-        default:
-          description: default response
-          content:
-            application/json:
-              schema:
-                $ref: '#/components/schemas/Workflow'
-  /workflows/{workflowId}/defaultVersion:
-    put:
-      operationId: updateDefaultVersion_1
-      parameters:
-      - name: workflowId
-        in: path
-        required: true
-        schema:
-          type: integer
-          format: int64
-      requestBody:
-        content:
-          '*/*':
-            schema:
-              $ref: '#/components/schemas/User'
-      responses:
-        default:
-          description: default response
-          content:
-            application/json:
-              schema:
-                $ref: '#/components/schemas/Workflow'
-  /workflows/{workflowId}/primaryDescriptor:
-    get:
-      operationId: primaryDescriptor_1
-      parameters:
-      - name: workflowId
-        in: path
-        required: true
-        schema:
-          type: integer
-          format: int64
-      - name: tag
-        in: query
-        schema:
-          type: string
-      - name: language
-        in: query
-        schema:
-          type: string
-      requestBody:
-        content:
-          '*/*':
-            schema:
-              $ref: '#/components/schemas/User'
-      responses:
-        default:
-          description: default response
-          content:
-            application/json:
-              schema:
-                $ref: '#/components/schemas/SourceFile'
-  /workflows/{workflowId}/descriptor/{relative-path}:
-    get:
-      operationId: secondaryDescriptorPath_1
-      parameters:
-      - name: workflowId
-        in: path
-        required: true
-        schema:
-          type: integer
-          format: int64
-      - name: tag
-        in: query
-        schema:
-          type: string
-      - name: relative-path
-        in: path
-        required: true
-        schema:
-          type: string
-      - name: language
-        in: query
-        schema:
-          type: string
-      requestBody:
-        content:
-          '*/*':
-            schema:
-              $ref: '#/components/schemas/User'
-      responses:
-        default:
-          description: default response
-          content:
-            application/json:
-              schema:
-                $ref: '#/components/schemas/SourceFile'
-  /workflows/{workflowId}/secondaryDescriptors:
-    get:
-      operationId: secondaryDescriptors_1
-      parameters:
-      - name: workflowId
-        in: path
-        required: true
-        schema:
-          type: integer
-          format: int64
-      - name: tag
-        in: query
-        schema:
-          type: string
-      - name: language
-        in: query
-        schema:
-          type: string
-      requestBody:
-        content:
-          '*/*':
-            schema:
-              $ref: '#/components/schemas/User'
-      responses:
-        default:
-          description: default response
-          content:
-            application/json:
-              schema:
-                type: array
-                items:
-                  $ref: '#/components/schemas/SourceFile'
-  /workflows/{workflowId}/testParameterFiles:
-    get:
-      operationId: getTestParameterFiles_1
-      parameters:
-      - name: workflowId
-        in: path
-        required: true
-        schema:
-          type: integer
-          format: int64
-      - name: version
-        in: query
-        schema:
-          type: string
-      requestBody:
-        content:
-          '*/*':
-            schema:
-              $ref: '#/components/schemas/User'
-      responses:
-        default:
-          description: default response
-          content:
-            application/json:
-              schema:
-                type: array
-                items:
-                  $ref: '#/components/schemas/SourceFile'
-    put:
-      operationId: addTestParameterFiles_1
-      parameters:
-      - name: workflowId
-        in: path
-        required: true
-        schema:
-          type: integer
-          format: int64
-      - name: testParameterPaths
-        in: query
-        schema:
-          type: array
-          items:
-            type: string
-      - name: version
-        in: query
-        schema:
-          type: string
-      requestBody:
-        content:
-          '*/*':
-            schema:
-              $ref: '#/components/schemas/User'
-      responses:
-        default:
-          description: default response
-          content:
-            application/json:
-              schema:
-                uniqueItems: true
-                type: array
-                items:
-                  $ref: '#/components/schemas/SourceFile'
-    delete:
-      operationId: deleteTestParameterFiles_1
-      parameters:
-      - name: workflowId
-        in: path
-        required: true
-        schema:
-          type: integer
-          format: int64
-      - name: testParameterPaths
-        in: query
-        schema:
-          type: array
-          items:
-            type: string
-      - name: version
-        in: query
-        schema:
-          type: string
-      requestBody:
-        content:
-          '*/*':
-            schema:
-              $ref: '#/components/schemas/User'
-      responses:
-        default:
-          description: default response
-          content:
-            application/json:
-              schema:
-                uniqueItems: true
-                type: array
-                items:
-                  $ref: '#/components/schemas/SourceFile'
-  /workflows/{workflowId}/star:
-    put:
-      operationId: starEntry_1
-      parameters:
-      - name: workflowId
-        in: path
-        required: true
-        schema:
-          type: integer
-          format: int64
-      requestBody:
-        content:
-          '*/*':
-            schema:
-              $ref: '#/components/schemas/User'
-      responses:
-        default:
-          description: default response
-          content:
-            application/json: {}
-  /workflows/{workflowId}/unstar:
-    delete:
-      operationId: unstarEntry_1
-      parameters:
-      - name: workflowId
-        in: path
-        required: true
-        schema:
-          type: integer
-          format: int64
-      requestBody:
-        content:
-          '*/*':
-            schema:
-              $ref: '#/components/schemas/User'
-      responses:
-        default:
-          description: default response
-          content:
-            application/json: {}
-  /workflows/{workflowId}/users:
-    get:
-      operationId: getUsers_1
-      parameters:
-      - name: workflowId
-        in: path
-        required: true
-        schema:
-          type: integer
-          format: int64
-      requestBody:
-        content:
-          '*/*':
-            schema:
-              $ref: '#/components/schemas/User'
-      responses:
-        default:
-          description: default response
-          content:
-            application/json:
-              schema:
-                type: array
-                items:
-                  $ref: '#/components/schemas/User'
-  /workflows/{workflowId}/starredUsers:
-    get:
-      operationId: getStarredUsers_1
-      parameters:
-      - name: workflowId
-        in: path
-        required: true
-        schema:
-          type: integer
-          format: int64
-      responses:
-        default:
-          description: default response
-          content:
-            application/json:
-              schema:
-                uniqueItems: true
-                type: array
-                items:
-                  $ref: '#/components/schemas/User'
-  /workflows/{workflowId}:
-    get:
-      operationId: getWorkflow
-      parameters:
-      - name: workflowId
-        in: path
-        required: true
-        schema:
-          type: integer
-          format: int64
-      - name: include
-        in: query
-        schema:
-          type: string
-      requestBody:
-        content:
-          '*/*':
-            schema:
-              $ref: '#/components/schemas/User'
-      responses:
-        default:
-          description: default response
-          content:
-            application/json:
-              schema:
-                $ref: '#/components/schemas/Workflow'
-    put:
-      operationId: updateWorkflow
-      parameters:
-      - name: workflowId
-        in: path
-        required: true
-        schema:
-          type: integer
-          format: int64
-      requestBody:
-        content:
-          '*/*':
-            schema:
-              $ref: '#/components/schemas/User'
-      responses:
-        default:
-          description: default response
-          content:
-            application/json:
-              schema:
-                $ref: '#/components/schemas/Workflow'
-  /workflows/path/workflow/{repository}/permissions:
-    get:
-      operationId: getWorkflowPermissions
-      parameters:
-      - name: repository
-        in: path
-        required: true
-        schema:
-          type: string
-      - name: services
-        in: query
-        schema:
-          type: boolean
-          default: false
-      requestBody:
-        content:
-          '*/*':
-            schema:
-              $ref: '#/components/schemas/User'
-      responses:
-        default:
-          description: default response
-          content:
-            application/json:
-              schema:
-                type: array
-                items:
-                  $ref: '#/components/schemas/Permission'
-    delete:
-      operationId: removeWorkflowRole
-      parameters:
-      - name: repository
-        in: path
-        required: true
-        schema:
-          type: string
-      - name: email
-        in: query
-        schema:
-          type: string
-      - name: role
-        in: query
-        schema:
-          type: string
-          enum:
-          - OWNER
-          - WRITER
-          - READER
-      - name: services
-        in: query
-        schema:
-          type: boolean
-          default: false
-      requestBody:
-        content:
-          '*/*':
-            schema:
-              $ref: '#/components/schemas/User'
-      responses:
-        default:
-          description: default response
-          content:
-            application/json:
-              schema:
-                type: array
-                items:
-                  $ref: '#/components/schemas/Permission'
-    patch:
-      operationId: addWorkflowPermission
-      parameters:
-      - name: repository
-        in: path
-        required: true
-        schema:
-          type: string
-      - name: services
-        in: query
-        schema:
-          type: boolean
-          default: false
-      requestBody:
-        content:
-          '*/*':
-            schema:
-              $ref: '#/components/schemas/User'
-      responses:
-        default:
-          description: default response
-          content:
-            application/json:
-              schema:
-                type: array
-                items:
-                  $ref: '#/components/schemas/Permission'
-  /workflows/path/entry/{repository}:
-    get:
-      operationId: getEntryByPath
-      parameters:
-      - name: repository
-        in: path
-        required: true
-        schema:
-          type: string
-      requestBody:
-        content:
-          '*/*':
-            schema:
-              $ref: '#/components/schemas/User'
-      responses:
-        default:
-          description: default response
-          content:
-            application/json:
-              schema:
-                $ref: '#/components/schemas/Entry'
-  /workflows/path/entry/{repository}/published:
-    get:
-      operationId: getPublishedEntryByPath
-      parameters:
-      - name: repository
-        in: path
-        required: true
-        schema:
-          type: string
-      responses:
-        default:
-          description: default response
-          content:
-            application/json:
-              schema:
-                $ref: '#/components/schemas/Entry'
-  /workflows/path/{repository}:
-    get:
-      operationId: getAllWorkflowByPath
-      parameters:
-      - name: repository
-        in: path
-        required: true
-        schema:
-          type: string
-      requestBody:
-        content:
-          '*/*':
-            schema:
-              $ref: '#/components/schemas/User'
-      responses:
-        default:
-          description: default response
-          content:
-            application/json:
-              schema:
-                type: array
-                items:
-                  $ref: '#/components/schemas/Workflow'
-  /workflows/path/workflow/{repository}/published:
-    get:
-      operationId: getPublishedWorkflowByPath
-      parameters:
-      - name: repository
-        in: path
-        required: true
-        schema:
-          type: string
-      - name: include
-        in: query
-        schema:
-          type: string
-      - name: services
-        in: query
-        schema:
-          type: boolean
-          default: false
-      responses:
-        default:
-          description: default response
-          content:
-            application/json:
-              schema:
-                $ref: '#/components/schemas/Workflow'
-  /workflows/manualRegister:
-    post:
-      operationId: manualRegister
-      parameters:
-      - name: workflowRegistry
-        in: query
-        schema:
-          type: string
-      - name: workflowPath
-        in: query
-        schema:
-          type: string
-      - name: defaultWorkflowPath
-        in: query
-        schema:
-          type: string
-      - name: workflowName
-        in: query
-        schema:
-          type: string
-      - name: descriptorType
-        in: query
-        schema:
-          type: string
-      - name: defaultTestParameterFilePath
-        in: query
-        schema:
-          type: string
-      requestBody:
-        content:
-          '*/*':
-            schema:
-              $ref: '#/components/schemas/User'
-      responses:
-        default:
-          description: default response
-          content:
-            application/json:
-              schema:
-                $ref: '#/components/schemas/Workflow'
-  /workflows/{workflowId}/workflowVersions:
-    put:
-      operationId: updateWorkflowVersion
-      parameters:
-      - name: workflowId
-        in: path
-        required: true
-        schema:
-          type: integer
-          format: int64
-      requestBody:
-        content:
-          '*/*':
-            schema:
-              $ref: '#/components/schemas/User'
-      responses:
-        default:
-          description: default response
-          content:
-            application/json:
-              schema:
-                uniqueItems: true
-                type: array
-                items:
-                  $ref: '#/components/schemas/WorkflowVersion'
-  /workflows/{workflowId}/dag/{workflowVersionId}:
-    get:
-      operationId: getWorkflowDag
-      parameters:
-      - name: workflowId
-        in: path
-        required: true
-        schema:
-          type: integer
-          format: int64
-      - name: workflowVersionId
-        in: path
-        required: true
-        schema:
-          type: integer
-          format: int64
-      requestBody:
-        content:
-          '*/*':
-            schema:
-              $ref: '#/components/schemas/User'
-      responses:
-        default:
-          description: default response
-          content:
-            application/json:
-              schema:
-                type: string
-  /workflows/{workflowId}/tools/{workflowVersionId}:
-    get:
-      operationId: getTableToolContent
-      parameters:
-      - name: workflowId
-        in: path
-        required: true
-        schema:
-          type: integer
-          format: int64
-      - name: workflowVersionId
-        in: path
-        required: true
-        schema:
-          type: integer
-          format: int64
-      requestBody:
-        content:
-          '*/*':
-            schema:
-              $ref: '#/components/schemas/User'
-      responses:
-        default:
-          description: default response
-          content:
-            application/json:
-              schema:
-                type: string
-  /workflows/{entryId}/registerCheckerWorkflow/{descriptorType}:
-    post:
-      operationId: registerCheckerWorkflow
-      parameters:
-      - name: checkerWorkflowPath
-        in: query
-        schema:
-          type: string
-      - name: testParameterPath
-        in: query
-        schema:
-          type: string
-      - name: entryId
-        in: path
-        required: true
-        schema:
-          type: integer
-          format: int64
-      - name: descriptorType
-        in: path
-        required: true
-        schema:
-          type: string
-      requestBody:
-        content:
-          '*/*':
-            schema:
-              $ref: '#/components/schemas/User'
-      responses:
-        default:
-          description: default response
-          content:
-            application/json:
-              schema:
-                $ref: '#/components/schemas/Entry'
-  /workflows/{workflowId}/zip/{workflowVersionId}:
-    get:
-      operationId: getWorkflowZip
-      parameters:
-      - name: workflowId
-        in: path
-        required: true
-        schema:
-          type: integer
-          format: int64
-      - name: workflowVersionId
-        in: path
-        required: true
-        schema:
-          type: integer
-          format: int64
-      requestBody:
-        content:
-          '*/*':
-            schema:
-              $ref: '#/components/schemas/User'
-      responses:
-        default:
-          description: default response
-          content:
-            application/zip: {}
-  /workflows/{alias}/aliases:
-    get:
-      operationId: getWorkflowByAlias
-      parameters:
-      - name: alias
-        in: path
-        required: true
-        schema:
-          type: string
-      requestBody:
-        content:
-          '*/*':
-            schema:
-              $ref: '#/components/schemas/User'
-      responses:
-        default:
-          description: default response
-          content:
-            application/json:
-              schema:
-                $ref: '#/components/schemas/Workflow'
-  /workflows/{workflowId}/restub:
-    get:
-      operationId: restub
-      parameters:
-      - name: workflowId
-        in: path
-        required: true
-        schema:
-          type: integer
-          format: int64
-      requestBody:
-        content:
-          '*/*':
-            schema:
-              $ref: '#/components/schemas/User'
-      responses:
-        default:
-          description: default response
-          content:
-            application/json:
-              schema:
-                $ref: '#/components/schemas/Workflow'
-  /workflows/path/workflow/{repository}/upsertVersion:
-    put:
-      operationId: upsertVersions
-      parameters:
-      - name: repository
-        in: path
-        required: true
-        schema:
-          type: string
-      - name: gitReference
-        in: query
-        schema:
-          type: string
-      requestBody:
-        content:
-          '*/*':
-            schema:
-              $ref: '#/components/schemas/User'
-      responses:
-        default:
-          description: default response
-          content:
-            application/json:
-              schema:
-                type: array
-                items:
-                  $ref: '#/components/schemas/Workflow'
-  /workflows/{workflowId}/verify/{workflowVersionId}:
-    post:
-      operationId: verifyWorkflowVersion
-      parameters:
-      - name: workflowId
-        in: path
-        required: true
-        schema:
-          type: integer
-          format: int64
-      - name: workflowVersionId
-        in: path
-        required: true
-        schema:
-          type: integer
-          format: int64
-      requestBody:
-        content:
-          '*/*':
-            schema:
-              $ref: '#/components/schemas/User'
-      responses:
-        default:
-          description: default response
-          content:
-            application/json:
-              schema:
-                uniqueItems: true
-                type: array
-                items:
-                  $ref: '#/components/schemas/WorkflowVersion'
-  /workflows/{workflowId}/requestDOI/{workflowVersionId}:
-    put:
-      operationId: requestDOIForWorkflowVersion
-      parameters:
-      - name: workflowId
-        in: path
-        required: true
-        schema:
-          type: integer
-          format: int64
-      - name: workflowVersionId
-        in: path
-        required: true
-        schema:
-          type: integer
-          format: int64
-      requestBody:
-        content:
-          '*/*':
-            schema:
-              $ref: '#/components/schemas/User'
-      responses:
-        default:
-          description: default response
-          content:
-            application/json:
-              schema:
-                uniqueItems: true
-                type: array
-                items:
-                  $ref: '#/components/schemas/WorkflowVersion'
-  /workflows/{workflowId}/resetVersionPaths:
-    put:
-      operationId: updateWorkflowPath
-      parameters:
-      - name: workflowId
-        in: path
-        required: true
-        schema:
-          type: integer
-          format: int64
-      requestBody:
-        content:
-          '*/*':
-            schema:
-              $ref: '#/components/schemas/User'
-      responses:
-        default:
-          description: default response
-          content:
-            application/json:
-              schema:
-                $ref: '#/components/schemas/Workflow'
-  /workflows/published/{workflowId}:
-    get:
-      operationId: getPublishedWorkflow
-      parameters:
-      - name: workflowId
-        in: path
-        required: true
-        schema:
-          type: integer
-          format: int64
-      - name: include
-        in: query
-        schema:
-          type: string
-      responses:
-        default:
-          description: default response
-          content:
-            application/json:
-              schema:
-                $ref: '#/components/schemas/Workflow'
-  /workflows/organization/{organization}/published:
-    get:
-      operationId: getPublishedWorkflowsByOrganization
-      parameters:
-      - name: organization
-        in: path
-        required: true
-        schema:
-          type: string
-      responses:
-        default:
-          description: default response
-          content:
-            application/json:
-              schema:
-                type: array
-                items:
-                  $ref: '#/components/schemas/Workflow'
-  /workflows/published:
-    get:
-      operationId: allPublishedWorkflows
-      parameters:
-      - name: offset
-        in: query
-        schema:
-          type: string
-      - name: limit
-        in: query
-        schema:
-          type: integer
-          format: int32
-          default: 100
-      - name: filter
-        in: query
-        schema:
-          type: string
-          default: ""
-      - name: sortCol
-        in: query
-        schema:
-          type: string
-          default: stars
-      - name: sortOrder
-        in: query
-        schema:
-          type: string
-          default: desc
-      - name: services
-        in: query
-        schema:
-          type: boolean
-          default: false
-      responses:
-        default:
-          description: default response
-          content:
-            application/json:
-              schema:
-                type: array
-                items:
-                  $ref: '#/components/schemas/Workflow'
-  /workflows/shared:
-    get:
-      operationId: sharedWorkflows
-      requestBody:
-        content:
-          '*/*':
-            schema:
-              $ref: '#/components/schemas/User'
-      responses:
-        default:
-          description: default response
-          content:
-            application/json:
-              schema:
-                type: array
-                items:
-                  $ref: '#/components/schemas/SharedWorkflows'
-  /workflows/path/workflow/{repository}:
-    get:
-      operationId: getWorkflowByPath
-      parameters:
-      - name: repository
-        in: path
-        required: true
-        schema:
-          type: string
-      - name: include
-        in: query
-        schema:
-          type: string
-      - name: services
-        in: query
-        schema:
-          type: boolean
-          default: false
-      requestBody:
-        content:
-          '*/*':
-            schema:
-              $ref: '#/components/schemas/User'
-      responses:
-        default:
-          description: default response
-          content:
-            application/json:
-              schema:
-                $ref: '#/components/schemas/Workflow'
-  /workflows/path/workflow/{repository}/actions:
-    get:
-      operationId: getWorkflowActions
-      parameters:
-      - name: repository
-        in: path
-        required: true
-        schema:
-          type: string
-      - name: services
-        in: query
-        schema:
-          type: boolean
-          default: false
-      requestBody:
-        content:
-          '*/*':
-            schema:
-              $ref: '#/components/schemas/User'
-      responses:
-        default:
-          description: default response
-          content:
-            application/json:
-              schema:
-                type: array
-                items:
-                  type: string
-                  enum:
-                  - write
-                  - read
-                  - delete
-                  - share
-  /api/ga4gh/v2/extended/tools/{organization}:
-    get:
-      operationId: toolsOrgGet
-      parameters:
-      - name: organization
-        in: path
-        required: true
-        schema:
-          type: string
-      responses:
-        default:
-          description: default response
-          content:
-            application/json: {}
-            text/plain: {}
-  /api/ga4gh/v2/extended/tools/entry/_search:
-    post:
-      operationId: toolsIndexSearch
-      requestBody:
-        content:
-          '*/*':
-            schema:
-              type: string
-      responses:
-        default:
-          description: default response
-          content:
-            application/json: {}
-  /api/ga4gh/v2/extended/tools/index:
-    post:
-      operationId: toolsIndexGet
-      requestBody:
-        content:
-          '*/*':
-            schema:
-              $ref: '#/components/schemas/User'
-      responses:
-        default:
-          description: default response
-          content:
-            text/plain: {}
-  /api/ga4gh/v2/extended/workflows/{organization}:
-    get:
-      operationId: workflowsOrgGet
-      parameters:
-      - name: organization
-        in: path
-        required: true
-        schema:
-          type: string
-      responses:
-        default:
-          description: default response
-          content:
-            application/json: {}
-            text/plain: {}
-  /api/ga4gh/v2/extended/containers/{organization}:
-    get:
-      operationId: entriesOrgGet
-      parameters:
-      - name: organization
-        in: path
-        required: true
-        schema:
-          type: string
-      responses:
-        default:
-          description: default response
-          content:
-            application/json: {}
-            text/plain: {}
-  /api/ga4gh/v2/extended/organizations:
-    get:
-      operationId: entriesOrgGet_1
-      responses:
-        default:
-          description: default response
-          content:
-            application/json: {}
-            text/plain: {}
-  /api/ga4gh/v2/extended/{id}/versions/{version_id}/{type}/tests/{relative_path}:
-    post:
-      operationId: toolsIdVersionsVersionIdTypeTestsPost
-      parameters:
-      - name: type
-        in: path
-        required: true
-        schema:
-          type: string
-      - name: id
-        in: path
-        required: true
-        schema:
-          type: string
-      - name: version_id
-        in: path
-        required: true
-        schema:
-          type: string
-      - name: relative_path
-        in: path
-        required: true
-        schema:
-          type: string
-      - name: platform
-        in: query
-        schema:
-          type: string
-      - name: platform_version
-        in: query
-        schema:
-          type: string
-      - name: verified
-        in: query
-        schema:
-          type: boolean
-      - name: metadata
-        in: query
-        schema:
-          type: string
-      requestBody:
-        content:
-          '*/*':
-            schema:
-              $ref: '#/components/schemas/User'
-      responses:
-        default:
-          description: default response
-          content:
-            application/json: {}
-  /api/ga4gh/v2/metadata:
-    get:
-      operationId: metadataGet
-      requestBody:
-        content:
-          '*/*':
-            schema:
-              $ref: '#/components/schemas/User'
-      responses:
-        default:
-          description: default response
-          content:
-            application/json: {}
-            text/plain: {}
-  /api/ga4gh/v1/metadata:
-    get:
-      operationId: metadataGet_1
-      responses:
-        default:
-          description: default response
-          content:
-            application/json: {}
-            text/plain: {}
-  /api/ga4gh/v2/toolClasses:
-    get:
-      operationId: toolClassesGet
-      requestBody:
-        content:
-          '*/*':
-            schema:
-              $ref: '#/components/schemas/User'
-      responses:
-        default:
-          description: default response
-          content:
-            application/json: {}
-            text/plain: {}
-  /api/ga4gh/v1/tool-classes:
-    get:
-      operationId: toolClassesGet_1
-      responses:
-        default:
-          description: default response
-          content:
-            application/json: {}
-            text/plain: {}
-  /api/ga4gh/v2/tools:
-    get:
-      operationId: toolsGet
-      parameters:
-      - name: id
-        in: query
-        schema:
-          type: string
-      - name: alias
-        in: query
-        schema:
-          type: string
-      - name: registry
-        in: query
-        schema:
-          type: string
-      - name: organization
-        in: query
-        schema:
-          type: string
-      - name: name
-        in: query
-        schema:
-          type: string
-      - name: toolname
-        in: query
-        schema:
-          type: string
-      - name: description
-        in: query
-        schema:
-          type: string
-      - name: author
-        in: query
-        schema:
-          type: string
-      - name: checker
-        in: query
-        schema:
-          type: boolean
-      - name: offset
-        in: query
-        schema:
-          type: string
-      - name: limit
-        in: query
-        schema:
-          type: integer
-          format: int32
-          default: 1000
-      requestBody:
-        content:
-          '*/*':
-            schema:
-              $ref: '#/components/schemas/User'
-      responses:
-        default:
-          description: default response
-          content:
-            application/json: {}
-            text/plain: {}
-  /api/ga4gh/v2/tools/{id}/versions/{version_id}:
-    get:
-      operationId: toolsIdVersionsVersionIdGet
-      parameters:
-      - name: id
-        in: path
-        required: true
-        schema:
-          type: string
-      - name: version_id
-        in: path
-        required: true
-        schema:
-          type: string
-      requestBody:
-        content:
-          '*/*':
-            schema:
-              $ref: '#/components/schemas/User'
-      responses:
-        default:
-          description: default response
-          content:
-            application/json: {}
-            text/plain: {}
-  /api/ga4gh/v2/tools/{id}/versions/{version_id}/{type}/descriptor:
-    get:
-      operationId: toolsIdVersionsVersionIdTypeDescriptorGet
-      parameters:
-      - name: type
-        in: path
-        required: true
-        schema:
-          type: string
-      - name: id
-        in: path
-        required: true
-        schema:
-          type: string
-      - name: version_id
-        in: path
-        required: true
-        schema:
-          type: string
-      requestBody:
-        content:
-          '*/*':
-            schema:
-              $ref: '#/components/schemas/User'
-      responses:
-        default:
-          description: default response
-          content:
-            application/json: {}
-            text/plain: {}
-  /api/ga4gh/v2/tools/{id}/versions/{version_id}/{type}/descriptor/{relative_path}:
-    get:
-      operationId: toolsIdVersionsVersionIdTypeDescriptorRelativePathGet
-      parameters:
-      - name: type
-        in: path
-        required: true
-        schema:
-          type: string
-      - name: id
-        in: path
-        required: true
-        schema:
-          type: string
-      - name: version_id
-        in: path
-        required: true
-        schema:
-          type: string
-      - name: relative_path
-        in: path
-        required: true
-        schema:
-          type: string
-      requestBody:
-        content:
-          '*/*':
-            schema:
-              $ref: '#/components/schemas/User'
-      responses:
-        default:
-          description: default response
-          content:
-            application/json: {}
-            text/plain: {}
-  /api/ga4gh/v2/tools/{id}/versions/{version_id}/{type}/tests:
-    get:
-      operationId: toolsIdVersionsVersionIdTypeTestsGet
-      parameters:
-      - name: type
-        in: path
-        required: true
-        schema:
-          type: string
-      - name: id
-        in: path
-        required: true
-        schema:
-          type: string
-      - name: version_id
-        in: path
-        required: true
-        schema:
-          type: string
-      requestBody:
-        content:
-          '*/*':
-            schema:
-              $ref: '#/components/schemas/User'
-      responses:
-        default:
-          description: default response
-          content:
-            application/json: {}
-            text/plain: {}
-  /api/ga4gh/v2/tools/{id}/versions/{version_id}/containerfile:
-    get:
-      operationId: toolsIdVersionsVersionIdContainerfileGet
-      parameters:
-      - name: id
-        in: path
-        required: true
-        schema:
-          type: string
-      - name: version_id
-        in: path
-        required: true
-        schema:
-          type: string
-      requestBody:
-        content:
-          '*/*':
-            schema:
-              $ref: '#/components/schemas/User'
-      responses:
-        default:
-          description: default response
-          content:
-            application/json: {}
-            text/plain: {}
-  /api/ga4gh/v2/tools/{id}/versions/{version_id}/{type}/files:
-    get:
-      operationId: toolsIdVersionsVersionIdTypeFilesGet
-      parameters:
-      - name: type
-        in: path
-        required: true
-        schema:
-          type: string
-      - name: id
-        in: path
-        required: true
-        schema:
-          type: string
-      - name: version_id
-        in: path
-        required: true
-        schema:
-          type: string
-      requestBody:
-        content:
-          '*/*':
-            schema:
-              $ref: '#/components/schemas/User'
-      responses:
-        default:
-          description: default response
-          content:
-            application/json: {}
-            text/plain: {}
-  /api/ga4gh/v2/tools/{id}:
-    get:
-      operationId: toolsIdGet
-      parameters:
-      - name: id
-        in: path
-        required: true
-        schema:
-          type: string
-      requestBody:
-        content:
-          '*/*':
-            schema:
-              $ref: '#/components/schemas/User'
-      responses:
-        default:
-          description: default response
-          content:
-            application/json: {}
-            text/plain: {}
-  /api/ga4gh/v2/tools/{id}/versions:
-    get:
-      operationId: toolsIdVersionsGet
-      parameters:
-      - name: id
-        in: path
-        required: true
-        schema:
-          type: string
-      requestBody:
-        content:
-          '*/*':
-            schema:
-              $ref: '#/components/schemas/User'
-      responses:
-        default:
-          description: default response
-          content:
-            application/json: {}
-            text/plain: {}
-  /api/ga4gh/v1/tools:
-    get:
-      operationId: toolsGet_1
-      parameters:
-      - name: id
-        in: query
-        schema:
-          type: string
-      - name: registry
-        in: query
-        schema:
-          type: string
-      - name: organization
-        in: query
-        schema:
-          type: string
-      - name: name
-        in: query
-        schema:
-          type: string
-      - name: toolname
-        in: query
-        schema:
-          type: string
-      - name: description
-        in: query
-        schema:
-          type: string
-      - name: author
-        in: query
-        schema:
-          type: string
-      - name: offset
-        in: query
-        schema:
-          type: string
-      - name: limit
-        in: query
-        schema:
-          type: integer
-          format: int32
-      responses:
-        default:
-          description: default response
-          content:
-            application/json: {}
-            text/plain: {}
-  /api/ga4gh/v1/tools/{id}/versions/{version_id}/dockerfile:
-    get:
-      operationId: toolsIdVersionsVersionIdDockerfileGet
-      parameters:
-      - name: id
-        in: path
-        required: true
-        schema:
-          type: string
-      - name: version_id
-        in: path
-        required: true
-        schema:
-          type: string
-      responses:
-        default:
-          description: default response
-          content:
-            application/json: {}
-            text/plain: {}
-  /api/ga4gh/v1/tools/{id}/versions/{version_id}:
-    get:
-      operationId: toolsIdVersionsVersionIdGet_1
-      parameters:
-      - name: id
-        in: path
-        required: true
-        schema:
-          type: string
-      - name: version_id
-        in: path
-        required: true
-        schema:
-          type: string
-      responses:
-        default:
-          description: default response
-          content:
-            application/json: {}
-            text/plain: {}
-  /api/ga4gh/v1/tools/{id}/versions/{version_id}/{type}/descriptor:
-    get:
-      operationId: toolsIdVersionsVersionIdTypeDescriptorGet_1
-      parameters:
-      - name: type
-        in: path
-        required: true
-        schema:
-          type: string
-      - name: id
-        in: path
-        required: true
-        schema:
-          type: string
-      - name: version_id
-        in: path
-        required: true
-        schema:
-          type: string
-      responses:
-        default:
-          description: default response
-          content:
-            application/json: {}
-            text/plain: {}
-  /api/ga4gh/v1/tools/{id}/versions/{version_id}/{type}/descriptor/{relative_path}:
-    get:
-      operationId: toolsIdVersionsVersionIdTypeDescriptorRelativePathGet_1
-      parameters:
-      - name: type
-        in: path
-        required: true
-        schema:
-          type: string
-      - name: id
-        in: path
-        required: true
-        schema:
-          type: string
-      - name: version_id
-        in: path
-        required: true
-        schema:
-          type: string
-      - name: relative_path
-        in: path
-        required: true
-        schema:
-          type: string
-      responses:
-        default:
-          description: default response
-          content:
-            application/json: {}
-            text/plain: {}
-  /api/ga4gh/v1/tools/{id}/versions/{version_id}/{type}/tests:
-    get:
-      operationId: toolsIdVersionsVersionIdTypeTestsGet_1
-      parameters:
-      - name: type
-        in: path
-        required: true
-        schema:
-          type: string
-      - name: id
-        in: path
-        required: true
-        schema:
-          type: string
-      - name: version_id
-        in: path
-        required: true
-        schema:
-          type: string
-      responses:
-        default:
-          description: default response
-          content:
-            application/json: {}
-            text/plain: {}
-  /api/ga4gh/v1/tools/{id}:
-    get:
-      operationId: toolsIdGet_1
-      parameters:
-      - name: id
-        in: path
-        required: true
-        schema:
-          type: string
-      responses:
-        default:
-          description: default response
-          content:
-            application/json: {}
-            text/plain: {}
-  /api/ga4gh/v1/tools/{id}/versions:
-    get:
-      operationId: toolsIdVersionsGet_1
-      parameters:
-      - name: id
-        in: path
-        required: true
-        schema:
-          type: string
-      responses:
-        default:
-          description: default response
-          content:
-            application/json: {}
-            text/plain: {}
 components:
   schemas:
     Alias:
@@ -5298,56 +335,6 @@
       properties:
         content:
           type: string
-    Collection:
-      required:
-      - name
-      - topic
-      type: object
-      properties:
-        id:
-          type: integer
-          description: Implementation specific ID for the collection in this web service
-          format: int64
-        name:
-          maxLength: 39
-          minLength: 3
-          pattern: '[a-zA-Z][a-zA-Z\d]*'
-          type: string
-          description: Name of the collection
-          example: Alignment
-        description:
-          type: string
-          description: Description of the collection
-        displayName:
-          maxLength: 50
-          minLength: 3
-          pattern: '[\w ,_\-&()'']*'
-          type: string
-        topic:
-          type: string
-          description: Short description of the collection
-          example: A collection of alignment algorithms
-        entries:
-          uniqueItems: true
-          type: array
-          items:
-            $ref: '#/components/schemas/Entry'
-        organizationID:
-          type: integer
-          format: int64
-        aliases:
-          type: object
-          additionalProperties:
-            $ref: '#/components/schemas/Alias'
-        dbCreateDate:
-          type: string
-          format: date-time
-        dbUpdateDate:
-          type: string
-          format: date-time
-        organizationName:
-          type: string
-      description: Collection in an organization, collects entries
     Entry:
       type: object
       properties:
@@ -5633,234 +620,6 @@
           type: array
           items:
             $ref: '#/components/schemas/FileFormat'
-    Aliasable:
-      type: object
-      properties:
-        aliases:
-          type: object
-          additionalProperties:
-            $ref: '#/components/schemas/Alias'
-    Tag:
-      type: object
-      properties:
-        id:
-          type: integer
-          format: int64
-        reference:
-          type: string
-        name:
-          type: string
-        commitID:
-          type: string
-        frozen:
-          type: boolean
-        referenceType:
-          type: string
-          enum:
-          - COMMIT
-          - TAG
-          - BRANCH
-          - NOT_APPLICABLE
-          - UNSET
-        sourceFiles:
-          uniqueItems: true
-          type: array
-          items:
-            $ref: '#/components/schemas/SourceFile'
-        valid:
-          type: boolean
-        dirtyBit:
-          type: boolean
-        versionEditor:
-          $ref: '#/components/schemas/User'
-        validations:
-          uniqueItems: true
-          type: array
-          items:
-            $ref: '#/components/schemas/Validation'
-        size:
-          type: integer
-          format: int64
-        automated:
-          type: boolean
-        workingDirectory:
-          type: string
-        hidden:
-          type: boolean
-        verified:
-          type: boolean
-        verifiedSource:
-          type: string
-        verifiedSources:
-          type: array
-          items:
-            type: string
-        doiURL:
-          type: string
-        doiStatus:
-          type: string
-          enum:
-          - NOT_REQUESTED
-          - REQUESTED
-          - CREATED
-        dbUpdateDate:
-          type: string
-          format: date-time
-        input_file_formats:
-          uniqueItems: true
-          type: array
-          items:
-            $ref: '#/components/schemas/FileFormat'
-        output_file_formats:
-          uniqueItems: true
-          type: array
-          items:
-            $ref: '#/components/schemas/FileFormat'
-        last_built:
-          type: string
-          format: date-time
-        image_id:
-          type: string
-        dockerfile_path:
-          type: string
-        cwl_path:
-          type: string
-        wdl_path:
-          type: string
-    Tool:
-      type: object
-      properties:
-        id:
-          type: integer
-          format: int64
-        author:
-          type: string
-        description:
-          type: string
-        labels:
-          uniqueItems: true
-          type: array
-          items:
-            $ref: '#/components/schemas/Label'
-        users:
-          uniqueItems: true
-          type: array
-          items:
-            $ref: '#/components/schemas/User'
-        starredUsers:
-          uniqueItems: true
-          type: array
-          items:
-            $ref: '#/components/schemas/User'
-        email:
-          type: string
-        defaultVersion:
-          type: string
-        lastUpdated:
-          type: string
-          format: date-time
-        gitUrl:
-          type: string
-        aliases:
-          type: object
-          additionalProperties:
-            $ref: '#/components/schemas/Alias'
-        dbCreateDate:
-          type: string
-          format: date-time
-        dbUpdateDate:
-          type: string
-          format: date-time
-        topicId:
-          type: integer
-          format: int64
-        mode:
-          type: string
-          enum:
-          - AUTO_DETECT_QUAY_TAGS_AUTOMATED_BUILDS
-          - AUTO_DETECT_QUAY_TAGS_WITH_MIXED
-          - MANUAL_IMAGE_PATH
-          - HOSTED
-        name:
-          type: string
-        toolname:
-          type: string
-        namespace:
-          type: string
-        lastBuild:
-          type: string
-          format: date-time
-        workflowVersions:
-          uniqueItems: true
-          type: array
-          items:
-            $ref: '#/components/schemas/Tag'
-        tags:
-          uniqueItems: true
-          type: array
-          items:
-            $ref: '#/components/schemas/Tag'
-        path:
-          type: string
-        customerDockerRegistryPath:
-          type: string
-          writeOnly: true
-        descriptorType:
-          type: array
-          items:
-            type: string
-        is_published:
-          type: boolean
-        last_modified:
-          type: integer
-          format: int32
-        tool_maintainer_email:
-          type: string
-        private_access:
-          type: boolean
-        registry_string:
-          type: string
-        registry:
-          type: integer
-          format: int32
-        tool_path:
-          type: string
-        default_cwl_path:
-          type: string
-        default_wdl_path:
-          type: string
-        default_dockerfile_path:
-          type: string
-        defaultCWLTestParameterFile:
-          type: string
-        defaultWDLTestParameterFile:
-          type: string
-        custom_docker_registry_path:
-          type: string
-        checker_id:
-          type: integer
->>>>>>> 214720f8
-          format: int64
-        has_checker:
-          type: boolean
-        input_file_formats:
-          uniqueItems: true
-          type: array
-          items:
-            $ref: '#/components/schemas/FileFormat'
-        output_file_formats:
-          uniqueItems: true
-          type: array
-          items:
-            $ref: '#/components/schemas/FileFormat'
-        last_modified_date:
-          type: string
-          format: date-time
-    PublishRequest:
-      type: object
-      properties:
-        publish:
-          type: boolean
     RegistryBean:
       type: object
       properties:
@@ -5876,553 +635,6 @@
           type: string
         enum:
           type: string
-    StarRequest:
-      type: object
-      properties:
-        star:
-          type: boolean
-    CollectionOrganization:
-      type: object
-      properties:
-        collectionId:
-          type: integer
-<<<<<<< HEAD
-      responses:
-        default:
-          content:
-            application/json:
-              schema:
-                $ref: '#/components/schemas/Entry'
-          description: default response
-      security:
-      - bearer: []
-  /metadata/config.json:
-    get:
-      description: Configuration, NO authentication
-      operationId: getConfig
-      responses:
-        default:
-          content:
-            application/json:
-              schema:
-                $ref: '#/components/schemas/Config'
-          description: default response
-      summary: Configuration for UI clients of the API
-      tags:
-      - metadata
-  /metadata/descriptorLanguageList:
-    get:
-      description: Get the list of descriptor languages supported on Dockstore, NO
-        authentication
-      operationId: getDescriptorLanguages
-      responses:
-        default:
-          content:
-            application/json:
-              schema:
-                items:
-                  $ref: '#/components/schemas/DescriptorLanguageBean'
-                type: array
-          description: List of descriptor languages
-      summary: Get the list of descriptor languages supported on Dockstore
-      tags:
-      - metadata
-  /metadata/dockerRegistryList:
-    get:
-      description: Get the list of docker registries supported on Dockstore, NO authentication
-      operationId: getDockerRegistries
-      responses:
-        default:
-          content:
-            application/json:
-              schema:
-                items:
-                  $ref: '#/components/schemas/RegistryBean'
-                type: array
-          description: List of Docker registries
-      summary: Get the list of docker registries supported on Dockstore
-      tags:
-      - metadata
-  /metadata/elasticSearch:
-    get:
-      description: Successful response if elastic search is up and running, NO authentication
-      operationId: checkElasticSearch
-      responses:
-        default:
-          content:
-            text/html: {}
-            text/xml: {}
-          description: default response
-      summary: Successful response if elastic search is up and running
-      tags:
-      - metadata
-  /metadata/okHttpCachePerformance:
-    get:
-      description: Get measures of cache performance, NO authentication
-      operationId: getCachePerformance
-      responses:
-        default:
-          content:
-            application/json:
-              schema:
-                additionalProperties:
-                  type: string
-                type: object
-          description: Cache performance information
-      summary: Get measures of cache performance
-      tags:
-      - metadata
-  /metadata/rss:
-    get:
-      description: List all published tools and workflows in creation order, NO authentication
-      operationId: rssFeed
-      responses:
-        default:
-          content:
-            text/xml:
-              schema:
-                type: string
-          description: default response
-      summary: List all published tools and workflows in creation order
-      tags:
-      - metadata
-  /metadata/runner_dependencies:
-    get:
-      description: Returns the file containing runner dependencies, NO authentication
-      operationId: getRunnerDependencies
-      parameters:
-      - description: The Dockstore client version
-        in: query
-        name: client_version
-        schema:
-          type: string
-      - description: Python version, only relevant for the cwltool runner
-        in: query
-        name: python_version
-        schema:
-          default: "2"
-          type: string
-      - description: The tool runner
-        in: query
-        name: runner
-        schema:
-          default: cwltool
-          enum:
-          - cwltool
-          type: string
-      - description: Response type
-        in: query
-        name: output
-        schema:
-          default: text
-          enum:
-          - json
-          - text
-          type: string
-      responses:
-        default:
-          content:
-            application/json:
-              schema:
-                type: string
-          description: The requirements.txt file
-      summary: Returns the file containing runner dependencies
-      tags:
-      - metadata
-  /metadata/sitemap:
-    get:
-      description: List all available workflow, tool, organization, and collection
-        paths. Available means published for tools/workflows, and approved for organizations
-        and their respective collections. NO authentication
-      operationId: sitemap
-      responses:
-        default:
-          content:
-            text/html:
-              schema:
-                type: string
-            text/xml:
-              schema:
-                type: string
-          description: default response
-      summary: List all available workflow, tool, organization, and collection paths.
-      tags:
-      - metadata
-  /metadata/sourceControlList:
-    get:
-      description: Get the list of source controls supported on Dockstore, NO authentication
-      operationId: getSourceControlList
-      responses:
-        default:
-          content:
-            application/json:
-              schema:
-                items:
-                  $ref: '#/components/schemas/SourceControlBean'
-                type: array
-          description: List of source control repositories
-      summary: Get the list of source controls supported on Dockstore
-      tags:
-      - metadata
-  /toolTester/logs:
-    get:
-      operationId: getToolTesterLog
-      parameters:
-      - description: TRS Tool Id
-        example: '#workflow/github.com/dockstore/hello_world'
-        in: query
-        name: tool_id
-        required: true
-        schema:
-          type: string
-      - example: v1.0.0
-        in: query
-        name: tool_version_name
-        required: true
-        schema:
-          type: string
-      - example: hello_world.cwl.json
-        in: query
-        name: test_filename
-        required: true
-        schema:
-          type: string
-      - example: cwltool
-        in: query
-        name: runner
-        required: true
-        schema:
-          type: string
-      - in: query
-        name: log_type
-        required: true
-        schema:
-          enum:
-          - FULL
-          - SUMMARY
-          type: string
-      - example: 1554477737092.log
-        in: query
-        name: filename
-        required: true
-        schema:
-          type: string
-      responses:
-        default:
-          content:
-            text/plain:
-              schema:
-                type: string
-          description: default response
-      summary: Get ToolTester log file
-      tags:
-      - toolTester
-  /toolTester/logs/search:
-    get:
-      operationId: search
-      parameters:
-      - description: TRS Tool Id
-        example: '#workflow/github.com/dockstore/hello_world'
-        in: query
-        name: tool_id
-        required: true
-        schema:
-          type: string
-      - example: v1.0.0
-        in: query
-        name: tool_version_name
-        required: true
-        schema:
-          type: string
-      responses:
-        default:
-          content:
-            application/json:
-              schema:
-                items:
-                  $ref: '#/components/schemas/ToolTesterLog'
-                type: array
-          description: default response
-      summary: Search for ToolTester log files
-      tags:
-      - toolTester
-  /users/user:
-    get:
-      operationId: getUser
-      requestBody:
-        content:
-          '*/*':
-            schema:
-              $ref: '#/components/schemas/User'
-      responses:
-        default:
-          content:
-            application/json:
-              schema:
-                $ref: '#/components/schemas/User'
-          description: default response
-  /users/{userId}:
-    get:
-      operationId: getSpecificUser
-      parameters:
-      - in: path
-        name: userId
-        required: true
-        schema:
-          format: int64
-          type: integer
-      requestBody:
-        content:
-          '*/*':
-            schema:
-              $ref: '#/components/schemas/User'
-      responses:
-        default:
-          content:
-            application/json:
-              schema:
-                $ref: '#/components/schemas/User'
-          description: default response
-tags:
-- description: description of the webservice itself
-  name: metadata
-- description: Interactions with the Dockstore-support's ToolTester application
-  name: toolTester
-=======
-          format: int64
-        collectionName:
-          type: string
-        collectionDisplayName:
-          type: string
-        organizationId:
-          type: integer
-          format: int64
-        organizationName:
-          type: string
-        organizationDisplayName:
-          type: string
-    BioWorkflow:
-      type: object
-      allOf:
-      - $ref: '#/components/schemas/Workflow'
-      - type: object
-        properties:
-          is_checker:
-            type: boolean
-          parent_id:
-            type: integer
-            format: int64
-    Service:
-      type: object
-      allOf:
-      - $ref: '#/components/schemas/Workflow'
-    Workflow:
-      required:
-      - type
-      type: object
-      properties:
-        descriptorType:
-          type: string
-          enum:
-          - CWL
-          - WDL
-          - NFL
-          - service
-          
-          
-        id:
-          type: integer
-          format: int64
-        author:
-          type: string
-        description:
-          type: string
-        labels:
-          uniqueItems: true
-          type: array
-          items:
-            $ref: '#/components/schemas/Label'
-        users:
-          uniqueItems: true
-          type: array
-          items:
-            $ref: '#/components/schemas/User'
-        starredUsers:
-          uniqueItems: true
-          type: array
-          items:
-            $ref: '#/components/schemas/User'
-        email:
-          type: string
-        defaultVersion:
-          type: string
-        lastUpdated:
-          type: string
-          format: date-time
-        gitUrl:
-          type: string
-        aliases:
-          type: object
-          additionalProperties:
-            $ref: '#/components/schemas/Alias'
-        dbCreateDate:
-          type: string
-          format: date-time
-        dbUpdateDate:
-          type: string
-          format: date-time
-        topicId:
-          type: integer
-          format: int64
-        mode:
-          type: string
-          enum:
-          - FULL
-          - STUB
-          - HOSTED
-          - SERVICE
-        workflowName:
-          type: string
-        organization:
-          type: string
-        repository:
-          type: string
-        sourceControl:
-          type: string
-          enum:
-          - dockstore.org
-          - github.com
-          - bitbucket.org
-          - gitlab.com
-        workflowVersions:
-          uniqueItems: true
-          type: array
-          items:
-            $ref: '#/components/schemas/WorkflowVersion'
-        path:
-          type: string
-        isChecker:
-          type: boolean
-        parentEntry:
-          $ref: '#/components/schemas/Entry'
-        is_published:
-          type: boolean
-        last_modified:
-          type: integer
-          format: int32
-        full_workflow_path:
-          type: string
-        workflow_path:
-          type: string
-        defaultTestParameterFilePath:
-          type: string
-        source_control_provider:
-          type: string
-        checker_id:
-          type: integer
-          format: int64
-        has_checker:
-          type: boolean
-        input_file_formats:
-          uniqueItems: true
-          type: array
-          items:
-            $ref: '#/components/schemas/FileFormat'
-        output_file_formats:
-          uniqueItems: true
-          type: array
-          items:
-            $ref: '#/components/schemas/FileFormat'
-        last_modified_date:
-          type: string
-          format: date-time
-        type:
-          type: string
-      discriminator:
-        propertyName: type
-    WorkflowVersion:
-      type: object
-      properties:
-        id:
-          type: integer
-          format: int64
-        reference:
-          type: string
-        name:
-          type: string
-        commitID:
-          type: string
-        frozen:
-          type: boolean
-        referenceType:
-          type: string
-          enum:
-          - COMMIT
-          - TAG
-          - BRANCH
-          - NOT_APPLICABLE
-          - UNSET
-        sourceFiles:
-          uniqueItems: true
-          type: array
-          items:
-            $ref: '#/components/schemas/SourceFile'
-        valid:
-          type: boolean
-        dirtyBit:
-          type: boolean
-        versionEditor:
-          $ref: '#/components/schemas/User'
-        validations:
-          uniqueItems: true
-          type: array
-          items:
-            $ref: '#/components/schemas/Validation'
-        subClass:
-          type: string
-          enum:
-          - DOCKER_COMPOSE
-          - SWARM
-          - KUBERNETES
-          - HELM
-        workingDirectory:
-          type: string
-        hidden:
-          type: boolean
-        verified:
-          type: boolean
-        verifiedSource:
-          type: string
-        verifiedSources:
-          type: array
-          items:
-            type: string
-        doiURL:
-          type: string
-        doiStatus:
-          type: string
-          enum:
-          - NOT_REQUESTED
-          - REQUESTED
-          - CREATED
-        dbUpdateDate:
-          type: string
-          format: date-time
-        input_file_formats:
-          uniqueItems: true
-          type: array
-          items:
-            $ref: '#/components/schemas/FileFormat'
-        output_file_formats:
-          uniqueItems: true
-          type: array
-          items:
-            $ref: '#/components/schemas/FileFormat'
-        workflow_path:
-          type: string
-        last_modified:
-          type: string
-          format: date-time
     SourceControlBean:
       type: object
       properties:
@@ -6495,167 +707,6 @@
         googleClientId:
           type: string
         discourseUrl:
-          type: string
-    Organization:
-      type: object
-      properties:
-        id:
-          type: integer
-          format: int64
-        name:
-          maxLength: 39
-          minLength: 3
-          pattern: '[a-zA-Z][a-zA-Z\d]*'
-          type: string
-        description:
-          type: string
-        link:
-          type: string
-        location:
-          type: string
-        email:
-          type: string
-        status:
-          type: string
-          enum:
-          - PENDING
-          - REJECTED
-          - APPROVED
-        users:
-          uniqueItems: true
-          type: array
-          items:
-            $ref: '#/components/schemas/OrganizationUser'
-        topic:
-          type: string
-        displayName:
-          maxLength: 50
-          minLength: 3
-          pattern: '[\w ,_\-&()'']*'
-          type: string
-        starredUsers:
-          uniqueItems: true
-          type: array
-          items:
-            $ref: '#/components/schemas/User'
-        aliases:
-          type: object
-          additionalProperties:
-            $ref: '#/components/schemas/Alias'
-        dbCreateDate:
-          type: string
-          format: date-time
-        dbUpdateDate:
-          type: string
-          format: date-time
-        avatarUrl:
-          pattern: ([^\s]+)(?i)(\.jpg|\.jpeg|\.png|\.gif)
-          type: string
-    OrganizationUser:
-      type: object
-      properties:
-        id:
-          $ref: '#/components/schemas/OrganizationUserId'
-        user:
-          $ref: '#/components/schemas/User'
-        organization:
-          $ref: '#/components/schemas/Organization'
-        role:
-          type: string
-          enum:
-          - MAINTAINER
-          - MEMBER
-        accepted:
-          type: boolean
-        dbCreateDate:
-          type: string
-          format: date-time
-        dbUpdateDate:
-          type: string
-          format: date-time
-    OrganizationUserId:
-      type: object
-      properties:
-        userId:
-          type: integer
-          format: int64
-        organizationId:
-          type: integer
-          format: int64
-    Event:
-      type: object
-      properties:
-        id:
-          type: integer
-          format: int64
-        user:
-          $ref: '#/components/schemas/User'
-        organization:
-          $ref: '#/components/schemas/Organization'
-        tool:
-          $ref: '#/components/schemas/Tool'
-        workflow:
-          $ref: '#/components/schemas/Workflow'
-        collection:
-          $ref: '#/components/schemas/Collection'
-        initiatorUser:
-          $ref: '#/components/schemas/User'
-        type:
-          type: string
-          enum:
-          - CREATE_ORG
-          - DELETE_ORG
-          - MODIFY_ORG
-          - APPROVE_ORG
-          - REJECT_ORG
-          - REREQUEST_ORG
-          - ADD_USER_TO_ORG
-          - REMOVE_USER_FROM_ORG
-          - MODIFY_USER_ROLE_ORG
-          - APPROVE_ORG_INVITE
-          - REJECT_ORG_INVITE
-          - CREATE_COLLECTION
-          - MODIFY_COLLECTION
-          - REMOVE_FROM_COLLECTION
-          - ADD_TO_COLLECTION
-        dbCreateDate:
-          type: string
-          format: date-time
-        dbUpdateDate:
-          type: string
-          format: date-time
-    Token:
-      type: object
-      properties:
-        id:
-          type: integer
-          format: int64
-        tokenSource:
-          type: string
-          enum:
-          - quay.io
-          - github.com
-          - dockstore
-          - bitbucket.org
-          - gitlab.com
-          - zenodo.org
-          - google.com
-        content:
-          type: string
-        username:
-          type: string
-        refreshToken:
-          type: string
-        userId:
-          type: integer
-          format: int64
-        dbCreateDate:
-          type: string
-          format: date-time
-        dbUpdateDate:
-          type: string
-          format: date-time
-        token:
           type: string
     ToolTesterLog:
       type: object
@@ -6675,47 +726,8 @@
           - SUMMARY
         filename:
           type: string
-    ExtendedUserData:
-      type: object
-      properties:
-        canChangeUsername:
-          type: boolean
-    Limits:
-      type: object
-      properties:
-        hostedEntryCountLimit:
-          type: integer
-          format: int32
-        hostedEntryVersionLimit:
-          type: integer
-          format: int32
-    Permission:
-      type: object
-      properties:
-        email:
-          type: string
-        role:
-          type: string
-          enum:
-          - OWNER
-          - WRITER
-          - READER
-    SharedWorkflows:
-      type: object
-      properties:
-        role:
-          type: string
-          enum:
-          - OWNER
-          - WRITER
-          - READER
-        workflows:
-          type: array
-          items:
-            $ref: '#/components/schemas/Workflow'
   securitySchemes:
     bearer:
       type: http
       scheme: bearer
-      bearerFormat: JWT
->>>>>>> 214720f8
+      bearerFormat: JWT
components:
  schemas:
    Alias:
      properties:
        content:
          type: string
      type: object
    Aliasable:
      properties:
        aliases:
          additionalProperties:
            $ref: '#/components/schemas/Alias'
          type: object
      type: object
    BioWorkflow:
      allOf:
        - $ref: '#/components/schemas/Workflow'
        - properties:
            is_checker:
              type: boolean
            parent_id:
              format: int64
              type: integer
          type: object
      type: object
    Checksum:
<<<<<<< HEAD
      description: The checksum value and its type
      example: '[{checksum=77af4d6b9913e693e8d0b4b294fa62ade6054e6b2f1ffb617ac955dd63fb0182, type=sha256}]'
=======
      description: 'A production (immutable) tool version is required to have a hashcode. Not required otherwise, but might be useful to detect changes. '
      example: '[{checksum=ea2a5db69bd20a42976838790bc29294df3af02b, type=sha1}]'
>>>>>>> fa16e799
      properties:
        checksum:
          description: 'The hex-string encoded checksum for the data. '
          type: string
        type:
          description: The digest method used to create the checksum. The value (e.g. `sha-256`) SHOULD be listed as `Hash Name String` in the https://github.com/ga4gh-discovery/ga4gh-checksum/blob/master/hash-alg.csv[GA4GH Checksum Hash Algorithm Registry]. Other values MAY be used, as long as implementors are aware of the issues discussed in https://tools.ietf.org/html/rfc6920#section-9.4[RFC6920]. GA4GH may provide more explicit guidance for use of non-IANA-registered algorithms in the future.
          type: string
      required:
        - checksum
        - type
      type: object
    Collection:
      description: Collection in an organization, collects entries
      properties:
        aliases:
          additionalProperties:
            $ref: '#/components/schemas/Alias'
          type: object
        dbCreateDate:
          format: int64
          type: integer
        dbUpdateDate:
          format: int64
          type: integer
        description:
          description: Description of the collection
          type: string
        displayName:
          maxLength: 50
          minLength: 3
          pattern: '[\w ,_\-&()'']*'
          type: string
        entries:
          items:
            $ref: '#/components/schemas/CollectionEntry'
          type: array
        id:
          description: Implementation specific ID for the collection in this web service
          format: int64
          type: integer
        name:
          description: Name of the collection
          example: Alignment
          maxLength: 39
          minLength: 3
          pattern: '[a-zA-Z][a-zA-Z\d]*'
          type: string
        organizationID:
          format: int64
          type: integer
        organizationName:
          type: string
        topic:
          description: Short description of the collection
          example: A collection of alignment algorithms
          type: string
      required:
        - name
        - topic
      type: object
    CollectionEntry:
      properties:
        dbUpdateDate:
          format: int64
          type: integer
        entryPath:
          type: string
        entryType:
          type: string
        id:
          format: int64
          type: integer
        versionName:
          type: string
      type: object
    CollectionOrganization:
      properties:
        collectionDisplayName:
          type: string
        collectionId:
          format: int64
          type: integer
        collectionName:
          type: string
        organizationDisplayName:
          type: string
        organizationId:
          format: int64
          type: integer
        organizationName:
          type: string
      type: object
    Config:
      properties:
        bdCatalystSevenBridgesImportUrl:
          type: string
        bdCatalystTerraImportUrl:
          type: string
        bitBucketAuthUrl:
          type: string
        bitBucketClientId:
          type: string
        composeSetupVersion:
          type: string
        cwlVisualizerUri:
          type: string
        deployVersion:
          type: string
        discourseUrl:
          type: string
        dnaNexusImportUrl:
          type: string
        dnaStackImportUrl:
          type: string
        documentationUrl:
          type: string
        featuredContentUrl:
          type: string
        gitBuildVersion:
          type: string
        gitCommitId:
          type: string
        gitHubAppInstallationUrl:
          type: string
        gitHubAuthUrl:
          type: string
        gitHubRedirectPath:
          type: string
        gitHubScope:
          type: string
        githubClientId:
          type: string
        gitlabAuthUrl:
          type: string
        gitlabClientId:
          type: string
        gitlabRedirectPath:
          type: string
        gitlabScope:
          type: string
        googleClientId:
          type: string
        googleScope:
          type: string
        orcidAuthUrl:
          type: string
        orcidClientId:
          type: string
        orcidRedirectPath:
          type: string
        orcidScope:
          type: string
        quayIoAuthUrl:
          type: string
        quayIoClientId:
          type: string
        quayIoRedirectPath:
          type: string
        quayIoScope:
          type: string
        tagManagerId:
          type: string
        terraImportUrl:
          type: string
        zenodoAuthUrl:
          type: string
        zenodoClientId:
          type: string
        zenodoRedirectPath:
          type: string
        zenodoScope:
          type: string
      type: object
    DescriptorLanguageBean:
      properties:
        friendlyName:
          type: string
        value:
          type: string
      type: object
    Entry:
      properties:
        aliases:
          additionalProperties:
            $ref: '#/components/schemas/Alias'
          type: object
        author:
          type: string
        checker_id:
          format: int64
          type: integer
        conceptDoi:
          type: string
        dbCreateDate:
          format: int64
          type: integer
        dbUpdateDate:
          format: int64
          type: integer
        defaultVersion:
          type: string
        description:
          type: string
        email:
          type: string
        gitUrl:
          type: string
        has_checker:
          type: boolean
        id:
          format: int64
          type: integer
        input_file_formats:
          items:
            $ref: '#/components/schemas/FileFormat'
          type: array
          uniqueItems: true
        is_published:
          type: boolean
        labels:
          items:
            $ref: '#/components/schemas/Label'
          type: array
          uniqueItems: true
        lastUpdated:
          format: int64
          type: integer
        last_modified:
          format: int32
          type: integer
        last_modified_date:
          format: int64
          type: integer
        licenseInformation:
          $ref: '#/components/schemas/LicenseInformation'
        metadataFromEntry:
          $ref: '#/components/schemas/Entry'
        metadataFromVersion:
          $ref: '#/components/schemas/Version'
        output_file_formats:
          items:
            $ref: '#/components/schemas/FileFormat'
          type: array
          uniqueItems: true
        starredUsers:
          items:
            $ref: '#/components/schemas/User'
          type: array
          uniqueItems: true
        topicId:
          format: int64
          type: integer
        users:
          items:
            $ref: '#/components/schemas/User'
          type: array
          uniqueItems: true
        workflowVersions:
          items:
            $ref: '#/components/schemas/Version'
          type: array
          uniqueItems: true
      type: object
    EntryObjectObject:
      properties:
        aliases:
          additionalProperties:
            $ref: '#/components/schemas/Alias'
          type: object
        author:
          type: string
        checker_id:
          format: int64
          type: integer
        conceptDoi:
          type: string
        dbCreateDate:
          format: int64
          type: integer
        dbUpdateDate:
          format: int64
          type: integer
        defaultVersion:
          type: string
        description:
          type: string
        email:
          type: string
        gitUrl:
          type: string
        has_checker:
          type: boolean
        id:
          format: int64
          type: integer
        input_file_formats:
          items:
            $ref: '#/components/schemas/FileFormat'
          type: array
          uniqueItems: true
        is_published:
          type: boolean
        labels:
          items:
            $ref: '#/components/schemas/Label'
          type: array
          uniqueItems: true
        lastUpdated:
          format: int64
          type: integer
        last_modified:
          format: int32
          type: integer
        last_modified_date:
          format: int64
          type: integer
        licenseInformation:
          $ref: '#/components/schemas/LicenseInformation'
        metadataFromEntry:
          type: object
          writeOnly: true
        metadataFromVersion:
          $ref: '#/components/schemas/Version'
        output_file_formats:
          items:
            $ref: '#/components/schemas/FileFormat'
          type: array
          uniqueItems: true
        starredUsers:
          items:
            $ref: '#/components/schemas/User'
          type: array
          uniqueItems: true
        topicId:
          format: int64
          type: integer
        users:
          items:
            $ref: '#/components/schemas/User'
          type: array
          uniqueItems: true
        workflowVersions:
          items:
            type: object
          type: array
          uniqueItems: true
      type: object
    EntryUpdateTime:
      properties:
        entryType:
          enum:
            - TOOL
            - WORKFLOW
            - SERVICE
          type: string
        lastUpdateDate:
          format: int64
          type: integer
        path:
          type: string
        prettyPath:
          type: string
      type: object
    Error:
      properties:
        code:
          format: int32
          type: integer
        message:
          type: string
      required:
        - code
      type: object
    Event:
      properties:
        collection:
          $ref: '#/components/schemas/Collection'
        dbCreateDate:
          format: int64
          type: integer
        dbUpdateDate:
          format: int64
          type: integer
        id:
          format: int64
          type: integer
        initiatorUser:
          $ref: '#/components/schemas/User'
        organization:
          $ref: '#/components/schemas/Organization'
        tool:
          $ref: '#/components/schemas/Tool'
        type:
          enum:
            - CREATE_ORG
            - DELETE_ORG
            - MODIFY_ORG
            - APPROVE_ORG
            - REJECT_ORG
            - REREQUEST_ORG
            - ADD_USER_TO_ORG
            - REMOVE_USER_FROM_ORG
            - MODIFY_USER_ROLE_ORG
            - APPROVE_ORG_INVITE
            - REJECT_ORG_INVITE
            - CREATE_COLLECTION
            - MODIFY_COLLECTION
            - REMOVE_FROM_COLLECTION
            - ADD_TO_COLLECTION
            - ADD_VERSION_TO_ENTRY
          type: string
        user:
          $ref: '#/components/schemas/User'
        version:
          $ref: '#/components/schemas/Version'
        workflow:
          $ref: '#/components/schemas/Workflow'
      type: object
    ExtendedUserData:
      properties:
        canChangeUsername:
          type: boolean
      type: object
    FileFormat:
      properties:
        value:
          type: string
      type: object
    FileWrapper:
      description: 'A file provides content for one of - A tool descriptor is a metadata document that describes one or more tools. - A tool document that describes how to test with one or more sample test JSON. - A containerfile is a document that describes how to build a particular container image. Examples include Dockerfiles for creating Docker images and Singularity recipes for Singularity images '
      properties:
        checksum:
          description: 'A production (immutable) tool version is required to have a hashcode. Not required otherwise, but might be useful to detect changes. '
          example: '[{checksum=77af4d6b9913e693e8d0b4b294fa62ade6054e6b2f1ffb617ac955dd63fb0182, type=sha256}]'
          items:
            $ref: '#/components/schemas/Checksum'
          type: array
        content:
          description: The content of the file itself. One of url or content is required.
          type: string
        url:
          description: Optional url to the underlying content, should include version information, and can include a git hash.  Note that this URL should resolve to the raw unwrapped content that would otherwise be available in content. One of url or content is required.
          type: string
      type: object
    Image:
      properties:
        architecture:
          type: string
        checksums:
          items:
            $ref: '#/components/schemas/Checksum'
          type: array
        imageID:
          type: string
        imageRegistry:
          enum:
            - QUAY_IO
            - DOCKER_HUB
            - GITLAB
            - AMAZON_ECR
            - SEVEN_BRIDGES
          type: string
        os:
          type: string
        repository:
          type: string
        tag:
          type: string
      type: object
    ImageData:
      description: Describes one container image.
      properties:
        checksum:
          description: A production (immutable) tool version is required to have a hashcode. Not required otherwise, but might be useful to detect changes.  This exposes the hashcode for specific image versions to verify that the container version pulled is actually the version that was indexed by the registry.
          example: '[{checksum=77af4d6b9913e693e8d0b4b294fa62ade6054e6b2f1ffb617ac955dd63fb0182, type=sha256}]'
          items:
            $ref: '#/components/schemas/Checksum'
          type: array
        image_name:
          description: Used in conjunction with a registry_url if provided to locate images.
          type: string
        image_type:
          enum:
            - Docker
            - Singularity
            - Conda
          type: string
        registry_host:
          description: A docker registry or a URL to a Singularity registry. Used along with image_name to locate a specific image.
          type: string
        size:
          description: Size of the container in bytes.
          format: int32
          type: integer
        updated:
          description: Last time the container was updated.
          type: string
      type: object
    Label:
      properties:
        id:
          format: int64
          type: integer
        value:
          type: string
      type: object
    LambdaEvent:
      properties:
        eventDate:
          format: int64
          type: integer
        githubUsername:
          type: string
        id:
          format: int64
          type: integer
        message:
          type: string
        organization:
          type: string
        reference:
          type: string
        repository:
          type: string
        success:
          type: boolean
        type:
          enum:
            - PUSH
            - DELETE
            - INSTALL
          type: string
      type: object
    LicenseInformation:
      properties:
        licenseName:
          type: string
      type: object
    Limits:
      properties:
        hostedEntryCountLimit:
          format: int32
          type: integer
        hostedEntryVersionLimit:
          format: int32
          type: integer
      type: object
    Notification:
      properties:
        dbCreateDate:
          format: int64
          type: integer
        dbUpdateDate:
          format: int64
          type: integer
        expiration:
          format: int64
          type: integer
        id:
          format: int64
          type: integer
        message:
          maxLength: 1024
          minLength: 0
          type: string
        priority:
          enum:
            - LOW
            - MEDIUM
            - CRITICAL
          type: string
        type:
          enum:
            - SITEWIDE
            - NEWSBODY
          type: string
      type: object
    Organization:
      properties:
        aliases:
          additionalProperties:
            $ref: '#/components/schemas/Alias'
          type: object
        avatarUrl:
          pattern: ([^\s]+)(\.jpg|\.jpeg|\.png|\.gif)
          type: string
        dbCreateDate:
          format: int64
          type: integer
        dbUpdateDate:
          format: int64
          type: integer
        description:
          type: string
        displayName:
          maxLength: 50
          minLength: 3
          pattern: '[\w ,_\-&()'']*'
          type: string
        email:
          type: string
        id:
          format: int64
          type: integer
        link:
          type: string
        location:
          type: string
        name:
          maxLength: 39
          minLength: 3
          pattern: '[a-zA-Z][a-zA-Z\d]*'
          type: string
        starredUsers:
          items:
            $ref: '#/components/schemas/User'
          type: array
          uniqueItems: true
        status:
          enum:
            - PENDING
            - REJECTED
            - APPROVED
          type: string
        topic:
          type: string
        users:
          items:
            $ref: '#/components/schemas/OrganizationUser'
          type: array
          uniqueItems: true
      type: object
    OrganizationUpdateTime:
      properties:
        displayName:
          type: string
        lastUpdateDate:
          format: int64
          type: integer
        name:
          type: string
      type: object
    OrganizationUser:
      properties:
        accepted:
          type: boolean
        dbCreateDate:
          format: int64
          type: integer
        dbUpdateDate:
          format: int64
          type: integer
        id:
          $ref: '#/components/schemas/OrganizationUserId'
        organization:
          $ref: '#/components/schemas/Organization'
        role:
          enum:
            - ADMIN
            - MAINTAINER
            - MEMBER
          type: string
        user:
          $ref: '#/components/schemas/User'
      type: object
    OrganizationUserId:
      properties:
        organizationId:
          format: int64
          type: integer
        userId:
          format: int64
          type: integer
      type: object
    ParsedInformation:
      properties:
        descriptorLanguage:
          enum:
            - CWL
            - WDL
            - gxformat2
            - SWL
            - NFL
            - service
            
            
          type: string
        hasHTTPImports:
          type: boolean
        hasLocalImports:
          type: boolean
      type: object
    Permission:
      properties:
        email:
          type: string
        role:
          enum:
            - OWNER
            - WRITER
            - READER
          type: string
      type: object
    PrivilegeRequest:
      properties:
        admin:
          type: boolean
        curator:
          type: boolean
      type: object
    Profile:
      properties:
        avatarURL:
          type: string
        bio:
          type: string
        company:
          type: string
        email:
          type: string
        location:
          type: string
        name:
          type: string
        username:
          type: string
      type: object
    PublishRequest:
      properties:
        publish:
          type: boolean
      type: object
    RegistryBean:
      properties:
        customDockerPath:
          type: string
        dockerPath:
          type: string
        enum:
          type: string
        friendlyName:
          type: string
        privateOnly:
          type: string
        url:
          type: string
      type: object
    Repository:
      properties:
        canDelete:
          type: boolean
        gitRegistry:
          enum:
            - dockstore.org
            - github.com
            - bitbucket.org
            - gitlab.com
          type: string
        organization:
          type: string
        path:
          type: string
        present:
          type: boolean
        repositoryName:
          type: string
      type: object
    Service:
      allOf:
        - $ref: '#/components/schemas/Workflow'
      type: object
    ServiceType:
      description: Type of a GA4GH service
      properties:
        artifact:
          description: Name of the API or GA4GH specification implemented. Official GA4GH types should be assigned as part of standards approval process. Custom artifacts are supported.
          example: beacon
          type: string
        group:
          description: Namespace in reverse domain name format. Use `org.ga4gh` for implementations compliant with official GA4GH specifications. For services with custom APIs not standardized by GA4GH, or implementations diverging from official GA4GH specifications, use a different namespace (e.g. your organization's reverse domain name).
          example: org.ga4gh
          type: string
        version:
          description: Version of the API or specification. GA4GH specifications use semantic versioning.
          example: 1.0.0
          type: string
      required:
        - artifact
        - group
        - version
      type: object
    SharedWorkflows:
      properties:
        role:
          enum:
            - OWNER
            - WRITER
            - READER
          type: string
        workflows:
          items:
            $ref: '#/components/schemas/Workflow'
          type: array
      type: object
    SourceControlBean:
      properties:
        friendlyName:
          type: string
        value:
          type: string
      type: object
    SourceFile:
      properties:
        absolutePath:
          description: Absolute path of sourcefile in git repo
          type: string
        checksums:
          items:
            $ref: '#/components/schemas/Checksum'
          type: array
        content:
          type: string
        frozen:
          type: boolean
        id:
          format: int64
          type: integer
        path:
          description: Path to sourcefile relative to its parent
          type: string
        type:
          description: Enumerates the type of file
          enum:
            - DOCKSTORE_CWL
            - DOCKSTORE_WDL
            - DOCKERFILE
            - CWL_TEST_JSON
            - WDL_TEST_JSON
            - NEXTFLOW
            - NEXTFLOW_CONFIG
            - NEXTFLOW_TEST_PARAMS
            - DOCKSTORE_YML
            - DOCKSTORE_SERVICE_YML
            - DOCKSTORE_SERVICE_TEST_JSON
            - DOCKSTORE_SERVICE_OTHER
            - DOCKSTORE_GXFORMAT2
            - GXFORMAT2_TEST_FILE
            - DOCKSTORE_SWL
            - SWL_TEST_JSON
          type: string
        verifiedBySource:
          additionalProperties:
            $ref: '#/components/schemas/VerificationInformation'
          type: object
      required:
        - absolutePath
        - path
        - type
      type: object
    StarRequest:
      properties:
        star:
          type: boolean
      type: object
    TRSService:
      description: GA4GH service
      properties:
        contactUrl:
          description: URL of the contact for the provider of this service, e.g. a link to a contact form (RFC 3986 format), or an email (RFC 2368 format).
          example: mailto:support@example.com
          type: string
        createdAt:
          description: Timestamp describing when the service was first deployed and available (RFC 3339 format)
          example: "2019-06-04T12:58:19Z"
          format: date-time
          type: string
        description:
          description: Description of the service. Should be human readable and provide information about the service.
          example: This service provides...
          type: string
        documentationUrl:
          description: URL of the documentation of this service (RFC 3986 format). This should help someone learn how to use your service, including any specifics required to access data, e.g. authentication.
          example: https://docs.myservice.example.com
          type: string
        environment:
          description: Environment the service is running in. Use this to distinguish between production, development and testing/staging deployments. Suggested values are prod, test, dev, staging. However this is advised and not enforced.
          example: test
          type: string
        id:
          description: Unique ID of this service. Reverse domain name notation is recommended, though not required. The identifier should attempt to be globally unique so it can be used in downstream aggregator services e.g. Service Registry.
          example: org.ga4gh.myservice
          type: string
        name:
          description: Name of this service. Should be human readable.
          example: My project
          type: string
        organization:
          description: Organization providing the service
          type: object
        type:
          $ref: '#/components/schemas/ServiceType'
        updatedAt:
          description: Timestamp describing when the service was last updated (RFC 3339 format)
          example: "2019-06-04T12:58:19Z"
          format: date-time
          type: string
        version:
          description: Version of the service being described. Semantic versioning is recommended, but other identifiers, such as dates or commit hashes, are also allowed. The version should be changed whenever the service is updated.
          example: 1.0.0
          type: string
      required:
        - id
        - name
        - organization
        - type
        - version
      type: object
    Tag:
      properties:
        author:
          type: string
        automated:
          type: boolean
        commitID:
          type: string
        cwl_path:
          type: string
        dbUpdateDate:
          format: int64
          type: integer
        description:
          type: string
        descriptionSource:
          enum:
            - README
            - DESCRIPTOR
          type: string
        dirtyBit:
          type: boolean
        dockerfile_path:
          type: string
        doiStatus:
          enum:
            - NOT_REQUESTED
            - REQUESTED
            - CREATED
          type: string
        doiURL:
          type: string
        email:
          type: string
        frozen:
          type: boolean
        hidden:
          type: boolean
        id:
          format: int64
          type: integer
        image_id:
          type: string
        images:
          items:
            $ref: '#/components/schemas/Image'
          type: array
          uniqueItems: true
        input_file_formats:
          items:
            $ref: '#/components/schemas/FileFormat'
          type: array
          uniqueItems: true
        last_built:
          format: int64
          type: integer
        name:
          type: string
        output_file_formats:
          items:
            $ref: '#/components/schemas/FileFormat'
          type: array
          uniqueItems: true
        parent:
          $ref: '#/components/schemas/EntryObjectObject'
        reference:
          type: string
        referenceType:
          enum:
            - COMMIT
            - TAG
            - BRANCH
            - NOT_APPLICABLE
            - UNSET
          type: string
        size:
          format: int64
          type: integer
        valid:
          type: boolean
        validations:
          items:
            $ref: '#/components/schemas/Validation'
          type: array
          uniqueItems: true
        verified:
          type: boolean
        verifiedSource:
          type: string
        verifiedSources:
          items:
            type: string
          type: array
        versionEditor:
          $ref: '#/components/schemas/User'
        versionMetadata:
          $ref: '#/components/schemas/VersionMetadata'
        wdl_path:
          type: string
        workingDirectory:
          type: string
      type: object
    Token:
      properties:
        content:
          type: string
        dbCreateDate:
          format: int64
          type: integer
        dbUpdateDate:
          format: int64
          type: integer
        id:
          format: int64
          type: integer
        refreshToken:
          type: string
        token:
          type: string
        tokenSource:
          enum:
            - quay.io
            - github.com
            - dockstore
            - bitbucket.org
            - gitlab.com
            - zenodo.org
            - google.com
            - orcid.org
          type: string
        userId:
          format: int64
          type: integer
        username:
          type: string
      type: object
    Tool:
      description: A tool (or described tool) is defined as a tuple of a descriptor file (which potentially consists of multiple files), a set of container images, and a set of instructions for creating those images.
      properties:
        aliases:
          description: Support for this parameter is optional for tool registries that support aliases. A list of strings that can be used to identify this tool which could be  straight up URLs.  This can be used to expose alternative ids (such as GUIDs) for a tool for registries. Can be used to match tools across registries.
          items:
            description: Support for this parameter is optional for tool registries that support aliases. A list of strings that can be used to identify this tool which could be  straight up URLs.  This can be used to expose alternative ids (such as GUIDs) for a tool for registries. Can be used to match tools across registries.
            type: string
          type: array
        checker_url:
          description: Optional url to the checker tool that will exit successfully if this tool produced the expected result given test data.
          type: string
        description:
          description: The description of the tool.
          type: string
        has_checker:
          description: Whether this tool has a checker tool associated with it.
          type: boolean
        id:
          description: A unique identifier of the tool, scoped to this registry.
          example: "123456"
          type: string
        meta_version:
          description: The version of this tool in the registry. Iterates when fields like the description, author, etc. are updated.
          type: string
        name:
          description: The name of the tool.
          type: string
        organization:
          description: The organization that published the image.
          type: string
        toolclass:
          $ref: '#/components/schemas/ToolClass'
        url:
          description: The URL for this tool in this registry.
          example: http://agora.broadinstitute.org/tools/123456
          type: string
        versions:
          description: A list of versions for this tool.
          items:
            $ref: '#/components/schemas/ToolVersion'
          type: array
      required:
        - id
        - organization
        - toolclass
        - url
        - versions
      type: object
    ToolClass:
      properties:
        description:
          type: string
        id:
          type: string
        name:
          type: string
      type: object
    ToolDescriptor:
      properties:
        descriptor:
          type: string
        type:
          enum:
            - CWL
            - WDL
            - NFL
            - SERVICE
            - GXFORMAT2
          type: string
        url:
          type: string
      required:
        - type
      type: object
    ToolDockerfile:
      properties:
        dockerfile:
          type: string
        url:
          type: string
      type: object
    ToolFile:
      properties:
        file_type:
          enum:
            - TEST_FILE
            - PRIMARY_DESCRIPTOR
            - SECONDARY_DESCRIPTOR
            - CONTAINERFILE
            - OTHER
          type: string
        path:
          description: Relative path of the file.  A descriptor's path can be used with the GA4GH .../{type}/descriptor/{relative_path} endpoint.
          type: string
      type: object
    ToolTesterLog:
      properties:
        filename:
          type: string
        logType:
          enum:
            - FULL
            - SUMMARY
          type: string
        runner:
          type: string
        testFilename:
          type: string
        toolId:
          type: string
        toolVersionName:
          type: string
      type: object
    ToolTestsV1:
      properties:
        test:
          type: string
        url:
          type: string
      type: object
    ToolV1:
      properties:
        author:
          type: string
        contains:
          items:
            type: string
          type: array
        description:
          type: string
        id:
          type: string
        meta-version:
          type: string
        organization:
          type: string
        signed:
          type: boolean
        toolclass:
          $ref: '#/components/schemas/ToolClass'
        toolname:
          type: string
        url:
          type: string
        verified:
          type: boolean
        verified-source:
          type: string
        versions:
          items:
            $ref: '#/components/schemas/ToolVersionV1'
          type: array
      type: object
    ToolVersion:
      description: A tool version describes a particular iteration of a tool as described by a reference to a specific image and/or documents.
      properties:
        author:
          description: Contact information for the author of this version of the tool in the registry. (More complex authorship information is handled by the descriptor).
          items:
            description: Contact information for the author of this version of the tool in the registry. (More complex authorship information is handled by the descriptor).
            type: string
          type: array
        containerfile:
          description: Reports if this tool has a containerfile available. (For Docker-based tools, this would indicate the presence of a Dockerfile)
          type: boolean
        descriptor_type:
          description: The type (or types) of descriptors available.
          items:
            description: The type (or types) of descriptors available.
            enum:
              - CWL
              - WDL
              - NFL
              - SERVICE
              - GALAXY
            type: string
          type: array
        id:
          description: An identifier of the version of this tool for this particular tool registry.
          example: v1
          type: string
        images:
          description: All known docker images (and versions/hashes) used by this tool. If the tool has to evaluate any of the docker images strings at runtime, those ones cannot be reported here.
          items:
            $ref: '#/components/schemas/ImageData'
          type: array
        included_apps:
          description: An array of IDs for the applications that are stored inside this tool.
          example: '[https://bio.tools/tool/mytum.de/SNAP2/1, https://bio.tools/bioexcel_seqqc]'
          items:
            description: An array of IDs for the applications that are stored inside this tool.
            example: '[https://bio.tools/tool/mytum.de/SNAP2/1, https://bio.tools/bioexcel_seqqc]'
            type: string
          type: array
        is_production:
          description: This version of a tool is guaranteed to not change over time (for example, a  tool built from a tag in git as opposed to a branch). A production quality tool  is required to have a checksum
          type: boolean
        meta_version:
          description: The version of this tool version in the registry. Iterates when fields like the description, author, etc. are updated.
          type: string
        name:
          description: The name of the version.
          type: string
        signed:
          description: Reports whether this version of the tool has been signed.
          type: boolean
        url:
          description: The URL for this tool version in this registry.
          example: http://agora.broadinstitute.org/tools/123456/versions/1
          type: string
        verified:
          description: Reports whether this tool has been verified by a specific organization or individual.
          type: boolean
        verified_source:
          description: Source of metadata that can support a verified tool, such as an email or URL.
          items:
            description: Source of metadata that can support a verified tool, such as an email or URL.
            type: string
          type: array
      required:
        - id
        - url
      type: object
    ToolVersionV1:
      properties:
        descriptor-type:
          items:
            enum:
              - CWL
              - WDL
            type: string
          type: array
        dockerfile:
          type: boolean
        id:
          type: string
        image:
          type: string
        meta-version:
          type: string
        name:
          type: string
        url:
          type: string
        verified:
          type: boolean
        verified-source:
          type: string
      type: object
    User:
      properties:
        avatarUrl:
          type: string
        curator:
          type: boolean
        id:
          format: int64
          type: integer
        isAdmin:
          type: boolean
        name:
          type: string
        orcid:
          type: string
        privacyPolicyVersion:
          enum:
            - NONE
            - PRIVACY_POLICY_VERSION_2_5
          type: string
        privacyPolicyVersionAcceptanceDate:
          format: int64
          type: integer
        setupComplete:
          type: boolean
        tosacceptanceDate:
          format: int64
          type: integer
        tosversion:
          enum:
            - NONE
            - TOS_VERSION_1
          type: string
        tosversionAcceptanceDate:
          format: int64
          type: integer
          writeOnly: true
        userProfiles:
          additionalProperties:
            $ref: '#/components/schemas/Profile'
          type: object
        username:
          type: string
      type: object
    Validation:
      properties:
        id:
          format: int64
          type: integer
        message:
          type: string
        type:
          enum:
            - DOCKSTORE_CWL
            - DOCKSTORE_WDL
            - DOCKERFILE
            - CWL_TEST_JSON
            - WDL_TEST_JSON
            - NEXTFLOW
            - NEXTFLOW_CONFIG
            - NEXTFLOW_TEST_PARAMS
            - DOCKSTORE_YML
            - DOCKSTORE_SERVICE_YML
            - DOCKSTORE_SERVICE_TEST_JSON
            - DOCKSTORE_SERVICE_OTHER
            - DOCKSTORE_GXFORMAT2
            - GXFORMAT2_TEST_FILE
            - DOCKSTORE_SWL
            - SWL_TEST_JSON
          type: string
        valid:
          type: boolean
      type: object
    VerificationInformation:
      properties:
        metadata:
          type: string
        platformVersion:
          type: string
        verified:
          type: boolean
      type: object
    Version:
      properties:
        author:
          type: string
        commitID:
          type: string
        dbUpdateDate:
          format: int64
          type: integer
        description:
          type: string
        descriptionSource:
          enum:
            - README
            - DESCRIPTOR
          type: string
        dirtyBit:
          type: boolean
        doiStatus:
          enum:
            - NOT_REQUESTED
            - REQUESTED
            - CREATED
          type: string
        doiURL:
          type: string
        email:
          type: string
        frozen:
          type: boolean
        hidden:
          type: boolean
        id:
          format: int64
          type: integer
        images:
          items:
            $ref: '#/components/schemas/Image'
          type: array
          uniqueItems: true
        input_file_formats:
          items:
            $ref: '#/components/schemas/FileFormat'
          type: array
          uniqueItems: true
        name:
          type: string
        output_file_formats:
          items:
            $ref: '#/components/schemas/FileFormat'
          type: array
          uniqueItems: true
        parent:
          $ref: '#/components/schemas/EntryObjectObject'
        reference:
          type: string
        referenceType:
          enum:
            - COMMIT
            - TAG
            - BRANCH
            - NOT_APPLICABLE
            - UNSET
          type: string
        valid:
          type: boolean
        validations:
          items:
            $ref: '#/components/schemas/Validation'
          type: array
          uniqueItems: true
        verified:
          type: boolean
        verifiedSource:
          type: string
        verifiedSources:
          items:
            type: string
          type: array
        versionEditor:
          $ref: '#/components/schemas/User'
        versionMetadata:
          $ref: '#/components/schemas/VersionMetadata'
        workingDirectory:
          type: string
      type: object
    VersionMetadata:
      properties:
        id:
          format: int64
          type: integer
        parsedInformationSet:
          items:
            $ref: '#/components/schemas/ParsedInformation'
          type: array
      type: object
    VersionVerifiedPlatform:
      properties:
        metadata:
          type: string
        path:
          type: string
        platformVersion:
          type: string
        source:
          type: string
        verified:
          type: boolean
        versionId:
          format: int64
          type: integer
      type: object
    Workflow:
      discriminator:
        propertyName: type
      properties:
        aliases:
          additionalProperties:
            $ref: '#/components/schemas/Alias'
          type: object
        author:
          type: string
        checker_id:
          format: int64
          type: integer
        conceptDoi:
          type: string
        dbCreateDate:
          format: int64
          type: integer
        dbUpdateDate:
          format: int64
          type: integer
        defaultTestParameterFilePath:
          type: string
        defaultVersion:
          type: string
        description:
          type: string
        descriptorType:
          enum:
            - CWL
            - WDL
            - gxformat2
            - SWL
            - NFL
            - service
            
            
          type: string
        descriptorTypeSubclass:
          enum:
            - docker-compose
            - helm
            - swarm
            - kubernetes
            - n/a
          type: string
        email:
          type: string
        full_workflow_path:
          type: string
        gitUrl:
          type: string
        has_checker:
          type: boolean
        id:
          format: int64
          type: integer
        input_file_formats:
          items:
            $ref: '#/components/schemas/FileFormat'
          type: array
          uniqueItems: true
        isChecker:
          type: boolean
        is_published:
          type: boolean
        labels:
          items:
            $ref: '#/components/schemas/Label'
          type: array
          uniqueItems: true
        lastUpdated:
          format: int64
          type: integer
        last_modified:
          format: int32
          type: integer
        last_modified_date:
          format: int64
          type: integer
        licenseInformation:
          $ref: '#/components/schemas/LicenseInformation'
        metadataFromEntry:
          $ref: '#/components/schemas/Workflow'
        metadataFromVersion:
          $ref: '#/components/schemas/Version'
        mode:
          enum:
            - FULL
            - STUB
            - HOSTED
            - DOCKSTORE_YML
          type: string
        organization:
          type: string
        output_file_formats:
          items:
            $ref: '#/components/schemas/FileFormat'
          type: array
          uniqueItems: true
        parentEntry:
          $ref: '#/components/schemas/Entry'
        path:
          type: string
        repository:
          type: string
        sourceControl:
          enum:
            - dockstore.org
            - github.com
            - bitbucket.org
            - gitlab.com
          type: string
        source_control_provider:
          type: string
        starredUsers:
          items:
            $ref: '#/components/schemas/User'
          type: array
          uniqueItems: true
        topicId:
          format: int64
          type: integer
        type:
          type: string
        users:
          items:
            $ref: '#/components/schemas/User'
          type: array
          uniqueItems: true
        workflowName:
          type: string
        workflowVersions:
          items:
            $ref: '#/components/schemas/WorkflowVersion'
          type: array
          uniqueItems: true
        workflow_path:
          type: string
      required:
        - type
      type: object
    WorkflowVersion:
      properties:
        aliases:
          additionalProperties:
            $ref: '#/components/schemas/Alias'
          type: object
        author:
          type: string
        commitID:
          type: string
        dbUpdateDate:
          format: int64
          type: integer
        description:
          type: string
        descriptionSource:
          enum:
            - README
            - DESCRIPTOR
          type: string
        dirtyBit:
          type: boolean
        doiStatus:
          enum:
            - NOT_REQUESTED
            - REQUESTED
            - CREATED
          type: string
        doiURL:
          type: string
        email:
          type: string
        frozen:
          type: boolean
        hidden:
          type: boolean
        id:
          format: int64
          type: integer
        images:
          items:
            $ref: '#/components/schemas/Image'
          type: array
          uniqueItems: true
        input_file_formats:
          items:
            $ref: '#/components/schemas/FileFormat'
          type: array
          uniqueItems: true
        last_modified:
          format: int64
          type: integer
        legacyVersion:
          type: boolean
        name:
          type: string
        output_file_formats:
          items:
            $ref: '#/components/schemas/FileFormat'
          type: array
          uniqueItems: true
        parent:
          $ref: '#/components/schemas/EntryObjectObject'
        reference:
          type: string
        referenceType:
          enum:
            - COMMIT
            - TAG
            - BRANCH
            - NOT_APPLICABLE
            - UNSET
          type: string
        subClass:
          enum:
            - DOCKER_COMPOSE
            - SWARM
            - KUBERNETES
            - HELM
          type: string
        synced:
          type: boolean
        valid:
          type: boolean
        validations:
          items:
            $ref: '#/components/schemas/Validation'
          type: array
          uniqueItems: true
        verified:
          type: boolean
        verifiedSource:
          type: string
        verifiedSources:
          items:
            type: string
          type: array
        versionEditor:
          $ref: '#/components/schemas/User'
        versionMetadata:
          $ref: '#/components/schemas/VersionMetadata'
        workflow_path:
          type: string
        workingDirectory:
          type: string
      type: object
    WorkflowVersionPathInfo:
      properties:
        fullWorkflowPath:
          type: string
        tagName:
          type: string
      type: object
  securitySchemes:
    bearer:
      scheme: bearer
      type: http
info:
  contact:
    email: theglobalalliance@genomicsandhealth.org
    name: Dockstore@ga4gh
    url: https://discuss.dockstore.org/t/opening-helpdesk-tickets/1506
  description: This describes the dockstore API, a webservice that manages pairs of Docker images and associated metadata such as CWL documents and Dockerfiles used to build those images. Explore swagger.json for a Swagger 2.0 description of our API and explore openapi.yaml for OpenAPI 3.0 descriptions.
  license:
    name: Apache License Version 2.0
    url: https://github.com/dockstore/dockstore/blob/develop/LICENSE
  termsOfService: TBD
  title: Dockstore API
  version: 1.10.0-alpha.2-SNAPSHOT
openapi: 3.0.1
paths:
  /aliases/workflow-versions/{alias}:
    get:
      description: Retrieves workflow version path information by alias.
      operationId: getWorkflowVersionPathInfoByAlias
      parameters:
        - in: path
          name: alias
          required: true
          schema:
            type: string
      responses:
        default:
          content:
            application/json:
              schema:
                $ref: '#/components/schemas/WorkflowVersionPathInfo'
          description: default response
      security:
        - bearer: []
      tags:
        - aliases
  /aliases/workflow-versions/{workflowVersionId}:
    post:
      description: Add aliases linked to a workflow version in Dockstore.
      operationId: addAliases_1
      parameters:
        - in: path
          name: workflowVersionId
          required: true
          schema:
            format: int64
            type: integer
        - in: query
          name: aliases
          schema:
            type: string
      responses:
        default:
          content:
            application/json:
              schema:
                $ref: '#/components/schemas/WorkflowVersion'
          description: default response
      security:
        - bearer: []
      tags:
        - aliases
  /api/ga4gh/v1/tools:
    get:
      description: This endpoint returns all tools available or a filtered subset using metadata query parameters.
      operationId: toolsGetV1
      parameters:
        - in: query
          name: id
          schema:
            type: string
        - in: query
          name: registry
          schema:
            type: string
        - in: query
          name: organization
          schema:
            type: string
        - in: query
          name: name
          schema:
            type: string
        - in: query
          name: toolname
          schema:
            type: string
        - in: query
          name: description
          schema:
            type: string
        - in: query
          name: author
          schema:
            type: string
        - in: query
          name: offset
          schema:
            type: string
        - in: query
          name: limit
          schema:
            format: int32
            type: integer
      responses:
        "200":
          content:
            application/json:
              schema:
                items:
                  $ref: '#/components/schemas/ToolV1'
                type: array
          description: An array of Tools that match the filter.
      summary: List all tools
      tags:
        - GA4GHV1
  /api/ga4gh/v1/tools/{id}:
    get:
      description: This endpoint returns one specific tool (which has ToolVersions nested inside it)
      operationId: toolsIdGetV1
      parameters:
        - in: path
          name: id
          required: true
          schema:
            type: string
      responses:
        "200":
          content:
            application/json:
              schema:
                $ref: '#/components/schemas/ToolV1'
          description: A tool.
      summary: List one specific tool, acts as an anchor for self references
      tags:
        - GA4GHV1
  /api/ga4gh/v1/tools/{id}/versions:
    get:
      description: Returns all versions of the specified tool
      operationId: toolsIdVersionGetV1
      parameters:
        - in: path
          name: id
          required: true
          schema:
            type: string
      responses:
        "200":
          content:
            application/json:
              schema:
                items:
                  $ref: '#/components/schemas/ToolVersionV1'
                type: array
          description: An array of tool versions
      summary: List versions of a tool
      tags:
        - GA4GHV1
  /api/ga4gh/v1/tools/{id}/versions/{version_id}:
    get:
      description: This endpoint returns one specific tool version
      operationId: versionIdGetV1
      parameters:
        - in: path
          name: id
          required: true
          schema:
            type: string
        - in: path
          name: version_id
          required: true
          schema:
            type: string
      responses:
        "200":
          content:
            application/json:
              schema:
                $ref: '#/components/schemas/ToolVersionV1'
          description: A tool version.
      summary: List one specific tool version, acts as an anchor for self references
      tags:
        - GA4GHV1
  /api/ga4gh/v1/tools/{id}/versions/{version_id}/dockerfile:
    get:
      description: Returns the dockerfile for the specified image.
      operationId: dockerfileGetV1
      parameters:
        - in: path
          name: id
          required: true
          schema:
            type: string
        - in: path
          name: version_id
          required: true
          schema:
            type: string
      responses:
        "200":
          content:
            application/json:
              schema:
                $ref: '#/components/schemas/ToolDockerfile'
          description: The tool payload.
      summary: Get the dockerfile for the specified image.
      tags:
        - GA4GHV1
  /api/ga4gh/v1/tools/{id}/versions/{version_id}/{type}/descriptor:
    get:
      description: Returns the CWL or WDL descriptor for the specified tool.
      operationId: descriptorGetV1
      parameters:
        - in: path
          name: type
          required: true
          schema:
            type: string
        - in: path
          name: id
          required: true
          schema:
            type: string
        - in: path
          name: version_id
          required: true
          schema:
            type: string
      responses:
        "200":
          content:
            application/json:
              schema:
                $ref: '#/components/schemas/ToolDescriptor'
          description: The tool descriptor.
        "404":
          content:
            application/json:
              schema:
                $ref: '#/components/schemas/ToolDescriptor'
          description: The tool can not be output in the specified type.
      summary: Get the tool descriptor (CWL/WDL) for the specified tool.
      tags:
        - GA4GHV1
  /api/ga4gh/v1/tools/{id}/versions/{version_id}/{type}/descriptor/{relative_path}:
    get:
      description: Returns additional CWL or WDL descriptors for the specified tool in the same or subdirectories
      operationId: relativeDescriptorGetV1
      parameters:
        - in: path
          name: type
          required: true
          schema:
            type: string
        - in: path
          name: id
          required: true
          schema:
            type: string
        - in: path
          name: version_id
          required: true
          schema:
            type: string
        - in: path
          name: relative_path
          required: true
          schema:
            type: string
      responses:
        "200":
          content:
            application/json:
              schema:
                $ref: '#/components/schemas/ToolDescriptor'
          description: The tool descriptor.
        "404":
          content:
            application/json:
              schema:
                $ref: '#/components/schemas/ToolDescriptor'
          description: The tool can not be output in the specified type.
      summary: Get additional tool descriptor files (CWL/WDL) relative to the main file
      tags:
        - GA4GHV1
  /api/ga4gh/v1/tools/{id}/versions/{version_id}/{type}/tests:
    get:
      operationId: testsGetV1
      parameters:
        - in: path
          name: type
          required: true
          schema:
            type: string
        - in: path
          name: id
          required: true
          schema:
            type: string
        - in: path
          name: version_id
          required: true
          schema:
            type: string
      responses:
        "200":
          content:
            application/json:
              schema:
                items:
                  $ref: '#/components/schemas/ToolTestsV1'
                type: array
          description: The tool test JSON response.
        "404":
          content:
            application/json:
              schema:
                items:
                  $ref: '#/components/schemas/ToolTestsV1'
                type: array
          description: The tool can not be output in the specified type.
      summary: Get an array of test JSONs suitable for use with this descriptor type.
      tags:
        - GA4GHV1
  /api/ga4gh/v2/extended/containers/{organization}:
    get:
      description: This endpoint returns entries of an organization.
      operationId: entriesOrgGet
      parameters:
        - in: path
          name: organization
          required: true
          schema:
            type: string
      responses:
        "200":
          content:
            application/json:
              schema:
                items:
                  $ref: '#/components/schemas/ToolV1'
                type: array
          description: An array of Tools of the input organization.
      summary: List entries of an organization
      tags:
        - extendedGA4GH
  /api/ga4gh/v2/extended/organizations:
    get:
      description: This endpoint returns list of all organizations.
      operationId: entriesOrgsGet
      responses:
        "200":
          content:
            application/json:
              schema:
                items:
                  type: string
                type: array
          description: An array of organizations' names.
      summary: List all organizations
      tags:
        - extendedGA4GH
  /api/ga4gh/v2/extended/tools/entry/_search:
    post:
      description: This endpoint searches the index for all published tools and workflows. Used by utilities that expect to talk to an elastic search endpoint.
      operationId: toolsIndexSearch
      requestBody:
        content:
          '*/*':
            schema:
              type: string
      responses:
        "200":
          content:
            application/json:
              schema:
                type: string
          description: An elastic search result.
      summary: Search the index of tools
      tags:
        - extendedGA4GH
  /api/ga4gh/v2/extended/tools/index:
    post:
      description: This endpoint updates the index for all published tools and workflows.
      operationId: Update the index of tools
      responses:
        "200":
          content:
            text/plain:
              schema:
                type: integer
          description: An array of Tools of the input organization.
      security:
        - bearer: []
      summary: Update the index of tools
      tags:
        - extendedGA4GH
  /api/ga4gh/v2/extended/tools/{organization}:
    get:
      description: This endpoint returns tools of an organization.
      operationId: toolsOrgGet
      parameters:
        - in: path
          name: organization
          required: true
          schema:
            type: string
      responses:
        "200":
          content:
            application/json:
              schema:
                items:
                  $ref: '#/components/schemas/ToolV1'
                type: array
          description: An array of Tools of the input organization.
      summary: List tools of an organization
      tags:
        - extendedGA4GH
  /api/ga4gh/v2/extended/workflows/{organization}:
    get:
      description: This endpoint returns workflows of an organization.
      operationId: workflowsOrgGet
      parameters:
        - in: path
          name: organization
          required: true
          schema:
            type: string
      responses:
        "200":
          content:
            application/json:
              schema:
                items:
                  $ref: '#/components/schemas/ToolV1'
                type: array
          description: An array of Tools of the input organization.
      summary: List workflows of an organization
      tags:
        - extendedGA4GH
  /api/ga4gh/v2/extended/{id}/versions/{version_id}/{type}/tests/{relative_path}:
    post:
      description: Test JSON can be annotated with whether they ran correctly keyed by platform and associated with some metadata.
      operationId: verifyTestParameterFilePost
      parameters:
        - in: path
          name: type
          required: true
          schema:
            type: string
        - in: path
          name: id
          required: true
          schema:
            type: string
        - in: path
          name: version_id
          required: true
          schema:
            type: string
        - in: path
          name: relative_path
          required: true
          schema:
            type: string
        - in: query
          name: platform
          schema:
            type: string
        - in: query
          name: platform_version
          schema:
            type: string
        - in: query
          name: verified
          schema:
            type: boolean
        - in: query
          name: metadata
          schema:
            type: string
      responses:
        "200":
          content:
            application/json:
              schema:
                type: string
          description: The tool test JSON response.
        "401":
          content:
            application/json:
              schema:
                $ref: '#/components/schemas/Error'
          description: Credentials not provided or incorrect.
        "404":
          content:
            application/json:
              schema:
                $ref: '#/components/schemas/Error'
          description: The tool test cannot be found to annotate.
      security:
        - bearer: []
      summary: Annotate test JSON with information on whether it ran successfully on particular platforms plus metadata
      tags:
        - extendedGA4GH
  /auth/tokens/bitbucket.org:
    get:
      description: Add a new bitbucket.org token, used by quay.io redirect.
      operationId: addBitbucketToken
      parameters:
        - in: query
          name: code
          schema:
            type: string
      responses:
        default:
          content:
            application/json:
              schema:
                $ref: '#/components/schemas/Token'
          description: default response
      security:
        - bearer: []
      tags:
        - tokens
  /auth/tokens/github:
    post:
      description: Allow satellizer to post a new GitHub token to dockstore, used by login, can create new users.
      operationId: addToken
      requestBody:
        content:
          '*/*':
            schema:
              type: string
      responses:
        default:
          content:
            application/json:
              schema:
                $ref: '#/components/schemas/Token'
          description: default response
      security:
        - bearer: []
      tags:
        - tokens
  /auth/tokens/github.com:
    get:
      description: Add a new github.com token, used by accounts page.
      operationId: addGithubToken
      parameters:
        - in: query
          name: code
          schema:
            type: string
      responses:
        default:
          content:
            application/json:
              schema:
                $ref: '#/components/schemas/Token'
          description: default response
      security:
        - bearer: []
      tags:
        - tokens
  /auth/tokens/gitlab.com:
    get:
      description: Add a new gitlab.com token.
      operationId: addGitlabToken
      parameters:
        - in: query
          name: code
          schema:
            type: string
      responses:
        default:
          content:
            application/json:
              schema:
                $ref: '#/components/schemas/Token'
          description: default response
      security:
        - bearer: []
      tags:
        - tokens
  /auth/tokens/google:
    post:
      description: Allow satellizer to post a new Google token to Dockstore.
      operationId: addGoogleToken
      requestBody:
        content:
          '*/*':
            schema:
              type: string
      responses:
        default:
          content:
            application/json:
              schema:
                $ref: '#/components/schemas/Token'
          description: default response
      security:
        - bearer: []
      tags:
        - tokens
  /auth/tokens/orcid.org:
    post:
      description: Using OAuth code from ORCID, request and store tokens from ORCID API
      operationId: addOrcidToken
      parameters:
        - in: query
          name: code
          schema:
            type: string
      responses:
        default:
          content:
            application/json:
              schema:
                $ref: '#/components/schemas/Token'
          description: default response
      security:
        - bearer: []
      summary: Add a new orcid.org token
      tags:
        - tokens
  /auth/tokens/quay.io:
    get:
      description: Add a new quay IO token.
      operationId: addQuayToken
      parameters:
        - in: query
          name: access_token
          schema:
            type: string
      responses:
        default:
          content:
            application/json:
              schema:
                $ref: '#/components/schemas/Token'
          description: default response
      security:
        - bearer: []
      tags:
        - tokens
  /auth/tokens/zenodo.org:
    get:
      description: Add a new zenodo.org token, used by accounts page.
      operationId: addZenodoToken
      parameters:
        - in: query
          name: code
          schema:
            type: string
      responses:
        default:
          content:
            application/json:
              schema:
                $ref: '#/components/schemas/Token'
          description: default response
      security:
        - bearer: []
      tags:
        - tokens
  /auth/tokens/{tokenId}:
    delete:
      description: Delete a token.
      operationId: deleteToken
      parameters:
        - in: path
          name: tokenId
          required: true
          schema:
            format: int64
            type: integer
      responses:
        default:
          content:
            application/json: {}
          description: default response
      security:
        - bearer: []
      tags:
        - tokens
    get:
      description: Get a specific token by id.
      operationId: listToken
      parameters:
        - in: path
          name: tokenId
          required: true
          schema:
            format: int64
            type: integer
      responses:
        default:
          content:
            application/json:
              schema:
                $ref: '#/components/schemas/Token'
          description: default response
      security:
        - bearer: []
      tags:
        - tokens
  /containers/dockerRegistryList:
    get:
      description: Get the list of docker registries supported on Dockstore.
      operationId: getDockerRegistries
      responses:
        default:
          content:
            application/json:
              schema:
                items:
                  $ref: '#/components/schemas/RegistryBean'
                type: array
          description: default response
      tags:
        - containers
  /containers/hostedEntry:
    post:
      description: Create a hosted tool.
      operationId: createHostedTool_1
      parameters:
        - in: query
          name: registry
          schema:
            type: string
        - in: query
          name: name
          schema:
            type: string
        - in: query
          name: descriptorType
          schema:
            type: string
        - in: query
          name: namespace
          schema:
            type: string
        - in: query
          name: entryName
          schema:
            type: string
      responses:
        "200":
          content:
            application/json:
              schema:
                $ref: '#/components/schemas/Entry'
          description: Successfully created hosted entry
      security:
        - bearer: []
      tags:
        - hosted
  /containers/hostedEntry/{entryId}:
    delete:
      description: Delete a revision of a hosted tool.
      operationId: deleteHostedToolVersion_1
      parameters:
        - in: path
          name: entryId
          required: true
          schema:
            format: int64
            type: integer
        - in: query
          name: version
          schema:
            type: string
      responses:
        "200":
          content:
            application/json:
              schema:
                $ref: '#/components/schemas/Entry'
          description: Successfully deleted hosted entry version
      security:
        - bearer: []
      tags:
        - hosted
    patch:
      description: Non-idempotent operation for creating new revisions of hosted tools.
      operationId: editHostedTool
      parameters:
        - in: path
          name: entryId
          required: true
          schema:
            format: int64
            type: integer
      requestBody:
        content:
          '*/*':
            schema:
              items:
                $ref: '#/components/schemas/SourceFile'
              type: array
              uniqueItems: true
      responses:
        default:
          content:
            application/json:
              schema:
                $ref: '#/components/schemas/Tool'
          description: default response
      security:
        - bearer: []
      tags:
        - hosted
  /containers/namespace/{namespace}/published:
    get:
      description: List all published tools belonging to the specified namespace.
      operationId: getPublishedContainersByNamespace
      parameters:
        - in: path
          name: namespace
          required: true
          schema:
            type: string
      responses:
        default:
          content:
            application/json:
              schema:
                items:
                  $ref: '#/components/schemas/Tool'
                type: array
          description: default response
      tags:
        - containers
  /containers/path/tool/{repository}:
    get:
      description: Get a tool by the specific tool path
      operationId: getContainerByToolPath
      parameters:
        - in: path
          name: repository
          required: true
          schema:
            type: string
        - in: query
          name: include
          schema:
            type: string
      responses:
        default:
          content:
            application/json:
              schema:
                $ref: '#/components/schemas/Tool'
          description: default response
      security:
        - bearer: []
      tags:
        - containers
  /containers/path/tool/{repository}/published:
    get:
      description: Get a published tool by the specific tool path.
      operationId: getPublishedContainerByToolPath
      parameters:
        - in: path
          name: repository
          required: true
          schema:
            type: string
        - in: query
          name: include
          schema:
            type: string
      responses:
        default:
          content:
            application/json:
              schema:
                $ref: '#/components/schemas/Tool'
          description: default response
      tags:
        - containers
  /containers/path/{containerId}/tags:
    get:
      description: Get tags for a tool by id.
      operationId: getTagsByPath
      parameters:
        - in: path
          name: containerId
          required: true
          schema:
            format: int64
            type: integer
      responses:
        default:
          content:
            application/json:
              schema:
                items:
                  $ref: '#/components/schemas/Tag'
                type: array
                uniqueItems: true
          description: default response
      security:
        - bearer: []
      tags:
        - containertags
  /containers/path/{repository}:
    get:
      description: Get a list of tools by path.
      operationId: getContainerByPath
      parameters:
        - in: path
          name: repository
          required: true
          schema:
            type: string
      responses:
        default:
          content:
            application/json:
              schema:
                items:
                  $ref: '#/components/schemas/Tool'
                type: array
          description: default response
      security:
        - bearer: []
      tags:
        - containers
  /containers/path/{repository}/published:
    get:
      description: Get a list of published tools by path.
      operationId: getPublishedContainerByPath
      parameters:
        - in: path
          name: repository
          required: true
          schema:
            type: string
      responses:
        default:
          content:
            application/json:
              schema:
                items:
                  $ref: '#/components/schemas/Tool'
                type: array
          description: default response
      security:
        - bearer: []
      tags:
        - containers
  /containers/published:
    get:
      description: List all published tools.
      operationId: allPublishedContainers
      parameters:
        - in: query
          name: offset
          schema:
            type: string
        - in: query
          name: limit
          schema:
            default: 100
            format: int32
            type: integer
        - in: query
          name: filter
          schema:
            default: ""
            type: string
        - in: query
          name: sortCol
          schema:
            default: stars
            type: string
        - in: query
          name: sortOrder
          schema:
            default: desc
            type: string
      responses:
        default:
          content:
            application/json:
              schema:
                items:
                  $ref: '#/components/schemas/Tool'
                type: array
          description: default response
      tags:
        - containers
  /containers/registerManual:
    post:
      description: Register a tool manually, along with tags.
      operationId: registerManual
      requestBody:
        content:
          '*/*':
            schema:
              $ref: '#/components/schemas/Tool'
      responses:
        default:
          content:
            application/json:
              schema:
                $ref: '#/components/schemas/Tool'
          description: default response
      security:
        - bearer: []
      tags:
        - containers
  /containers/schema/{containerId}/published:
    get:
      description: Get a published tool's schema by ID.
      operationId: getPublishedContainerSchema
      parameters:
        - in: path
          name: containerId
          required: true
          schema:
            format: int64
            type: integer
      responses:
        default:
          content:
            application/json:
              schema:
                items:
                  type: object
                type: array
          description: default response
      tags:
        - containers
  /containers/tags:
    get:
      description: List the tags for a tool.
      operationId: tags
      parameters:
        - in: query
          name: containerId
          schema:
            format: int64
            type: integer
      responses:
        default:
          content:
            application/json:
              schema:
                items:
                  $ref: '#/components/schemas/Tag'
                type: array
          description: default response
      security:
        - bearer: []
      tags:
        - containers
  /containers/{alias}/aliases:
    get:
      description: Retrieves a tool by alias.
      operationId: getToolByAlias
      parameters:
        - in: path
          name: alias
          required: true
          schema:
            type: string
      responses:
        default:
          content:
            application/json:
              schema:
                $ref: '#/components/schemas/Tool'
          description: default response
      security:
        - bearer: []
      tags:
        - containers
  /containers/{containerId}:
    delete:
      description: Delete a tool.
      operationId: deleteContainer
      parameters:
        - in: path
          name: containerId
          required: true
          schema:
            format: int64
            type: integer
      responses:
        default:
          content:
            application/json: {}
          description: default response
      security:
        - bearer: []
      tags:
        - containers
    get:
      description: Retrieve a tool
      operationId: getContainer
      parameters:
        - in: path
          name: containerId
          required: true
          schema:
            format: int64
            type: integer
        - in: query
          name: include
          schema:
            type: string
      responses:
        default:
          content:
            application/json:
              schema:
                $ref: '#/components/schemas/Tool'
          description: default response
      security:
        - bearer: []
      tags:
        - containers
    put:
      description: Update the tool with the given tool.
      operationId: updateContainer
      parameters:
        - in: path
          name: containerId
          required: true
          schema:
            format: int64
            type: integer
      requestBody:
        content:
          '*/*':
            schema:
              $ref: '#/components/schemas/Tool'
      responses:
        default:
          content:
            application/json:
              schema:
                $ref: '#/components/schemas/Tool'
          description: default response
      security:
        - bearer: []
      tags:
        - containers
  /containers/{containerId}/descriptor/{relative-path}:
    get:
      description: Get the corresponding descriptor file.
      operationId: secondaryDescriptorPath
      parameters:
        - in: path
          name: containerId
          required: true
          schema:
            format: int64
            type: integer
        - in: query
          name: tag
          schema:
            type: string
        - in: path
          name: relative-path
          required: true
          schema:
            type: string
        - in: query
          name: language
          schema:
            type: string
      responses:
        default:
          content:
            application/json:
              schema:
                $ref: '#/components/schemas/SourceFile'
          description: default response
      security:
        - bearer: []
      tags:
        - containers
  /containers/{containerId}/dockerfile:
    get:
      description: Get the corresponding Dockerfile.
      operationId: dockerfile
      parameters:
        - in: path
          name: containerId
          required: true
          schema:
            format: int64
            type: integer
        - in: query
          name: tag
          schema:
            type: string
      responses:
        default:
          content:
            application/json:
              schema:
                $ref: '#/components/schemas/SourceFile'
          description: default response
      security:
        - bearer: []
      tags:
        - containers
  /containers/{containerId}/labels:
    put:
      description: Update the labels linked to a tool.
      operationId: updateLabels
      parameters:
        - in: path
          name: containerId
          required: true
          schema:
            format: int64
            type: integer
        - in: query
          name: labels
          schema:
            type: string
      requestBody:
        content:
          '*/*':
            schema:
              type: string
      responses:
        default:
          content:
            application/json:
              schema:
                $ref: '#/components/schemas/Tool'
          description: default response
      security:
        - bearer: []
      tags:
        - containers
  /containers/{containerId}/primaryDescriptor:
    get:
      description: Get the primary descriptor file.
      operationId: primaryDescriptor
      parameters:
        - in: path
          name: containerId
          required: true
          schema:
            format: int64
            type: integer
        - in: query
          name: tag
          schema:
            type: string
        - in: query
          name: language
          schema:
            type: string
      responses:
        default:
          content:
            application/json:
              schema:
                $ref: '#/components/schemas/SourceFile'
          description: default response
      security:
        - bearer: []
      tags:
        - containers
  /containers/{containerId}/publish:
    post:
      description: Publish or unpublish a tool.
      operationId: publish
      parameters:
        - in: path
          name: containerId
          required: true
          schema:
            format: int64
            type: integer
      requestBody:
        content:
          '*/*':
            schema:
              $ref: '#/components/schemas/PublishRequest'
      responses:
        default:
          content:
            application/json:
              schema:
                $ref: '#/components/schemas/Tool'
          description: default response
      security:
        - bearer: []
      tags:
        - containers
  /containers/{containerId}/refresh:
    get:
      description: Refresh one particular tool.
      operationId: refresh
      parameters:
        - in: path
          name: containerId
          required: true
          schema:
            format: int64
            type: integer
      responses:
        default:
          content:
            application/json:
              schema:
                $ref: '#/components/schemas/Tool'
          description: default response
      security:
        - bearer: []
      tags:
        - containers
  /containers/{containerId}/requestDOI/{tagId}:
    post:
      description: Request a DOI for this version of a tool.
      operationId: requestDOIForToolTag
      parameters:
        - in: path
          name: containerId
          required: true
          schema:
            format: int64
            type: integer
        - in: path
          name: tagId
          required: true
          schema:
            format: int64
            type: integer
      responses:
        default:
          content:
            application/json:
              schema:
                items:
                  $ref: '#/components/schemas/Tag'
                type: array
                uniqueItems: true
          description: default response
      security:
        - bearer: []
      tags:
        - containertags
  /containers/{containerId}/secondaryDescriptors:
    get:
      description: Get a list of secondary descriptor files.
      operationId: secondaryDescriptors
      parameters:
        - in: path
          name: containerId
          required: true
          schema:
            format: int64
            type: integer
        - in: query
          name: tag
          schema:
            type: string
        - in: query
          name: language
          schema:
            type: string
      responses:
        default:
          content:
            application/json:
              schema:
                items:
                  $ref: '#/components/schemas/SourceFile'
                type: array
          description: default response
      security:
        - bearer: []
      tags:
        - containers
  /containers/{containerId}/star:
    put:
      description: Star a tool.
      operationId: starEntry
      parameters:
        - in: path
          name: containerId
          required: true
          schema:
            format: int64
            type: integer
      requestBody:
        content:
          '*/*':
            schema:
              $ref: '#/components/schemas/StarRequest'
      responses:
        default:
          content:
            application/json: {}
          description: default response
      security:
        - bearer: []
      tags:
        - containers
  /containers/{containerId}/starredUsers:
    get:
      description: Returns list of users who starred a tool.
      operationId: getStarredUsers
      parameters:
        - in: path
          name: containerId
          required: true
          schema:
            format: int64
            type: integer
      responses:
        default:
          content:
            application/json:
              schema:
                items:
                  $ref: '#/components/schemas/User'
                type: array
                uniqueItems: true
          description: default response
      tags:
        - containers
  /containers/{containerId}/tags:
    post:
      description: Add new tags linked to a tool.
      operationId: addTags
      parameters:
        - in: path
          name: containerId
          required: true
          schema:
            format: int64
            type: integer
      requestBody:
        content:
          '*/*':
            schema:
              items:
                $ref: '#/components/schemas/Tag'
              type: array
      responses:
        default:
          content:
            application/json:
              schema:
                items:
                  $ref: '#/components/schemas/Tag'
                type: array
                uniqueItems: true
          description: default response
      security:
        - bearer: []
      tags:
        - containertags
    put:
      description: Update the tags linked to a tool.
      operationId: updateTags
      parameters:
        - in: path
          name: containerId
          required: true
          schema:
            format: int64
            type: integer
      requestBody:
        content:
          '*/*':
            schema:
              items:
                $ref: '#/components/schemas/Tag'
              type: array
      responses:
        default:
          content:
            application/json:
              schema:
                items:
                  $ref: '#/components/schemas/Tag'
                type: array
                uniqueItems: true
          description: default response
      security:
        - bearer: []
      tags:
        - containertags
  /containers/{containerId}/tags/{tagId}:
    delete:
      description: Delete tag linked to a tool.
      operationId: deleteTags
      parameters:
        - in: path
          name: containerId
          required: true
          schema:
            format: int64
            type: integer
        - in: path
          name: tagId
          required: true
          schema:
            format: int64
            type: integer
      responses:
        default:
          content:
            application/json: {}
          description: default response
      security:
        - bearer: []
      tags:
        - containertags
  /containers/{containerId}/tags/{tagId}/sourcefiles:
    get:
      description: Retrieve sourcefiles for a container's version
      operationId: getTagsSourcefiles
      parameters:
        - description: Container to retrieve the version from
          in: path
          name: containerId
          required: true
          schema:
            format: int64
            type: integer
        - description: Tag to retrieve the sourcefiles from
          in: path
          name: tagId
          required: true
          schema:
            format: int64
            type: integer
        - description: List of file types to filter sourcefiles by
          in: query
          name: fileTypes
          schema:
            items:
              enum:
                - DOCKSTORE_CWL
                - DOCKSTORE_WDL
                - DOCKERFILE
                - CWL_TEST_JSON
                - WDL_TEST_JSON
                - NEXTFLOW
                - NEXTFLOW_CONFIG
                - NEXTFLOW_TEST_PARAMS
                - DOCKSTORE_YML
                - DOCKSTORE_SERVICE_YML
                - DOCKSTORE_SERVICE_TEST_JSON
                - DOCKSTORE_SERVICE_OTHER
                - DOCKSTORE_GXFORMAT2
                - GXFORMAT2_TEST_FILE
                - DOCKSTORE_SWL
                - SWL_TEST_JSON
              type: string
            type: array
      responses:
        default:
          content:
            application/json:
              schema:
                items:
                  $ref: '#/components/schemas/SourceFile'
                type: array
                uniqueItems: true
          description: default response
      security:
        - bearer: []
      tags:
        - containertags
  /containers/{containerId}/testParameterFiles:
    delete:
      description: Delete test parameter files to a tag.
      operationId: deleteTestParameterFiles
      parameters:
        - in: path
          name: containerId
          required: true
          schema:
            format: int64
            type: integer
        - in: query
          name: testParameterPaths
          schema:
            items:
              type: string
            type: array
        - in: query
          name: tagName
          schema:
            type: string
        - in: query
          name: descriptorType
          schema:
            type: string
      responses:
        default:
          content:
            application/json:
              schema:
                items:
                  $ref: '#/components/schemas/SourceFile'
                type: array
                uniqueItems: true
          description: default response
      security:
        - bearer: []
      tags:
        - containers
    get:
      description: Get the corresponding test parameter files.
      operationId: getTestParameterFiles
      parameters:
        - in: path
          name: containerId
          required: true
          schema:
            format: int64
            type: integer
        - in: query
          name: tag
          schema:
            type: string
        - in: query
          name: descriptorType
          schema:
            type: string
      responses:
        default:
          content:
            application/json:
              schema:
                items:
                  $ref: '#/components/schemas/SourceFile'
                type: array
          description: default response
      security:
        - bearer: []
      tags:
        - containers
    put:
      description: Add test parameter files to a tag.
      operationId: addTestParameterFiles
      parameters:
        - in: path
          name: containerId
          required: true
          schema:
            format: int64
            type: integer
        - in: query
          name: testParameterPaths
          schema:
            items:
              type: string
            type: array
        - in: query
          name: tagName
          schema:
            type: string
        - in: query
          name: descriptorType
          schema:
            type: string
      requestBody:
        content:
          '*/*':
            schema:
              type: string
      responses:
        default:
          content:
            application/json:
              schema:
                items:
                  $ref: '#/components/schemas/SourceFile'
                type: array
                uniqueItems: true
          description: default response
      security:
        - bearer: []
      tags:
        - containers
  /containers/{containerId}/updateTagPaths:
    put:
      description: Change the tool paths.
      operationId: updateTagContainerPath
      parameters:
        - in: path
          name: containerId
          required: true
          schema:
            format: int64
            type: integer
      requestBody:
        content:
          '*/*':
            schema:
              $ref: '#/components/schemas/Tool'
      responses:
        default:
          content:
            application/json:
              schema:
                $ref: '#/components/schemas/Tool'
          description: default response
      security:
        - bearer: []
      tags:
        - containers
  /containers/{containerId}/users:
    get:
      description: Get users of a tool.
      operationId: getUsers
      parameters:
        - in: path
          name: containerId
          required: true
          schema:
            format: int64
            type: integer
      responses:
        default:
          content:
            application/json:
              schema:
                items:
                  $ref: '#/components/schemas/User'
                type: array
          description: default response
      security:
        - bearer: []
      tags:
        - containers
  /containers/{toolId}/defaultVersion:
    put:
      description: Update the default version of the given tool.
      operationId: updateDefaultVersion
      parameters:
        - in: path
          name: toolId
          required: true
          schema:
            format: int64
            type: integer
      requestBody:
        content:
          '*/*':
            schema:
              type: string
      responses:
        default:
          content:
            application/json:
              schema:
                $ref: '#/components/schemas/Tool'
          description: default response
      security:
        - bearer: []
      tags:
        - containers
  /containers/{toolId}/zip/{tagId}:
    get:
      description: Download a ZIP file of a tool and all associated files.
      operationId: getToolZip
      parameters:
        - in: path
          name: toolId
          required: true
          schema:
            format: int64
            type: integer
        - in: path
          name: tagId
          required: true
          schema:
            format: int64
            type: integer
      responses:
        default:
          content:
            application/zip: {}
          description: default response
      security:
        - bearer: []
      tags:
        - containers
  /curation/notifications:
    get:
      description: Return all active notifications
      operationId: getActiveNotifications
      responses:
        default:
          content:
            application/json:
              schema:
                items:
                  $ref: '#/components/schemas/Notification'
                type: array
          description: default response
      tags:
        - curation
    post:
      description: Create a notification
      operationId: createNotification
      requestBody:
        content:
          application/json:
            schema:
              $ref: '#/components/schemas/Notification'
        description: Notification to create
        required: true
      responses:
        default:
          content:
            application/json:
              schema:
                $ref: '#/components/schemas/Notification'
          description: default response
      security:
        - bearer: []
      tags:
        - curation
  /curation/notifications/{id}:
    delete:
      description: Delete a notification
      operationId: deleteNotification
      parameters:
        - in: path
          name: id
          required: true
          schema:
            format: int64
            type: integer
      responses:
        default:
          content:
            application/json: {}
          description: default response
      security:
        - bearer: []
      tags:
        - curation
    get:
      description: Return the notification with given id
      operationId: getNotification
      parameters:
        - in: path
          name: id
          required: true
          schema:
            format: int64
            type: integer
      responses:
        default:
          content:
            application/json:
              schema:
                $ref: '#/components/schemas/Notification'
          description: default response
      tags:
        - curation
    put:
      description: Update a notification
      operationId: updateNotification
      parameters:
        - in: path
          name: id
          required: true
          schema:
            format: int64
            type: integer
      requestBody:
        content:
          '*/*':
            schema:
              $ref: '#/components/schemas/Notification'
      responses:
        default:
          content:
            application/json:
              schema:
                $ref: '#/components/schemas/Notification'
          description: default response
      security:
        - bearer: []
      tags:
        - curation
  /entries/{entryId}/verifiedPlatforms:
    get:
      description: Get the verified platforms for each version of an entry.
      operationId: getVerifiedPlatforms
      parameters:
        - description: id of the entry
          in: path
          name: entryId
          required: true
          schema:
            format: int64
            type: integer
      responses:
        default:
          content:
            application/json:
              schema:
                items:
                  $ref: '#/components/schemas/VersionVerifiedPlatform'
                type: array
          description: default response
      security:
        - bearer: []
      tags:
        - entries
  /entries/{entryId}/versions/{versionId}/fileTypes:
    get:
      description: Retrieve the unique file types of a version's sourcefile
      operationId: getVersionsFileTypes
      parameters:
        - description: Entry to retrieve the version from
          in: path
          name: entryId
          required: true
          schema:
            format: int64
            type: integer
        - description: Version to retrieve the sourcefile types from
          in: path
          name: versionId
          required: true
          schema:
            format: int64
            type: integer
      responses:
        default:
          content:
            application/json:
              schema:
                items:
                  enum:
                    - DOCKSTORE_CWL
                    - DOCKSTORE_WDL
                    - DOCKERFILE
                    - CWL_TEST_JSON
                    - WDL_TEST_JSON
                    - NEXTFLOW
                    - NEXTFLOW_CONFIG
                    - NEXTFLOW_TEST_PARAMS
                    - DOCKSTORE_YML
                    - DOCKSTORE_SERVICE_YML
                    - DOCKSTORE_SERVICE_TEST_JSON
                    - DOCKSTORE_SERVICE_OTHER
                    - DOCKSTORE_GXFORMAT2
                    - GXFORMAT2_TEST_FILE
                    - DOCKSTORE_SWL
                    - SWL_TEST_JSON
                  type: string
                type: array
                uniqueItems: true
          description: default response
      security:
        - bearer: []
      tags:
        - entries
  /entries/{id}/aliases:
    post:
      description: Add aliases linked to a entry in Dockstore.
      operationId: addAliases_2
      parameters:
        - in: path
          name: id
          required: true
          schema:
            format: int64
            type: integer
        - in: query
          name: aliases
          schema:
            type: string
      responses:
        "200":
          content:
            application/json:
              schema:
<<<<<<< HEAD
                $ref: '#/components/schemas/Entry'
          description: Successfully added alias to entry
=======
                $ref: '#/components/schemas/Aliasable'
          description: default response
>>>>>>> fa16e799
      security:
        - bearer: []
      tags:
        - entries
  /entries/{id}/collections:
    get:
      description: Get the collections and organizations that contain the published entry
      operationId: entryCollections
      parameters:
        - in: path
          name: id
          required: true
          schema:
            format: int64
            type: integer
      responses:
        default:
          content:
            application/json:
              schema:
                items:
                  $ref: '#/components/schemas/CollectionOrganization'
                type: array
          description: default response
      tags:
        - entries
  /entries/{id}/topic:
    post:
      description: Create a discourse topic for an entry.
      operationId: setDiscourseTopic
      parameters:
        - description: The id of the entry to add a topic to.
          in: path
          name: id
          required: true
          schema:
            format: int64
            type: integer
      responses:
        default:
          content:
            application/json:
              schema:
                $ref: '#/components/schemas/Entry'
          description: default response
      security:
        - bearer: []
      tags:
        - entries
  /events:
    get:
      description: Optional authentication.
      operationId: getEvents
      parameters:
        - in: query
          name: event_search_type
          schema:
            enum:
              - STARRED_ENTRIES
              - STARRED_ORGANIZATION
              - ALL_STARRED
            type: string
        - in: query
          name: limit
          schema:
            default: 10
            format: int32
            maximum: 100
            minimum: 1
            type: integer
        - in: query
          name: offset
          schema:
            default: 0
            format: int32
            type: integer
      responses:
        default:
          content:
            application/json:
              schema:
                items:
                  $ref: '#/components/schemas/Event'
                type: array
          description: default response
      security:
        - bearer: []
      summary: Get events based on filters.
      tags:
        - events
  /ga4gh/trs/v2/service-info:
    get:
      operationId: getServiceInfo
      responses:
        "200":
          content:
            application/json:
              schema:
                $ref: '#/components/schemas/TRSService'
          description: A successful operation to request the service information about this running service.'
      summary: Show information about this service. It is assumed that removing this endpoint from a URL will result in a valid URL to query against
      tags:
        - GA4GHV20
  /ga4gh/trs/v2/toolClasses:
    get:
      description: 'This endpoint returns all tool-classes available. '
      operationId: toolClassesGet
      responses:
        "200":
          content:
            application/json:
              schema:
                items:
                  $ref: '#/components/schemas/ToolClass'
                type: array
            text/plain:
              schema:
                items:
                  $ref: '#/components/schemas/ToolClass'
                type: array
          description: A list of potential tool classes.
      security:
        - BEARER: []
      summary: List all tool types
      tags:
        - GA4GHV20
  /ga4gh/trs/v2/tools:
    get:
      description: 'This endpoint returns all tools available or a filtered subset using metadata query parameters. '
      operationId: toolsGet
      parameters:
        - description: A unique identifier of the tool, scoped to this registry, for example `123456`.
          in: query
          name: id
          schema:
            type: string
        - description: Support for this parameter is optional for tool registries that support aliases. If provided will only return entries with the given alias.
          in: query
          name: alias
          schema:
            type: string
        - description: Filter tools by the name of the subclass (#/definitions/ToolClass)
          in: query
          name: toolClass
          schema:
            enum:
              - CommandLineTool
              - Workflow
            type: string
        - description: Filter tools by the name of the descriptor type (#/definitions/DescriptorType)
          in: query
          name: descriptorType
          schema:
            enum:
              - CWL
              - WDL
              - NFL
              - SERVICE
              - GALAXY
            type: string
        - description: The image registry that contains the image.
          in: query
          name: registry
          schema:
            type: string
        - description: The organization in the registry that published the image.
          in: query
          name: organization
          schema:
            type: string
        - description: The name of the image.
          in: query
          name: name
          schema:
            type: string
        - description: The name of the tool.
          in: query
          name: toolname
          schema:
            type: string
        - description: The description of the tool.
          in: query
          name: description
          schema:
            type: string
        - description: The author of the tool (TODO a thought occurs, are we assuming that the author of the CWL and the image are the same?).
          in: query
          name: author
          schema:
            type: string
        - description: Return only checker workflows.
          in: query
          name: checker
          schema:
            type: boolean
        - description: Start index of paging. Pagination results can be based on numbers or other values chosen by the registry implementor (for example, SHA values). If this exceeds the current result set return an empty set.  If not specified in the request, this will start at the beginning of the results.
          in: query
          name: offset
          schema:
            type: string
        - description: Amount of records to return in a given page.
          in: query
          name: limit
          schema:
            format: int32
            type: integer
      responses:
        "200":
          content:
            application/json:
              schema:
                items:
                  $ref: '#/components/schemas/Tool'
                type: array
            text/plain:
              schema:
                items:
                  $ref: '#/components/schemas/Tool'
                type: array
          description: An array of Tools that match the filter.
      security:
        - BEARER: []
      summary: List all tools
      tags:
        - GA4GHV20
  /ga4gh/trs/v2/tools/{id}:
    get:
      description: This endpoint returns one specific tool (which has ToolVersions nested inside it).
      operationId: toolsIdGet
      parameters:
        - description: A unique identifier of the tool, scoped to this registry, for example `123456`.
          in: path
          name: id
          required: true
          schema:
            type: string
      responses:
        "200":
          content:
            application/json:
              schema:
                $ref: '#/components/schemas/Tool'
            text/plain:
              schema:
                $ref: '#/components/schemas/Tool'
          description: A tool.
        "404":
          content:
            application/json:
              schema:
                $ref: '#/components/schemas/Error'
            text/plain:
              schema:
                $ref: '#/components/schemas/Error'
          description: The tool can not be found.
      security:
        - BEARER: []
      summary: List one specific tool, acts as an anchor for self references
      tags:
        - GA4GHV20
  /ga4gh/trs/v2/tools/{id}/versions:
    get:
      description: Returns all versions of the specified tool.
      operationId: toolsIdVersionsGet
      parameters:
        - description: A unique identifier of the tool, scoped to this registry, for example `123456`.
          in: path
          name: id
          required: true
          schema:
            type: string
      responses:
        "200":
          content:
            application/json:
              schema:
                items:
                  $ref: '#/components/schemas/ToolVersion'
                type: array
            text/plain:
              schema:
                items:
                  $ref: '#/components/schemas/ToolVersion'
                type: array
          description: An array of tool versions.
      security:
        - BEARER: []
      summary: List versions of a tool
      tags:
        - GA4GHV20
  /ga4gh/trs/v2/tools/{id}/versions/{version_id}:
    get:
      description: This endpoint returns one specific tool version.
      operationId: toolsIdVersionsVersionIdGet
      parameters:
        - description: A unique identifier of the tool, scoped to this registry, for example `123456`.
          in: path
          name: id
          required: true
          schema:
            type: string
        - description: An identifier of the tool version, scoped to this registry, for example `v1`. We recommend that versions use semantic versioning https://semver.org/spec/v2.0.0.html  (For example, `1.0.0` instead of `develop`)
          in: path
          name: version_id
          required: true
          schema:
            type: string
      responses:
        "200":
          content:
            application/json:
              schema:
                $ref: '#/components/schemas/ToolVersion'
            text/plain:
              schema:
                $ref: '#/components/schemas/ToolVersion'
          description: A tool version.
        "404":
          content:
            application/json:
              schema:
                $ref: '#/components/schemas/Error'
            text/plain:
              schema:
                $ref: '#/components/schemas/Error'
          description: The tool can not be found.
      security:
        - BEARER: []
      summary: List one specific tool version, acts as an anchor for self references
      tags:
        - GA4GHV20
  /ga4gh/trs/v2/tools/{id}/versions/{version_id}/containerfile:
    get:
      description: Returns the container specifications(s) for the specified image. For example, a CWL CommandlineTool can be associated with one specification for a container, a CWL Workflow can be associated with multiple specifications for containers.
      operationId: toolsIdVersionsVersionIdContainerfileGet
      parameters:
        - description: A unique identifier of the tool, scoped to this registry, for example `123456`.
          in: path
          name: id
          required: true
          schema:
            type: string
        - description: An identifier of the tool version for this particular tool registry, for example `v1`.
          in: path
          name: version_id
          required: true
          schema:
            type: string
      responses:
        "200":
          content:
            application/json:
              schema:
                items:
                  $ref: '#/components/schemas/FileWrapper'
                type: array
            text/plain:
              schema:
                items:
                  $ref: '#/components/schemas/FileWrapper'
                type: array
          description: The tool payload.
        "404":
          content:
            application/json:
              schema:
                $ref: '#/components/schemas/Error'
            text/plain:
              schema:
                $ref: '#/components/schemas/Error'
          description: There are no container specifications for this tool.
      security:
        - BEARER: []
      summary: Get the container specification(s) for the specified image.
      tags:
        - GA4GHV20
  /ga4gh/trs/v2/tools/{id}/versions/{version_id}/{type}/descriptor:
    get:
      description: Returns the descriptor for the specified tool (examples include CWL, WDL, or Nextflow documents).
      operationId: toolsIdVersionsVersionIdTypeDescriptorGet
      parameters:
        - description: The output type of the descriptor. Plain types return the bare descriptor while the "non-plain" types return a descriptor wrapped with metadata. Allowable values include "CWL", "WDL", "NFL", "PLAIN_CWL", "PLAIN_WDL", "PLAIN_NFL".
          in: path
          name: type
          required: true
          schema:
            type: string
        - description: A unique identifier of the tool, scoped to this registry, for example `123456`.
          in: path
          name: id
          required: true
          schema:
            type: string
        - description: An identifier of the tool version, scoped to this registry, for example `v1`.
          in: path
          name: version_id
          required: true
          schema:
            type: string
      responses:
        "200":
          content:
            application/json:
              schema:
                $ref: '#/components/schemas/FileWrapper'
            text/plain:
              schema:
                $ref: '#/components/schemas/FileWrapper'
          description: The tool descriptor.
        "404":
          content:
            application/json:
              schema:
                $ref: '#/components/schemas/Error'
            text/plain:
              schema:
                $ref: '#/components/schemas/Error'
          description: The tool descriptor can not be found.
      security:
        - BEARER: []
      summary: Get the tool descriptor for the specified tool
      tags:
        - GA4GHV20
  /ga4gh/trs/v2/tools/{id}/versions/{version_id}/{type}/descriptor/{relative_path}:
    get:
      description: Descriptors can often include imports that refer to additional descriptors. This returns additional descriptors for the specified tool in the same or other directories that can be reached as a relative path. This endpoint can be useful for workflow engine implementations like cwltool to programmatically download all the descriptors for a tool and run it. This can optionally include other files described with FileWrappers such as test parameters and containerfiles.
      operationId: toolsIdVersionsVersionIdTypeDescriptorRelativePathGet
      parameters:
        - description: The output type of the descriptor. If not specified, it is up to the underlying implementation to determine which output type to return. Plain types return the bare descriptor while the "non-plain" types return a descriptor wrapped with metadata. Allowable values are "CWL", "WDL", "NFL", "PLAIN_CWL", "PLAIN_WDL", "PLAIN_NFL".
          in: path
          name: type
          required: true
          schema:
            type: string
        - description: A unique identifier of the tool, scoped to this registry, for example `123456`.
          in: path
          name: id
          required: true
          schema:
            type: string
        - description: An identifier of the tool version for this particular tool registry, for example `v1`.
          in: path
          name: version_id
          required: true
          schema:
            type: string
        - description: A relative path to the additional file (same directory or subdirectories), for example 'foo.cwl' would return a 'foo.cwl' from the same directory as the main descriptor. 'nestedDirectory/foo.cwl' would return the file  from a nested subdirectory.  Unencoded paths such 'sampleDirectory/foo.cwl' should also be allowed.
          in: path
          name: relative_path
          required: true
          schema:
            type: string
      responses:
        "200":
          content:
            application/json:
              schema:
                $ref: '#/components/schemas/FileWrapper'
            text/plain:
              schema:
                $ref: '#/components/schemas/FileWrapper'
          description: The tool descriptor.
        "404":
          content:
            application/json:
              schema:
                $ref: '#/components/schemas/Error'
            text/plain:
              schema:
                $ref: '#/components/schemas/Error'
          description: The tool can not be output in the specified type.
      security:
        - BEARER: []
      summary: Get additional tool descriptor files relative to the main file
      tags:
        - GA4GHV20
  /ga4gh/trs/v2/tools/{id}/versions/{version_id}/{type}/files:
    get:
      description: 'Get a list of objects that contain the relative path and file type. The descriptors are intended for use with the /tools/{id}/versions/{version_id}/{type}/descriptor/{relative_path : .+} endpoint.'
      operationId: toolsIdVersionsVersionIdTypeFilesGet
      parameters:
        - description: The output type of the descriptor. Examples of allowable values are "CWL", "WDL", and "NFL".
          in: path
          name: type
          required: true
          schema:
            type: string
        - description: A unique identifier of the tool, scoped to this registry, for example `123456`.
          in: path
          name: id
          required: true
          schema:
            type: string
        - description: An identifier of the tool version for this particular tool registry, for example `v1`.
          in: path
          name: version_id
          required: true
          schema:
            type: string
      responses:
        "200":
          content:
            application/json:
              schema:
                items:
                  $ref: '#/components/schemas/ToolFile'
                type: array
            text/plain:
              schema:
                items:
                  $ref: '#/components/schemas/ToolFile'
                type: array
          description: The array of File JSON responses.
        "404":
          content:
            application/json:
              schema:
                $ref: '#/components/schemas/Error'
            text/plain:
              schema:
                $ref: '#/components/schemas/Error'
          description: The tool can not be output in the specified type.
      security:
        - BEARER: []
      summary: Get a list of objects that contain the relative path and file type
      tags:
        - GA4GHV20
  /ga4gh/trs/v2/tools/{id}/versions/{version_id}/{type}/tests:
    get:
      description: Get a list of test JSONs (these allow you to execute the tool successfully) suitable for use with this descriptor type.
      operationId: toolsIdVersionsVersionIdTypeTestsGet
      parameters:
        - description: The type of the underlying descriptor. Allowable values include "CWL", "WDL", "NFL", "PLAIN_CWL", "PLAIN_WDL", "PLAIN_NFL". For example, "CWL" would return an list of ToolTests objects while "PLAIN_CWL" would return a bare JSON list with the content of the tests.
          in: path
          name: type
          required: true
          schema:
            type: string
        - description: A unique identifier of the tool, scoped to this registry, for example `123456`.
          in: path
          name: id
          required: true
          schema:
            type: string
        - description: An identifier of the tool version for this particular tool registry, for example `v1`.
          in: path
          name: version_id
          required: true
          schema:
            type: string
      responses:
        "200":
          content:
            application/json:
              schema:
                items:
                  $ref: '#/components/schemas/FileWrapper'
                type: array
            text/plain:
              schema:
                items:
                  $ref: '#/components/schemas/FileWrapper'
                type: array
          description: The tool test JSON response.
        "404":
          content:
            application/json:
              schema:
                $ref: '#/components/schemas/Error'
            text/plain:
              schema:
                $ref: '#/components/schemas/Error'
          description: The tool can not be output in the specified type.
      security:
        - BEARER: []
      summary: Get a list of test JSONs
      tags:
        - GA4GHV20
  /lambdaEvents/{organization}:
    get:
      description: Get all of the Lambda Events for the given GitHub organization.
      operationId: getLambdaEventsByOrganization
      parameters:
        - in: path
          name: organization
          required: true
          schema:
            type: string
        - in: query
          name: offset
          schema:
            default: "0"
            type: string
        - in: query
          name: limit
          schema:
            default: 100
            format: int32
            type: integer
      responses:
        default:
          content:
            application/json:
              schema:
                items:
                  $ref: '#/components/schemas/LambdaEvent'
                type: array
          description: default response
      security:
        - bearer: []
      tags:
        - lambdaEvents
  /metadata/config.json:
    get:
      description: Configuration, NO authentication
      operationId: getConfig
      responses:
        default:
          content:
            application/json:
              schema:
                $ref: '#/components/schemas/Config'
          description: default response
      summary: Configuration for UI clients of the API
      tags:
        - metadata
  /metadata/descriptorLanguageList:
    get:
      description: Get the list of descriptor languages supported on Dockstore, NO authentication
      operationId: getDescriptorLanguages
      responses:
        default:
          content:
            application/json:
              schema:
                items:
                  $ref: '#/components/schemas/DescriptorLanguageBean'
                type: array
          description: List of descriptor languages
      summary: Get the list of descriptor languages supported on Dockstore
      tags:
        - metadata
  /metadata/dockerRegistryList:
    get:
      description: Get the list of docker registries supported on Dockstore, NO authentication
      operationId: getDockerRegistries_1
      responses:
        default:
          content:
            application/json:
              schema:
                items:
                  $ref: '#/components/schemas/RegistryBean'
                type: array
          description: List of Docker registries
      summary: Get the list of docker registries supported on Dockstore
      tags:
        - metadata
  /metadata/elasticSearch:
    get:
      description: Successful response if elastic search is up and running, NO authentication
      operationId: checkElasticSearch
      responses:
        default:
          content:
            text/html: {}
            text/xml: {}
          description: default response
      summary: Successful response if elastic search is up and running
      tags:
        - metadata
  /metadata/okHttpCachePerformance:
    get:
      description: Get measures of cache performance, NO authentication
      operationId: getCachePerformance
      responses:
        default:
          content:
            application/json:
              schema:
                additionalProperties:
                  type: string
                type: object
          description: Cache performance information
      summary: Get measures of cache performance
      tags:
        - metadata
  /metadata/rss:
    get:
      description: List all published tools and workflows in creation order, NO authentication
      operationId: rssFeed
      responses:
        default:
          content:
            text/xml:
              schema:
                type: string
          description: default response
      summary: List all published tools and workflows in creation order
      tags:
        - metadata
  /metadata/runner_dependencies:
    get:
      description: Returns the file containing runner dependencies, NO authentication
      operationId: getRunnerDependencies
      parameters:
        - description: The Dockstore client version
          in: query
          name: client_version
          schema:
            type: string
        - description: Python version, only relevant for the cwltool runner
          in: query
          name: python_version
          schema:
            default: "3"
            type: string
        - description: The tool runner
          in: query
          name: runner
          schema:
            default: cwltool
            enum:
              - cwltool
            type: string
        - description: Response type
          in: query
          name: output
          schema:
            default: text
            enum:
              - json
              - text
            type: string
      responses:
        default:
          content:
            application/json:
              schema:
                type: string
          description: The requirements.txt file
      summary: Returns the file containing runner dependencies
      tags:
        - metadata
  /metadata/sitemap:
    get:
      description: List all available workflow, tool, organization, and collection paths. Available means published for tools/workflows, and approved for organizations and their respective collections. NO authentication
      operationId: sitemap
      responses:
        default:
          content:
            text/html:
              schema:
                type: string
            text/xml:
              schema:
                type: string
          description: default response
      summary: List all available workflow, tool, organization, and collection paths.
      tags:
        - metadata
  /metadata/sourceControlList:
    get:
      description: Get the list of source controls supported on Dockstore, NO authentication
      operationId: getSourceControlList
      responses:
        default:
          content:
            application/json:
              schema:
                items:
                  $ref: '#/components/schemas/SourceControlBean'
                type: array
          description: List of source control repositories
      summary: Get the list of source controls supported on Dockstore
      tags:
        - metadata
  /organizations:
    get:
      description: List all organizations that have been approved by a curator or admin, sorted by number of stars.
      operationId: getApprovedOrganizations
      responses:
        default:
          content:
            application/json:
              schema:
                items:
                  $ref: '#/components/schemas/Organization'
                type: array
          description: default response
      summary: List all available organizations.
      tags:
        - organizations
    post:
      description: Create an organization. Organization requires approval by an admin before being made public.
      operationId: createOrganization
      requestBody:
        content:
          application/json:
            schema:
              $ref: '#/components/schemas/Organization'
        description: Organization to register.
        required: true
      responses:
        default:
          content:
            application/json:
              schema:
                $ref: '#/components/schemas/Organization'
          description: default response
      security:
        - bearer: []
      summary: Create an organization.
      tags:
        - organizations
  /organizations/all:
    get:
      description: List all organizations, regardless of organization status. Admin/curator only.
      operationId: getAllOrganizations
      parameters:
        - description: Filter to apply to organizations.
          in: query
          name: type
          required: true
          schema:
            enum:
              - all
              - pending
              - rejected
              - approved
            type: string
      responses:
        default:
          content:
            application/json:
              schema:
                items:
                  $ref: '#/components/schemas/Organization'
                type: array
          description: default response
      security:
        - bearer: []
      summary: List all organizations.
      tags:
        - organizations
  /organizations/collections/{alias}/aliases:
    get:
      description: Retrieve a collection by alias.
      operationId: getCollectionByAlias
      parameters:
        - description: Alias of the collection.
          in: path
          name: alias
          required: true
          schema:
            type: string
      responses:
        default:
          content:
            application/json:
              schema:
                $ref: '#/components/schemas/Collection'
          description: default response
      summary: Retrieve a collection by alias.
      tags:
        - organizations
  /organizations/collections/{collectionId}/aliases:
    post:
      description: Aliases are alphanumerical (case-insensitive and may contain internal hyphens), given in a comma-delimited list.
      operationId: addCollectionAliases_1
      parameters:
        - description: Collection to modify.
          in: path
          name: collectionId
          required: true
          schema:
            format: int64
            type: integer
        - description: Comma-delimited list of aliases.
          in: query
          name: aliases
          required: true
          schema:
            type: string
      responses:
        "200":
          content:
            application/json:
              schema:
<<<<<<< HEAD
                $ref: '#/components/schemas/Collection'
          description: Successfully added alias to collection
=======
                $ref: '#/components/schemas/Aliasable'
          description: default response
>>>>>>> fa16e799
      security:
        - bearer: []
      summary: Add aliases linked to a collection in Dockstore.
      tags:
        - organizations
  /organizations/name/{name}:
    get:
      description: Retrieve an organization by name. Supports optional authentication.
      operationId: getOrganizationByName
      parameters:
        - description: Organization name.
          in: path
          name: name
          required: true
          schema:
            type: string
      responses:
        default:
          content:
            application/json:
              schema:
                $ref: '#/components/schemas/Organization'
          description: default response
      security:
        - bearer: []
      summary: Retrieve an organization by name.
      tags:
        - organizations
  /organizations/{alias}/aliases:
    get:
      description: Retrieve an organization by alias.
      operationId: getOrganizationByAlias
      parameters:
        - description: Alias.
          in: path
          name: alias
          required: true
          schema:
            type: string
      responses:
        default:
          content:
            application/json:
              schema:
                $ref: '#/components/schemas/Organization'
          description: default response
      summary: Retrieve an organization by alias.
      tags:
        - organizations
  /organizations/{organizationId}:
    delete:
      description: Delete pending or rejected organization
      operationId: deleteRejectedOrPendingOrganization
      parameters:
        - description: Organization ID.
          in: path
          name: organizationId
          required: true
          schema:
            format: int64
            type: integer
      responses:
        "204":
          description: NO CONTENT
        "400":
          description: BAD REQUEST
        "403":
          description: FORBIDDEN
      security:
        - bearer: []
      summary: Delete pending or rejected organization
      tags:
        - organizations
    get:
      description: Retrieve an organization by ID. Supports optional authentication.
      operationId: getOrganizationById
      parameters:
        - description: Organization ID.
          in: path
          name: organizationId
          required: true
          schema:
            format: int64
            type: integer
      responses:
        default:
          content:
            application/json:
              schema:
                $ref: '#/components/schemas/Organization'
          description: default response
      security:
        - bearer: []
      summary: Retrieve an organization by ID.
      tags:
        - organizations
    put:
      description: Update an organization. Currently only name, display name, description, topic, email, link, avatarUrl, and location can be updated.
      operationId: updateOrganization
      parameters:
        - description: Organization ID.
          in: path
          name: organizationId
          required: true
          schema:
            format: int64
            type: integer
      requestBody:
        content:
          '*/*':
            schema:
              $ref: '#/components/schemas/Organization'
        description: Organization to register.
        required: true
      responses:
        default:
          content:
            application/json:
              schema:
                $ref: '#/components/schemas/Organization'
          description: default response
      security:
        - bearer: []
      summary: Update an organization.
      tags:
        - organizations
  /organizations/{organizationId}/aliases:
    post:
      description: Add aliases linked to a listing in Dockstore. Aliases are alphanumerical (case-insensitive and may contain internal hyphens), given in a comma-delimited list.
      operationId: addOrganizationAliases_1
      parameters:
        - description: Organization to modify.
          in: path
          name: organizationId
          required: true
          schema:
            format: int64
            type: integer
        - description: Comma-delimited list of aliases.
          in: query
          name: aliases
          required: true
          schema:
            type: string
      responses:
        "200":
          content:
            application/json:
              schema:
                $ref: '#/components/schemas/Organization'
<<<<<<< HEAD
          description: Successfully created organization alias
=======
          description: default response
>>>>>>> fa16e799
      security:
        - bearer: []
      summary: Add aliases linked to a listing in Dockstore.
      tags:
        - organizations
  /organizations/{organizationId}/approve:
    post:
      description: Approve the organization with the given id. Admin/curator only.
      operationId: approveOrganization
      parameters:
        - description: Organization ID.
          in: path
          name: organizationId
          required: true
          schema:
            format: int64
            type: integer
      responses:
        default:
          content:
            application/json:
              schema:
                $ref: '#/components/schemas/Organization'
          description: default response
      security:
        - bearer: []
      summary: Approve an organization.
      tags:
        - organizations
  /organizations/{organizationId}/collections:
    get:
      description: Retrieve all collections for an organization. Supports optional authentication.
      operationId: getCollectionsFromOrganization
      parameters:
        - description: Organization ID.
          in: path
          name: organizationId
          required: true
          schema:
            format: int64
            type: integer
        - description: Included fields.
          in: query
          name: include
          required: true
          schema:
            type: string
      responses:
        default:
          content:
            application/json:
              schema:
                items:
                  $ref: '#/components/schemas/Collection'
                type: array
          description: default response
      security:
        - bearer: []
      summary: Retrieve all collections for an organization.
      tags:
        - organizations
    post:
      description: Create a collection in the given organization.
      operationId: createCollection
      parameters:
        - description: Organization ID.
          in: path
          name: organizationId
          required: true
          schema:
            format: int64
            type: integer
      requestBody:
        content:
          '*/*':
            schema:
              $ref: '#/components/schemas/Collection'
        description: Collection to register.
        required: true
      responses:
        default:
          content:
            application/json:
              schema:
                $ref: '#/components/schemas/Collection'
          description: default response
      security:
        - bearer: []
      summary: Create a collection in the given organization.
      tags:
        - organizations
  /organizations/{organizationId}/collections/{collectionId}:
    get:
      description: Retrieve a collection by ID. Supports optional authentication.
      operationId: getCollectionById
      parameters:
        - description: Organization ID.
          in: path
          name: organizationId
          required: true
          schema:
            format: int64
            type: integer
        - description: Collection ID.
          in: path
          name: collectionId
          required: true
          schema:
            format: int64
            type: integer
      responses:
        default:
          content:
            application/json:
              schema:
                $ref: '#/components/schemas/Collection'
          description: default response
      security:
        - bearer: []
      summary: Retrieve a collection by ID.
      tags:
        - organizations
    put:
      description: Update a collection. Currently only name, display name, description, and topic can be updated.
      operationId: updateCollection
      parameters:
        - description: Organization ID.
          in: path
          name: organizationId
          required: true
          schema:
            format: int64
            type: integer
        - description: Collection ID.
          in: path
          name: collectionId
          required: true
          schema:
            format: int64
            type: integer
      requestBody:
        content:
          '*/*':
            schema:
              $ref: '#/components/schemas/Collection'
        description: Collection to register.
        required: true
      responses:
        default:
          content:
            application/json:
              schema:
                $ref: '#/components/schemas/Collection'
          description: default response
      security:
        - bearer: []
      summary: Update a collection.
      tags:
        - organizations
  /organizations/{organizationId}/collections/{collectionId}/description:
    get:
      description: Retrieve a collection description by organization ID and collection ID. Supports optional authentication.
      operationId: getCollectionDescription
      parameters:
        - description: Organization ID.
          in: path
          name: organizationId
          required: true
          schema:
            format: int64
            type: integer
        - description: Collection ID.
          in: path
          name: collectionId
          required: true
          schema:
            format: int64
            type: integer
      responses:
        default:
          content:
            application/json:
              schema:
                type: string
          description: default response
      security:
        - bearer: []
      summary: Retrieve a collection description by organization ID and collection ID.
      tags:
        - organizations
    put:
      description: Update a collection's description. Description in markdown.
      operationId: updateCollectionDescription
      parameters:
        - description: Organization ID.
          in: path
          name: organizationId
          required: true
          schema:
            format: int64
            type: integer
        - description: Collection ID.
          in: path
          name: collectionId
          required: true
          schema:
            format: int64
            type: integer
      requestBody:
        content:
          '*/*':
            schema:
              type: string
        description: Collections's description in markdown.
        required: true
      responses:
        default:
          content:
            application/json:
              schema:
                $ref: '#/components/schemas/Collection'
          description: default response
      security:
        - bearer: []
      summary: Update a collection's description.
      tags:
        - organizations
  /organizations/{organizationId}/collections/{collectionId}/entry:
    delete:
      description: Delete an entry to a collection.
      operationId: deleteEntryFromCollection
      parameters:
        - description: Organization ID.
          in: path
          name: organizationId
          required: true
          schema:
            format: int64
            type: integer
        - description: Collection ID.
          in: path
          name: collectionId
          required: true
          schema:
            format: int64
            type: integer
        - description: Entry ID.
          in: query
          name: entryId
          required: true
          schema:
            format: int64
            type: integer
        - description: Version ID.
          in: query
          name: versionId
          schema:
            format: int64
            type: integer
      responses:
        default:
          content:
            application/json:
              schema:
                $ref: '#/components/schemas/Collection'
          description: default response
      security:
        - bearer: []
      summary: Delete an entry to a collection.
      tags:
        - organizations
    post:
      description: Add an entry to a collection.
      operationId: addEntryToCollection
      parameters:
        - description: Organization ID.
          in: path
          name: organizationId
          required: true
          schema:
            format: int64
            type: integer
        - description: Collection ID.
          in: path
          name: collectionId
          required: true
          schema:
            format: int64
            type: integer
        - description: Entry ID.
          in: query
          name: entryId
          required: true
          schema:
            format: int64
            type: integer
        - description: Version ID.
          in: query
          name: versionId
          schema:
            format: int64
            type: integer
      responses:
        default:
          content:
            application/json:
              schema:
                $ref: '#/components/schemas/Collection'
          description: default response
      security:
        - bearer: []
      summary: Add an entry to a collection.
      tags:
        - organizations
  /organizations/{organizationId}/description:
    get:
      description: Retrieve an organization description by organization ID. Supports optional authentication.
      operationId: getOrganizationDescription
      parameters:
        - description: Organization ID.
          in: path
          name: organizationId
          required: true
          schema:
            format: int64
            type: integer
      responses:
        default:
          content:
            application/json:
              schema:
                type: string
          description: default response
      security:
        - bearer: []
      summary: Retrieve an organization description by organization ID.
      tags:
        - organizations
    put:
      description: Update an organization's description. Expects description in markdown format.
      operationId: updateOrganizationDescription
      parameters:
        - description: Organization ID.
          in: path
          name: organizationId
          required: true
          schema:
            format: int64
            type: integer
      requestBody:
        content:
          '*/*':
            schema:
              type: string
        description: Organization's description in markdown.
        required: true
      responses:
        default:
          content:
            application/json:
              schema:
                $ref: '#/components/schemas/Organization'
          description: default response
      security:
        - bearer: []
      summary: Update an organization's description.
      tags:
        - organizations
  /organizations/{organizationId}/events:
    get:
      description: Retrieve all events for an organization. Supports optional authentication.
      operationId: getOrganizationEvents
      parameters:
        - description: Organization ID.
          in: path
          name: organizationId
          required: true
          schema:
            format: int64
            type: integer
        - description: Start index of paging.  If this exceeds the current result set return an empty set.  If not specified in the request, this will start at the beginning of the results.
          in: query
          name: offset
          required: true
          schema:
            default: 0
            format: int32
            type: integer
        - description: Amount of records to return in a given page, limited to 100
          in: query
          name: limit
          required: true
          schema:
            default: 100
            format: int32
            maximum: 100
            minimum: 1
            type: integer
      responses:
        default:
          content:
            application/json:
              schema:
                items:
                  $ref: '#/components/schemas/Event'
                type: array
          description: default response
      security:
        - bearer: []
      summary: Retrieve all events for an organization.
      tags:
        - organizations
  /organizations/{organizationId}/invitation:
    post:
      description: Accept or reject an organization invitation. True accepts the invitation, false rejects the invitation.
      operationId: acceptOrRejectInvitation
      parameters:
        - description: Organization ID.
          in: path
          name: organizationId
          required: true
          schema:
            format: int64
            type: integer
        - description: Accept or reject.
          in: query
          name: accept
          required: true
          schema:
            type: boolean
      responses:
        default:
          content:
            application/json: {}
          description: default response
      security:
        - bearer: []
      summary: Accept or reject an organization invitation.
      tags:
        - organizations
  /organizations/{organizationId}/members:
    get:
      description: Retrieve all members for an organization. Supports optional authentication.
      operationId: getOrganizationMembers
      parameters:
        - description: Organization ID.
          in: path
          name: organizationId
          required: true
          schema:
            format: int64
            type: integer
      responses:
        default:
          content:
            application/json:
              schema:
                items:
                  $ref: '#/components/schemas/OrganizationUser'
                type: array
                uniqueItems: true
          description: default response
      security:
        - bearer: []
      summary: Retrieve all members for an organization.
      tags:
        - organizations
  /organizations/{organizationId}/reject:
    post:
      description: Reject the organization with the given id. Admin/curator only.
      operationId: rejectOrganization
      parameters:
        - description: Organization ID.
          in: path
          name: organizationId
          required: true
          schema:
            format: int64
            type: integer
      responses:
        default:
          content:
            application/json:
              schema:
                $ref: '#/components/schemas/Organization'
          description: default response
      security:
        - bearer: []
      summary: Reject an organization.
      tags:
        - organizations
  /organizations/{organizationId}/request:
    post:
      description: Re-request a review of the given organization. Requires the organization to be rejected.
      operationId: requestOrganizationReview
      parameters:
        - description: Organization ID.
          in: path
          name: organizationId
          required: true
          schema:
            format: int64
            type: integer
      responses:
        default:
          content:
            application/json:
              schema:
                $ref: '#/components/schemas/Organization'
          description: default response
      security:
        - bearer: []
      summary: Re-request an organization review.
      tags:
        - organizations
  /organizations/{organizationId}/star:
    put:
      description: Star an organization.
      operationId: starOrganization
      parameters:
        - description: Organization ID.
          in: path
          name: organizationId
          required: true
          schema:
            format: int64
            type: integer
      requestBody:
        content:
          '*/*':
            schema:
              $ref: '#/components/schemas/StarRequest'
        description: StarRequest to star an organization for a user.
        required: true
      responses:
        default:
          content:
            application/json: {}
          description: default response
      security:
        - bearer: []
      summary: Star an organization.
      tags:
        - organizations
  /organizations/{organizationId}/starredUsers:
    get:
      description: Return list of users who starred the given approved organization.
      operationId: getStarredUsersForApprovedOrganization
      parameters:
        - description: Organization ID.
          in: path
          name: organizationId
          required: true
          schema:
            format: int64
            type: integer
      responses:
        default:
          content:
            application/json:
              schema:
                items:
                  $ref: '#/components/schemas/User'
                type: array
                uniqueItems: true
          description: default response
      summary: Return list of users who starred the given approved organization.
      tags:
        - organizations
  /organizations/{organizationId}/user:
    delete:
      description: Remove a user from an organization.
      operationId: deleteUserRole
      parameters:
        - description: User ID of user to add to organization.
          in: query
          name: userId
          required: true
          schema:
            format: int64
            type: integer
        - description: Organization ID.
          in: path
          name: organizationId
          required: true
          schema:
            format: int64
            type: integer
      responses:
        default:
          content:
            application/json: {}
          description: default response
      security:
        - bearer: []
      summary: Remove a user from an organization.
      tags:
        - organizations
    post:
      description: Update a user role in an organization.
      operationId: updateUserRole
      parameters:
        - description: Role of user.
          in: query
          name: role
          required: true
          schema:
            enum:
              - ADMIN
              - MAINTAINER
              - MEMBER
            type: string
        - description: User ID of user to add to organization.
          in: query
          name: userId
          required: true
          schema:
            format: int64
            type: integer
        - description: Organization ID.
          in: path
          name: organizationId
          required: true
          schema:
            format: int64
            type: integer
      responses:
        default:
          content:
            application/json:
              schema:
                $ref: '#/components/schemas/OrganizationUser'
          description: default response
      security:
        - bearer: []
      summary: Update a user role in an organization.
      tags:
        - organizations
    put:
      description: Add a user role to an organization.
      operationId: addUserToOrg
      parameters:
        - description: Role of user.
          in: query
          name: role
          required: true
          schema:
            enum:
              - ADMIN
              - MAINTAINER
              - MEMBER
            type: string
        - description: User ID of user to add to organization.
          in: query
          name: userId
          required: true
          schema:
            format: int64
            type: integer
        - description: Organization ID.
          in: path
          name: organizationId
          required: true
          schema:
            format: int64
            type: integer
      requestBody:
        content:
          '*/*':
            schema:
              type: string
        description: This is here to appease Swagger. It requires PUT methods to have a body, even if it is empty. Please leave it empty.
      responses:
        default:
          content:
            application/json:
              schema:
                $ref: '#/components/schemas/OrganizationUser'
          description: default response
      security:
        - bearer: []
      summary: Add a user role to an organization.
      tags:
        - organizations
  /organizations/{organizationId}/users/{username}:
    put:
      description: Add a user role to an organization.
      operationId: addUserToOrgByUsername
      parameters:
        - description: User to add to org.
          in: path
          name: username
          required: true
          schema:
            type: string
        - description: Organization ID.
          in: path
          name: organizationId
          required: true
          schema:
            format: int64
            type: integer
      requestBody:
        content:
          '*/*':
            schema:
              enum:
                - MAINTAINER
                - MEMBER
              type: string
        description: Role of user.
        required: true
      responses:
        default:
          content:
            application/json:
              schema:
                $ref: '#/components/schemas/OrganizationUser'
          description: default response
      security:
        - bearer: []
      summary: Add a user role to an organization.
      tags:
        - organizations
  /organizations/{organizationName}/collections/{collectionName}/name:
    get:
      description: Retrieve a collection by name. Supports optional authentication.
      operationId: getCollectionById_1
      parameters:
        - description: Organization name.
          in: path
          name: organizationName
          required: true
          schema:
            type: string
        - description: Collection name.
          in: path
          name: collectionName
          required: true
          schema:
            type: string
      responses:
        default:
          content:
            application/json:
              schema:
                $ref: '#/components/schemas/Collection'
          description: default response
      security:
        - bearer: []
      summary: Retrieve a collection by name.
      tags:
        - organizations
  /toolTester/logs:
    get:
      operationId: getToolTesterLog
      parameters:
        - description: TRS Tool Id
          example: '#workflow/github.com/dockstore/hello_world'
          in: query
          name: tool_id
          required: true
          schema:
            type: string
        - example: v1.0.0
          in: query
          name: tool_version_name
          required: true
          schema:
            type: string
        - example: hello_world.cwl.json
          in: query
          name: test_filename
          required: true
          schema:
            type: string
        - example: cwltool
          in: query
          name: runner
          required: true
          schema:
            type: string
        - in: query
          name: log_type
          required: true
          schema:
            enum:
              - FULL
              - SUMMARY
            type: string
        - example: 1554477737092.log
          in: query
          name: filename
          required: true
          schema:
            type: string
      responses:
        default:
          content:
            text/plain:
              schema:
                type: string
          description: default response
      summary: Get ToolTester log file
      tags:
        - toolTester
  /toolTester/logs/search:
    get:
      operationId: search
      parameters:
        - description: TRS Tool Id
          example: '#workflow/github.com/dockstore/hello_world'
          in: query
          name: tool_id
          required: true
          schema:
            type: string
        - example: v1.0.0
          in: query
          name: tool_version_name
          required: true
          schema:
            type: string
      responses:
        default:
          content:
            application/json:
              schema:
                items:
                  $ref: '#/components/schemas/ToolTesterLog'
                type: array
          description: default response
      summary: Search for ToolTester log files
      tags:
        - toolTester
  /users/checkUser/{username}:
    get:
      description: Check if user with some username exists.
      operationId: checkUserExists
      parameters:
        - in: path
          name: username
          required: true
          schema:
            type: string
      responses:
        default:
          content:
            application/json:
              schema:
                type: boolean
          description: default response
      security:
        - bearer: []
      tags:
        - users
  /users/dockerRegistries:
    get:
      description: Get all of the Docker registries accessible to the logged-in user.
      operationId: getUserDockerRegistries
      responses:
        default:
          content:
            application/json:
              schema:
                items:
                  type: string
                type: array
          description: default response
      security:
        - bearer: []
      tags:
        - users
  /users/dockerRegistries/{dockerRegistry}/organizations:
    get:
      description: Get all of the organizations/namespaces of the Docker registry accessible to the logged-in user.
      operationId: getDockerRegistriesOrganization
      parameters:
        - description: Name of Docker registry
          in: path
          name: dockerRegistry
          required: true
          schema:
            type: string
      responses:
        default:
          content:
            application/json:
              schema:
                items:
                  type: string
                type: array
          description: default response
      security:
        - bearer: []
      tags:
        - users
  /users/dockerRegistries/{dockerRegistry}/organizations/{organization}/repositories:
    get:
      description: Get names of repositories associated with a specific namespace and Docker registry of the logged-in user.
      operationId: getDockerRegistryOrganizationRepositories
      parameters:
        - description: Name of Docker registry
          in: path
          name: dockerRegistry
          required: true
          schema:
            type: string
        - description: Name of organization or namespace
          in: path
          name: organization
          required: true
          schema:
            type: string
      responses:
        default:
          content:
            application/json:
              schema:
                items:
                  type: string
                type: array
          description: default response
      security:
        - bearer: []
      tags:
        - users
  /users/github/events:
    get:
      description: Get all of the GitHub Events for the logged in user.
      operationId: getUserGitHubEvents
      parameters:
        - in: query
          name: offset
          schema:
            type: string
        - in: query
          name: limit
          schema:
            default: 100
            format: int32
            type: integer
      responses:
        default:
          content:
            application/json:
              schema:
                items:
                  $ref: '#/components/schemas/LambdaEvent'
                type: array
          description: default response
      security:
        - bearer: []
      tags:
        - users
  /users/github/sync:
    post:
      description: Syncs Dockstore account with GitHub App Installations.
      operationId: syncUserWithGitHub
      responses:
        default:
          content:
            application/json:
              schema:
                items:
                  $ref: '#/components/schemas/Workflow'
                type: array
          description: default response
      security:
        - bearer: []
      tags:
        - users
  /users/registries:
    get:
      description: Get all of the git registries accessible to the logged in user.
      operationId: getUserRegistries
      responses:
        default:
          content:
            application/json:
              schema:
                items:
                  enum:
                    - dockstore.org
                    - github.com
                    - bitbucket.org
                    - gitlab.com
                  type: string
                type: array
          description: default response
      security:
        - bearer: []
      tags:
        - users
  /users/registries/{gitRegistry}/organizations:
    get:
      description: Get all of the organizations for a given git registry accessible to the logged in user.
      operationId: getUserOrganizations
      parameters:
        - description: Git registry
          in: path
          name: gitRegistry
          required: true
          schema:
            enum:
              - dockstore.org
              - github.com
              - bitbucket.org
              - gitlab.com
            type: string
      responses:
        default:
          content:
            application/json:
              schema:
                items:
                  type: string
                type: array
                uniqueItems: true
          description: default response
      security:
        - bearer: []
      tags:
        - users
  /users/registries/{gitRegistry}/organizations/{organization}:
    get:
      description: Get all of the repositories for an organization for a given git registry accessible to the logged in user.
      operationId: getUserOrganizationRepositories
      parameters:
        - description: Git registry
          in: path
          name: gitRegistry
          required: true
          schema:
            enum:
              - dockstore.org
              - github.com
              - bitbucket.org
              - gitlab.com
            type: string
        - description: Git organization
          in: path
          name: organization
          required: true
          schema:
            type: string
      responses:
        default:
          content:
            application/json:
              schema:
                items:
                  $ref: '#/components/schemas/Repository'
                type: array
          description: default response
      security:
        - bearer: []
      tags:
        - users
  /users/starredOrganizations:
    get:
      description: Get the authenticated user's starred organizations.
      operationId: getStarredOrganizations
      responses:
        default:
          content:
            application/json:
              schema:
                items:
                  $ref: '#/components/schemas/Organization'
                type: array
                uniqueItems: true
          description: default response
      security:
        - bearer: []
      tags:
        - users
  /users/starredTools:
    get:
      description: Get the authenticated user's starred tools.
      operationId: getStarredTools
      responses:
        default:
          content:
            application/json:
              schema:
                items:
                  $ref: '#/components/schemas/Entry'
                type: array
                uniqueItems: true
          description: default response
      security:
        - bearer: []
      tags:
        - users
  /users/starredWorkflows:
    get:
      description: Get the authenticated user's starred workflows.
      operationId: getStarredWorkflows
      responses:
        default:
          content:
            application/json:
              schema:
                items:
                  $ref: '#/components/schemas/Entry'
                type: array
                uniqueItems: true
          description: default response
      security:
        - bearer: []
      tags:
        - users
  /users/updateUserMetadata:
    get:
      description: Update metadata of all users.
      operationId: updateUserMetadata
      responses:
        default:
          content:
            application/json:
              schema:
                items:
                  $ref: '#/components/schemas/User'
                type: array
          description: default response
      security:
        - bearer: []
      tags:
        - users
  /users/user:
    delete:
      description: Delete user if possible.
      operationId: selfDestruct
      responses:
        default:
          content:
            application/json:
              schema:
                type: boolean
          description: default response
      security:
        - bearer: []
      tags:
        - users
    get:
      description: Get the logged-in user.
      operationId: getUser
      responses:
        default:
          content:
            application/json:
              schema:
                $ref: '#/components/schemas/User'
          description: default response
      security:
        - bearer: []
      tags:
        - users
  /users/user/changeUsername:
    post:
      description: Change username if possible.
      operationId: changeUsername
      parameters:
        - in: query
          name: username
          schema:
            type: string
      responses:
        default:
          content:
            application/json:
              schema:
                $ref: '#/components/schemas/User'
          description: default response
      security:
        - bearer: []
      tags:
        - users
  /users/user/extended:
    get:
      description: Get additional information about the authenticated user.
      operationId: getExtendedUserData
      responses:
        default:
          content:
            application/json:
              schema:
                $ref: '#/components/schemas/ExtendedUserData'
          description: default response
      security:
        - bearer: []
      tags:
        - users
  /users/user/memberships:
    get:
      description: Get the logged-in user's memberships.
      operationId: getUserMemberships
      responses:
        default:
          content:
            application/json:
              schema:
                items:
                  $ref: '#/components/schemas/OrganizationUser'
                type: array
                uniqueItems: true
          description: default response
      security:
        - bearer: []
      tags:
        - users
  /users/user/updateUserMetadata:
    get:
      description: Update metadata for logged in user.
      operationId: updateLoggedInUserMetadata
      parameters:
        - in: query
          name: source
          schema:
            enum:
              - quay.io
              - github.com
              - dockstore
              - bitbucket.org
              - gitlab.com
              - zenodo.org
              - google.com
              - orcid.org
            type: string
      responses:
        default:
          content:
            application/json:
              schema:
                $ref: '#/components/schemas/User'
          description: default response
      security:
        - bearer: []
      tags:
        - users
  /users/user/{userId}:
    delete:
      description: Terminate user if possible.
      operationId: terminateUsers
      parameters:
        - in: path
          name: userId
          required: true
          schema:
            format: int64
            type: integer
      responses:
        default:
          content:
            application/json:
              schema:
                type: boolean
          description: default response
      security:
        - bearer: []
      tags:
        - users
  /users/user/{userId}/limits:
    get:
      description: Returns the specified user's limits. ADMIN or CURATOR only
      operationId: getUserLimits
      parameters:
        - in: path
          name: userId
          required: true
          schema:
            format: int64
            type: integer
      responses:
        default:
          content:
            application/json:
              schema:
                $ref: '#/components/schemas/Limits'
          description: default response
      security:
        - bearer: []
      tags:
        - users
    put:
      description: Update the specified user's limits. ADMIN or CURATOR only
      operationId: setUserLimits
      parameters:
        - in: path
          name: userId
          required: true
          schema:
            format: int64
            type: integer
      requestBody:
        content:
          '*/*':
            schema:
              $ref: '#/components/schemas/Limits'
      responses:
        default:
          content:
            application/json:
              schema:
                $ref: '#/components/schemas/Limits'
          description: default response
      security:
        - bearer: []
      tags:
        - users
  /users/username/{username}:
    get:
      description: Get a user by username.
      operationId: listUser
      parameters:
        - in: path
          name: username
          required: true
          schema:
            type: string
      responses:
        default:
          content:
            application/json:
              schema:
                $ref: '#/components/schemas/User'
          description: default response
      security:
        - bearer: []
      tags:
        - users
  /users/users/entries:
    get:
      description: Get all of the entries for a user, sorted by most recently updated.
      operationId: getUserEntries
      parameters:
        - description: Maximum number of entries to return
          in: query
          name: count
          schema:
            format: int32
            type: integer
        - description: Filter paths with matching text
          in: query
          name: filter
          schema:
            type: string
      responses:
        default:
          content:
            application/json:
              schema:
                items:
                  $ref: '#/components/schemas/EntryUpdateTime'
                type: array
          description: default response
      security:
        - bearer: []
      tags:
        - users
  /users/users/organizations:
    get:
      description: Get all of the Dockstore organizations for a user, sorted by most recently updated.
      operationId: getUserDockstoreOrganizations
      parameters:
        - description: Maximum number of organizations to return
          in: query
          name: count
          schema:
            format: int32
            type: integer
        - description: Filter paths with matching text
          in: query
          name: filter
          schema:
            type: string
      responses:
        default:
          content:
            application/json:
              schema:
                items:
                  $ref: '#/components/schemas/OrganizationUpdateTime'
                type: array
          description: default response
      security:
        - bearer: []
      tags:
        - users
  /users/{userId}:
    get:
      description: Get user by id.
      operationId: getSpecificUser
      parameters:
        - in: path
          name: userId
          required: true
          schema:
            format: int64
            type: integer
      responses:
        default:
          content:
            application/json:
              schema:
                $ref: '#/components/schemas/User'
          description: default response
      security:
        - bearer: []
      tags:
        - users
  /users/{userId}/containers:
    get:
      description: List all tools owned by the authenticated user.
      operationId: userContainers
      parameters:
        - in: path
          name: userId
          required: true
          schema:
            format: int64
            type: integer
      responses:
        default:
          content:
            application/json:
              schema:
                items:
                  $ref: '#/components/schemas/Tool'
                type: array
          description: default response
      security:
        - bearer: []
      tags:
        - users
  /users/{userId}/containers/published:
    get:
      description: List all published tools from a user.
      operationId: userPublishedContainers
      parameters:
        - in: path
          name: userId
          required: true
          schema:
            format: int64
            type: integer
      responses:
        default:
          content:
            application/json:
              schema:
                items:
                  $ref: '#/components/schemas/Tool'
                type: array
          description: default response
      security:
        - bearer: []
      tags:
        - users
  /users/{userId}/containers/{organization}/refresh:
    get:
      description: Refresh all tools owned by the authenticated user with specified organization.
      operationId: refreshToolsByOrganization
      parameters:
        - in: path
          name: userId
          required: true
          schema:
            format: int64
            type: integer
        - in: path
          name: organization
          required: true
          schema:
            type: string
        - in: query
          name: dockerRegistry
          schema:
            type: string
      responses:
        default:
          content:
            application/json:
              schema:
                items:
                  $ref: '#/components/schemas/Tool'
                type: array
          description: default response
      security:
        - bearer: []
      tags:
        - users
  /users/{userId}/privileges:
    put:
      description: Updates the provided userID to admin or curator status, ADMIN or CURATOR only
      operationId: setUserPrivileges
      parameters:
        - in: path
          name: userId
          required: true
          schema:
            format: int64
            type: integer
      requestBody:
        content:
          application/json:
            schema:
              $ref: '#/components/schemas/PrivilegeRequest'
        required: true
      responses:
        default:
          content:
            application/json:
              schema:
                $ref: '#/components/schemas/User'
          description: default response
      security:
        - bearer: []
      tags:
        - users
  /users/{userId}/services:
    get:
      description: List all services owned by the authenticated user.
      operationId: userServices
      parameters:
        - in: path
          name: userId
          required: true
          schema:
            format: int64
            type: integer
      responses:
        default:
          content:
            application/json:
              schema:
                items:
                  $ref: '#/components/schemas/Workflow'
                type: array
          description: default response
      security:
        - bearer: []
      tags:
        - users
  /users/{userId}/tokens:
    get:
      description: Get tokens with user id.
      operationId: getUserTokens
      parameters:
        - in: path
          name: userId
          required: true
          schema:
            format: int64
            type: integer
      responses:
        default:
          content:
            application/json:
              schema:
                items:
                  $ref: '#/components/schemas/Token'
                type: array
          description: default response
      security:
        - bearer: []
      tags:
        - users
  /users/{userId}/workflows:
    get:
      description: List all workflows owned by the authenticated user.
      operationId: userWorkflows
      parameters:
        - description: User ID
          in: path
          name: userId
          required: true
          schema:
            format: int64
            type: integer
      responses:
        default:
          content:
            application/json:
              schema:
                items:
                  $ref: '#/components/schemas/Workflow'
                type: array
          description: default response
      security:
        - bearer: []
      tags:
        - users
    patch:
      description: Adds the logged-in user to any Dockstore workflows that they should have access to.
      operationId: addUserToDockstoreWorkflows
      parameters:
        - description: User to update
          in: path
          name: userId
          required: true
          schema:
            format: int64
            type: integer
      requestBody:
        content:
          '*/*':
            schema:
              type: string
        description: This is here to appease Swagger. It requires PATCH methods to have a body, even if it is empty. Please leave it empty.
      responses:
        default:
          content:
            application/json:
              schema:
                items:
                  $ref: '#/components/schemas/Workflow'
                type: array
          description: default response
      security:
        - bearer: []
      tags:
        - users
  /users/{userId}/workflows/published:
    get:
      description: List all published workflows from a user.
      operationId: userPublishedWorkflows
      parameters:
        - in: path
          name: userId
          required: true
          schema:
            format: int64
            type: integer
      responses:
        default:
          content:
            application/json:
              schema:
                items:
                  $ref: '#/components/schemas/Workflow'
                type: array
          description: default response
      security:
        - bearer: []
      tags:
        - users
  /workflows/github:
    delete:
      description: Handles the deletion of a branch on GitHub. Will delete all workflow versions that match in all workflows that share the same repository.
      operationId: handleGitHubBranchDeletion
      parameters:
        - description: Repository path (ex. dockstore/dockstore-ui2)
          in: query
          name: repository
          required: true
          schema:
            type: string
        - description: Username of user on GitHub who triggered action
          in: query
          name: username
          required: true
          schema:
            type: string
        - description: Full git reference for a GitHub branch/tag. Ex. refs/heads/master or refs/tags/v1.0
          in: query
          name: gitReference
          required: true
          schema:
            type: string
        - description: GitHub installation ID
          in: query
          name: installationId
          required: true
          schema:
            type: string
      responses:
        "418":
          description: This code tells AWS Lambda not to retry.
      security:
        - bearer: []
      tags:
        - workflows
  /workflows/github/install:
    post:
      description: Handle the installation of our GitHub app onto a repository or organization.
      operationId: handleGitHubInstallation
      requestBody:
        content:
          application/x-www-form-urlencoded:
            schema:
              properties:
                installationId:
                  type: string
                repositories:
                  type: string
                username:
                  type: string
              required:
                - installationId
                - repositories
                - username
              type: object
      responses:
        "418":
          description: This code tells AWS Lambda not to retry.
      security:
        - bearer: []
      tags:
        - workflows
  /workflows/github/release:
    post:
      description: Handle a release of a repository on GitHub. Will create a workflow/service and version when necessary.
      operationId: handleGitHubRelease
      requestBody:
        content:
          application/x-www-form-urlencoded:
            schema:
              properties:
                gitReference:
                  type: string
                installationId:
                  type: string
                repository:
                  type: string
                username:
                  type: string
              required:
                - gitReference
                - installationId
                - repository
                - username
              type: object
      responses:
        default:
          content:
            application/json:
              schema:
                items:
                  $ref: '#/components/schemas/Workflow'
                type: array
          description: default response
      security:
        - bearer: []
      tags:
        - workflows
  /workflows/hostedEntry:
    post:
      description: Create a hosted workflow.
      operationId: createHostedWorkflow_1
      parameters:
        - in: query
          name: registry
          schema:
            type: string
        - in: query
          name: name
          schema:
            type: string
        - in: query
          name: descriptorType
          schema:
            type: string
        - in: query
          name: namespace
          schema:
            type: string
        - in: query
          name: entryName
          schema:
            type: string
      responses:
        "200":
          content:
            application/json:
              schema:
<<<<<<< HEAD
                $ref: '#/components/schemas/Entry'
          description: Successfully created hosted entry
=======
                $ref: '#/components/schemas/Workflow'
          description: default response
>>>>>>> fa16e799
      security:
        - bearer: []
      tags:
        - hosted
  /workflows/hostedEntry/{entryId}:
    delete:
      description: Delete a revision of a hosted workflow.
      operationId: deleteHostedWorkflowVersion_1
      parameters:
        - in: path
          name: entryId
          required: true
          schema:
            format: int64
            type: integer
        - in: query
          name: version
          schema:
            type: string
      responses:
        "200":
          content:
            application/json:
              schema:
                $ref: '#/components/schemas/Entry'
          description: Successfully deleted hosted entry version
      security:
        - bearer: []
      tags:
        - hosted
    patch:
      description: Non-idempotent operation for creating new revisions of hosted workflows
      operationId: editHostedWorkflow
      parameters:
        - in: path
          name: entryId
          required: true
          schema:
            format: int64
            type: integer
      requestBody:
        content:
          '*/*':
            schema:
              items:
                $ref: '#/components/schemas/SourceFile'
              type: array
              uniqueItems: true
      responses:
        default:
          content:
            application/json:
              schema:
                $ref: '#/components/schemas/Workflow'
          description: default response
      security:
        - bearer: []
      tags:
        - hosted
    post:
      deprecated: true
      operationId: addZip
      parameters:
        - description: hosted entry ID
          in: path
          name: entryId
          required: true
          schema:
            format: int64
            type: integer
      requestBody:
        content:
          multipart/form-data:
            schema:
              properties:
                file:
                  format: binary
                  type: string
              type: object
      responses:
        "200":
          content:
            application/json:
              schema:
                $ref: '#/components/schemas/Workflow'
          description: successful operation
      security:
        - bearer: []
      summary: Creates a new revision of a hosted workflow from a zip
      tags:
        - hosted
  /workflows/manualRegister:
    post:
      description: Manually register a workflow.
      operationId: manualRegister
      parameters:
        - in: query
          name: workflowRegistry
          schema:
            type: string
        - in: query
          name: workflowPath
          schema:
            type: string
        - in: query
          name: defaultWorkflowPath
          schema:
            type: string
        - in: query
          name: workflowName
          schema:
            type: string
        - in: query
          name: descriptorType
          schema:
            type: string
        - in: query
          name: defaultTestParameterFilePath
          schema:
            type: string
      responses:
        default:
          content:
            application/json:
              schema:
                $ref: '#/components/schemas/Workflow'
          description: default response
      security:
        - bearer: []
      tags:
        - workflows
  /workflows/organization/{organization}/published:
    get:
      description: List all published workflows of an organization.
      operationId: getPublishedWorkflowsByOrganization
      parameters:
        - in: path
          name: organization
          required: true
          schema:
            type: string
      responses:
        default:
          content:
            application/json:
              schema:
                items:
                  $ref: '#/components/schemas/Workflow'
                type: array
          description: default response
      tags:
        - workflows
  /workflows/path/entry/{repository}:
    get:
      description: Get an entry by path.
      operationId: getEntryByPath
      parameters:
        - in: path
          name: repository
          required: true
          schema:
            type: string
      responses:
        default:
          content:
            application/json:
              schema:
                $ref: '#/components/schemas/Entry'
          description: default response
      security:
        - bearer: []
      tags:
        - workflows
  /workflows/path/entry/{repository}/published:
    get:
      description: Get a published entry by path.
      operationId: getPublishedEntryByPath
      parameters:
        - in: path
          name: repository
          required: true
          schema:
            type: string
      responses:
        default:
          content:
            application/json:
              schema:
                $ref: '#/components/schemas/Entry'
          description: default response
      tags:
        - workflows
  /workflows/path/workflow/{repository}:
    get:
      description: Requires full path (including workflow name if applicable).
      operationId: getWorkflowByPath
      parameters:
        - description: Repository path
          in: path
          name: repository
          required: true
          schema:
            type: string
        - description: 'Comma-delimited list of fields to include: validations, aliases'
          in: query
          name: include
          schema:
            type: string
        - description: Whether to get a service or workflow
          in: query
          name: services
          schema:
            default: false
            type: boolean
      responses:
        default:
          content:
            application/json:
              schema:
                $ref: '#/components/schemas/Workflow'
          description: default response
      security:
        - bearer: []
      summary: Get a workflow by path.
      tags:
        - workflows
  /workflows/path/workflow/{repository}/actions:
    get:
      description: Gets all actions a user can perform on a workflow.
      operationId: getWorkflowActions
      parameters:
        - in: path
          name: repository
          required: true
          schema:
            type: string
        - in: query
          name: services
          schema:
            default: false
            type: boolean
      responses:
        default:
          content:
            application/json:
              schema:
                items:
                  enum:
                    - write
                    - read
                    - delete
                    - share
                  type: string
                type: array
          description: default response
      security:
        - bearer: []
      tags:
        - workflows
  /workflows/path/workflow/{repository}/permissions:
    delete:
      description: Remove the specified user role for a workflow.
      operationId: removeWorkflowRole
      parameters:
        - in: path
          name: repository
          required: true
          schema:
            type: string
        - in: query
          name: email
          schema:
            type: string
        - in: query
          name: role
          schema:
            enum:
              - OWNER
              - WRITER
              - READER
            type: string
        - in: query
          name: services
          schema:
            default: false
            type: boolean
      responses:
        default:
          content:
            application/json:
              schema:
                items:
                  $ref: '#/components/schemas/Permission'
                type: array
          description: default response
      security:
        - bearer: []
      tags:
        - workflows
    get:
      description: Get all permissions for a workflow.
      operationId: getWorkflowPermissions
      parameters:
        - in: path
          name: repository
          required: true
          schema:
            type: string
        - in: query
          name: services
          schema:
            default: false
            type: boolean
      responses:
        default:
          content:
            application/json:
              schema:
                items:
                  $ref: '#/components/schemas/Permission'
                type: array
          description: default response
      security:
        - bearer: []
      tags:
        - workflows
    patch:
      description: Set the specified permission for a user on a workflow.
      operationId: addWorkflowPermission
      parameters:
        - in: path
          name: repository
          required: true
          schema:
            type: string
        - in: query
          name: services
          schema:
            default: false
            type: boolean
      requestBody:
        content:
          '*/*':
            schema:
              $ref: '#/components/schemas/Permission'
      responses:
        default:
          content:
            application/json:
              schema:
                items:
                  $ref: '#/components/schemas/Permission'
                type: array
          description: default response
      security:
        - bearer: []
      tags:
        - workflows
  /workflows/path/workflow/{repository}/published:
    get:
      description: Get a published workflow by path
      operationId: getPublishedWorkflowByPath
      parameters:
        - in: path
          name: repository
          required: true
          schema:
            type: string
        - in: query
          name: include
          schema:
            type: string
        - in: query
          name: services
          schema:
            default: false
            type: boolean
        - in: query
          name: versionName
          schema:
            type: string
      responses:
        default:
          content:
            application/json:
              schema:
                $ref: '#/components/schemas/Workflow'
          description: default response
      tags:
        - workflows
  /workflows/path/{repository}:
    get:
      description: Get a list of workflows by path.
      operationId: getAllWorkflowByPath
      parameters:
        - in: path
          name: repository
          required: true
          schema:
            type: string
      responses:
        default:
          content:
            application/json:
              schema:
                items:
                  $ref: '#/components/schemas/Workflow'
                type: array
          description: default response
      security:
        - bearer: []
      tags:
        - workflows
  /workflows/published:
    get:
      description: List all published workflows.
      operationId: allPublishedWorkflows
      parameters:
        - in: query
          name: offset
          schema:
            type: string
        - in: query
          name: limit
          schema:
            default: 100
            format: int32
            type: integer
        - in: query
          name: filter
          schema:
            default: ""
            type: string
        - in: query
          name: sortCol
          schema:
            default: stars
            type: string
        - in: query
          name: sortOrder
          schema:
            default: desc
            type: string
        - in: query
          name: services
          schema:
            default: false
            type: boolean
      responses:
        default:
          content:
            application/json:
              schema:
                items:
                  $ref: '#/components/schemas/Workflow'
                type: array
          description: default response
      tags:
        - workflows
  /workflows/published/{workflowId}:
    get:
      description: Get a published workflow.
      operationId: getPublishedWorkflow
      parameters:
        - in: path
          name: workflowId
          required: true
          schema:
            format: int64
            type: integer
        - in: query
          name: include
          schema:
            type: string
      responses:
        default:
          content:
            application/json:
              schema:
                $ref: '#/components/schemas/Workflow'
          description: default response
      tags:
        - workflows
  /workflows/registries/{gitRegistry}/organizations/{organization}/repositories/{repositoryName}:
    delete:
      description: Delete a stubbed workflow for a registry and repository path.
      operationId: deleteWorkflow
      parameters:
        - description: Git registry
          in: path
          name: gitRegistry
          required: true
          schema:
            enum:
              - dockstore.org
              - github.com
              - bitbucket.org
              - gitlab.com
            type: string
        - description: Git repository organization
          in: path
          name: organization
          required: true
          schema:
            type: string
        - description: Git repository name
          in: path
          name: repositoryName
          required: true
          schema:
            type: string
      responses:
        default:
          content:
            application/json: {}
          description: default response
      security:
        - bearer: []
      tags:
        - workflows
    post:
      description: Adds a workflow for a registry and repository path with defaults set.
      operationId: addWorkflow
      parameters:
        - description: Git registry
          in: path
          name: gitRegistry
          required: true
          schema:
            enum:
              - dockstore.org
              - github.com
              - bitbucket.org
              - gitlab.com
            type: string
        - description: Git repository organization
          in: path
          name: organization
          required: true
          schema:
            type: string
        - description: Git repository name
          in: path
          name: repositoryName
          required: true
          schema:
            type: string
      responses:
        default:
          content:
            application/json:
              schema:
                $ref: '#/components/schemas/BioWorkflow'
          description: default response
      security:
        - bearer: []
      tags:
        - workflows
  /workflows/shared:
    get:
      description: Retrieve all workflows shared with user.
      operationId: sharedWorkflows
      responses:
        default:
          content:
            application/json:
              schema:
                items:
                  $ref: '#/components/schemas/SharedWorkflows'
                type: array
          description: default response
      security:
        - bearer: []
      tags:
        - workflows
  /workflows/versions:
    get:
      description: List the versions for a published workflow.
      operationId: tags_1
      parameters:
        - in: query
          name: workflowId
          schema:
            format: int64
            type: integer
      responses:
        default:
          content:
            application/json:
              schema:
                items:
                  $ref: '#/components/schemas/WorkflowVersion'
                type: array
          description: default response
      security:
        - bearer: []
      tags:
        - workflows
  /workflows/{alias}/aliases:
    get:
      description: Retrieves a workflow by alias.
      operationId: getWorkflowByAlias
      parameters:
        - in: path
          name: alias
          required: true
          schema:
            type: string
      responses:
        default:
          content:
            application/json:
              schema:
                $ref: '#/components/schemas/Workflow'
          description: default response
      security:
        - bearer: []
      tags:
        - workflows
  /workflows/{entryId}/registerCheckerWorkflow/{descriptorType}:
    post:
      description: Register a checker workflow and associates it with the given tool/workflow.
      operationId: registerCheckerWorkflow
      parameters:
        - in: query
          name: checkerWorkflowPath
          schema:
            type: string
        - in: query
          name: testParameterPath
          schema:
            type: string
        - in: path
          name: entryId
          required: true
          schema:
            format: int64
            type: integer
        - in: path
          name: descriptorType
          required: true
          schema:
            type: string
      responses:
        default:
          content:
            application/json:
              schema:
                $ref: '#/components/schemas/Entry'
          description: default response
      security:
        - bearer: []
      tags:
        - workflows
  /workflows/{workflowId}:
    get:
      description: Retrieve a workflow
      operationId: getWorkflow
      parameters:
        - in: path
          name: workflowId
          required: true
          schema:
            format: int64
            type: integer
        - in: query
          name: include
          schema:
            type: string
      responses:
        default:
          content:
            application/json:
              schema:
                $ref: '#/components/schemas/Workflow'
          description: default response
      security:
        - bearer: []
      tags:
        - workflows
    put:
      description: Update the workflow with the given workflow.
      operationId: updateWorkflow
      parameters:
        - in: path
          name: workflowId
          required: true
          schema:
            format: int64
            type: integer
      requestBody:
        content:
          '*/*':
            schema:
              $ref: '#/components/schemas/Workflow'
      responses:
        default:
          content:
            application/json:
              schema:
                $ref: '#/components/schemas/Workflow'
          description: default response
      security:
        - bearer: []
      tags:
        - workflows
  /workflows/{workflowId}/dag/{workflowVersionId}:
    get:
      description: Get the DAG for a given workflow version.
      operationId: getWorkflowDag
      parameters:
        - in: path
          name: workflowId
          required: true
          schema:
            format: int64
            type: integer
        - in: path
          name: workflowVersionId
          required: true
          schema:
            format: int64
            type: integer
      responses:
        default:
          content:
            application/json:
              schema:
                type: string
          description: default response
      security:
        - bearer: []
      tags:
        - workflows
  /workflows/{workflowId}/defaultVersion:
    put:
      description: Update the default version of a workflow.
      operationId: updateDefaultVersion_1
      parameters:
        - in: path
          name: workflowId
          required: true
          schema:
            format: int64
            type: integer
      requestBody:
        content:
          '*/*':
            schema:
              type: string
      responses:
        default:
          content:
            application/json:
              schema:
                $ref: '#/components/schemas/Workflow'
          description: default response
      security:
        - bearer: []
      tags:
        - workflows
  /workflows/{workflowId}/descriptor/{relative-path}:
    get:
      description: Get the corresponding descriptor file from source control.
      operationId: secondaryDescriptorPath_1
      parameters:
        - in: path
          name: workflowId
          required: true
          schema:
            format: int64
            type: integer
        - in: query
          name: tag
          schema:
            type: string
        - in: path
          name: relative-path
          required: true
          schema:
            type: string
        - in: query
          name: language
          schema:
            type: string
      responses:
        default:
          content:
            application/json:
              schema:
                $ref: '#/components/schemas/SourceFile'
          description: default response
      security:
        - bearer: []
      tags:
        - workflows
  /workflows/{workflowId}/descriptorType:
    post:
      description: Use with caution. This deletes all the workflowVersions, only use if there's nothing worth keeping in the workflow.
      operationId: updateDescriptorType
      parameters:
        - in: path
          name: workflowId
          required: true
          schema:
            format: int64
            type: integer
        - in: query
          name: descriptorType
          schema:
            enum:
              - CWL
              - WDL
              - gxformat2
              - SWL
              - NFL
              - service
              
              
            type: string
      responses:
        default:
          content:
            application/json:
              schema:
                $ref: '#/components/schemas/Workflow'
          description: default response
      security:
        - bearer: []
      summary: Changes the descriptor type of an unpublished, invalid workflow.
      tags:
        - workflows
  /workflows/{workflowId}/labels:
    put:
      description: Update the labels linked to a workflow.
      operationId: updateLabels_1
      parameters:
        - in: path
          name: workflowId
          required: true
          schema:
            format: int64
            type: integer
        - in: query
          name: labels
          schema:
            type: string
      requestBody:
        content:
          '*/*':
            schema:
              type: string
      responses:
        default:
          content:
            application/json:
              schema:
                $ref: '#/components/schemas/Workflow'
          description: default response
      security:
        - bearer: []
      tags:
        - workflows
  /workflows/{workflowId}/primaryDescriptor:
    get:
      description: Get the primary descriptor file.
      operationId: primaryDescriptor_1
      parameters:
        - in: path
          name: workflowId
          required: true
          schema:
            format: int64
            type: integer
        - in: query
          name: tag
          schema:
            type: string
        - in: query
          name: language
          schema:
            type: string
      responses:
        default:
          content:
            application/json:
              schema:
                $ref: '#/components/schemas/SourceFile'
          description: default response
      security:
        - bearer: []
      tags:
        - workflows
  /workflows/{workflowId}/publish:
    post:
      description: Publish or unpublish a workflow.
      operationId: publish_1
      parameters:
        - in: path
          name: workflowId
          required: true
          schema:
            format: int64
            type: integer
      requestBody:
        content:
          '*/*':
            schema:
              $ref: '#/components/schemas/PublishRequest'
      responses:
        default:
          content:
            application/json:
              schema:
                $ref: '#/components/schemas/Workflow'
          description: default response
      security:
        - bearer: []
      tags:
        - workflows
  /workflows/{workflowId}/refresh:
    get:
      description: Refresh one particular workflow.
      operationId: refresh_1
      parameters:
        - in: path
          name: workflowId
          required: true
          schema:
            format: int64
            type: integer
        - in: query
          name: hardRefresh
          schema:
            default: true
            type: boolean
      responses:
        default:
          content:
            application/json:
              schema:
                $ref: '#/components/schemas/Workflow'
          description: default response
      security:
        - bearer: []
      tags:
        - workflows
  /workflows/{workflowId}/refresh/{version}:
    get:
      description: Refresh one particular workflow version.
      operationId: refreshVersion
      parameters:
        - in: path
          name: workflowId
          required: true
          schema:
            format: int64
            type: integer
        - in: path
          name: version
          required: true
          schema:
            type: string
        - in: query
          name: hardRefresh
          schema:
            default: true
            type: boolean
      responses:
        default:
          content:
            application/json:
              schema:
                $ref: '#/components/schemas/Workflow'
          description: default response
      security:
        - bearer: []
      tags:
        - workflows
  /workflows/{workflowId}/requestDOI/{workflowVersionId}:
    put:
      description: Request a DOI for this version of a workflow.
      operationId: requestDOIForWorkflowVersion
      parameters:
        - in: path
          name: workflowId
          required: true
          schema:
            format: int64
            type: integer
        - in: path
          name: workflowVersionId
          required: true
          schema:
            format: int64
            type: integer
      requestBody:
        content:
          '*/*':
            schema:
              type: string
      responses:
        default:
          content:
            application/json:
              schema:
                items:
                  $ref: '#/components/schemas/WorkflowVersion'
                type: array
                uniqueItems: true
          description: default response
      security:
        - bearer: []
      tags:
        - workflows
  /workflows/{workflowId}/resetVersionPaths:
    put:
      description: Reset the workflow paths.
      operationId: updateWorkflowPath
      parameters:
        - in: path
          name: workflowId
          required: true
          schema:
            format: int64
            type: integer
      requestBody:
        content:
          '*/*':
            schema:
              $ref: '#/components/schemas/Workflow'
      responses:
        default:
          content:
            application/json:
              schema:
                $ref: '#/components/schemas/Workflow'
          description: default response
      security:
        - bearer: []
      tags:
        - workflows
  /workflows/{workflowId}/restub:
    get:
      description: Restub a workflow
      operationId: restub
      parameters:
        - in: path
          name: workflowId
          required: true
          schema:
            format: int64
            type: integer
      responses:
        default:
          content:
            application/json:
              schema:
                $ref: '#/components/schemas/Workflow'
          description: default response
      security:
        - bearer: []
      summary: Restub a workflow
      tags:
        - workflows
  /workflows/{workflowId}/secondaryDescriptors:
    get:
      description: Get the corresponding descriptor documents from source control.
      operationId: secondaryDescriptors_1
      parameters:
        - in: path
          name: workflowId
          required: true
          schema:
            format: int64
            type: integer
        - in: query
          name: tag
          schema:
            type: string
        - in: query
          name: language
          schema:
            type: string
      responses:
        default:
          content:
            application/json:
              schema:
                items:
                  $ref: '#/components/schemas/SourceFile'
                type: array
          description: default response
      security:
        - bearer: []
      tags:
        - workflows
  /workflows/{workflowId}/star:
    put:
      description: Star a workflow.
      operationId: starEntry_1
      parameters:
        - in: path
          name: workflowId
          required: true
          schema:
            format: int64
            type: integer
      requestBody:
        content:
          '*/*':
            schema:
              $ref: '#/components/schemas/StarRequest'
      responses:
        default:
          content:
            application/json: {}
          description: default response
      security:
        - bearer: []
      tags:
        - workflows
  /workflows/{workflowId}/starredUsers:
    get:
      description: Returns list of users who starred the given workflow.
      operationId: getStarredUsers_1
      parameters:
        - in: path
          name: workflowId
          required: true
          schema:
            format: int64
            type: integer
      responses:
        default:
          content:
            application/json:
              schema:
                items:
                  $ref: '#/components/schemas/User'
                type: array
                uniqueItems: true
          description: default response
      tags:
        - workflows
  /workflows/{workflowId}/testParameterFiles:
    delete:
      description: Delete test parameter files for a given version.
      operationId: deleteTestParameterFiles_1
      parameters:
        - in: path
          name: workflowId
          required: true
          schema:
            format: int64
            type: integer
        - in: query
          name: testParameterPaths
          schema:
            items:
              type: string
            type: array
        - in: query
          name: version
          schema:
            type: string
      responses:
        default:
          content:
            application/json:
              schema:
                items:
                  $ref: '#/components/schemas/SourceFile'
                type: array
                uniqueItems: true
          description: default response
      security:
        - bearer: []
      tags:
        - workflows
    get:
      description: Get the corresponding test parameter files.
      operationId: getTestParameterFiles_1
      parameters:
        - in: path
          name: workflowId
          required: true
          schema:
            format: int64
            type: integer
        - in: query
          name: version
          schema:
            type: string
      responses:
        default:
          content:
            application/json:
              schema:
                items:
                  $ref: '#/components/schemas/SourceFile'
                type: array
          description: default response
      security:
        - bearer: []
      tags:
        - workflows
    put:
      description: Add test parameter files for a given version.
      operationId: addTestParameterFiles_1
      parameters:
        - in: path
          name: workflowId
          required: true
          schema:
            format: int64
            type: integer
        - in: query
          name: testParameterPaths
          schema:
            items:
              type: string
            type: array
        - in: query
          name: version
          schema:
            type: string
      requestBody:
        content:
          '*/*':
            schema:
              type: string
      responses:
        default:
          content:
            application/json:
              schema:
                items:
                  $ref: '#/components/schemas/SourceFile'
                type: array
                uniqueItems: true
          description: default response
      security:
        - bearer: []
      tags:
        - workflows
  /workflows/{workflowId}/tools/{workflowVersionId}:
    get:
      description: Get the Tools for a given workflow version.
      operationId: getTableToolContent
      parameters:
        - in: path
          name: workflowId
          required: true
          schema:
            format: int64
            type: integer
        - in: path
          name: workflowVersionId
          required: true
          schema:
            format: int64
            type: integer
      responses:
        default:
          content:
            application/json:
              schema:
                type: string
          description: default response
      security:
        - bearer: []
      tags:
        - workflows
  /workflows/{workflowId}/users:
    get:
      description: Get users of a workflow.
      operationId: getUsers_1
      parameters:
        - in: path
          name: workflowId
          required: true
          schema:
            format: int64
            type: integer
      responses:
        default:
          content:
            application/json:
              schema:
                items:
                  $ref: '#/components/schemas/User'
                type: array
          description: default response
      security:
        - bearer: []
      tags:
        - workflows
  /workflows/{workflowId}/workflowVersions:
    put:
      description: Update the workflow versions linked to a workflow.
      operationId: updateWorkflowVersion
      parameters:
        - in: path
          name: workflowId
          required: true
          schema:
            format: int64
            type: integer
      requestBody:
        content:
          '*/*':
            schema:
              items:
                $ref: '#/components/schemas/WorkflowVersion'
              type: array
      responses:
        default:
          content:
            application/json:
              schema:
                items:
                  $ref: '#/components/schemas/WorkflowVersion'
                type: array
                uniqueItems: true
          description: default response
      security:
        - bearer: []
      tags:
        - workflows
  /workflows/{workflowId}/workflowVersions/{workflowVersionId}/sourcefiles:
    get:
      description: Retrieve sourcefiles for an entry's version
      operationId: getWorkflowVersionsSourcefiles
      parameters:
        - description: Workflow to retrieve the version from.
          in: path
          name: workflowId
          required: true
          schema:
            format: int64
            type: integer
        - description: Workflow version to retrieve the version from.
          in: path
          name: workflowVersionId
          required: true
          schema:
            format: int64
            type: integer
        - description: List of file types to filter sourcefiles by
          in: query
          name: fileTypes
          schema:
            items:
              enum:
                - DOCKSTORE_CWL
                - DOCKSTORE_WDL
                - DOCKERFILE
                - CWL_TEST_JSON
                - WDL_TEST_JSON
                - NEXTFLOW
                - NEXTFLOW_CONFIG
                - NEXTFLOW_TEST_PARAMS
                - DOCKSTORE_YML
                - DOCKSTORE_SERVICE_YML
                - DOCKSTORE_SERVICE_TEST_JSON
                - DOCKSTORE_SERVICE_OTHER
                - DOCKSTORE_GXFORMAT2
                - GXFORMAT2_TEST_FILE
                - DOCKSTORE_SWL
                - SWL_TEST_JSON
              type: string
            type: array
      responses:
        default:
          content:
            application/json:
              schema:
                items:
                  $ref: '#/components/schemas/SourceFile'
                type: array
                uniqueItems: true
          description: default response
      security:
        - bearer: []
      tags:
        - workflows
  /workflows/{workflowId}/zip/{workflowVersionId}:
    get:
      description: Download a ZIP file of a workflow and all associated files.
      operationId: getWorkflowZip
      parameters:
        - in: path
          name: workflowId
          required: true
          schema:
            format: int64
            type: integer
        - in: path
          name: workflowVersionId
          required: true
          schema:
            format: int64
            type: integer
      responses:
        default:
          content:
            application/zip: {}
          description: default response
      security:
        - bearer: []
      tags:
        - workflows
servers:
  - description: Current server when hosted on AWS
    url: /api
    variables: {}
  - description: When working locally
    url: /
    variables: {}
  - description: Production server
    url: https://dockstore.org/api
    variables: {}
  - description: Staging server
    url: https://staging.dockstore.org/api
    variables: {}
  - description: Nightly build server
    url: https://dev.dockstore.net/api
    variables: {}
tags:
  - description: Create, update list aliases for accessing entries
    name: aliases
  - description: Operations on Dockstore organizations
    name: organizations
  - description: Needed for SmartAPI compatibility apparantly, might be cargo cult behaviour
    name: NIHdatacommons
  - description: List and register entries in the dockstore (pairs of images + metadata (CWL and Dockerfile))
    name: containers
  - description: List and modify tags for containers
    name: containertags
  - description: Interact with entries in Dockstore regardless of whether they are containers or workflows
    name: entries
  - description: Created and modify hosted entries in the dockstore
    name: hosted
  - description: Query lambda events triggered by GitHub Apps
    name: lambdaEvents
  - description: Information about Dockstore like RSS, sitemap, lists of dependencies, etc.
    name: metadata
  - description: List and modify notifications for users of Dockstore
    name: curation
  - description: List and register workflows in the dockstore (CWL, Nextflow, WDL)
    name: workflows
  - description: List, modify, refresh, and delete tokens for external services
    name: tokens
  - description: Interactions with the Dockstore-support's ToolTester application
    name: toolTester
  - description: List, modify, and manage end users of the dockstore
    name: users
  - description: Optional experimental extensions of the GA4GH API
    name: extendedGA4GH
  - description: A curated subset of resources proposed as a common standard for tool repositories. Implements TRS [2.0.0](https://github.com/ga4gh/tool-registry-service-schemas/releases/tag/2.0.0).
    name: GA4GHV20
  - description: A curated subset of resources proposed as a common standard for tool repositories. Implements TRS [2.0.0-beta.2](https://github.com/ga4gh/tool-registry-service-schemas/releases/tag/2.0.0-beta.2) . Integrators are welcome to use these endpoints but they are subject to change based on community input.
    name: GA4GH
  - description: A curated subset of resources proposed as a common standard for tool repositories. Implements TRS [1.0.0](https://github.com/ga4gh/tool-registry-service-schemas/releases/tag/1.0.0) and is considered final (not subject to change)
    name: GA4GHV1<|MERGE_RESOLUTION|>--- conflicted
+++ resolved
@@ -24,13 +24,8 @@
           type: object
       type: object
     Checksum:
-<<<<<<< HEAD
       description: The checksum value and its type
       example: '[{checksum=77af4d6b9913e693e8d0b4b294fa62ade6054e6b2f1ffb617ac955dd63fb0182, type=sha256}]'
-=======
-      description: 'A production (immutable) tool version is required to have a hashcode. Not required otherwise, but might be useful to detect changes. '
-      example: '[{checksum=ea2a5db69bd20a42976838790bc29294df3af02b, type=sha1}]'
->>>>>>> fa16e799
       properties:
         checksum:
           description: 'The hex-string encoded checksum for the data. '
@@ -1842,7 +1837,7 @@
           content:
             application/json:
               schema:
-                $ref: '#/components/schemas/WorkflowVersion'
+                $ref: '#/components/schemas/Aliasable'
           description: default response
       security:
         - bearer: []
@@ -3779,13 +3774,8 @@
           content:
             application/json:
               schema:
-<<<<<<< HEAD
                 $ref: '#/components/schemas/Entry'
           description: Successfully added alias to entry
-=======
-                $ref: '#/components/schemas/Aliasable'
-          description: default response
->>>>>>> fa16e799
       security:
         - bearer: []
       tags:
@@ -4675,13 +4665,8 @@
           content:
             application/json:
               schema:
-<<<<<<< HEAD
                 $ref: '#/components/schemas/Collection'
           description: Successfully added alias to collection
-=======
-                $ref: '#/components/schemas/Aliasable'
-          description: default response
->>>>>>> fa16e799
       security:
         - bearer: []
       summary: Add aliases linked to a collection in Dockstore.
@@ -4832,11 +4817,7 @@
             application/json:
               schema:
                 $ref: '#/components/schemas/Organization'
-<<<<<<< HEAD
           description: Successfully created organization alias
-=======
-          description: default response
->>>>>>> fa16e799
       security:
         - bearer: []
       summary: Add aliases linked to a listing in Dockstore.
@@ -6614,13 +6595,8 @@
           content:
             application/json:
               schema:
-<<<<<<< HEAD
                 $ref: '#/components/schemas/Entry'
           description: Successfully created hosted entry
-=======
-                $ref: '#/components/schemas/Workflow'
-          description: default response
->>>>>>> fa16e799
       security:
         - bearer: []
       tags:

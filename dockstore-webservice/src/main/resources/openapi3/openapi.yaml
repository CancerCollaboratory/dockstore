--- conflicted
+++ resolved
@@ -379,6 +379,32 @@
             application/json:
               schema:
                 $ref: '#/components/schemas/Tool'
+  /containers/{containerId}/labels:
+    put:
+      operationId: updateLabels
+      parameters:
+      - name: containerId
+        in: path
+        required: true
+        schema:
+          type: integer
+          format: int64
+      - name: labels
+        in: query
+        schema:
+          type: string
+      requestBody:
+        content:
+          '*/*':
+            schema:
+              $ref: '#/components/schemas/User'
+      responses:
+        default:
+          description: default response
+          content:
+            application/json:
+              schema:
+                $ref: '#/components/schemas/Tool'
   /containers/{containerId}:
     get:
       operationId: getContainer
@@ -414,40 +440,7 @@
         schema:
           type: integer
           format: int64
-<<<<<<< HEAD
-      requestBody:
-=======
-          type: integer
-        sourceFiles:
-          items:
-            $ref: '#/components/schemas/SourceFile'
-          type: array
-          uniqueItems: true
-        valid:
-          type: boolean
-        validations:
-          items:
-            $ref: '#/components/schemas/Validation'
-          type: array
-          uniqueItems: true
-        verified:
-          type: boolean
-        verifiedSource:
-          type: string
-        verifiedSources:
-          items:
-            type: string
-          type: array
-        versionEditor:
-          $ref: '#/components/schemas/User'
-        wdl_path:
-          type: string
-        workingDirectory:
-          type: string
-      type: object
-    Token:
-      properties:
->>>>>>> 75b9e0eb
+      requestBody:
         content:
           '*/*':
             schema:
@@ -745,23 +738,6 @@
             application/json:
               schema:
                 $ref: '#/components/schemas/SourceFile'
-  /containers/{containerId}/verifiedSources:
-    get:
-      operationId: verifiedSources
-      parameters:
-      - name: containerId
-        in: path
-        required: true
-        schema:
-          type: integer
-          format: int64
-      responses:
-        default:
-          description: default response
-          content:
-            application/json:
-              schema:
-                type: string
   /containers/{containerId}/primaryDescriptor:
     get:
       operationId: primaryDescriptor
@@ -943,27 +919,10 @@
         schema:
           type: array
           items:
-<<<<<<< HEAD
             type: string
       - name: tagName
         in: query
         schema:
-=======
-            $ref: '#/components/schemas/Validation'
-          type: array
-          uniqueItems: true
-        verified:
-          type: boolean
-        verifiedSource:
-          type: string
-        verifiedSources:
-          items:
-            type: string
-          type: array
-        versionEditor:
-          $ref: '#/components/schemas/User'
-        workingDirectory:
->>>>>>> 75b9e0eb
           type: string
       - name: descriptorType
         in: query
@@ -1005,39 +964,6 @@
         required: true
         schema:
           type: integer
-<<<<<<< HEAD
-=======
-        dbCreateDate:
-          format: date-time
-          type: string
-        dbUpdateDate:
-          format: date-time
-          type: string
-        defaultTestParameterFilePath:
-          type: string
-        defaultVersion:
-          type: string
-        description:
-          type: string
-        descriptorType:
-          enum:
-          - CWL
-          - WDL
-          - NFL
-          - service
-          - cwl
-          - wdl
-          type: string
-        email:
-          type: string
-        full_workflow_path:
-          type: string
-        gitUrl:
-          type: string
-        has_checker:
-          type: boolean
-        id:
->>>>>>> 75b9e0eb
           format: int64
       requestBody:
         content:
@@ -1084,99 +1010,12 @@
         required: true
         schema:
           type: integer
-<<<<<<< HEAD
-          format: int64
-      requestBody:
-        content:
-          '*/*':
-            schema:
-              $ref: '#/components/schemas/User'
-=======
-        input_file_formats:
-          items:
-            $ref: '#/components/schemas/FileFormat'
-          type: array
-          uniqueItems: true
-        last_modified:
-          format: date-time
-          type: string
-        name:
-          type: string
-        output_file_formats:
-          items:
-            $ref: '#/components/schemas/FileFormat'
-          type: array
-          uniqueItems: true
-        reference:
-          type: string
-        referenceType:
-          enum:
-          - COMMIT
-          - TAG
-          - BRANCH
-          - NOT_APPLICABLE
-          - UNSET
-          type: string
-        sourceFiles:
-          items:
-            $ref: '#/components/schemas/SourceFile'
-          type: array
-          uniqueItems: true
-        subClass:
-          enum:
-          - DOCKER_COMPOSE
-          - SWARM
-          - KUBERNETES
-          - HELM
-          type: string
-        valid:
-          type: boolean
-        validations:
-          items:
-            $ref: '#/components/schemas/Validation'
-          type: array
-          uniqueItems: true
-        verified:
-          type: boolean
-        verifiedSource:
-          type: string
-        verifiedSources:
-          items:
-            type: string
-          type: array
-        versionEditor:
-          $ref: '#/components/schemas/User'
-        workflow_path:
-          type: string
-        workingDirectory:
-          type: string
-      type: object
-  securitySchemes:
-    bearer:
-      bearerFormat: JWT
-      scheme: bearer
-      type: http
-externalDocs:
-  description: User documentation for dockstore
-  url: https://docs.dockstore.org/
-info:
-  contact:
-    email: theglobalalliance@genomicsandhealth.org
-    name: Dockstore@ga4gh
-    url: https://discuss.dockstore.org/t/opening-helpdesk-tickets/1506
-  description: The Dockstore API, includes proprietary and GA4GH V1+V2 endpoints
-  license:
-    name: Apache 2.0
-    url: https://github.com/dockstore/dockstore/blob/develop/LICENSE
-  termsOfService: http://swagger.io/terms/
-  title: Dockstore
-  version: 1.6.0
-openapi: 3.0.1
-paths:
-  /api/ga4gh/v1/metadata:
-    get:
-      operationId: metadataGet_1
->>>>>>> 75b9e0eb
+          format: int64
+      requestBody:
+        content:
+          '*/*':
+            schema:
+              $ref: '#/components/schemas/User'
       responses:
         default:
           description: default response
@@ -1189,32 +1028,6 @@
       - name: alias
         in: path
         required: true
-        schema:
-          type: string
-      requestBody:
-        content:
-          '*/*':
-            schema:
-              $ref: '#/components/schemas/User'
-      responses:
-        default:
-          description: default response
-          content:
-            application/json:
-              schema:
-                $ref: '#/components/schemas/Tool'
-  /containers/{containerId}/labels:
-    put:
-      operationId: updateLabels
-      parameters:
-      - name: containerId
-        in: path
-        required: true
-        schema:
-          type: integer
-          format: int64
-      - name: labels
-        in: query
         schema:
           type: string
       requestBody:
@@ -1947,18 +1760,10 @@
           content:
             application/json:
               schema:
-<<<<<<< HEAD
                 $ref: '#/components/schemas/Organization'
   /organizations/name/{name}:
     get:
       operationId: getOrganizationByName
-=======
-                $ref: '#/components/schemas/Entry'
-          description: default response
-  /containers/hostedEntry/{entryId}:
-    delete:
-      operationId: deleteHostedVersion_1
->>>>>>> 75b9e0eb
       parameters:
       - name: name
         in: path
@@ -2409,67 +2214,6 @@
             application/json:
               schema:
                 $ref: '#/components/schemas/Workflow'
-  /auth/tokens/{tokenId}:
-    get:
-      operationId: listToken
-      parameters:
-      - name: tokenId
-        in: path
-        required: true
-        schema:
-          type: integer
-          format: int64
-      requestBody:
-        content:
-          '*/*':
-            schema:
-              $ref: '#/components/schemas/User'
-      responses:
-        default:
-          description: default response
-          content:
-            application/json:
-              schema:
-                $ref: '#/components/schemas/Token'
-    delete:
-      operationId: deleteToken
-      parameters:
-      - name: tokenId
-        in: path
-        required: true
-        schema:
-          type: integer
-          format: int64
-      requestBody:
-        content:
-          '*/*':
-            schema:
-              $ref: '#/components/schemas/User'
-      responses:
-        default:
-          description: default response
-          content:
-            application/json: {}
-  /auth/tokens/quay.io:
-    get:
-      operationId: addQuayToken
-      parameters:
-      - name: access_token
-        in: query
-        schema:
-          type: string
-      requestBody:
-        content:
-          '*/*':
-            schema:
-              $ref: '#/components/schemas/User'
-      responses:
-        default:
-          description: default response
-          content:
-            application/json:
-              schema:
-                $ref: '#/components/schemas/Token'
   /auth/tokens/gitlab.com:
     get:
       operationId: addGitlabToken
@@ -2565,6 +2309,67 @@
             application/json:
               schema:
                 $ref: '#/components/schemas/Token'
+  /auth/tokens/{tokenId}:
+    get:
+      operationId: listToken
+      parameters:
+      - name: tokenId
+        in: path
+        required: true
+        schema:
+          type: integer
+          format: int64
+      requestBody:
+        content:
+          '*/*':
+            schema:
+              $ref: '#/components/schemas/User'
+      responses:
+        default:
+          description: default response
+          content:
+            application/json:
+              schema:
+                $ref: '#/components/schemas/Token'
+    delete:
+      operationId: deleteToken
+      parameters:
+      - name: tokenId
+        in: path
+        required: true
+        schema:
+          type: integer
+          format: int64
+      requestBody:
+        content:
+          '*/*':
+            schema:
+              $ref: '#/components/schemas/User'
+      responses:
+        default:
+          description: default response
+          content:
+            application/json: {}
+  /auth/tokens/quay.io:
+    get:
+      operationId: addQuayToken
+      parameters:
+      - name: access_token
+        in: query
+        schema:
+          type: string
+      requestBody:
+        content:
+          '*/*':
+            schema:
+              $ref: '#/components/schemas/User'
+      responses:
+        default:
+          description: default response
+          content:
+            application/json:
+              schema:
+                $ref: '#/components/schemas/Token'
   /auth/tokens/github:
     post:
       operationId: addToken
@@ -2754,7 +2559,6 @@
                 type: array
                 items:
                   $ref: '#/components/schemas/User'
-<<<<<<< HEAD
   /users/username/{username}:
     get:
       operationId: listUser
@@ -2779,26 +2583,6 @@
   /users/user/memberships:
     get:
       operationId: getUserMemberships
-=======
-                type: array
-          description: default response
-  /containers/{containerId}/verify/{tagId}:
-    post:
-      operationId: verifyToolTag
-      parameters:
-      - in: path
-        name: containerId
-        required: true
-        schema:
-          format: int64
-          type: integer
-      - in: path
-        name: tagId
-        required: true
-        schema:
-          format: int64
-          type: integer
->>>>>>> 75b9e0eb
       requestBody:
         content:
           '*/*':
@@ -3211,27 +2995,12 @@
           content:
             application/json:
               schema:
-<<<<<<< HEAD
                 type: array
                 items:
                   $ref: '#/components/schemas/Tool'
   /users/starredTools:
     get:
       operationId: getStarredTools
-=======
-                $ref: '#/components/schemas/Organization'
-          description: default response
-  /organizations/{organizationId}/approve:
-    post:
-      operationId: approveOrganization
-      parameters:
-      - in: path
-        name: organizationId
-        required: true
-        schema:
-          format: int64
-          type: integer
->>>>>>> 75b9e0eb
       requestBody:
         content:
           '*/*':
@@ -3461,6 +3230,32 @@
             application/json:
               schema:
                 $ref: '#/components/schemas/Workflow'
+  /workflows/{workflowId}/labels:
+    put:
+      operationId: updateLabels_1
+      parameters:
+      - name: workflowId
+        in: path
+        required: true
+        schema:
+          type: integer
+          format: int64
+      - name: labels
+        in: query
+        schema:
+          type: string
+      requestBody:
+        content:
+          '*/*':
+            schema:
+              $ref: '#/components/schemas/User'
+      responses:
+        default:
+          description: default response
+          content:
+            application/json:
+              schema:
+                $ref: '#/components/schemas/Workflow'
   /workflows/{workflowId}/defaultVersion:
     put:
       operationId: updateDefaultVersion_1
@@ -3483,23 +3278,6 @@
             application/json:
               schema:
                 $ref: '#/components/schemas/Workflow'
-  /workflows/{workflowId}/verifiedSources:
-    get:
-      operationId: verifiedSources_1
-      parameters:
-      - name: workflowId
-        in: path
-        required: true
-        schema:
-          type: integer
-          format: int64
-      responses:
-        default:
-          description: default response
-          content:
-            application/json:
-              schema:
-                type: string
   /workflows/{workflowId}/primaryDescriptor:
     get:
       operationId: primaryDescriptor_1
@@ -3733,32 +3511,6 @@
           description: default response
           content:
             application/json: {}
-  /workflows/{workflowId}/labels:
-    put:
-      operationId: updateLabels_1
-      parameters:
-      - name: workflowId
-        in: path
-        required: true
-        schema:
-          type: integer
-          format: int64
-      - name: labels
-        in: query
-        schema:
-          type: string
-      requestBody:
-        content:
-          '*/*':
-            schema:
-              $ref: '#/components/schemas/User'
-      responses:
-        default:
-          description: default response
-          content:
-            application/json:
-              schema:
-                $ref: '#/components/schemas/Workflow'
   /workflows/{workflowId}/users:
     get:
       operationId: getUsers_1
@@ -4764,6 +4516,181 @@
           content:
             application/json: {}
             text/plain: {}
+  /api/ga4gh/v2/tools/{id}/versions/{version_id}:
+    get:
+      operationId: toolsIdVersionsVersionIdGet
+      parameters:
+      - name: id
+        in: path
+        required: true
+        schema:
+          type: string
+      - name: version_id
+        in: path
+        required: true
+        schema:
+          type: string
+      requestBody:
+        content:
+          '*/*':
+            schema:
+              $ref: '#/components/schemas/User'
+      responses:
+        default:
+          description: default response
+          content:
+            application/json: {}
+            text/plain: {}
+  /api/ga4gh/v2/tools/{id}/versions/{version_id}/{type}/descriptor:
+    get:
+      operationId: toolsIdVersionsVersionIdTypeDescriptorGet
+      parameters:
+      - name: type
+        in: path
+        required: true
+        schema:
+          type: string
+      - name: id
+        in: path
+        required: true
+        schema:
+          type: string
+      - name: version_id
+        in: path
+        required: true
+        schema:
+          type: string
+      requestBody:
+        content:
+          '*/*':
+            schema:
+              $ref: '#/components/schemas/User'
+      responses:
+        default:
+          description: default response
+          content:
+            application/json: {}
+            text/plain: {}
+  /api/ga4gh/v2/tools/{id}/versions/{version_id}/{type}/descriptor/{relative_path}:
+    get:
+      operationId: toolsIdVersionsVersionIdTypeDescriptorRelativePathGet
+      parameters:
+      - name: type
+        in: path
+        required: true
+        schema:
+          type: string
+      - name: id
+        in: path
+        required: true
+        schema:
+          type: string
+      - name: version_id
+        in: path
+        required: true
+        schema:
+          type: string
+      - name: relative_path
+        in: path
+        required: true
+        schema:
+          type: string
+      requestBody:
+        content:
+          '*/*':
+            schema:
+              $ref: '#/components/schemas/User'
+      responses:
+        default:
+          description: default response
+          content:
+            application/json: {}
+            text/plain: {}
+  /api/ga4gh/v2/tools/{id}/versions/{version_id}/{type}/tests:
+    get:
+      operationId: toolsIdVersionsVersionIdTypeTestsGet
+      parameters:
+      - name: type
+        in: path
+        required: true
+        schema:
+          type: string
+      - name: id
+        in: path
+        required: true
+        schema:
+          type: string
+      - name: version_id
+        in: path
+        required: true
+        schema:
+          type: string
+      requestBody:
+        content:
+          '*/*':
+            schema:
+              $ref: '#/components/schemas/User'
+      responses:
+        default:
+          description: default response
+          content:
+            application/json: {}
+            text/plain: {}
+  /api/ga4gh/v2/tools/{id}/versions/{version_id}/containerfile:
+    get:
+      operationId: toolsIdVersionsVersionIdContainerfileGet
+      parameters:
+      - name: id
+        in: path
+        required: true
+        schema:
+          type: string
+      - name: version_id
+        in: path
+        required: true
+        schema:
+          type: string
+      requestBody:
+        content:
+          '*/*':
+            schema:
+              $ref: '#/components/schemas/User'
+      responses:
+        default:
+          description: default response
+          content:
+            application/json: {}
+            text/plain: {}
+  /api/ga4gh/v2/tools/{id}/versions/{version_id}/{type}/files:
+    get:
+      operationId: toolsIdVersionsVersionIdTypeFilesGet
+      parameters:
+      - name: type
+        in: path
+        required: true
+        schema:
+          type: string
+      - name: id
+        in: path
+        required: true
+        schema:
+          type: string
+      - name: version_id
+        in: path
+        required: true
+        schema:
+          type: string
+      requestBody:
+        content:
+          '*/*':
+            schema:
+              $ref: '#/components/schemas/User'
+      responses:
+        default:
+          description: default response
+          content:
+            application/json: {}
+            text/plain: {}
   /api/ga4gh/v2/tools/{id}:
     get:
       operationId: toolsIdGet
@@ -4804,47 +4731,57 @@
           content:
             application/json: {}
             text/plain: {}
-  /api/ga4gh/v2/tools/{id}/versions/{version_id}:
-    get:
-      operationId: toolsIdVersionsVersionIdGet
+  /api/ga4gh/v1/tools:
+    get:
+      operationId: toolsGet_1
       parameters:
       - name: id
-        in: path
-        required: true
-        schema:
-          type: string
-      - name: version_id
-        in: path
-        required: true
-        schema:
-          type: string
-      requestBody:
-        content:
-          '*/*':
-            schema:
-              $ref: '#/components/schemas/User'
-      responses:
-        default:
-<<<<<<< HEAD
-=======
-          content:
-            application/json:
-              schema:
-                $ref: '#/components/schemas/Workflow'
->>>>>>> 75b9e0eb
+        in: query
+        schema:
+          type: string
+      - name: registry
+        in: query
+        schema:
+          type: string
+      - name: organization
+        in: query
+        schema:
+          type: string
+      - name: name
+        in: query
+        schema:
+          type: string
+      - name: toolname
+        in: query
+        schema:
+          type: string
+      - name: description
+        in: query
+        schema:
+          type: string
+      - name: author
+        in: query
+        schema:
+          type: string
+      - name: offset
+        in: query
+        schema:
+          type: string
+      - name: limit
+        in: query
+        schema:
+          type: integer
+          format: int32
+      responses:
+        default:
           description: default response
           content:
             application/json: {}
             text/plain: {}
-  /api/ga4gh/v2/tools/{id}/versions/{version_id}/{type}/descriptor:
-    get:
-      operationId: toolsIdVersionsVersionIdTypeDescriptorGet
-      parameters:
-      - name: type
-        in: path
-        required: true
-        schema:
-          type: string
+  /api/ga4gh/v1/tools/{id}/versions/{version_id}/dockerfile:
+    get:
+      operationId: toolsIdVersionsVersionIdDockerfileGet
+      parameters:
       - name: id
         in: path
         required: true
@@ -4855,26 +4792,16 @@
         required: true
         schema:
           type: string
-      requestBody:
-        content:
-          '*/*':
-            schema:
-              $ref: '#/components/schemas/User'
       responses:
         default:
           description: default response
           content:
             application/json: {}
             text/plain: {}
-  /api/ga4gh/v2/tools/{id}/versions/{version_id}/{type}/descriptor/{relative_path}:
-    get:
-      operationId: toolsIdVersionsVersionIdTypeDescriptorRelativePathGet
-      parameters:
-      - name: type
-        in: path
-        required: true
-        schema:
-          type: string
+  /api/ga4gh/v1/tools/{id}/versions/{version_id}:
+    get:
+      operationId: toolsIdVersionsVersionIdGet_1
+      parameters:
       - name: id
         in: path
         required: true
@@ -4885,25 +4812,15 @@
         required: true
         schema:
           type: string
-      - name: relative_path
-        in: path
-        required: true
-        schema:
-          type: string
-      requestBody:
-        content:
-          '*/*':
-            schema:
-              $ref: '#/components/schemas/User'
       responses:
         default:
           description: default response
           content:
             application/json: {}
             text/plain: {}
-  /api/ga4gh/v2/tools/{id}/versions/{version_id}/{type}/tests:
-    get:
-      operationId: toolsIdVersionsVersionIdTypeTestsGet
+  /api/ga4gh/v1/tools/{id}/versions/{version_id}/{type}/descriptor:
+    get:
+      operationId: toolsIdVersionsVersionIdTypeDescriptorGet_1
       parameters:
       - name: type
         in: path
@@ -4920,21 +4837,21 @@
         required: true
         schema:
           type: string
-      requestBody:
-        content:
-          '*/*':
-            schema:
-              $ref: '#/components/schemas/User'
       responses:
         default:
           description: default response
           content:
             application/json: {}
             text/plain: {}
-  /api/ga4gh/v2/tools/{id}/versions/{version_id}/containerfile:
-    get:
-      operationId: toolsIdVersionsVersionIdContainerfileGet
-      parameters:
+  /api/ga4gh/v1/tools/{id}/versions/{version_id}/{type}/descriptor/{relative_path}:
+    get:
+      operationId: toolsIdVersionsVersionIdTypeDescriptorRelativePathGet_1
+      parameters:
+      - name: type
+        in: path
+        required: true
+        schema:
+          type: string
       - name: id
         in: path
         required: true
@@ -4945,20 +4862,20 @@
         required: true
         schema:
           type: string
-      requestBody:
-        content:
-          '*/*':
-            schema:
-              $ref: '#/components/schemas/User'
+      - name: relative_path
+        in: path
+        required: true
+        schema:
+          type: string
       responses:
         default:
           description: default response
           content:
             application/json: {}
             text/plain: {}
-  /api/ga4gh/v2/tools/{id}/versions/{version_id}/{type}/files:
-    get:
-      operationId: toolsIdVersionsVersionIdTypeFilesGet
+  /api/ga4gh/v1/tools/{id}/versions/{version_id}/{type}/tests:
+    get:
+      operationId: toolsIdVersionsVersionIdTypeTestsGet_1
       parameters:
       - name: type
         in: path
@@ -4975,58 +4892,6 @@
         required: true
         schema:
           type: string
-      requestBody:
-        content:
-          '*/*':
-            schema:
-              $ref: '#/components/schemas/User'
-      responses:
-        default:
-          description: default response
-          content:
-            application/json: {}
-            text/plain: {}
-  /api/ga4gh/v1/tools:
-    get:
-      operationId: toolsGet_1
-      parameters:
-      - name: id
-        in: query
-        schema:
-          type: string
-      - name: registry
-        in: query
-        schema:
-          type: string
-      - name: organization
-        in: query
-        schema:
-          type: string
-      - name: name
-        in: query
-        schema:
-          type: string
-      - name: toolname
-        in: query
-        schema:
-          type: string
-      - name: description
-        in: query
-        schema:
-          type: string
-      - name: author
-        in: query
-        schema:
-          type: string
-      - name: offset
-        in: query
-        schema:
-          type: string
-      - name: limit
-        in: query
-        schema:
-          type: integer
-          format: int32
       responses:
         default:
           description: default response
@@ -5053,126 +4918,6 @@
       operationId: toolsIdVersionsGet_1
       parameters:
       - name: id
-        in: path
-        required: true
-        schema:
-          type: string
-      responses:
-        default:
-          description: default response
-          content:
-            application/json: {}
-            text/plain: {}
-  /api/ga4gh/v1/tools/{id}/versions/{version_id}/dockerfile:
-    get:
-      operationId: toolsIdVersionsVersionIdDockerfileGet
-      parameters:
-      - name: id
-        in: path
-        required: true
-        schema:
-          type: string
-      - name: version_id
-        in: path
-        required: true
-        schema:
-          type: string
-      responses:
-        default:
-          description: default response
-          content:
-            application/json: {}
-            text/plain: {}
-  /api/ga4gh/v1/tools/{id}/versions/{version_id}:
-    get:
-      operationId: toolsIdVersionsVersionIdGet_1
-      parameters:
-      - name: id
-        in: path
-        required: true
-        schema:
-          type: string
-      - name: version_id
-        in: path
-        required: true
-        schema:
-          type: string
-      responses:
-        default:
-          description: default response
-          content:
-            application/json: {}
-            text/plain: {}
-  /api/ga4gh/v1/tools/{id}/versions/{version_id}/{type}/descriptor:
-    get:
-      operationId: toolsIdVersionsVersionIdTypeDescriptorGet_1
-      parameters:
-      - name: type
-        in: path
-        required: true
-        schema:
-          type: string
-      - name: id
-        in: path
-        required: true
-        schema:
-          type: string
-      - name: version_id
-        in: path
-        required: true
-        schema:
-          type: string
-      responses:
-        default:
-          description: default response
-          content:
-            application/json: {}
-            text/plain: {}
-  /api/ga4gh/v1/tools/{id}/versions/{version_id}/{type}/descriptor/{relative_path}:
-    get:
-      operationId: toolsIdVersionsVersionIdTypeDescriptorRelativePathGet_1
-      parameters:
-      - name: type
-        in: path
-        required: true
-        schema:
-          type: string
-      - name: id
-        in: path
-        required: true
-        schema:
-          type: string
-      - name: version_id
-        in: path
-        required: true
-        schema:
-          type: string
-      - name: relative_path
-        in: path
-        required: true
-        schema:
-          type: string
-      responses:
-        default:
-          description: default response
-          content:
-            application/json: {}
-            text/plain: {}
-  /api/ga4gh/v1/tools/{id}/versions/{version_id}/{type}/tests:
-    get:
-      operationId: toolsIdVersionsVersionIdTypeTestsGet_1
-      parameters:
-      - name: type
-        in: path
-        required: true
-        schema:
-          type: string
-      - name: id
-        in: path
-        required: true
-        schema:
-          type: string
-      - name: version_id
         in: path
         required: true
         schema:
@@ -5498,6 +5243,10 @@
           type: boolean
         verifiedSource:
           type: string
+        verifiedSources:
+          type: array
+          items:
+            type: string
         doiURL:
           type: string
         doiStatus:
@@ -5579,6 +5328,10 @@
           type: boolean
         verifiedSource:
           type: string
+        verifiedSources:
+          type: array
+          items:
+            type: string
         doiURL:
           type: string
         doiStatus:
@@ -5707,19 +5460,19 @@
         registry:
           type: integer
           format: int32
+        tool_path:
+          type: string
+        default_cwl_path:
+          type: string
+        default_wdl_path:
+          type: string
+        default_dockerfile_path:
+          type: string
+        defaultCWLTestParameterFile:
+          type: string
+        defaultWDLTestParameterFile:
+          type: string
         custom_docker_registry_path:
-          type: string
-        tool_path:
-          type: string
-        default_cwl_path:
-          type: string
-        default_wdl_path:
-          type: string
-        default_dockerfile_path:
-          type: string
-        defaultCWLTestParameterFile:
-          type: string
-        defaultWDLTestParameterFile:
           type: string
         checker_id:
           type: integer
@@ -5973,6 +5726,10 @@
           type: boolean
         verifiedSource:
           type: string
+        verifiedSources:
+          type: array
+          items:
+            type: string
         doiURL:
           type: string
         doiStatus:
@@ -6157,37 +5914,12 @@
           format: int64
         organizationId:
           type: integer
-<<<<<<< HEAD
           format: int64
     Event:
       type: object
       properties:
         id:
           type: integer
-=======
-      requestBody:
-        content:
-          '*/*':
-            schema:
-              $ref: '#/components/schemas/User'
-      responses:
-        default:
-          content:
-            application/json:
-              schema:
-                items:
-                  $ref: '#/components/schemas/User'
-                type: array
-          description: default response
-  /workflows/{workflowId}/verify/{workflowVersionId}:
-    post:
-      operationId: verifyWorkflowVersion
-      parameters:
-      - in: path
-        name: workflowId
-        required: true
-        schema:
->>>>>>> 75b9e0eb
           format: int64
         user:
           $ref: '#/components/schemas/User'

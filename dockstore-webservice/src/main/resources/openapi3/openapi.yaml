--- conflicted
+++ resolved
@@ -24,8 +24,8 @@
           type: object
       type: object
     Checksum:
-      description: 'A production (immutable) tool version is required to have a hashcode. Not required otherwise, but might be useful to detect changes. '
-      example: '[{checksum=ea2a5db69bd20a42976838790bc29294df3af02b, type=sha1}]'
+      description: A production (immutable) tool version is required to have a hashcode. Not required otherwise, but might be useful to detect changes.  This exposes the hashcode for specific image versions to verify that the container version pulled is actually the version that was indexed by the registry.
+      example: '[{checksum=77af4d6b9913e693e8d0b4b294fa62ade6054e6b2f1ffb617ac955dd63fb0182, type=sha256}]'
       properties:
         checksum:
           description: 'The hex-string encoded checksum for the data. '
@@ -1702,11 +1702,7 @@
     url: https://github.com/dockstore/dockstore/blob/develop/LICENSE
   termsOfService: TBD
   title: Dockstore API
-<<<<<<< HEAD
   version: 1.10.0-alpha.0-SNAPSHOT
-=======
-  version: 1.9.1-SNAPSHOT
->>>>>>> ef25990e
 openapi: 3.0.1
 paths:
   /aliases/workflow-versions/{alias}:
@@ -1750,7 +1746,7 @@
           content:
             application/json:
               schema:
-                $ref: '#/components/schemas/WorkflowVersion'
+                $ref: '#/components/schemas/Aliasable'
           description: default response
       security:
         - bearer: []
@@ -3385,29 +3381,6 @@
           description: default response
       security:
         - bearer: []
-<<<<<<< HEAD
-=======
-      tags:
-        - containers
-  /containers/{containerId}/unstar:
-    delete:
-      description: Unstar a tool.
-      operationId: unstarEntry
-      parameters:
-        - in: path
-          name: containerId
-          required: true
-          schema:
-            format: int64
-            type: integer
-      responses:
-        default:
-          content:
-            application/json: {}
-          description: default response
-      security:
-        - bearer: []
->>>>>>> ef25990e
       tags:
         - containers
   /containers/{containerId}/updateTagPaths:
@@ -3613,7 +3586,6 @@
         - bearer: []
       tags:
         - curation
-<<<<<<< HEAD
   /entries/{entryId}/verifiedPlatforms:
     get:
       description: Get the verified platforms for each version of an entry.
@@ -3622,26 +3594,10 @@
         - description: id of the entry
           in: path
           name: entryId
-=======
-  /entries/{id}/aliases:
-    post:
-      description: Add aliases linked to a entry in Dockstore.
-      operationId: addAliases_2
-      parameters:
-        - in: path
-          name: id
->>>>>>> ef25990e
-          required: true
-          schema:
-            format: int64
-            type: integer
-<<<<<<< HEAD
-=======
-        - in: query
-          name: aliases
-          schema:
-            type: string
->>>>>>> ef25990e
+          required: true
+          schema:
+            format: int64
+            type: integer
       responses:
         default:
           content:
@@ -3810,14 +3766,11 @@
           name: toolClass
           schema:
             type: string
-<<<<<<< HEAD
-=======
         - description: Filter tools by the name of the descriptor type (#/definitions/DescriptorType)
           in: query
           name: descriptorType
           schema:
             type: string
->>>>>>> ef25990e
         - description: The image registry that contains the image.
           in: query
           name: registry
@@ -4675,7 +4628,7 @@
           content:
             application/json:
               schema:
-                $ref: '#/components/schemas/Aliasable'
+                $ref: '#/components/schemas/Organization'
           description: default response
       security:
         - bearer: []
@@ -5234,31 +5187,6 @@
       summary: Return list of users who starred the given approved organization.
       tags:
         - organizations
-<<<<<<< HEAD
-=======
-  /organizations/{organizationId}/unstar:
-    delete:
-      description: Unstar an organization.
-      operationId: unstarOrganization
-      parameters:
-        - description: Organization ID.
-          in: path
-          name: organizationId
-          required: true
-          schema:
-            format: int64
-            type: integer
-      responses:
-        default:
-          content:
-            application/json: {}
-          description: default response
-      security:
-        - bearer: []
-      summary: Unstar an organization.
-      tags:
-        - organizations
->>>>>>> ef25990e
   /organizations/{organizationId}/user:
     delete:
       description: Remove a user from an organization.
@@ -6181,17 +6109,10 @@
         - bearer: []
       tags:
         - users
-<<<<<<< HEAD
   /users/{userId}/privileges:
     put:
       description: Updates the provided userID to admin or curator status, ADMIN or CURATOR only
       operationId: setUserPrivileges
-=======
-  /users/{userId}/services:
-    get:
-      description: List all services owned by the authenticated user.
-      operationId: userServices
->>>>>>> ef25990e
       parameters:
         - in: path
           name: userId
@@ -6199,7 +6120,6 @@
           schema:
             format: int64
             type: integer
-<<<<<<< HEAD
       requestBody:
         content:
           application/json:
@@ -6228,8 +6148,6 @@
           schema:
             format: int64
             type: integer
-=======
->>>>>>> ef25990e
       responses:
         default:
           content:
@@ -7797,29 +7715,6 @@
         - bearer: []
       tags:
         - workflows
-<<<<<<< HEAD
-=======
-  /workflows/{workflowId}/unstar:
-    delete:
-      description: Unstar a workflow.
-      operationId: unstarEntry_1
-      parameters:
-        - in: path
-          name: workflowId
-          required: true
-          schema:
-            format: int64
-            type: integer
-      responses:
-        default:
-          content:
-            application/json: {}
-          description: default response
-      security:
-        - bearer: []
-      tags:
-        - workflows
->>>>>>> ef25990e
   /workflows/{workflowId}/users:
     get:
       description: Get users of a workflow.

--- conflicted
+++ resolved
@@ -13,11 +13,7 @@
     url: https://github.com/dockstore/dockstore/blob/develop/LICENSE
   termsOfService: https://github.com/dockstore/dockstore-ui2/raw/develop/src/assets/docs/Dockstore_Terms_of_Service.pdf
   title: Dockstore API
-<<<<<<< HEAD
   version: 1.13.0-alpha.0-SNAPSHOT
-=======
-  version: 1.12.0-rc.0-SNAPSHOT
->>>>>>> 2c23d463
 servers:
 - description: Current server when hosted on AWS
   url: /api
@@ -1815,10 +1811,10 @@
             - DOCKSTORE_SMK
             - SMK_TEST_PARAMS
             - DOCKSTORE_CWL
+            - CWL_TEST_JSON
             - DOCKSTORE_WDL
+            - WDL_TEST_JSON
             - DOCKERFILE
-            - CWL_TEST_JSON
-            - WDL_TEST_JSON
             - NEXTFLOW
             - NEXTFLOW_CONFIG
             - NEXTFLOW_TEST_PARAMS
@@ -2310,10 +2306,10 @@
                   - DOCKSTORE_SMK
                   - SMK_TEST_PARAMS
                   - DOCKSTORE_CWL
+                  - CWL_TEST_JSON
                   - DOCKSTORE_WDL
+                  - WDL_TEST_JSON
                   - DOCKERFILE
-                  - CWL_TEST_JSON
-                  - WDL_TEST_JSON
                   - NEXTFLOW
                   - NEXTFLOW_CONFIG
                   - NEXTFLOW_TEST_PARAMS
@@ -7197,10 +7193,10 @@
             - DOCKSTORE_SMK
             - SMK_TEST_PARAMS
             - DOCKSTORE_CWL
+            - CWL_TEST_JSON
             - DOCKSTORE_WDL
+            - WDL_TEST_JSON
             - DOCKERFILE
-            - CWL_TEST_JSON
-            - WDL_TEST_JSON
             - NEXTFLOW
             - NEXTFLOW_CONFIG
             - NEXTFLOW_TEST_PARAMS
@@ -8665,10 +8661,10 @@
           - DOCKSTORE_SMK
           - SMK_TEST_PARAMS
           - DOCKSTORE_CWL
+          - CWL_TEST_JSON
           - DOCKSTORE_WDL
+          - WDL_TEST_JSON
           - DOCKERFILE
-          - CWL_TEST_JSON
-          - WDL_TEST_JSON
           - NEXTFLOW
           - NEXTFLOW_CONFIG
           - NEXTFLOW_TEST_PARAMS
@@ -9316,10 +9312,10 @@
           - DOCKSTORE_SMK
           - SMK_TEST_PARAMS
           - DOCKSTORE_CWL
+          - CWL_TEST_JSON
           - DOCKSTORE_WDL
+          - WDL_TEST_JSON
           - DOCKERFILE
-          - CWL_TEST_JSON
-          - WDL_TEST_JSON
           - NEXTFLOW
           - NEXTFLOW_CONFIG
           - NEXTFLOW_TEST_PARAMS

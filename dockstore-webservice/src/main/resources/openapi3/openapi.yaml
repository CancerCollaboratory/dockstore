--- conflicted
+++ resolved
@@ -38,10 +38,6 @@
           content:
             application/json:
               schema:
-<<<<<<< HEAD
-                $ref: '#/components/schemas/Aliasable'
-  /organizations/{organizationId}/collections/{collectionId}:
-=======
                 $ref: '#/components/schemas/Entry'
       security:
       - bearer: []
@@ -62,7 +58,6 @@
                 items:
                   $ref: '#/components/schemas/RegistryBean'
   /metadata/sitemap:
->>>>>>> 2b200db8
     get:
       tags:
       - metadata
@@ -94,29 +89,8 @@
           content:
             text/xml:
               schema:
-<<<<<<< HEAD
-                $ref: '#/components/schemas/Collection'
-  /organizations/collections/{alias}/aliases:
-    get:
-      operationId: getCollectionByAlias
-      parameters:
-      - name: alias
-        in: path
-        required: true
-        schema:
-          type: string
-      responses:
-        default:
-          description: default response
-          content:
-            application/json:
-              schema:
-                $ref: '#/components/schemas/Collection'
-  /organizations/{organizationName}/collections/{collectionName}/name:
-=======
                 type: string
   /metadata/runner_dependencies:
->>>>>>> 2b200db8
     get:
       tags:
       - metadata
@@ -205,631 +179,6 @@
           content:
             application/json:
               schema:
-<<<<<<< HEAD
-                type: string
-    put:
-      operationId: updateCollectionDescription
-      parameters:
-      - name: organizationId
-        in: path
-        required: true
-        schema:
-          type: integer
-          format: int64
-      - name: collectionId
-        in: path
-        required: true
-        schema:
-          type: integer
-          format: int64
-      requestBody:
-        content:
-          '*/*':
-            schema:
-              $ref: '#/components/schemas/User'
-      responses:
-        default:
-          description: default response
-          content:
-            application/json:
-              schema:
-                $ref: '#/components/schemas/Collection'
-  /containers/{containerId}/publish:
-    post:
-      operationId: publish
-      parameters:
-      - name: containerId
-        in: path
-        required: true
-        schema:
-          type: integer
-          format: int64
-      requestBody:
-        content:
-          '*/*':
-            schema:
-              $ref: '#/components/schemas/User'
-      responses:
-        default:
-          description: default response
-          content:
-            application/json:
-              schema:
-                $ref: '#/components/schemas/Tool'
-  /containers/tags:
-    get:
-      operationId: tags
-      parameters:
-      - name: containerId
-        in: query
-        schema:
-          type: integer
-          format: int64
-      requestBody:
-        content:
-          '*/*':
-            schema:
-              $ref: '#/components/schemas/User'
-      responses:
-        default:
-          description: default response
-          content:
-            application/json:
-              schema:
-                type: array
-                items:
-                  $ref: '#/components/schemas/Tag'
-  /containers/{containerId}/refresh:
-    get:
-      operationId: refresh
-      parameters:
-      - name: containerId
-        in: path
-        required: true
-        schema:
-          type: integer
-          format: int64
-      requestBody:
-        content:
-          '*/*':
-            schema:
-              $ref: '#/components/schemas/User'
-      responses:
-        default:
-          description: default response
-          content:
-            application/json:
-              schema:
-                $ref: '#/components/schemas/Tool'
-  /containers/{containerId}:
-    get:
-      operationId: getContainer
-      parameters:
-      - name: containerId
-        in: path
-        required: true
-        schema:
-          type: integer
-          format: int64
-      - name: include
-        in: query
-        schema:
-          type: string
-      requestBody:
-        content:
-          '*/*':
-            schema:
-              $ref: '#/components/schemas/User'
-      responses:
-        default:
-          description: default response
-          content:
-            application/json:
-              schema:
-                $ref: '#/components/schemas/Tool'
-    put:
-      operationId: updateContainer
-      parameters:
-      - name: containerId
-        in: path
-        required: true
-        schema:
-          type: integer
-          format: int64
-      requestBody:
-        content:
-          '*/*':
-            schema:
-              $ref: '#/components/schemas/User'
-      responses:
-        default:
-          description: default response
-          content:
-            application/json:
-              schema:
-                $ref: '#/components/schemas/Tool'
-    delete:
-      operationId: deleteContainer
-      parameters:
-      - name: containerId
-        in: path
-        required: true
-        schema:
-          type: integer
-          format: int64
-      requestBody:
-        content:
-          '*/*':
-            schema:
-              $ref: '#/components/schemas/User'
-      responses:
-        default:
-          description: default response
-          content:
-            application/json: {}
-  /containers/{toolId}/defaultVersion:
-    put:
-      operationId: updateDefaultVersion
-      parameters:
-      - name: toolId
-        in: path
-        required: true
-        schema:
-          type: integer
-          format: int64
-      requestBody:
-        content:
-          '*/*':
-            schema:
-              $ref: '#/components/schemas/User'
-      responses:
-        default:
-          description: default response
-          content:
-            application/json:
-              schema:
-                $ref: '#/components/schemas/Tool'
-  /containers/{containerId}/updateTagPaths:
-    put:
-      operationId: updateTagContainerPath
-      parameters:
-      - name: containerId
-        in: path
-        required: true
-        schema:
-          type: integer
-          format: int64
-      requestBody:
-        content:
-          '*/*':
-            schema:
-              $ref: '#/components/schemas/User'
-      responses:
-        default:
-          description: default response
-          content:
-            application/json:
-              schema:
-                $ref: '#/components/schemas/Tool'
-  /containers/published/{containerId}:
-    get:
-      operationId: getPublishedContainer
-      parameters:
-      - name: containerId
-        in: path
-        required: true
-        schema:
-          type: integer
-          format: int64
-      - name: include
-        in: query
-        schema:
-          type: string
-      responses:
-        default:
-          description: default response
-          content:
-            application/json:
-              schema:
-                $ref: '#/components/schemas/Tool'
-  /containers/namespace/{namespace}/published:
-    get:
-      operationId: getPublishedContainersByNamespace
-      parameters:
-      - name: namespace
-        in: path
-        required: true
-        schema:
-          type: string
-      responses:
-        default:
-          description: default response
-          content:
-            application/json:
-              schema:
-                type: array
-                items:
-                  $ref: '#/components/schemas/Tool'
-  /containers/schema/{containerId}/published:
-    get:
-      operationId: getPublishedContainerSchema
-      parameters:
-      - name: containerId
-        in: path
-        required: true
-        schema:
-          type: integer
-          format: int64
-      responses:
-        default:
-          description: default response
-          content:
-            application/json:
-              schema:
-                type: array
-                items:
-                  type: object
-  /containers/registerManual:
-    post:
-      operationId: registerManual
-      requestBody:
-        content:
-          '*/*':
-            schema:
-              $ref: '#/components/schemas/User'
-      responses:
-        default:
-          description: default response
-          content:
-            application/json:
-              schema:
-                $ref: '#/components/schemas/Tool'
-  /containers/published:
-    get:
-      operationId: allPublishedContainers
-      parameters:
-      - name: offset
-        in: query
-        schema:
-          type: string
-      - name: limit
-        in: query
-        schema:
-          type: integer
-          format: int32
-          default: 100
-      - name: filter
-        in: query
-        schema:
-          type: string
-          default: ""
-      - name: sortCol
-        in: query
-        schema:
-          type: string
-          default: stars
-      - name: sortOrder
-        in: query
-        schema:
-          type: string
-          default: desc
-      responses:
-        default:
-          description: default response
-          content:
-            application/json:
-              schema:
-                type: array
-                items:
-                  $ref: '#/components/schemas/Tool'
-  /containers/path/{repository}/published:
-    get:
-      operationId: getPublishedContainerByPath
-      parameters:
-      - name: repository
-        in: path
-        required: true
-        schema:
-          type: string
-      responses:
-        default:
-          description: default response
-          content:
-            application/json:
-              schema:
-                type: array
-                items:
-                  $ref: '#/components/schemas/Tool'
-  /containers/path/{repository}:
-    get:
-      operationId: getContainerByPath
-      parameters:
-      - name: repository
-        in: path
-        required: true
-        schema:
-          type: string
-      requestBody:
-        content:
-          '*/*':
-            schema:
-              $ref: '#/components/schemas/User'
-      responses:
-        default:
-          description: default response
-          content:
-            application/json:
-              schema:
-                type: array
-                items:
-                  $ref: '#/components/schemas/Tool'
-  /containers/path/tool/{repository}:
-    get:
-      operationId: getContainerByToolPath
-      parameters:
-      - name: repository
-        in: path
-        required: true
-        schema:
-          type: string
-      - name: include
-        in: query
-        schema:
-          type: string
-      requestBody:
-        content:
-          '*/*':
-            schema:
-              $ref: '#/components/schemas/User'
-      responses:
-        default:
-          description: default response
-          content:
-            application/json:
-              schema:
-                $ref: '#/components/schemas/Tool'
-  /containers/path/tool/{repository}/published:
-    get:
-      operationId: getPublishedContainerByToolPath
-      parameters:
-      - name: repository
-        in: path
-        required: true
-        schema:
-          type: string
-      - name: include
-        in: query
-        schema:
-          type: string
-      responses:
-        default:
-          description: default response
-          content:
-            application/json:
-              schema:
-                $ref: '#/components/schemas/Tool'
-  /containers/{containerId}/dockerfile:
-    get:
-      operationId: dockerfile
-      parameters:
-      - name: containerId
-        in: path
-        required: true
-        schema:
-          type: integer
-          format: int64
-      - name: tag
-        in: query
-        schema:
-          type: string
-      requestBody:
-        content:
-          '*/*':
-            schema:
-              $ref: '#/components/schemas/User'
-      responses:
-        default:
-          description: default response
-          content:
-            application/json:
-              schema:
-                $ref: '#/components/schemas/SourceFile'
-  /containers/{containerId}/primaryDescriptor:
-    get:
-      operationId: primaryDescriptor
-      parameters:
-      - name: containerId
-        in: path
-        required: true
-        schema:
-          type: integer
-          format: int64
-      - name: tag
-        in: query
-        schema:
-          type: string
-      - name: language
-        in: query
-        schema:
-          type: string
-      requestBody:
-        content:
-          '*/*':
-            schema:
-              $ref: '#/components/schemas/User'
-      responses:
-        default:
-          description: default response
-          content:
-            application/json:
-              schema:
-                $ref: '#/components/schemas/SourceFile'
-  /containers/{containerId}/descriptor/{relative-path}:
-    get:
-      operationId: secondaryDescriptorPath
-      parameters:
-      - name: containerId
-        in: path
-        required: true
-        schema:
-          type: integer
-          format: int64
-      - name: tag
-        in: query
-        schema:
-          type: string
-      - name: relative-path
-        in: path
-        required: true
-        schema:
-          type: string
-      - name: language
-        in: query
-        schema:
-          type: string
-      requestBody:
-        content:
-          '*/*':
-            schema:
-              $ref: '#/components/schemas/User'
-      responses:
-        default:
-          description: default response
-          content:
-            application/json:
-              schema:
-                $ref: '#/components/schemas/SourceFile'
-  /containers/{containerId}/secondaryDescriptors:
-    get:
-      operationId: secondaryDescriptors
-      parameters:
-      - name: containerId
-        in: path
-        required: true
-        schema:
-          type: integer
-          format: int64
-      - name: tag
-        in: query
-        schema:
-          type: string
-      - name: language
-        in: query
-        schema:
-          type: string
-      requestBody:
-        content:
-          '*/*':
-            schema:
-              $ref: '#/components/schemas/User'
-      responses:
-        default:
-          description: default response
-          content:
-            application/json:
-              schema:
-                type: array
-                items:
-                  $ref: '#/components/schemas/SourceFile'
-  /containers/{containerId}/testParameterFiles:
-    get:
-      operationId: getTestParameterFiles
-      parameters:
-      - name: containerId
-        in: path
-        required: true
-        schema:
-          type: integer
-          format: int64
-      - name: tag
-        in: query
-        schema:
-          type: string
-      - name: descriptorType
-        in: query
-        schema:
-          type: string
-      requestBody:
-        content:
-          '*/*':
-            schema:
-              $ref: '#/components/schemas/User'
-      responses:
-        default:
-          description: default response
-          content:
-            application/json:
-              schema:
-                type: array
-                items:
-                  $ref: '#/components/schemas/SourceFile'
-    put:
-      operationId: addTestParameterFiles
-      parameters:
-      - name: containerId
-        in: path
-        required: true
-        schema:
-          type: integer
-          format: int64
-      - name: testParameterPaths
-        in: query
-        schema:
-          type: array
-          items:
-            type: string
-      - name: tagName
-        in: query
-        schema:
-          type: string
-      - name: descriptorType
-        in: query
-        schema:
-          type: string
-      requestBody:
-        content:
-          '*/*':
-            schema:
-              $ref: '#/components/schemas/User'
-      responses:
-        default:
-          description: default response
-          content:
-            application/json:
-              schema:
-                uniqueItems: true
-                type: array
-                items:
-                  $ref: '#/components/schemas/SourceFile'
-    delete:
-      operationId: deleteTestParameterFiles
-      parameters:
-      - name: containerId
-        in: path
-        required: true
-        schema:
-          type: integer
-          format: int64
-      - name: testParameterPaths
-        in: query
-        schema:
-          type: array
-          items:
-            type: string
-      - name: tagName
-        in: query
-        schema:
-          type: string
-      - name: descriptorType
-        in: query
-        schema:
-          type: string
-      requestBody:
-        content:
-          '*/*':
-            schema:
-              $ref: '#/components/schemas/User'
-=======
                 type: object
                 additionalProperties:
                   type: string
@@ -840,22 +189,10 @@
       summary: Successful response if elastic search is up and running
       description: Successful response if elastic search is up and running, NO authentication
       operationId: checkElasticSearch
->>>>>>> 2b200db8
-      responses:
-        default:
-          description: default response
-          content:
-<<<<<<< HEAD
-            application/json:
-              schema:
-                uniqueItems: true
-                type: array
-                items:
-                  $ref: '#/components/schemas/SourceFile'
-  /containers/dockerRegistryList:
-    get:
-      operationId: getDockerRegistries
-=======
+      responses:
+        default:
+          description: default response
+          content:
             text/html: {}
             text/xml: {}
   /metadata/config.json:
@@ -865,750 +202,6 @@
       summary: Configuration for UI clients of the API
       description: Configuration, NO authentication
       operationId: getConfig
->>>>>>> 2b200db8
-      responses:
-        default:
-          description: default response
-          content:
-            application/json:
-              schema:
-<<<<<<< HEAD
-                type: array
-                items:
-                  $ref: '#/components/schemas/RegistryBean'
-  /containers/{containerId}/star:
-    put:
-      operationId: starEntry
-      parameters:
-      - name: containerId
-        in: path
-        required: true
-        schema:
-          type: integer
-          format: int64
-      requestBody:
-        content:
-          '*/*':
-            schema:
-              $ref: '#/components/schemas/User'
-      responses:
-        default:
-          description: default response
-          content:
-            application/json: {}
-  /containers/{containerId}/unstar:
-    delete:
-      operationId: unstarEntry
-      parameters:
-      - name: containerId
-        in: path
-        required: true
-        schema:
-          type: integer
-          format: int64
-      requestBody:
-        content:
-          '*/*':
-            schema:
-              $ref: '#/components/schemas/User'
-      responses:
-        default:
-          description: default response
-          content:
-            application/json: {}
-  /containers/{toolId}/zip/{tagId}:
-    get:
-      operationId: getToolZip
-      parameters:
-      - name: toolId
-        in: path
-        required: true
-        schema:
-          type: integer
-          format: int64
-      - name: tagId
-        in: path
-        required: true
-        schema:
-          type: integer
-          format: int64
-      requestBody:
-        content:
-          '*/*':
-            schema:
-              $ref: '#/components/schemas/User'
-      responses:
-        default:
-          description: default response
-          content:
-            application/zip: {}
-  /containers/{alias}/aliases:
-    get:
-      operationId: getToolByAlias
-      parameters:
-      - name: alias
-        in: path
-        required: true
-        schema:
-          type: string
-      requestBody:
-        content:
-          '*/*':
-            schema:
-              $ref: '#/components/schemas/User'
-      responses:
-        default:
-          description: default response
-          content:
-            application/json:
-              schema:
-                $ref: '#/components/schemas/Tool'
-  /containers/{containerId}/labels:
-    put:
-      operationId: updateLabels
-      parameters:
-      - name: containerId
-        in: path
-        required: true
-        schema:
-          type: integer
-          format: int64
-      - name: labels
-        in: query
-        schema:
-          type: string
-      requestBody:
-        content:
-          '*/*':
-            schema:
-              $ref: '#/components/schemas/User'
-      responses:
-        default:
-          description: default response
-          content:
-            application/json:
-              schema:
-                $ref: '#/components/schemas/Tool'
-  /containers/{containerId}/users:
-    get:
-      operationId: getUsers
-      parameters:
-      - name: containerId
-        in: path
-        required: true
-        schema:
-          type: integer
-          format: int64
-      requestBody:
-        content:
-          '*/*':
-            schema:
-              $ref: '#/components/schemas/User'
-      responses:
-        default:
-          description: default response
-          content:
-            application/json:
-              schema:
-                type: array
-                items:
-                  $ref: '#/components/schemas/User'
-  /containers/{containerId}/starredUsers:
-    get:
-      operationId: getStarredUsers
-      parameters:
-      - name: containerId
-        in: path
-        required: true
-        schema:
-          type: integer
-          format: int64
-      responses:
-        default:
-          description: default response
-          content:
-            application/json:
-              schema:
-                uniqueItems: true
-                type: array
-                items:
-                  $ref: '#/components/schemas/User'
-  /containers/path/{containerId}/tags:
-    get:
-      operationId: getTagsByPath
-      parameters:
-      - name: containerId
-        in: path
-        required: true
-        schema:
-          type: integer
-          format: int64
-      requestBody:
-        content:
-          '*/*':
-            schema:
-              $ref: '#/components/schemas/User'
-      responses:
-        default:
-          description: default response
-          content:
-            application/json:
-              schema:
-                uniqueItems: true
-                type: array
-                items:
-                  $ref: '#/components/schemas/Tag'
-  /containers/{containerId}/tags:
-    put:
-      operationId: updateTags
-      parameters:
-      - name: containerId
-        in: path
-        required: true
-        schema:
-          type: integer
-          format: int64
-      requestBody:
-        content:
-          '*/*':
-            schema:
-              $ref: '#/components/schemas/User'
-      responses:
-        default:
-          description: default response
-          content:
-            application/json:
-              schema:
-                uniqueItems: true
-                type: array
-                items:
-                  $ref: '#/components/schemas/Tag'
-    post:
-      operationId: addTags
-      parameters:
-      - name: containerId
-        in: path
-        required: true
-        schema:
-          type: integer
-          format: int64
-      requestBody:
-        content:
-          '*/*':
-            schema:
-              $ref: '#/components/schemas/User'
-      responses:
-        default:
-          description: default response
-          content:
-            application/json:
-              schema:
-                uniqueItems: true
-                type: array
-                items:
-                  $ref: '#/components/schemas/Tag'
-  /containers/{containerId}/tags/{tagId}:
-    delete:
-      operationId: deleteTags
-      parameters:
-      - name: containerId
-        in: path
-        required: true
-        schema:
-          type: integer
-          format: int64
-      - name: tagId
-        in: path
-        required: true
-        schema:
-          type: integer
-          format: int64
-      requestBody:
-        content:
-          '*/*':
-            schema:
-              $ref: '#/components/schemas/User'
-      responses:
-        default:
-          description: default response
-          content:
-            application/json: {}
-  /containers/{containerId}/verify/{tagId}:
-    post:
-      operationId: verifyToolTag
-      parameters:
-      - name: containerId
-        in: path
-        required: true
-        schema:
-          type: integer
-          format: int64
-      - name: tagId
-        in: path
-        required: true
-        schema:
-          type: integer
-          format: int64
-      requestBody:
-        content:
-          '*/*':
-            schema:
-              $ref: '#/components/schemas/User'
-      responses:
-        default:
-          description: default response
-          content:
-            application/json:
-              schema:
-                uniqueItems: true
-                type: array
-                items:
-                  $ref: '#/components/schemas/Tag'
-  /containers/{containerId}/requestDOI/{tagId}:
-    post:
-      operationId: requestDOIForToolTag
-      parameters:
-      - name: containerId
-        in: path
-        required: true
-        schema:
-          type: integer
-          format: int64
-      - name: tagId
-        in: path
-        required: true
-        schema:
-          type: integer
-          format: int64
-      requestBody:
-        content:
-          '*/*':
-            schema:
-              $ref: '#/components/schemas/User'
-      responses:
-        default:
-          description: default response
-          content:
-            application/json:
-              schema:
-                uniqueItems: true
-                type: array
-                items:
-                  $ref: '#/components/schemas/Tag'
-  /entries/{id}/aliases:
-    put:
-      operationId: updateAliases_2
-      parameters:
-      - name: id
-        in: path
-        required: true
-        schema:
-          type: integer
-          format: int64
-      - name: aliases
-        in: query
-        schema:
-          type: string
-      requestBody:
-        content:
-          '*/*':
-            schema:
-              $ref: '#/components/schemas/User'
-      responses:
-        default:
-          description: default response
-          content:
-            application/json:
-              schema:
-                $ref: '#/components/schemas/Entry'
-  /entries/{id}/collections:
-    get:
-      operationId: entryCollections
-      parameters:
-      - name: id
-        in: path
-        required: true
-        schema:
-          type: integer
-          format: int64
-      responses:
-        default:
-          description: default response
-          content:
-            application/json:
-              schema:
-                type: array
-                items:
-                  $ref: '#/components/schemas/CollectionOrganization'
-  /entries/{id}/topic:
-    post:
-      description: Create a discourse topic for an entry.
-      operationId: setDiscourseTopic
-      parameters:
-      - name: id
-        in: path
-        description: The id of the entry to add a topic to.
-        required: true
-        schema:
-          type: integer
-          format: int64
-      responses:
-        default:
-          description: default response
-          content:
-            application/json:
-              schema:
-                $ref: '#/components/schemas/Entry'
-      security:
-      - bearer: []
-  /containers/hostedEntry:
-    post:
-      operationId: createHosted_1
-      parameters:
-      - name: registry
-        in: query
-        schema:
-          type: string
-      - name: name
-        in: query
-        schema:
-          type: string
-      - name: descriptorType
-        in: query
-        schema:
-          type: string
-      - name: namespace
-        in: query
-        schema:
-          type: string
-      - name: entryName
-        in: query
-        schema:
-          type: string
-      requestBody:
-        content:
-          '*/*':
-            schema:
-              $ref: '#/components/schemas/User'
-      responses:
-        default:
-          description: default response
-          content:
-            application/json:
-              schema:
-                $ref: '#/components/schemas/Tool'
-  /containers/hostedEntry/{entryId}:
-    delete:
-      operationId: deleteHostedVersion_1
-      parameters:
-      - name: entryId
-        in: path
-        required: true
-        schema:
-          type: integer
-          format: int64
-      - name: version
-        in: query
-        schema:
-          type: string
-      requestBody:
-        content:
-          '*/*':
-            schema:
-              $ref: '#/components/schemas/User'
-      responses:
-        default:
-          description: default response
-          content:
-            application/json:
-              schema:
-                $ref: '#/components/schemas/Tool'
-    patch:
-      operationId: editHosted
-      parameters:
-      - name: entryId
-        in: path
-        required: true
-        schema:
-          type: integer
-          format: int64
-      requestBody:
-        content:
-          '*/*':
-            schema:
-              $ref: '#/components/schemas/User'
-      responses:
-        default:
-          description: default response
-          content:
-            application/json:
-              schema:
-                $ref: '#/components/schemas/Tool'
-  /workflows/hostedEntry:
-    post:
-      operationId: createHosted_2
-      parameters:
-      - name: registry
-        in: query
-        schema:
-          type: string
-      - name: name
-        in: query
-        schema:
-          type: string
-      - name: descriptorType
-        in: query
-        schema:
-          type: string
-      - name: namespace
-        in: query
-        schema:
-          type: string
-      - name: entryName
-        in: query
-        schema:
-          type: string
-      requestBody:
-        content:
-          '*/*':
-            schema:
-              $ref: '#/components/schemas/User'
-      responses:
-        default:
-          description: default response
-          content:
-            application/json:
-              schema:
-                $ref: '#/components/schemas/Entry'
-  /workflows/hostedEntry/{entryId}:
-    post:
-      operationId: addZip
-      parameters:
-      - name: entryId
-        in: path
-        required: true
-        schema:
-          type: integer
-          format: int64
-      requestBody:
-        content:
-          multipart/form-data:
-            schema:
-              $ref: '#/components/schemas/User'
-      responses:
-        default:
-          description: default response
-          content:
-            application/json:
-              schema:
-                $ref: '#/components/schemas/Workflow'
-    delete:
-      operationId: deleteHostedVersion_2
-      parameters:
-      - name: entryId
-        in: path
-        required: true
-        schema:
-          type: integer
-          format: int64
-      - name: version
-        in: query
-        schema:
-          type: string
-      requestBody:
-        content:
-          '*/*':
-            schema:
-              $ref: '#/components/schemas/User'
-      responses:
-        default:
-          description: default response
-          content:
-            application/json:
-              schema:
-                $ref: '#/components/schemas/Entry'
-    patch:
-      operationId: editHosted_1
-      parameters:
-      - name: entryId
-        in: path
-        required: true
-        schema:
-          type: integer
-          format: int64
-      requestBody:
-        content:
-          '*/*':
-            schema:
-              $ref: '#/components/schemas/User'
-      responses:
-        default:
-          description: default response
-          content:
-            application/json:
-              schema:
-                $ref: '#/components/schemas/Workflow'
-  /metadata/dockerRegistryList:
-    get:
-      tags:
-      - metadata
-      summary: Get the list of docker registries supported on Dockstore
-      description: Get the list of docker registries supported on Dockstore, NO authentication
-      operationId: getDockerRegistries_1
-      responses:
-        default:
-          description: List of Docker registries
-          content:
-            application/json:
-              schema:
-                type: array
-                items:
-                  $ref: '#/components/schemas/RegistryBean'
-  /metadata/sitemap:
-    get:
-      tags:
-      - metadata
-      summary: List all available workflow, tool, organization, and collection paths.
-      description: List all available workflow, tool, organization, and collection
-        paths. Available means published for tools/workflows, and approved for organizations
-        and their respective collections. NO authentication
-      operationId: sitemap
-      responses:
-        default:
-          description: default response
-          content:
-            text/html:
-              schema:
-                type: string
-            text/xml:
-              schema:
-                type: string
-  /metadata/rss:
-    get:
-      tags:
-      - metadata
-      summary: List all published tools and workflows in creation order
-      description: List all published tools and workflows in creation order, NO authentication
-      operationId: rssFeed
-      responses:
-        default:
-          description: default response
-          content:
-            text/xml:
-              schema:
-                type: string
-  /metadata/runner_dependencies:
-    get:
-      tags:
-      - metadata
-      summary: Returns the file containing runner dependencies
-      description: Returns the file containing runner dependencies, NO authentication
-      operationId: getRunnerDependencies
-      parameters:
-      - name: client_version
-        in: query
-        description: The Dockstore client version
-        schema:
-          type: string
-      - name: python_version
-        in: query
-        description: Python version, only relevant for the cwltool runner
-        schema:
-          type: string
-          default: "2"
-      - name: runner
-        in: query
-        description: The tool runner
-        schema:
-          type: string
-          default: cwltool
-          enum:
-          - cwltool
-      - name: output
-        in: query
-        description: Response type
-        schema:
-          type: string
-          default: text
-          enum:
-          - json
-          - text
-      responses:
-        default:
-          description: The requirements.txt file
-          content:
-            application/json:
-              schema:
-                type: string
-  /metadata/sourceControlList:
-    get:
-      tags:
-      - metadata
-      summary: Get the list of source controls supported on Dockstore
-      description: Get the list of source controls supported on Dockstore, NO authentication
-      operationId: getSourceControlList
-      responses:
-        default:
-          description: List of source control repositories
-          content:
-            application/json:
-              schema:
-                type: array
-                items:
-                  $ref: '#/components/schemas/SourceControlBean'
-  /metadata/descriptorLanguageList:
-    get:
-      tags:
-      - metadata
-      summary: Get the list of descriptor languages supported on Dockstore
-      description: Get the list of descriptor languages supported on Dockstore, NO
-        authentication
-      operationId: getDescriptorLanguages
-      responses:
-        default:
-          description: List of descriptor languages
-          content:
-            application/json:
-              schema:
-                type: array
-                items:
-                  $ref: '#/components/schemas/DescriptorLanguageBean'
-  /metadata/okHttpCachePerformance:
-    get:
-      tags:
-      - metadata
-      summary: Get measures of cache performance
-      description: Get measures of cache performance, NO authentication
-      operationId: getCachePerformance
-      responses:
-        default:
-          description: Cache performance information
-          content:
-            application/json:
-              schema:
-                type: object
-                additionalProperties:
-                  type: string
-  /metadata/elasticSearch:
-    get:
-      tags:
-      - metadata
-      summary: Successful response if elastic search is up and running
-      description: Successful response if elastic search is up and running, NO authentication
-      operationId: checkElasticSearch
-      responses:
-        default:
-          description: default response
-          content:
-            text/html: {}
-            text/xml: {}
-  /metadata/config.json:
-    get:
-      tags:
-      - metadata
-      summary: Configuration for UI clients of the API
-      description: Configuration, NO authentication
-      operationId: getConfig
       responses:
         default:
           description: default response
@@ -1616,722 +209,6 @@
             application/json:
               schema:
                 $ref: '#/components/schemas/Config'
-  /organizations:
-    get:
-      operationId: getApprovedOrganizations
-      responses:
-        default:
-          description: default response
-          content:
-            application/json:
-              schema:
-                type: array
-                items:
-                  $ref: '#/components/schemas/Organization'
-    post:
-      operationId: createOrganization
-      requestBody:
-        content:
-          '*/*':
-            schema:
-              $ref: '#/components/schemas/User'
-      responses:
-        default:
-          description: default response
-          content:
-            application/json:
-              schema:
-                $ref: '#/components/schemas/Organization'
-  /organizations/{organizationId}/approve:
-    post:
-      operationId: approveOrganization
-      parameters:
-      - name: organizationId
-        in: path
-        required: true
-        schema:
-          type: integer
-          format: int64
-      requestBody:
-        content:
-          '*/*':
-            schema:
-              $ref: '#/components/schemas/User'
-      responses:
-        default:
-          description: default response
-          content:
-            application/json:
-              schema:
-                $ref: '#/components/schemas/Organization'
-  /organizations/{organizationId}/reject:
-    post:
-      operationId: rejectOrganization
-      parameters:
-      - name: organizationId
-        in: path
-        required: true
-        schema:
-          type: integer
-          format: int64
-      requestBody:
-        content:
-          '*/*':
-            schema:
-              $ref: '#/components/schemas/User'
-      responses:
-        default:
-          description: default response
-          content:
-            application/json:
-              schema:
-                $ref: '#/components/schemas/Organization'
-  /organizations/{organizationId}/request:
-    post:
-      operationId: requestOrganizationReview
-      parameters:
-      - name: organizationId
-        in: path
-        required: true
-        schema:
-          type: integer
-          format: int64
-      requestBody:
-        content:
-          '*/*':
-            schema:
-              $ref: '#/components/schemas/User'
-      responses:
-        default:
-          description: default response
-          content:
-            application/json:
-              schema:
-                $ref: '#/components/schemas/Organization'
-  /organizations/name/{name}:
-    get:
-      operationId: getOrganizationByName
-      parameters:
-      - name: name
-        in: path
-        required: true
-        schema:
-          type: string
-      requestBody:
-        content:
-          '*/*':
-            schema:
-              $ref: '#/components/schemas/User'
-      responses:
-        default:
-          description: default response
-          content:
-            application/json:
-              schema:
-                $ref: '#/components/schemas/Organization'
-  /organizations/{organizationId}:
-    get:
-      operationId: getOrganizationById
-      parameters:
-      - name: organizationId
-        in: path
-        required: true
-        schema:
-          type: integer
-          format: int64
-      requestBody:
-        content:
-          '*/*':
-            schema:
-              $ref: '#/components/schemas/User'
-      responses:
-        default:
-          description: default response
-          content:
-            application/json:
-              schema:
-                $ref: '#/components/schemas/Organization'
-    put:
-      operationId: updateOrganization
-      parameters:
-      - name: organizationId
-        in: path
-        required: true
-        schema:
-          type: integer
-          format: int64
-      requestBody:
-        content:
-          '*/*':
-            schema:
-              $ref: '#/components/schemas/User'
-      responses:
-        default:
-          description: default response
-          content:
-            application/json:
-              schema:
-                $ref: '#/components/schemas/Organization'
-  /organizations/{organizationId}/description:
-    get:
-      operationId: getOrganizationDescription
-      parameters:
-      - name: organizationId
-        in: path
-        required: true
-        schema:
-          type: integer
-          format: int64
-      requestBody:
-        content:
-          '*/*':
-            schema:
-              $ref: '#/components/schemas/User'
-      responses:
-        default:
-          description: default response
-          content:
-            application/json:
-              schema:
-                type: string
-    put:
-      operationId: updateOrganizationDescription
-      parameters:
-      - name: organizationId
-        in: path
-        required: true
-        schema:
-          type: integer
-          format: int64
-      requestBody:
-        content:
-          '*/*':
-            schema:
-              $ref: '#/components/schemas/User'
-      responses:
-        default:
-          description: default response
-          content:
-            application/json:
-              schema:
-                $ref: '#/components/schemas/Organization'
-  /organizations/{organizationId}/members:
-    get:
-      operationId: getOrganizationMembers
-      parameters:
-      - name: organizationId
-        in: path
-        required: true
-        schema:
-          type: integer
-          format: int64
-      requestBody:
-        content:
-          '*/*':
-            schema:
-              $ref: '#/components/schemas/User'
-      responses:
-        default:
-          description: default response
-          content:
-            application/json:
-              schema:
-                uniqueItems: true
-                type: array
-                items:
-                  $ref: '#/components/schemas/OrganizationUser'
-  /organizations/{organizationId}/events:
-    get:
-      operationId: getOrganizationEvents
-      parameters:
-      - name: organizationId
-        in: path
-        required: true
-        schema:
-          type: integer
-          format: int64
-      - name: offset
-        in: query
-        schema:
-          type: integer
-          format: int32
-          default: 0
-      - name: limit
-        in: query
-        schema:
-          type: integer
-          format: int32
-          default: 100
-      requestBody:
-        content:
-          '*/*':
-            schema:
-              $ref: '#/components/schemas/User'
-      responses:
-        default:
-          description: default response
-          content:
-            application/json:
-              schema:
-                type: array
-                items:
-                  $ref: '#/components/schemas/Event'
-  /organizations/{organizationId}/star:
-    put:
-      operationId: starOrganization
-      parameters:
-      - name: organizationId
-        in: path
-        required: true
-        schema:
-          type: integer
-          format: int64
-      requestBody:
-        content:
-          '*/*':
-            schema:
-              $ref: '#/components/schemas/User'
-      responses:
-        default:
-          description: default response
-          content:
-            application/json: {}
-  /organizations/{organizationId}/unstar:
-    delete:
-      operationId: unstarOrganization
-      parameters:
-      - name: organizationId
-        in: path
-        required: true
-        schema:
-          type: integer
-          format: int64
-      requestBody:
-        content:
-          '*/*':
-            schema:
-              $ref: '#/components/schemas/User'
-      responses:
-        default:
-          description: default response
-          content:
-            application/json: {}
-  /organizations/{organizationId}/starredUsers:
-    get:
-      operationId: getStarredUsersForApprovedOrganization
-      parameters:
-      - name: organizationId
-        in: path
-        required: true
-        schema:
-          type: integer
-          format: int64
-      responses:
-        default:
-          description: default response
-          content:
-            application/json:
-              schema:
-                uniqueItems: true
-                type: array
-                items:
-                  $ref: '#/components/schemas/User'
-  /organizations/all:
-    get:
-      operationId: getAllOrganizations
-      parameters:
-      - name: type
-        in: query
-        schema:
-          type: string
-      responses:
-        default:
-          description: default response
-          content:
-            application/json:
-              schema:
-                type: array
-                items:
-                  $ref: '#/components/schemas/Organization'
-  /organizations/{organizationId}/users/{username}:
-    put:
-      operationId: addUserToOrgByUsername
-      parameters:
-      - name: username
-        in: path
-        required: true
-        schema:
-          type: string
-      - name: organizationId
-        in: path
-        required: true
-        schema:
-          type: integer
-          format: int64
-      requestBody:
-        content:
-          '*/*':
-            schema:
-              $ref: '#/components/schemas/User'
-      responses:
-        default:
-          description: default response
-          content:
-            application/json:
-              schema:
-                $ref: '#/components/schemas/OrganizationUser'
-  /organizations/{organizationId}/user:
-    put:
-      operationId: addUserToOrg
-      parameters:
-      - name: role
-        in: query
-        schema:
-          type: string
-      - name: userId
-        in: query
-        schema:
-          type: integer
-          format: int64
-      - name: organizationId
-        in: path
-        required: true
-        schema:
-          type: integer
-          format: int64
-      requestBody:
-        content:
-          '*/*':
-            schema:
-              $ref: '#/components/schemas/User'
-      responses:
-        default:
-          description: default response
-          content:
-            application/json:
-              schema:
-                $ref: '#/components/schemas/OrganizationUser'
-    post:
-      operationId: updateUserRole
-      parameters:
-      - name: role
-        in: query
-        schema:
-          type: string
-      - name: userId
-        in: query
-        schema:
-          type: integer
-          format: int64
-      - name: organizationId
-        in: path
-        required: true
-        schema:
-          type: integer
-          format: int64
-      requestBody:
-        content:
-          '*/*':
-            schema:
-              $ref: '#/components/schemas/User'
-      responses:
-        default:
-          description: default response
-          content:
-            application/json:
-              schema:
-                $ref: '#/components/schemas/OrganizationUser'
-    delete:
-      operationId: deleteUserRole
-      parameters:
-      - name: userId
-        in: query
-        schema:
-          type: integer
-          format: int64
-      - name: organizationId
-        in: path
-        required: true
-        schema:
-          type: integer
-          format: int64
-      requestBody:
-        content:
-          '*/*':
-            schema:
-              $ref: '#/components/schemas/User'
-      responses:
-        default:
-          description: default response
-          content:
-            application/json: {}
-  /organizations/{organizationId}/invitation:
-    post:
-      operationId: acceptOrRejectInvitation
-      parameters:
-      - name: organizationId
-        in: path
-        required: true
-        schema:
-          type: integer
-          format: int64
-      - name: accept
-        in: query
-        schema:
-          type: boolean
-      requestBody:
-        content:
-          '*/*':
-            schema:
-              $ref: '#/components/schemas/User'
-      responses:
-        default:
-          description: default response
-          content:
-            application/json: {}
-  /organizations/{organizationId}/aliases:
-    put:
-      operationId: updateAliases_3
-      parameters:
-      - name: organizationId
-        in: path
-        required: true
-        schema:
-          type: integer
-          format: int64
-      - name: aliases
-        in: query
-        schema:
-          type: string
-      requestBody:
-        content:
-          '*/*':
-            schema:
-              $ref: '#/components/schemas/User'
-      responses:
-        default:
-          description: default response
-          content:
-            application/json:
-              schema:
-                $ref: '#/components/schemas/Aliasable'
-  /organizations/{alias}/aliases:
-    get:
-      operationId: getOrganizationByAlias
-      parameters:
-      - name: alias
-        in: path
-        required: true
-        schema:
-          type: string
-      responses:
-        default:
-          description: default response
-          content:
-            application/json:
-              schema:
-                $ref: '#/components/schemas/Organization'
-  /workflows/path/service/upsertVersion:
-    post:
-      operationId: upsertServiceVersion
-      requestBody:
-        content:
-          application/x-www-form-urlencoded:
-            schema:
-              $ref: '#/components/schemas/User'
-      responses:
-        default:
-          description: default response
-          content:
-            application/json:
-              schema:
-                $ref: '#/components/schemas/Service'
-  /workflows/path/service:
-    post:
-      operationId: addService
-      requestBody:
-        content:
-          application/x-www-form-urlencoded:
-            schema:
-              $ref: '#/components/schemas/User'
-      responses:
-        default:
-          description: default response
-          content:
-            application/json:
-              schema:
-                $ref: '#/components/schemas/Workflow'
-  /auth/tokens/bitbucket.org:
-    get:
-      operationId: addBitbucketToken
-      parameters:
-      - name: code
-        in: query
-        schema:
-          type: string
-      requestBody:
-        content:
-          '*/*':
-            schema:
-              $ref: '#/components/schemas/User'
-      responses:
-        default:
-          description: default response
-          content:
-            application/json:
-              schema:
-                $ref: '#/components/schemas/Token'
-  /auth/tokens/zenodo.org:
-    get:
-      operationId: addZenodoToken
-      parameters:
-      - name: code
-        in: query
-        schema:
-          type: string
-      requestBody:
-        content:
-          '*/*':
-            schema:
-              $ref: '#/components/schemas/User'
-      responses:
-        default:
-          description: default response
-          content:
-            application/json:
-              schema:
-                $ref: '#/components/schemas/Token'
-  /auth/tokens/{tokenId}:
-    get:
-      operationId: listToken
-      parameters:
-      - name: tokenId
-        in: path
-        required: true
-        schema:
-          type: integer
-          format: int64
-      requestBody:
-        content:
-          '*/*':
-            schema:
-              $ref: '#/components/schemas/User'
-      responses:
-        default:
-          description: default response
-          content:
-            application/json:
-              schema:
-                $ref: '#/components/schemas/Token'
-    delete:
-      operationId: deleteToken
-      parameters:
-      - name: tokenId
-        in: path
-        required: true
-        schema:
-          type: integer
-          format: int64
-      requestBody:
-        content:
-          '*/*':
-            schema:
-              $ref: '#/components/schemas/User'
-      responses:
-        default:
-          description: default response
-          content:
-            application/json: {}
-  /auth/tokens/quay.io:
-    get:
-      operationId: addQuayToken
-      parameters:
-      - name: access_token
-        in: query
-        schema:
-          type: string
-      requestBody:
-        content:
-          '*/*':
-            schema:
-              $ref: '#/components/schemas/User'
-      responses:
-        default:
-          description: default response
-          content:
-            application/json:
-              schema:
-                $ref: '#/components/schemas/Token'
-  /auth/tokens/gitlab.com:
-    get:
-      operationId: addGitlabToken
-      parameters:
-      - name: code
-        in: query
-        schema:
-          type: string
-      requestBody:
-        content:
-          '*/*':
-            schema:
-              $ref: '#/components/schemas/User'
-      responses:
-        default:
-          description: default response
-          content:
-            application/json:
-              schema:
-                $ref: '#/components/schemas/Token'
-  /auth/tokens/google:
-    post:
-      operationId: addGoogleToken
-      requestBody:
-        content:
-          '*/*':
-            schema:
-              $ref: '#/components/schemas/User'
-      responses:
-        default:
-          description: default response
-          content:
-            application/json:
-              schema:
-                $ref: '#/components/schemas/Token'
-  /auth/tokens/github.com:
-    get:
-      operationId: addGithubToken
-      parameters:
-      - name: code
-        in: query
-        schema:
-          type: string
-      requestBody:
-        content:
-          '*/*':
-            schema:
-              $ref: '#/components/schemas/User'
-      responses:
-        default:
-          description: default response
-          content:
-            application/json:
-              schema:
-                $ref: '#/components/schemas/Token'
-  /auth/tokens/github:
-    post:
-      operationId: addToken
-      requestBody:
-        content:
-          '*/*':
-            schema:
-              type: string
-      responses:
-        default:
-          description: default response
-          content:
-            application/json:
-              schema:
-                $ref: '#/components/schemas/Token'
   /toolTester/logs/search:
     get:
       tags:
@@ -2414,47 +291,6 @@
             text/plain:
               schema:
                 type: string
-  /users/{userId}/containers/refresh:
-    get:
-      operationId: refresh_1
-      parameters:
-      - name: userId
-        in: path
-        required: true
-        schema:
-          type: integer
-          format: int64
-      requestBody:
-        content:
-          '*/*':
-            schema:
-              $ref: '#/components/schemas/User'
-      responses:
-        default:
-          description: default response
-          content:
-            application/json:
-              schema:
-                type: array
-                items:
-                  $ref: '#/components/schemas/Tool'
-  /users/updateUserMetadata:
-    get:
-      operationId: updateUserMetadata
-      requestBody:
-        content:
-          '*/*':
-            schema:
-              $ref: '#/components/schemas/User'
-      responses:
-        default:
-          description: default response
-          content:
-            application/json:
-              schema:
-                type: array
-                items:
-                  $ref: '#/components/schemas/User'
   /users/{userId}:
     get:
       operationId: getSpecificUser
@@ -2492,2389 +328,6 @@
             application/json:
               schema:
                 $ref: '#/components/schemas/User'
-    delete:
-      operationId: selfDestruct
-      requestBody:
-        content:
-          '*/*':
-            schema:
-              $ref: '#/components/schemas/User'
-      responses:
-        default:
-          description: default response
-          content:
-            application/json:
-              schema:
-                type: boolean
-  /users/user/memberships:
-    get:
-      operationId: getUserMemberships
-      requestBody:
-        content:
-          '*/*':
-            schema:
-              $ref: '#/components/schemas/User'
-      responses:
-        default:
-          description: default response
-          content:
-            application/json:
-              schema:
-                uniqueItems: true
-                type: array
-                items:
-                  $ref: '#/components/schemas/OrganizationUser'
-  /users/user/extended:
-    get:
-      operationId: getExtendedUserData
-      requestBody:
-        content:
-          '*/*':
-            schema:
-              $ref: '#/components/schemas/User'
-      responses:
-        default:
-          description: default response
-          content:
-            application/json:
-              schema:
-                $ref: '#/components/schemas/ExtendedUserData'
-  /users/user/changeUsername:
-    post:
-      operationId: changeUsername
-      parameters:
-      - name: username
-        in: query
-        schema:
-          type: string
-      requestBody:
-        content:
-          '*/*':
-            schema:
-              $ref: '#/components/schemas/User'
-      responses:
-        default:
-          description: default response
-          content:
-            application/json:
-              schema:
-                $ref: '#/components/schemas/User'
-  /users/user/{userId}:
-    delete:
-      operationId: terminateUser
-      parameters:
-      - name: userId
-        in: path
-        required: true
-        schema:
-          type: integer
-          format: int64
-      requestBody:
-        content:
-          '*/*':
-            schema:
-              $ref: '#/components/schemas/User'
-      responses:
-        default:
-          description: default response
-          content:
-            application/json:
-              schema:
-                type: boolean
-  /users/checkUser/{username}:
-    get:
-      operationId: checkUserExists
-      parameters:
-      - name: username
-        in: path
-        required: true
-        schema:
-          type: string
-      requestBody:
-        content:
-          '*/*':
-            schema:
-              $ref: '#/components/schemas/User'
-      responses:
-        default:
-          description: default response
-          content:
-            application/json:
-              schema:
-                type: boolean
-  /users/{userId}/tokens:
-    get:
-      operationId: getUserTokens
-      parameters:
-      - name: userId
-        in: path
-        required: true
-        schema:
-          type: integer
-          format: int64
-      requestBody:
-        content:
-          '*/*':
-            schema:
-              $ref: '#/components/schemas/User'
-      responses:
-        default:
-          description: default response
-          content:
-            application/json:
-              schema:
-                type: array
-                items:
-                  $ref: '#/components/schemas/Token'
-  /users/{userId}/tokens/github.com:
-    get:
-      operationId: getGithubUserTokens
-      parameters:
-      - name: userId
-        in: path
-        required: true
-        schema:
-          type: integer
-          format: int64
-      requestBody:
-        content:
-          '*/*':
-            schema:
-              $ref: '#/components/schemas/User'
-      responses:
-        default:
-          description: default response
-          content:
-            application/json:
-              schema:
-                type: array
-                items:
-                  $ref: '#/components/schemas/Token'
-  /users/{userId}/tokens/gitlab.com:
-    get:
-      operationId: getGitlabUserTokens
-      parameters:
-      - name: userId
-        in: path
-        required: true
-        schema:
-          type: integer
-          format: int64
-      requestBody:
-        content:
-          '*/*':
-            schema:
-              $ref: '#/components/schemas/User'
-      responses:
-        default:
-          description: default response
-          content:
-            application/json:
-              schema:
-                type: array
-                items:
-                  $ref: '#/components/schemas/Token'
-  /users/{userId}/tokens/quay.io:
-    get:
-      operationId: getQuayUserTokens
-      parameters:
-      - name: userId
-        in: path
-        required: true
-        schema:
-          type: integer
-          format: int64
-      requestBody:
-        content:
-          '*/*':
-            schema:
-              $ref: '#/components/schemas/User'
-      responses:
-        default:
-          description: default response
-          content:
-            application/json:
-              schema:
-                type: array
-                items:
-                  $ref: '#/components/schemas/Token'
-  /users/{userId}/tokens/dockstore:
-    get:
-      operationId: getDockstoreUserTokens
-      parameters:
-      - name: userId
-        in: path
-        required: true
-        schema:
-          type: integer
-          format: int64
-      requestBody:
-        content:
-          '*/*':
-            schema:
-              $ref: '#/components/schemas/User'
-      responses:
-        default:
-          description: default response
-          content:
-            application/json:
-              schema:
-                type: array
-                items:
-                  $ref: '#/components/schemas/Token'
-  /users/{userId}/containers/published:
-    get:
-      operationId: userPublishedContainers
-      parameters:
-      - name: userId
-        in: path
-        required: true
-        schema:
-          type: integer
-          format: int64
-      requestBody:
-        content:
-          '*/*':
-            schema:
-              $ref: '#/components/schemas/User'
-      responses:
-        default:
-          description: default response
-          content:
-            application/json:
-              schema:
-                type: array
-                items:
-                  $ref: '#/components/schemas/Tool'
-  /users/{userId}/workflows/published:
-    get:
-      operationId: userPublishedWorkflows
-      parameters:
-      - name: userId
-        in: path
-        required: true
-        schema:
-          type: integer
-          format: int64
-      requestBody:
-        content:
-          '*/*':
-            schema:
-              $ref: '#/components/schemas/User'
-      responses:
-        default:
-          description: default response
-          content:
-            application/json:
-              schema:
-                type: array
-                items:
-                  $ref: '#/components/schemas/Workflow'
-  /users/{userId}/containers/{organization}/refresh:
-    get:
-      operationId: refreshToolsByOrganization
-      parameters:
-      - name: userId
-        in: path
-        required: true
-        schema:
-          type: integer
-          format: int64
-      - name: organization
-        in: path
-        required: true
-        schema:
-          type: string
-      requestBody:
-        content:
-          '*/*':
-            schema:
-              $ref: '#/components/schemas/User'
-      responses:
-        default:
-          description: default response
-          content:
-            application/json:
-              schema:
-                type: array
-                items:
-                  $ref: '#/components/schemas/Tool'
-  /users/{userId}/workflows/{organization}/refresh:
-    get:
-      operationId: refreshWorkflowsByOrganization
-      parameters:
-      - name: userId
-        in: path
-        required: true
-        schema:
-          type: integer
-          format: int64
-      - name: organization
-        in: path
-        required: true
-        schema:
-          type: string
-      requestBody:
-        content:
-          '*/*':
-            schema:
-              $ref: '#/components/schemas/User'
-      responses:
-        default:
-          description: default response
-          content:
-            application/json:
-              schema:
-                type: array
-                items:
-                  $ref: '#/components/schemas/Workflow'
-  /users/{userId}/workflows/refresh:
-    get:
-      operationId: refreshWorkflows
-      parameters:
-      - name: userId
-        in: path
-        required: true
-        schema:
-          type: integer
-          format: int64
-      requestBody:
-        content:
-          '*/*':
-            schema:
-              $ref: '#/components/schemas/User'
-      responses:
-        default:
-          description: default response
-          content:
-            application/json:
-              schema:
-                type: array
-                items:
-                  $ref: '#/components/schemas/Workflow'
-  /users/{userId}/workflows:
-    get:
-      operationId: userWorkflows
-      parameters:
-      - name: userId
-        in: path
-        required: true
-        schema:
-          type: integer
-          format: int64
-      requestBody:
-        content:
-          '*/*':
-            schema:
-              $ref: '#/components/schemas/User'
-      responses:
-        default:
-          description: default response
-          content:
-            application/json:
-              schema:
-                type: array
-                items:
-                  $ref: '#/components/schemas/Workflow'
-  /users/{userId}/services:
-    get:
-      operationId: userServices
-      parameters:
-      - name: userId
-        in: path
-        required: true
-        schema:
-          type: integer
-          format: int64
-      requestBody:
-        content:
-          '*/*':
-            schema:
-              $ref: '#/components/schemas/User'
-      responses:
-        default:
-          description: default response
-          content:
-            application/json:
-              schema:
-                type: array
-                items:
-                  $ref: '#/components/schemas/Workflow'
-  /users/{userId}/containers:
-    get:
-      operationId: userContainers
-      parameters:
-      - name: userId
-        in: path
-        required: true
-        schema:
-          type: integer
-          format: int64
-      requestBody:
-        content:
-          '*/*':
-            schema:
-              $ref: '#/components/schemas/User'
-      responses:
-        default:
-          description: default response
-          content:
-            application/json:
-              schema:
-                type: array
-                items:
-                  $ref: '#/components/schemas/Tool'
-  /users/starredTools:
-    get:
-      operationId: getStarredTools
-      requestBody:
-        content:
-          '*/*':
-            schema:
-              $ref: '#/components/schemas/User'
-      responses:
-        default:
-          description: default response
-          content:
-            application/json:
-              schema:
-                uniqueItems: true
-                type: array
-                items:
-                  $ref: '#/components/schemas/Entry'
-  /users/starredWorkflows:
-    get:
-      operationId: getStarredWorkflows
-      requestBody:
-        content:
-          '*/*':
-            schema:
-              $ref: '#/components/schemas/User'
-      responses:
-        default:
-          description: default response
-          content:
-            application/json:
-              schema:
-                uniqueItems: true
-                type: array
-                items:
-                  $ref: '#/components/schemas/Entry'
-  /users/starredOrganizations:
-    get:
-      operationId: getStarredOrganizations
-      requestBody:
-        content:
-          '*/*':
-            schema:
-              $ref: '#/components/schemas/User'
-      responses:
-        default:
-          description: default response
-          content:
-            application/json:
-              schema:
-                uniqueItems: true
-                type: array
-                items:
-                  $ref: '#/components/schemas/Organization'
-  /users/user/updateUserMetadata:
-    get:
-      operationId: updateLoggedInUserMetadata
-      parameters:
-      - name: source
-        in: query
-        schema:
-          type: string
-          enum:
-          - quay.io
-          - github.com
-          - dockstore
-          - bitbucket.org
-          - gitlab.com
-          - zenodo.org
-          - google.com
-      requestBody:
-        content:
-          '*/*':
-            schema:
-              $ref: '#/components/schemas/User'
-      responses:
-        default:
-          description: default response
-          content:
-            application/json:
-              schema:
-                $ref: '#/components/schemas/User'
-  /users/user/{userId}/limits:
-    get:
-      operationId: getUserLimits
-      parameters:
-      - name: userId
-        in: path
-        required: true
-        schema:
-          type: integer
-          format: int64
-      requestBody:
-        content:
-          '*/*':
-            schema:
-              $ref: '#/components/schemas/User'
-      responses:
-        default:
-          description: default response
-          content:
-            application/json:
-              schema:
-                $ref: '#/components/schemas/Limits'
-    put:
-      operationId: setUserLimits
-      parameters:
-      - name: userId
-        in: path
-        required: true
-        schema:
-          type: integer
-          format: int64
-      requestBody:
-        content:
-          '*/*':
-            schema:
-              $ref: '#/components/schemas/User'
-      responses:
-        default:
-          description: default response
-          content:
-            application/json:
-              schema:
-                $ref: '#/components/schemas/Limits'
-  /users/services/sync:
-    post:
-      operationId: syncUserServices
-      requestBody:
-        content:
-          '*/*':
-            schema:
-              $ref: '#/components/schemas/User'
-      responses:
-        default:
-          description: default response
-          content:
-            application/json:
-              schema:
-                type: array
-                items:
-                  $ref: '#/components/schemas/Workflow'
-  /users/services/{organizationName}/sync:
-    post:
-      operationId: syncUserServicesbyOrganization
-      parameters:
-      - name: organizationName
-        in: path
-        required: true
-        schema:
-          type: string
-      requestBody:
-        content:
-          '*/*':
-            schema:
-              $ref: '#/components/schemas/User'
-      responses:
-        default:
-          description: default response
-          content:
-            application/json:
-              schema:
-                type: array
-                items:
-                  $ref: '#/components/schemas/Workflow'
-  /users/username/{username}:
-    get:
-      operationId: listUser
-      parameters:
-      - name: username
-        in: path
-        required: true
-        schema:
-          type: string
-      requestBody:
-        content:
-          '*/*':
-            schema:
-              $ref: '#/components/schemas/User'
-      responses:
-        default:
-          description: default response
-          content:
-            application/json:
-              schema:
-                $ref: '#/components/schemas/User'
-  /workflows/{workflowId}/publish:
-    post:
-      operationId: publish_1
-      parameters:
-      - name: workflowId
-        in: path
-        required: true
-        schema:
-          type: integer
-          format: int64
-      requestBody:
-        content:
-          '*/*':
-            schema:
-              $ref: '#/components/schemas/User'
-      responses:
-        default:
-          description: default response
-          content:
-            application/json:
-              schema:
-                $ref: '#/components/schemas/Workflow'
-  /workflows/versions:
-    get:
-      operationId: tags_1
-      parameters:
-      - name: workflowId
-        in: query
-        schema:
-          type: integer
-          format: int64
-      requestBody:
-        content:
-          '*/*':
-            schema:
-              $ref: '#/components/schemas/User'
-      responses:
-        default:
-          description: default response
-          content:
-            application/json:
-              schema:
-                type: array
-                items:
-                  $ref: '#/components/schemas/WorkflowVersion'
-  /workflows/{workflowId}/refresh:
-    get:
-      operationId: refresh_2
-      parameters:
-      - name: workflowId
-        in: path
-        required: true
-        schema:
-          type: integer
-          format: int64
-      requestBody:
-        content:
-          '*/*':
-            schema:
-              $ref: '#/components/schemas/User'
-      responses:
-        default:
-          description: default response
-          content:
-            application/json:
-              schema:
-                $ref: '#/components/schemas/Workflow'
-  /workflows/{workflowId}/defaultVersion:
-    put:
-      operationId: updateDefaultVersion_1
-      parameters:
-      - name: workflowId
-        in: path
-        required: true
-        schema:
-          type: integer
-          format: int64
-      requestBody:
-        content:
-          '*/*':
-            schema:
-              $ref: '#/components/schemas/User'
-      responses:
-        default:
-          description: default response
-          content:
-            application/json:
-              schema:
-                $ref: '#/components/schemas/Workflow'
-  /workflows/{workflowId}/primaryDescriptor:
-    get:
-      operationId: primaryDescriptor_1
-      parameters:
-      - name: workflowId
-        in: path
-        required: true
-        schema:
-          type: integer
-          format: int64
-      - name: tag
-        in: query
-        schema:
-          type: string
-      - name: language
-        in: query
-        schema:
-          type: string
-      requestBody:
-        content:
-          '*/*':
-            schema:
-              $ref: '#/components/schemas/User'
-      responses:
-        default:
-          description: default response
-          content:
-            application/json:
-              schema:
-                $ref: '#/components/schemas/SourceFile'
-  /workflows/{workflowId}/descriptor/{relative-path}:
-    get:
-      operationId: secondaryDescriptorPath_1
-      parameters:
-      - name: workflowId
-        in: path
-        required: true
-        schema:
-          type: integer
-          format: int64
-      - name: tag
-        in: query
-        schema:
-          type: string
-      - name: relative-path
-        in: path
-        required: true
-        schema:
-          type: string
-      - name: language
-        in: query
-        schema:
-          type: string
-      requestBody:
-        content:
-          '*/*':
-            schema:
-              $ref: '#/components/schemas/User'
-      responses:
-        default:
-          description: default response
-          content:
-            application/json:
-              schema:
-                $ref: '#/components/schemas/SourceFile'
-  /workflows/{workflowId}/secondaryDescriptors:
-    get:
-      operationId: secondaryDescriptors_1
-      parameters:
-      - name: workflowId
-        in: path
-        required: true
-        schema:
-          type: integer
-          format: int64
-      - name: tag
-        in: query
-        schema:
-          type: string
-      - name: language
-        in: query
-        schema:
-          type: string
-      requestBody:
-        content:
-          '*/*':
-            schema:
-              $ref: '#/components/schemas/User'
-      responses:
-        default:
-          description: default response
-          content:
-            application/json:
-              schema:
-                type: array
-                items:
-                  $ref: '#/components/schemas/SourceFile'
-  /workflows/{workflowId}/testParameterFiles:
-    get:
-      operationId: getTestParameterFiles_1
-      parameters:
-      - name: workflowId
-        in: path
-        required: true
-        schema:
-          type: integer
-          format: int64
-      - name: version
-        in: query
-        schema:
-          type: string
-      requestBody:
-        content:
-          '*/*':
-            schema:
-              $ref: '#/components/schemas/User'
-      responses:
-        default:
-          description: default response
-          content:
-            application/json:
-              schema:
-                type: array
-                items:
-                  $ref: '#/components/schemas/SourceFile'
-    put:
-      operationId: addTestParameterFiles_1
-      parameters:
-      - name: workflowId
-        in: path
-        required: true
-        schema:
-          type: integer
-          format: int64
-      - name: testParameterPaths
-        in: query
-        schema:
-          type: array
-          items:
-            type: string
-      - name: version
-        in: query
-        schema:
-          type: string
-      requestBody:
-        content:
-          '*/*':
-            schema:
-              $ref: '#/components/schemas/User'
-      responses:
-        default:
-          description: default response
-          content:
-            application/json:
-              schema:
-                uniqueItems: true
-                type: array
-                items:
-                  $ref: '#/components/schemas/SourceFile'
-    delete:
-      operationId: deleteTestParameterFiles_1
-      parameters:
-      - name: workflowId
-        in: path
-        required: true
-        schema:
-          type: integer
-          format: int64
-      - name: testParameterPaths
-        in: query
-        schema:
-          type: array
-          items:
-            type: string
-      - name: version
-        in: query
-        schema:
-          type: string
-      requestBody:
-        content:
-          '*/*':
-            schema:
-              $ref: '#/components/schemas/User'
-      responses:
-        default:
-          description: default response
-          content:
-            application/json:
-              schema:
-                uniqueItems: true
-                type: array
-                items:
-                  $ref: '#/components/schemas/SourceFile'
-  /workflows/{workflowId}/star:
-    put:
-      operationId: starEntry_1
-      parameters:
-      - name: workflowId
-        in: path
-        required: true
-        schema:
-          type: integer
-          format: int64
-      requestBody:
-        content:
-          '*/*':
-            schema:
-              $ref: '#/components/schemas/User'
-      responses:
-        default:
-          description: default response
-          content:
-            application/json: {}
-  /workflows/{workflowId}/unstar:
-    delete:
-      operationId: unstarEntry_1
-      parameters:
-      - name: workflowId
-        in: path
-        required: true
-        schema:
-          type: integer
-          format: int64
-      requestBody:
-        content:
-          '*/*':
-            schema:
-              $ref: '#/components/schemas/User'
-      responses:
-        default:
-          description: default response
-          content:
-            application/json: {}
-  /workflows/{workflowId}/labels:
-    put:
-      operationId: updateLabels_1
-      parameters:
-      - name: workflowId
-        in: path
-        required: true
-        schema:
-          type: integer
-          format: int64
-      - name: labels
-        in: query
-        schema:
-          type: string
-      requestBody:
-        content:
-          '*/*':
-            schema:
-              $ref: '#/components/schemas/User'
-      responses:
-        default:
-          description: default response
-          content:
-            application/json:
-              schema:
-                $ref: '#/components/schemas/Workflow'
-  /workflows/{workflowId}/users:
-    get:
-      operationId: getUsers_1
-      parameters:
-      - name: workflowId
-        in: path
-        required: true
-        schema:
-          type: integer
-          format: int64
-      requestBody:
-        content:
-          '*/*':
-            schema:
-              $ref: '#/components/schemas/User'
-      responses:
-        default:
-          description: default response
-          content:
-            application/json:
-              schema:
-                type: array
-                items:
-                  $ref: '#/components/schemas/User'
-  /workflows/{workflowId}/starredUsers:
-    get:
-      operationId: getStarredUsers_1
-      parameters:
-      - name: workflowId
-        in: path
-        required: true
-        schema:
-          type: integer
-          format: int64
-      responses:
-        default:
-          description: default response
-          content:
-            application/json:
-              schema:
-                uniqueItems: true
-                type: array
-                items:
-                  $ref: '#/components/schemas/User'
-  /workflows/{workflowId}:
-    get:
-      operationId: getWorkflow
-      parameters:
-      - name: workflowId
-        in: path
-        required: true
-        schema:
-          type: integer
-          format: int64
-      - name: include
-        in: query
-        schema:
-          type: string
-      requestBody:
-        content:
-          '*/*':
-            schema:
-              $ref: '#/components/schemas/User'
-      responses:
-        default:
-          description: default response
-          content:
-            application/json:
-              schema:
-                $ref: '#/components/schemas/Workflow'
-    put:
-      operationId: updateWorkflow
-      parameters:
-      - name: workflowId
-        in: path
-        required: true
-        schema:
-          type: integer
-          format: int64
-      requestBody:
-        content:
-          '*/*':
-            schema:
-              $ref: '#/components/schemas/User'
-      responses:
-        default:
-          description: default response
-          content:
-            application/json:
-              schema:
-                $ref: '#/components/schemas/Workflow'
-  /workflows/path/workflow/{repository}:
-    get:
-      operationId: getWorkflowByPath
-      parameters:
-      - name: repository
-        in: path
-        required: true
-        schema:
-          type: string
-      - name: include
-        in: query
-        schema:
-          type: string
-      - name: services
-        in: query
-        schema:
-          type: boolean
-          default: false
-      requestBody:
-        content:
-          '*/*':
-            schema:
-              $ref: '#/components/schemas/User'
-      responses:
-        default:
-          description: default response
-          content:
-            application/json:
-              schema:
-                $ref: '#/components/schemas/Workflow'
-  /workflows/path/workflow/{repository}/permissions:
-    get:
-      operationId: getWorkflowPermissions
-      parameters:
-      - name: repository
-        in: path
-        required: true
-        schema:
-          type: string
-      - name: services
-        in: query
-        schema:
-          type: boolean
-          default: false
-      requestBody:
-        content:
-          '*/*':
-            schema:
-              $ref: '#/components/schemas/User'
-      responses:
-        default:
-          description: default response
-          content:
-            application/json:
-              schema:
-                type: array
-                items:
-                  $ref: '#/components/schemas/Permission'
-    delete:
-      operationId: removeWorkflowRole
-      parameters:
-      - name: repository
-        in: path
-        required: true
-        schema:
-          type: string
-      - name: email
-        in: query
-        schema:
-          type: string
-      - name: role
-        in: query
-        schema:
-          type: string
-          enum:
-          - OWNER
-          - WRITER
-          - READER
-      - name: services
-        in: query
-        schema:
-          type: boolean
-          default: false
-      requestBody:
-        content:
-          '*/*':
-            schema:
-              $ref: '#/components/schemas/User'
-      responses:
-        default:
-          description: default response
-          content:
-            application/json:
-              schema:
-                type: array
-                items:
-                  $ref: '#/components/schemas/Permission'
-    patch:
-      operationId: addWorkflowPermission
-      parameters:
-      - name: repository
-        in: path
-        required: true
-        schema:
-          type: string
-      - name: services
-        in: query
-        schema:
-          type: boolean
-          default: false
-      requestBody:
-        content:
-          '*/*':
-            schema:
-              $ref: '#/components/schemas/User'
-      responses:
-        default:
-          description: default response
-          content:
-            application/json:
-              schema:
-                type: array
-                items:
-                  $ref: '#/components/schemas/Permission'
-  /workflows/path/workflow/{repository}/actions:
-    get:
-      operationId: getWorkflowActions
-      parameters:
-      - name: repository
-        in: path
-        required: true
-        schema:
-          type: string
-      - name: services
-        in: query
-        schema:
-          type: boolean
-          default: false
-      requestBody:
-        content:
-          '*/*':
-            schema:
-              $ref: '#/components/schemas/User'
-      responses:
-        default:
-          description: default response
-          content:
-            application/json:
-              schema:
-                type: array
-                items:
-                  type: string
-                  enum:
-                  - write
-                  - read
-                  - delete
-                  - share
-  /workflows/{workflowId}/restub:
-    get:
-      operationId: restub
-      parameters:
-      - name: workflowId
-        in: path
-        required: true
-        schema:
-          type: integer
-          format: int64
-      requestBody:
-        content:
-          '*/*':
-            schema:
-              $ref: '#/components/schemas/User'
-      responses:
-        default:
-          description: default response
-          content:
-            application/json:
-              schema:
-                $ref: '#/components/schemas/Workflow'
-  /workflows/path/workflow/{repository}/upsertVersion:
-    put:
-      operationId: upsertVersions
-      parameters:
-      - name: repository
-        in: path
-        required: true
-        schema:
-          type: string
-      - name: gitReference
-        in: query
-        schema:
-          type: string
-      requestBody:
-        content:
-          '*/*':
-            schema:
-              $ref: '#/components/schemas/User'
-      responses:
-        default:
-          description: default response
-          content:
-            application/json:
-              schema:
-                type: array
-                items:
-                  $ref: '#/components/schemas/Workflow'
-  /workflows/{workflowId}/verify/{workflowVersionId}:
-    post:
-      operationId: verifyWorkflowVersion
-      parameters:
-      - name: workflowId
-        in: path
-        required: true
-        schema:
-          type: integer
-          format: int64
-      - name: workflowVersionId
-        in: path
-        required: true
-        schema:
-          type: integer
-          format: int64
-      requestBody:
-        content:
-          '*/*':
-            schema:
-              $ref: '#/components/schemas/User'
-      responses:
-        default:
-          description: default response
-          content:
-            application/json:
-              schema:
-                uniqueItems: true
-                type: array
-                items:
-                  $ref: '#/components/schemas/WorkflowVersion'
-  /workflows/{workflowId}/requestDOI/{workflowVersionId}:
-    put:
-      operationId: requestDOIForWorkflowVersion
-      parameters:
-      - name: workflowId
-        in: path
-        required: true
-        schema:
-          type: integer
-          format: int64
-      - name: workflowVersionId
-        in: path
-        required: true
-        schema:
-          type: integer
-          format: int64
-      requestBody:
-        content:
-          '*/*':
-            schema:
-              $ref: '#/components/schemas/User'
-      responses:
-        default:
-          description: default response
-          content:
-            application/json:
-              schema:
-                uniqueItems: true
-                type: array
-                items:
-                  $ref: '#/components/schemas/WorkflowVersion'
-  /workflows/{workflowId}/resetVersionPaths:
-    put:
-      operationId: updateWorkflowPath
-      parameters:
-      - name: workflowId
-        in: path
-        required: true
-        schema:
-          type: integer
-          format: int64
-      requestBody:
-        content:
-          '*/*':
-            schema:
-              $ref: '#/components/schemas/User'
-      responses:
-        default:
-          description: default response
-          content:
-            application/json:
-              schema:
-                $ref: '#/components/schemas/Workflow'
-  /workflows/published/{workflowId}:
-    get:
-      operationId: getPublishedWorkflow
-      parameters:
-      - name: workflowId
-        in: path
-        required: true
-        schema:
-          type: integer
-          format: int64
-      - name: include
-        in: query
-        schema:
-          type: string
-      responses:
-        default:
-          description: default response
-          content:
-            application/json:
-              schema:
-                $ref: '#/components/schemas/Workflow'
-  /workflows/organization/{organization}/published:
-    get:
-      operationId: getPublishedWorkflowsByOrganization
-      parameters:
-      - name: organization
-        in: path
-        required: true
-        schema:
-          type: string
-      responses:
-        default:
-          description: default response
-          content:
-            application/json:
-              schema:
-                type: array
-                items:
-                  $ref: '#/components/schemas/Workflow'
-  /workflows/published:
-    get:
-      operationId: allPublishedWorkflows
-      parameters:
-      - name: offset
-        in: query
-        schema:
-          type: string
-      - name: limit
-        in: query
-        schema:
-          type: integer
-          format: int32
-          default: 100
-      - name: filter
-        in: query
-        schema:
-          type: string
-          default: ""
-      - name: sortCol
-        in: query
-        schema:
-          type: string
-          default: stars
-      - name: sortOrder
-        in: query
-        schema:
-          type: string
-          default: desc
-      - name: services
-        in: query
-        schema:
-          type: boolean
-          default: false
-      responses:
-        default:
-          description: default response
-          content:
-            application/json:
-              schema:
-                type: array
-                items:
-                  $ref: '#/components/schemas/Workflow'
-  /workflows/shared:
-    get:
-      operationId: sharedWorkflows
-      requestBody:
-        content:
-          '*/*':
-            schema:
-              $ref: '#/components/schemas/User'
-      responses:
-        default:
-          description: default response
-          content:
-            application/json:
-              schema:
-                type: array
-                items:
-                  $ref: '#/components/schemas/SharedWorkflows'
-  /workflows/path/entry/{repository}:
-    get:
-      operationId: getEntryByPath
-      parameters:
-      - name: repository
-        in: path
-        required: true
-        schema:
-          type: string
-      requestBody:
-        content:
-          '*/*':
-            schema:
-              $ref: '#/components/schemas/User'
-      responses:
-        default:
-          description: default response
-          content:
-            application/json:
-              schema:
-                $ref: '#/components/schemas/Entry'
-  /workflows/path/entry/{repository}/published:
-    get:
-      operationId: getPublishedEntryByPath
-      parameters:
-      - name: repository
-        in: path
-        required: true
-        schema:
-          type: string
-      responses:
-        default:
-          description: default response
-          content:
-            application/json:
-              schema:
-                $ref: '#/components/schemas/Entry'
-  /workflows/path/{repository}:
-    get:
-      operationId: getAllWorkflowByPath
-      parameters:
-      - name: repository
-        in: path
-        required: true
-        schema:
-          type: string
-      requestBody:
-        content:
-          '*/*':
-            schema:
-              $ref: '#/components/schemas/User'
-      responses:
-        default:
-          description: default response
-          content:
-            application/json:
-              schema:
-                type: array
-                items:
-                  $ref: '#/components/schemas/Workflow'
-  /workflows/path/workflow/{repository}/published:
-    get:
-      operationId: getPublishedWorkflowByPath
-      parameters:
-      - name: repository
-        in: path
-        required: true
-        schema:
-          type: string
-      - name: include
-        in: query
-        schema:
-          type: string
-      - name: services
-        in: query
-        schema:
-          type: boolean
-          default: false
-      responses:
-        default:
-          description: default response
-          content:
-            application/json:
-              schema:
-                $ref: '#/components/schemas/Workflow'
-  /workflows/manualRegister:
-    post:
-      operationId: manualRegister
-      parameters:
-      - name: workflowRegistry
-        in: query
-        schema:
-          type: string
-      - name: workflowPath
-        in: query
-        schema:
-          type: string
-      - name: defaultWorkflowPath
-        in: query
-        schema:
-          type: string
-      - name: workflowName
-        in: query
-        schema:
-          type: string
-      - name: descriptorType
-        in: query
-        schema:
-          type: string
-      - name: defaultTestParameterFilePath
-        in: query
-        schema:
-          type: string
-      requestBody:
-        content:
-          '*/*':
-            schema:
-              $ref: '#/components/schemas/User'
-      responses:
-        default:
-          description: default response
-          content:
-            application/json:
-              schema:
-                $ref: '#/components/schemas/Workflow'
-  /workflows/{workflowId}/workflowVersions:
-    put:
-      operationId: updateWorkflowVersion
-      parameters:
-      - name: workflowId
-        in: path
-        required: true
-        schema:
-          type: integer
-          format: int64
-      requestBody:
-        content:
-          '*/*':
-            schema:
-              $ref: '#/components/schemas/User'
-      responses:
-        default:
-          description: default response
-          content:
-            application/json:
-              schema:
-                uniqueItems: true
-                type: array
-                items:
-                  $ref: '#/components/schemas/WorkflowVersion'
-  /workflows/{workflowId}/dag/{workflowVersionId}:
-    get:
-      operationId: getWorkflowDag
-      parameters:
-      - name: workflowId
-        in: path
-        required: true
-        schema:
-          type: integer
-          format: int64
-      - name: workflowVersionId
-        in: path
-        required: true
-        schema:
-          type: integer
-          format: int64
-      requestBody:
-        content:
-          '*/*':
-            schema:
-              $ref: '#/components/schemas/User'
-      responses:
-        default:
-          description: default response
-          content:
-            application/json:
-              schema:
-                type: string
-  /workflows/{workflowId}/tools/{workflowVersionId}:
-    get:
-      operationId: getTableToolContent
-      parameters:
-      - name: workflowId
-        in: path
-        required: true
-        schema:
-          type: integer
-          format: int64
-      - name: workflowVersionId
-        in: path
-        required: true
-        schema:
-          type: integer
-          format: int64
-      requestBody:
-        content:
-          '*/*':
-            schema:
-              $ref: '#/components/schemas/User'
-      responses:
-        default:
-          description: default response
-          content:
-            application/json:
-              schema:
-                type: string
-  /workflows/{entryId}/registerCheckerWorkflow/{descriptorType}:
-    post:
-      operationId: registerCheckerWorkflow
-      parameters:
-      - name: checkerWorkflowPath
-        in: query
-        schema:
-          type: string
-      - name: testParameterPath
-        in: query
-        schema:
-          type: string
-      - name: entryId
-        in: path
-        required: true
-        schema:
-          type: integer
-          format: int64
-      - name: descriptorType
-        in: path
-        required: true
-        schema:
-          type: string
-      requestBody:
-        content:
-          '*/*':
-            schema:
-              $ref: '#/components/schemas/User'
-      responses:
-        default:
-          description: default response
-          content:
-            application/json:
-              schema:
-                $ref: '#/components/schemas/Entry'
-  /workflows/{workflowId}/zip/{workflowVersionId}:
-    get:
-      operationId: getWorkflowZip
-      parameters:
-      - name: workflowId
-        in: path
-        required: true
-        schema:
-          type: integer
-          format: int64
-      - name: workflowVersionId
-        in: path
-        required: true
-        schema:
-          type: integer
-          format: int64
-      requestBody:
-        content:
-          '*/*':
-            schema:
-              $ref: '#/components/schemas/User'
-      responses:
-        default:
-          description: default response
-          content:
-            application/zip: {}
-  /workflows/{alias}/aliases:
-    get:
-      operationId: getWorkflowByAlias
-      parameters:
-      - name: alias
-        in: path
-        required: true
-        schema:
-          type: string
-      requestBody:
-        content:
-          '*/*':
-            schema:
-              $ref: '#/components/schemas/User'
-      responses:
-        default:
-          description: default response
-          content:
-            application/json:
-              schema:
-                $ref: '#/components/schemas/Workflow'
-  /api/ga4gh/v2/extended/tools/{organization}:
-    get:
-      operationId: toolsOrgGet
-      parameters:
-      - name: organization
-        in: path
-        required: true
-        schema:
-          type: string
-      responses:
-        default:
-          description: default response
-          content:
-            application/json: {}
-            text/plain: {}
-  /api/ga4gh/v2/extended/tools/entry/_search:
-    post:
-      operationId: toolsIndexSearch
-      requestBody:
-        content:
-          '*/*':
-            schema:
-              type: string
-      responses:
-        default:
-          description: default response
-          content:
-            application/json: {}
-  /api/ga4gh/v2/extended/tools/index:
-    post:
-      operationId: toolsIndexGet
-      requestBody:
-        content:
-          '*/*':
-            schema:
-              $ref: '#/components/schemas/User'
-      responses:
-        default:
-          description: default response
-          content:
-            text/plain: {}
-  /api/ga4gh/v2/extended/workflows/{organization}:
-    get:
-      operationId: workflowsOrgGet
-      parameters:
-      - name: organization
-        in: path
-        required: true
-        schema:
-          type: string
-      responses:
-        default:
-          description: default response
-          content:
-            application/json: {}
-            text/plain: {}
-  /api/ga4gh/v2/extended/containers/{organization}:
-    get:
-      operationId: entriesOrgGet
-      parameters:
-      - name: organization
-        in: path
-        required: true
-        schema:
-          type: string
-      responses:
-        default:
-          description: default response
-          content:
-            application/json: {}
-            text/plain: {}
-  /api/ga4gh/v2/extended/organizations:
-    get:
-      operationId: entriesOrgGet_1
-      responses:
-        default:
-          description: default response
-          content:
-            application/json: {}
-            text/plain: {}
-  /api/ga4gh/v2/extended/{id}/versions/{version_id}/{type}/tests/{relative_path}:
-    post:
-      operationId: toolsIdVersionsVersionIdTypeTestsPost
-      parameters:
-      - name: type
-        in: path
-        required: true
-        schema:
-          type: string
-      - name: id
-        in: path
-        required: true
-        schema:
-          type: string
-      - name: version_id
-        in: path
-        required: true
-        schema:
-          type: string
-      - name: relative_path
-        in: path
-        required: true
-        schema:
-          type: string
-      - name: platform
-        in: query
-        schema:
-          type: string
-      - name: platform_version
-        in: query
-        schema:
-          type: string
-      - name: verified
-        in: query
-        schema:
-          type: boolean
-      - name: metadata
-        in: query
-        schema:
-          type: string
-      requestBody:
-        content:
-          '*/*':
-            schema:
-              $ref: '#/components/schemas/User'
-      responses:
-        default:
-          description: default response
-          content:
-            application/json: {}
-  /api/ga4gh/v2/metadata:
-    get:
-      operationId: metadataGet
-      requestBody:
-        content:
-          '*/*':
-            schema:
-              $ref: '#/components/schemas/User'
-      responses:
-        default:
-          description: default response
-          content:
-            application/json: {}
-            text/plain: {}
-  /api/ga4gh/v1/metadata:
-    get:
-      operationId: metadataGet_1
-      responses:
-        default:
-          description: default response
-          content:
-            application/json: {}
-            text/plain: {}
-  /api/ga4gh/v2/toolClasses:
-    get:
-      operationId: toolClassesGet
-      requestBody:
-        content:
-          '*/*':
-            schema:
-              $ref: '#/components/schemas/User'
-      responses:
-        default:
-          description: default response
-          content:
-            application/json: {}
-            text/plain: {}
-  /api/ga4gh/v1/tool-classes:
-    get:
-      operationId: toolClassesGet_1
-      responses:
-        default:
-          description: default response
-          content:
-            application/json: {}
-            text/plain: {}
-  /api/ga4gh/v2/tools/{id}/versions/{version_id}/{type}/descriptor/{relative_path}:
-    get:
-      operationId: toolsIdVersionsVersionIdTypeDescriptorRelativePathGet
-      parameters:
-      - name: type
-        in: path
-        required: true
-        schema:
-          type: string
-      - name: id
-        in: path
-        required: true
-        schema:
-          type: string
-      - name: version_id
-        in: path
-        required: true
-        schema:
-          type: string
-      - name: relative_path
-        in: path
-        required: true
-        schema:
-          type: string
-      requestBody:
-        content:
-          '*/*':
-            schema:
-              $ref: '#/components/schemas/User'
-      responses:
-        default:
-          description: default response
-          content:
-            application/json: {}
-            text/plain: {}
-  /api/ga4gh/v2/tools/{id}/versions/{version_id}/{type}/tests:
-    get:
-      operationId: toolsIdVersionsVersionIdTypeTestsGet
-      parameters:
-      - name: type
-        in: path
-        required: true
-        schema:
-          type: string
-      - name: id
-        in: path
-        required: true
-        schema:
-          type: string
-      - name: version_id
-        in: path
-        required: true
-        schema:
-          type: string
-      requestBody:
-        content:
-          '*/*':
-            schema:
-              $ref: '#/components/schemas/User'
-      responses:
-        default:
-          description: default response
-          content:
-            application/json: {}
-            text/plain: {}
-  /api/ga4gh/v2/tools/{id}/versions/{version_id}/containerfile:
-    get:
-      operationId: toolsIdVersionsVersionIdContainerfileGet
-      parameters:
-      - name: id
-        in: path
-        required: true
-        schema:
-          type: string
-      - name: version_id
-        in: path
-        required: true
-        schema:
-          type: string
-      requestBody:
-        content:
-          '*/*':
-            schema:
-              $ref: '#/components/schemas/User'
-      responses:
-        default:
-          description: default response
-          content:
-            application/json: {}
-            text/plain: {}
-  /api/ga4gh/v2/tools/{id}/versions/{version_id}/{type}/files:
-    get:
-      operationId: toolsIdVersionsVersionIdTypeFilesGet
-      parameters:
-      - name: type
-        in: path
-        required: true
-        schema:
-          type: string
-      - name: id
-        in: path
-        required: true
-        schema:
-          type: string
-      - name: version_id
-        in: path
-        required: true
-        schema:
-          type: string
-      requestBody:
-        content:
-          '*/*':
-            schema:
-              $ref: '#/components/schemas/User'
-      responses:
-        default:
-          description: default response
-          content:
-            application/json: {}
-            text/plain: {}
-  /api/ga4gh/v2/tools:
-    get:
-      operationId: toolsGet
-      parameters:
-      - name: id
-        in: query
-        schema:
-          type: string
-      - name: alias
-        in: query
-        schema:
-          type: string
-      - name: registry
-        in: query
-        schema:
-          type: string
-      - name: organization
-        in: query
-        schema:
-          type: string
-      - name: name
-        in: query
-        schema:
-          type: string
-      - name: toolname
-        in: query
-        schema:
-          type: string
-      - name: description
-        in: query
-        schema:
-          type: string
-      - name: author
-        in: query
-        schema:
-          type: string
-      - name: checker
-        in: query
-        schema:
-          type: boolean
-      - name: offset
-        in: query
-        schema:
-          type: string
-      - name: limit
-        in: query
-        schema:
-          type: integer
-          format: int32
-          default: 1000
-      requestBody:
-        content:
-          '*/*':
-            schema:
-              $ref: '#/components/schemas/User'
-      responses:
-        default:
-          description: default response
-          content:
-            application/json: {}
-            text/plain: {}
-  /api/ga4gh/v2/tools/{id}:
-    get:
-      operationId: toolsIdGet
-      parameters:
-      - name: id
-        in: path
-        required: true
-        schema:
-          type: string
-      requestBody:
-        content:
-          '*/*':
-            schema:
-              $ref: '#/components/schemas/User'
-      responses:
-        default:
-          description: default response
-          content:
-            application/json: {}
-            text/plain: {}
-  /api/ga4gh/v2/tools/{id}/versions:
-    get:
-      operationId: toolsIdVersionsGet
-      parameters:
-      - name: id
-        in: path
-        required: true
-        schema:
-          type: string
-      requestBody:
-        content:
-          '*/*':
-            schema:
-              $ref: '#/components/schemas/User'
-      responses:
-        default:
-          description: default response
-          content:
-            application/json: {}
-            text/plain: {}
-  /api/ga4gh/v2/tools/{id}/versions/{version_id}:
-    get:
-      operationId: toolsIdVersionsVersionIdGet
-      parameters:
-      - name: id
-        in: path
-        required: true
-        schema:
-          type: string
-      - name: version_id
-        in: path
-        required: true
-        schema:
-          type: string
-      requestBody:
-        content:
-          '*/*':
-            schema:
-              $ref: '#/components/schemas/User'
-      responses:
-        default:
-          description: default response
-          content:
-            application/json: {}
-            text/plain: {}
-  /api/ga4gh/v2/tools/{id}/versions/{version_id}/{type}/descriptor:
-    get:
-      operationId: toolsIdVersionsVersionIdTypeDescriptorGet
-      parameters:
-      - name: type
-        in: path
-        required: true
-        schema:
-          type: string
-      - name: id
-        in: path
-        required: true
-        schema:
-          type: string
-      - name: version_id
-        in: path
-        required: true
-        schema:
-          type: string
-      requestBody:
-        content:
-          '*/*':
-            schema:
-              $ref: '#/components/schemas/User'
-      responses:
-        default:
-          description: default response
-          content:
-            application/json: {}
-            text/plain: {}
-  /api/ga4gh/v1/tools/{id}/versions/{version_id}/{type}/descriptor/{relative_path}:
-    get:
-      operationId: toolsIdVersionsVersionIdTypeDescriptorRelativePathGet_1
-      parameters:
-      - name: type
-        in: path
-        required: true
-        schema:
-          type: string
-      - name: id
-        in: path
-        required: true
-        schema:
-          type: string
-      - name: version_id
-        in: path
-        required: true
-        schema:
-          type: string
-      - name: relative_path
-        in: path
-        required: true
-        schema:
-          type: string
-      responses:
-        default:
-          description: default response
-          content:
-            application/json: {}
-            text/plain: {}
-  /api/ga4gh/v1/tools/{id}/versions/{version_id}/{type}/tests:
-    get:
-      operationId: toolsIdVersionsVersionIdTypeTestsGet_1
-      parameters:
-      - name: type
-        in: path
-        required: true
-        schema:
-          type: string
-      - name: id
-        in: path
-        required: true
-        schema:
-          type: string
-      - name: version_id
-        in: path
-        required: true
-        schema:
-          type: string
-      responses:
-        default:
-          description: default response
-          content:
-            application/json: {}
-            text/plain: {}
-  /api/ga4gh/v1/tools:
-    get:
-      operationId: toolsGet_1
-      parameters:
-      - name: id
-        in: query
-        schema:
-          type: string
-      - name: registry
-        in: query
-        schema:
-          type: string
-      - name: organization
-        in: query
-        schema:
-          type: string
-      - name: name
-        in: query
-        schema:
-          type: string
-      - name: toolname
-        in: query
-        schema:
-          type: string
-      - name: description
-        in: query
-        schema:
-          type: string
-      - name: author
-        in: query
-        schema:
-          type: string
-      - name: offset
-        in: query
-        schema:
-          type: string
-      - name: limit
-        in: query
-        schema:
-          type: integer
-          format: int32
-      responses:
-        default:
-          description: default response
-          content:
-            application/json: {}
-            text/plain: {}
-  /api/ga4gh/v1/tools/{id}:
-    get:
-      operationId: toolsIdGet_1
-      parameters:
-      - name: id
-        in: path
-        required: true
-        schema:
-          type: string
-      responses:
-        default:
-          description: default response
-          content:
-            application/json: {}
-            text/plain: {}
-  /api/ga4gh/v1/tools/{id}/versions:
-    get:
-      operationId: toolsIdVersionsGet_1
-      parameters:
-      - name: id
-        in: path
-        required: true
-        schema:
-          type: string
-      responses:
-        default:
-          description: default response
-          content:
-            application/json: {}
-            text/plain: {}
-  /api/ga4gh/v1/tools/{id}/versions/{version_id}/dockerfile:
-    get:
-      operationId: toolsIdVersionsVersionIdDockerfileGet
-      parameters:
-      - name: id
-        in: path
-        required: true
-        schema:
-          type: string
-      - name: version_id
-        in: path
-        required: true
-        schema:
-          type: string
-      responses:
-        default:
-          description: default response
-          content:
-            application/json: {}
-            text/plain: {}
-  /api/ga4gh/v1/tools/{id}/versions/{version_id}:
-    get:
-      operationId: toolsIdVersionsVersionIdGet_1
-      parameters:
-      - name: id
-        in: path
-        required: true
-        schema:
-          type: string
-      - name: version_id
-        in: path
-        required: true
-        schema:
-          type: string
-      responses:
-        default:
-          description: default response
-          content:
-            application/json: {}
-            text/plain: {}
-  /api/ga4gh/v1/tools/{id}/versions/{version_id}/{type}/descriptor:
-    get:
-      operationId: toolsIdVersionsVersionIdTypeDescriptorGet_1
-      parameters:
-      - name: type
-        in: path
-        required: true
-        schema:
-          type: string
-      - name: id
-        in: path
-        required: true
-        schema:
-          type: string
-      - name: version_id
-        in: path
-        required: true
-        schema:
-          type: string
-      responses:
-        default:
-          description: default response
-          content:
-            application/json: {}
-            text/plain: {}
 components:
   schemas:
     Alias:
@@ -4882,56 +335,6 @@
       properties:
         content:
           type: string
-    Collection:
-      required:
-      - name
-      - topic
-      type: object
-      properties:
-        id:
-          type: integer
-          description: Implementation specific ID for the collection in this web service
-          format: int64
-        name:
-          maxLength: 39
-          minLength: 3
-          pattern: '[a-zA-Z][a-zA-Z\d]*'
-          type: string
-          description: Name of the collection
-          example: Alignment
-        description:
-          type: string
-          description: Description of the collection
-        displayName:
-          maxLength: 50
-          minLength: 3
-          pattern: '[\w ,_\-&()'']*'
-          type: string
-        topic:
-          type: string
-          description: Short description of the collection
-          example: A collection of alignment algorithms
-        entries:
-          uniqueItems: true
-          type: array
-          items:
-            $ref: '#/components/schemas/Entry'
-        organizationID:
-          type: integer
-          format: int64
-        aliases:
-          type: object
-          additionalProperties:
-            $ref: '#/components/schemas/Alias'
-        dbCreateDate:
-          type: string
-          format: date-time
-        dbUpdateDate:
-          type: string
-          format: date-time
-        organizationName:
-          type: string
-      description: Collection in an organization, collects entries
     Entry:
       type: object
       properties:
@@ -5217,477 +620,6 @@
           type: array
           items:
             $ref: '#/components/schemas/FileFormat'
-    Aliasable:
-      type: object
-      properties:
-        aliases:
-          type: object
-          additionalProperties:
-            $ref: '#/components/schemas/Alias'
-    Tag:
-      type: object
-      properties:
-        id:
-          type: integer
-          format: int64
-        reference:
-          type: string
-        name:
-          type: string
-        commitID:
-          type: string
-        frozen:
-          type: boolean
-        referenceType:
-          type: string
-          enum:
-          - COMMIT
-          - TAG
-          - BRANCH
-          - NOT_APPLICABLE
-          - UNSET
-        sourceFiles:
-          uniqueItems: true
-          type: array
-          items:
-            $ref: '#/components/schemas/SourceFile'
-        valid:
-          type: boolean
-        dirtyBit:
-          type: boolean
-        versionEditor:
-          $ref: '#/components/schemas/User'
-        validations:
-          uniqueItems: true
-          type: array
-          items:
-            $ref: '#/components/schemas/Validation'
-        size:
-          type: integer
-          format: int64
-        automated:
-          type: boolean
-        workingDirectory:
-          type: string
-        hidden:
-          type: boolean
-        verified:
-          type: boolean
-        verifiedSource:
-=======
-                $ref: '#/components/schemas/Config'
-  /toolTester/logs/search:
-    get:
-      tags:
-      - toolTester
-      summary: Search for ToolTester log files
-      operationId: search
-      parameters:
-      - name: tool_id
-        in: query
-        description: TRS Tool Id
-        required: true
-        schema:
->>>>>>> 2b200db8
-          type: string
-        example: '#workflow/github.com/dockstore/hello_world'
-      - name: tool_version_name
-        in: query
-        required: true
-        schema:
-          type: string
-        example: v1.0.0
-      responses:
-        default:
-          description: default response
-          content:
-            application/json:
-              schema:
-                type: array
-                items:
-                  $ref: '#/components/schemas/ToolTesterLog'
-  /toolTester/logs:
-    get:
-      tags:
-      - toolTester
-      summary: Get ToolTester log file
-      operationId: getToolTesterLog
-      parameters:
-      - name: tool_id
-        in: query
-        description: TRS Tool Id
-        required: true
-        schema:
-          type: string
-        example: '#workflow/github.com/dockstore/hello_world'
-      - name: tool_version_name
-        in: query
-        required: true
-        schema:
-          type: string
-        example: v1.0.0
-      - name: test_filename
-        in: query
-        required: true
-        schema:
-          type: string
-        example: hello_world.cwl.json
-      - name: runner
-        in: query
-        required: true
-        schema:
-          type: string
-        example: cwltool
-      - name: log_type
-        in: query
-        required: true
-        schema:
-          type: string
-          enum:
-          - FULL
-          - SUMMARY
-      - name: filename
-        in: query
-        required: true
-        schema:
-          type: string
-        example: 1554477737092.log
-      responses:
-        default:
-          description: default response
-          content:
-            text/plain:
-              schema:
-                type: string
-  /users/{userId}:
-    get:
-      operationId: getSpecificUser
-      parameters:
-      - name: userId
-        in: path
-        required: true
-        schema:
-          type: integer
-          format: int64
-      requestBody:
-        content:
-          '*/*':
-            schema:
-              $ref: '#/components/schemas/User'
-      responses:
-        default:
-          description: default response
-          content:
-            application/json:
-              schema:
-                $ref: '#/components/schemas/User'
-  /users/user:
-    get:
-      operationId: getUser
-      requestBody:
-        content:
-          '*/*':
-            schema:
-              $ref: '#/components/schemas/User'
-      responses:
-        default:
-          description: default response
-          content:
-            application/json:
-              schema:
-                $ref: '#/components/schemas/User'
-components:
-  schemas:
-    Alias:
-      type: object
-      properties:
-        content:
-          type: string
-    Entry:
-      type: object
-      properties:
-        id:
-          type: integer
-          format: int64
-        author:
-          type: string
-        description:
-          type: string
-        labels:
-          uniqueItems: true
-          type: array
-          items:
-            $ref: '#/components/schemas/Label'
-        users:
-          uniqueItems: true
-          type: array
-          items:
-            $ref: '#/components/schemas/User'
-        starredUsers:
-          uniqueItems: true
-          type: array
-          items:
-            $ref: '#/components/schemas/User'
-        email:
-          type: string
-        defaultVersion:
-          type: string
-        lastUpdated:
-          type: string
-          format: date-time
-        gitUrl:
-          type: string
-        aliases:
-          type: object
-          additionalProperties:
-            $ref: '#/components/schemas/Alias'
-        dbCreateDate:
-          type: string
-          format: date-time
-        dbUpdateDate:
-          type: string
-          format: date-time
-        topicId:
-          type: integer
-          format: int64
-        workflowVersions:
-          uniqueItems: true
-          type: array
-          items:
-            $ref: '#/components/schemas/Version'
-        is_published:
-          type: boolean
-        last_modified:
-          type: integer
-          format: int32
-        checker_id:
-          type: integer
-          format: int64
-        has_checker:
-          type: boolean
-        input_file_formats:
-          uniqueItems: true
-          type: array
-          items:
-            $ref: '#/components/schemas/FileFormat'
-        output_file_formats:
-          uniqueItems: true
-          type: array
-          items:
-            $ref: '#/components/schemas/FileFormat'
-        last_modified_date:
-          type: string
-          format: date-time
-    FileFormat:
-      type: object
-      properties:
-        value:
-          type: string
-    Label:
-      type: object
-      properties:
-        id:
-          type: integer
-          format: int64
-        value:
-          type: string
-    Profile:
-      type: object
-      properties:
-        name:
-          type: string
-        email:
-          type: string
-        avatarURL:
-          type: string
-        company:
-          type: string
-        location:
-          type: string
-        bio:
-          type: string
-        username:
-          type: string
-    SourceFile:
-      type: object
-      properties:
-        id:
-          type: integer
-          format: int64
-        type:
-          type: string
-          enum:
-          - DOCKSTORE_CWL
-          - DOCKSTORE_WDL
-          - DOCKERFILE
-          - CWL_TEST_JSON
-          - WDL_TEST_JSON
-          - NEXTFLOW
-          - NEXTFLOW_CONFIG
-          - NEXTFLOW_TEST_PARAMS
-          - DOCKSTORE_YML
-          - DOCKSTORE_SERVICE_YML
-          - DOCKSTORE_SERVICE_TEST_JSON
-          - DOCKSTORE_SERVICE_OTHER
-        content:
-          type: string
-        path:
-          type: string
-        absolutePath:
-          type: string
-        frozen:
-          type: boolean
-        verifiedBySource:
-          type: object
-          additionalProperties:
-            $ref: '#/components/schemas/VerificationInformation'
-    User:
-      type: object
-      properties:
-        id:
-          type: integer
-          format: int64
-        username:
-          type: string
-        isAdmin:
-          type: boolean
-        userProfiles:
-          type: object
-          additionalProperties:
-            $ref: '#/components/schemas/Profile'
-        avatarUrl:
-          type: string
-        curator:
-          type: boolean
-        setupComplete:
-          type: boolean
-        privacyPolicyVersion:
-          type: string
-          enum:
-          - NONE
-          - PRIVACY_POLICY_VERSION_2_5
-        privacyPolicyVersionAcceptanceDate:
-          type: string
-          format: date-time
-        name:
-          type: string
-        tosversion:
-          type: string
-          enum:
-          - NONE
-          - TOS_VERSION_1
-        tosversionAcceptanceDate:
-          type: string
-          format: date-time
-          writeOnly: true
-        tosacceptanceDate:
-          type: string
-          format: date-time
-    Validation:
-      type: object
-      properties:
-        id:
-          type: integer
-          format: int64
-        type:
-          type: string
-          enum:
-          - DOCKSTORE_CWL
-          - DOCKSTORE_WDL
-          - DOCKERFILE
-          - CWL_TEST_JSON
-          - WDL_TEST_JSON
-          - NEXTFLOW
-          - NEXTFLOW_CONFIG
-          - NEXTFLOW_TEST_PARAMS
-          - DOCKSTORE_YML
-          - DOCKSTORE_SERVICE_YML
-          - DOCKSTORE_SERVICE_TEST_JSON
-          - DOCKSTORE_SERVICE_OTHER
-        valid:
-          type: boolean
-        message:
-          type: string
-    VerificationInformation:
-      type: object
-      properties:
-        verified:
-          type: boolean
-        metadata:
-          type: string
-        platformVersion:
-          type: string
-    Version:
-      type: object
-      properties:
-        id:
-          type: integer
-          format: int64
-        reference:
-          type: string
-        name:
-          type: string
-        commitID:
-          type: string
-        frozen:
-          type: boolean
-        referenceType:
-          type: string
-          enum:
-          - COMMIT
-          - TAG
-          - BRANCH
-          - NOT_APPLICABLE
-          - UNSET
-        sourceFiles:
-          uniqueItems: true
-          type: array
-          items:
-            $ref: '#/components/schemas/SourceFile'
-        valid:
-          type: boolean
-        dirtyBit:
-          type: boolean
-        versionEditor:
-          $ref: '#/components/schemas/User'
-        validations:
-          uniqueItems: true
-          type: array
-          items:
-            $ref: '#/components/schemas/Validation'
-        hidden:
-          type: boolean
-        verified:
-          type: boolean
-        verifiedSource:
-          type: string
-        verifiedSources:
-          type: array
-          items:
-            type: string
-        doiURL:
-          type: string
-        doiStatus:
-          type: string
-          enum:
-          - NOT_REQUESTED
-          - REQUESTED
-          - CREATED
-        workingDirectory:
-          type: string
-        dbUpdateDate:
-          type: string
-          format: date-time
-        input_file_formats:
-          uniqueItems: true
-          type: array
-          items:
-            $ref: '#/components/schemas/FileFormat'
-        output_file_formats:
-          uniqueItems: true
-          type: array
-          items:
-            $ref: '#/components/schemas/FileFormat'
     RegistryBean:
       type: object
       properties:

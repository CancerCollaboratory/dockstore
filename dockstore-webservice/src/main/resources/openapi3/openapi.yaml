openapi: 3.0.1
info:
  title: Dockstore
  description: The Dockstore API, includes proprietary and GA4GH V1+V2 endpoints
  termsOfService: http://swagger.io/terms/
  contact:
    name: Dockstore@ga4gh
    url: https://discuss.dockstore.org/t/opening-helpdesk-tickets/1506
    email: theglobalalliance@genomicsandhealth.org
  license:
    name: Apache 2.0
    url: https://github.com/dockstore/dockstore/blob/develop/LICENSE
  version: 1.6.0
externalDocs:
  description: User documentation for dockstore
  url: https://docs.dockstore.org/
tags:
- name: aliases
  description: Create, update list aliases for accessing entries
- name: organizations
  description: Operations on Dockstore organizations
- name: containers
  description: List and register entries in the dockstore (pairs of images + metadata
    (CWL and Dockerfile))
- name: containertags
  description: List and modify tags for containers
- name: entries
  description: Interact with entries in Dockstore regardless of whether they are containers
    or workflows
- name: hosted
  description: Created and modify hosted entries in the dockstore
- name: metadata
  description: Information about Dockstore like RSS, sitemap, lists of dependencies,
    etc.
- name: curation
  description: List and modify notifications for users of Dockstore
- name: workflows
  description: List and register workflows in the dockstore (CWL, Nextflow, WDL)
- name: tokens
  description: List, modify, refresh, and delete tokens for external services
- name: toolTester
  description: Interactions with the Dockstore-support's ToolTester application
- name: users
  description: List, modify, and manage end users of the dockstore
- name: extendedGA4GH
  description: Optional experimental extensions of the GA4GH API
- name: GA4GH
  description: A curated subset of resources proposed as a common standard for tool
    repositories. Implements TRS [2.0.0-beta.2](https://github.com/ga4gh/tool-registry-service-schemas/releases/tag/2.0.0-beta.2)
    . Integrators are welcome to use these endpoints but they are subject to change
    based on community input.
- name: GA4GHV1
  description: A curated subset of resources proposed as a common standard for tool
    repositories. Implements TRS [1.0.0](https://github.com/ga4gh/tool-registry-service-schemas/releases/tag/1.0.0)
    and is considered final (not subject to change)
paths:
  /organizations/{organizationId}/collections:
    get:
      tags:
      - organizations
      summary: Retrieve all collections for an organization.
      description: Retrieve all collections for an organization. Supports optional
        authentication.
      operationId: getCollectionsFromOrganization
      parameters:
      - name: organizationId
        in: path
        description: Organization ID.
        required: true
        schema:
          type: integer
          format: int64
      - name: include
        in: query
        description: Included fields.
        required: true
        schema:
          type: string
      responses:
        default:
          description: default response
          content:
            application/json:
              schema:
                type: array
                items:
                  $ref: '#/components/schemas/Collection'
      security:
      - bearer: []
    post:
      tags:
      - organizations
      summary: Create a collection in the given organization.
      description: Create a collection in the given organization.
      operationId: createCollection
      parameters:
      - name: organizationId
        in: path
        description: Organization ID.
        required: true
        schema:
          type: integer
          format: int64
      requestBody:
        description: Collection to register.
        content:
          '*/*':
            schema:
              $ref: '#/components/schemas/Collection'
        required: true
      responses:
        default:
          description: default response
          content:
            application/json:
              schema:
                $ref: '#/components/schemas/Collection'
      security:
      - bearer: []
  /organizations/collections/{collectionId}/aliases:
    post:
      tags:
      - organizations
      summary: Add aliases linked to a collection in Dockstore.
      description: Aliases are alphanumerical (case-insensitive and may contain internal
        hyphens), given in a comma-delimited list.
      operationId: addCollectionAliases_1
      parameters:
      - name: collectionId
        in: path
        description: Collection to modify.
        required: true
        schema:
          type: integer
          format: int64
      - name: aliases
        in: query
        description: Comma-delimited list of aliases.
        required: true
        schema:
          type: string
      responses:
        default:
          description: default response
          content:
            application/json:
              schema:
                $ref: '#/components/schemas/Aliasable'
      security:
      - bearer: []
  /organizations/collections/{alias}/aliases:
    get:
      tags:
      - organizations
      summary: Retrieve a collection by alias.
      description: Retrieve a collection by alias.
      operationId: getCollectionByAlias
      parameters:
      - name: alias
        in: path
        description: Alias of the collection.
        required: true
        schema:
          type: string
      responses:
        default:
          description: default response
          content:
            application/json:
              schema:
                $ref: '#/components/schemas/Collection'
  /organizations/{organizationId}/collections/{collectionId}:
    get:
      tags:
      - organizations
      summary: Retrieve a collection by ID.
      description: Retrieve a collection by ID. Supports optional authentication.
      operationId: getCollectionById
      parameters:
      - name: organizationId
        in: path
        description: Organization ID.
        required: true
        schema:
          type: integer
          format: int64
      - name: collectionId
        in: path
        description: Collection ID.
        required: true
        schema:
          type: integer
          format: int64
      responses:
        default:
          description: default response
          content:
            application/json:
              schema:
                $ref: '#/components/schemas/Collection'
      security:
      - bearer: []
    put:
      tags:
      - organizations
      summary: Update a collection.
      description: Update a collection. Currently only name, display name, description,
        and topic can be updated.
      operationId: updateCollection
      parameters:
      - name: organizationId
        in: path
        description: Organization ID.
        required: true
        schema:
          type: integer
          format: int64
      - name: collectionId
        in: path
        description: Collection ID.
        required: true
        schema:
          type: integer
          format: int64
      requestBody:
        description: Collection to register.
        content:
          '*/*':
            schema:
              $ref: '#/components/schemas/Collection'
        required: true
      responses:
        default:
          description: default response
          content:
            application/json:
              schema:
                $ref: '#/components/schemas/Collection'
      security:
      - bearer: []
  /organizations/{organizationName}/collections/{collectionName}/name:
    get:
      tags:
      - organizations
      summary: Retrieve a collection by name.
      description: Retrieve a collection by name. Supports optional authentication.
      operationId: getCollectionById_1
      parameters:
      - name: organizationName
        in: path
        description: Organization name.
        required: true
        schema:
          type: string
      - name: collectionName
        in: path
        description: Collection name.
        required: true
        schema:
          type: string
      responses:
        default:
          description: default response
          content:
            application/json:
              schema:
                $ref: '#/components/schemas/Collection'
      security:
      - bearer: []
  /organizations/{organizationId}/collections/{collectionId}/entry:
    post:
      tags:
      - organizations
      summary: Add an entry to a collection.
      description: Add an entry to a collection.
      operationId: addEntryToCollection
      parameters:
      - name: organizationId
        in: path
        description: Organization ID.
        required: true
        schema:
          type: integer
          format: int64
      - name: collectionId
        in: path
        description: Collection ID.
        required: true
        schema:
          type: integer
          format: int64
      - name: entryId
        in: query
        description: Entry ID.
        required: true
        schema:
          type: integer
          format: int64
      responses:
        default:
          description: default response
          content:
            application/json:
              schema:
                $ref: '#/components/schemas/Collection'
      security:
      - bearer: []
    delete:
      tags:
      - organizations
      summary: Delete an entry to a collection.
      description: Delete an entry to a collection.
      operationId: deleteEntryFromCollection
      parameters:
      - name: organizationId
        in: path
        description: Organization ID.
        required: true
        schema:
          type: integer
          format: int64
      - name: collectionId
        in: path
        description: Collection ID.
        required: true
        schema:
          type: integer
          format: int64
      - name: entryId
        in: query
        description: Entry ID.
        required: true
        schema:
          type: integer
          format: int64
      responses:
        default:
          description: default response
          content:
            application/json:
              schema:
                $ref: '#/components/schemas/Collection'
      security:
      - bearer: []
  /organizations/{organizationId}/collections/{collectionId}/description:
    get:
      tags:
      - organizations
      summary: Retrieve a collection description by organization ID and collection
        ID.
      description: Retrieve a collection description by organization ID and collection
        ID. Supports optional authentication.
      operationId: getCollectionDescription
      parameters:
      - name: organizationId
        in: path
        description: Organization ID.
        required: true
        schema:
          type: integer
          format: int64
      - name: collectionId
        in: path
        description: Collection ID.
        required: true
        schema:
          type: integer
          format: int64
      responses:
        default:
          description: default response
          content:
            application/json:
              schema:
                type: string
      security:
      - bearer: []
    put:
      tags:
      - organizations
      summary: Update a collection's description.
      description: Update a collection's description. Description in markdown.
      operationId: updateCollectionDescription
      parameters:
      - name: organizationId
        in: path
        description: Organization ID.
        required: true
        schema:
          type: integer
          format: int64
      - name: collectionId
        in: path
        description: Collection ID.
        required: true
        schema:
          type: integer
          format: int64
      requestBody:
        description: Collections's description in markdown.
        content:
          '*/*':
            schema:
              type: string
        required: true
      responses:
        default:
          description: default response
          content:
            application/json:
              schema:
                $ref: '#/components/schemas/Collection'
      security:
      - bearer: []
  /entries/{id}/topic:
    post:
      tags:
      - entries
      description: Create a discourse topic for an entry.
      operationId: setDiscourseTopic
      parameters:
      - name: id
        in: path
        description: The id of the entry to add a topic to.
        required: true
        schema:
          type: integer
          format: int64
      responses:
        default:
          description: default response
          content:
            application/json:
              schema:
                $ref: '#/components/schemas/Entry'
      security:
      - bearer: []
  /events:
    get:
      tags:
      - events
      summary: Get events based on filters.
      description: Optional authentication.
      operationId: getEvents
      parameters:
      - name: event_search_type
        in: query
        schema:
          type: string
          enum:
          - STARRED_ENTRIES
          - STARRED_ORGANIZATION
          - ALL_STARRED
      - name: limit
        in: query
        schema:
          maximum: 100
          minimum: 1
          type: integer
          format: int32
          default: 10
      - name: offset
        in: query
        schema:
          type: integer
          format: int32
          default: 0
      responses:
        default:
          description: default response
          content:
            application/json:
              schema:
                type: array
                items:
                  $ref: '#/components/schemas/Event'
      security:
      - bearer: []
  /metadata/config.json:
    get:
      tags:
      - metadata
      summary: Configuration for UI clients of the API
      description: Configuration, NO authentication
      operationId: getConfig
      responses:
        default:
          description: default response
          content:
            application/json:
              schema:
                $ref: '#/components/schemas/Config'
  /metadata/dockerRegistryList:
    get:
      tags:
      - metadata
      summary: Get the list of docker registries supported on Dockstore
      description: Get the list of docker registries supported on Dockstore, NO authentication
      operationId: getDockerRegistries
      responses:
        default:
          description: List of Docker registries
          content:
            application/json:
              schema:
                type: array
                items:
                  $ref: '#/components/schemas/RegistryBean'
  /metadata/sitemap:
    get:
      tags:
      - metadata
      summary: List all available workflow, tool, organization, and collection paths.
      description: List all available workflow, tool, organization, and collection
        paths. Available means published for tools/workflows, and approved for organizations
        and their respective collections. NO authentication
      operationId: sitemap
      responses:
        default:
          description: default response
          content:
            text/html:
              schema:
                type: string
            text/xml:
              schema:
                type: string
  /metadata/rss:
    get:
      tags:
      - metadata
      summary: List all published tools and workflows in creation order
      description: List all published tools and workflows in creation order, NO authentication
      operationId: rssFeed
      responses:
        default:
          description: default response
          content:
            text/xml:
              schema:
                type: string
  /metadata/runner_dependencies:
    get:
      tags:
      - metadata
      summary: Returns the file containing runner dependencies
      description: Returns the file containing runner dependencies, NO authentication
      operationId: getRunnerDependencies
      parameters:
      - name: client_version
        in: query
        description: The Dockstore client version
        schema:
          type: string
      - name: python_version
        in: query
        description: Python version, only relevant for the cwltool runner
        schema:
          type: string
          default: "2"
      - name: runner
        in: query
        description: The tool runner
        schema:
          type: string
          default: cwltool
          enum:
          - cwltool
      - name: output
        in: query
        description: Response type
        schema:
          type: string
          default: text
          enum:
          - json
          - text
      responses:
        default:
          description: The requirements.txt file
          content:
            application/json:
              schema:
                type: string
  /metadata/sourceControlList:
    get:
      tags:
      - metadata
      summary: Get the list of source controls supported on Dockstore
      description: Get the list of source controls supported on Dockstore, NO authentication
      operationId: getSourceControlList
      responses:
        default:
          description: List of source control repositories
          content:
            application/json:
              schema:
                type: array
                items:
                  $ref: '#/components/schemas/SourceControlBean'
  /metadata/descriptorLanguageList:
    get:
      tags:
      - metadata
      summary: Get the list of descriptor languages supported on Dockstore
      description: Get the list of descriptor languages supported on Dockstore, NO
        authentication
      operationId: getDescriptorLanguages
      responses:
        default:
          description: List of descriptor languages
          content:
            application/json:
              schema:
                type: array
                items:
                  $ref: '#/components/schemas/DescriptorLanguageBean'
  /metadata/okHttpCachePerformance:
    get:
      tags:
      - metadata
      summary: Get measures of cache performance
      description: Get measures of cache performance, NO authentication
      operationId: getCachePerformance
      responses:
        default:
          description: Cache performance information
          content:
            application/json:
              schema:
                type: object
                additionalProperties:
                  type: string
  /metadata/elasticSearch:
    get:
      tags:
      - metadata
      summary: Successful response if elastic search is up and running
      description: Successful response if elastic search is up and running, NO authentication
      operationId: checkElasticSearch
      responses:
        default:
          description: default response
          content:
            text/html: {}
            text/xml: {}
  /organizations:
    get:
      tags:
      - organizations
      summary: List all available organizations.
      description: List all organizations that have been approved by a curator or
        admin, sorted by number of stars.
      operationId: getApprovedOrganizations
      responses:
        default:
          description: default response
          content:
            application/json:
              schema:
<<<<<<< HEAD
                type: array
                items:
                  $ref: '#/components/schemas/Organization'
    post:
      tags:
      - organizations
      summary: Create an organization.
      description: Create an organization. Organization requires approval by an admin
        before being made public.
      operationId: createOrganization
      requestBody:
        description: Organization to register.
        content:
          '*/*':
            schema:
              $ref: '#/components/schemas/Organization'
        required: true
      responses:
        default:
          description: default response
          content:
            application/json:
              schema:
                $ref: '#/components/schemas/Organization'
      security:
      - bearer: []
=======
                $ref: '#/components/schemas/Config'
>>>>>>> 8d1cd0c0
  /organizations/{organizationId}/approve:
    post:
      tags:
      - organizations
      summary: Approve an organization.
      description: Approve the organization with the given id. Admin/curator only.
      operationId: approveOrganization
      parameters:
      - name: organizationId
        in: path
        description: Organization ID.
        required: true
        schema:
          type: integer
          format: int64
      responses:
        default:
          description: default response
          content:
            application/json:
              schema:
                $ref: '#/components/schemas/Organization'
      security:
      - bearer: []
  /organizations/{organizationId}/reject:
    post:
      tags:
      - organizations
      summary: Reject an organization.
      description: Reject the organization with the given id. Admin/curator only.
      operationId: rejectOrganization
      parameters:
      - name: organizationId
        in: path
        description: Organization ID.
        required: true
        schema:
          type: integer
          format: int64
      responses:
        default:
          description: default response
          content:
            application/json:
              schema:
                $ref: '#/components/schemas/Organization'
      security:
      - bearer: []
  /organizations/{organizationId}/request:
    post:
      tags:
      - organizations
      summary: Re-request an organization review.
      description: Re-request a review of the given organization. Requires the organization
        to be rejected.
      operationId: requestOrganizationReview
      parameters:
      - name: organizationId
        in: path
        description: Organization ID.
        required: true
        schema:
          type: integer
          format: int64
      responses:
        default:
          description: default response
          content:
            application/json:
              schema:
                $ref: '#/components/schemas/Organization'
      security:
      - bearer: []
  /organizations/name/{name}:
    get:
      tags:
      - organizations
      summary: Retrieve an organization by name.
      description: Retrieve an organization by name. Supports optional authentication.
      operationId: getOrganizationByName
      parameters:
      - name: name
        in: path
        description: Organization name.
        required: true
        schema:
          type: string
      responses:
        default:
          description: default response
          content:
            application/json:
              schema:
                $ref: '#/components/schemas/Organization'
      security:
      - bearer: []
  /organizations/{organizationId}:
    get:
      tags:
      - organizations
      summary: Retrieve an organization by ID.
      description: Retrieve an organization by ID. Supports optional authentication.
      operationId: getOrganizationById
      parameters:
      - name: organizationId
        in: path
        description: Organization ID.
        required: true
        schema:
          type: integer
          format: int64
      responses:
        default:
          description: default response
          content:
            application/json:
              schema:
                $ref: '#/components/schemas/Organization'
      security:
      - bearer: []
    put:
      tags:
      - organizations
      summary: Update an organization.
      description: Update an organization. Currently only name, display name, description,
        topic, email, link, avatarUrl, and location can be updated.
      operationId: updateOrganization
      parameters:
      - name: organizationId
        in: path
        description: Organization ID.
        required: true
        schema:
          type: integer
          format: int64
      requestBody:
        description: Organization to register.
        content:
          '*/*':
            schema:
              $ref: '#/components/schemas/Organization'
        required: true
      responses:
        default:
          description: default response
          content:
            application/json:
              schema:
                $ref: '#/components/schemas/Organization'
      security:
      - bearer: []
  /organizations/{organizationId}/description:
    get:
      tags:
      - organizations
      summary: Retrieve an organization description by organization ID.
      description: Retrieve an organization description by organization ID. Supports
        optional authentication.
      operationId: getOrganizationDescription
      parameters:
      - name: organizationId
        in: path
        description: Organization ID.
        required: true
        schema:
          type: integer
          format: int64
      responses:
        default:
          description: default response
          content:
            application/json:
              schema:
                type: string
      security:
      - bearer: []
    put:
      tags:
      - organizations
      summary: Update an organization's description.
      description: Update an organization's description. Expects description in markdown
        format.
      operationId: updateOrganizationDescription
      parameters:
      - name: organizationId
        in: path
        description: Organization ID.
        required: true
        schema:
          type: integer
          format: int64
      requestBody:
        description: Organization's description in markdown.
        content:
          '*/*':
            schema:
              type: string
        required: true
      responses:
        default:
          description: default response
          content:
            application/json:
              schema:
                $ref: '#/components/schemas/Organization'
      security:
      - bearer: []
<<<<<<< HEAD
=======
  /organizations/{organizationId}/description:
    get:
      tags:
      - organizations
      summary: Retrieve an organization description by organization ID.
      description: Retrieve an organization description by organization ID. Supports
        optional authentication.
      operationId: getOrganizationDescription
      parameters:
      - name: organizationId
        in: path
        description: Organization ID.
        required: true
        schema:
          type: integer
          format: int64
      responses:
        default:
          description: default response
          content:
            application/json:
              schema:
                type: string
      security:
      - bearer: []
    put:
      tags:
      - organizations
      summary: Update an organization's description.
      description: Update an organization's description. Expects description in markdown
        format.
      operationId: updateOrganizationDescription
      parameters:
      - name: organizationId
        in: path
        description: Organization ID.
        required: true
        schema:
          type: integer
          format: int64
      requestBody:
        description: Organization's description in markdown.
        content:
          '*/*':
            schema:
              type: string
        required: true
      responses:
        default:
          description: default response
          content:
            application/json:
              schema:
                $ref: '#/components/schemas/Organization'
      security:
      - bearer: []
>>>>>>> 8d1cd0c0
  /organizations/{organizationId}/members:
    get:
      tags:
      - organizations
      summary: Retrieve all members for an organization.
      description: Retrieve all members for an organization. Supports optional authentication.
      operationId: getOrganizationMembers
      parameters:
      - name: organizationId
        in: path
        description: Organization ID.
        required: true
        schema:
          type: integer
          format: int64
      responses:
        default:
          description: default response
          content:
            application/json:
              schema:
                uniqueItems: true
                type: array
                items:
                  $ref: '#/components/schemas/OrganizationUser'
      security:
      - bearer: []
  /organizations/{organizationId}/events:
    get:
      tags:
      - organizations
      summary: Retrieve all events for an organization.
      description: Retrieve all events for an organization. Supports optional authentication.
      operationId: getOrganizationEvents
      parameters:
      - name: organizationId
        in: path
        description: Organization ID.
        required: true
        schema:
          type: integer
          format: int64
      - name: offset
        in: query
        description: Start index of paging.  If this exceeds the current result set
          return an empty set.  If not specified in the request, this will start at
          the beginning of the results.
        required: true
        schema:
          type: integer
          format: int32
          default: 0
      - name: limit
        in: query
        description: Amount of records to return in a given page, limited to 100
        required: true
        schema:
          maximum: 100
          minimum: 1
          type: integer
          format: int32
          default: 100
      requestBody:
        content:
          '*/*':
            schema:
              $ref: '#/components/schemas/User'
      responses:
        default:
          description: default response
          content:
            application/json:
              schema:
                type: array
                items:
                  $ref: '#/components/schemas/Event'
      security:
      - bearer: []
  /organizations/{organizationId}/star:
    put:
      tags:
      - organizations
      summary: Star an organization.
      description: Star an organization.
      operationId: starOrganization
      parameters:
      - name: organizationId
        in: path
        description: Organization ID.
        required: true
        schema:
          type: integer
          format: int64
      requestBody:
        description: StarRequest to star an organization for a user.
        content:
          '*/*':
            schema:
              $ref: '#/components/schemas/StarRequest'
        required: true
      responses:
        default:
          description: default response
          content:
            application/json: {}
      security:
      - bearer: []
  /organizations/{organizationId}/unstar:
    delete:
      tags:
      - organizations
      summary: Unstar an organization.
      description: Unstar an organization.
      operationId: unstarOrganization
      parameters:
      - name: organizationId
        in: path
        description: Organization ID.
        required: true
        schema:
          type: integer
          format: int64
      responses:
        default:
          description: default response
          content:
            application/json: {}
      security:
      - bearer: []
  /organizations/{organizationId}/starredUsers:
    get:
      tags:
      - organizations
      summary: Return list of users who starred the given approved organization.
      description: Return list of users who starred the given approved organization.
      operationId: getStarredUsersForApprovedOrganization
      parameters:
      - name: organizationId
        in: path
        description: Organization ID.
        required: true
        schema:
          type: integer
          format: int64
      responses:
        default:
          description: default response
          content:
            application/json:
              schema:
                uniqueItems: true
                type: array
                items:
                  $ref: '#/components/schemas/User'
  /organizations/all:
    get:
      tags:
      - organizations
      summary: List all organizations.
      description: List all organizations, regardless of organization status. Admin/curator
        only.
      operationId: getAllOrganizations
      parameters:
      - name: type
        in: query
        description: Filter to apply to organizations.
        required: true
        schema:
          type: string
          enum:
          - all
          - pending
          - rejected
          - approved
      responses:
        default:
          description: default response
          content:
            application/json:
              schema:
                type: array
                items:
                  $ref: '#/components/schemas/Organization'
      security:
      - bearer: []
  /organizations/{organizationId}/users/{username}:
    put:
      tags:
      - organizations
      summary: Add a user role to an organization.
      description: Add a user role to an organization.
      operationId: addUserToOrgByUsername
      parameters:
      - name: username
        in: path
        description: User to add to org.
        required: true
        schema:
          type: string
      - name: organizationId
        in: path
        description: Organization ID.
        required: true
        schema:
          type: integer
          format: int64
      requestBody:
        description: Role of user.
        content:
          '*/*':
            schema:
              type: string
              enum:
              - MAINTAINER
              - MEMBER
        required: true
      responses:
        default:
          description: default response
          content:
            application/json:
              schema:
                $ref: '#/components/schemas/OrganizationUser'
      security:
      - bearer: []
  /organizations/{organizationId}/user:
    put:
      tags:
      - organizations
      summary: Add a user role to an organization.
      description: Add a user role to an organization.
      operationId: addUserToOrg
      parameters:
      - name: role
        in: query
        description: Role of user.
        required: true
        schema:
          type: string
          enum:
          - MAINTAINER
          - MEMBER
      - name: userId
        in: query
        description: User ID of user to add to organization.
        required: true
        schema:
          type: integer
          format: int64
      - name: organizationId
        in: path
        description: Organization ID.
        required: true
        schema:
          type: integer
          format: int64
      requestBody:
        description: This is here to appease Swagger. It requires PUT methods to have
          a body, even if it is empty. Please leave it empty.
        content:
          '*/*':
            schema:
              type: string
      responses:
        default:
          description: default response
          content:
            application/json:
              schema:
                $ref: '#/components/schemas/OrganizationUser'
      security:
      - bearer: []
    post:
      tags:
      - organizations
      summary: Update a user role in an organization.
      description: Update a user role in an organization.
      operationId: updateUserRole
      parameters:
      - name: role
        in: query
        description: Role of user.
        required: true
        schema:
          type: string
          enum:
          - MAINTAINER
          - MEMBER
      - name: userId
        in: query
        description: User ID of user to add to organization.
        required: true
        schema:
          type: integer
          format: int64
      - name: organizationId
        in: path
        description: Organization ID.
        required: true
        schema:
          type: integer
          format: int64
      responses:
        default:
          description: default response
          content:
            application/json:
              schema:
                $ref: '#/components/schemas/OrganizationUser'
      security:
      - bearer: []
    delete:
      tags:
      - organizations
      summary: Remove a user from an organization.
      description: Remove a user from an organization.
      operationId: deleteUserRole
      parameters:
      - name: userId
        in: query
        description: User ID of user to add to organization.
        required: true
        schema:
          type: integer
          format: int64
      - name: organizationId
        in: path
        description: Organization ID.
        required: true
        schema:
          type: integer
          format: int64
      responses:
        default:
          description: default response
          content:
            application/json: {}
      security:
      - bearer: []
  /organizations/{organizationId}/invitation:
    post:
      tags:
      - organizations
      summary: Accept or reject an organization invitation.
      description: Accept or reject an organization invitation. True accepts the invitation,
        false rejects the invitation.
      operationId: acceptOrRejectInvitation
      parameters:
      - name: organizationId
        in: path
        description: Organization ID.
        required: true
        schema:
          type: integer
          format: int64
      - name: accept
        in: query
        description: Accept or reject.
        required: true
        schema:
          type: boolean
      responses:
        default:
          description: default response
          content:
            application/json: {}
      security:
      - bearer: []
  /organizations/{organizationId}/aliases:
    post:
      tags:
      - organizations
      summary: Add aliases linked to a listing in Dockstore.
      description: Add aliases linked to a listing in Dockstore. Aliases are alphanumerical
        (case-insensitive and may contain internal hyphens), given in a comma-delimited
        list.
      operationId: addOrganizationAliases_1
      parameters:
      - name: organizationId
        in: path
        description: Organization to modify.
        required: true
        schema:
          type: integer
          format: int64
      - name: aliases
        in: query
        description: Comma-delimited list of aliases.
        required: true
        schema:
          type: string
      responses:
        default:
          description: default response
          content:
            application/json:
              schema:
                $ref: '#/components/schemas/Aliasable'
      security:
      - bearer: []
  /organizations/{alias}/aliases:
    get:
      tags:
      - organizations
      summary: Retrieve an organization by alias.
      description: Retrieve an organization by alias.
      operationId: getOrganizationByAlias
      parameters:
      - name: alias
        in: path
        description: Alias.
        required: true
        schema:
          type: string
      responses:
        default:
          description: default response
          content:
            application/json:
              schema:
                $ref: '#/components/schemas/Organization'
  /toolTester/logs/search:
    get:
      tags:
      - toolTester
      summary: Search for ToolTester log files
      operationId: search
      parameters:
      - name: tool_id
        in: query
        description: TRS Tool Id
        required: true
        schema:
          type: string
        example: '#workflow/github.com/dockstore/hello_world'
      - name: tool_version_name
        in: query
        required: true
        schema:
          type: string
        example: v1.0.0
      responses:
        default:
          description: default response
          content:
            application/json:
              schema:
                type: array
                items:
                  $ref: '#/components/schemas/ToolTesterLog'
  /toolTester/logs:
    get:
      tags:
      - toolTester
      summary: Get ToolTester log file
      operationId: getToolTesterLog
      parameters:
      - name: tool_id
        in: query
        description: TRS Tool Id
        required: true
        schema:
          type: string
        example: '#workflow/github.com/dockstore/hello_world'
      - name: tool_version_name
        in: query
        required: true
        schema:
          type: string
        example: v1.0.0
      - name: test_filename
        in: query
        required: true
        schema:
          type: string
        example: hello_world.cwl.json
      - name: runner
        in: query
        required: true
        schema:
          type: string
        example: cwltool
      - name: log_type
        in: query
        required: true
        schema:
          type: string
          enum:
          - FULL
          - SUMMARY
      - name: filename
        in: query
        required: true
        schema:
          type: string
        example: 1554477737092.log
      responses:
        default:
          description: default response
          content:
            text/plain:
              schema:
                type: string
  /users/{userId}:
    get:
      tags:
      - users
      operationId: getSpecificUser
      parameters:
      - name: userId
        in: path
        required: true
        schema:
          type: integer
          format: int64
      requestBody:
        content:
          '*/*':
            schema:
              $ref: '#/components/schemas/User'
      responses:
        default:
          description: default response
          content:
            application/json:
              schema:
                $ref: '#/components/schemas/User'
  /users/user:
    get:
      tags:
      - users
      operationId: getUser
      requestBody:
        content:
          '*/*':
            schema:
              $ref: '#/components/schemas/User'
      responses:
        default:
          description: default response
          content:
            application/json:
              schema:
                $ref: '#/components/schemas/User'
  /users/users/organizations:
    get:
      tags:
      - users
      description: Get all of the Dockstore organizations for a user, sorted by most
        recently updated.
      operationId: getUserDockstoreOrganizations
      parameters:
      - name: count
        in: query
        description: Maximum number of organizations to return
        schema:
          type: integer
          format: int32
      - name: filter
        in: query
        description: Filter paths with matching text
        schema:
          type: string
      responses:
        default:
          description: default response
          content:
            application/json:
              schema:
                type: array
                items:
                  $ref: '#/components/schemas/OrganizationUpdateTime'
      security:
      - bearer: []
  /users/users/entries:
    get:
      tags:
      - users
      description: Get all of the entries for a user, sorted by most recently updated.
      operationId: getUserEntries
      parameters:
      - name: count
        in: query
        description: Maximum number of entries to return
        schema:
          type: integer
          format: int32
      - name: filter
        in: query
        description: Filter paths with matching text
        schema:
          type: string
      responses:
        default:
          description: default response
          content:
            application/json:
              schema:
                type: array
                items:
                  $ref: '#/components/schemas/EntryUpdateTime'
      security:
      - bearer: []
  /users/registries:
    get:
      tags:
      - users
      description: Get all of the git registries accessible to the logged in user.
      operationId: getUserRegistries
      responses:
        default:
          description: default response
          content:
            application/json:
              schema:
                type: array
                items:
                  type: string
                  enum:
                  - dockstore.org
                  - github.com
                  - bitbucket.org
                  - gitlab.com
      security:
      - bearer: []
  /users/registries/{gitRegistry}/organizations:
    get:
      tags:
      - users
      description: Get all of the organizations for a given git registry accessible
        to the logged in user.
      operationId: getUserOrganizations
      parameters:
      - name: gitRegistry
        in: path
        description: Git registry
        required: true
        schema:
          type: string
          enum:
          - dockstore.org
          - github.com
          - bitbucket.org
          - gitlab.com
      responses:
        default:
          description: default response
          content:
            application/json:
              schema:
                uniqueItems: true
                type: array
                items:
                  type: string
      security:
      - bearer: []
  /users/registries/{gitRegistry}/organizations/{organization}:
    get:
      tags:
      - users
      description: Get all of the repositories for an organization for a given git
        registry accessible to the logged in user.
      operationId: getUserOrganizationRepositories
      parameters:
      - name: gitRegistry
        in: path
        description: Git registry
        required: true
        schema:
          type: string
          enum:
          - dockstore.org
          - github.com
          - bitbucket.org
          - gitlab.com
      - name: organization
        in: path
        description: Git organization
        required: true
        schema:
          type: string
      responses:
        default:
          description: default response
          content:
            application/json:
              schema:
                type: array
                items:
                  $ref: '#/components/schemas/Repository'
      security:
      - bearer: []
  /workflows/registries/{gitRegistry}/organizations/{organization}/repositories/{repositoryName}:
    post:
      tags:
      - workflows
      description: Adds a workflow for a registry and repository path with defaults
        set.
      operationId: addWorkflow
      parameters:
      - name: gitRegistry
        in: path
        description: Git registry
        required: true
        schema:
          type: string
          enum:
          - dockstore.org
          - github.com
          - bitbucket.org
          - gitlab.com
      - name: organization
        in: path
        description: Git repository organization
        required: true
        schema:
          type: string
      - name: repositoryName
        in: path
        description: Git repository name
        required: true
        schema:
          type: string
      responses:
        default:
          description: default response
          content:
            application/json:
              schema:
                $ref: '#/components/schemas/BioWorkflow'
      security:
      - bearer: []
    delete:
      tags:
      - workflows
      description: Delete a stubbed workflow for a registry and repository path.
      operationId: deleteWorkflow
      parameters:
      - name: gitRegistry
        in: path
        description: Git registry
        required: true
        schema:
          type: string
          enum:
          - dockstore.org
          - github.com
          - bitbucket.org
          - gitlab.com
      - name: organization
        in: path
        description: Git repository organization
        required: true
        schema:
          type: string
      - name: repositoryName
        in: path
        description: Git repository name
        required: true
        schema:
          type: string
      responses:
        default:
          description: default response
          content:
            application/json: {}
      security:
      - bearer: []
components:
  schemas:
    Alias:
      type: object
      properties:
        content:
          type: string
    Checksum:
      type: object
      properties:
        checksum:
          type: string
        type:
          type: string
    Collection:
      required:
      - name
      - topic
      type: object
      properties:
        aliases:
          type: object
          additionalProperties:
            $ref: '#/components/schemas/Alias'
        dbCreateDate:
          type: string
          format: date-time
        dbUpdateDate:
          type: string
          format: date-time
        description:
          type: string
          description: Description of the collection
        displayName:
          maxLength: 50
          minLength: 3
          pattern: '[\w ,_\-&()'']*'
          type: string
        entries:
          uniqueItems: true
          type: array
          items:
            $ref: '#/components/schemas/Entry'
        id:
          type: integer
          description: Implementation specific ID for the collection in this web service
          format: int64
        name:
          maxLength: 39
          minLength: 3
          pattern: '[a-zA-Z][a-zA-Z\d]*'
          type: string
          description: Name of the collection
          example: Alignment
        organizationID:
          type: integer
          format: int64
        organizationName:
          type: string
        topic:
          type: string
          description: Short description of the collection
          example: A collection of alignment algorithms
      description: Collection in an organization, collects entries
    Entry:
      type: object
      properties:
        aliases:
          type: object
          additionalProperties:
            $ref: '#/components/schemas/Alias'
        author:
          type: string
        checker_id:
          type: integer
          format: int64
        conceptDoi:
          type: string
        dbCreateDate:
          type: string
          format: date-time
        dbUpdateDate:
          type: string
          format: date-time
        defaultVersion:
          type: string
        description:
          type: string
        email:
          type: string
        gitUrl:
          type: string
        has_checker:
          type: boolean
        id:
          type: integer
          format: int64
        input_file_formats:
          uniqueItems: true
          type: array
          items:
            $ref: '#/components/schemas/FileFormat'
        is_published:
          type: boolean
        labels:
          uniqueItems: true
          type: array
          items:
            $ref: '#/components/schemas/Label'
        lastUpdated:
          type: string
          format: date-time
        last_modified:
          type: integer
          format: int32
        last_modified_date:
          type: string
          format: date-time
        metadataFromEntry:
          $ref: '#/components/schemas/Entry'
        metadataFromVersion:
          $ref: '#/components/schemas/Version'
        output_file_formats:
          uniqueItems: true
          type: array
          items:
            $ref: '#/components/schemas/FileFormat'
        starredUsers:
          uniqueItems: true
          type: array
          items:
            $ref: '#/components/schemas/User'
        topicId:
          type: integer
          format: int64
        users:
          uniqueItems: true
          type: array
          items:
            $ref: '#/components/schemas/User'
        workflowVersions:
          uniqueItems: true
          type: array
          items:
            $ref: '#/components/schemas/Version'
      writeOnly: true
    FileFormat:
      type: object
      properties:
        value:
          type: string
    Image:
      type: object
      properties:
        checksums:
          type: array
          items:
            $ref: '#/components/schemas/Checksum'
        imageID:
          type: string
        repository:
          type: string
        tag:
          type: string
    Label:
      type: object
      properties:
        id:
          type: integer
          format: int64
        value:
          type: string
    Profile:
      type: object
      properties:
        avatarURL:
          type: string
        bio:
          type: string
        company:
          type: string
        email:
          type: string
        location:
          type: string
        name:
          type: string
        username:
          type: string
    SourceFile:
      type: object
      properties:
        absolutePath:
          type: string
        content:
          type: string
        frozen:
          type: boolean
        id:
          type: integer
          format: int64
        path:
          type: string
        type:
          type: string
          enum:
          - DOCKSTORE_CWL
          - DOCKSTORE_WDL
          - DOCKERFILE
          - CWL_TEST_JSON
          - WDL_TEST_JSON
          - NEXTFLOW
          - NEXTFLOW_CONFIG
          - NEXTFLOW_TEST_PARAMS
          - DOCKSTORE_YML
          - DOCKSTORE_SERVICE_YML
          - DOCKSTORE_SERVICE_TEST_JSON
          - DOCKSTORE_SERVICE_OTHER
        verifiedBySource:
          type: object
          additionalProperties:
            $ref: '#/components/schemas/VerificationInformation'
    User:
      type: object
      properties:
        avatarUrl:
          type: string
        curator:
          type: boolean
        id:
          type: integer
          format: int64
        isAdmin:
          type: boolean
        name:
          type: string
        privacyPolicyVersion:
          type: string
          enum:
          - NONE
          - PRIVACY_POLICY_VERSION_2_5
        privacyPolicyVersionAcceptanceDate:
          type: string
          format: date-time
        setupComplete:
          type: boolean
        tosacceptanceDate:
          type: string
          format: date-time
        tosversion:
          type: string
          enum:
          - NONE
          - TOS_VERSION_1
        tosversionAcceptanceDate:
          type: string
          format: date-time
          writeOnly: true
        userProfiles:
          type: object
          additionalProperties:
            $ref: '#/components/schemas/Profile'
        username:
          type: string
    Validation:
      type: object
      properties:
        id:
          type: integer
          format: int64
        message:
          type: string
        type:
          type: string
          enum:
          - DOCKSTORE_CWL
          - DOCKSTORE_WDL
          - DOCKERFILE
          - CWL_TEST_JSON
          - WDL_TEST_JSON
          - NEXTFLOW
          - NEXTFLOW_CONFIG
          - NEXTFLOW_TEST_PARAMS
          - DOCKSTORE_YML
          - DOCKSTORE_SERVICE_YML
          - DOCKSTORE_SERVICE_TEST_JSON
          - DOCKSTORE_SERVICE_OTHER
        valid:
          type: boolean
    VerificationInformation:
      type: object
      properties:
        metadata:
          type: string
        platformVersion:
          type: string
        verified:
          type: boolean
    Version:
      type: object
      properties:
        author:
          type: string
        commitID:
          type: string
        dbUpdateDate:
          type: string
          format: date-time
        description:
          type: string
        descriptionSource:
          type: string
          enum:
          - README
          - DESCRIPTOR
        dirtyBit:
          type: boolean
        doiStatus:
          type: string
          enum:
          - NOT_REQUESTED
          - REQUESTED
          - CREATED
        doiURL:
          type: string
        email:
          type: string
        frozen:
          type: boolean
        hidden:
          type: boolean
        id:
          type: integer
          format: int64
        images:
          uniqueItems: true
          type: array
          items:
            $ref: '#/components/schemas/Image'
        input_file_formats:
          uniqueItems: true
          type: array
          items:
            $ref: '#/components/schemas/FileFormat'
        name:
          type: string
        output_file_formats:
          uniqueItems: true
          type: array
          items:
            $ref: '#/components/schemas/FileFormat'
        reference:
          type: string
        referenceType:
          type: string
          enum:
          - COMMIT
          - TAG
          - BRANCH
          - NOT_APPLICABLE
          - UNSET
        sourceFiles:
          uniqueItems: true
          type: array
          items:
            $ref: '#/components/schemas/SourceFile'
        valid:
          type: boolean
        validations:
          uniqueItems: true
          type: array
          items:
            $ref: '#/components/schemas/Validation'
        verified:
          type: boolean
        verifiedSource:
          type: string
        verifiedSources:
          type: array
          items:
            type: string
        versionEditor:
          $ref: '#/components/schemas/User'
        workingDirectory:
          type: string
    Aliasable:
      type: object
      properties:
        aliases:
          type: object
          additionalProperties:
            $ref: '#/components/schemas/Alias'
    BioWorkflow:
      type: object
      properties:
        descriptorType:
          type: string
          enum:
          - CWL
          - WDL
          - NFL
          - service
          - cwl
          - wdl
        aliases:
          type: object
          additionalProperties:
            $ref: '#/components/schemas/Alias'
        author:
          type: string
        checker_id:
          type: integer
          format: int64
        conceptDoi:
          type: string
        dbCreateDate:
          type: string
          format: date-time
        dbUpdateDate:
          type: string
          format: date-time
        defaultTestParameterFilePath:
          type: string
        defaultVersion:
          type: string
        description:
          type: string
        email:
          type: string
        full_workflow_path:
          type: string
        gitUrl:
          type: string
        has_checker:
          type: boolean
        id:
          type: integer
          format: int64
        input_file_formats:
          uniqueItems: true
          type: array
          items:
            $ref: '#/components/schemas/FileFormat'
        is_checker:
          type: boolean
        is_published:
          type: boolean
        labels:
          uniqueItems: true
          type: array
          items:
            $ref: '#/components/schemas/Label'
        lastUpdated:
          type: string
          format: date-time
        last_modified:
          type: integer
          format: int32
        last_modified_date:
          type: string
          format: date-time
        metadataFromEntry:
          $ref: '#/components/schemas/Workflow'
        metadataFromVersion:
          $ref: '#/components/schemas/Version'
        mode:
          type: string
          enum:
          - FULL
          - STUB
          - HOSTED
          - SERVICE
        organization:
          type: string
        output_file_formats:
          uniqueItems: true
          type: array
          items:
            $ref: '#/components/schemas/FileFormat'
        parent_id:
          type: integer
          format: int64
        path:
          type: string
        repository:
          type: string
        sourceControl:
          type: string
          enum:
          - dockstore.org
          - github.com
          - bitbucket.org
          - gitlab.com
        source_control_provider:
          type: string
        starredUsers:
          uniqueItems: true
          type: array
          items:
            $ref: '#/components/schemas/User'
        topicId:
          type: integer
          format: int64
        users:
          uniqueItems: true
          type: array
          items:
            $ref: '#/components/schemas/User'
        workflowName:
          type: string
        workflowVersions:
          uniqueItems: true
          type: array
          items:
            $ref: '#/components/schemas/WorkflowVersion'
        workflow_path:
          type: string
    Event:
      type: object
      properties:
        collection:
          $ref: '#/components/schemas/Collection'
        dbCreateDate:
          type: string
          format: date-time
        dbUpdateDate:
          type: string
          format: date-time
        id:
          type: integer
          format: int64
        initiatorUser:
          $ref: '#/components/schemas/User'
        organization:
          $ref: '#/components/schemas/Organization'
        tool:
          $ref: '#/components/schemas/Tool'
        type:
          type: string
          enum:
          - CREATE_ORG
          - DELETE_ORG
          - MODIFY_ORG
          - APPROVE_ORG
          - REJECT_ORG
          - REREQUEST_ORG
          - ADD_USER_TO_ORG
          - REMOVE_USER_FROM_ORG
          - MODIFY_USER_ROLE_ORG
          - APPROVE_ORG_INVITE
          - REJECT_ORG_INVITE
          - CREATE_COLLECTION
          - MODIFY_COLLECTION
          - REMOVE_FROM_COLLECTION
          - ADD_TO_COLLECTION
          - ADD_VERSION_TO_ENTRY
        user:
          $ref: '#/components/schemas/User'
        workflow:
          $ref: '#/components/schemas/Workflow'
    Organization:
      type: object
      properties:
        aliases:
          type: object
          additionalProperties:
            $ref: '#/components/schemas/Alias'
        avatarUrl:
          pattern: ([^\s]+)(?i)(\.jpg|\.jpeg|\.png|\.gif)
          type: string
        dbCreateDate:
          type: string
          format: date-time
        dbUpdateDate:
          type: string
          format: date-time
        description:
          type: string
        displayName:
          maxLength: 50
          minLength: 3
          pattern: '[\w ,_\-&()'']*'
          type: string
        email:
          type: string
        id:
          type: integer
          format: int64
        link:
          type: string
        location:
          type: string
        name:
          maxLength: 39
          minLength: 3
          pattern: '[a-zA-Z][a-zA-Z\d]*'
          type: string
        starredUsers:
          uniqueItems: true
          type: array
          items:
            $ref: '#/components/schemas/User'
        status:
          type: string
          enum:
          - PENDING
          - REJECTED
          - APPROVED
        topic:
          type: string
        users:
          uniqueItems: true
          type: array
          items:
            $ref: '#/components/schemas/OrganizationUser'
    OrganizationUser:
      type: object
      properties:
        accepted:
          type: boolean
        dbCreateDate:
          type: string
          format: date-time
        dbUpdateDate:
          type: string
          format: date-time
        id:
          $ref: '#/components/schemas/OrganizationUserId'
        organization:
          $ref: '#/components/schemas/Organization'
        role:
          type: string
          enum:
          - MAINTAINER
          - MEMBER
        user:
          $ref: '#/components/schemas/User'
    OrganizationUserId:
      type: object
      properties:
        organizationId:
          type: integer
          format: int64
        userId:
          type: integer
          format: int64
    Service:
      type: object
      allOf:
      - $ref: '#/components/schemas/Workflow'
    Tag:
      type: object
      properties:
        author:
          type: string
        automated:
          type: boolean
        commitID:
          type: string
        cwl_path:
          type: string
        dbUpdateDate:
          type: string
          format: date-time
        description:
          type: string
        descriptionSource:
          type: string
          enum:
          - README
          - DESCRIPTOR
        dirtyBit:
          type: boolean
        dockerfile_path:
          type: string
        doiStatus:
          type: string
          enum:
          - NOT_REQUESTED
          - REQUESTED
          - CREATED
        doiURL:
          type: string
        email:
          type: string
        frozen:
          type: boolean
        hidden:
          type: boolean
        id:
          type: integer
          format: int64
        image_id:
          type: string
        images:
          uniqueItems: true
          type: array
          items:
            $ref: '#/components/schemas/Image'
        input_file_formats:
          uniqueItems: true
          type: array
          items:
            $ref: '#/components/schemas/FileFormat'
        last_built:
          type: string
          format: date-time
        name:
          type: string
        output_file_formats:
          uniqueItems: true
          type: array
          items:
            $ref: '#/components/schemas/FileFormat'
        reference:
          type: string
        referenceType:
          type: string
          enum:
          - COMMIT
          - TAG
          - BRANCH
          - NOT_APPLICABLE
          - UNSET
        size:
          type: integer
          format: int64
        sourceFiles:
          uniqueItems: true
          type: array
          items:
            $ref: '#/components/schemas/SourceFile'
        valid:
          type: boolean
        validations:
          uniqueItems: true
          type: array
          items:
            $ref: '#/components/schemas/Validation'
        verified:
          type: boolean
        verifiedSource:
          type: string
        verifiedSources:
          type: array
          items:
            type: string
        versionEditor:
          $ref: '#/components/schemas/User'
        wdl_path:
          type: string
        workingDirectory:
          type: string
    Tool:
      type: object
      properties:
        aliases:
          type: object
          additionalProperties:
            $ref: '#/components/schemas/Alias'
        author:
          type: string
        checker_id:
          type: integer
          format: int64
        conceptDoi:
          type: string
        custom_docker_registry_path:
          type: string
        customerDockerRegistryPath:
          type: string
          writeOnly: true
        dbCreateDate:
          type: string
          format: date-time
        dbUpdateDate:
          type: string
          format: date-time
        defaultCWLTestParameterFile:
          type: string
        defaultVersion:
          type: string
        defaultWDLTestParameterFile:
          type: string
        default_cwl_path:
          type: string
        default_dockerfile_path:
          type: string
        default_wdl_path:
          type: string
        description:
          type: string
        descriptorType:
          type: array
          items:
            type: string
        email:
          type: string
        gitUrl:
          type: string
        has_checker:
          type: boolean
        id:
          type: integer
          format: int64
        input_file_formats:
          uniqueItems: true
          type: array
          items:
            $ref: '#/components/schemas/FileFormat'
        is_published:
          type: boolean
        labels:
          uniqueItems: true
          type: array
          items:
            $ref: '#/components/schemas/Label'
        lastBuild:
          type: string
          format: date-time
        lastUpdated:
          type: string
          format: date-time
        last_modified:
          type: integer
          format: int32
        last_modified_date:
          type: string
          format: date-time
        metadataFromEntry:
          $ref: '#/components/schemas/Tool'
        metadataFromVersion:
          $ref: '#/components/schemas/Version'
        mode:
          type: string
          enum:
          - AUTO_DETECT_QUAY_TAGS_AUTOMATED_BUILDS
          - AUTO_DETECT_QUAY_TAGS_WITH_MIXED
          - MANUAL_IMAGE_PATH
          - HOSTED
        name:
          type: string
        namespace:
          type: string
        output_file_formats:
          uniqueItems: true
          type: array
          items:
            $ref: '#/components/schemas/FileFormat'
        path:
          type: string
        private_access:
          type: boolean
        registry:
          type: integer
          format: int32
<<<<<<< HEAD
        registry_string:
=======
        tool_path:
          type: string
        default_cwl_path:
          type: string
        default_wdl_path:
>>>>>>> 8d1cd0c0
          type: string
        starredUsers:
          uniqueItems: true
          type: array
          items:
            $ref: '#/components/schemas/User'
        tags:
          uniqueItems: true
          type: array
          items:
            $ref: '#/components/schemas/Tag'
        tool_maintainer_email:
          type: string
        tool_path:
          type: string
        toolname:
          type: string
<<<<<<< HEAD
        topicId:
=======
        custom_docker_registry_path:
          type: string
        checker_id:
>>>>>>> 8d1cd0c0
          type: integer
          format: int64
        users:
          uniqueItems: true
          type: array
          items:
            $ref: '#/components/schemas/User'
        workflowVersions:
          uniqueItems: true
          type: array
          items:
            $ref: '#/components/schemas/Tag'
    Workflow:
      required:
      - type
      type: object
      properties:
        descriptorType:
          type: string
          enum:
          - CWL
          - WDL
          - NFL
          - service
          - cwl
          - wdl
        aliases:
          type: object
          additionalProperties:
            $ref: '#/components/schemas/Alias'
        author:
          type: string
        checker_id:
          type: integer
          format: int64
        conceptDoi:
          type: string
        dbCreateDate:
          type: string
          format: date-time
        dbUpdateDate:
          type: string
          format: date-time
        defaultTestParameterFilePath:
          type: string
        defaultVersion:
          type: string
        description:
          type: string
        email:
          type: string
        full_workflow_path:
          type: string
        gitUrl:
          type: string
        has_checker:
          type: boolean
        id:
          type: integer
          format: int64
        input_file_formats:
          uniqueItems: true
          type: array
          items:
            $ref: '#/components/schemas/FileFormat'
        isChecker:
          type: boolean
        is_published:
          type: boolean
        labels:
          uniqueItems: true
          type: array
          items:
            $ref: '#/components/schemas/Label'
        lastUpdated:
          type: string
          format: date-time
        last_modified:
          type: integer
          format: int32
        last_modified_date:
          type: string
          format: date-time
        metadataFromEntry:
          $ref: '#/components/schemas/Workflow'
        metadataFromVersion:
          $ref: '#/components/schemas/Version'
        mode:
          type: string
          enum:
          - FULL
          - STUB
          - HOSTED
          - SERVICE
        organization:
          type: string
        output_file_formats:
          uniqueItems: true
          type: array
          items:
            $ref: '#/components/schemas/FileFormat'
        parentEntry:
          $ref: '#/components/schemas/Entry'
        path:
          type: string
        repository:
          type: string
        sourceControl:
          type: string
          enum:
          - dockstore.org
          - github.com
          - bitbucket.org
          - gitlab.com
        source_control_provider:
          type: string
        starredUsers:
          uniqueItems: true
          type: array
          items:
            $ref: '#/components/schemas/User'
        topicId:
          type: integer
          format: int64
        users:
          uniqueItems: true
          type: array
          items:
            $ref: '#/components/schemas/User'
        workflowName:
          type: string
        workflowVersions:
          uniqueItems: true
          type: array
          items:
            $ref: '#/components/schemas/WorkflowVersion'
        workflow_path:
          type: string
        type:
          type: string
      writeOnly: true
      discriminator:
        propertyName: type
    WorkflowVersion:
      type: object
      properties:
        aliases:
          type: object
          additionalProperties:
            $ref: '#/components/schemas/Alias'
        author:
          type: string
        commitID:
          type: string
        dbUpdateDate:
          type: string
          format: date-time
        description:
          type: string
        descriptionSource:
          type: string
          enum:
          - README
          - DESCRIPTOR
        dirtyBit:
          type: boolean
        doiStatus:
          type: string
          enum:
          - NOT_REQUESTED
          - REQUESTED
          - CREATED
        doiURL:
          type: string
        email:
          type: string
        frozen:
          type: boolean
        hidden:
          type: boolean
        id:
          type: integer
          format: int64
        images:
          uniqueItems: true
          type: array
          items:
            $ref: '#/components/schemas/Image'
        input_file_formats:
          uniqueItems: true
          type: array
          items:
            $ref: '#/components/schemas/FileFormat'
        last_modified:
          type: string
          format: date-time
        name:
          type: string
        output_file_formats:
          uniqueItems: true
          type: array
          items:
            $ref: '#/components/schemas/FileFormat'
        reference:
          type: string
        referenceType:
          type: string
          enum:
          - COMMIT
          - TAG
          - BRANCH
          - NOT_APPLICABLE
          - UNSET
        sourceFiles:
          uniqueItems: true
          type: array
          items:
            $ref: '#/components/schemas/SourceFile'
        subClass:
          type: string
          enum:
          - DOCKER_COMPOSE
          - SWARM
          - KUBERNETES
          - HELM
        valid:
          type: boolean
        validations:
          uniqueItems: true
          type: array
          items:
            $ref: '#/components/schemas/Validation'
        verified:
          type: boolean
        verifiedSource:
          type: string
        verifiedSources:
          type: array
          items:
            type: string
        versionEditor:
          $ref: '#/components/schemas/User'
        workflow_path:
          type: string
        workingDirectory:
          type: string
    Config:
      type: object
      properties:
        bitBucketAuthUrl:
          type: string
        bitBucketClientId:
          type: string
        cwlVisualizerUri:
          type: string
        discourseUrl:
          type: string
        dnaNexusImportUrl:
          type: string
        dnaStackImportUrl:
          type: string
        documentationUrl:
          type: string
        featuredContentUrl:
          type: string
        gitHubAppInstallationUrl:
          type: string
        gitHubAuthUrl:
          type: string
        gitHubRedirectPath:
          type: string
        gitHubScope:
          type: string
        githubClientId:
          type: string
        gitlabAuthUrl:
          type: string
        gitlabClientId:
          type: string
        gitlabRedirectPath:
          type: string
        gitlabScope:
          type: string
        googleClientId:
          type: string
        googleScope:
          type: string
        quayIoAuthUrl:
          type: string
        quayIoClientId:
          type: string
        quayIoRedirectPath:
          type: string
        quayIoScope:
          type: string
        tagManagerId:
          type: string
        terraImportUrl:
          type: string
        zenodoAuthUrl:
          type: string
        zenodoClientId:
          type: string
        zenodoRedirectPath:
          type: string
        zenodoScope:
          type: string
    RegistryBean:
      type: object
      properties:
        customDockerPath:
          type: string
        dockerPath:
          type: string
        enum:
          type: string
        friendlyName:
          type: string
        privateOnly:
          type: string
        url:
          type: string
    SourceControlBean:
      type: object
      properties:
        friendlyName:
          type: string
        value:
          type: string
    DescriptorLanguageBean:
      type: object
      properties:
        friendlyName:
          type: string
        value:
          type: string
    StarRequest:
      type: object
      properties:
        star:
          type: boolean
    ToolTesterLog:
      type: object
      properties:
        filename:
          type: string
        logType:
          type: string
          enum:
          - FULL
          - SUMMARY
        runner:
          type: string
        testFilename:
          type: string
        toolId:
          type: string
        toolVersionName:
          type: string
    OrganizationUpdateTime:
      type: object
      properties:
        displayName:
          type: string
        lastUpdateDate:
          type: string
          format: date-time
        name:
          type: string
    EntryUpdateTime:
      type: object
      properties:
        entryType:
          type: string
          enum:
          - TOOL
          - WORKFLOW
          - SERVICE
        lastUpdateDate:
          type: string
          format: date-time
        path:
          type: string
        prettyPath:
          type: string
    Repository:
      type: object
      properties:
        canDelete:
          type: boolean
        gitRegistry:
          type: string
          enum:
          - dockstore.org
          - github.com
          - bitbucket.org
          - gitlab.com
        organization:
          type: string
        path:
          type: string
        present:
          type: boolean
        repositoryName:
          type: string
  securitySchemes:
    bearer:
      type: http
      scheme: bearer<|MERGE_RESOLUTION|>--- conflicted
+++ resolved
@@ -54,14 +54,65 @@
     repositories. Implements TRS [1.0.0](https://github.com/ga4gh/tool-registry-service-schemas/releases/tag/1.0.0)
     and is considered final (not subject to change)
 paths:
-  /organizations/{organizationId}/collections:
-    get:
-      tags:
-      - organizations
-      summary: Retrieve all collections for an organization.
-      description: Retrieve all collections for an organization. Supports optional
-        authentication.
-      operationId: getCollectionsFromOrganization
+  /organizations/collections/{collectionId}/aliases:
+    post:
+      tags:
+      - organizations
+      summary: Add aliases linked to a collection in Dockstore.
+      description: Aliases are alphanumerical (case-insensitive and may contain internal
+        hyphens), given in a comma-delimited list.
+      operationId: addCollectionAliases_1
+      parameters:
+      - name: collectionId
+        in: path
+        description: Collection to modify.
+        required: true
+        schema:
+          type: integer
+          format: int64
+      - name: aliases
+        in: query
+        description: Comma-delimited list of aliases.
+        required: true
+        schema:
+          type: string
+      responses:
+        default:
+          description: default response
+          content:
+            application/json:
+              schema:
+                $ref: '#/components/schemas/Aliasable'
+      security:
+      - bearer: []
+  /organizations/collections/{alias}/aliases:
+    get:
+      tags:
+      - organizations
+      summary: Retrieve a collection by alias.
+      description: Retrieve a collection by alias.
+      operationId: getCollectionByAlias
+      parameters:
+      - name: alias
+        in: path
+        description: Alias of the collection.
+        required: true
+        schema:
+          type: string
+      responses:
+        default:
+          description: default response
+          content:
+            application/json:
+              schema:
+                $ref: '#/components/schemas/Collection'
+  /organizations/{organizationId}/collections/{collectionId}:
+    get:
+      tags:
+      - organizations
+      summary: Retrieve a collection by ID.
+      description: Retrieve a collection by ID. Supports optional authentication.
+      operationId: getCollectionById
       parameters:
       - name: organizationId
         in: path
@@ -70,33 +121,40 @@
         schema:
           type: integer
           format: int64
-      - name: include
-        in: query
-        description: Included fields.
-        required: true
-        schema:
-          type: string
-      responses:
-        default:
-          description: default response
-          content:
-            application/json:
-              schema:
-                type: array
-                items:
-                  $ref: '#/components/schemas/Collection'
-      security:
-      - bearer: []
-    post:
-      tags:
-      - organizations
-      summary: Create a collection in the given organization.
-      description: Create a collection in the given organization.
-      operationId: createCollection
+      - name: collectionId
+        in: path
+        description: Collection ID.
+        required: true
+        schema:
+          type: integer
+          format: int64
+      responses:
+        default:
+          description: default response
+          content:
+            application/json:
+              schema:
+                $ref: '#/components/schemas/Collection'
+      security:
+      - bearer: []
+    put:
+      tags:
+      - organizations
+      summary: Update a collection.
+      description: Update a collection. Currently only name, display name, description,
+        and topic can be updated.
+      operationId: updateCollection
       parameters:
       - name: organizationId
         in: path
         description: Organization ID.
+        required: true
+        schema:
+          type: integer
+          format: int64
+      - name: collectionId
+        in: path
+        description: Collection ID.
         required: true
         schema:
           type: integer
@@ -117,51 +175,64 @@
                 $ref: '#/components/schemas/Collection'
       security:
       - bearer: []
-  /organizations/collections/{collectionId}/aliases:
+  /organizations/{organizationName}/collections/{collectionName}/name:
+    get:
+      tags:
+      - organizations
+      summary: Retrieve a collection by name.
+      description: Retrieve a collection by name. Supports optional authentication.
+      operationId: getCollectionById_1
+      parameters:
+      - name: organizationName
+        in: path
+        description: Organization name.
+        required: true
+        schema:
+          type: string
+      - name: collectionName
+        in: path
+        description: Collection name.
+        required: true
+        schema:
+          type: string
+      responses:
+        default:
+          description: default response
+          content:
+            application/json:
+              schema:
+                $ref: '#/components/schemas/Collection'
+      security:
+      - bearer: []
+  /organizations/{organizationId}/collections/{collectionId}/entry:
     post:
       tags:
       - organizations
-      summary: Add aliases linked to a collection in Dockstore.
-      description: Aliases are alphanumerical (case-insensitive and may contain internal
-        hyphens), given in a comma-delimited list.
-      operationId: addCollectionAliases_1
-      parameters:
+      summary: Add an entry to a collection.
+      description: Add an entry to a collection.
+      operationId: addEntryToCollection
+      parameters:
+      - name: organizationId
+        in: path
+        description: Organization ID.
+        required: true
+        schema:
+          type: integer
+          format: int64
       - name: collectionId
         in: path
-        description: Collection to modify.
-        required: true
-        schema:
-          type: integer
-          format: int64
-      - name: aliases
-        in: query
-        description: Comma-delimited list of aliases.
-        required: true
-        schema:
-          type: string
-      responses:
-        default:
-          description: default response
-          content:
-            application/json:
-              schema:
-                $ref: '#/components/schemas/Aliasable'
-      security:
-      - bearer: []
-  /organizations/collections/{alias}/aliases:
-    get:
-      tags:
-      - organizations
-      summary: Retrieve a collection by alias.
-      description: Retrieve a collection by alias.
-      operationId: getCollectionByAlias
-      parameters:
-      - name: alias
-        in: path
-        description: Alias of the collection.
-        required: true
-        schema:
-          type: string
+        description: Collection ID.
+        required: true
+        schema:
+          type: integer
+          format: int64
+      - name: entryId
+        in: query
+        description: Entry ID.
+        required: true
+        schema:
+          type: integer
+          format: int64
       responses:
         default:
           description: default response
@@ -169,13 +240,14 @@
             application/json:
               schema:
                 $ref: '#/components/schemas/Collection'
-  /organizations/{organizationId}/collections/{collectionId}:
-    get:
-      tags:
-      - organizations
-      summary: Retrieve a collection by ID.
-      description: Retrieve a collection by ID. Supports optional authentication.
-      operationId: getCollectionById
+      security:
+      - bearer: []
+    delete:
+      tags:
+      - organizations
+      summary: Delete an entry to a collection.
+      description: Delete an entry to a collection.
+      operationId: deleteEntryFromCollection
       parameters:
       - name: organizationId
         in: path
@@ -191,6 +263,13 @@
         schema:
           type: integer
           format: int64
+      - name: entryId
+        in: query
+        description: Entry ID.
+        required: true
+        schema:
+          type: integer
+          format: int64
       responses:
         default:
           description: default response
@@ -200,13 +279,14 @@
                 $ref: '#/components/schemas/Collection'
       security:
       - bearer: []
-    put:
-      tags:
-      - organizations
-      summary: Update a collection.
-      description: Update a collection. Currently only name, display name, description,
-        and topic can be updated.
-      operationId: updateCollection
+  /organizations/{organizationId}/collections:
+    get:
+      tags:
+      - organizations
+      summary: Retrieve all collections for an organization.
+      description: Retrieve all collections for an organization. Supports optional
+        authentication.
+      operationId: getCollectionsFromOrganization
       parameters:
       - name: organizationId
         in: path
@@ -215,9 +295,33 @@
         schema:
           type: integer
           format: int64
-      - name: collectionId
-        in: path
-        description: Collection ID.
+      - name: include
+        in: query
+        description: Included fields.
+        required: true
+        schema:
+          type: string
+      responses:
+        default:
+          description: default response
+          content:
+            application/json:
+              schema:
+                type: array
+                items:
+                  $ref: '#/components/schemas/Collection'
+      security:
+      - bearer: []
+    post:
+      tags:
+      - organizations
+      summary: Create a collection in the given organization.
+      description: Create a collection in the given organization.
+      operationId: createCollection
+      parameters:
+      - name: organizationId
+        in: path
+        description: Organization ID.
         required: true
         schema:
           type: integer
@@ -238,110 +342,6 @@
                 $ref: '#/components/schemas/Collection'
       security:
       - bearer: []
-  /organizations/{organizationName}/collections/{collectionName}/name:
-    get:
-      tags:
-      - organizations
-      summary: Retrieve a collection by name.
-      description: Retrieve a collection by name. Supports optional authentication.
-      operationId: getCollectionById_1
-      parameters:
-      - name: organizationName
-        in: path
-        description: Organization name.
-        required: true
-        schema:
-          type: string
-      - name: collectionName
-        in: path
-        description: Collection name.
-        required: true
-        schema:
-          type: string
-      responses:
-        default:
-          description: default response
-          content:
-            application/json:
-              schema:
-                $ref: '#/components/schemas/Collection'
-      security:
-      - bearer: []
-  /organizations/{organizationId}/collections/{collectionId}/entry:
-    post:
-      tags:
-      - organizations
-      summary: Add an entry to a collection.
-      description: Add an entry to a collection.
-      operationId: addEntryToCollection
-      parameters:
-      - name: organizationId
-        in: path
-        description: Organization ID.
-        required: true
-        schema:
-          type: integer
-          format: int64
-      - name: collectionId
-        in: path
-        description: Collection ID.
-        required: true
-        schema:
-          type: integer
-          format: int64
-      - name: entryId
-        in: query
-        description: Entry ID.
-        required: true
-        schema:
-          type: integer
-          format: int64
-      responses:
-        default:
-          description: default response
-          content:
-            application/json:
-              schema:
-                $ref: '#/components/schemas/Collection'
-      security:
-      - bearer: []
-    delete:
-      tags:
-      - organizations
-      summary: Delete an entry to a collection.
-      description: Delete an entry to a collection.
-      operationId: deleteEntryFromCollection
-      parameters:
-      - name: organizationId
-        in: path
-        description: Organization ID.
-        required: true
-        schema:
-          type: integer
-          format: int64
-      - name: collectionId
-        in: path
-        description: Collection ID.
-        required: true
-        schema:
-          type: integer
-          format: int64
-      - name: entryId
-        in: query
-        description: Entry ID.
-        required: true
-        schema:
-          type: integer
-          format: int64
-      responses:
-        default:
-          description: default response
-          content:
-            application/json:
-              schema:
-                $ref: '#/components/schemas/Collection'
-      security:
-      - bearer: []
   /organizations/{organizationId}/collections/{collectionId}/description:
     get:
       tags:
@@ -476,20 +476,6 @@
                   $ref: '#/components/schemas/Event'
       security:
       - bearer: []
-  /metadata/config.json:
-    get:
-      tags:
-      - metadata
-      summary: Configuration for UI clients of the API
-      description: Configuration, NO authentication
-      operationId: getConfig
-      responses:
-        default:
-          description: default response
-          content:
-            application/json:
-              schema:
-                $ref: '#/components/schemas/Config'
   /metadata/dockerRegistryList:
     get:
       tags:
@@ -644,6 +630,364 @@
           content:
             text/html: {}
             text/xml: {}
+  /metadata/config.json:
+    get:
+      tags:
+      - metadata
+      summary: Configuration for UI clients of the API
+      description: Configuration, NO authentication
+      operationId: getConfig
+      responses:
+        default:
+          description: default response
+          content:
+            application/json:
+              schema:
+                $ref: '#/components/schemas/Config'
+  /organizations/{organizationId}/request:
+    post:
+      tags:
+      - organizations
+      summary: Re-request an organization review.
+      description: Re-request a review of the given organization. Requires the organization
+        to be rejected.
+      operationId: requestOrganizationReview
+      parameters:
+      - name: organizationId
+        in: path
+        description: Organization ID.
+        required: true
+        schema:
+          type: integer
+          format: int64
+      responses:
+        default:
+          description: default response
+          content:
+            application/json:
+              schema:
+                $ref: '#/components/schemas/Organization'
+      security:
+      - bearer: []
+  /organizations/name/{name}:
+    get:
+      tags:
+      - organizations
+      summary: Retrieve an organization by name.
+      description: Retrieve an organization by name. Supports optional authentication.
+      operationId: getOrganizationByName
+      parameters:
+      - name: name
+        in: path
+        description: Organization name.
+        required: true
+        schema:
+          type: string
+      responses:
+        default:
+          description: default response
+          content:
+            application/json:
+              schema:
+                $ref: '#/components/schemas/Organization'
+      security:
+      - bearer: []
+  /organizations/{organizationId}:
+    get:
+      tags:
+      - organizations
+      summary: Retrieve an organization by ID.
+      description: Retrieve an organization by ID. Supports optional authentication.
+      operationId: getOrganizationById
+      parameters:
+      - name: organizationId
+        in: path
+        description: Organization ID.
+        required: true
+        schema:
+          type: integer
+          format: int64
+      responses:
+        default:
+          description: default response
+          content:
+            application/json:
+              schema:
+                $ref: '#/components/schemas/Organization'
+      security:
+      - bearer: []
+    put:
+      tags:
+      - organizations
+      summary: Update an organization.
+      description: Update an organization. Currently only name, display name, description,
+        topic, email, link, avatarUrl, and location can be updated.
+      operationId: updateOrganization
+      parameters:
+      - name: organizationId
+        in: path
+        description: Organization ID.
+        required: true
+        schema:
+          type: integer
+          format: int64
+      requestBody:
+        description: Organization to register.
+        content:
+          '*/*':
+            schema:
+              $ref: '#/components/schemas/Organization'
+        required: true
+      responses:
+        default:
+          description: default response
+          content:
+            application/json:
+              schema:
+                $ref: '#/components/schemas/Organization'
+      security:
+      - bearer: []
+  /organizations/{organizationId}/description:
+    get:
+      tags:
+      - organizations
+      summary: Retrieve an organization description by organization ID.
+      description: Retrieve an organization description by organization ID. Supports
+        optional authentication.
+      operationId: getOrganizationDescription
+      parameters:
+      - name: organizationId
+        in: path
+        description: Organization ID.
+        required: true
+        schema:
+          type: integer
+          format: int64
+      responses:
+        default:
+          description: default response
+          content:
+            application/json:
+              schema:
+                type: string
+      security:
+      - bearer: []
+    put:
+      tags:
+      - organizations
+      summary: Update an organization's description.
+      description: Update an organization's description. Expects description in markdown
+        format.
+      operationId: updateOrganizationDescription
+      parameters:
+      - name: organizationId
+        in: path
+        description: Organization ID.
+        required: true
+        schema:
+          type: integer
+          format: int64
+      requestBody:
+        description: Organization's description in markdown.
+        content:
+          '*/*':
+            schema:
+              type: string
+        required: true
+      responses:
+        default:
+          description: default response
+          content:
+            application/json:
+              schema:
+                $ref: '#/components/schemas/Organization'
+      security:
+      - bearer: []
+  /organizations/{organizationId}/members:
+    get:
+      tags:
+      - organizations
+      summary: Retrieve all members for an organization.
+      description: Retrieve all members for an organization. Supports optional authentication.
+      operationId: getOrganizationMembers
+      parameters:
+      - name: organizationId
+        in: path
+        description: Organization ID.
+        required: true
+        schema:
+          type: integer
+          format: int64
+      responses:
+        default:
+          description: default response
+          content:
+            application/json:
+              schema:
+                uniqueItems: true
+                type: array
+                items:
+                  $ref: '#/components/schemas/OrganizationUser'
+      security:
+      - bearer: []
+  /organizations/{organizationId}/events:
+    get:
+      tags:
+      - organizations
+      summary: Retrieve all events for an organization.
+      description: Retrieve all events for an organization. Supports optional authentication.
+      operationId: getOrganizationEvents
+      parameters:
+      - name: organizationId
+        in: path
+        description: Organization ID.
+        required: true
+        schema:
+          type: integer
+          format: int64
+      - name: offset
+        in: query
+        description: Start index of paging.  If this exceeds the current result set
+          return an empty set.  If not specified in the request, this will start at
+          the beginning of the results.
+        required: true
+        schema:
+          type: integer
+          format: int32
+          default: 0
+      - name: limit
+        in: query
+        description: Amount of records to return in a given page, limited to 100
+        required: true
+        schema:
+          maximum: 100
+          minimum: 1
+          type: integer
+          format: int32
+          default: 100
+      requestBody:
+        content:
+          '*/*':
+            schema:
+              $ref: '#/components/schemas/User'
+      responses:
+        default:
+          description: default response
+          content:
+            application/json:
+              schema:
+                type: array
+                items:
+                  $ref: '#/components/schemas/Event'
+      security:
+      - bearer: []
+  /organizations/{organizationId}/star:
+    put:
+      tags:
+      - organizations
+      summary: Star an organization.
+      description: Star an organization.
+      operationId: starOrganization
+      parameters:
+      - name: organizationId
+        in: path
+        description: Organization ID.
+        required: true
+        schema:
+          type: integer
+          format: int64
+      requestBody:
+        description: StarRequest to star an organization for a user.
+        content:
+          '*/*':
+            schema:
+              $ref: '#/components/schemas/StarRequest'
+        required: true
+      responses:
+        default:
+          description: default response
+          content:
+            application/json: {}
+      security:
+      - bearer: []
+  /organizations/{organizationId}/unstar:
+    delete:
+      tags:
+      - organizations
+      summary: Unstar an organization.
+      description: Unstar an organization.
+      operationId: unstarOrganization
+      parameters:
+      - name: organizationId
+        in: path
+        description: Organization ID.
+        required: true
+        schema:
+          type: integer
+          format: int64
+      responses:
+        default:
+          description: default response
+          content:
+            application/json: {}
+      security:
+      - bearer: []
+  /organizations/{organizationId}/starredUsers:
+    get:
+      tags:
+      - organizations
+      summary: Return list of users who starred the given approved organization.
+      description: Return list of users who starred the given approved organization.
+      operationId: getStarredUsersForApprovedOrganization
+      parameters:
+      - name: organizationId
+        in: path
+        description: Organization ID.
+        required: true
+        schema:
+          type: integer
+          format: int64
+      responses:
+        default:
+          description: default response
+          content:
+            application/json:
+              schema:
+                uniqueItems: true
+                type: array
+                items:
+                  $ref: '#/components/schemas/User'
+  /organizations/all:
+    get:
+      tags:
+      - organizations
+      summary: List all organizations.
+      description: List all organizations, regardless of organization status. Admin/curator
+        only.
+      operationId: getAllOrganizations
+      parameters:
+      - name: type
+        in: query
+        description: Filter to apply to organizations.
+        required: true
+        schema:
+          type: string
+          enum:
+          - all
+          - pending
+          - rejected
+          - approved
+      responses:
+        default:
+          description: default response
+          content:
+            application/json:
+              schema:
+                type: array
+                items:
+                  $ref: '#/components/schemas/Organization'
+      security:
+      - bearer: []
   /organizations:
     get:
       tags:
@@ -658,7 +1002,6 @@
           content:
             application/json:
               schema:
-<<<<<<< HEAD
                 type: array
                 items:
                   $ref: '#/components/schemas/Organization'
@@ -685,460 +1028,6 @@
                 $ref: '#/components/schemas/Organization'
       security:
       - bearer: []
-=======
-                $ref: '#/components/schemas/Config'
->>>>>>> 8d1cd0c0
-  /organizations/{organizationId}/approve:
-    post:
-      tags:
-      - organizations
-      summary: Approve an organization.
-      description: Approve the organization with the given id. Admin/curator only.
-      operationId: approveOrganization
-      parameters:
-      - name: organizationId
-        in: path
-        description: Organization ID.
-        required: true
-        schema:
-          type: integer
-          format: int64
-      responses:
-        default:
-          description: default response
-          content:
-            application/json:
-              schema:
-                $ref: '#/components/schemas/Organization'
-      security:
-      - bearer: []
-  /organizations/{organizationId}/reject:
-    post:
-      tags:
-      - organizations
-      summary: Reject an organization.
-      description: Reject the organization with the given id. Admin/curator only.
-      operationId: rejectOrganization
-      parameters:
-      - name: organizationId
-        in: path
-        description: Organization ID.
-        required: true
-        schema:
-          type: integer
-          format: int64
-      responses:
-        default:
-          description: default response
-          content:
-            application/json:
-              schema:
-                $ref: '#/components/schemas/Organization'
-      security:
-      - bearer: []
-  /organizations/{organizationId}/request:
-    post:
-      tags:
-      - organizations
-      summary: Re-request an organization review.
-      description: Re-request a review of the given organization. Requires the organization
-        to be rejected.
-      operationId: requestOrganizationReview
-      parameters:
-      - name: organizationId
-        in: path
-        description: Organization ID.
-        required: true
-        schema:
-          type: integer
-          format: int64
-      responses:
-        default:
-          description: default response
-          content:
-            application/json:
-              schema:
-                $ref: '#/components/schemas/Organization'
-      security:
-      - bearer: []
-  /organizations/name/{name}:
-    get:
-      tags:
-      - organizations
-      summary: Retrieve an organization by name.
-      description: Retrieve an organization by name. Supports optional authentication.
-      operationId: getOrganizationByName
-      parameters:
-      - name: name
-        in: path
-        description: Organization name.
-        required: true
-        schema:
-          type: string
-      responses:
-        default:
-          description: default response
-          content:
-            application/json:
-              schema:
-                $ref: '#/components/schemas/Organization'
-      security:
-      - bearer: []
-  /organizations/{organizationId}:
-    get:
-      tags:
-      - organizations
-      summary: Retrieve an organization by ID.
-      description: Retrieve an organization by ID. Supports optional authentication.
-      operationId: getOrganizationById
-      parameters:
-      - name: organizationId
-        in: path
-        description: Organization ID.
-        required: true
-        schema:
-          type: integer
-          format: int64
-      responses:
-        default:
-          description: default response
-          content:
-            application/json:
-              schema:
-                $ref: '#/components/schemas/Organization'
-      security:
-      - bearer: []
-    put:
-      tags:
-      - organizations
-      summary: Update an organization.
-      description: Update an organization. Currently only name, display name, description,
-        topic, email, link, avatarUrl, and location can be updated.
-      operationId: updateOrganization
-      parameters:
-      - name: organizationId
-        in: path
-        description: Organization ID.
-        required: true
-        schema:
-          type: integer
-          format: int64
-      requestBody:
-        description: Organization to register.
-        content:
-          '*/*':
-            schema:
-              $ref: '#/components/schemas/Organization'
-        required: true
-      responses:
-        default:
-          description: default response
-          content:
-            application/json:
-              schema:
-                $ref: '#/components/schemas/Organization'
-      security:
-      - bearer: []
-  /organizations/{organizationId}/description:
-    get:
-      tags:
-      - organizations
-      summary: Retrieve an organization description by organization ID.
-      description: Retrieve an organization description by organization ID. Supports
-        optional authentication.
-      operationId: getOrganizationDescription
-      parameters:
-      - name: organizationId
-        in: path
-        description: Organization ID.
-        required: true
-        schema:
-          type: integer
-          format: int64
-      responses:
-        default:
-          description: default response
-          content:
-            application/json:
-              schema:
-                type: string
-      security:
-      - bearer: []
-    put:
-      tags:
-      - organizations
-      summary: Update an organization's description.
-      description: Update an organization's description. Expects description in markdown
-        format.
-      operationId: updateOrganizationDescription
-      parameters:
-      - name: organizationId
-        in: path
-        description: Organization ID.
-        required: true
-        schema:
-          type: integer
-          format: int64
-      requestBody:
-        description: Organization's description in markdown.
-        content:
-          '*/*':
-            schema:
-              type: string
-        required: true
-      responses:
-        default:
-          description: default response
-          content:
-            application/json:
-              schema:
-                $ref: '#/components/schemas/Organization'
-      security:
-      - bearer: []
-<<<<<<< HEAD
-=======
-  /organizations/{organizationId}/description:
-    get:
-      tags:
-      - organizations
-      summary: Retrieve an organization description by organization ID.
-      description: Retrieve an organization description by organization ID. Supports
-        optional authentication.
-      operationId: getOrganizationDescription
-      parameters:
-      - name: organizationId
-        in: path
-        description: Organization ID.
-        required: true
-        schema:
-          type: integer
-          format: int64
-      responses:
-        default:
-          description: default response
-          content:
-            application/json:
-              schema:
-                type: string
-      security:
-      - bearer: []
-    put:
-      tags:
-      - organizations
-      summary: Update an organization's description.
-      description: Update an organization's description. Expects description in markdown
-        format.
-      operationId: updateOrganizationDescription
-      parameters:
-      - name: organizationId
-        in: path
-        description: Organization ID.
-        required: true
-        schema:
-          type: integer
-          format: int64
-      requestBody:
-        description: Organization's description in markdown.
-        content:
-          '*/*':
-            schema:
-              type: string
-        required: true
-      responses:
-        default:
-          description: default response
-          content:
-            application/json:
-              schema:
-                $ref: '#/components/schemas/Organization'
-      security:
-      - bearer: []
->>>>>>> 8d1cd0c0
-  /organizations/{organizationId}/members:
-    get:
-      tags:
-      - organizations
-      summary: Retrieve all members for an organization.
-      description: Retrieve all members for an organization. Supports optional authentication.
-      operationId: getOrganizationMembers
-      parameters:
-      - name: organizationId
-        in: path
-        description: Organization ID.
-        required: true
-        schema:
-          type: integer
-          format: int64
-      responses:
-        default:
-          description: default response
-          content:
-            application/json:
-              schema:
-                uniqueItems: true
-                type: array
-                items:
-                  $ref: '#/components/schemas/OrganizationUser'
-      security:
-      - bearer: []
-  /organizations/{organizationId}/events:
-    get:
-      tags:
-      - organizations
-      summary: Retrieve all events for an organization.
-      description: Retrieve all events for an organization. Supports optional authentication.
-      operationId: getOrganizationEvents
-      parameters:
-      - name: organizationId
-        in: path
-        description: Organization ID.
-        required: true
-        schema:
-          type: integer
-          format: int64
-      - name: offset
-        in: query
-        description: Start index of paging.  If this exceeds the current result set
-          return an empty set.  If not specified in the request, this will start at
-          the beginning of the results.
-        required: true
-        schema:
-          type: integer
-          format: int32
-          default: 0
-      - name: limit
-        in: query
-        description: Amount of records to return in a given page, limited to 100
-        required: true
-        schema:
-          maximum: 100
-          minimum: 1
-          type: integer
-          format: int32
-          default: 100
-      requestBody:
-        content:
-          '*/*':
-            schema:
-              $ref: '#/components/schemas/User'
-      responses:
-        default:
-          description: default response
-          content:
-            application/json:
-              schema:
-                type: array
-                items:
-                  $ref: '#/components/schemas/Event'
-      security:
-      - bearer: []
-  /organizations/{organizationId}/star:
-    put:
-      tags:
-      - organizations
-      summary: Star an organization.
-      description: Star an organization.
-      operationId: starOrganization
-      parameters:
-      - name: organizationId
-        in: path
-        description: Organization ID.
-        required: true
-        schema:
-          type: integer
-          format: int64
-      requestBody:
-        description: StarRequest to star an organization for a user.
-        content:
-          '*/*':
-            schema:
-              $ref: '#/components/schemas/StarRequest'
-        required: true
-      responses:
-        default:
-          description: default response
-          content:
-            application/json: {}
-      security:
-      - bearer: []
-  /organizations/{organizationId}/unstar:
-    delete:
-      tags:
-      - organizations
-      summary: Unstar an organization.
-      description: Unstar an organization.
-      operationId: unstarOrganization
-      parameters:
-      - name: organizationId
-        in: path
-        description: Organization ID.
-        required: true
-        schema:
-          type: integer
-          format: int64
-      responses:
-        default:
-          description: default response
-          content:
-            application/json: {}
-      security:
-      - bearer: []
-  /organizations/{organizationId}/starredUsers:
-    get:
-      tags:
-      - organizations
-      summary: Return list of users who starred the given approved organization.
-      description: Return list of users who starred the given approved organization.
-      operationId: getStarredUsersForApprovedOrganization
-      parameters:
-      - name: organizationId
-        in: path
-        description: Organization ID.
-        required: true
-        schema:
-          type: integer
-          format: int64
-      responses:
-        default:
-          description: default response
-          content:
-            application/json:
-              schema:
-                uniqueItems: true
-                type: array
-                items:
-                  $ref: '#/components/schemas/User'
-  /organizations/all:
-    get:
-      tags:
-      - organizations
-      summary: List all organizations.
-      description: List all organizations, regardless of organization status. Admin/curator
-        only.
-      operationId: getAllOrganizations
-      parameters:
-      - name: type
-        in: query
-        description: Filter to apply to organizations.
-        required: true
-        schema:
-          type: string
-          enum:
-          - all
-          - pending
-          - rejected
-          - approved
-      responses:
-        default:
-          description: default response
-          content:
-            application/json:
-              schema:
-                type: array
-                items:
-                  $ref: '#/components/schemas/Organization'
-      security:
-      - bearer: []
   /organizations/{organizationId}/users/{username}:
     put:
       tags:
@@ -1291,6 +1180,54 @@
           description: default response
           content:
             application/json: {}
+      security:
+      - bearer: []
+  /organizations/{organizationId}/approve:
+    post:
+      tags:
+      - organizations
+      summary: Approve an organization.
+      description: Approve the organization with the given id. Admin/curator only.
+      operationId: approveOrganization
+      parameters:
+      - name: organizationId
+        in: path
+        description: Organization ID.
+        required: true
+        schema:
+          type: integer
+          format: int64
+      responses:
+        default:
+          description: default response
+          content:
+            application/json:
+              schema:
+                $ref: '#/components/schemas/Organization'
+      security:
+      - bearer: []
+  /organizations/{organizationId}/reject:
+    post:
+      tags:
+      - organizations
+      summary: Reject an organization.
+      description: Reject the organization with the given id. Admin/curator only.
+      operationId: rejectOrganization
+      parameters:
+      - name: organizationId
+        in: path
+        description: Organization ID.
+        required: true
+        schema:
+          type: integer
+          format: int64
+      responses:
+        default:
+          description: default response
+          content:
+            application/json:
+              schema:
+                $ref: '#/components/schemas/Organization'
       security:
       - bearer: []
   /organizations/{organizationId}/invitation:
@@ -2124,8 +2061,8 @@
           - WDL
           - NFL
           - service
-          - cwl
-          - wdl
+          
+          
         aliases:
           type: object
           additionalProperties:
@@ -2578,15 +2515,7 @@
         registry:
           type: integer
           format: int32
-<<<<<<< HEAD
         registry_string:
-=======
-        tool_path:
-          type: string
-        default_cwl_path:
-          type: string
-        default_wdl_path:
->>>>>>> 8d1cd0c0
           type: string
         starredUsers:
           uniqueItems: true
@@ -2604,13 +2533,7 @@
           type: string
         toolname:
           type: string
-<<<<<<< HEAD
         topicId:
-=======
-        custom_docker_registry_path:
-          type: string
-        checker_id:
->>>>>>> 8d1cd0c0
           type: integer
           format: int64
         users:
@@ -2635,8 +2558,8 @@
           - WDL
           - NFL
           - service
-          - cwl
-          - wdl
+          
+          
         aliases:
           type: object
           additionalProperties:
@@ -2857,6 +2780,35 @@
           type: string
         workingDirectory:
           type: string
+    RegistryBean:
+      type: object
+      properties:
+        customDockerPath:
+          type: string
+        dockerPath:
+          type: string
+        enum:
+          type: string
+        friendlyName:
+          type: string
+        privateOnly:
+          type: string
+        url:
+          type: string
+    SourceControlBean:
+      type: object
+      properties:
+        friendlyName:
+          type: string
+        value:
+          type: string
+    DescriptorLanguageBean:
+      type: object
+      properties:
+        friendlyName:
+          type: string
+        value:
+          type: string
     Config:
       type: object
       properties:
@@ -2917,35 +2869,6 @@
         zenodoRedirectPath:
           type: string
         zenodoScope:
-          type: string
-    RegistryBean:
-      type: object
-      properties:
-        customDockerPath:
-          type: string
-        dockerPath:
-          type: string
-        enum:
-          type: string
-        friendlyName:
-          type: string
-        privateOnly:
-          type: string
-        url:
-          type: string
-    SourceControlBean:
-      type: object
-      properties:
-        friendlyName:
-          type: string
-        value:
-          type: string
-    DescriptorLanguageBean:
-      type: object
-      properties:
-        friendlyName:
-          type: string
-        value:
           type: string
     StarRequest:
       type: object

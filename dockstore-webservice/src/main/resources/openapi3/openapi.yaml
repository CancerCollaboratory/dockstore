--- conflicted
+++ resolved
@@ -22,107 +22,49 @@
 - name: toolTester
   description: Interactions with the Dockstore-support's ToolTester application
 paths:
-  /organizations/collections/{collectionId}/aliases:
+  /organizations/{organizationId}/collections:
+    get:
+      tags:
+      - organizations
+      summary: Retrieve all collections for an organization.
+      description: Retrieve all collections for an organization. Supports optional
+        authentication.
+      operationId: getCollectionsFromOrganization
+      parameters:
+      - name: organizationId
+        in: path
+        description: Organization ID.
+        required: true
+        schema:
+          type: integer
+          format: int64
+      - name: include
+        in: query
+        description: Included fields.
+        required: true
+        schema:
+          type: string
+      responses:
+        default:
+          description: default response
+          content:
+            application/json:
+              schema:
+                type: array
+                items:
+                  $ref: '#/components/schemas/Collection'
+      security:
+      - bearer: []
     post:
       tags:
       - organizations
-      summary: Add aliases linked to a collection in Dockstore.
-      description: Aliases are alphanumerical (case-insensitive and may contain internal
-        hyphens), given in a comma-delimited list.
-      operationId: addCollectionAliases_1
-      parameters:
-      - name: collectionId
-        in: path
-        description: Collection to modify.
-        required: true
-        schema:
-          type: integer
-          format: int64
-      - name: aliases
-        in: query
-        description: Comma-delimited list of aliases.
-        required: true
-        schema:
-          type: string
-      responses:
-        default:
-          description: default response
-          content:
-            application/json:
-              schema:
-                $ref: '#/components/schemas/Aliasable'
-      security:
-      - bearer: []
-  /organizations/collections/{alias}/aliases:
-    get:
-      tags:
-      - organizations
-      summary: Retrieve a collection by alias.
-      description: Retrieve a collection by alias.
-      operationId: getCollectionByAlias
-      parameters:
-      - name: alias
-        in: path
-        description: Alias of the collection.
-        required: true
-        schema:
-          type: string
-      responses:
-        default:
-          description: default response
-          content:
-            application/json:
-              schema:
-                $ref: '#/components/schemas/Collection'
-  /organizations/{organizationId}/collections/{collectionId}:
-    get:
-      tags:
-      - organizations
-      summary: Retrieve a collection by ID.
-      description: Retrieve a collection by ID. Supports optional authentication.
-      operationId: getCollectionById
+      summary: Create a collection in the given organization.
+      description: Create a collection in the given organization.
+      operationId: createCollection
       parameters:
       - name: organizationId
         in: path
         description: Organization ID.
-        required: true
-        schema:
-          type: integer
-          format: int64
-      - name: collectionId
-        in: path
-        description: Collection ID.
-        required: true
-        schema:
-          type: integer
-          format: int64
-      responses:
-        default:
-          description: default response
-          content:
-            application/json:
-              schema:
-                $ref: '#/components/schemas/Collection'
-      security:
-      - bearer: []
-    put:
-      tags:
-      - organizations
-      summary: Update a collection.
-      description: Update a collection. Currently only name, display name, description,
-        and topic can be updated.
-      operationId: updateCollection
-      parameters:
-      - name: organizationId
-        in: path
-        description: Organization ID.
-        required: true
-        schema:
-          type: integer
-          format: int64
-      - name: collectionId
-        in: path
-        description: Collection ID.
         required: true
         schema:
           type: integer
@@ -143,23 +85,17 @@
                 $ref: '#/components/schemas/Collection'
       security:
       - bearer: []
-  /organizations/{organizationName}/collections/{collectionName}/name:
-    get:
-      tags:
-      - organizations
-      summary: Retrieve a collection by name.
-      description: Retrieve a collection by name. Supports optional authentication.
-      operationId: getCollectionById_1
-      parameters:
-      - name: organizationName
-        in: path
-        description: Organization name.
-        required: true
-        schema:
-          type: string
-      - name: collectionName
-        in: path
-        description: Collection name.
+  /organizations/collections/{alias}/aliases:
+    get:
+      tags:
+      - organizations
+      summary: Retrieve a collection by alias.
+      description: Retrieve a collection by alias.
+      operationId: getCollectionByAlias
+      parameters:
+      - name: alias
+        in: path
+        description: Alias of the collection.
         required: true
         schema:
           type: string
@@ -170,15 +106,13 @@
             application/json:
               schema:
                 $ref: '#/components/schemas/Collection'
-      security:
-      - bearer: []
-  /organizations/{organizationId}/collections/{collectionId}/entry:
-    post:
-      tags:
-      - organizations
-      summary: Add an entry to a collection.
-      description: Add an entry to a collection.
-      operationId: addEntryToCollection
+  /organizations/{organizationId}/collections/{collectionId}:
+    get:
+      tags:
+      - organizations
+      summary: Retrieve a collection by ID.
+      description: Retrieve a collection by ID. Supports optional authentication.
+      operationId: getCollectionById
       parameters:
       - name: organizationId
         in: path
@@ -194,13 +128,6 @@
         schema:
           type: integer
           format: int64
-      - name: entryId
-        in: query
-        description: Entry ID.
-        required: true
-        schema:
-          type: integer
-          format: int64
       responses:
         default:
           description: default response
@@ -210,12 +137,13 @@
                 $ref: '#/components/schemas/Collection'
       security:
       - bearer: []
-    delete:
-      tags:
-      - organizations
-      summary: Delete an entry to a collection.
-      description: Delete an entry to a collection.
-      operationId: deleteEntryFromCollection
+    put:
+      tags:
+      - organizations
+      summary: Update a collection.
+      description: Update a collection. Currently only name, display name, description,
+        and topic can be updated.
+      operationId: updateCollection
       parameters:
       - name: organizationId
         in: path
@@ -227,69 +155,6 @@
       - name: collectionId
         in: path
         description: Collection ID.
-        required: true
-        schema:
-          type: integer
-          format: int64
-      - name: entryId
-        in: query
-        description: Entry ID.
-        required: true
-        schema:
-          type: integer
-          format: int64
-      responses:
-        default:
-          description: default response
-          content:
-            application/json:
-              schema:
-                $ref: '#/components/schemas/Collection'
-      security:
-      - bearer: []
-  /organizations/{organizationId}/collections:
-    get:
-      tags:
-      - organizations
-      summary: Retrieve all collections for an organization.
-      description: Retrieve all collections for an organization. Supports optional
-        authentication.
-      operationId: getCollectionsFromOrganization
-      parameters:
-      - name: organizationId
-        in: path
-        description: Organization ID.
-        required: true
-        schema:
-          type: integer
-          format: int64
-      - name: include
-        in: query
-        description: Included fields.
-        required: true
-        schema:
-          type: string
-      responses:
-        default:
-          description: default response
-          content:
-            application/json:
-              schema:
-                type: array
-                items:
-                  $ref: '#/components/schemas/Collection'
-      security:
-      - bearer: []
-    post:
-      tags:
-      - organizations
-      summary: Create a collection in the given organization.
-      description: Create a collection in the given organization.
-      operationId: createCollection
-      parameters:
-      - name: organizationId
-        in: path
-        description: Organization ID.
         required: true
         schema:
           type: integer
@@ -310,6 +175,110 @@
                 $ref: '#/components/schemas/Collection'
       security:
       - bearer: []
+  /organizations/{organizationName}/collections/{collectionName}/name:
+    get:
+      tags:
+      - organizations
+      summary: Retrieve a collection by name.
+      description: Retrieve a collection by name. Supports optional authentication.
+      operationId: getCollectionById_1
+      parameters:
+      - name: organizationName
+        in: path
+        description: Organization name.
+        required: true
+        schema:
+          type: string
+      - name: collectionName
+        in: path
+        description: Collection name.
+        required: true
+        schema:
+          type: string
+      responses:
+        default:
+          description: default response
+          content:
+            application/json:
+              schema:
+                $ref: '#/components/schemas/Collection'
+      security:
+      - bearer: []
+  /organizations/{organizationId}/collections/{collectionId}/entry:
+    post:
+      tags:
+      - organizations
+      summary: Add an entry to a collection.
+      description: Add an entry to a collection.
+      operationId: addEntryToCollection
+      parameters:
+      - name: organizationId
+        in: path
+        description: Organization ID.
+        required: true
+        schema:
+          type: integer
+          format: int64
+      - name: collectionId
+        in: path
+        description: Collection ID.
+        required: true
+        schema:
+          type: integer
+          format: int64
+      - name: entryId
+        in: query
+        description: Entry ID.
+        required: true
+        schema:
+          type: integer
+          format: int64
+      responses:
+        default:
+          description: default response
+          content:
+            application/json:
+              schema:
+                $ref: '#/components/schemas/Collection'
+      security:
+      - bearer: []
+    delete:
+      tags:
+      - organizations
+      summary: Delete an entry to a collection.
+      description: Delete an entry to a collection.
+      operationId: deleteEntryFromCollection
+      parameters:
+      - name: organizationId
+        in: path
+        description: Organization ID.
+        required: true
+        schema:
+          type: integer
+          format: int64
+      - name: collectionId
+        in: path
+        description: Collection ID.
+        required: true
+        schema:
+          type: integer
+          format: int64
+      - name: entryId
+        in: query
+        description: Entry ID.
+        required: true
+        schema:
+          type: integer
+          format: int64
+      responses:
+        default:
+          description: default response
+          content:
+            application/json:
+              schema:
+                $ref: '#/components/schemas/Collection'
+      security:
+      - bearer: []
   /organizations/{organizationId}/collections/{collectionId}/description:
     get:
       tags:
@@ -380,6 +349,37 @@
                 $ref: '#/components/schemas/Collection'
       security:
       - bearer: []
+  /organizations/collections/{collectionId}/aliases:
+    post:
+      tags:
+      - organizations
+      summary: Add aliases linked to a collection in Dockstore.
+      description: Aliases are alphanumerical (case-insensitive and may contain internal
+        hyphens), given in a comma-delimited list.
+      operationId: addCollectionAliases_1
+      parameters:
+      - name: collectionId
+        in: path
+        description: Collection to modify.
+        required: true
+        schema:
+          type: integer
+          format: int64
+      - name: aliases
+        in: query
+        description: Comma-delimited list of aliases.
+        required: true
+        schema:
+          type: string
+      responses:
+        default:
+          description: default response
+          content:
+            application/json:
+              schema:
+                $ref: '#/components/schemas/Collection'
+      security:
+      - bearer: []
   /entries/{id}/topic:
     post:
       description: Create a discourse topic for an entry.
@@ -493,6 +493,20 @@
             application/json:
               schema:
                 type: string
+  /metadata/config.json:
+    get:
+      tags:
+      - metadata
+      summary: Configuration for UI clients of the API
+      description: Configuration, NO authentication
+      operationId: getConfig
+      responses:
+        default:
+          description: default response
+          content:
+            application/json:
+              schema:
+                $ref: '#/components/schemas/Config'
   /metadata/sourceControlList:
     get:
       tags:
@@ -555,20 +569,271 @@
           content:
             text/html: {}
             text/xml: {}
-  /metadata/config.json:
-    get:
-      tags:
-      - metadata
-      summary: Configuration for UI clients of the API
-      description: Configuration, NO authentication
-      operationId: getConfig
-      responses:
-        default:
-          description: default response
-          content:
-            application/json:
-              schema:
-                $ref: '#/components/schemas/Config'
+  /organizations/{organizationId}/description:
+    get:
+      tags:
+      - organizations
+      summary: Retrieve an organization description by organization ID.
+      description: Retrieve an organization description by organization ID. Supports
+        optional authentication.
+      operationId: getOrganizationDescription
+      parameters:
+      - name: organizationId
+        in: path
+        description: Organization ID.
+        required: true
+        schema:
+          type: integer
+          format: int64
+      responses:
+        default:
+          description: default response
+          content:
+            application/json:
+              schema:
+                type: string
+      security:
+      - bearer: []
+    put:
+      tags:
+      - organizations
+      summary: Update an organization's description.
+      description: Update an organization's description. Expects description in markdown
+        format.
+      operationId: updateOrganizationDescription
+      parameters:
+      - name: organizationId
+        in: path
+        description: Organization ID.
+        required: true
+        schema:
+          type: integer
+          format: int64
+      requestBody:
+        description: Organization's description in markdown.
+        content:
+          '*/*':
+            schema:
+              type: string
+        required: true
+      responses:
+        default:
+          description: default response
+          content:
+            application/json:
+              schema:
+                $ref: '#/components/schemas/Organization'
+      security:
+      - bearer: []
+  /organizations/{organizationId}/members:
+    get:
+      tags:
+      - organizations
+      summary: Retrieve all members for an organization.
+      description: Retrieve all members for an organization. Supports optional authentication.
+      operationId: getOrganizationMembers
+      parameters:
+      - name: organizationId
+        in: path
+        description: Organization ID.
+        required: true
+        schema:
+          type: integer
+          format: int64
+      responses:
+        default:
+          description: default response
+          content:
+            application/json:
+              schema:
+                uniqueItems: true
+                type: array
+                items:
+                  $ref: '#/components/schemas/OrganizationUser'
+      security:
+      - bearer: []
+  /organizations/{organizationId}/events:
+    get:
+      tags:
+      - organizations
+      summary: Retrieve all events for an organization.
+      description: Retrieve all events for an organization. Supports optional authentication.
+      operationId: getOrganizationEvents
+      parameters:
+      - name: organizationId
+        in: path
+        description: Organization ID.
+        required: true
+        schema:
+          type: integer
+          format: int64
+      - name: offset
+        in: query
+        description: Start index of paging.  If this exceeds the current result set
+          return an empty set.  If not specified in the request, this will start at
+          the beginning of the results.
+        required: true
+        schema:
+          type: integer
+          format: int32
+          default: 0
+      - name: limit
+        in: query
+        description: Amount of records to return in a given page, limited to 100
+        required: true
+        schema:
+          maximum: 100
+          minimum: 1
+          type: integer
+          format: int32
+          default: 100
+      requestBody:
+        content:
+          '*/*':
+            schema:
+              $ref: '#/components/schemas/User'
+      responses:
+        default:
+          description: default response
+          content:
+            application/json:
+              schema:
+                type: array
+                items:
+                  $ref: '#/components/schemas/Event'
+      security:
+      - bearer: []
+  /organizations/{organizationId}/star:
+    put:
+      tags:
+      - organizations
+      summary: Star an organization.
+      description: Star an organization.
+      operationId: starOrganization
+      parameters:
+      - name: organizationId
+        in: path
+        description: Organization ID.
+        required: true
+        schema:
+          type: integer
+          format: int64
+      requestBody:
+        description: StarRequest to star an organization for a user.
+        content:
+          '*/*':
+            schema:
+              $ref: '#/components/schemas/StarRequest'
+        required: true
+      responses:
+        default:
+          description: default response
+          content:
+            application/json: {}
+      security:
+      - bearer: []
+  /organizations/{organizationId}/unstar:
+    delete:
+      tags:
+      - organizations
+      summary: Unstar an organization.
+      description: Unstar an organization.
+      operationId: unstarOrganization
+      parameters:
+      - name: organizationId
+        in: path
+        description: Organization ID.
+        required: true
+        schema:
+          type: integer
+          format: int64
+      responses:
+        default:
+          description: default response
+          content:
+            application/json: {}
+      security:
+      - bearer: []
+  /organizations/{organizationId}/approve:
+    post:
+      tags:
+      - organizations
+      summary: Approve an organization.
+      description: Approve the organization with the given id. Admin/curator only.
+      operationId: approveOrganization
+      parameters:
+      - name: organizationId
+        in: path
+        description: Organization ID.
+        required: true
+        schema:
+          type: integer
+          format: int64
+      responses:
+        default:
+          description: default response
+          content:
+            application/json:
+              schema:
+                $ref: '#/components/schemas/Organization'
+      security:
+      - bearer: []
+  /organizations/{organizationId}/starredUsers:
+    get:
+      tags:
+      - organizations
+      summary: Return list of users who starred the given approved organization.
+      description: Return list of users who starred the given approved organization.
+      operationId: getStarredUsersForApprovedOrganization
+      parameters:
+      - name: organizationId
+        in: path
+        description: Organization ID.
+        required: true
+        schema:
+          type: integer
+          format: int64
+      responses:
+        default:
+          description: default response
+          content:
+            application/json:
+              schema:
+                uniqueItems: true
+                type: array
+                items:
+                  $ref: '#/components/schemas/User'
+  /organizations/all:
+    get:
+      tags:
+      - organizations
+      summary: List all organizations.
+      description: List all organizations, regardless of organization status. Admin/curator
+        only.
+      operationId: getAllOrganizations
+      parameters:
+      - name: type
+        in: query
+        description: Filter to apply to organizations.
+        required: true
+        schema:
+          type: string
+          enum:
+          - all
+          - pending
+          - rejected
+          - approved
+      responses:
+        default:
+          description: default response
+          content:
+            application/json:
+              schema:
+                type: array
+                items:
+                  $ref: '#/components/schemas/Organization'
+      security:
+      - bearer: []
   /organizations:
     get:
       tags:
@@ -609,102 +874,6 @@
                 $ref: '#/components/schemas/Organization'
       security:
       - bearer: []
-  /organizations/{organizationId}/approve:
-    post:
-      tags:
-      - organizations
-      summary: Approve an organization.
-      description: Approve the organization with the given id. Admin/curator only.
-      operationId: approveOrganization
-      parameters:
-      - name: organizationId
-        in: path
-        description: Organization ID.
-        required: true
-        schema:
-          type: integer
-          format: int64
-      responses:
-        default:
-          description: default response
-          content:
-            application/json:
-              schema:
-                $ref: '#/components/schemas/Organization'
-      security:
-      - bearer: []
-  /organizations/{organizationId}/reject:
-    post:
-      tags:
-      - organizations
-      summary: Reject an organization.
-      description: Reject the organization with the given id. Admin/curator only.
-      operationId: rejectOrganization
-      parameters:
-      - name: organizationId
-        in: path
-        description: Organization ID.
-        required: true
-        schema:
-          type: integer
-          format: int64
-      responses:
-        default:
-          description: default response
-          content:
-            application/json:
-              schema:
-                $ref: '#/components/schemas/Organization'
-      security:
-      - bearer: []
-  /organizations/{organizationId}/request:
-    post:
-      tags:
-      - organizations
-      summary: Re-request an organization review.
-      description: Re-request a review of the given organization. Requires the organization
-        to be rejected.
-      operationId: requestOrganizationReview
-      parameters:
-      - name: organizationId
-        in: path
-        description: Organization ID.
-        required: true
-        schema:
-          type: integer
-          format: int64
-      responses:
-        default:
-          description: default response
-          content:
-            application/json:
-              schema:
-                $ref: '#/components/schemas/Organization'
-      security:
-      - bearer: []
-  /organizations/name/{name}:
-    get:
-      tags:
-      - organizations
-      summary: Retrieve an organization by name.
-      description: Retrieve an organization by name. Supports optional authentication.
-      operationId: getOrganizationByName
-      parameters:
-      - name: name
-        in: path
-        description: Organization name.
-        required: true
-        schema:
-          type: string
-      responses:
-        default:
-          description: default response
-          content:
-            application/json:
-              schema:
-                $ref: '#/components/schemas/Organization'
-      security:
-      - bearer: []
   /organizations/{organizationId}:
     get:
       tags:
@@ -758,247 +927,6 @@
             application/json:
               schema:
                 $ref: '#/components/schemas/Organization'
-      security:
-      - bearer: []
-  /organizations/{organizationId}/description:
-    get:
-      tags:
-      - organizations
-      summary: Retrieve an organization description by organization ID.
-      description: Retrieve an organization description by organization ID. Supports
-        optional authentication.
-      operationId: getOrganizationDescription
-      parameters:
-      - name: organizationId
-        in: path
-        description: Organization ID.
-        required: true
-        schema:
-          type: integer
-          format: int64
-      responses:
-        default:
-          description: default response
-          content:
-            application/json:
-              schema:
-                type: string
-      security:
-      - bearer: []
-    put:
-      tags:
-      - organizations
-      summary: Update an organization's description.
-      description: Update an organization's description. Expects description in markdown
-        format.
-      operationId: updateOrganizationDescription
-      parameters:
-      - name: organizationId
-        in: path
-        description: Organization ID.
-        required: true
-        schema:
-          type: integer
-          format: int64
-      requestBody:
-        description: Organization's description in markdown.
-        content:
-          '*/*':
-            schema:
-              type: string
-        required: true
-      responses:
-        default:
-          description: default response
-          content:
-            application/json:
-              schema:
-                $ref: '#/components/schemas/Organization'
-      security:
-      - bearer: []
-  /organizations/{organizationId}/members:
-    get:
-      tags:
-      - organizations
-      summary: Retrieve all members for an organization.
-      description: Retrieve all members for an organization. Supports optional authentication.
-      operationId: getOrganizationMembers
-      parameters:
-      - name: organizationId
-        in: path
-        description: Organization ID.
-        required: true
-        schema:
-          type: integer
-          format: int64
-      responses:
-        default:
-          description: default response
-          content:
-            application/json:
-              schema:
-                uniqueItems: true
-                type: array
-                items:
-                  $ref: '#/components/schemas/OrganizationUser'
-      security:
-      - bearer: []
-  /organizations/{organizationId}/events:
-    get:
-      tags:
-      - organizations
-      summary: Retrieve all events for an organization.
-      description: Retrieve all events for an organization. Supports optional authentication.
-      operationId: getOrganizationEvents
-      parameters:
-      - name: organizationId
-        in: path
-        description: Organization ID.
-        required: true
-        schema:
-          type: integer
-          format: int64
-      - name: offset
-        in: query
-        description: Start index of paging.  If this exceeds the current result set
-          return an empty set.  If not specified in the request, this will start at
-          the beginning of the results.
-        required: true
-        schema:
-          type: integer
-          format: int32
-          default: 0
-      - name: limit
-        in: query
-        description: Amount of records to return in a given page, limited to 100
-        required: true
-        schema:
-          maximum: 100
-          minimum: 1
-          type: integer
-          format: int32
-          default: 100
-      requestBody:
-        content:
-          '*/*':
-            schema:
-              $ref: '#/components/schemas/User'
-      responses:
-        default:
-          description: default response
-          content:
-            application/json:
-              schema:
-                type: array
-                items:
-                  $ref: '#/components/schemas/Event'
-      security:
-      - bearer: []
-  /organizations/{organizationId}/star:
-    put:
-      tags:
-      - organizations
-      summary: Star an organization.
-      description: Star an organization.
-      operationId: starOrganization
-      parameters:
-      - name: organizationId
-        in: path
-        description: Organization ID.
-        required: true
-        schema:
-          type: integer
-          format: int64
-      requestBody:
-        description: StarRequest to star an organization for a user.
-        content:
-          '*/*':
-            schema:
-              $ref: '#/components/schemas/StarRequest'
-        required: true
-      responses:
-        default:
-          description: default response
-          content:
-            application/json: {}
-      security:
-      - bearer: []
-  /organizations/{organizationId}/unstar:
-    delete:
-      tags:
-      - organizations
-      summary: Unstar an organization.
-      description: Unstar an organization.
-      operationId: unstarOrganization
-      parameters:
-      - name: organizationId
-        in: path
-        description: Organization ID.
-        required: true
-        schema:
-          type: integer
-          format: int64
-      responses:
-        default:
-          description: default response
-          content:
-            application/json: {}
-      security:
-      - bearer: []
-  /organizations/{organizationId}/starredUsers:
-    get:
-      tags:
-      - organizations
-      summary: Return list of users who starred the given approved organization.
-      description: Return list of users who starred the given approved organization.
-      operationId: getStarredUsersForApprovedOrganization
-      parameters:
-      - name: organizationId
-        in: path
-        description: Organization ID.
-        required: true
-        schema:
-          type: integer
-          format: int64
-      responses:
-        default:
-          description: default response
-          content:
-            application/json:
-              schema:
-                uniqueItems: true
-                type: array
-                items:
-                  $ref: '#/components/schemas/User'
-  /organizations/all:
-    get:
-      tags:
-      - organizations
-      summary: List all organizations.
-      description: List all organizations, regardless of organization status. Admin/curator
-        only.
-      operationId: getAllOrganizations
-      parameters:
-      - name: type
-        in: query
-        description: Filter to apply to organizations.
-        required: true
-        schema:
-          type: string
-          enum:
-          - all
-          - pending
-          - rejected
-          - approved
-      responses:
-        default:
-          description: default response
-          content:
-            application/json:
-              schema:
-                type: array
-                items:
-                  $ref: '#/components/schemas/Organization'
       security:
       - bearer: []
   /organizations/{organizationId}/users/{username}:
@@ -1213,7 +1141,7 @@
           content:
             application/json:
               schema:
-                $ref: '#/components/schemas/Aliasable'
+                $ref: '#/components/schemas/Organization'
       security:
       - bearer: []
   /organizations/{alias}/aliases:
@@ -1237,6 +1165,78 @@
             application/json:
               schema:
                 $ref: '#/components/schemas/Organization'
+  /organizations/{organizationId}/reject:
+    post:
+      tags:
+      - organizations
+      summary: Reject an organization.
+      description: Reject the organization with the given id. Admin/curator only.
+      operationId: rejectOrganization
+      parameters:
+      - name: organizationId
+        in: path
+        description: Organization ID.
+        required: true
+        schema:
+          type: integer
+          format: int64
+      responses:
+        default:
+          description: default response
+          content:
+            application/json:
+              schema:
+                $ref: '#/components/schemas/Organization'
+      security:
+      - bearer: []
+  /organizations/{organizationId}/request:
+    post:
+      tags:
+      - organizations
+      summary: Re-request an organization review.
+      description: Re-request a review of the given organization. Requires the organization
+        to be rejected.
+      operationId: requestOrganizationReview
+      parameters:
+      - name: organizationId
+        in: path
+        description: Organization ID.
+        required: true
+        schema:
+          type: integer
+          format: int64
+      responses:
+        default:
+          description: default response
+          content:
+            application/json:
+              schema:
+                $ref: '#/components/schemas/Organization'
+      security:
+      - bearer: []
+  /organizations/name/{name}:
+    get:
+      tags:
+      - organizations
+      summary: Retrieve an organization by name.
+      description: Retrieve an organization by name. Supports optional authentication.
+      operationId: getOrganizationByName
+      parameters:
+      - name: name
+        in: path
+        description: Organization name.
+        required: true
+        schema:
+          type: string
+      responses:
+        default:
+          description: default response
+          content:
+            application/json:
+              schema:
+                $ref: '#/components/schemas/Organization'
+      security:
+      - bearer: []
   /toolTester/logs/search:
     get:
       tags:
@@ -1818,6 +1818,9 @@
           format: date-time
         name:
           type: string
+        tosacceptanceDate:
+          type: string
+          format: date-time
         tosversion:
           type: string
           enum:
@@ -1827,9 +1830,6 @@
           type: string
           format: date-time
           writeOnly: true
-        tosacceptanceDate:
-          type: string
-          format: date-time
     Validation:
       type: object
       properties:
@@ -1911,16 +1911,16 @@
           type: boolean
         author:
           type: string
+        verified:
+          type: boolean
+        verifiedSource:
+          type: string
+        verifiedSources:
+          type: array
+          items:
+            type: string
         doiURL:
           type: string
-        verified:
-          type: boolean
-        verifiedSource:
-          type: string
-        verifiedSources:
-          type: array
-          items:
-            type: string
         doiStatus:
           type: string
           enum:
@@ -1973,6 +1973,67 @@
           type: string
         enum:
           type: string
+    Config:
+      type: object
+      properties:
+        dnaStackImportUrl:
+          type: string
+        dnaNexusImportUrl:
+          type: string
+        terraImportUrl:
+          type: string
+        gitHubAuthUrl:
+          type: string
+        gitHubRedirectPath:
+          type: string
+        gitHubScope:
+          type: string
+        quayIoAuthUrl:
+          type: string
+        quayIoRedirectPath:
+          type: string
+        quayIoScope:
+          type: string
+        bitBucketAuthUrl:
+          type: string
+        gitlabAuthUrl:
+          type: string
+        gitlabRedirectPath:
+          type: string
+        gitlabScope:
+          type: string
+        zenodoAuthUrl:
+          type: string
+        zenodoRedirectPath:
+          type: string
+        zenodoScope:
+          type: string
+        googleScope:
+          type: string
+        cwlVisualizerUri:
+          type: string
+        tagManagerId:
+          type: string
+        gitHubAppInstallationUrl:
+          type: string
+        documentationUrl:
+          type: string
+        featuredContentUrl:
+          type: string
+        githubClientId:
+          type: string
+        quayIoClientId:
+          type: string
+        bitBucketClientId:
+          type: string
+        gitlabClientId:
+          type: string
+        zenodoClientId:
+          type: string
+        googleClientId:
+          type: string
+        discourseUrl:
+          type: string
     SourceControlBean:
       type: object
       properties:
@@ -1986,67 +2047,6 @@
         value:
           type: string
         friendlyName:
-          type: string
-    Config:
-      type: object
-      properties:
-        dnaStackImportUrl:
-          type: string
-        dnaNexusImportUrl:
-          type: string
-        terraImportUrl:
-          type: string
-        gitHubAuthUrl:
-          type: string
-        gitHubRedirectPath:
-          type: string
-        gitHubScope:
-          type: string
-        quayIoAuthUrl:
-          type: string
-        quayIoRedirectPath:
-          type: string
-        quayIoScope:
-          type: string
-        bitBucketAuthUrl:
-          type: string
-        gitlabAuthUrl:
-          type: string
-        gitlabRedirectPath:
-          type: string
-        gitlabScope:
-          type: string
-        zenodoAuthUrl:
-          type: string
-        zenodoRedirectPath:
-          type: string
-        zenodoScope:
-          type: string
-        googleScope:
-          type: string
-        cwlVisualizerUri:
-          type: string
-        tagManagerId:
-          type: string
-        gitHubAppInstallationUrl:
-          type: string
-        documentationUrl:
-          type: string
-        featuredContentUrl:
-          type: string
-        githubClientId:
-          type: string
-        quayIoClientId:
-          type: string
-        bitBucketClientId:
-          type: string
-        gitlabClientId:
-          type: string
-        zenodoClientId:
-          type: string
-        googleClientId:
-          type: string
-        discourseUrl:
           type: string
     Organization:
       type: object
@@ -2233,13 +2233,13 @@
         parent_id:
           type: integer
           format: int64
+        source_control_provider:
+          type: string
+        workflow_path:
+          type: string
+        defaultTestParameterFilePath:
+          type: string
         full_workflow_path:
-          type: string
-        workflow_path:
-          type: string
-        defaultTestParameterFilePath:
-          type: string
-        source_control_provider:
           type: string
         checker_id:
           type: integer
@@ -2357,18 +2357,18 @@
           type: string
         hidden:
           type: boolean
+        author:
+          type: string
+        verified:
+          type: boolean
+        verifiedSource:
+          type: string
+        verifiedSources:
+          type: array
+          items:
+            type: string
         doiURL:
           type: string
-        author:
-          type: string
-        verified:
-          type: boolean
-        verifiedSource:
-          type: string
-        verifiedSources:
-          type: array
-          items:
-            type: string
         doiStatus:
           type: string
           enum:
@@ -2485,13 +2485,13 @@
             $ref: '#/components/schemas/Tag'
         path:
           type: string
+        descriptorType:
+          type: array
+          items:
+            type: string
         customerDockerRegistryPath:
           type: string
           writeOnly: true
-        descriptorType:
-          type: array
-          items:
-            type: string
         metadataFromEntry:
           $ref: '#/components/schemas/Tool'
         metadataFromVersion:
@@ -2514,9 +2514,6 @@
           type: string
         default_cwl_path:
           type: string
-<<<<<<< HEAD
-        source_control_provider:
-=======
         default_wdl_path:
           type: string
         default_dockerfile_path:
@@ -2526,9 +2523,6 @@
         defaultWDLTestParameterFile:
           type: string
         custom_docker_registry_path:
->>>>>>> 8067f8dc
-          type: string
-        defaultTestParameterFilePath:
           type: string
         checker_id:
           type: integer
@@ -2635,10 +2629,10 @@
             $ref: '#/components/schemas/WorkflowVersion'
         path:
           type: string
-        isChecker:
-          type: boolean
         parentEntry:
           $ref: '#/components/schemas/Entry'
+        isChecker:
+          type: boolean
         metadataFromEntry:
           $ref: '#/components/schemas/Workflow'
         metadataFromVersion:
@@ -2648,13 +2642,13 @@
         last_modified:
           type: integer
           format: int32
+        source_control_provider:
+          type: string
+        workflow_path:
+          type: string
+        defaultTestParameterFilePath:
+          type: string
         full_workflow_path:
-          type: string
-        workflow_path:
-          type: string
-        source_control_provider:
-          type: string
-        defaultTestParameterFilePath:
           type: string
         checker_id:
           type: integer
@@ -2739,16 +2733,16 @@
           type: boolean
         author:
           type: string
+        verified:
+          type: boolean
+        verifiedSource:
+          type: string
+        verifiedSources:
+          type: array
+          items:
+            type: string
         doiURL:
           type: string
-        verified:
-          type: boolean
-        verifiedSource:
-          type: string
-        verifiedSources:
-          type: array
-          items:
-            type: string
         doiStatus:
           type: string
           enum:

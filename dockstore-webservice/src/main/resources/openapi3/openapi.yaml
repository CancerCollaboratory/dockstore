<<<<<<< HEAD
components:
  schemas:
    Alias:
      properties:
        content:
          type: string
      type: object
    Aliasable:
      properties:
        aliases:
          additionalProperties:
            $ref: '#/components/schemas/Alias'
          type: object
      type: object
    BioWorkflow:
      properties:
        aliases:
          additionalProperties:
            $ref: '#/components/schemas/Alias'
          type: object
        author:
          type: string
        checker_id:
          format: int64
          type: integer
        conceptDoi:
          type: string
        dbCreateDate:
          format: int64
          type: integer
        dbUpdateDate:
          format: int64
          type: integer
        defaultTestParameterFilePath:
          type: string
        defaultVersion:
          type: string
        description:
          type: string
        descriptorType:
          enum:
            - CWL
            - WDL
            - gxformat2
            - SWL
            - NFL
            - service
          type: string
        descriptorTypeSubclass:
          enum:
            - docker-compose
            - helm
            - swarm
            - kubernetes
            - n/a
          type: string
        email:
          type: string
        forumUrl:
          maxLength: 256
          minLength: 0
          type: string
        full_workflow_path:
          type: string
        gitUrl:
          type: string
        has_checker:
          type: boolean
        id:
          format: int64
          type: integer
        input_file_formats:
          items:
            $ref: '#/components/schemas/FileFormat'
          type: array
          uniqueItems: true
        is_checker:
          type: boolean
        is_published:
          type: boolean
        labels:
          items:
            $ref: '#/components/schemas/Label'
          type: array
          uniqueItems: true
        lastUpdated:
          format: int64
          type: integer
        last_modified:
          format: int32
          type: integer
        last_modified_date:
          format: int64
          type: integer
        licenseInformation:
          $ref: '#/components/schemas/LicenseInformation'
        metadataFromEntry:
          $ref: '#/components/schemas/Workflow'
        metadataFromVersion:
          $ref: '#/components/schemas/Version'
        mode:
          enum:
            - FULL
            - STUB
            - HOSTED
            - DOCKSTORE_YML
          type: string
        organization:
          type: string
        output_file_formats:
          items:
            $ref: '#/components/schemas/FileFormat'
          type: array
          uniqueItems: true
        parent_id:
          format: int64
          type: integer
        path:
          type: string
        repository:
          type: string
        sourceControl:
          enum:
            - dockstore.org
            - github.com
            - bitbucket.org
            - gitlab.com
          type: string
        source_control_provider:
          type: string
        starredUsers:
          items:
            $ref: '#/components/schemas/User'
          type: array
          uniqueItems: true
        topicId:
          format: int64
          type: integer
        users:
          items:
            $ref: '#/components/schemas/User'
          type: array
          uniqueItems: true
        workflowName:
          type: string
        workflowVersions:
          items:
            $ref: '#/components/schemas/WorkflowVersion'
          type: array
          uniqueItems: true
        workflow_path:
          type: string
      type: object
    Checksum:
      description: The checksum value and its type
      example: '[{checksum=77af4d6b9913e693e8d0b4b294fa62ade6054e6b2f1ffb617ac955dd63fb0182, type=sha256}]'
      properties:
        checksum:
          description: 'The hex-string encoded checksum for the data. '
          type: string
        type:
          description: The digest method used to create the checksum. The value (e.g. `sha-256`) SHOULD be listed as `Hash Name String` in the https://github.com/ga4gh-discovery/ga4gh-checksum/blob/master/hash-alg.csv[GA4GH Checksum Hash Algorithm Registry]. Other values MAY be used, as long as implementors are aware of the issues discussed in https://tools.ietf.org/html/rfc6920#section-9.4[RFC6920]. GA4GH may provide more explicit guidance for use of non-IANA-registered algorithms in the future.
          type: string
      required:
        - checksum
        - type
      type: object
    CloudInstance:
      properties:
        id:
          format: int64
          type: integer
        partner:
          enum:
            - GALAXY
            - TERRA
            - DNA_STACK
            - DNA_NEXUS
            - CGC
            - NHLBI_BIODATA_CATALYST
            - ANVIL
            - CAVATICA
            - NEXTFLOW_TOWER
          type: string
        supportedLanguages:
          items:
            $ref: '#/components/schemas/Language'
          type: array
          uniqueItems: true
        supportsFileImports:
          type: boolean
        supportsHttpImports:
          type: boolean
        url:
=======
openapi: 3.0.1
info:
  contact:
    email: theglobalalliance@genomicsandhealth.org
    name: Dockstore@ga4gh
    url: https://discuss.dockstore.org/t/opening-helpdesk-tickets/1506
  description: "This describes the dockstore API, a webservice that manages pairs\
    \ of Docker images and associated metadata such as CWL documents and Dockerfiles\
    \ used to build those images. Explore swagger.json for a Swagger 2.0 description\
    \ of our API and explore openapi.yaml for OpenAPI 3.0 descriptions."
  license:
    name: Apache License Version 2.0
    url: https://github.com/dockstore/dockstore/blob/develop/LICENSE
  termsOfService: TBD
  title: Dockstore API
  version: 1.11.0-alpha.1-SNAPSHOT
servers:
- description: Current server when hosted on AWS
  url: /api
  variables: {}
- description: When working locally
  url: /
  variables: {}
- description: Production server
  url: https://dockstore.org/api
  variables: {}
- description: Staging server
  url: https://staging.dockstore.org/api
  variables: {}
- description: Nightly build server
  url: https://dev.dockstore.net/api
  variables: {}
tags:
- description: "Create, update list aliases for accessing entries"
  name: aliases
- description: Operations on Dockstore organizations
  name: organizations
- description: "Needed for SmartAPI compatibility apparantly, might be cargo cult\
    \ behaviour"
  name: NIHdatacommons
- description: List and register entries in the dockstore (pairs of images + metadata
    (CWL and Dockerfile))
  name: containers
- description: List and modify tags for containers
  name: containertags
- description: Interact with entries in Dockstore regardless of whether they are containers
    or workflows
  name: entries
- description: Created and modify hosted entries in the dockstore
  name: hosted
- description: Query lambda events triggered by GitHub Apps
  name: lambdaEvents
- description: "Information about Dockstore like RSS, sitemap, lists of dependencies,\
    \ etc."
  name: metadata
- description: List and modify notifications for users of Dockstore
  name: curation
- description: "List and register workflows in the dockstore (CWL, Nextflow, WDL)"
  name: workflows
- description: "List, modify, refresh, and delete tokens for external services"
  name: tokens
- description: Interactions with the Dockstore-support's ToolTester application
  name: toolTester
- description: "List, modify, and manage end users of the dockstore"
  name: users
- description: Optional experimental extensions of the GA4GH API
  name: extendedGA4GH
- description: "A curated subset of resources proposed as a common standard for tool\
    \ repositories. Implements TRS [2.0.0](https://github.com/ga4gh/tool-registry-service-schemas/releases/tag/2.0.0)."
  name: GA4GHV20
- description: "A curated subset of resources proposed as a common standard for tool\
    \ repositories. Implements TRS [2.0.0-beta.2](https://github.com/ga4gh/tool-registry-service-schemas/releases/tag/2.0.0-beta.2)\
    \ . Integrators are welcome to use these endpoints but they are subject to change\
    \ based on community input."
  name: GA4GH
- description: "A curated subset of resources proposed as a common standard for tool\
    \ repositories. Implements TRS [1.0.0](https://github.com/ga4gh/tool-registry-service-schemas/releases/tag/1.0.0)\
    \ and is considered final (not subject to change)"
  name: GA4GHV1
paths:
  /aliases/workflow-versions/{alias}:
    get:
      description: Retrieves workflow version path information by alias.
      operationId: getWorkflowVersionPathInfoByAlias
      parameters:
      - in: path
        name: alias
        required: true
        schema:
>>>>>>> 8d314270
          type: string
      responses:
        default:
          content:
            application/json:
              schema:
                $ref: '#/components/schemas/WorkflowVersionPathInfo'
          description: default response
      security:
      - bearer: []
      tags:
      - aliases
  /aliases/workflow-versions/{workflowVersionId}:
    post:
      description: Add aliases linked to a workflow version in Dockstore.
      operationId: addAliases
      parameters:
      - in: path
        name: workflowVersionId
        required: true
        schema:
          type: integer
          format: int64
      - in: query
        name: aliases
        schema:
          type: string
      responses:
        default:
          content:
            application/json:
              schema:
                $ref: '#/components/schemas/WorkflowVersion'
          description: default response
      security:
      - bearer: []
      tags:
      - aliases
  /api/ga4gh/v1/tools:
    get:
      description: This endpoint returns all tools available or a filtered subset
        using metadata query parameters.
      operationId: toolsGetV1
      parameters:
      - in: query
        name: id
        schema:
          type: string
<<<<<<< HEAD
        toolsLength:
          format: int64
          type: integer
        topic:
          description: Short description of the collection
          example: A collection of alignment algorithms
          type: string
        workflowsLength:
          format: int64
          type: integer
      required:
        - name
        - topic
      type: object
    CollectionEntry:
      properties:
        dbUpdateDate:
          format: int64
          type: integer
        entryPath:
=======
      - in: query
        name: registry
        schema:
          type: string
      - in: query
        name: organization
        schema:
>>>>>>> 8d314270
          type: string
      - in: query
        name: name
        schema:
          type: string
      - in: query
        name: toolname
        schema:
          type: string
      - in: query
        name: description
        schema:
          type: string
      - in: query
        name: author
        schema:
          type: string
      - in: query
        name: offset
        schema:
          type: string
      - in: query
        name: limit
        schema:
          type: integer
          format: int32
      responses:
        "200":
          content:
            application/json:
              schema:
                type: array
                items:
                  $ref: '#/components/schemas/ToolV1'
          description: An array of Tools that match the filter.
      summary: List all tools
      tags:
      - GA4GHV1
  /api/ga4gh/v1/tools/{id}:
    get:
      description: This endpoint returns one specific tool (which has ToolVersions
        nested inside it)
      operationId: toolsIdGetV1
      parameters:
      - in: path
        name: id
        required: true
        schema:
          type: string
      responses:
        "200":
          content:
            application/json:
              schema:
                $ref: '#/components/schemas/ToolV1'
          description: A tool.
      summary: "List one specific tool, acts as an anchor for self references"
      tags:
      - GA4GHV1
  /api/ga4gh/v1/tools/{id}/versions:
    get:
      description: Returns all versions of the specified tool
      operationId: toolsIdVersionGetV1
      parameters:
      - in: path
        name: id
        required: true
        schema:
          type: string
      responses:
        "200":
          content:
            application/json:
              schema:
                type: array
                items:
                  $ref: '#/components/schemas/ToolVersionV1'
          description: An array of tool versions
      summary: List versions of a tool
      tags:
      - GA4GHV1
  /api/ga4gh/v1/tools/{id}/versions/{version_id}:
    get:
      description: This endpoint returns one specific tool version
      operationId: versionIdGetV1
      parameters:
      - in: path
        name: id
        required: true
        schema:
          type: string
      - in: path
        name: version_id
        required: true
        schema:
          type: string
      responses:
        "200":
          content:
            application/json:
              schema:
                $ref: '#/components/schemas/ToolVersionV1'
          description: A tool version.
      summary: "List one specific tool version, acts as an anchor for self references"
      tags:
      - GA4GHV1
  /api/ga4gh/v1/tools/{id}/versions/{version_id}/dockerfile:
    get:
      description: Returns the dockerfile for the specified image.
      operationId: dockerfileGetV1
      parameters:
      - in: path
        name: id
        required: true
        schema:
          type: string
      - in: path
        name: version_id
        required: true
        schema:
          type: string
      responses:
        "200":
          content:
            application/json:
              schema:
                $ref: '#/components/schemas/ToolDockerfile'
          description: The tool payload.
      summary: Get the dockerfile for the specified image.
      tags:
      - GA4GHV1
  /api/ga4gh/v1/tools/{id}/versions/{version_id}/{type}/descriptor:
    get:
      description: Returns the CWL or WDL descriptor for the specified tool.
      operationId: descriptorGetV1
      parameters:
      - in: path
        name: type
        required: true
        schema:
          type: string
      - in: path
        name: id
        required: true
        schema:
          type: string
      - in: path
        name: version_id
        required: true
        schema:
          type: string
      responses:
        "200":
          content:
            application/json:
              schema:
                $ref: '#/components/schemas/ToolDescriptor'
          description: The tool descriptor.
        "404":
          content:
            application/json:
              schema:
                $ref: '#/components/schemas/ToolDescriptor'
          description: The tool can not be output in the specified type.
      summary: Get the tool descriptor (CWL/WDL) for the specified tool.
      tags:
      - GA4GHV1
  /api/ga4gh/v1/tools/{id}/versions/{version_id}/{type}/descriptor/{relative_path}:
    get:
      description: Returns additional CWL or WDL descriptors for the specified tool
        in the same or subdirectories
      operationId: relativeDescriptorGetV1
      parameters:
      - in: path
        name: type
        required: true
        schema:
          type: string
      - in: path
        name: id
        required: true
        schema:
          type: string
      - in: path
        name: version_id
        required: true
        schema:
          type: string
      - in: path
        name: relative_path
        required: true
        schema:
          type: string
      responses:
        "200":
          content:
            application/json:
              schema:
                $ref: '#/components/schemas/ToolDescriptor'
          description: The tool descriptor.
        "404":
          content:
            application/json:
              schema:
                $ref: '#/components/schemas/ToolDescriptor'
          description: The tool can not be output in the specified type.
      summary: Get additional tool descriptor files (CWL/WDL) relative to the main
        file
      tags:
      - GA4GHV1
  /api/ga4gh/v1/tools/{id}/versions/{version_id}/{type}/tests:
    get:
      operationId: testsGetV1
      parameters:
      - in: path
        name: type
        required: true
        schema:
          type: string
      - in: path
        name: id
        required: true
        schema:
          type: string
      - in: path
        name: version_id
        required: true
        schema:
          type: string
      responses:
        "200":
          content:
            application/json:
              schema:
                type: array
                items:
                  $ref: '#/components/schemas/ToolTestsV1'
          description: The tool test JSON response.
        "404":
          content:
            application/json:
              schema:
                type: array
                items:
                  $ref: '#/components/schemas/ToolTestsV1'
          description: The tool can not be output in the specified type.
      summary: Get an array of test JSONs suitable for use with this descriptor type.
      tags:
      - GA4GHV1
  /api/ga4gh/v2/extended/containers/{organization}:
    get:
      description: This endpoint returns entries of an organization.
      operationId: entriesOrgGet
      parameters:
      - in: path
        name: organization
        required: true
        schema:
          type: string
      responses:
        "200":
          content:
            application/json:
              schema:
                type: array
                items:
                  $ref: '#/components/schemas/ToolV1'
          description: An array of Tools of the input organization.
      summary: List entries of an organization
      tags:
      - extendedGA4GH
  /api/ga4gh/v2/extended/organizations:
    get:
      description: This endpoint returns list of all organizations.
      operationId: entriesOrgsGet
      responses:
        "200":
          content:
            application/json:
              schema:
                type: array
                items:
                  type: string
          description: An array of organizations' names.
      summary: List all organizations
      tags:
      - extendedGA4GH
  /api/ga4gh/v2/extended/tools/entry/_search:
    post:
      description: This endpoint searches the indices for all published tools and
        workflows. Used by utilities that expect to talk to an elastic search endpoint.
      operationId: toolsIndexSearch
      requestBody:
        content:
          '*/*':
            schema:
              type: string
      responses:
        "200":
          content:
            application/json:
              schema:
                type: string
          description: An elastic search result.
      summary: Search the tools and workflows indices.
      tags:
      - extendedGA4GH
  /api/ga4gh/v2/extended/tools/index:
    post:
      description: This endpoint updates the indices for all published tools and workflows.
      operationId: Update the workflows and tools indices
      responses:
        "200":
          content:
            text/plain:
              schema:
                type: integer
                format: int32
          description: Workflows and tools indices populated with entries.
      security:
      - bearer: []
      summary: Update the workflows and tools indices
      tags:
      - extendedGA4GH
  /api/ga4gh/v2/extended/tools/{organization}:
    get:
      description: This endpoint returns tools of an organization.
      operationId: toolsOrgGet
      parameters:
      - in: path
        name: organization
        required: true
        schema:
          type: string
      responses:
        "200":
          content:
            application/json:
              schema:
                type: array
                items:
                  $ref: '#/components/schemas/ToolV1'
          description: An array of Tools of the input organization.
      summary: List tools of an organization
      tags:
      - extendedGA4GH
  /api/ga4gh/v2/extended/workflows/{organization}:
    get:
      description: This endpoint returns workflows of an organization.
      operationId: workflowsOrgGet
      parameters:
      - in: path
        name: organization
        required: true
        schema:
          type: string
      responses:
        "200":
          content:
            application/json:
              schema:
                type: array
                items:
                  $ref: '#/components/schemas/ToolV1'
          description: An array of Tools of the input organization.
      summary: List workflows of an organization
      tags:
      - extendedGA4GH
  /api/ga4gh/v2/extended/{id}/versions/{version_id}/{type}/tests/{relative_path}:
    post:
      description: Test JSON can be annotated with whether they ran correctly keyed
        by platform and associated with some metadata.
      operationId: verifyTestParameterFilePost
      parameters:
      - in: path
        name: type
        required: true
        schema:
          type: string
      - in: path
        name: id
        required: true
        schema:
          type: string
      - in: path
        name: version_id
        required: true
        schema:
          type: string
      - in: path
        name: relative_path
        required: true
        schema:
          type: string
      - in: query
        name: platform
        schema:
          type: string
      - in: query
        name: platform_version
        schema:
          type: string
      - in: query
        name: verified
        schema:
          type: boolean
      - in: query
        name: metadata
        schema:
          type: string
      responses:
        "200":
          content:
            application/json:
              schema:
                type: string
          description: The tool test JSON response.
        "401":
          content:
            application/json:
              schema:
                $ref: '#/components/schemas/Error'
          description: Credentials not provided or incorrect.
        "404":
          content:
            application/json:
              schema:
                $ref: '#/components/schemas/Error'
          description: The tool test cannot be found to annotate.
      security:
      - bearer: []
      summary: Annotate test JSON with information on whether it ran successfully
        on particular platforms plus metadata
      tags:
      - extendedGA4GH
  /auth/tokens/bitbucket.org:
    get:
      description: "Add a new bitbucket.org token, used by quay.io redirect."
      operationId: addBitbucketToken
      parameters:
      - in: query
        name: code
        schema:
          type: string
      responses:
        default:
          content:
            application/json:
              schema:
                $ref: '#/components/schemas/Token'
          description: default response
      security:
      - bearer: []
      tags:
      - tokens
  /auth/tokens/github:
    post:
      description: "Allow satellizer to post a new GitHub token to dockstore, used\
        \ by login, can create new users."
      operationId: addToken
      requestBody:
        content:
          '*/*':
            schema:
              type: string
      responses:
        default:
          content:
            application/json:
              schema:
                $ref: '#/components/schemas/Token'
          description: default response
      security:
      - bearer: []
      tags:
      - tokens
  /auth/tokens/github.com:
    get:
      description: "Add a new github.com token, used by accounts page."
      operationId: addGithubToken
      parameters:
      - in: query
        name: code
        schema:
          type: string
      responses:
        default:
          content:
            application/json:
              schema:
                $ref: '#/components/schemas/Token'
          description: default response
      security:
      - bearer: []
      tags:
      - tokens
  /auth/tokens/gitlab.com:
    get:
      description: Add a new gitlab.com token.
      operationId: addGitlabToken
      parameters:
      - in: query
        name: code
        schema:
          type: string
      responses:
        default:
          content:
            application/json:
              schema:
                $ref: '#/components/schemas/Token'
          description: default response
      security:
      - bearer: []
      tags:
      - tokens
  /auth/tokens/google:
    post:
      description: Allow satellizer to post a new Google token to Dockstore.
      operationId: addGoogleToken
      requestBody:
        content:
          '*/*':
            schema:
              type: string
      responses:
        default:
          content:
            application/json:
              schema:
                $ref: '#/components/schemas/Token'
          description: default response
      security:
      - bearer: []
      tags:
      - tokens
  /auth/tokens/orcid.org:
    post:
      description: "Using OAuth code from ORCID, request and store tokens from ORCID\
        \ API"
      operationId: addOrcidToken
      parameters:
      - in: query
        name: code
        schema:
          type: string
      responses:
        default:
          content:
            application/json:
              schema:
                $ref: '#/components/schemas/Token'
          description: default response
      security:
      - bearer: []
      summary: Add a new orcid.org token
      tags:
      - tokens
  /auth/tokens/quay.io:
    get:
      description: Add a new quay IO token.
      operationId: addQuayToken
      parameters:
      - in: query
        name: access_token
        schema:
          type: string
      responses:
        default:
          content:
            application/json:
              schema:
                $ref: '#/components/schemas/Token'
          description: default response
      security:
      - bearer: []
      tags:
      - tokens
  /auth/tokens/zenodo.org:
    get:
      description: "Add a new zenodo.org token, used by accounts page."
      operationId: addZenodoToken
      parameters:
      - in: query
        name: code
        schema:
          type: string
      responses:
        default:
          content:
            application/json:
              schema:
                $ref: '#/components/schemas/Token'
          description: default response
      security:
      - bearer: []
      tags:
      - tokens
  /auth/tokens/{tokenId}:
    delete:
      description: Delete a token.
      operationId: deleteToken
      parameters:
      - in: path
        name: tokenId
        required: true
        schema:
          type: integer
          format: int64
      responses:
        default:
          content:
            application/json: {}
          description: default response
      security:
      - bearer: []
      tags:
      - tokens
    get:
      description: Get a specific token by id.
      operationId: listToken
      parameters:
      - in: path
        name: tokenId
        required: true
        schema:
          type: integer
          format: int64
      responses:
        default:
          content:
            application/json:
              schema:
                $ref: '#/components/schemas/Token'
          description: default response
      security:
      - bearer: []
      tags:
      - tokens
  /cloudInstances:
    get:
      operationId: getCloudInstances
      responses:
        "200":
          content:
            application/json:
              schema:
                type: array
                items:
                  $ref: '#/components/schemas/CloudInstance'
          description: OK
      summary: Get all known public cloud instances
      tags:
      - Cloud Instances
    post:
      operationId: postCloudInstance
      requestBody:
        content:
          application/json:
            schema:
              $ref: '#/components/schemas/CloudInstance'
        description: Cloud instance to create
        required: true
      responses:
        "204":
          description: No Content
        "401":
          description: Unauthorized
        "403":
          description: Forbidden
      security:
      - bearer: []
      summary: "Add a new public cloud instance, admin only"
      tags:
      - Cloud Instances
  /cloudInstances/{cloudInstanceId}:
    delete:
      operationId: deleteCloudInstance
      parameters:
      - description: ID of cloud instance to delete
        in: path
        name: cloudInstanceId
        required: true
        schema:
          type: integer
          format: int64
      responses:
        "204":
          description: No Content
        "401":
          description: Unauthorized
        "403":
          description: Forbidden
      security:
      - bearer: []
      summary: "Delete a public cloud instance, admin only"
      tags:
      - Cloud Instances
  /containers/hostedEntry:
    post:
      description: Create a hosted tool.
      operationId: createHostedTool
      parameters:
      - in: query
        name: registry
        schema:
          type: string
      - in: query
        name: name
        schema:
          type: string
      - in: query
        name: descriptorType
        schema:
          type: string
      - in: query
        name: namespace
        schema:
          type: string
      - in: query
        name: entryName
        schema:
          type: string
      responses:
        "200":
          content:
            application/json:
              schema:
                $ref: '#/components/schemas/Entry'
          description: Successfully created hosted entry
      security:
      - bearer: []
      tags:
      - hosted
  /containers/hostedEntry/{entryId}:
    delete:
      description: Delete a revision of a hosted tool.
      operationId: deleteHostedToolVersion
      parameters:
      - in: path
        name: entryId
        required: true
        schema:
          type: integer
          format: int64
      - in: query
        name: version
        schema:
          type: string
      responses:
        "200":
          content:
            application/json:
              schema:
                $ref: '#/components/schemas/Entry'
          description: Successfully deleted hosted entry version
      security:
      - bearer: []
      tags:
      - hosted
    patch:
      description: Non-idempotent operation for creating new revisions of hosted tools.
      operationId: editHostedTool
      parameters:
      - description: Entry to modify
        in: path
        name: entryId
        required: true
        schema:
          type: integer
          format: int64
      requestBody:
        content:
          application/json:
            schema:
              type: array
              items:
                $ref: '#/components/schemas/SourceFile'
              uniqueItems: true
        description: "Set of updated sourcefiles, add files by adding new files with\
          \ unknown paths, delete files by including them with emptied content"
        required: true
      responses:
        default:
          content:
            application/json:
              schema:
                $ref: '#/components/schemas/DockstoreTool'
          description: default response
      security:
      - bearer: []
      tags:
      - hosted
  /containers/namespace/{namespace}/published:
    get:
      description: List all published tools belonging to the specified namespace.
      operationId: getPublishedContainersByNamespace
      parameters:
      - in: path
        name: namespace
        required: true
        schema:
          type: string
      responses:
        default:
          content:
            application/json:
              schema:
                type: array
                items:
                  $ref: '#/components/schemas/DockstoreTool'
          description: default response
      tags:
      - containers
  /containers/path/tool/{repository}:
    get:
      description: Get a tool by the specific tool path
      operationId: getContainerByToolPath
      parameters:
      - in: path
        name: repository
        required: true
        schema:
          type: string
      - in: query
        name: include
        schema:
          type: string
      responses:
        default:
          content:
            application/json:
              schema:
                $ref: '#/components/schemas/DockstoreTool'
          description: default response
      security:
      - bearer: []
      tags:
      - containers
  /containers/path/tool/{repository}/published:
    get:
      description: Get a published tool by the specific tool path.
      operationId: getPublishedContainerByToolPath
      parameters:
      - in: path
        name: repository
        required: true
        schema:
          type: string
      - in: query
        name: include
        schema:
          type: string
      responses:
        default:
          content:
            application/json:
              schema:
                $ref: '#/components/schemas/DockstoreTool'
          description: default response
      tags:
      - containers
  /containers/path/{containerId}/tags:
    get:
      description: Get tags for a tool by id.
      operationId: getTagsByPath
      parameters:
      - in: path
        name: containerId
        required: true
        schema:
          type: integer
          format: int64
      responses:
        default:
          content:
            application/json:
              schema:
                type: array
                items:
                  $ref: '#/components/schemas/Tag'
                uniqueItems: true
          description: default response
      security:
      - bearer: []
      tags:
      - containertags
  /containers/path/{repository}:
    get:
      description: Get a list of tools by path.
      operationId: getContainerByPath
      parameters:
      - in: path
        name: repository
        required: true
        schema:
          type: string
      responses:
        default:
          content:
            application/json:
              schema:
                type: array
                items:
                  $ref: '#/components/schemas/DockstoreTool'
          description: default response
      security:
      - bearer: []
      tags:
      - containers
  /containers/path/{repository}/published:
    get:
      description: Get a list of published tools by path.
      operationId: getPublishedContainerByPath
      parameters:
      - in: path
        name: repository
        required: true
        schema:
          type: string
      responses:
        default:
          content:
            application/json:
              schema:
                type: array
                items:
                  $ref: '#/components/schemas/DockstoreTool'
          description: default response
      security:
      - bearer: []
      tags:
      - containers
  /containers/published:
    get:
      description: List all published tools.
      operationId: allPublishedContainers
      parameters:
      - in: query
        name: offset
        schema:
          type: string
      - in: query
        name: limit
        schema:
          type: integer
          format: int32
          default: 100
      - in: query
        name: filter
        schema:
          type: string
          default: ""
      - in: query
        name: sortCol
        schema:
          type: string
          default: stars
      - in: query
        name: sortOrder
        schema:
          type: string
          default: desc
      responses:
        default:
          content:
            application/json:
              schema:
                type: array
                items:
                  $ref: '#/components/schemas/DockstoreTool'
          description: default response
      tags:
      - containers
  /containers/registerManual:
    post:
      description: "Register a tool manually, along with tags."
      operationId: registerManual
      requestBody:
        content:
          '*/*':
            schema:
              $ref: '#/components/schemas/DockstoreTool'
      responses:
        default:
          content:
            application/json:
              schema:
                $ref: '#/components/schemas/DockstoreTool'
          description: default response
      security:
      - bearer: []
      tags:
      - containers
  /containers/schema/{containerId}/published:
    get:
      description: Get a published tool's schema by ID.
      operationId: getPublishedContainerSchema
      parameters:
      - in: path
        name: containerId
        required: true
        schema:
          type: integer
          format: int64
      responses:
        default:
          content:
            application/json:
              schema:
                type: array
                items:
                  type: object
          description: default response
      tags:
      - containers
  /containers/tags:
    get:
      description: List the tags for a tool.
      operationId: tags
      parameters:
      - in: query
        name: containerId
        schema:
          type: integer
          format: int64
      responses:
        default:
          content:
            application/json:
              schema:
                type: array
                items:
                  $ref: '#/components/schemas/Tag'
          description: default response
      security:
      - bearer: []
      tags:
      - containers
  /containers/{alias}/aliases:
    get:
      description: Retrieves a tool by alias.
      operationId: getToolByAlias
      parameters:
      - in: path
        name: alias
        required: true
        schema:
          type: string
      responses:
        default:
          content:
            application/json:
              schema:
                $ref: '#/components/schemas/DockstoreTool'
          description: default response
      security:
      - bearer: []
      tags:
      - containers
  /containers/{containerId}:
    delete:
      description: Delete a tool.
      operationId: deleteContainer
      parameters:
      - in: path
        name: containerId
        required: true
        schema:
          type: integer
          format: int64
      responses:
        default:
          content:
            application/json: {}
          description: default response
      security:
      - bearer: []
      tags:
      - containers
    get:
      description: Retrieve a tool
      operationId: getContainer
      parameters:
      - in: path
        name: containerId
        required: true
        schema:
          type: integer
          format: int64
      - in: query
        name: include
        schema:
          type: string
      responses:
        default:
          content:
            application/json:
              schema:
                $ref: '#/components/schemas/DockstoreTool'
          description: default response
      security:
      - bearer: []
      tags:
      - containers
    put:
      description: Update the tool with the given tool.
      operationId: updateContainer
      parameters:
      - in: path
        name: containerId
        required: true
        schema:
          type: integer
          format: int64
      requestBody:
        content:
          '*/*':
            schema:
              $ref: '#/components/schemas/DockstoreTool'
      responses:
        default:
          content:
            application/json:
              schema:
                $ref: '#/components/schemas/DockstoreTool'
          description: default response
      security:
      - bearer: []
      tags:
      - containers
  /containers/{containerId}/descriptor/{relative-path}:
    get:
      description: Get the corresponding descriptor file.
      operationId: secondaryDescriptorPath
      parameters:
      - in: path
        name: containerId
        required: true
        schema:
          type: integer
          format: int64
      - in: query
        name: tag
        schema:
          type: string
      - in: path
        name: relative-path
        required: true
        schema:
          type: string
      - in: query
        name: language
        schema:
          type: string
      responses:
        default:
          content:
            application/json:
              schema:
                $ref: '#/components/schemas/SourceFile'
          description: default response
      security:
      - bearer: []
      tags:
      - containers
  /containers/{containerId}/dockerfile:
    get:
      description: Get the corresponding Dockerfile.
      operationId: dockerfile
      parameters:
      - in: path
        name: containerId
        required: true
        schema:
          type: integer
          format: int64
      - in: query
        name: tag
        schema:
          type: string
      responses:
        default:
          content:
            application/json:
              schema:
                $ref: '#/components/schemas/SourceFile'
          description: default response
      security:
      - bearer: []
      tags:
      - containers
  /containers/{containerId}/labels:
    put:
      description: Update the labels linked to a tool.
      operationId: updateLabels
      parameters:
      - in: path
        name: containerId
        required: true
        schema:
          type: integer
          format: int64
      - in: query
        name: labels
        schema:
          type: string
      requestBody:
        content:
          '*/*':
            schema:
              type: string
      responses:
        default:
          content:
            application/json:
              schema:
                $ref: '#/components/schemas/DockstoreTool'
          description: default response
      security:
      - bearer: []
      tags:
      - containers
  /containers/{containerId}/primaryDescriptor:
    get:
      description: Get the primary descriptor file.
      operationId: primaryDescriptor
      parameters:
      - in: path
        name: containerId
        required: true
        schema:
          type: integer
          format: int64
      - in: query
        name: tag
        schema:
          type: string
      - in: query
        name: language
        schema:
          type: string
      responses:
        default:
          content:
            application/json:
              schema:
                $ref: '#/components/schemas/SourceFile'
          description: default response
      security:
      - bearer: []
      tags:
      - containers
  /containers/{containerId}/publish:
    post:
      description: Publish or unpublish a tool.
      operationId: publish
      parameters:
      - in: path
        name: containerId
        required: true
        schema:
          type: integer
          format: int64
      requestBody:
        content:
          '*/*':
            schema:
              $ref: '#/components/schemas/PublishRequest'
      responses:
        default:
          content:
            application/json:
              schema:
                $ref: '#/components/schemas/DockstoreTool'
          description: default response
      security:
      - bearer: []
      tags:
      - containers
  /containers/{containerId}/refresh:
    get:
      description: Refresh one particular tool.
      operationId: refresh
      parameters:
      - in: path
        name: containerId
        required: true
        schema:
          type: integer
          format: int64
      responses:
        default:
          content:
            application/json:
              schema:
                $ref: '#/components/schemas/DockstoreTool'
          description: default response
      security:
      - bearer: []
      tags:
      - containers
  /containers/{containerId}/requestDOI/{tagId}:
    post:
      description: Request a DOI for this version of a tool.
      operationId: requestDOIForToolTag
      parameters:
      - in: path
        name: containerId
        required: true
        schema:
          type: integer
          format: int64
      - in: path
        name: tagId
        required: true
        schema:
          type: integer
          format: int64
      responses:
        default:
          content:
            application/json:
              schema:
                type: array
                items:
                  $ref: '#/components/schemas/Tag'
                uniqueItems: true
          description: default response
      security:
      - bearer: []
      tags:
      - containertags
  /containers/{containerId}/secondaryDescriptors:
    get:
      description: Get a list of secondary descriptor files.
      operationId: secondaryDescriptors
      parameters:
      - in: path
        name: containerId
        required: true
        schema:
          type: integer
          format: int64
      - in: query
        name: tag
        schema:
          type: string
      - in: query
        name: language
        schema:
          type: string
      responses:
        default:
          content:
            application/json:
              schema:
                type: array
                items:
                  $ref: '#/components/schemas/SourceFile'
          description: default response
      security:
      - bearer: []
      tags:
      - containers
  /containers/{containerId}/star:
    put:
      description: Star a tool.
      operationId: starEntry
      parameters:
      - in: path
        name: containerId
        required: true
        schema:
          type: integer
          format: int64
      requestBody:
        content:
          '*/*':
            schema:
              $ref: '#/components/schemas/StarRequest'
      responses:
        default:
          content:
            application/json: {}
          description: default response
      security:
      - bearer: []
      tags:
      - containers
  /containers/{containerId}/starredUsers:
    get:
      description: Returns list of users who starred a tool.
      operationId: getStarredUsers
      parameters:
      - in: path
        name: containerId
        required: true
        schema:
          type: integer
          format: int64
      responses:
        default:
          content:
            application/json:
              schema:
                type: array
                items:
                  $ref: '#/components/schemas/User'
                uniqueItems: true
          description: default response
      tags:
      - containers
  /containers/{containerId}/tags:
    post:
      description: Add new tags linked to a tool.
      operationId: addTags
      parameters:
      - in: path
        name: containerId
        required: true
        schema:
          type: integer
          format: int64
      requestBody:
        content:
          '*/*':
            schema:
              type: array
              items:
                $ref: '#/components/schemas/Tag'
      responses:
        default:
          content:
            application/json:
              schema:
                type: array
                items:
                  $ref: '#/components/schemas/Tag'
                uniqueItems: true
          description: default response
      security:
      - bearer: []
      tags:
      - containertags
    put:
      description: Update the tags linked to a tool.
      operationId: updateTags
      parameters:
      - in: path
        name: containerId
        required: true
        schema:
          type: integer
          format: int64
      requestBody:
        content:
          '*/*':
            schema:
              type: array
              items:
                $ref: '#/components/schemas/Tag'
      responses:
        default:
          content:
            application/json:
              schema:
                type: array
                items:
                  $ref: '#/components/schemas/Tag'
                uniqueItems: true
          description: default response
      security:
      - bearer: []
      tags:
      - containertags
  /containers/{containerId}/tags/{tagId}:
    delete:
      description: Delete tag linked to a tool.
      operationId: deleteTags
      parameters:
      - in: path
        name: containerId
        required: true
        schema:
          type: integer
          format: int64
      - in: path
        name: tagId
        required: true
        schema:
          type: integer
          format: int64
      responses:
        default:
          content:
            application/json: {}
          description: default response
      security:
      - bearer: []
      tags:
      - containertags
  /containers/{containerId}/tags/{tagId}/sourcefiles:
    get:
      description: Retrieve sourcefiles for a container's version
      operationId: getTagsSourcefiles
      parameters:
      - description: Container to retrieve the version from
        in: path
        name: containerId
        required: true
        schema:
          type: integer
          format: int64
      - description: Tag to retrieve the sourcefiles from
        in: path
        name: tagId
        required: true
        schema:
          type: integer
          format: int64
      - description: List of file types to filter sourcefiles by
        in: query
        name: fileTypes
        schema:
          type: array
          items:
            type: string
            enum:
            - DOCKSTORE_CWL
            - DOCKSTORE_WDL
            - DOCKERFILE
            - CWL_TEST_JSON
            - WDL_TEST_JSON
            - NEXTFLOW
            - NEXTFLOW_CONFIG
            - NEXTFLOW_TEST_PARAMS
            - DOCKSTORE_YML
            - DOCKSTORE_SERVICE_YML
            - DOCKSTORE_SERVICE_TEST_JSON
            - DOCKSTORE_SERVICE_OTHER
            - DOCKSTORE_GXFORMAT2
            - GXFORMAT2_TEST_FILE
            - DOCKSTORE_SWL
            - SWL_TEST_JSON
      responses:
        default:
          content:
            application/json:
              schema:
                type: array
                items:
                  $ref: '#/components/schemas/SourceFile'
                uniqueItems: true
          description: default response
      security:
      - bearer: []
      tags:
      - containertags
  /containers/{containerId}/testParameterFiles:
    delete:
      description: Delete test parameter files to a tag.
      operationId: deleteTestParameterFiles
      parameters:
      - in: path
        name: containerId
        required: true
        schema:
          type: integer
          format: int64
      - in: query
        name: testParameterPaths
        schema:
          type: array
          items:
            type: string
      - in: query
        name: tagName
        schema:
          type: string
      - in: query
        name: descriptorType
        schema:
          type: string
      responses:
        default:
          content:
            application/json:
              schema:
                type: array
                items:
                  $ref: '#/components/schemas/SourceFile'
                uniqueItems: true
          description: default response
      security:
      - bearer: []
      tags:
      - containers
    get:
      description: Get the corresponding test parameter files.
      operationId: getTestParameterFiles
      parameters:
      - in: path
        name: containerId
        required: true
        schema:
          type: integer
          format: int64
      - in: query
        name: tag
        schema:
          type: string
      - in: query
        name: descriptorType
        schema:
          type: string
      responses:
        default:
          content:
            application/json:
              schema:
                type: array
                items:
                  $ref: '#/components/schemas/SourceFile'
          description: default response
      security:
      - bearer: []
      tags:
      - containers
    put:
      description: Add test parameter files to a tag.
      operationId: addTestParameterFiles
      parameters:
      - in: path
        name: containerId
        required: true
        schema:
          type: integer
          format: int64
      - in: query
        name: testParameterPaths
        schema:
          type: array
          items:
            type: string
      - in: query
        name: tagName
        schema:
          type: string
      - in: query
        name: descriptorType
        schema:
          type: string
      requestBody:
        content:
          '*/*':
            schema:
              type: string
      responses:
        default:
          content:
            application/json:
              schema:
                type: array
                items:
                  $ref: '#/components/schemas/SourceFile'
                uniqueItems: true
          description: default response
      security:
      - bearer: []
      tags:
      - containers
  /containers/{containerId}/updateTagPaths:
    put:
      description: Change the tool paths.
      operationId: updateTagContainerPath
      parameters:
      - in: path
        name: containerId
        required: true
        schema:
          type: integer
          format: int64
      requestBody:
        content:
          '*/*':
            schema:
              $ref: '#/components/schemas/DockstoreTool'
      responses:
        default:
          content:
            application/json:
              schema:
                $ref: '#/components/schemas/DockstoreTool'
          description: default response
      security:
      - bearer: []
      tags:
      - containers
  /containers/{containerId}/users:
    get:
      description: Get users of a tool.
      operationId: getUsers
      parameters:
      - in: path
        name: containerId
        required: true
        schema:
          type: integer
          format: int64
      responses:
        default:
          content:
            application/json:
              schema:
                type: array
                items:
                  $ref: '#/components/schemas/User'
          description: default response
      security:
      - bearer: []
      tags:
      - containers
  /containers/{toolId}/defaultVersion:
    put:
      description: Update the default version of the given tool.
      operationId: updateDefaultVersion
      parameters:
      - in: path
        name: toolId
        required: true
        schema:
          type: integer
          format: int64
      requestBody:
        content:
          '*/*':
            schema:
              type: string
      responses:
        default:
          content:
            application/json:
              schema:
                $ref: '#/components/schemas/DockstoreTool'
          description: default response
      security:
      - bearer: []
      tags:
      - containers
  /containers/{toolId}/zip/{tagId}:
    get:
      description: Download a ZIP file of a tool and all associated files.
      operationId: getToolZip
      parameters:
      - in: path
        name: toolId
        required: true
        schema:
          type: integer
          format: int64
      - in: path
        name: tagId
        required: true
        schema:
          type: integer
          format: int64
      responses:
        default:
          content:
            application/zip: {}
          description: default response
      security:
      - bearer: []
      tags:
      - containers
  /curation/notifications:
    get:
      description: Return all active notifications
      operationId: getActiveNotifications
      responses:
        default:
          content:
            application/json:
              schema:
                type: array
                items:
                  $ref: '#/components/schemas/Notification'
          description: default response
      tags:
      - curation
    post:
      description: Create a notification
      operationId: createNotification
      requestBody:
        content:
          application/json:
            schema:
              $ref: '#/components/schemas/Notification'
        description: Notification to create
        required: true
      responses:
        default:
          content:
            application/json:
              schema:
                $ref: '#/components/schemas/Notification'
          description: default response
      security:
      - bearer: []
      tags:
      - curation
  /curation/notifications/{id}:
    delete:
      description: Delete a notification
      operationId: deleteNotification
      parameters:
      - in: path
        name: id
        required: true
        schema:
          type: integer
          format: int64
      responses:
        default:
          content:
            application/json: {}
          description: default response
      security:
      - bearer: []
      tags:
      - curation
    get:
      description: Return the notification with given id
      operationId: getNotification
      parameters:
      - in: path
        name: id
        required: true
        schema:
          type: integer
          format: int64
      responses:
        default:
          content:
            application/json:
              schema:
                $ref: '#/components/schemas/Notification'
          description: default response
      tags:
      - curation
    put:
      description: Update a notification
      operationId: updateNotification
      parameters:
      - in: path
        name: id
        required: true
        schema:
          type: integer
          format: int64
      requestBody:
        content:
          '*/*':
            schema:
              $ref: '#/components/schemas/Notification'
      responses:
        default:
          content:
            application/json:
              schema:
                $ref: '#/components/schemas/Notification'
          description: default response
      security:
      - bearer: []
      tags:
      - curation
  /entries/{entryId}/exportToOrcid:
    post:
      description: Export entry to ORCID
      operationId: exportToORCID
      parameters:
      - description: The id of the entry to export.
        in: path
        name: entryId
        required: true
        schema:
          type: integer
          format: int64
      - description: Optional version ID of the entry version to export.
        in: query
        name: versionId
        schema:
          type: integer
          format: int64
      responses:
        "204":
          description: No Content
        "400":
          description: Bad Request
        "404":
          description: Not Found
        "500":
          description: Internal Server Error
      security:
      - bearer: []
      tags:
      - entries
  /entries/{entryId}/verifiedPlatforms:
    get:
      description: Get the verified platforms for each version of an entry.
      operationId: getVerifiedPlatforms
      parameters:
      - description: id of the entry
        in: path
        name: entryId
        required: true
        schema:
          type: integer
          format: int64
      responses:
        default:
          content:
            application/json:
              schema:
                type: array
                items:
                  $ref: '#/components/schemas/VersionVerifiedPlatform'
          description: default response
      security:
      - bearer: []
      tags:
      - entries
  /entries/{entryId}/versions/{versionId}/fileTypes:
    get:
      description: Retrieve the unique file types of a version's sourcefile
      operationId: getVersionsFileTypes
      parameters:
      - description: Entry to retrieve the version from
        in: path
        name: entryId
        required: true
        schema:
          type: integer
          format: int64
      - description: Version to retrieve the sourcefile types from
        in: path
        name: versionId
        required: true
        schema:
          type: integer
          format: int64
      responses:
        default:
          content:
            application/json:
              schema:
                type: array
                items:
                  type: string
                  enum:
                  - DOCKSTORE_CWL
                  - DOCKSTORE_WDL
                  - DOCKERFILE
                  - CWL_TEST_JSON
                  - WDL_TEST_JSON
                  - NEXTFLOW
                  - NEXTFLOW_CONFIG
                  - NEXTFLOW_TEST_PARAMS
                  - DOCKSTORE_YML
                  - DOCKSTORE_SERVICE_YML
                  - DOCKSTORE_SERVICE_TEST_JSON
                  - DOCKSTORE_SERVICE_OTHER
                  - DOCKSTORE_GXFORMAT2
                  - GXFORMAT2_TEST_FILE
                  - DOCKSTORE_SWL
                  - SWL_TEST_JSON
                uniqueItems: true
          description: default response
      security:
      - bearer: []
      tags:
      - entries
  /entries/{id}/aliases:
    post:
      description: Add aliases linked to a entry in Dockstore.
      operationId: addAliases_1
      parameters:
      - in: path
        name: id
        required: true
        schema:
          type: integer
          format: int64
      - in: query
        name: aliases
        schema:
          type: string
      responses:
        "200":
          content:
            application/json:
              schema:
                $ref: '#/components/schemas/Entry'
          description: Successfully added alias to entry
      security:
      - bearer: []
      tags:
      - entries
  /entries/{id}/collections:
    get:
      description: Get the collections and approved organizations that contain the
        published entry
      operationId: entryCollections
      parameters:
      - in: path
        name: id
        required: true
        schema:
          type: integer
          format: int64
      responses:
        default:
          content:
            application/json:
              schema:
                type: array
                items:
                  $ref: '#/components/schemas/CollectionOrganization'
          description: default response
      tags:
      - entries
  /entries/{id}/topic:
    post:
      description: Create a discourse topic for an entry.
      operationId: setDiscourseTopic
      parameters:
      - description: The id of the entry to add a topic to.
        in: path
        name: id
        required: true
        schema:
          type: integer
          format: int64
      responses:
        default:
          content:
            application/json:
              schema:
                $ref: '#/components/schemas/Entry'
          description: default response
      security:
      - bearer: []
      tags:
      - entries
  /events:
    get:
      description: Optional authentication.
      operationId: getEvents
      parameters:
      - in: query
        name: event_search_type
        schema:
          type: string
          enum:
          - STARRED_ENTRIES
          - STARRED_ORGANIZATION
          - ALL_STARRED
      - in: query
        name: limit
        schema:
          type: integer
          format: int32
          default: 10
          maximum: 100
          minimum: 1
      - in: query
        name: offset
        schema:
          type: integer
          format: int32
          default: 0
      responses:
        default:
          content:
            application/json:
              schema:
                type: array
                items:
                  $ref: '#/components/schemas/Event'
          description: default response
      security:
      - bearer: []
      summary: Get events based on filters.
      tags:
      - events
  /ga4gh/trs/v2/service-info:
    get:
      operationId: getServiceInfo
      responses:
        "200":
          content:
            application/json:
              schema:
                $ref: '#/components/schemas/TRSService'
          description: A successful operation to request the service information about
            this running service.'
      summary: Show information about this service. It is assumed that removing this
        endpoint from a URL will result in a valid URL to query against
      tags:
      - GA4GHV20
  /ga4gh/trs/v2/toolClasses:
    get:
      description: 'This endpoint returns all tool-classes available. '
      operationId: toolClassesGet
      responses:
        "200":
          content:
            application/json:
              schema:
                type: array
                items:
                  $ref: '#/components/schemas/ToolClass'
            text/plain:
              schema:
                type: array
                items:
                  $ref: '#/components/schemas/ToolClass'
          description: A list of potential tool classes.
      security:
      - BEARER: []
      summary: List all tool types
      tags:
      - GA4GHV20
  /ga4gh/trs/v2/tools:
    get:
      description: 'This endpoint returns all tools available or a filtered subset
        using metadata query parameters. '
      operationId: toolsGet
      parameters:
      - description: "A unique identifier of the tool, scoped to this registry, for\
          \ example `123456`."
        in: query
        name: id
        schema:
          type: string
      - description: Support for this parameter is optional for tool registries that
          support aliases. If provided will only return entries with the given alias.
        in: query
        name: alias
        schema:
          type: string
      - description: Filter tools by the name of the subclass (#/definitions/ToolClass)
        in: query
        name: toolClass
        schema:
          type: string
          enum:
          - CommandLineTool
          - Workflow
      - description: Filter tools by the name of the descriptor type (#/definitions/DescriptorType)
        in: query
        name: descriptorType
        schema:
          type: string
          enum:
          - CWL
          - WDL
          - NFL
          - SERVICE
          - GALAXY
      - description: The image registry that contains the image.
        in: query
        name: registry
        schema:
          type: string
      - description: The organization in the registry that published the image.
        in: query
        name: organization
        schema:
          type: string
      - description: The name of the image.
        in: query
        name: name
        schema:
          type: string
      - description: The name of the tool.
        in: query
        name: toolname
        schema:
          type: string
      - description: The description of the tool.
        in: query
        name: description
        schema:
          type: string
      - description: "The author of the tool (TODO a thought occurs, are we assuming\
          \ that the author of the CWL and the image are the same?)."
        in: query
        name: author
        schema:
          type: string
      - description: Return only checker workflows.
        in: query
        name: checker
        schema:
          type: boolean
      - description: "Start index of paging. Pagination results can be based on numbers\
          \ or other values chosen by the registry implementor (for example, SHA values).\
          \ If this exceeds the current result set return an empty set.  If not specified\
          \ in the request, this will start at the beginning of the results."
        in: query
        name: offset
        schema:
          type: string
      - description: Amount of records to return in a given page.
        in: query
        name: limit
        schema:
          type: integer
          format: int32
      responses:
        "200":
          content:
            application/json:
              schema:
                type: array
                items:
                  $ref: '#/components/schemas/Tool'
            text/plain:
              schema:
                type: array
                items:
                  $ref: '#/components/schemas/Tool'
          description: An array of Tools that match the filter.
      security:
      - BEARER: []
      summary: List all tools
      tags:
      - GA4GHV20
  /ga4gh/trs/v2/tools/{id}:
    get:
      description: This endpoint returns one specific tool (which has ToolVersions
        nested inside it).
      operationId: toolsIdGet
      parameters:
      - description: "A unique identifier of the tool, scoped to this registry, for\
          \ example `123456`."
        in: path
        name: id
        required: true
        schema:
          type: string
      responses:
        "200":
          content:
            application/json:
              schema:
                $ref: '#/components/schemas/Tool'
            text/plain:
              schema:
                $ref: '#/components/schemas/Tool'
          description: A tool.
        "404":
          content:
            application/json:
              schema:
                $ref: '#/components/schemas/Error'
            text/plain:
              schema:
                $ref: '#/components/schemas/Error'
          description: The tool can not be found.
      security:
      - BEARER: []
      summary: "List one specific tool, acts as an anchor for self references"
      tags:
      - GA4GHV20
  /ga4gh/trs/v2/tools/{id}/versions:
    get:
      description: Returns all versions of the specified tool.
      operationId: toolsIdVersionsGet
      parameters:
      - description: "A unique identifier of the tool, scoped to this registry, for\
          \ example `123456`."
        in: path
        name: id
        required: true
        schema:
          type: string
      responses:
        "200":
          content:
            application/json:
              schema:
                type: array
                items:
                  $ref: '#/components/schemas/ToolVersion'
            text/plain:
              schema:
                type: array
                items:
                  $ref: '#/components/schemas/ToolVersion'
          description: An array of tool versions.
      security:
      - BEARER: []
      summary: List versions of a tool
      tags:
      - GA4GHV20
  /ga4gh/trs/v2/tools/{id}/versions/{version_id}:
    get:
      description: This endpoint returns one specific tool version.
      operationId: toolsIdVersionsVersionIdGet
      parameters:
      - description: "A unique identifier of the tool, scoped to this registry, for\
          \ example `123456`."
        in: path
        name: id
        required: true
        schema:
          type: string
      - description: "An identifier of the tool version, scoped to this registry,\
          \ for example `v1`. We recommend that versions use semantic versioning https://semver.org/spec/v2.0.0.html\
          \  (For example, `1.0.0` instead of `develop`)"
        in: path
        name: version_id
        required: true
        schema:
          type: string
      responses:
        "200":
          content:
            application/json:
              schema:
                $ref: '#/components/schemas/ToolVersion'
            text/plain:
              schema:
                $ref: '#/components/schemas/ToolVersion'
          description: A tool version.
        "404":
          content:
            application/json:
              schema:
                $ref: '#/components/schemas/Error'
            text/plain:
              schema:
                $ref: '#/components/schemas/Error'
          description: The tool can not be found.
      security:
      - BEARER: []
      summary: "List one specific tool version, acts as an anchor for self references"
      tags:
      - GA4GHV20
  /ga4gh/trs/v2/tools/{id}/versions/{version_id}/containerfile:
    get:
      description: "Returns the container specifications(s) for the specified image.\
        \ For example, a CWL CommandlineTool can be associated with one specification\
        \ for a container, a CWL Workflow can be associated with multiple specifications\
        \ for containers."
      operationId: toolsIdVersionsVersionIdContainerfileGet
      parameters:
      - description: "A unique identifier of the tool, scoped to this registry, for\
          \ example `123456`."
        in: path
        name: id
        required: true
        schema:
          type: string
      - description: "An identifier of the tool version for this particular tool registry,\
          \ for example `v1`."
        in: path
        name: version_id
        required: true
        schema:
          type: string
      responses:
        "200":
          content:
            application/json:
              schema:
                type: array
                items:
                  $ref: '#/components/schemas/FileWrapper'
            text/plain:
              schema:
                type: array
                items:
                  $ref: '#/components/schemas/FileWrapper'
          description: The tool payload.
        "404":
          content:
            application/json:
              schema:
                $ref: '#/components/schemas/Error'
            text/plain:
              schema:
                $ref: '#/components/schemas/Error'
          description: There are no container specifications for this tool.
      security:
      - BEARER: []
      summary: Get the container specification(s) for the specified image.
      tags:
      - GA4GHV20
  /ga4gh/trs/v2/tools/{id}/versions/{version_id}/{type}/descriptor:
    get:
      description: "Returns the descriptor for the specified tool (examples include\
        \ CWL, WDL, or Nextflow documents)."
      operationId: toolsIdVersionsVersionIdTypeDescriptorGet
      parameters:
      - description: "The output type of the descriptor. Plain types return the bare\
          \ descriptor while the \"non-plain\" types return a descriptor wrapped with\
          \ metadata. Allowable values include \"CWL\", \"WDL\", \"NFL\", \"PLAIN_CWL\"\
          , \"PLAIN_WDL\", \"PLAIN_NFL\"."
        in: path
        name: type
        required: true
        schema:
          type: string
      - description: "A unique identifier of the tool, scoped to this registry, for\
          \ example `123456`."
        in: path
        name: id
        required: true
        schema:
          type: string
      - description: "An identifier of the tool version, scoped to this registry,\
          \ for example `v1`."
        in: path
        name: version_id
        required: true
        schema:
          type: string
      responses:
        "200":
          content:
            application/json:
              schema:
                $ref: '#/components/schemas/FileWrapper'
            text/plain:
              schema:
                $ref: '#/components/schemas/FileWrapper'
          description: The tool descriptor.
        "404":
          content:
            application/json:
              schema:
                $ref: '#/components/schemas/Error'
            text/plain:
              schema:
                $ref: '#/components/schemas/Error'
          description: The tool descriptor can not be found.
      security:
      - BEARER: []
      summary: Get the tool descriptor for the specified tool
      tags:
      - GA4GHV20
  /ga4gh/trs/v2/tools/{id}/versions/{version_id}/{type}/descriptor/{relative_path}:
    get:
      description: Descriptors can often include imports that refer to additional
        descriptors. This returns additional descriptors for the specified tool in
        the same or other directories that can be reached as a relative path. This
        endpoint can be useful for workflow engine implementations like cwltool to
        programmatically download all the descriptors for a tool and run it. This
        can optionally include other files described with FileWrappers such as test
        parameters and containerfiles.
      operationId: toolsIdVersionsVersionIdTypeDescriptorRelativePathGet
      parameters:
      - description: "The output type of the descriptor. If not specified, it is up\
          \ to the underlying implementation to determine which output type to return.\
          \ Plain types return the bare descriptor while the \"non-plain\" types return\
          \ a descriptor wrapped with metadata. Allowable values are \"CWL\", \"WDL\"\
          , \"NFL\", \"PLAIN_CWL\", \"PLAIN_WDL\", \"PLAIN_NFL\"."
        in: path
        name: type
        required: true
        schema:
          type: string
      - description: "A unique identifier of the tool, scoped to this registry, for\
          \ example `123456`."
        in: path
        name: id
        required: true
        schema:
          type: string
      - description: "An identifier of the tool version for this particular tool registry,\
          \ for example `v1`."
        in: path
        name: version_id
        required: true
        schema:
          type: string
      - description: "A relative path to the additional file (same directory or subdirectories),\
          \ for example 'foo.cwl' would return a 'foo.cwl' from the same directory\
          \ as the main descriptor. 'nestedDirectory/foo.cwl' would return the file\
          \  from a nested subdirectory.  Unencoded paths such 'sampleDirectory/foo.cwl'\
          \ should also be allowed."
        in: path
        name: relative_path
        required: true
        schema:
          type: string
      responses:
        "200":
          content:
            application/json:
              schema:
                $ref: '#/components/schemas/FileWrapper'
            text/plain:
              schema:
                $ref: '#/components/schemas/FileWrapper'
          description: The tool descriptor.
        "404":
          content:
            application/json:
              schema:
                $ref: '#/components/schemas/Error'
            text/plain:
              schema:
                $ref: '#/components/schemas/Error'
          description: The tool can not be output in the specified type.
      security:
      - BEARER: []
      summary: Get additional tool descriptor files relative to the main file
      tags:
      - GA4GHV20
  /ga4gh/trs/v2/tools/{id}/versions/{version_id}/{type}/files:
    get:
      description: "Get a list of objects that contain the relative path and file\
        \ type. The descriptors are intended for use with the /tools/{id}/versions/{version_id}/{type}/descriptor/{relative_path\
        \ : .+} endpoint."
      operationId: toolsIdVersionsVersionIdTypeFilesGet
      parameters:
      - description: "The output type of the descriptor. Examples of allowable values\
          \ are \"CWL\", \"WDL\", and \"NFL\"."
        in: path
        name: type
        required: true
        schema:
          type: string
      - description: "A unique identifier of the tool, scoped to this registry, for\
          \ example `123456`."
        in: path
        name: id
        required: true
        schema:
          type: string
      - description: "An identifier of the tool version for this particular tool registry,\
          \ for example `v1`."
        in: path
        name: version_id
        required: true
        schema:
          type: string
      responses:
        "200":
          content:
            application/json:
              schema:
                type: array
                items:
                  $ref: '#/components/schemas/ToolFile'
            text/plain:
              schema:
                type: array
                items:
                  $ref: '#/components/schemas/ToolFile'
          description: The array of File JSON responses.
        "404":
          content:
            application/json:
              schema:
                $ref: '#/components/schemas/Error'
            text/plain:
              schema:
                $ref: '#/components/schemas/Error'
          description: The tool can not be output in the specified type.
      security:
      - BEARER: []
      summary: Get a list of objects that contain the relative path and file type
      tags:
      - GA4GHV20
  /ga4gh/trs/v2/tools/{id}/versions/{version_id}/{type}/tests:
    get:
      description: Get a list of test JSONs (these allow you to execute the tool successfully)
        suitable for use with this descriptor type.
      operationId: toolsIdVersionsVersionIdTypeTestsGet
      parameters:
      - description: "The type of the underlying descriptor. Allowable values include\
          \ \"CWL\", \"WDL\", \"NFL\", \"PLAIN_CWL\", \"PLAIN_WDL\", \"PLAIN_NFL\"\
          . For example, \"CWL\" would return an list of ToolTests objects while \"\
          PLAIN_CWL\" would return a bare JSON list with the content of the tests."
        in: path
        name: type
        required: true
        schema:
          type: string
      - description: "A unique identifier of the tool, scoped to this registry, for\
          \ example `123456`."
        in: path
        name: id
        required: true
        schema:
          type: string
      - description: "An identifier of the tool version for this particular tool registry,\
          \ for example `v1`."
        in: path
        name: version_id
        required: true
        schema:
          type: string
      responses:
        "200":
          content:
            application/json:
              schema:
                type: array
                items:
                  $ref: '#/components/schemas/FileWrapper'
            text/plain:
              schema:
                type: array
                items:
                  $ref: '#/components/schemas/FileWrapper'
          description: The tool test JSON response.
        "404":
          content:
            application/json:
              schema:
                $ref: '#/components/schemas/Error'
            text/plain:
              schema:
                $ref: '#/components/schemas/Error'
          description: The tool can not be output in the specified type.
      security:
      - BEARER: []
      summary: Get a list of test JSONs
      tags:
      - GA4GHV20
  /lambdaEvents/{organization}:
    get:
      description: Get all of the Lambda Events for the given GitHub organization.
      operationId: getLambdaEventsByOrganization
      parameters:
      - in: path
        name: organization
        required: true
        schema:
          type: string
      - in: query
        name: offset
        schema:
          type: string
          default: "0"
      - in: query
        name: limit
        schema:
          type: integer
          format: int32
          default: 100
      responses:
        default:
          content:
            application/json:
              schema:
                type: array
                items:
                  $ref: '#/components/schemas/LambdaEvent'
          description: default response
      security:
      - bearer: []
      tags:
      - lambdaEvents
  /metadata/config.json:
    get:
      description: "Configuration, NO authentication"
      operationId: getConfig
      responses:
        default:
          content:
            application/json:
              schema:
                $ref: '#/components/schemas/Config'
          description: default response
      summary: Configuration for UI clients of the API
      tags:
      - metadata
  /metadata/descriptorLanguageList:
    get:
      description: "Get the list of descriptor languages supported on Dockstore, NO\
        \ authentication"
      operationId: getDescriptorLanguages
      responses:
        default:
          content:
            application/json:
              schema:
                type: array
                items:
                  $ref: '#/components/schemas/DescriptorLanguageBean'
          description: List of descriptor languages
      summary: Get the list of descriptor languages supported on Dockstore
      tags:
      - metadata
  /metadata/dockerRegistryList:
    get:
      description: "Get the list of docker registries supported on Dockstore, NO authentication"
      operationId: getDockerRegistries
      responses:
        default:
          content:
            application/json:
              schema:
                type: array
                items:
                  $ref: '#/components/schemas/RegistryBean'
          description: List of Docker registries
      summary: Get the list of docker registries supported on Dockstore
      tags:
      - metadata
  /metadata/elasticSearch:
    get:
      description: "Successful response if elastic search is up and running, NO authentication"
      operationId: checkElasticSearch
      responses:
        default:
          content:
            text/html: {}
            text/xml: {}
          description: default response
      summary: Successful response if elastic search is up and running
      tags:
      - metadata
  /metadata/okHttpCachePerformance:
    get:
      description: "Get measures of cache performance, NO authentication"
      operationId: getCachePerformance
      responses:
        default:
          content:
            application/json:
              schema:
                type: object
                additionalProperties:
                  type: string
          description: Cache performance information
      summary: Get measures of cache performance
      tags:
      - metadata
  /metadata/rss:
    get:
      description: "List all published tools and workflows in creation order, NO authentication"
      operationId: rssFeed
      responses:
        default:
          content:
            text/xml:
              schema:
                type: string
          description: default response
      summary: List all published tools and workflows in creation order
      tags:
      - metadata
  /metadata/runner_dependencies:
    get:
      description: "Returns the file containing runner dependencies, NO authentication"
      operationId: getRunnerDependencies
      parameters:
      - description: The Dockstore client version
        in: query
        name: client_version
        schema:
          type: string
      - description: "Python version, only relevant for the cwltool runner"
        in: query
        name: python_version
        schema:
          type: string
          default: "3"
      - description: The tool runner
        in: query
        name: runner
        schema:
          type: string
          default: cwltool
          enum:
          - cwltool
      - description: Response type
        in: query
        name: output
        schema:
          type: string
          default: text
          enum:
          - json
          - text
      responses:
        default:
          content:
            application/json:
              schema:
                type: string
          description: The requirements.txt file
      summary: Returns the file containing runner dependencies
      tags:
      - metadata
  /metadata/sitemap:
    get:
      description: "List all available workflow, tool, organization, and collection\
        \ paths. Available means published for tools/workflows, and approved for organizations\
        \ and their respective collections. NO authentication"
      operationId: sitemap
      responses:
        default:
          content:
            text/html:
              schema:
                type: string
            text/xml:
              schema:
                type: string
          description: default response
      summary: "List all available workflow, tool, organization, and collection paths."
      tags:
      - metadata
  /metadata/sourceControlList:
    get:
      description: "Get the list of source controls supported on Dockstore, NO authentication"
      operationId: getSourceControlList
      responses:
        default:
          content:
            application/json:
              schema:
                type: array
                items:
                  $ref: '#/components/schemas/SourceControlBean'
          description: List of source control repositories
      summary: Get the list of source controls supported on Dockstore
      tags:
      - metadata
  /organizations:
    get:
      description: "List all organizations that have been approved by a curator or\
        \ admin, sorted by number of stars."
      operationId: getApprovedOrganizations
      responses:
        default:
          content:
            application/json:
              schema:
                type: array
                items:
                  $ref: '#/components/schemas/Organization'
          description: default response
      summary: List all available organizations.
      tags:
      - organizations
    post:
      description: Create an organization. Organization requires approval by an admin
        before being made public.
      operationId: createOrganization
      requestBody:
        content:
          application/json:
            schema:
              $ref: '#/components/schemas/Organization'
        description: Organization to register.
        required: true
      responses:
        default:
          content:
            application/json:
              schema:
                $ref: '#/components/schemas/Organization'
          description: default response
      security:
      - bearer: []
      summary: Create an organization.
      tags:
      - organizations
  /organizations/all:
    get:
      description: "List all organizations, regardless of organization status. Admin/curator\
        \ only."
      operationId: getAllOrganizations
      parameters:
      - description: Filter to apply to organizations.
        in: query
        name: type
        required: true
        schema:
          type: string
          enum:
          - all
          - pending
          - rejected
          - approved
      responses:
        default:
          content:
            application/json:
              schema:
                type: array
                items:
                  $ref: '#/components/schemas/Organization'
          description: default response
      security:
      - bearer: []
      summary: List all organizations.
      tags:
      - organizations
  /organizations/collections/{alias}/aliases:
    get:
      description: Retrieve a collection by alias.
      operationId: getCollectionByAlias
      parameters:
      - description: Alias of the collection.
        in: path
        name: alias
        required: true
        schema:
          type: string
      responses:
        default:
          content:
            application/json:
              schema:
                $ref: '#/components/schemas/Collection'
          description: default response
      summary: Retrieve a collection by alias.
      tags:
      - organizations
  /organizations/collections/{collectionId}/aliases:
    post:
      description: "Aliases are alphanumerical (case-insensitive and may contain internal\
        \ hyphens), given in a comma-delimited list."
      operationId: addCollectionAliases
      parameters:
      - description: Collection to modify.
        in: path
        name: collectionId
        required: true
        schema:
          type: integer
          format: int64
      - description: Comma-delimited list of aliases.
        in: query
        name: aliases
        required: true
        schema:
          type: string
      responses:
        "200":
          content:
            application/json:
              schema:
                $ref: '#/components/schemas/Collection'
          description: Successfully added alias to collection
      security:
      - bearer: []
      summary: Add aliases linked to a collection in Dockstore.
      tags:
      - organizations
  /organizations/name/{name}:
    get:
      description: Retrieve an organization by name. Supports optional authentication.
      operationId: getOrganizationByName
      parameters:
      - description: Organization name.
        in: path
        name: name
        required: true
        schema:
          type: string
      responses:
        default:
          content:
            application/json:
              schema:
                $ref: '#/components/schemas/Organization'
          description: default response
      security:
      - bearer: []
      summary: Retrieve an organization by name.
      tags:
      - organizations
  /organizations/{alias}/aliases:
    get:
      description: Retrieve an organization by alias.
      operationId: getOrganizationByAlias
      parameters:
      - description: Alias.
        in: path
        name: alias
        required: true
        schema:
          type: string
      responses:
        default:
          content:
            application/json:
              schema:
                $ref: '#/components/schemas/Organization'
          description: default response
      summary: Retrieve an organization by alias.
      tags:
      - organizations
  /organizations/{organizationId}:
    delete:
      description: Delete pending or rejected organization
      operationId: deleteRejectedOrPendingOrganization
      parameters:
      - description: Organization ID.
        in: path
        name: organizationId
        required: true
        schema:
          type: integer
          format: int64
      responses:
        "204":
          description: NO CONTENT
        "400":
          description: BAD REQUEST
        "403":
          description: FORBIDDEN
      security:
      - bearer: []
      summary: Delete pending or rejected organization
      tags:
      - organizations
    get:
      description: Retrieve an organization by ID. Supports optional authentication.
      operationId: getOrganizationById
      parameters:
      - description: Organization ID.
        in: path
        name: organizationId
        required: true
        schema:
          type: integer
          format: int64
      responses:
        default:
          content:
            application/json:
              schema:
                $ref: '#/components/schemas/Organization'
          description: default response
      security:
      - bearer: []
      summary: Retrieve an organization by ID.
      tags:
      - organizations
    put:
      description: "Update an organization. Currently only name, display name, description,\
        \ topic, email, link, avatarUrl, and location can be updated."
      operationId: updateOrganization
      parameters:
      - description: Organization ID.
        in: path
        name: organizationId
        required: true
        schema:
          type: integer
          format: int64
      requestBody:
        content:
          application/json:
            schema:
              $ref: '#/components/schemas/Organization'
        description: Organization to register.
        required: true
      responses:
        default:
          content:
            application/json:
              schema:
                $ref: '#/components/schemas/Organization'
          description: default response
      security:
      - bearer: []
      summary: Update an organization.
      tags:
      - organizations
  /organizations/{organizationId}/aliases:
    post:
      description: "Add aliases linked to a listing in Dockstore. Aliases are alphanumerical\
        \ (case-insensitive and may contain internal hyphens), given in a comma-delimited\
        \ list."
      operationId: addOrganizationAliases
      parameters:
      - description: Organization to modify.
        in: path
        name: organizationId
        required: true
        schema:
          type: integer
          format: int64
      - description: Comma-delimited list of aliases.
        in: query
        name: aliases
        required: true
        schema:
          type: string
      responses:
        "200":
          content:
            application/json:
              schema:
                $ref: '#/components/schemas/Organization'
          description: Successfully created organization alias
      security:
      - bearer: []
      summary: Add aliases linked to a listing in Dockstore.
      tags:
      - organizations
  /organizations/{organizationId}/approve:
    post:
      description: Approve the organization with the given id. Admin/curator only.
      operationId: approveOrganization
      parameters:
      - description: Organization ID.
        in: path
        name: organizationId
        required: true
        schema:
          type: integer
          format: int64
      responses:
        default:
          content:
            application/json:
              schema:
                $ref: '#/components/schemas/Organization'
          description: default response
      security:
      - bearer: []
      summary: Approve an organization.
      tags:
      - organizations
  /organizations/{organizationId}/collections:
    get:
      description: Retrieve all collections for an organization. Supports optional
        authentication.
      operationId: getCollectionsFromOrganization
      parameters:
      - description: Organization ID.
        in: path
        name: organizationId
        required: true
        schema:
          type: integer
          format: int64
      - description: Included fields.
        in: query
        name: include
        required: true
        schema:
          type: string
      responses:
        default:
          content:
            application/json:
              schema:
                type: array
                items:
                  $ref: '#/components/schemas/Collection'
          description: default response
      security:
      - bearer: []
      summary: Retrieve all collections for an organization.
      tags:
      - organizations
    post:
      description: Create a collection in the given organization.
      operationId: createCollection
      parameters:
      - description: Organization ID.
        in: path
        name: organizationId
        required: true
        schema:
          type: integer
          format: int64
      requestBody:
        content:
          '*/*':
            schema:
              $ref: '#/components/schemas/Collection'
        description: Collection to register.
        required: true
      responses:
        default:
          content:
            application/json:
              schema:
                $ref: '#/components/schemas/Collection'
          description: default response
      security:
      - bearer: []
      summary: Create a collection in the given organization.
      tags:
      - organizations
  /organizations/{organizationId}/collections/{collectionId}:
    get:
      description: Retrieve a collection by ID. Supports optional authentication.
      operationId: getCollectionById
      parameters:
      - description: Organization ID.
        in: path
        name: organizationId
        required: true
        schema:
          type: integer
          format: int64
      - description: Collection ID.
        in: path
        name: collectionId
        required: true
        schema:
          type: integer
          format: int64
      responses:
        default:
          content:
            application/json:
              schema:
                $ref: '#/components/schemas/Collection'
          description: default response
      security:
      - bearer: []
      summary: Retrieve a collection by ID.
      tags:
      - organizations
    put:
      description: "Update a collection. Currently only name, display name, description,\
        \ and topic can be updated."
      operationId: updateCollection
      parameters:
      - description: Organization ID.
        in: path
        name: organizationId
        required: true
        schema:
          type: integer
          format: int64
      - description: Collection ID.
        in: path
        name: collectionId
        required: true
        schema:
          type: integer
          format: int64
      requestBody:
        content:
          '*/*':
            schema:
              $ref: '#/components/schemas/Collection'
        description: Collection to register.
        required: true
      responses:
        default:
          content:
            application/json:
              schema:
                $ref: '#/components/schemas/Collection'
          description: default response
      security:
      - bearer: []
      summary: Update a collection.
      tags:
      - organizations
  /organizations/{organizationId}/collections/{collectionId}/description:
    get:
      description: Retrieve a collection description by organization ID and collection
        ID. Supports optional authentication.
      operationId: getCollectionDescription
      parameters:
      - description: Organization ID.
        in: path
        name: organizationId
        required: true
        schema:
          type: integer
          format: int64
      - description: Collection ID.
        in: path
        name: collectionId
        required: true
        schema:
          type: integer
          format: int64
      responses:
        default:
          content:
            application/json:
              schema:
                type: string
          description: default response
      security:
      - bearer: []
      summary: Retrieve a collection description by organization ID and collection
        ID.
      tags:
      - organizations
    put:
      description: Update a collection's description. Description in markdown.
      operationId: updateCollectionDescription
      parameters:
      - description: Organization ID.
        in: path
        name: organizationId
        required: true
        schema:
          type: integer
          format: int64
      - description: Collection ID.
        in: path
        name: collectionId
        required: true
        schema:
          type: integer
          format: int64
      requestBody:
        content:
          '*/*':
            schema:
              type: string
        description: Collections's description in markdown.
        required: true
      responses:
        default:
          content:
            application/json:
              schema:
                $ref: '#/components/schemas/Collection'
          description: default response
      security:
      - bearer: []
      summary: Update a collection's description.
      tags:
      - organizations
  /organizations/{organizationId}/collections/{collectionId}/entry:
    delete:
      description: Delete an entry to a collection.
      operationId: deleteEntryFromCollection
      parameters:
      - description: Organization ID.
        in: path
        name: organizationId
        required: true
        schema:
          type: integer
          format: int64
      - description: Collection ID.
        in: path
        name: collectionId
        required: true
        schema:
          type: integer
          format: int64
      - description: Entry ID.
        in: query
        name: entryId
        required: true
        schema:
          type: integer
          format: int64
      - description: Version ID.
        in: query
        name: versionId
        schema:
          type: string
      responses:
        default:
          content:
            application/json:
              schema:
                $ref: '#/components/schemas/Collection'
          description: default response
      security:
      - bearer: []
      summary: Delete an entry to a collection.
      tags:
      - organizations
    post:
      description: Add an entry to a collection.
      operationId: addEntryToCollection
      parameters:
      - description: Organization ID.
        in: path
        name: organizationId
        required: true
        schema:
          type: integer
          format: int64
      - description: Collection ID.
        in: path
        name: collectionId
        required: true
        schema:
          type: integer
          format: int64
      - description: Entry ID.
        in: query
        name: entryId
        required: true
        schema:
          type: integer
          format: int64
      - description: Version ID.
        in: query
        name: versionId
        schema:
          type: integer
          format: int64
      responses:
        default:
          content:
            application/json:
              schema:
                $ref: '#/components/schemas/Collection'
          description: default response
      security:
      - bearer: []
      summary: Add an entry to a collection.
      tags:
      - organizations
  /organizations/{organizationId}/description:
    get:
      description: Retrieve an organization description by organization ID. Supports
        optional authentication.
      operationId: getOrganizationDescription
      parameters:
      - description: Organization ID.
        in: path
        name: organizationId
        required: true
        schema:
          type: integer
          format: int64
      responses:
        default:
          content:
            application/json:
              schema:
                type: string
          description: default response
      security:
      - bearer: []
      summary: Retrieve an organization description by organization ID.
      tags:
      - organizations
    put:
      description: Update an organization's description. Expects description in markdown
        format.
      operationId: updateOrganizationDescription
      parameters:
      - description: Organization ID.
        in: path
        name: organizationId
        required: true
        schema:
          type: integer
          format: int64
      requestBody:
        content:
          '*/*':
            schema:
              type: string
        description: Organization's description in markdown.
        required: true
      responses:
        default:
          content:
            application/json:
              schema:
                $ref: '#/components/schemas/Organization'
          description: default response
      security:
      - bearer: []
      summary: Update an organization's description.
      tags:
      - organizations
  /organizations/{organizationId}/events:
    get:
      description: Retrieve all events for an organization. Supports optional authentication.
      operationId: getOrganizationEvents
      parameters:
      - description: Organization ID.
        in: path
        name: organizationId
        required: true
        schema:
          type: integer
          format: int64
      - description: "Start index of paging.  If this exceeds the current result set\
          \ return an empty set.  If not specified in the request, this will start\
          \ at the beginning of the results."
        in: query
        name: offset
        required: true
        schema:
          type: integer
          format: int32
          default: 0
      - description: "Amount of records to return in a given page, limited to 100"
        in: query
        name: limit
        required: true
        schema:
          type: integer
          format: int32
          default: 100
          maximum: 100
          minimum: 1
      responses:
        default:
          content:
            application/json:
              schema:
                type: array
                items:
                  $ref: '#/components/schemas/Event'
          description: default response
      security:
      - bearer: []
      summary: Retrieve all events for an organization.
      tags:
      - organizations
  /organizations/{organizationId}/invitation:
    post:
      description: "Accept or reject an organization invitation. True accepts the\
        \ invitation, false rejects the invitation."
      operationId: acceptOrRejectInvitation
      parameters:
      - description: Organization ID.
        in: path
        name: organizationId
        required: true
        schema:
          type: integer
          format: int64
      - description: Accept or reject.
        in: query
        name: accept
        required: true
        schema:
          type: boolean
      responses:
        default:
          content:
            application/json: {}
          description: default response
      security:
      - bearer: []
      summary: Accept or reject an organization invitation.
      tags:
      - organizations
  /organizations/{organizationId}/members:
    get:
      description: Retrieve all members for an organization. Supports optional authentication.
      operationId: getOrganizationMembers
      parameters:
      - description: Organization ID.
        in: path
        name: organizationId
        required: true
        schema:
          type: integer
          format: int64
      responses:
        default:
          content:
            application/json:
              schema:
                type: array
                items:
                  $ref: '#/components/schemas/OrganizationUser'
                uniqueItems: true
          description: default response
      security:
      - bearer: []
      summary: Retrieve all members for an organization.
      tags:
      - organizations
  /organizations/{organizationId}/reject:
    post:
      description: Reject the organization with the given id. Admin/curator only.
      operationId: rejectOrganization
      parameters:
      - description: Organization ID.
        in: path
        name: organizationId
        required: true
        schema:
          type: integer
          format: int64
      responses:
        default:
          content:
            application/json:
              schema:
                $ref: '#/components/schemas/Organization'
          description: default response
      security:
      - bearer: []
      summary: Reject an organization.
      tags:
      - organizations
  /organizations/{organizationId}/request:
    post:
      description: Re-request a review of the given organization. Requires the organization
        to be rejected.
      operationId: requestOrganizationReview
      parameters:
      - description: Organization ID.
        in: path
        name: organizationId
        required: true
        schema:
          type: integer
          format: int64
      responses:
        default:
          content:
            application/json:
              schema:
                $ref: '#/components/schemas/Organization'
          description: default response
      security:
      - bearer: []
      summary: Re-request an organization review.
      tags:
      - organizations
  /organizations/{organizationId}/star:
    put:
      description: Star an organization.
      operationId: starOrganization
      parameters:
      - description: Organization ID.
        in: path
        name: organizationId
        required: true
        schema:
          type: integer
          format: int64
      requestBody:
        content:
          '*/*':
            schema:
              $ref: '#/components/schemas/StarRequest'
        description: StarRequest to star an organization for a user.
        required: true
      responses:
        default:
          content:
            application/json: {}
          description: default response
      security:
      - bearer: []
      summary: Star an organization.
      tags:
      - organizations
  /organizations/{organizationId}/starredUsers:
    get:
      description: Return list of users who starred the given approved organization.
      operationId: getStarredUsersForApprovedOrganization
      parameters:
      - description: Organization ID.
        in: path
        name: organizationId
        required: true
        schema:
          type: integer
          format: int64
      responses:
        default:
          content:
            application/json:
              schema:
                type: array
                items:
                  $ref: '#/components/schemas/User'
                uniqueItems: true
          description: default response
      summary: Return list of users who starred the given approved organization.
      tags:
      - organizations
  /organizations/{organizationId}/user:
    delete:
      description: Remove a user from an organization.
      operationId: deleteUserRole
      parameters:
      - description: User ID of user to add to organization.
        in: query
        name: userId
        required: true
        schema:
          type: integer
          format: int64
      - description: Organization ID.
        in: path
        name: organizationId
        required: true
        schema:
          type: integer
          format: int64
      responses:
        default:
          content:
            application/json: {}
          description: default response
      security:
      - bearer: []
      summary: Remove a user from an organization.
      tags:
      - organizations
    post:
      description: Update a user role in an organization.
      operationId: updateUserRole
      parameters:
      - description: Role of user.
        in: query
        name: role
        required: true
        schema:
          type: string
          enum:
          - ADMIN
          - MAINTAINER
          - MEMBER
      - description: User ID of user to add to organization.
        in: query
        name: userId
        required: true
        schema:
          type: integer
          format: int64
      - description: Organization ID.
        in: path
        name: organizationId
        required: true
        schema:
          type: integer
          format: int64
      responses:
        default:
          content:
            application/json:
              schema:
                $ref: '#/components/schemas/OrganizationUser'
          description: default response
      security:
      - bearer: []
      summary: Update a user role in an organization.
      tags:
      - organizations
    put:
      description: Add a user role to an organization.
      operationId: addUserToOrg
      parameters:
      - description: Role of user.
        in: query
        name: role
        required: true
        schema:
          type: string
          enum:
          - ADMIN
          - MAINTAINER
          - MEMBER
      - description: User ID of user to add to organization.
        in: query
        name: userId
        required: true
        schema:
          type: integer
          format: int64
      - description: Organization ID.
        in: path
        name: organizationId
        required: true
        schema:
          type: integer
          format: int64
      requestBody:
        content:
          '*/*':
            schema:
              type: string
        description: "This is here to appease Swagger. It requires PUT methods to\
          \ have a body, even if it is empty. Please leave it empty."
      responses:
        default:
          content:
            application/json:
              schema:
                $ref: '#/components/schemas/OrganizationUser'
          description: default response
      security:
      - bearer: []
      summary: Add a user role to an organization.
      tags:
      - organizations
  /organizations/{organizationId}/users/{username}:
    put:
      description: Add a user role to an organization.
      operationId: addUserToOrgByUsername
      parameters:
      - description: User to add to org.
        in: path
        name: username
        required: true
        schema:
          type: string
      - description: Organization ID.
        in: path
        name: organizationId
        required: true
        schema:
          type: integer
          format: int64
      requestBody:
        content:
          '*/*':
            schema:
              type: string
              enum:
              - MAINTAINER
              - MEMBER
        description: Role of user.
        required: true
      responses:
        default:
          content:
            application/json:
              schema:
                $ref: '#/components/schemas/OrganizationUser'
          description: default response
      security:
      - bearer: []
      summary: Add a user role to an organization.
      tags:
      - organizations
  /organizations/{organizationName}/collections/{collectionName}/name:
    get:
      description: Retrieve a collection by name. Supports optional authentication.
      operationId: getCollectionByName
      parameters:
      - description: Organization name.
        in: path
        name: organizationName
        required: true
        schema:
          type: string
      - description: Collection name.
        in: path
        name: collectionName
        required: true
        schema:
          type: string
      responses:
        default:
          content:
            application/json:
              schema:
                $ref: '#/components/schemas/Collection'
          description: default response
      security:
      - bearer: []
      summary: Retrieve a collection by name.
      tags:
      - organizations
  /toolTester/logs:
    get:
      operationId: getToolTesterLog
      parameters:
      - description: TRS Tool Id
        example: '#workflow/github.com/dockstore/hello_world'
        in: query
        name: tool_id
        required: true
        schema:
          type: string
      - example: v1.0.0
        in: query
        name: tool_version_name
        required: true
        schema:
          type: string
      - example: hello_world.cwl.json
        in: query
        name: test_filename
        required: true
        schema:
          type: string
      - example: cwltool
        in: query
        name: runner
        required: true
        schema:
          type: string
      - in: query
        name: log_type
        required: true
        schema:
          type: string
          enum:
          - FULL
          - SUMMARY
      - example: 1554477737092.log
        in: query
        name: filename
        required: true
        schema:
          type: string
      responses:
        default:
          content:
            text/plain:
              schema:
                type: string
          description: default response
      summary: Get ToolTester log file
      tags:
      - toolTester
  /toolTester/logs/search:
    get:
      operationId: search
      parameters:
      - description: TRS Tool Id
        example: '#workflow/github.com/dockstore/hello_world'
        in: query
        name: tool_id
        required: true
        schema:
          type: string
      - example: v1.0.0
        in: query
        name: tool_version_name
        required: true
        schema:
          type: string
      responses:
        default:
          content:
            application/json:
              schema:
                type: array
                items:
                  $ref: '#/components/schemas/ToolTesterLog'
          description: default response
      summary: Search for ToolTester log files
      tags:
      - toolTester
  /users/checkUser/{username}:
    get:
      description: Check if user with some username exists.
      operationId: checkUserExists
      parameters:
      - in: path
        name: username
        required: true
        schema:
          type: string
      responses:
        default:
          content:
            application/json:
              schema:
                type: boolean
          description: default response
      security:
      - bearer: []
      tags:
      - users
  /users/dockerRegistries:
    get:
      description: Get all of the Docker registries accessible to the logged-in user.
      operationId: getUserDockerRegistries
      responses:
        default:
          content:
            application/json:
              schema:
                type: array
                items:
                  type: string
          description: default response
      security:
      - bearer: []
      tags:
      - users
  /users/dockerRegistries/{dockerRegistry}/organizations:
    get:
      description: Get all of the organizations/namespaces of the Docker registry
        accessible to the logged-in user.
      operationId: getDockerRegistriesOrganization
      parameters:
      - description: Name of Docker registry
        in: path
        name: dockerRegistry
        required: true
        schema:
          type: string
      responses:
        default:
          content:
            application/json:
              schema:
                type: array
                items:
                  type: string
          description: default response
      security:
      - bearer: []
      tags:
      - users
  /users/dockerRegistries/{dockerRegistry}/organizations/{organization}/repositories:
    get:
      description: Get names of repositories associated with a specific namespace
        and Docker registry of the logged-in user.
      operationId: getDockerRegistryOrganizationRepositories
      parameters:
      - description: Name of Docker registry
        in: path
        name: dockerRegistry
        required: true
        schema:
          type: string
      - description: Name of organization or namespace
        in: path
        name: organization
        required: true
        schema:
          type: string
      responses:
        default:
          content:
            application/json:
              schema:
                type: array
                items:
                  type: string
          description: default response
      security:
      - bearer: []
      tags:
      - users
  /users/github/events:
    get:
      description: Get all of the GitHub Events for the logged in user.
      operationId: getUserGitHubEvents
      parameters:
      - in: query
        name: offset
        schema:
          type: string
      - in: query
        name: limit
        schema:
          type: integer
          format: int32
          default: 100
      responses:
        default:
          content:
            application/json:
              schema:
                type: array
                items:
                  $ref: '#/components/schemas/LambdaEvent'
          description: default response
      security:
      - bearer: []
      tags:
      - users
  /users/github/sync:
    post:
      description: Syncs Dockstore account with GitHub App Installations.
      operationId: syncUserWithGitHub
      responses:
        default:
          content:
            application/json:
              schema:
                type: array
                items:
                  $ref: '#/components/schemas/Workflow'
          description: default response
      security:
      - bearer: []
      tags:
      - users
  /users/registries:
    get:
      description: Get all of the git registries accessible to the logged in user.
      operationId: getUserRegistries
      responses:
        default:
          content:
            application/json:
              schema:
                type: array
                items:
                  type: string
                  enum:
                  - dockstore.org
                  - github.com
                  - bitbucket.org
                  - gitlab.com
          description: default response
      security:
      - bearer: []
      tags:
      - users
  /users/registries/{gitRegistry}/organizations:
    get:
      description: Get all of the organizations for a given git registry accessible
        to the logged in user.
      operationId: getUserOrganizations
      parameters:
      - description: Git registry
        in: path
        name: gitRegistry
        required: true
        schema:
          type: string
          enum:
          - dockstore.org
          - github.com
          - bitbucket.org
          - gitlab.com
      responses:
        default:
          content:
            application/json:
              schema:
                type: array
                items:
                  type: string
                uniqueItems: true
          description: default response
      security:
      - bearer: []
      tags:
      - users
  /users/registries/{gitRegistry}/organizations/{organization}:
    get:
      description: Get all of the repositories for an organization for a given git
        registry accessible to the logged in user.
      operationId: getUserOrganizationRepositories
      parameters:
      - description: Git registry
        in: path
        name: gitRegistry
        required: true
        schema:
          type: string
          enum:
          - dockstore.org
          - github.com
          - bitbucket.org
          - gitlab.com
      - description: Git organization
        in: path
        name: organization
        required: true
        schema:
          type: string
      responses:
        default:
          content:
            application/json:
              schema:
                type: array
                items:
                  $ref: '#/components/schemas/Repository'
          description: default response
      security:
      - bearer: []
      tags:
      - users
  /users/starredOrganizations:
    get:
      description: Get the authenticated user's starred organizations.
      operationId: getStarredOrganizations
      responses:
        default:
          content:
            application/json:
              schema:
                type: array
                items:
                  $ref: '#/components/schemas/Organization'
                uniqueItems: true
          description: default response
      security:
      - bearer: []
      tags:
      - users
  /users/starredTools:
    get:
      description: Get the authenticated user's starred tools.
      operationId: getStarredTools
      responses:
        default:
          content:
            application/json:
              schema:
                type: array
                items:
                  $ref: '#/components/schemas/Entry'
                uniqueItems: true
          description: default response
      security:
      - bearer: []
      tags:
      - users
  /users/starredWorkflows:
    get:
      description: Get the authenticated user's starred workflows.
      operationId: getStarredWorkflows
      responses:
        default:
          content:
            application/json:
              schema:
                type: array
                items:
                  $ref: '#/components/schemas/Entry'
                uniqueItems: true
          description: default response
      security:
      - bearer: []
      tags:
      - users
  /users/updateUserMetadata:
    get:
      description: Update metadata of all users.
      operationId: updateUserMetadata
      responses:
        default:
          content:
            application/json:
              schema:
                type: array
                items:
                  $ref: '#/components/schemas/User'
          description: default response
      security:
      - bearer: []
      tags:
      - users
  /users/user:
    delete:
      description: Delete user if possible.
      operationId: selfDestruct
      responses:
        default:
          content:
            application/json:
              schema:
                type: boolean
          description: default response
      security:
      - bearer: []
      tags:
      - users
    get:
      description: Get the logged-in user.
      operationId: getUser
      responses:
        default:
          content:
            application/json:
              schema:
                $ref: '#/components/schemas/User'
          description: default response
      security:
      - bearer: []
      tags:
      - users
  /users/user/changeUsername:
    post:
      description: Change username if possible.
      operationId: changeUsername
      parameters:
      - in: query
        name: username
        schema:
          type: string
      responses:
        default:
          content:
            application/json:
              schema:
                $ref: '#/components/schemas/User'
          description: default response
      security:
      - bearer: []
      tags:
      - users
  /users/user/extended:
    get:
      description: Get additional information about the authenticated user.
      operationId: getExtendedUserData
      responses:
        default:
          content:
            application/json:
              schema:
                $ref: '#/components/schemas/ExtendedUserData'
          description: default response
      security:
      - bearer: []
      tags:
      - users
  /users/user/memberships:
    get:
      description: Get the logged-in user's memberships.
      operationId: getUserMemberships
      responses:
        default:
          content:
            application/json:
              schema:
                type: array
                items:
                  $ref: '#/components/schemas/OrganizationUser'
                uniqueItems: true
          description: default response
      security:
      - bearer: []
      tags:
      - users
  /users/user/updateUserMetadata:
    get:
      description: Update metadata for logged in user.
      operationId: updateLoggedInUserMetadata
      parameters:
      - in: query
        name: source
        schema:
          type: string
          enum:
          - quay.io
          - github.com
          - dockstore
          - bitbucket.org
          - gitlab.com
          - zenodo.org
          - google.com
          - orcid.org
      responses:
        default:
          content:
            application/json:
              schema:
                $ref: '#/components/schemas/User'
          description: default response
      security:
      - bearer: []
      tags:
      - users
  /users/user/{userId}:
    delete:
      description: Terminate user if possible.
      operationId: terminateUsers
      parameters:
      - in: path
        name: userId
        required: true
        schema:
          type: integer
          format: int64
      responses:
        default:
          content:
            application/json:
              schema:
                type: boolean
          description: default response
      security:
      - bearer: []
      tags:
      - users
  /users/user/{userId}/limits:
    get:
      description: Returns the specified user's limits. ADMIN or CURATOR only
      operationId: getUserLimits
      parameters:
      - in: path
        name: userId
        required: true
        schema:
          type: integer
          format: int64
      responses:
        default:
          content:
            application/json:
              schema:
                $ref: '#/components/schemas/Limits'
          description: default response
      security:
      - bearer: []
      tags:
      - users
    put:
      description: Update the specified user's limits. ADMIN or CURATOR only
      operationId: setUserLimits
      parameters:
      - in: path
        name: userId
        required: true
        schema:
          type: integer
          format: int64
      requestBody:
        content:
          '*/*':
            schema:
              $ref: '#/components/schemas/Limits'
      responses:
        default:
          content:
            application/json:
              schema:
                $ref: '#/components/schemas/Limits'
          description: default response
      security:
      - bearer: []
      tags:
      - users
  /users/username/{username}:
    get:
      description: Get a user by username.
      operationId: listUser
      parameters:
      - in: path
        name: username
        required: true
        schema:
          type: string
      responses:
        default:
          content:
            application/json:
              schema:
                $ref: '#/components/schemas/User'
          description: default response
      security:
      - bearer: []
      tags:
      - users
  /users/users/entries:
    get:
      description: "Get all of the entries for a user, sorted by most recently updated."
      operationId: getUserEntries
      parameters:
      - description: Maximum number of entries to return
        in: query
        name: count
        schema:
          type: integer
          format: int32
      - description: Filter paths with matching text
        in: query
        name: filter
        schema:
          type: string
      responses:
        default:
          content:
            application/json:
              schema:
                type: array
                items:
                  $ref: '#/components/schemas/EntryUpdateTime'
          description: default response
      security:
      - bearer: []
      tags:
      - users
  /users/users/organizations:
    get:
      description: "Get all of the Dockstore organizations for a user, sorted by most\
        \ recently updated."
      operationId: getUserDockstoreOrganizations
      parameters:
      - description: Maximum number of organizations to return
        in: query
        name: count
        schema:
          type: integer
          format: int32
      - description: Filter paths with matching text
        in: query
        name: filter
        schema:
          type: string
      responses:
        default:
          content:
            application/json:
              schema:
                type: array
                items:
                  $ref: '#/components/schemas/OrganizationUpdateTime'
          description: default response
      security:
      - bearer: []
      tags:
      - users
  /users/{userId}:
    get:
      description: Get user by id.
      operationId: getSpecificUser
      parameters:
      - in: path
        name: userId
        required: true
        schema:
          type: integer
          format: int64
      responses:
        default:
          content:
            application/json:
              schema:
                $ref: '#/components/schemas/User'
          description: default response
      security:
      - bearer: []
      tags:
      - users
  /users/{userId}/cloudInstances:
    get:
      description: Get all cloud instances belonging to the user
      operationId: getUserCloudInstances
      parameters:
      - description: ID of user to get cloud instances for
        in: path
        name: userId
        required: true
        schema:
          type: integer
          format: int64
      responses:
        "200":
          content:
            application/json:
              schema:
                type: array
                items:
                  $ref: '#/components/schemas/CloudInstance'
          description: OK
      security:
      - bearer: []
      tags:
      - users
    post:
      description: Create a new cloud instance belonging to the user
      operationId: postUserCloudInstance
      parameters:
      - description: ID of user to create the cloud instance for
        in: path
        name: userId
        required: true
        schema:
          type: integer
          format: int64
      requestBody:
        content:
          application/json:
            schema:
              $ref: '#/components/schemas/CloudInstance'
        description: Cloud instance to add to the user
        required: true
      responses:
        "204":
          description: No Content
        "401":
          description: Unauthorized
        "403":
          description: Forbidden
      security:
      - bearer: []
      tags:
      - users
  /users/{userId}/cloudInstances/{cloudInstanceId}:
    delete:
      description: Delete a cloud instance belonging to the user
      operationId: deleteUserCloudInstance
      parameters:
      - description: ID of user to delete the cloud instance for
        in: path
        name: userId
        required: true
        schema:
          type: integer
          format: int64
      - description: ID of cloud instance to update/delete
        in: path
        name: cloudInstanceId
        required: true
        schema:
          type: integer
          format: int64
      responses:
        "204":
          description: No Content
        "401":
          description: Unauthorized
        "403":
          description: Forbidden
        "404":
          description: Not Found
      security:
      - bearer: []
      tags:
      - users
    put:
      description: Update a cloud instance belonging to the user
      operationId: putUserCloudInstance
      parameters:
      - description: ID of user to update the cloud instance for
        in: path
        name: userId
        required: true
        schema:
          type: integer
          format: int64
      - description: ID of cloud instance to update/delete
        in: path
        name: cloudInstanceId
        required: true
        schema:
          type: integer
          format: int64
      requestBody:
        content:
          application/json:
            schema:
              $ref: '#/components/schemas/CloudInstance'
        description: Cloud instance to replace for a user
        required: true
      responses:
        "204":
          description: No Content
        "401":
          description: Unauthorized
        "403":
          description: Forbidden
        "404":
          description: Not Found
      security:
      - bearer: []
      tags:
      - users
  /users/{userId}/containers:
    get:
      description: List all tools owned by the authenticated user.
      operationId: userContainers
      parameters:
      - in: path
        name: userId
        required: true
        schema:
          type: integer
          format: int64
      responses:
        default:
          content:
            application/json:
              schema:
                type: array
                items:
                  $ref: '#/components/schemas/DockstoreTool'
          description: default response
      security:
      - bearer: []
      tags:
      - users
  /users/{userId}/containers/published:
    get:
      description: List all published tools from a user.
      operationId: userPublishedContainers
      parameters:
      - in: path
        name: userId
        required: true
        schema:
          type: integer
          format: int64
      responses:
        default:
          content:
            application/json:
              schema:
                type: array
                items:
                  $ref: '#/components/schemas/DockstoreTool'
          description: default response
      security:
      - bearer: []
      tags:
      - users
  /users/{userId}/containers/{organization}/refresh:
    get:
      description: Refresh all tools owned by the authenticated user with specified
        organization.
      operationId: refreshToolsByOrganization
      parameters:
      - in: path
        name: userId
        required: true
        schema:
          type: integer
          format: int64
      - in: path
        name: organization
        required: true
        schema:
          type: string
      - in: query
        name: dockerRegistry
        schema:
          type: string
      responses:
        default:
          content:
            application/json:
              schema:
                type: array
                items:
                  $ref: '#/components/schemas/DockstoreTool'
          description: default response
      security:
      - bearer: []
      tags:
      - users
  /users/{userId}/privileges:
    put:
      description: "Updates the provided userID to admin or curator status, ADMIN\
        \ or CURATOR only"
      operationId: setUserPrivileges
      parameters:
      - in: path
        name: userId
        required: true
        schema:
          type: integer
          format: int64
      requestBody:
        content:
          application/json:
            schema:
              $ref: '#/components/schemas/PrivilegeRequest'
        required: true
      responses:
        default:
          content:
            application/json:
              schema:
                $ref: '#/components/schemas/User'
          description: default response
      security:
      - bearer: []
      tags:
      - users
  /users/{userId}/services:
    get:
      description: List all services owned by the authenticated user.
      operationId: userServices
      parameters:
      - in: path
        name: userId
        required: true
        schema:
          type: integer
          format: int64
      responses:
        default:
          content:
            application/json:
              schema:
                type: array
                items:
                  $ref: '#/components/schemas/Workflow'
          description: default response
      security:
      - bearer: []
      tags:
      - users
  /users/{userId}/tokens:
    get:
      description: Get tokens with user id.
      operationId: getUserTokens
      parameters:
      - in: path
        name: userId
        required: true
        schema:
          type: integer
          format: int64
      responses:
        default:
          content:
            application/json:
              schema:
                type: array
                items:
                  $ref: '#/components/schemas/Token'
          description: default response
      security:
      - bearer: []
      tags:
      - users
  /users/{userId}/workflows:
    get:
      description: List all workflows owned by the authenticated user.
      operationId: userWorkflows
      parameters:
      - description: User ID
        in: path
        name: userId
        required: true
        schema:
          type: integer
          format: int64
      responses:
        default:
          content:
            application/json:
              schema:
                type: array
                items:
                  $ref: '#/components/schemas/Workflow'
          description: default response
      security:
      - bearer: []
      tags:
      - users
    patch:
      description: Adds the logged-in user to any Dockstore workflows that they should
        have access to.
      operationId: addUserToDockstoreWorkflows
      parameters:
      - description: User to update
        in: path
        name: userId
        required: true
        schema:
          type: integer
          format: int64
      requestBody:
        content:
          '*/*':
            schema:
              type: string
        description: "This is here to appease Swagger. It requires PATCH methods to\
          \ have a body, even if it is empty. Please leave it empty."
      responses:
        default:
          content:
            application/json:
              schema:
                type: array
                items:
                  $ref: '#/components/schemas/Workflow'
          description: default response
      security:
      - bearer: []
      tags:
      - users
  /users/{userId}/workflows/published:
    get:
      description: List all published workflows from a user.
      operationId: userPublishedWorkflows
      parameters:
      - in: path
        name: userId
        required: true
        schema:
          type: integer
          format: int64
      responses:
        default:
          content:
            application/json:
              schema:
                type: array
                items:
                  $ref: '#/components/schemas/Workflow'
          description: default response
      security:
      - bearer: []
      tags:
      - users
  /workflows/github:
    delete:
      description: Handles the deletion of a branch on GitHub. Will delete all workflow
        versions that match in all workflows that share the same repository.
      operationId: handleGitHubBranchDeletion
      parameters:
      - description: Repository path (ex. dockstore/dockstore-ui2)
        in: query
        name: repository
        required: true
        schema:
          type: string
      - description: Username of user on GitHub who triggered action
        in: query
        name: username
        required: true
        schema:
          type: string
      - description: Full git reference for a GitHub branch/tag. Ex. refs/heads/master
          or refs/tags/v1.0
        in: query
        name: gitReference
        required: true
        schema:
          type: string
      - description: GitHub installation ID
        in: query
        name: installationId
        required: true
        schema:
          type: string
      responses:
        "418":
          description: This code tells AWS Lambda not to retry.
      security:
      - bearer: []
      tags:
      - workflows
  /workflows/github/install:
    post:
      description: Handle the installation of our GitHub app onto a repository or
        organization.
      operationId: handleGitHubInstallation
      requestBody:
        content:
          application/x-www-form-urlencoded:
            schema:
              type: object
              properties:
                installationId:
                  type: string
                  description: GitHub installation ID
                repositories:
                  type: string
                  description: Comma-separated repository paths (ex. dockstore/dockstore-ui2)
                    for all repositories installed
                username:
                  type: string
                  description: Username of user on GitHub who triggered action
              required:
              - installationId
              - repositories
              - username
      responses:
        "418":
          description: This code tells AWS Lambda not to retry.
      security:
      - bearer: []
      tags:
      - workflows
  /workflows/github/release:
    post:
      description: Handle a release of a repository on GitHub. Will create a workflow/service
        and version when necessary.
      operationId: handleGitHubRelease
      requestBody:
        content:
          application/x-www-form-urlencoded:
            schema:
              type: object
              properties:
                gitReference:
                  type: string
                  description: Full git reference for a GitHub branch/tag. Ex. refs/heads/master
                    or refs/tags/v1.0
                installationId:
                  type: string
                  description: GitHub installation ID
                repository:
                  type: string
                  description: Repository path (ex. dockstore/dockstore-ui2)
                username:
                  type: string
                  description: Username of user on GitHub who triggered action
              required:
              - gitReference
              - installationId
              - repository
              - username
      responses:
        default:
          content:
            application/json: {}
          description: default response
      security:
      - bearer: []
      tags:
      - workflows
  /workflows/hostedEntry:
    post:
      description: Create a hosted workflow.
      operationId: createHostedWorkflow
      parameters:
      - in: query
        name: registry
        schema:
          type: string
      - in: query
        name: name
        schema:
          type: string
      - in: query
        name: descriptorType
        schema:
          type: string
      - in: query
        name: namespace
        schema:
          type: string
      - in: query
        name: entryName
        schema:
          type: string
      responses:
        "200":
          content:
            application/json:
              schema:
                $ref: '#/components/schemas/Entry'
          description: Successfully created hosted entry
      security:
      - bearer: []
      tags:
      - hosted
  /workflows/hostedEntry/{entryId}:
    delete:
      description: Delete a revision of a hosted workflow.
      operationId: deleteHostedWorkflowVersion
      parameters:
      - in: path
        name: entryId
        required: true
        schema:
          type: integer
          format: int64
      - in: query
        name: version
        schema:
          type: string
      responses:
        "200":
          content:
            application/json:
              schema:
                $ref: '#/components/schemas/Entry'
          description: Successfully deleted hosted entry version
      security:
      - bearer: []
      tags:
      - hosted
    patch:
      description: Non-idempotent operation for creating new revisions of hosted workflows
      operationId: editHostedWorkflow
      parameters:
      - description: Entry to modify
        in: path
        name: entryId
        required: true
        schema:
          type: integer
          format: int64
      requestBody:
        content:
          application/json:
            schema:
              type: array
              items:
                $ref: '#/components/schemas/SourceFile'
              uniqueItems: true
        description: "Set of updated sourcefiles, add files by adding new files with\
          \ unknown paths, delete files by including them with emptied content"
        required: true
      responses:
        default:
          content:
            application/json:
              schema:
                $ref: '#/components/schemas/Workflow'
          description: default response
      security:
      - bearer: []
      tags:
      - hosted
    post:
      deprecated: true
      operationId: addZip
      parameters:
      - description: hosted entry ID
        in: path
        name: entryId
        required: true
        schema:
          type: integer
          format: int64
      requestBody:
        content:
          multipart/form-data:
            schema:
              type: object
              properties:
                file:
                  type: string
                  format: binary
      responses:
        "200":
          content:
            application/json:
              schema:
                $ref: '#/components/schemas/Workflow'
          description: successful operation
      security:
      - bearer: []
      summary: Creates a new revision of a hosted workflow from a zip
      tags:
      - hosted
  /workflows/manualRegister:
    post:
      description: Manually register a workflow.
      operationId: manualRegister
      parameters:
      - in: query
        name: workflowRegistry
        schema:
          type: string
      - in: query
        name: workflowPath
        schema:
          type: string
      - in: query
        name: defaultWorkflowPath
        schema:
          type: string
      - in: query
        name: workflowName
        schema:
          type: string
      - in: query
        name: descriptorType
        schema:
          type: string
      - in: query
        name: defaultTestParameterFilePath
        schema:
          type: string
      responses:
        default:
          content:
            application/json:
              schema:
                $ref: '#/components/schemas/Workflow'
          description: default response
      security:
      - bearer: []
      tags:
      - workflows
  /workflows/organization/{organization}/published:
    get:
      description: List all published workflows of an organization.
      operationId: getPublishedWorkflowsByOrganization
      parameters:
      - in: path
        name: organization
        required: true
        schema:
          type: string
      responses:
        default:
          content:
            application/json:
              schema:
                type: array
                items:
                  $ref: '#/components/schemas/Workflow'
          description: default response
      tags:
      - workflows
  /workflows/path/entry/{repository}:
    get:
      description: Get an entry by path.
      operationId: getEntryByPath
      parameters:
      - in: path
        name: repository
        required: true
        schema:
          type: string
      responses:
        default:
          content:
            application/json:
              schema:
                $ref: '#/components/schemas/Entry'
          description: default response
      security:
      - bearer: []
      tags:
      - workflows
  /workflows/path/entry/{repository}/published:
    get:
      description: Get a published entry by path.
      operationId: getPublishedEntryByPath
      parameters:
      - in: path
        name: repository
        required: true
        schema:
          type: string
      responses:
        default:
          content:
            application/json:
              schema:
                $ref: '#/components/schemas/Entry'
          description: default response
      tags:
      - workflows
  /workflows/path/workflow/{repository}:
    get:
      description: Requires full path (including workflow name if applicable).
      operationId: getWorkflowByPath
      parameters:
      - description: Repository path
        in: path
        name: repository
        required: true
        schema:
          type: string
      - description: "Comma-delimited list of fields to include: validations, aliases"
        in: query
        name: include
        schema:
          type: string
      - description: Whether to get a service or workflow
        in: query
        name: services
        schema:
          type: boolean
          default: false
      responses:
        default:
          content:
            application/json:
              schema:
                $ref: '#/components/schemas/Workflow'
          description: default response
      security:
      - bearer: []
      summary: Get a workflow by path.
      tags:
      - workflows
  /workflows/path/workflow/{repository}/actions:
    get:
      description: Gets all actions a user can perform on a workflow.
      operationId: getWorkflowActions
      parameters:
      - in: path
        name: repository
        required: true
        schema:
          type: string
      - in: query
        name: services
        schema:
          type: boolean
          default: false
      responses:
        default:
          content:
            application/json:
              schema:
                type: array
                items:
                  type: string
                  enum:
                  - write
                  - read
                  - delete
                  - share
          description: default response
      security:
      - bearer: []
      tags:
      - workflows
  /workflows/path/workflow/{repository}/permissions:
    delete:
      description: Remove the specified user role for a workflow.
      operationId: removeWorkflowRole
      parameters:
      - in: path
        name: repository
        required: true
        schema:
          type: string
      - in: query
        name: email
        schema:
          type: string
      - in: query
        name: role
        schema:
          type: string
          enum:
          - OWNER
          - WRITER
          - READER
      - in: query
        name: services
        schema:
          type: boolean
          default: false
      responses:
        default:
          content:
            application/json:
              schema:
                type: array
                items:
                  $ref: '#/components/schemas/Permission'
          description: default response
      security:
      - bearer: []
      tags:
      - workflows
    get:
      description: Get all permissions for a workflow.
      operationId: getWorkflowPermissions
      parameters:
      - in: path
        name: repository
        required: true
        schema:
          type: string
      - in: query
        name: services
        schema:
          type: boolean
          default: false
      responses:
        default:
          content:
            application/json:
              schema:
                type: array
                items:
                  $ref: '#/components/schemas/Permission'
          description: default response
      security:
      - bearer: []
      tags:
      - workflows
    patch:
      description: Set the specified permission for a user on a workflow.
      operationId: addWorkflowPermission
      parameters:
      - in: path
        name: repository
        required: true
        schema:
          type: string
      - in: query
        name: services
        schema:
          type: boolean
          default: false
      requestBody:
        content:
          '*/*':
            schema:
              $ref: '#/components/schemas/Permission'
      responses:
        default:
          content:
            application/json:
              schema:
                type: array
                items:
                  $ref: '#/components/schemas/Permission'
          description: default response
      security:
      - bearer: []
      tags:
      - workflows
  /workflows/path/workflow/{repository}/published:
    get:
      description: Get a published workflow by path
      operationId: getPublishedWorkflowByPath
      parameters:
      - in: path
        name: repository
        required: true
        schema:
          type: string
      - in: query
        name: include
        schema:
          type: string
      - in: query
        name: services
        schema:
          type: boolean
          default: false
      - in: query
        name: versionName
        schema:
          type: string
      responses:
        default:
          content:
            application/json:
              schema:
                $ref: '#/components/schemas/Workflow'
          description: default response
      tags:
      - workflows
  /workflows/path/{repository}:
    get:
      description: Get a list of workflows by path.
      operationId: getAllWorkflowByPath
      parameters:
      - in: path
        name: repository
        required: true
        schema:
          type: string
      responses:
        default:
          content:
            application/json:
              schema:
                type: array
                items:
                  $ref: '#/components/schemas/Workflow'
          description: default response
      security:
      - bearer: []
      tags:
      - workflows
  /workflows/published:
    get:
      description: List all published workflows.
      operationId: allPublishedWorkflows
      parameters:
      - in: query
        name: offset
        schema:
          type: string
      - in: query
        name: limit
        schema:
          type: integer
          format: int32
          default: 100
      - in: query
        name: filter
        schema:
          type: string
          default: ""
      - in: query
        name: sortCol
        schema:
          type: string
          default: stars
      - in: query
        name: sortOrder
        schema:
          type: string
          default: desc
      - in: query
        name: services
        schema:
          type: boolean
          default: false
      responses:
        default:
          content:
            application/json:
              schema:
                type: array
                items:
                  $ref: '#/components/schemas/Workflow'
          description: default response
      tags:
      - workflows
  /workflows/published/{workflowId}:
    get:
      description: Get a published workflow.
      operationId: getPublishedWorkflow
      parameters:
      - in: path
        name: workflowId
        required: true
        schema:
          type: integer
          format: int64
      - in: query
        name: include
        schema:
          type: string
      responses:
        default:
          content:
            application/json:
              schema:
                $ref: '#/components/schemas/Workflow'
          description: default response
      tags:
      - workflows
  /workflows/registries/{gitRegistry}/organizations/{organization}/repositories/{repositoryName}:
    delete:
      description: Delete a stubbed workflow for a registry and repository path.
      operationId: deleteWorkflow
      parameters:
      - description: Git registry
        in: path
        name: gitRegistry
        required: true
        schema:
          type: string
          enum:
          - dockstore.org
          - github.com
          - bitbucket.org
          - gitlab.com
      - description: Git repository organization
        in: path
        name: organization
        required: true
        schema:
          type: string
      - description: Git repository name
        in: path
        name: repositoryName
        required: true
        schema:
          type: string
      responses:
        default:
          content:
            application/json: {}
          description: default response
      security:
      - bearer: []
      tags:
      - workflows
    post:
      description: Adds a workflow for a registry and repository path with defaults
        set.
      operationId: addWorkflow
      parameters:
      - description: Git registry
        in: path
        name: gitRegistry
        required: true
        schema:
          type: string
          enum:
          - dockstore.org
          - github.com
          - bitbucket.org
          - gitlab.com
      - description: Git repository organization
        in: path
        name: organization
        required: true
        schema:
          type: string
      - description: Git repository name
        in: path
        name: repositoryName
        required: true
        schema:
          type: string
      responses:
        default:
          content:
            application/json:
              schema:
                $ref: '#/components/schemas/BioWorkflow'
          description: default response
      security:
      - bearer: []
      tags:
      - workflows
  /workflows/shared:
    get:
      description: Retrieve all workflows shared with user.
      operationId: sharedWorkflows
      responses:
        default:
          content:
            application/json:
              schema:
                type: array
                items:
                  $ref: '#/components/schemas/SharedWorkflows'
          description: default response
      security:
      - bearer: []
      tags:
      - workflows
  /workflows/versions:
    get:
      description: List the versions for a published workflow.
      operationId: tags_1
      parameters:
      - in: query
        name: workflowId
        schema:
          type: integer
          format: int64
      responses:
        default:
          content:
            application/json:
              schema:
                type: array
                items:
                  $ref: '#/components/schemas/WorkflowVersion'
          description: default response
      security:
      - bearer: []
      tags:
      - workflows
  /workflows/{alias}/aliases:
    get:
      description: Retrieves a workflow by alias.
      operationId: getWorkflowByAlias
      parameters:
      - in: path
        name: alias
        required: true
        schema:
          type: string
      responses:
        default:
          content:
            application/json:
              schema:
                $ref: '#/components/schemas/Workflow'
          description: default response
      security:
      - bearer: []
      tags:
      - workflows
  /workflows/{entryId}/registerCheckerWorkflow/{descriptorType}:
    post:
      description: Register a checker workflow and associates it with the given tool/workflow.
      operationId: registerCheckerWorkflow
      parameters:
      - in: query
        name: checkerWorkflowPath
        schema:
          type: string
      - in: query
        name: testParameterPath
        schema:
          type: string
      - in: path
        name: entryId
        required: true
        schema:
          type: integer
          format: int64
      - in: path
        name: descriptorType
        required: true
        schema:
          type: string
      responses:
        default:
          content:
            application/json:
              schema:
                $ref: '#/components/schemas/Entry'
          description: default response
      security:
      - bearer: []
      tags:
      - workflows
  /workflows/{workflowId}:
    get:
      description: Retrieve a workflow
      operationId: getWorkflow
      parameters:
      - in: path
        name: workflowId
        required: true
        schema:
          type: integer
          format: int64
      - in: query
        name: include
        schema:
          type: string
      responses:
        default:
          content:
            application/json:
              schema:
                $ref: '#/components/schemas/Workflow'
          description: default response
      security:
      - bearer: []
      tags:
      - workflows
    put:
      description: Update the workflow with the given workflow.
      operationId: updateWorkflow
      parameters:
      - in: path
        name: workflowId
        required: true
        schema:
          type: integer
          format: int64
      requestBody:
        content:
          '*/*':
            schema:
              $ref: '#/components/schemas/Workflow'
      responses:
        default:
          content:
            application/json:
              schema:
                $ref: '#/components/schemas/Workflow'
          description: default response
      security:
      - bearer: []
      tags:
      - workflows
  /workflows/{workflowId}/dag/{workflowVersionId}:
    get:
      description: Get the DAG for a given workflow version.
      operationId: getWorkflowDag
      parameters:
      - in: path
        name: workflowId
        required: true
        schema:
          type: integer
          format: int64
      - in: path
        name: workflowVersionId
        required: true
        schema:
          type: integer
          format: int64
      responses:
        default:
          content:
            application/json:
              schema:
                type: string
          description: default response
      security:
      - bearer: []
      tags:
      - workflows
  /workflows/{workflowId}/defaultVersion:
    put:
      description: Update the default version of a workflow.
      operationId: updateDefaultVersion_1
      parameters:
      - in: path
        name: workflowId
        required: true
        schema:
          type: integer
          format: int64
      requestBody:
        content:
          '*/*':
            schema:
              type: string
      responses:
        default:
          content:
            application/json:
              schema:
                $ref: '#/components/schemas/Workflow'
          description: default response
      security:
      - bearer: []
      tags:
      - workflows
  /workflows/{workflowId}/descriptor/{relative-path}:
    get:
      description: Get the corresponding descriptor file from source control.
      operationId: secondaryDescriptorPath_1
      parameters:
      - in: path
        name: workflowId
        required: true
        schema:
          type: integer
          format: int64
      - in: query
        name: tag
        schema:
          type: string
      - in: path
        name: relative-path
        required: true
        schema:
          type: string
      - in: query
        name: language
        schema:
          type: string
      responses:
        default:
          content:
            application/json:
              schema:
                $ref: '#/components/schemas/SourceFile'
          description: default response
      security:
      - bearer: []
      tags:
      - workflows
  /workflows/{workflowId}/descriptorType:
    post:
      description: "Use with caution. This deletes all the workflowVersions, only\
        \ use if there's nothing worth keeping in the workflow."
      operationId: updateDescriptorType
      parameters:
      - in: path
        name: workflowId
        required: true
        schema:
          type: integer
          format: int64
      - in: query
        name: descriptorType
        schema:
          type: string
          enum:
          - CWL
          - WDL
          - gxformat2
          - SWL
          - NFL
          - service
      responses:
        default:
          content:
            application/json:
              schema:
                $ref: '#/components/schemas/Workflow'
          description: default response
      security:
      - bearer: []
      summary: "Changes the descriptor type of an unpublished, invalid workflow."
      tags:
      - workflows
  /workflows/{workflowId}/labels:
    put:
      description: Update the labels linked to a workflow.
      operationId: updateLabels_1
      parameters:
      - in: path
        name: workflowId
        required: true
        schema:
          type: integer
          format: int64
      - in: query
        name: labels
        schema:
          type: string
      requestBody:
        content:
          '*/*':
            schema:
              type: string
      responses:
        default:
          content:
            application/json:
              schema:
                $ref: '#/components/schemas/Workflow'
          description: default response
      security:
      - bearer: []
      tags:
      - workflows
  /workflows/{workflowId}/primaryDescriptor:
    get:
      description: Get the primary descriptor file.
      operationId: primaryDescriptor_1
      parameters:
      - in: path
        name: workflowId
        required: true
        schema:
          type: integer
          format: int64
      - in: query
        name: tag
        schema:
          type: string
      - in: query
        name: language
        schema:
          type: string
      responses:
        default:
          content:
            application/json:
              schema:
                $ref: '#/components/schemas/SourceFile'
          description: default response
      security:
      - bearer: []
      tags:
      - workflows
  /workflows/{workflowId}/publish:
    post:
      description: Publish or unpublish a workflow.
      operationId: publish_1
      parameters:
      - in: path
        name: workflowId
        required: true
        schema:
          type: integer
          format: int64
      requestBody:
        content:
          '*/*':
            schema:
              $ref: '#/components/schemas/PublishRequest'
      responses:
        default:
          content:
            application/json:
              schema:
                $ref: '#/components/schemas/Workflow'
          description: default response
      security:
      - bearer: []
      tags:
      - workflows
  /workflows/{workflowId}/refresh:
    get:
      description: Refresh one particular workflow.
      operationId: refresh_1
      parameters:
      - in: path
        name: workflowId
        required: true
        schema:
          type: integer
          format: int64
      - in: query
        name: hardRefresh
        schema:
          type: boolean
          default: true
      responses:
        default:
          content:
            application/json:
              schema:
                $ref: '#/components/schemas/Workflow'
          description: default response
      security:
      - bearer: []
      tags:
      - workflows
  /workflows/{workflowId}/refresh/{version}:
    get:
      description: Refresh one particular workflow version.
      operationId: refreshVersion
      parameters:
      - in: path
        name: workflowId
        required: true
        schema:
          type: integer
          format: int64
      - in: path
        name: version
        required: true
        schema:
          type: string
      - in: query
        name: hardRefresh
        schema:
          type: boolean
          default: true
      responses:
        default:
          content:
            application/json:
              schema:
                $ref: '#/components/schemas/Workflow'
          description: default response
      security:
      - bearer: []
      tags:
      - workflows
  /workflows/{workflowId}/requestDOI/{workflowVersionId}:
    put:
      description: Request a DOI for this version of a workflow.
      operationId: requestDOIForWorkflowVersion
      parameters:
      - in: path
        name: workflowId
        required: true
        schema:
          type: integer
          format: int64
      - in: path
        name: workflowVersionId
        required: true
        schema:
          type: integer
          format: int64
      requestBody:
        content:
          '*/*':
            schema:
              type: string
      responses:
        default:
          content:
            application/json:
              schema:
                type: array
                items:
                  $ref: '#/components/schemas/WorkflowVersion'
                uniqueItems: true
          description: default response
      security:
      - bearer: []
      tags:
      - workflows
  /workflows/{workflowId}/resetVersionPaths:
    put:
      description: Reset the workflow paths.
      operationId: updateWorkflowPath
      parameters:
      - in: path
        name: workflowId
        required: true
        schema:
          type: integer
          format: int64
      requestBody:
        content:
          '*/*':
            schema:
              $ref: '#/components/schemas/Workflow'
      responses:
        default:
          content:
            application/json:
              schema:
                $ref: '#/components/schemas/Workflow'
          description: default response
      security:
      - bearer: []
      tags:
      - workflows
  /workflows/{workflowId}/restub:
    get:
      description: Restub a workflow
      operationId: restub
      parameters:
      - in: path
        name: workflowId
        required: true
        schema:
          type: integer
          format: int64
      responses:
        default:
          content:
            application/json:
              schema:
                $ref: '#/components/schemas/Workflow'
          description: default response
      security:
      - bearer: []
      summary: Restub a workflow
      tags:
      - workflows
  /workflows/{workflowId}/secondaryDescriptors:
    get:
      description: Get the corresponding descriptor documents from source control.
      operationId: secondaryDescriptors_1
      parameters:
      - in: path
        name: workflowId
        required: true
        schema:
          type: integer
          format: int64
      - in: query
        name: tag
        schema:
          type: string
      - in: query
        name: language
        schema:
          type: string
      responses:
        default:
          content:
            application/json:
              schema:
                type: array
                items:
                  $ref: '#/components/schemas/SourceFile'
          description: default response
      security:
      - bearer: []
      tags:
      - workflows
  /workflows/{workflowId}/star:
    put:
      description: Star a workflow.
      operationId: starEntry_1
      parameters:
      - in: path
        name: workflowId
        required: true
        schema:
          type: integer
          format: int64
      requestBody:
        content:
          '*/*':
            schema:
              $ref: '#/components/schemas/StarRequest'
      responses:
        default:
          content:
            application/json: {}
          description: default response
      security:
      - bearer: []
      tags:
      - workflows
  /workflows/{workflowId}/starredUsers:
    get:
      description: Returns list of users who starred the given workflow.
      operationId: getStarredUsers_1
      parameters:
      - in: path
        name: workflowId
        required: true
        schema:
          type: integer
          format: int64
      responses:
        default:
          content:
            application/json:
              schema:
                type: array
                items:
                  $ref: '#/components/schemas/User'
                uniqueItems: true
          description: default response
      tags:
      - workflows
  /workflows/{workflowId}/testParameterFiles:
    delete:
      description: Delete test parameter files for a given version.
      operationId: deleteTestParameterFiles_1
      parameters:
      - in: path
        name: workflowId
        required: true
        schema:
          type: integer
          format: int64
      - in: query
        name: testParameterPaths
        schema:
          type: array
          items:
            type: string
      - in: query
        name: version
        schema:
          type: string
      responses:
        default:
          content:
            application/json:
              schema:
                type: array
                items:
                  $ref: '#/components/schemas/SourceFile'
                uniqueItems: true
          description: default response
      security:
      - bearer: []
      tags:
      - workflows
    get:
      description: Get the corresponding test parameter files.
      operationId: getTestParameterFiles_1
      parameters:
      - in: path
        name: workflowId
        required: true
        schema:
          type: integer
          format: int64
      - in: query
        name: version
        schema:
          type: string
      responses:
        default:
          content:
            application/json:
              schema:
                type: array
                items:
                  $ref: '#/components/schemas/SourceFile'
          description: default response
      security:
      - bearer: []
      tags:
      - workflows
    put:
      description: Add test parameter files for a given version.
      operationId: addTestParameterFiles_1
      parameters:
      - in: path
        name: workflowId
        required: true
        schema:
          type: integer
          format: int64
      - in: query
        name: testParameterPaths
        schema:
          type: array
          items:
            type: string
      - in: query
        name: version
        schema:
          type: string
      requestBody:
        content:
          '*/*':
            schema:
              type: string
      responses:
        default:
          content:
            application/json:
              schema:
                type: array
                items:
                  $ref: '#/components/schemas/SourceFile'
                uniqueItems: true
          description: default response
      security:
      - bearer: []
      tags:
      - workflows
  /workflows/{workflowId}/tools/{workflowVersionId}:
    get:
      description: Get the Tools for a given workflow version.
      operationId: getTableToolContent
      parameters:
      - in: path
        name: workflowId
        required: true
        schema:
          type: integer
          format: int64
      - in: path
        name: workflowVersionId
        required: true
        schema:
          type: integer
          format: int64
      responses:
        default:
          content:
            application/json:
              schema:
                type: string
          description: default response
      security:
      - bearer: []
      tags:
      - workflows
  /workflows/{workflowId}/users:
    get:
      description: Get users of a workflow.
      operationId: getUsers_1
      parameters:
      - in: path
        name: workflowId
        required: true
        schema:
          type: integer
          format: int64
      responses:
        default:
          content:
            application/json:
              schema:
                type: array
                items:
                  $ref: '#/components/schemas/User'
          description: default response
      security:
      - bearer: []
      tags:
      - workflows
  /workflows/{workflowId}/workflowVersions:
    put:
      description: Update the workflow versions linked to a workflow.
      operationId: updateWorkflowVersion
      parameters:
      - in: path
        name: workflowId
        required: true
        schema:
          type: integer
          format: int64
      requestBody:
        content:
          '*/*':
            schema:
              type: array
              items:
                $ref: '#/components/schemas/WorkflowVersion'
      responses:
        default:
          content:
            application/json:
              schema:
                type: array
                items:
                  $ref: '#/components/schemas/WorkflowVersion'
                uniqueItems: true
          description: default response
      security:
      - bearer: []
      tags:
      - workflows
  /workflows/{workflowId}/workflowVersions/{workflowVersionId}/sourcefiles:
    get:
      description: Retrieve sourcefiles for an entry's version
      operationId: getWorkflowVersionsSourcefiles
      parameters:
      - description: Workflow to retrieve the version from.
        in: path
        name: workflowId
        required: true
        schema:
          type: integer
          format: int64
      - description: Workflow version to retrieve the version from.
        in: path
        name: workflowVersionId
        required: true
        schema:
          type: integer
          format: int64
      - description: List of file types to filter sourcefiles by
        in: query
        name: fileTypes
        schema:
          type: array
          items:
            type: string
            enum:
            - DOCKSTORE_CWL
            - DOCKSTORE_WDL
            - DOCKERFILE
            - CWL_TEST_JSON
            - WDL_TEST_JSON
            - NEXTFLOW
            - NEXTFLOW_CONFIG
            - NEXTFLOW_TEST_PARAMS
            - DOCKSTORE_YML
            - DOCKSTORE_SERVICE_YML
            - DOCKSTORE_SERVICE_TEST_JSON
            - DOCKSTORE_SERVICE_OTHER
            - DOCKSTORE_GXFORMAT2
            - GXFORMAT2_TEST_FILE
            - DOCKSTORE_SWL
            - SWL_TEST_JSON
      responses:
        default:
          content:
            application/json:
              schema:
                type: array
                items:
                  $ref: '#/components/schemas/SourceFile'
                uniqueItems: true
          description: default response
      security:
      - bearer: []
      tags:
      - workflows
  /workflows/{workflowId}/zip/{workflowVersionId}:
    get:
      description: Download a ZIP file of a workflow and all associated files.
      operationId: getWorkflowZip
      parameters:
      - in: path
        name: workflowId
        required: true
        schema:
          type: integer
          format: int64
      - in: path
        name: workflowVersionId
        required: true
        schema:
          type: integer
          format: int64
      responses:
        default:
          content:
            application/zip: {}
          description: default response
      security:
      - bearer: []
      tags:
      - workflows
components:
  schemas:
    Alias:
      type: object
      properties:
        content:
          type: string
    BioWorkflow:
      type: object
      allOf:
      - $ref: '#/components/schemas/Workflow'
      - type: object
        properties:
          is_checker:
            type: boolean
          parent_id:
            type: integer
            format: int64
    Checksum:
      type: object
      description: The checksum value and its type
      example: "[{checksum=77af4d6b9913e693e8d0b4b294fa62ade6054e6b2f1ffb617ac955dd63fb0182,\
        \ type=sha256}]"
      properties:
        checksum:
          type: string
          description: 'The hex-string encoded checksum for the data. '
        type:
          type: string
          description: "The digest method used to create the checksum. The value (e.g.\
            \ `sha-256`) SHOULD be listed as `Hash Name String` in the https://github.com/ga4gh-discovery/ga4gh-checksum/blob/master/hash-alg.csv[GA4GH\
            \ Checksum Hash Algorithm Registry]. Other values MAY be used, as long\
            \ as implementors are aware of the issues discussed in https://tools.ietf.org/html/rfc6920#section-9.4[RFC6920].\
            \ GA4GH may provide more explicit guidance for use of non-IANA-registered\
            \ algorithms in the future."
      required:
      - checksum
      - type
    CloudInstance:
      type: object
      properties:
        id:
          type: integer
          format: int64
        partner:
          type: string
          enum:
          - GALAXY
          - TERRA
          - DNA_STACK
          - DNA_NEXUS
          - CGC
          - NHLBI_BIODATA_CATALYST
          - ANVIL
          - CAVATICA
          - NEXTFLOW_TOWER
        supportedLanguages:
          type: array
          items:
            $ref: '#/components/schemas/Language'
          uniqueItems: true
        supportsFileImports:
          type: boolean
        supportsHttpImports:
          type: boolean
        url:
          type: string
    Collection:
      type: object
      description: "Collection in an organization, collects entries"
      properties:
        aliases:
          type: object
          additionalProperties:
            $ref: '#/components/schemas/Alias'
        dbCreateDate:
          type: integer
          format: int64
        dbUpdateDate:
          type: integer
          format: int64
        description:
          type: string
          description: Description of the collection
        displayName:
          type: string
          maxLength: 50
          minLength: 3
          pattern: "[\\w ,_\\-&()']*"
        id:
          type: integer
          format: int64
          description: Implementation specific ID for the collection in this web service
        name:
          type: string
          description: Name of the collection
          example: Alignment
          maxLength: 39
          minLength: 3
          pattern: "[a-zA-Z][a-zA-Z\\d]*"
        organizationID:
          type: integer
          format: int64
        organizationName:
          type: string
        topic:
          type: string
          description: Short description of the collection
          example: A collection of alignment algorithms
      required:
      - name
      - topic
    CollectionEntry:
      type: object
      properties:
        dbUpdateDate:
          type: integer
          format: int64
        entryPath:
          type: string
        entryType:
          type: string
        id:
          type: integer
          format: int64
        versionName:
          type: string
    CollectionOrganization:
      type: object
      properties:
        collectionDisplayName:
          type: string
        collectionId:
          type: integer
          format: int64
        collectionName:
          type: string
        organizationDisplayName:
          type: string
        organizationId:
          type: integer
          format: int64
        organizationName:
          type: string
    Config:
      type: object
      properties:
        bdCatalystSevenBridgesImportUrl:
          type: string
        bdCatalystTerraImportUrl:
          type: string
        bitBucketAuthUrl:
          type: string
        bitBucketClientId:
          type: string
        composeSetupVersion:
          type: string
        cwlVisualizerUri:
          type: string
        deployVersion:
          type: string
        discourseUrl:
          type: string
        dnaNexusImportUrl:
          type: string
        dnaStackImportUrl:
          type: string
        documentationUrl:
          type: string
        featuredContentUrl:
          type: string
        gitBuildVersion:
          type: string
        gitCommitId:
          type: string
        gitHubAppInstallationUrl:
          type: string
        gitHubAuthUrl:
          type: string
        gitHubRedirectPath:
          type: string
        gitHubScope:
          type: string
        githubClientId:
          type: string
        gitlabAuthUrl:
          type: string
        gitlabClientId:
          type: string
        gitlabRedirectPath:
          type: string
        gitlabScope:
          type: string
        googleClientId:
          type: string
        googleScope:
          type: string
        orcidAuthUrl:
          type: string
        orcidClientId:
          type: string
        orcidRedirectPath:
          type: string
        orcidScope:
          type: string
        quayIoAuthUrl:
          type: string
        quayIoClientId:
          type: string
        quayIoRedirectPath:
          type: string
        quayIoScope:
          type: string
        tagManagerId:
          type: string
        terraImportUrl:
          type: string
        zenodoAuthUrl:
          type: string
        zenodoClientId:
          type: string
        zenodoRedirectPath:
          type: string
        zenodoScope:
          type: string
    DescriptorLanguageBean:
      type: object
      properties:
        friendlyName:
          type: string
        value:
          type: string
    DockstoreTool:
      type: object
      properties:
        aliases:
          type: object
          additionalProperties:
            $ref: '#/components/schemas/Alias'
        author:
          type: string
        checker_id:
          type: integer
          format: int64
        conceptDoi:
          type: string
        custom_docker_registry_path:
          type: string
        customerDockerRegistryPath:
          type: string
          writeOnly: true
        dbCreateDate:
          type: integer
          format: int64
        dbUpdateDate:
          type: integer
          format: int64
        defaultCWLTestParameterFile:
          type: string
        defaultVersion:
          type: string
        defaultWDLTestParameterFile:
          type: string
        default_cwl_path:
          type: string
        default_dockerfile_path:
          type: string
        default_wdl_path:
          type: string
        description:
          type: string
        descriptorType:
          type: array
          items:
            type: string
        email:
          type: string
        forumUrl:
          type: string
          maxLength: 256
          minLength: 0
        gitUrl:
          type: string
        has_checker:
          type: boolean
        id:
          type: integer
          format: int64
        input_file_formats:
          type: array
          items:
            $ref: '#/components/schemas/FileFormat'
          uniqueItems: true
        is_published:
          type: boolean
        labels:
          type: array
          items:
            $ref: '#/components/schemas/Label'
          uniqueItems: true
        lastBuild:
          type: string
          format: date-time
        lastUpdated:
          type: integer
          format: int64
        last_modified:
          type: integer
          format: int32
        last_modified_date:
          type: integer
          format: int64
        licenseInformation:
          $ref: '#/components/schemas/LicenseInformation'
        metadataFromEntry:
          $ref: '#/components/schemas/DockstoreTool'
        metadataFromVersion:
          $ref: '#/components/schemas/Version'
        mode:
          type: string
          enum:
          - AUTO_DETECT_QUAY_TAGS_AUTOMATED_BUILDS
          - AUTO_DETECT_QUAY_TAGS_WITH_MIXED
          - MANUAL_IMAGE_PATH
          - HOSTED
        name:
          type: string
        namespace:
          type: string
        output_file_formats:
          type: array
          items:
            $ref: '#/components/schemas/FileFormat'
          uniqueItems: true
        path:
          type: string
        private_access:
          type: boolean
        registry:
          type: string
          enum:
          - QUAY_IO
          - DOCKER_HUB
          - GITLAB
          - AMAZON_ECR
          - SEVEN_BRIDGES
        registry_string:
          type: string
        starredUsers:
          type: array
          items:
            $ref: '#/components/schemas/User'
          uniqueItems: true
        tags:
          type: array
          items:
            $ref: '#/components/schemas/Tag'
          uniqueItems: true
        tool_maintainer_email:
          type: string
        tool_path:
          type: string
        toolname:
          type: string
        topicId:
          type: integer
          format: int64
        users:
          type: array
          items:
            $ref: '#/components/schemas/User'
          uniqueItems: true
        workflowVersions:
          type: array
          items:
            $ref: '#/components/schemas/Tag'
          uniqueItems: true
    Entry:
      type: object
      properties:
        aliases:
          type: object
          additionalProperties:
            $ref: '#/components/schemas/Alias'
        author:
          type: string
        checker_id:
          type: integer
          format: int64
        conceptDoi:
          type: string
        dbCreateDate:
          type: integer
          format: int64
        dbUpdateDate:
          type: integer
          format: int64
        defaultVersion:
          type: string
        description:
          type: string
        email:
          type: string
        gitUrl:
          type: string
        has_checker:
          type: boolean
        id:
          type: integer
          format: int64
        input_file_formats:
          type: array
          items:
            $ref: '#/components/schemas/FileFormat'
          uniqueItems: true
        is_published:
          type: boolean
        labels:
          type: array
          items:
            $ref: '#/components/schemas/Label'
          uniqueItems: true
        lastUpdated:
          type: integer
          format: int64
        last_modified:
          type: integer
          format: int32
        last_modified_date:
          type: integer
          format: int64
        licenseInformation:
          $ref: '#/components/schemas/LicenseInformation'
        metadataFromEntry:
          $ref: '#/components/schemas/Entry'
        metadataFromVersion:
          $ref: '#/components/schemas/Version'
        output_file_formats:
          type: array
          items:
            $ref: '#/components/schemas/FileFormat'
          uniqueItems: true
        starredUsers:
          type: array
          items:
            $ref: '#/components/schemas/User'
          uniqueItems: true
        topicId:
          type: integer
          format: int64
        users:
          type: array
          items:
            $ref: '#/components/schemas/User'
          uniqueItems: true
        workflowVersions:
          type: array
          items:
            $ref: '#/components/schemas/Version'
          uniqueItems: true
    EntryObjectObject:
      type: object
      properties:
        aliases:
          type: object
          additionalProperties:
            $ref: '#/components/schemas/Alias'
        author:
          type: string
        checker_id:
          type: integer
          format: int64
        conceptDoi:
          type: string
        dbCreateDate:
          type: integer
          format: int64
        dbUpdateDate:
          type: integer
          format: int64
        defaultVersion:
          type: string
        description:
          type: string
        email:
          type: string
        gitUrl:
          type: string
        has_checker:
          type: boolean
        id:
          type: integer
          format: int64
        input_file_formats:
          type: array
          items:
            $ref: '#/components/schemas/FileFormat'
          uniqueItems: true
        is_published:
          type: boolean
        labels:
          type: array
          items:
            $ref: '#/components/schemas/Label'
          uniqueItems: true
        lastUpdated:
          type: integer
          format: int64
        last_modified:
          type: integer
          format: int32
        last_modified_date:
          type: integer
          format: int64
        licenseInformation:
          $ref: '#/components/schemas/LicenseInformation'
        metadataFromEntry:
          type: object
          writeOnly: true
        metadataFromVersion:
          $ref: '#/components/schemas/Version'
        output_file_formats:
          type: array
          items:
            $ref: '#/components/schemas/FileFormat'
          uniqueItems: true
        starredUsers:
          type: array
          items:
            $ref: '#/components/schemas/User'
          uniqueItems: true
        topicId:
          type: integer
          format: int64
        users:
          type: array
          items:
            $ref: '#/components/schemas/User'
          uniqueItems: true
        workflowVersions:
          type: array
          items:
            type: object
          uniqueItems: true
    EntryUpdateTime:
      type: object
      properties:
        entryType:
          type: string
          enum:
          - TOOL
          - WORKFLOW
          - SERVICE
        lastUpdateDate:
          type: integer
          format: int64
        path:
          type: string
        prettyPath:
          type: string
    Error:
      type: object
      properties:
        code:
          type: integer
          format: int32
        message:
          type: string
      required:
      - code
    Event:
      type: object
      properties:
        collection:
          $ref: '#/components/schemas/Collection'
        dbCreateDate:
          type: integer
          format: int64
        dbUpdateDate:
          type: integer
          format: int64
        id:
          type: integer
          format: int64
        initiatorUser:
          $ref: '#/components/schemas/User'
        organization:
          $ref: '#/components/schemas/Organization'
        tool:
          $ref: '#/components/schemas/DockstoreTool'
        type:
          type: string
          enum:
          - CREATE_ORG
          - DELETE_ORG
          - MODIFY_ORG
          - APPROVE_ORG
          - REJECT_ORG
          - REREQUEST_ORG
          - ADD_USER_TO_ORG
          - REMOVE_USER_FROM_ORG
          - MODIFY_USER_ROLE_ORG
          - APPROVE_ORG_INVITE
          - REJECT_ORG_INVITE
          - CREATE_COLLECTION
          - MODIFY_COLLECTION
          - REMOVE_FROM_COLLECTION
          - ADD_TO_COLLECTION
          - ADD_VERSION_TO_ENTRY
        user:
          $ref: '#/components/schemas/User'
        version:
          $ref: '#/components/schemas/Version'
        workflow:
          $ref: '#/components/schemas/Workflow'
    ExtendedUserData:
      type: object
      properties:
        canChangeUsername:
          type: boolean
    FileFormat:
      type: object
      properties:
        value:
          type: string
    FileWrapper:
      type: object
      description: 'A file provides content for one of - A tool descriptor is a metadata
        document that describes one or more tools. - A tool document that describes
        how to test with one or more sample test JSON. - A containerfile is a document
        that describes how to build a particular container image. Examples include
        Dockerfiles for creating Docker images and Singularity recipes for Singularity
        images '
      properties:
        checksum:
          type: array
          description: "A production (immutable) tool version is required to have\
            \ a hashcode. Not required otherwise, but might be useful to detect changes. "
          example: "[{checksum=77af4d6b9913e693e8d0b4b294fa62ade6054e6b2f1ffb617ac955dd63fb0182,\
            \ type=sha256}]"
          items:
            $ref: '#/components/schemas/Checksum'
        content:
          type: string
          description: The content of the file itself. One of url or content is required.
        url:
          type: string
          description: "Optional url to the underlying content, should include version\
            \ information, and can include a git hash.  Note that this URL should\
            \ resolve to the raw unwrapped content that would otherwise be available\
            \ in content. One of url or content is required."
    Image:
      type: object
      properties:
        architecture:
          type: string
        checksums:
          type: array
          items:
            $ref: '#/components/schemas/Checksum'
        dbUpdateDate:
          type: string
          format: date-time
        imageID:
          type: string
        imageRegistry:
          type: string
          enum:
          - QUAY_IO
          - DOCKER_HUB
          - GITLAB
          - AMAZON_ECR
          - SEVEN_BRIDGES
        imageUpdateDate:
          type: string
        os:
          type: string
        repository:
          type: string
        size:
          type: integer
          format: int64
        tag:
          type: string
    ImageData:
      type: object
      description: Describes one container image.
      properties:
        checksum:
          type: array
          description: "A production (immutable) tool version is required to have\
            \ a hashcode. Not required otherwise, but might be useful to detect changes.\
            \  This exposes the hashcode for specific image versions to verify that\
            \ the container version pulled is actually the version that was indexed\
            \ by the registry."
          example: "[{checksum=77af4d6b9913e693e8d0b4b294fa62ade6054e6b2f1ffb617ac955dd63fb0182,\
            \ type=sha256}]"
          items:
            $ref: '#/components/schemas/Checksum'
        image_name:
          type: string
          description: Used in conjunction with a registry_url if provided to locate
            images.
        image_type:
          type: string
          enum:
          - Docker
          - Singularity
          - Conda
        registry_host:
          type: string
          description: A docker registry or a URL to a Singularity registry. Used
            along with image_name to locate a specific image.
        size:
          type: integer
          format: int64
          description: Size of the container in bytes.
        updated:
          type: string
          description: Last time the container was updated.
    Label:
      type: object
      properties:
        id:
          type: integer
          format: int64
        value:
          type: string
    LambdaEvent:
      type: object
      properties:
        eventDate:
          type: integer
          format: int64
        githubUsername:
          type: string
        id:
          type: integer
          format: int64
        message:
          type: string
        organization:
          type: string
        reference:
          type: string
        repository:
          type: string
        success:
          type: boolean
        type:
          type: string
          enum:
          - PUSH
          - DELETE
          - INSTALL
          - PUBLISH
    Language:
      type: object
    LicenseInformation:
      type: object
      properties:
        licenseName:
          type: string
    Limits:
      type: object
      properties:
        hostedEntryCountLimit:
          type: integer
          format: int32
        hostedEntryVersionLimit:
          type: integer
          format: int32
    Notification:
      type: object
      properties:
        dbCreateDate:
          type: integer
          format: int64
        dbUpdateDate:
          type: integer
          format: int64
        expiration:
          type: integer
          format: int64
        id:
          type: integer
          format: int64
        message:
          type: string
          maxLength: 1024
          minLength: 0
        priority:
          type: string
          enum:
          - LOW
          - MEDIUM
          - CRITICAL
        type:
          type: string
          enum:
          - SITEWIDE
          - NEWSBODY
    Organization:
      type: object
      properties:
        aliases:
          type: object
          additionalProperties:
            $ref: '#/components/schemas/Alias'
        avatarUrl:
          type: string
          pattern: "([^\\s]+)(\\.jpg|\\.jpeg|\\.png|\\.gif)"
        collectionsLength:
          type: integer
          format: int64
        dbCreateDate:
          type: integer
          format: int64
        dbUpdateDate:
          type: integer
          format: int64
        description:
          type: string
        displayName:
          type: string
          maxLength: 50
          minLength: 3
          pattern: "[\\w ,_\\-&()']*"
        email:
          type: string
        id:
          type: integer
          format: int64
        link:
          type: string
        location:
          type: string
        name:
          type: string
          maxLength: 39
          minLength: 3
          pattern: "[a-zA-Z][a-zA-Z\\d]*"
        starredUsers:
          type: array
          items:
            $ref: '#/components/schemas/User'
          uniqueItems: true
        status:
          type: string
          enum:
          - PENDING
          - REJECTED
          - APPROVED
        topic:
          type: string
    OrganizationUpdateTime:
      type: object
      properties:
        displayName:
          type: string
        lastUpdateDate:
          type: integer
          format: int64
        name:
          type: string
    OrganizationUser:
      type: object
      properties:
        accepted:
          type: boolean
        dbCreateDate:
          type: integer
          format: int64
        dbUpdateDate:
          type: integer
          format: int64
        id:
          $ref: '#/components/schemas/OrganizationUserId'
        organization:
          $ref: '#/components/schemas/Organization'
        role:
          type: string
          enum:
          - ADMIN
          - MAINTAINER
          - MEMBER
        user:
          $ref: '#/components/schemas/User'
    OrganizationUserId:
      type: object
      properties:
        organizationId:
          type: integer
          format: int64
        userId:
          type: integer
          format: int64
    ParsedInformation:
      type: object
      properties:
        descriptorLanguage:
          type: string
          enum:
          - CWL
          - WDL
          - gxformat2
          - SWL
          - NFL
          - service
        hasHTTPImports:
          type: boolean
        hasLocalImports:
          type: boolean
    Permission:
      type: object
      properties:
        email:
          type: string
        role:
          type: string
          enum:
          - OWNER
          - WRITER
          - READER
    PrivilegeRequest:
      type: object
      properties:
        admin:
          type: boolean
        curator:
          type: boolean
    Profile:
      type: object
      properties:
        avatarURL:
          type: string
        bio:
          type: string
        company:
          type: string
        email:
          type: string
        location:
          type: string
        name:
          type: string
        username:
          type: string
    PublishRequest:
      type: object
      properties:
        publish:
          type: boolean
    RegistryBean:
      type: object
      properties:
        customDockerPath:
          type: string
        dockerPath:
          type: string
        enum:
          type: string
        friendlyName:
          type: string
        privateOnly:
          type: string
        url:
          type: string
    Repository:
      type: object
      properties:
        canDelete:
          type: boolean
        gitRegistry:
          type: string
          enum:
          - dockstore.org
          - github.com
          - bitbucket.org
          - gitlab.com
        organization:
          type: string
        path:
          type: string
        present:
          type: boolean
        repositoryName:
          type: string
    Service:
      type: object
      allOf:
      - $ref: '#/components/schemas/Workflow'
    ServiceType:
      type: object
      description: Type of a GA4GH service
      properties:
        artifact:
          type: string
          description: Name of the API or GA4GH specification implemented. Official
            GA4GH types should be assigned as part of standards approval process.
            Custom artifacts are supported.
          example: beacon
        group:
          type: string
          description: "Namespace in reverse domain name format. Use `org.ga4gh` for\
            \ implementations compliant with official GA4GH specifications. For services\
            \ with custom APIs not standardized by GA4GH, or implementations diverging\
            \ from official GA4GH specifications, use a different namespace (e.g.\
            \ your organization's reverse domain name)."
          example: org.ga4gh
        version:
          type: string
          description: Version of the API or specification. GA4GH specifications use
            semantic versioning.
          example: 1.0.0
      required:
      - artifact
      - group
      - version
    SharedWorkflows:
      type: object
      properties:
        role:
          type: string
          enum:
          - OWNER
          - WRITER
          - READER
        workflows:
          type: array
          items:
            $ref: '#/components/schemas/Workflow'
    SourceControlBean:
      type: object
      properties:
        friendlyName:
          type: string
        value:
          type: string
    SourceFile:
      type: object
      properties:
        absolutePath:
          type: string
          description: Absolute path of sourcefile in git repo
        checksums:
          type: array
          items:
            $ref: '#/components/schemas/Checksum'
        content:
          type: string
        frozen:
          type: boolean
        id:
          type: integer
          format: int64
        path:
          type: string
          description: Path to sourcefile relative to its parent
        type:
          type: string
          description: Enumerates the type of file
          enum:
          - DOCKSTORE_CWL
          - DOCKSTORE_WDL
          - DOCKERFILE
          - CWL_TEST_JSON
          - WDL_TEST_JSON
          - NEXTFLOW
          - NEXTFLOW_CONFIG
          - NEXTFLOW_TEST_PARAMS
          - DOCKSTORE_YML
          - DOCKSTORE_SERVICE_YML
          - DOCKSTORE_SERVICE_TEST_JSON
          - DOCKSTORE_SERVICE_OTHER
          - DOCKSTORE_GXFORMAT2
          - GXFORMAT2_TEST_FILE
          - DOCKSTORE_SWL
          - SWL_TEST_JSON
        verifiedBySource:
          type: object
          additionalProperties:
            $ref: '#/components/schemas/VerificationInformation'
      required:
      - absolutePath
      - path
      - type
    StarRequest:
      type: object
      properties:
        star:
          type: boolean
    TRSService:
      type: object
      description: GA4GH service
      properties:
        contactUrl:
          type: string
          description: "URL of the contact for the provider of this service, e.g.\
            \ a link to a contact form (RFC 3986 format), or an email (RFC 2368 format)."
          example: mailto:support@example.com
        createdAt:
          type: string
          format: date-time
          description: Timestamp describing when the service was first deployed and
            available (RFC 3339 format)
          example: 2019-06-04T12:58:19Z
        description:
          type: string
          description: Description of the service. Should be human readable and provide
            information about the service.
          example: This service provides...
        documentationUrl:
          type: string
          description: "URL of the documentation of this service (RFC 3986 format).\
            \ This should help someone learn how to use your service, including any\
            \ specifics required to access data, e.g. authentication."
          example: https://docs.myservice.example.com
        environment:
          type: string
          description: "Environment the service is running in. Use this to distinguish\
            \ between production, development and testing/staging deployments. Suggested\
            \ values are prod, test, dev, staging. However this is advised and not\
            \ enforced."
          example: test
        id:
          type: string
          description: "Unique ID of this service. Reverse domain name notation is\
            \ recommended, though not required. The identifier should attempt to be\
            \ globally unique so it can be used in downstream aggregator services\
            \ e.g. Service Registry."
          example: org.ga4gh.myservice
        name:
          type: string
          description: Name of this service. Should be human readable.
          example: My project
        organization:
          type: object
          description: Organization providing the service
        type:
          $ref: '#/components/schemas/ServiceType'
        updatedAt:
          type: string
          format: date-time
          description: Timestamp describing when the service was last updated (RFC
            3339 format)
          example: 2019-06-04T12:58:19Z
        version:
          type: string
          description: "Version of the service being described. Semantic versioning\
            \ is recommended, but other identifiers, such as dates or commit hashes,\
            \ are also allowed. The version should be changed whenever the service\
            \ is updated."
          example: 1.0.0
      required:
      - id
      - name
      - organization
      - type
      - version
    Tag:
      type: object
      properties:
        author:
          type: string
        automated:
          type: boolean
        commitID:
          type: string
        cwl_path:
          type: string
        dbUpdateDate:
          type: integer
          format: int64
        description:
          type: string
        descriptionSource:
          type: string
          enum:
          - README
          - DESCRIPTOR
        dirtyBit:
          type: boolean
        dockerfile_path:
          type: string
        doiStatus:
          type: string
          enum:
          - NOT_REQUESTED
          - REQUESTED
          - CREATED
        doiURL:
          type: string
        email:
          type: string
        frozen:
          type: boolean
        hidden:
          type: boolean
        id:
          type: integer
          format: int64
        image_id:
          type: string
        images:
          type: array
          items:
            $ref: '#/components/schemas/Image'
          uniqueItems: true
        input_file_formats:
          type: array
          items:
            $ref: '#/components/schemas/FileFormat'
          uniqueItems: true
        last_built:
          type: integer
          format: int64
        name:
          type: string
        output_file_formats:
          type: array
          items:
            $ref: '#/components/schemas/FileFormat'
          uniqueItems: true
        parent:
          $ref: '#/components/schemas/EntryObjectObject'
        reference:
          type: string
        referenceType:
          type: string
          enum:
          - COMMIT
          - TAG
          - BRANCH
          - NOT_APPLICABLE
          - UNSET
        size:
          type: integer
          format: int64
        valid:
          type: boolean
        validations:
          type: array
          items:
            $ref: '#/components/schemas/Validation'
          uniqueItems: true
        verified:
          type: boolean
        verifiedSource:
          type: string
        verifiedSources:
          type: array
          items:
            type: string
        versionEditor:
          $ref: '#/components/schemas/User'
        versionMetadata:
          $ref: '#/components/schemas/VersionMetadata'
        wdl_path:
          type: string
        workingDirectory:
          type: string
    Token:
      type: object
      properties:
        content:
          type: string
        dbCreateDate:
          type: integer
          format: int64
        dbUpdateDate:
          type: integer
          format: int64
        id:
          type: integer
          format: int64
        refreshToken:
          type: string
        token:
          type: string
        tokenSource:
          type: string
          enum:
          - quay.io
          - github.com
          - dockstore
          - bitbucket.org
          - gitlab.com
          - zenodo.org
          - google.com
          - orcid.org
        userId:
          type: integer
          format: int64
        username:
          type: string
    Tool:
      type: object
      description: "A tool (or described tool) is defined as a tuple of a descriptor\
        \ file (which potentially consists of multiple files), a set of container\
        \ images, and a set of instructions for creating those images."
      properties:
        aliases:
          type: array
          description: Support for this parameter is optional for tool registries
            that support aliases. A list of strings that can be used to identify this
            tool which could be  straight up URLs.  This can be used to expose alternative
            ids (such as GUIDs) for a tool for registries. Can be used to match tools
            across registries.
          items:
            type: string
            description: Support for this parameter is optional for tool registries
              that support aliases. A list of strings that can be used to identify
              this tool which could be  straight up URLs.  This can be used to expose
              alternative ids (such as GUIDs) for a tool for registries. Can be used
              to match tools across registries.
        checker_url:
          type: string
          description: Optional url to the checker tool that will exit successfully
            if this tool produced the expected result given test data.
        description:
          type: string
          description: The description of the tool.
        has_checker:
          type: boolean
          description: Whether this tool has a checker tool associated with it.
        id:
          type: string
          description: "A unique identifier of the tool, scoped to this registry."
          example: "123456"
        meta_version:
          type: string
          description: "The version of this tool in the registry. Iterates when fields\
            \ like the description, author, etc. are updated."
        name:
          type: string
          description: The name of the tool.
        organization:
          type: string
          description: The organization that published the image.
        toolclass:
          $ref: '#/components/schemas/ToolClass'
        url:
          type: string
          description: The URL for this tool in this registry.
          example: http://agora.broadinstitute.org/tools/123456
        versions:
          type: array
          description: A list of versions for this tool.
          items:
            $ref: '#/components/schemas/ToolVersion'
      required:
      - id
      - organization
      - toolclass
      - url
      - versions
    ToolClass:
      type: object
      properties:
        description:
          type: string
        id:
          type: string
        name:
          type: string
    ToolDescriptor:
      type: object
      properties:
        descriptor:
          type: string
        type:
          type: string
          enum:
          - CWL
          - WDL
          - NFL
          - SERVICE
          - GXFORMAT2
        url:
          type: string
      required:
      - type
    ToolDockerfile:
      type: object
      properties:
        dockerfile:
          type: string
        url:
          type: string
    ToolFile:
      type: object
      properties:
        file_type:
          type: string
          enum:
          - TEST_FILE
          - PRIMARY_DESCRIPTOR
          - SECONDARY_DESCRIPTOR
          - CONTAINERFILE
          - OTHER
        path:
          type: string
          description: "Relative path of the file.  A descriptor's path can be used\
            \ with the GA4GH .../{type}/descriptor/{relative_path} endpoint."
    ToolTesterLog:
      type: object
      properties:
        filename:
          type: string
        logType:
          type: string
          enum:
          - FULL
          - SUMMARY
        runner:
          type: string
        testFilename:
          type: string
        toolId:
          type: string
        toolVersionName:
          type: string
    ToolTestsV1:
      type: object
      properties:
        test:
          type: string
        url:
          type: string
    ToolV1:
      type: object
      properties:
        author:
          type: string
        contains:
          type: array
          items:
            type: string
        description:
          type: string
        id:
          type: string
        meta-version:
          type: string
        organization:
          type: string
        signed:
          type: boolean
        toolclass:
          $ref: '#/components/schemas/ToolClass'
        toolname:
          type: string
        url:
          type: string
        verified:
          type: boolean
        verified-source:
          type: string
        versions:
          type: array
          items:
            $ref: '#/components/schemas/ToolVersionV1'
    ToolVersion:
      type: object
      description: A tool version describes a particular iteration of a tool as described
        by a reference to a specific image and/or documents.
      properties:
        author:
          type: array
          description: Contact information for the author of this version of the tool
            in the registry. (More complex authorship information is handled by the
            descriptor).
          items:
            type: string
            description: Contact information for the author of this version of the
              tool in the registry. (More complex authorship information is handled
              by the descriptor).
        containerfile:
          type: boolean
          description: "Reports if this tool has a containerfile available. (For Docker-based\
            \ tools, this would indicate the presence of a Dockerfile)"
        descriptor_type:
          type: array
          description: The type (or types) of descriptors available.
          items:
            type: string
            description: The type (or types) of descriptors available.
            enum:
            - CWL
            - WDL
            - NFL
            - SERVICE
            - GALAXY
        id:
          type: string
          description: An identifier of the version of this tool for this particular
            tool registry.
          example: v1
        images:
          type: array
          description: "All known docker images (and versions/hashes) used by this\
            \ tool. If the tool has to evaluate any of the docker images strings at\
            \ runtime, those ones cannot be reported here."
          items:
            $ref: '#/components/schemas/ImageData'
        included_apps:
          type: array
          description: An array of IDs for the applications that are stored inside
            this tool.
          example: "[https://bio.tools/tool/mytum.de/SNAP2/1, https://bio.tools/bioexcel_seqqc]"
          items:
            type: string
            description: An array of IDs for the applications that are stored inside
              this tool.
            example: "[https://bio.tools/tool/mytum.de/SNAP2/1, https://bio.tools/bioexcel_seqqc]"
        is_production:
          type: boolean
          description: "This version of a tool is guaranteed to not change over time\
            \ (for example, a  tool built from a tag in git as opposed to a branch).\
            \ A production quality tool  is required to have a checksum"
        meta_version:
          type: string
          description: "The version of this tool version in the registry. Iterates\
            \ when fields like the description, author, etc. are updated."
        name:
          type: string
          description: The name of the version.
        signed:
          type: boolean
          description: Reports whether this version of the tool has been signed.
        url:
          type: string
          description: The URL for this tool version in this registry.
          example: http://agora.broadinstitute.org/tools/123456/versions/1
        verified:
          type: boolean
          description: Reports whether this tool has been verified by a specific organization
            or individual.
        verified_source:
          type: array
          description: "Source of metadata that can support a verified tool, such\
            \ as an email or URL."
          items:
            type: string
            description: "Source of metadata that can support a verified tool, such\
              \ as an email or URL."
      required:
      - id
      - url
    ToolVersionV1:
      type: object
      properties:
        descriptor-type:
          type: array
          items:
            type: string
            enum:
            - CWL
            - WDL
        dockerfile:
          type: boolean
        id:
          type: string
        image:
          type: string
        meta-version:
          type: string
        name:
          type: string
        url:
          type: string
        verified:
          type: boolean
        verified-source:
          type: string
    User:
      type: object
      properties:
        avatarUrl:
          type: string
        curator:
          type: boolean
        id:
          type: integer
          format: int64
        isAdmin:
          type: boolean
        name:
          type: string
        orcid:
          type: string
        privacyPolicyVersion:
          type: string
          enum:
          - NONE
          - PRIVACY_POLICY_VERSION_2_5
        privacyPolicyVersionAcceptanceDate:
          type: integer
          format: int64
        setupComplete:
          type: boolean
        tosacceptanceDate:
          type: integer
          format: int64
        tosversion:
          type: string
          enum:
          - NONE
          - TOS_VERSION_1
          - TOS_VERSION_2
        tosversionAcceptanceDate:
          type: integer
          format: int64
          writeOnly: true
        userProfiles:
          type: object
          additionalProperties:
            $ref: '#/components/schemas/Profile'
        username:
          type: string
    Validation:
      type: object
      properties:
        id:
          type: integer
          format: int64
        message:
          type: string
        type:
          type: string
          enum:
          - DOCKSTORE_CWL
          - DOCKSTORE_WDL
          - DOCKERFILE
          - CWL_TEST_JSON
          - WDL_TEST_JSON
          - NEXTFLOW
          - NEXTFLOW_CONFIG
          - NEXTFLOW_TEST_PARAMS
          - DOCKSTORE_YML
          - DOCKSTORE_SERVICE_YML
          - DOCKSTORE_SERVICE_TEST_JSON
          - DOCKSTORE_SERVICE_OTHER
          - DOCKSTORE_GXFORMAT2
          - GXFORMAT2_TEST_FILE
          - DOCKSTORE_SWL
          - SWL_TEST_JSON
        valid:
          type: boolean
    VerificationInformation:
      type: object
      properties:
        metadata:
          type: string
        platformVersion:
          type: string
        verified:
          type: boolean
    Version:
      type: object
      properties:
        author:
          type: string
        commitID:
          type: string
        dbUpdateDate:
          type: integer
          format: int64
        description:
          type: string
        descriptionSource:
          type: string
          enum:
          - README
          - DESCRIPTOR
        dirtyBit:
          type: boolean
        doiStatus:
          type: string
          enum:
          - NOT_REQUESTED
          - REQUESTED
          - CREATED
        doiURL:
          type: string
        email:
          type: string
        frozen:
          type: boolean
        hidden:
          type: boolean
        id:
          type: integer
          format: int64
        images:
          type: array
          items:
            $ref: '#/components/schemas/Image'
          uniqueItems: true
        input_file_formats:
          type: array
          items:
            $ref: '#/components/schemas/FileFormat'
          uniqueItems: true
        name:
          type: string
        output_file_formats:
          type: array
          items:
            $ref: '#/components/schemas/FileFormat'
          uniqueItems: true
        parent:
          $ref: '#/components/schemas/EntryObjectObject'
        reference:
          type: string
        referenceType:
          type: string
          enum:
          - COMMIT
          - TAG
          - BRANCH
          - NOT_APPLICABLE
          - UNSET
        valid:
          type: boolean
        validations:
          type: array
          items:
            $ref: '#/components/schemas/Validation'
          uniqueItems: true
        verified:
          type: boolean
        verifiedSource:
          type: string
        verifiedSources:
          type: array
          items:
            type: string
        versionEditor:
          $ref: '#/components/schemas/User'
        versionMetadata:
          $ref: '#/components/schemas/VersionMetadata'
        workingDirectory:
          type: string
    VersionMetadata:
      type: object
      properties:
        id:
          type: integer
          format: int64
        parsedInformationSet:
          type: array
          items:
            $ref: '#/components/schemas/ParsedInformation'
    VersionVerifiedPlatform:
      type: object
      properties:
        metadata:
          type: string
        path:
          type: string
        platformVersion:
          type: string
        source:
          type: string
        verified:
          type: boolean
        versionId:
          type: integer
          format: int64
    Workflow:
      type: object
      discriminator:
        propertyName: type
      properties:
        aliases:
          type: object
          additionalProperties:
            $ref: '#/components/schemas/Alias'
        author:
          type: string
        checker_id:
          type: integer
          format: int64
        conceptDoi:
          type: string
        dbCreateDate:
          type: integer
          format: int64
        dbUpdateDate:
          type: integer
          format: int64
        defaultTestParameterFilePath:
          type: string
        defaultVersion:
          type: string
        description:
          type: string
        descriptorType:
          type: string
          enum:
          - CWL
          - WDL
          - gxformat2
          - SWL
          - NFL
          - service
        descriptorTypeSubclass:
          type: string
          enum:
          - docker-compose
          - helm
          - swarm
          - kubernetes
          - n/a
        email:
          type: string
        forumUrl:
          type: string
          maxLength: 256
          minLength: 0
        full_workflow_path:
          type: string
        gitUrl:
          type: string
        has_checker:
          type: boolean
        id:
          type: integer
          format: int64
        input_file_formats:
          type: array
          items:
            $ref: '#/components/schemas/FileFormat'
          uniqueItems: true
        isChecker:
          type: boolean
        is_published:
          type: boolean
        labels:
          type: array
          items:
            $ref: '#/components/schemas/Label'
          uniqueItems: true
        lastUpdated:
          type: integer
          format: int64
        last_modified:
          type: integer
          format: int32
        last_modified_date:
          type: integer
          format: int64
        licenseInformation:
          $ref: '#/components/schemas/LicenseInformation'
        metadataFromEntry:
          $ref: '#/components/schemas/Workflow'
        metadataFromVersion:
          $ref: '#/components/schemas/Version'
        mode:
          type: string
          enum:
          - FULL
          - STUB
          - HOSTED
          - DOCKSTORE_YML
        organization:
          type: string
        output_file_formats:
          type: array
          items:
            $ref: '#/components/schemas/FileFormat'
          uniqueItems: true
        parentEntry:
          $ref: '#/components/schemas/Entry'
        path:
          type: string
        repository:
          type: string
        sourceControl:
          type: string
          enum:
          - dockstore.org
          - github.com
          - bitbucket.org
          - gitlab.com
        source_control_provider:
          type: string
        starredUsers:
          type: array
          items:
            $ref: '#/components/schemas/User'
          uniqueItems: true
        topicId:
          type: integer
          format: int64
        type:
          type: string
        users:
          type: array
          items:
            $ref: '#/components/schemas/User'
          uniqueItems: true
        workflowName:
          type: string
        workflowVersions:
          type: array
          items:
            $ref: '#/components/schemas/WorkflowVersion'
          uniqueItems: true
        workflow_path:
          type: string
      required:
      - type
    WorkflowVersion:
      type: object
      properties:
        aliases:
          type: object
          additionalProperties:
            $ref: '#/components/schemas/Alias'
        author:
          type: string
        commitID:
          type: string
        dbUpdateDate:
          type: integer
          format: int64
        description:
          type: string
        descriptionSource:
          type: string
          enum:
          - README
          - DESCRIPTOR
        dirtyBit:
          type: boolean
        doiStatus:
          type: string
          enum:
          - NOT_REQUESTED
          - REQUESTED
          - CREATED
        doiURL:
          type: string
        email:
          type: string
        frozen:
          type: boolean
        hidden:
          type: boolean
        id:
          type: integer
          format: int64
        images:
          type: array
          items:
            $ref: '#/components/schemas/Image'
          uniqueItems: true
        input_file_formats:
          type: array
          items:
            $ref: '#/components/schemas/FileFormat'
          uniqueItems: true
        last_modified:
          type: integer
          format: int64
        legacyVersion:
          type: boolean
        name:
          type: string
        output_file_formats:
          type: array
          items:
            $ref: '#/components/schemas/FileFormat'
          uniqueItems: true
        parent:
          $ref: '#/components/schemas/EntryObjectObject'
        reference:
          type: string
        referenceType:
          type: string
          enum:
          - COMMIT
          - TAG
          - BRANCH
          - NOT_APPLICABLE
          - UNSET
        subClass:
          type: string
          enum:
          - DOCKER_COMPOSE
          - SWARM
          - KUBERNETES
          - HELM
        synced:
          type: boolean
        valid:
          type: boolean
        validations:
          type: array
          items:
            $ref: '#/components/schemas/Validation'
          uniqueItems: true
        verified:
          type: boolean
        verifiedSource:
          type: string
        verifiedSources:
          type: array
          items:
            type: string
        versionEditor:
          $ref: '#/components/schemas/User'
        versionMetadata:
          $ref: '#/components/schemas/VersionMetadata'
        workflow_path:
          type: string
        workingDirectory:
          type: string
    WorkflowVersionPathInfo:
      type: object
      properties:
        fullWorkflowPath:
          type: string
        tagName:
          type: string
  securitySchemes:
    bearer:
      scheme: bearer
      type: http<|MERGE_RESOLUTION|>--- conflicted
+++ resolved
@@ -1,199 +1,3 @@
-<<<<<<< HEAD
-components:
-  schemas:
-    Alias:
-      properties:
-        content:
-          type: string
-      type: object
-    Aliasable:
-      properties:
-        aliases:
-          additionalProperties:
-            $ref: '#/components/schemas/Alias'
-          type: object
-      type: object
-    BioWorkflow:
-      properties:
-        aliases:
-          additionalProperties:
-            $ref: '#/components/schemas/Alias'
-          type: object
-        author:
-          type: string
-        checker_id:
-          format: int64
-          type: integer
-        conceptDoi:
-          type: string
-        dbCreateDate:
-          format: int64
-          type: integer
-        dbUpdateDate:
-          format: int64
-          type: integer
-        defaultTestParameterFilePath:
-          type: string
-        defaultVersion:
-          type: string
-        description:
-          type: string
-        descriptorType:
-          enum:
-            - CWL
-            - WDL
-            - gxformat2
-            - SWL
-            - NFL
-            - service
-          type: string
-        descriptorTypeSubclass:
-          enum:
-            - docker-compose
-            - helm
-            - swarm
-            - kubernetes
-            - n/a
-          type: string
-        email:
-          type: string
-        forumUrl:
-          maxLength: 256
-          minLength: 0
-          type: string
-        full_workflow_path:
-          type: string
-        gitUrl:
-          type: string
-        has_checker:
-          type: boolean
-        id:
-          format: int64
-          type: integer
-        input_file_formats:
-          items:
-            $ref: '#/components/schemas/FileFormat'
-          type: array
-          uniqueItems: true
-        is_checker:
-          type: boolean
-        is_published:
-          type: boolean
-        labels:
-          items:
-            $ref: '#/components/schemas/Label'
-          type: array
-          uniqueItems: true
-        lastUpdated:
-          format: int64
-          type: integer
-        last_modified:
-          format: int32
-          type: integer
-        last_modified_date:
-          format: int64
-          type: integer
-        licenseInformation:
-          $ref: '#/components/schemas/LicenseInformation'
-        metadataFromEntry:
-          $ref: '#/components/schemas/Workflow'
-        metadataFromVersion:
-          $ref: '#/components/schemas/Version'
-        mode:
-          enum:
-            - FULL
-            - STUB
-            - HOSTED
-            - DOCKSTORE_YML
-          type: string
-        organization:
-          type: string
-        output_file_formats:
-          items:
-            $ref: '#/components/schemas/FileFormat'
-          type: array
-          uniqueItems: true
-        parent_id:
-          format: int64
-          type: integer
-        path:
-          type: string
-        repository:
-          type: string
-        sourceControl:
-          enum:
-            - dockstore.org
-            - github.com
-            - bitbucket.org
-            - gitlab.com
-          type: string
-        source_control_provider:
-          type: string
-        starredUsers:
-          items:
-            $ref: '#/components/schemas/User'
-          type: array
-          uniqueItems: true
-        topicId:
-          format: int64
-          type: integer
-        users:
-          items:
-            $ref: '#/components/schemas/User'
-          type: array
-          uniqueItems: true
-        workflowName:
-          type: string
-        workflowVersions:
-          items:
-            $ref: '#/components/schemas/WorkflowVersion'
-          type: array
-          uniqueItems: true
-        workflow_path:
-          type: string
-      type: object
-    Checksum:
-      description: The checksum value and its type
-      example: '[{checksum=77af4d6b9913e693e8d0b4b294fa62ade6054e6b2f1ffb617ac955dd63fb0182, type=sha256}]'
-      properties:
-        checksum:
-          description: 'The hex-string encoded checksum for the data. '
-          type: string
-        type:
-          description: The digest method used to create the checksum. The value (e.g. `sha-256`) SHOULD be listed as `Hash Name String` in the https://github.com/ga4gh-discovery/ga4gh-checksum/blob/master/hash-alg.csv[GA4GH Checksum Hash Algorithm Registry]. Other values MAY be used, as long as implementors are aware of the issues discussed in https://tools.ietf.org/html/rfc6920#section-9.4[RFC6920]. GA4GH may provide more explicit guidance for use of non-IANA-registered algorithms in the future.
-          type: string
-      required:
-        - checksum
-        - type
-      type: object
-    CloudInstance:
-      properties:
-        id:
-          format: int64
-          type: integer
-        partner:
-          enum:
-            - GALAXY
-            - TERRA
-            - DNA_STACK
-            - DNA_NEXUS
-            - CGC
-            - NHLBI_BIODATA_CATALYST
-            - ANVIL
-            - CAVATICA
-            - NEXTFLOW_TOWER
-          type: string
-        supportedLanguages:
-          items:
-            $ref: '#/components/schemas/Language'
-          type: array
-          uniqueItems: true
-        supportsFileImports:
-          type: boolean
-        supportsHttpImports:
-          type: boolean
-        url:
-=======
 openapi: 3.0.1
 info:
   contact:
@@ -283,7 +87,6 @@
         name: alias
         required: true
         schema:
->>>>>>> 8d314270
           type: string
       responses:
         default:
@@ -332,28 +135,6 @@
         name: id
         schema:
           type: string
-<<<<<<< HEAD
-        toolsLength:
-          format: int64
-          type: integer
-        topic:
-          description: Short description of the collection
-          example: A collection of alignment algorithms
-          type: string
-        workflowsLength:
-          format: int64
-          type: integer
-      required:
-        - name
-        - topic
-      type: object
-    CollectionEntry:
-      properties:
-        dbUpdateDate:
-          format: int64
-          type: integer
-        entryPath:
-=======
       - in: query
         name: registry
         schema:
@@ -361,7 +142,6 @@
       - in: query
         name: organization
         schema:
->>>>>>> 8d314270
           type: string
       - in: query
         name: name
@@ -6926,10 +6706,16 @@
           format: int64
         organizationName:
           type: string
+        toolsLength:
+          type: integer
+          format: int64
         topic:
           type: string
           description: Short description of the collection
           example: A collection of alignment algorithms
+        workflowsLength:
+          type: integer
+          format: int64
       required:
       - name
       - topic

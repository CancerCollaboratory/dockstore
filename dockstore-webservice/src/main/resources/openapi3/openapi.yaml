--- conflicted
+++ resolved
@@ -24,13 +24,8 @@
           type: object
       type: object
     Checksum:
-<<<<<<< HEAD
-      description: 'A production (immutable) tool version is required to have a hashcode. Not required otherwise, but might be useful to detect changes. '
-      example: '[{checksum=ea2a5db69bd20a42976838790bc29294df3af02b, type=sha1}]'
-=======
       description: A production (immutable) tool version is required to have a hashcode. Not required otherwise, but might be useful to detect changes.  This exposes the hashcode for specific image versions to verify that the container version pulled is actually the version that was indexed by the registry.
       example: '[{checksum=77af4d6b9913e693e8d0b4b294fa62ade6054e6b2f1ffb617ac955dd63fb0182, type=sha256}]'
->>>>>>> e47edeb1
       properties:
         checksum:
           description: 'The hex-string encoded checksum for the data. '
@@ -2397,7 +2392,7 @@
           content:
             application/json:
               schema:
-                $ref: '#/components/schemas/Tool'
+                $ref: '#/components/schemas/Entry'
           description: default response
       security:
         - bearer: []
@@ -6427,7 +6422,7 @@
           content:
             application/json:
               schema:
-                $ref: '#/components/schemas/Workflow'
+                $ref: '#/components/schemas/Entry'
           description: default response
       security:
         - bearer: []

--- conflicted
+++ resolved
@@ -13,11 +13,7 @@
     url: https://github.com/dockstore/dockstore/blob/develop/LICENSE
   termsOfService: TBD
   title: Dockstore API
-<<<<<<< HEAD
   version: 1.12.0-alpha.0-SNAPSHOT
-=======
-  version: 1.11.0-rc.1-SNAPSHOT
->>>>>>> c1ca36ed
 servers:
 - description: Current server when hosted on AWS
   url: /api

openapi: 3.0.1
info:
  title: Dockstore API
  description: This describes the dockstore API, a webservice that manages pairs of
    Docker images and associated metadata such as CWL documents and Dockerfiles used
    to build those images. Explore swagger.json for a Swagger 2.0 description of our
    API and explore openapi.yaml for OpenAPI 3.0 descriptions.
  termsOfService: TBD
  contact:
    name: Dockstore@ga4gh
    url: https://discuss.dockstore.org/t/opening-helpdesk-tickets/1506
    email: theglobalalliance@genomicsandhealth.org
  license:
    name: Apache License Version 2.0
    url: https://github.com/dockstore/dockstore/blob/develop/LICENSE
  version: 1.9.0-alpha.1-SNAPSHOT
servers:
- url: /api
  description: Current server when hosted on AWS
  variables: {}
- url: /
  description: When working locally
  variables: {}
- url: https://dockstore.org/api
  description: Production server
  variables: {}
- url: https://staging.dockstore.org/api
  description: Staging server
  variables: {}
- url: https://dev.dockstore.net/api
  description: Nightly build server
  variables: {}
tags:
- name: aliases
  description: Create, update list aliases for accessing entries
- name: organizations
  description: Operations on Dockstore organizations
- name: NIHdatacommons
  description: Needed for SmartAPI compatibility apparantly, might be cargo cult behaviour
- name: containers
  description: List and register entries in the dockstore (pairs of images + metadata
    (CWL and Dockerfile))
- name: containertags
  description: List and modify tags for containers
- name: entries
  description: Interact with entries in Dockstore regardless of whether they are containers
    or workflows
- name: hosted
  description: Created and modify hosted entries in the dockstore
- name: metadata
  description: Information about Dockstore like RSS, sitemap, lists of dependencies,
    etc.
- name: curation
  description: List and modify notifications for users of Dockstore
- name: workflows
  description: List and register workflows in the dockstore (CWL, Nextflow, WDL)
- name: tokens
  description: List, modify, refresh, and delete tokens for external services
- name: toolTester
  description: Interactions with the Dockstore-support's ToolTester application
- name: users
  description: List, modify, and manage end users of the dockstore
- name: extendedGA4GH
  description: Optional experimental extensions of the GA4GH API
- name: GA4GHV20
  description: A curated subset of resources proposed as a common standard for tool
    repositories. Implements TRS [2.0.0](https://github.com/ga4gh/tool-registry-service-schemas/releases/tag/2.0.0).
- name: GA4GH
  description: A curated subset of resources proposed as a common standard for tool
    repositories. Implements TRS [2.0.0-beta.2](https://github.com/ga4gh/tool-registry-service-schemas/releases/tag/2.0.0-beta.2)
    . Integrators are welcome to use these endpoints but they are subject to change
    based on community input.
- name: GA4GHV1
  description: A curated subset of resources proposed as a common standard for tool
    repositories. Implements TRS [1.0.0](https://github.com/ga4gh/tool-registry-service-schemas/releases/tag/1.0.0)
    and is considered final (not subject to change)
paths:
<<<<<<< HEAD
=======
  /organizations/{organizationId}/collections:
    get:
      tags:
      - organizations
      summary: Retrieve all collections for an organization.
      description: Retrieve all collections for an organization. Supports optional
        authentication.
      operationId: getCollectionsFromOrganization
      parameters:
      - name: organizationId
        in: path
        description: Organization ID.
        required: true
        schema:
          type: integer
          format: int64
      - name: include
        in: query
        description: Included fields.
        required: true
        schema:
          type: string
      responses:
        default:
          description: default response
          content:
            application/json:
              schema:
                type: array
                items:
                  $ref: '#/components/schemas/Collection'
      security:
      - bearer: []
    post:
      tags:
      - organizations
      summary: Create a collection in the given organization.
      description: Create a collection in the given organization.
      operationId: createCollection
      parameters:
      - name: organizationId
        in: path
        description: Organization ID.
        required: true
        schema:
          type: integer
          format: int64
      requestBody:
        description: Collection to register.
        content:
          '*/*':
            schema:
              $ref: '#/components/schemas/Collection'
        required: true
      responses:
        default:
          description: default response
          content:
            application/json:
              schema:
                $ref: '#/components/schemas/Collection'
      security:
      - bearer: []
>>>>>>> 23a74c14
  /organizations/collections/{collectionId}/aliases:
    post:
      tags:
      - organizations
      summary: Add aliases linked to a collection in Dockstore.
      description: Aliases are alphanumerical (case-insensitive and may contain internal
        hyphens), given in a comma-delimited list.
      operationId: addCollectionAliases_1
      parameters:
      - name: collectionId
        in: path
        description: Collection to modify.
        required: true
        schema:
          type: integer
          format: int64
      - name: aliases
        in: query
        description: Comma-delimited list of aliases.
        required: true
        schema:
          type: string
      responses:
        default:
          description: default response
          content:
            application/json:
              schema:
                $ref: '#/components/schemas/Aliasable'
      security:
      - bearer: []
  /organizations/collections/{alias}/aliases:
    get:
      tags:
      - organizations
      summary: Retrieve a collection by alias.
      description: Retrieve a collection by alias.
      operationId: getCollectionByAlias
      parameters:
      - name: alias
        in: path
        description: Alias of the collection.
        required: true
        schema:
          type: string
      responses:
        default:
          description: default response
          content:
            application/json:
              schema:
                $ref: '#/components/schemas/Collection'
  /organizations/{organizationId}/collections/{collectionId}:
    get:
      tags:
      - organizations
      summary: Retrieve a collection by ID.
      description: Retrieve a collection by ID. Supports optional authentication.
      operationId: getCollectionById
      parameters:
      - name: organizationId
        in: path
        description: Organization ID.
        required: true
        schema:
          type: integer
          format: int64
      - name: collectionId
        in: path
        description: Collection ID.
        required: true
        schema:
          type: integer
          format: int64
      responses:
        default:
          description: default response
          content:
            application/json:
              schema:
                $ref: '#/components/schemas/Collection'
      security:
      - bearer: []
    put:
      tags:
      - organizations
      summary: Update a collection.
      description: Update a collection. Currently only name, display name, description,
        and topic can be updated.
      operationId: updateCollection
      parameters:
      - name: organizationId
        in: path
        description: Organization ID.
        required: true
        schema:
          type: integer
          format: int64
      - name: collectionId
        in: path
        description: Collection ID.
        required: true
        schema:
          type: integer
          format: int64
      requestBody:
        description: Collection to register.
        content:
          '*/*':
            schema:
              $ref: '#/components/schemas/Collection'
        required: true
      responses:
        default:
          description: default response
          content:
            application/json:
              schema:
                $ref: '#/components/schemas/Collection'
      security:
      - bearer: []
  /organizations/{organizationName}/collections/{collectionName}/name:
    get:
      tags:
      - organizations
      summary: Retrieve a collection by name.
      description: Retrieve a collection by name. Supports optional authentication.
      operationId: getCollectionById_1
      parameters:
      - name: organizationName
        in: path
        description: Organization name.
        required: true
        schema:
          type: string
      - name: collectionName
        in: path
        description: Collection name.
        required: true
        schema:
          type: string
      responses:
        default:
          description: default response
          content:
            application/json:
              schema:
                $ref: '#/components/schemas/Collection'
      security:
      - bearer: []
  /organizations/{organizationId}/collections/{collectionId}/entry:
    post:
      tags:
      - organizations
      summary: Add an entry to a collection.
      description: Add an entry to a collection.
      operationId: addEntryToCollection
      parameters:
      - name: organizationId
        in: path
        description: Organization ID.
        required: true
        schema:
          type: integer
          format: int64
      - name: collectionId
        in: path
        description: Collection ID.
        required: true
        schema:
          type: integer
          format: int64
      - name: entryId
        in: query
        description: Entry ID.
        required: true
        schema:
          type: integer
          format: int64
      responses:
        default:
          description: default response
          content:
            application/json:
              schema:
                $ref: '#/components/schemas/Collection'
      security:
      - bearer: []
    delete:
      tags:
      - organizations
      summary: Delete an entry to a collection.
      description: Delete an entry to a collection.
      operationId: deleteEntryFromCollection
      parameters:
      - name: organizationId
        in: path
        description: Organization ID.
        required: true
        schema:
          type: integer
          format: int64
      - name: collectionId
        in: path
        description: Collection ID.
        required: true
        schema:
          type: integer
          format: int64
      - name: entryId
        in: query
        description: Entry ID.
        required: true
        schema:
          type: integer
          format: int64
      responses:
        default:
          description: default response
          content:
            application/json:
              schema:
                $ref: '#/components/schemas/Collection'
      security:
      - bearer: []
  /organizations/{organizationId}/collections:
    get:
      tags:
      - organizations
      summary: Retrieve all collections for an organization.
      description: Retrieve all collections for an organization. Supports optional
        authentication.
      operationId: getCollectionsFromOrganization
      parameters:
      - name: organizationId
        in: path
        description: Organization ID.
        required: true
        schema:
          type: integer
          format: int64
      - name: include
        in: query
        description: Included fields.
        required: true
        schema:
          type: string
      responses:
        default:
          description: default response
          content:
            application/json:
              schema:
                type: array
                items:
                  $ref: '#/components/schemas/Collection'
      security:
      - bearer: []
    post:
      tags:
      - organizations
      summary: Create a collection in the given organization.
      description: Create a collection in the given organization.
      operationId: createCollection
      parameters:
      - name: organizationId
        in: path
        description: Organization ID.
        required: true
        schema:
          type: integer
          format: int64
      requestBody:
        description: Collection to register.
        content:
          '*/*':
            schema:
              $ref: '#/components/schemas/Collection'
        required: true
      responses:
        default:
          description: default response
          content:
            application/json:
              schema:
                $ref: '#/components/schemas/Collection'
      security:
      - bearer: []
  /organizations/{organizationId}/collections/{collectionId}/description:
    get:
      tags:
      - organizations
      summary: Retrieve a collection description by organization ID and collection
        ID.
      description: Retrieve a collection description by organization ID and collection
        ID. Supports optional authentication.
      operationId: getCollectionDescription
      parameters:
      - name: organizationId
        in: path
        description: Organization ID.
        required: true
        schema:
          type: integer
          format: int64
      - name: collectionId
        in: path
        description: Collection ID.
        required: true
        schema:
          type: integer
          format: int64
      responses:
        default:
          description: default response
          content:
            application/json:
              schema:
                type: string
      security:
      - bearer: []
    put:
      tags:
      - organizations
      summary: Update a collection's description.
      description: Update a collection's description. Description in markdown.
      operationId: updateCollectionDescription
      parameters:
      - name: organizationId
        in: path
        description: Organization ID.
        required: true
        schema:
          type: integer
          format: int64
      - name: collectionId
        in: path
        description: Collection ID.
        required: true
        schema:
          type: integer
          format: int64
      requestBody:
        description: Collections's description in markdown.
        content:
          '*/*':
            schema:
              type: string
        required: true
      responses:
        default:
          description: default response
          content:
            application/json:
              schema:
                $ref: '#/components/schemas/Collection'
      security:
      - bearer: []
  /entries/{id}/topic:
    post:
      tags:
      - entries
      description: Create a discourse topic for an entry.
      operationId: setDiscourseTopic
      parameters:
      - name: id
        in: path
        description: The id of the entry to add a topic to.
        required: true
        schema:
          type: integer
          format: int64
      responses:
        default:
          description: default response
          content:
            application/json:
              schema:
                $ref: '#/components/schemas/Entry'
      security:
      - bearer: []
  /events:
    get:
      tags:
      - events
      summary: Get events based on filters.
      description: Optional authentication.
      operationId: getEvents
      parameters:
      - name: event_search_type
        in: query
        schema:
          type: string
          enum:
          - STARRED_ENTRIES
          - STARRED_ORGANIZATION
          - ALL_STARRED
      - name: limit
        in: query
        schema:
          maximum: 100
          minimum: 1
          type: integer
          format: int32
          default: 10
      - name: offset
        in: query
        schema:
          type: integer
          format: int32
          default: 0
      responses:
        default:
          description: default response
          content:
            application/json:
              schema:
                type: array
                items:
                  $ref: '#/components/schemas/Event'
      security:
      - bearer: []
  /workflows/hostedEntry/{entryId}:
    post:
      tags:
      - hosted
      summary: Creates a new revision of a hosted workflow from a zip
      operationId: addZip
      parameters:
      - name: entryId
        in: path
        description: hosted entry ID
        required: true
        schema:
          type: integer
          format: int64
      requestBody:
        content:
          multipart/form-data:
            schema:
              type: object
              properties:
                file:
                  type: string
                  format: binary
      responses:
        "200":
          description: successful operation
          content:
            application/json:
              schema:
                $ref: '#/components/schemas/Workflow'
      deprecated: true
      security:
      - bearer: []
<<<<<<< HEAD
=======
  /metadata/config.json:
    get:
      tags:
      - metadata
      summary: Configuration for UI clients of the API
      description: Configuration, NO authentication
      operationId: getConfig
      responses:
        default:
          description: default response
          content:
            application/json:
              schema:
                $ref: '#/components/schemas/Config'
>>>>>>> 23a74c14
  /metadata/dockerRegistryList:
    get:
      tags:
      - metadata
      summary: Get the list of docker registries supported on Dockstore
      description: Get the list of docker registries supported on Dockstore, NO authentication
      operationId: getDockerRegistries
      responses:
        default:
          description: List of Docker registries
          content:
            application/json:
              schema:
                type: array
                items:
                  $ref: '#/components/schemas/RegistryBean'
  /metadata/sitemap:
    get:
      tags:
      - metadata
      summary: List all available workflow, tool, organization, and collection paths.
      description: List all available workflow, tool, organization, and collection
        paths. Available means published for tools/workflows, and approved for organizations
        and their respective collections. NO authentication
      operationId: sitemap
      responses:
        default:
          description: default response
          content:
            text/html:
              schema:
                type: string
            text/xml:
              schema:
                type: string
  /metadata/rss:
    get:
      tags:
      - metadata
      summary: List all published tools and workflows in creation order
      description: List all published tools and workflows in creation order, NO authentication
      operationId: rssFeed
      responses:
        default:
          description: default response
          content:
            text/xml:
              schema:
                type: string
  /metadata/runner_dependencies:
    get:
      tags:
      - metadata
      summary: Returns the file containing runner dependencies
      description: Returns the file containing runner dependencies, NO authentication
      operationId: getRunnerDependencies
      parameters:
      - name: client_version
        in: query
        description: The Dockstore client version
        schema:
          type: string
      - name: python_version
        in: query
        description: Python version, only relevant for the cwltool runner
        schema:
          type: string
          default: "3"
      - name: runner
        in: query
        description: The tool runner
        schema:
          type: string
          default: cwltool
          enum:
          - cwltool
      - name: output
        in: query
        description: Response type
        schema:
          type: string
          default: text
          enum:
          - json
          - text
      responses:
        default:
          description: The requirements.txt file
          content:
            application/json:
              schema:
                type: string
  /metadata/sourceControlList:
    get:
      tags:
      - metadata
      summary: Get the list of source controls supported on Dockstore
      description: Get the list of source controls supported on Dockstore, NO authentication
      operationId: getSourceControlList
      responses:
        default:
          description: List of source control repositories
          content:
            application/json:
              schema:
                type: array
                items:
                  $ref: '#/components/schemas/SourceControlBean'
  /metadata/descriptorLanguageList:
    get:
      tags:
      - metadata
      summary: Get the list of descriptor languages supported on Dockstore
      description: Get the list of descriptor languages supported on Dockstore, NO
        authentication
      operationId: getDescriptorLanguages
      responses:
        default:
          description: List of descriptor languages
          content:
            application/json:
              schema:
                type: array
                items:
                  $ref: '#/components/schemas/DescriptorLanguageBean'
  /metadata/okHttpCachePerformance:
    get:
      tags:
      - metadata
      summary: Get measures of cache performance
      description: Get measures of cache performance, NO authentication
      operationId: getCachePerformance
      responses:
        default:
          description: Cache performance information
          content:
            application/json:
              schema:
                type: object
                additionalProperties:
                  type: string
  /metadata/elasticSearch:
    get:
      tags:
      - metadata
      summary: Successful response if elastic search is up and running
      description: Successful response if elastic search is up and running, NO authentication
      operationId: checkElasticSearch
      responses:
        default:
          description: default response
          content:
            text/html: {}
            text/xml: {}
  /organizations:
    get:
      tags:
      - organizations
      summary: List all available organizations.
      description: List all organizations that have been approved by a curator or
        admin, sorted by number of stars.
      operationId: getApprovedOrganizations
      responses:
        default:
          description: default response
          content:
            application/json:
              schema:
<<<<<<< HEAD
                $ref: '#/components/schemas/Config'
  /organizations:
=======
                type: array
                items:
                  $ref: '#/components/schemas/Organization'
    post:
      tags:
      - organizations
      summary: Create an organization.
      description: Create an organization. Organization requires approval by an admin
        before being made public.
      operationId: createOrganization
      requestBody:
        description: Organization to register.
        content:
          '*/*':
            schema:
              $ref: '#/components/schemas/Organization'
        required: true
      responses:
        default:
          description: default response
          content:
            application/json:
              schema:
                $ref: '#/components/schemas/Organization'
      security:
      - bearer: []
  /organizations/{organizationId}/approve:
    post:
      tags:
      - organizations
      summary: Approve an organization.
      description: Approve the organization with the given id. Admin/curator only.
      operationId: approveOrganization
      parameters:
      - name: organizationId
        in: path
        description: Organization ID.
        required: true
        schema:
          type: integer
          format: int64
      responses:
        default:
          description: default response
          content:
            application/json:
              schema:
                $ref: '#/components/schemas/Organization'
      security:
      - bearer: []
  /organizations/{organizationId}/reject:
    post:
      tags:
      - organizations
      summary: Reject an organization.
      description: Reject the organization with the given id. Admin/curator only.
      operationId: rejectOrganization
      parameters:
      - name: organizationId
        in: path
        description: Organization ID.
        required: true
        schema:
          type: integer
          format: int64
      responses:
        default:
          description: default response
          content:
            application/json:
              schema:
                $ref: '#/components/schemas/Organization'
      security:
      - bearer: []
  /organizations/{organizationId}/request:
    post:
      tags:
      - organizations
      summary: Re-request an organization review.
      description: Re-request a review of the given organization. Requires the organization
        to be rejected.
      operationId: requestOrganizationReview
      parameters:
      - name: organizationId
        in: path
        description: Organization ID.
        required: true
        schema:
          type: integer
          format: int64
      responses:
        default:
          description: default response
          content:
            application/json:
              schema:
                $ref: '#/components/schemas/Organization'
      security:
      - bearer: []
  /organizations/name/{name}:
    get:
      tags:
      - organizations
      summary: Retrieve an organization by name.
      description: Retrieve an organization by name. Supports optional authentication.
      operationId: getOrganizationByName
      parameters:
      - name: name
        in: path
        description: Organization name.
        required: true
        schema:
          type: string
      responses:
        default:
          description: default response
          content:
            application/json:
              schema:
                $ref: '#/components/schemas/Organization'
      security:
      - bearer: []
  /organizations/{organizationId}:
    get:
      tags:
      - organizations
      summary: Retrieve an organization by ID.
      description: Retrieve an organization by ID. Supports optional authentication.
      operationId: getOrganizationById
      parameters:
      - name: organizationId
        in: path
        description: Organization ID.
        required: true
        schema:
          type: integer
          format: int64
      responses:
        default:
          description: default response
          content:
            application/json:
              schema:
                $ref: '#/components/schemas/Organization'
      security:
      - bearer: []
    put:
      tags:
      - organizations
      summary: Update an organization.
      description: Update an organization. Currently only name, display name, description,
        topic, email, link, avatarUrl, and location can be updated.
      operationId: updateOrganization
      parameters:
      - name: organizationId
        in: path
        description: Organization ID.
        required: true
        schema:
          type: integer
          format: int64
      requestBody:
        description: Organization to register.
        content:
          '*/*':
            schema:
              $ref: '#/components/schemas/Organization'
        required: true
      responses:
        default:
          description: default response
          content:
            application/json:
              schema:
                $ref: '#/components/schemas/Organization'
      security:
      - bearer: []
  /organizations/{organizationId}/description:
>>>>>>> 23a74c14
    get:
      tags:
      - organizations
      summary: List all available organizations.
      description: List all organizations that have been approved by a curator or
        admin, sorted by number of stars.
      operationId: getApprovedOrganizations
      responses:
        default:
          description: default response
          content:
            application/json:
              schema:
                type: array
                items:
                  $ref: '#/components/schemas/Organization'
    post:
      tags:
      - organizations
      summary: Create an organization.
      description: Create an organization. Organization requires approval by an admin
        before being made public.
      operationId: createOrganization
      requestBody:
        description: Organization to register.
        content:
          '*/*':
            schema:
              $ref: '#/components/schemas/Organization'
        required: true
      responses:
        default:
          description: default response
          content:
            application/json:
              schema:
                $ref: '#/components/schemas/Organization'
      security:
      - bearer: []
  /organizations/{organizationId}/approve:
    post:
      tags:
      - organizations
      summary: Approve an organization.
      description: Approve the organization with the given id. Admin/curator only.
      operationId: approveOrganization
      parameters:
      - name: organizationId
        in: path
        description: Organization ID.
        required: true
        schema:
          type: integer
          format: int64
      responses:
        default:
          description: default response
          content:
            application/json:
              schema:
                $ref: '#/components/schemas/Organization'
      security:
      - bearer: []
  /organizations/{organizationId}/reject:
    post:
      tags:
      - organizations
      summary: Reject an organization.
      description: Reject the organization with the given id. Admin/curator only.
      operationId: rejectOrganization
      parameters:
      - name: organizationId
        in: path
        description: Organization ID.
        required: true
        schema:
          type: integer
          format: int64
      responses:
        default:
          description: default response
          content:
            application/json:
              schema:
                $ref: '#/components/schemas/Organization'
      security:
      - bearer: []
  /organizations/{organizationId}/request:
    post:
      tags:
      - organizations
      summary: Re-request an organization review.
      description: Re-request a review of the given organization. Requires the organization
        to be rejected.
      operationId: requestOrganizationReview
      parameters:
      - name: organizationId
        in: path
        description: Organization ID.
        required: true
        schema:
          type: integer
          format: int64
      responses:
        default:
          description: default response
          content:
            application/json:
              schema:
                $ref: '#/components/schemas/Organization'
      security:
      - bearer: []
  /organizations/name/{name}:
    get:
      tags:
      - organizations
      summary: Retrieve an organization by name.
      description: Retrieve an organization by name. Supports optional authentication.
      operationId: getOrganizationByName
      parameters:
      - name: name
        in: path
        description: Organization name.
        required: true
        schema:
          type: string
      responses:
        default:
          description: default response
          content:
            application/json:
              schema:
                $ref: '#/components/schemas/Organization'
      security:
      - bearer: []
  /organizations/{organizationId}:
    get:
      tags:
      - organizations
      summary: Retrieve an organization by ID.
      description: Retrieve an organization by ID. Supports optional authentication.
      operationId: getOrganizationById
      parameters:
      - name: organizationId
        in: path
        description: Organization ID.
        required: true
        schema:
          type: integer
          format: int64
      responses:
        default:
          description: default response
          content:
            application/json:
              schema:
                $ref: '#/components/schemas/Organization'
      security:
      - bearer: []
    put:
      tags:
      - organizations
      summary: Update an organization.
      description: Update an organization. Currently only name, display name, description,
        topic, email, link, avatarUrl, and location can be updated.
      operationId: updateOrganization
      parameters:
      - name: organizationId
        in: path
        description: Organization ID.
        required: true
        schema:
          type: integer
          format: int64
      requestBody:
        description: Organization to register.
        content:
          '*/*':
            schema:
              $ref: '#/components/schemas/Organization'
        required: true
      responses:
        default:
          description: default response
          content:
            application/json:
              schema:
                $ref: '#/components/schemas/Organization'
      security:
      - bearer: []
  /organizations/{organizationId}/description:
    get:
      tags:
      - organizations
      summary: Retrieve an organization description by organization ID.
      description: Retrieve an organization description by organization ID. Supports
        optional authentication.
      operationId: getOrganizationDescription
      parameters:
      - name: organizationId
        in: path
        description: Organization ID.
        required: true
        schema:
          type: integer
          format: int64
      responses:
        default:
          description: default response
          content:
            application/json:
              schema:
                type: string
      security:
      - bearer: []
    put:
      tags:
      - organizations
      summary: Update an organization's description.
      description: Update an organization's description. Expects description in markdown
        format.
      operationId: updateOrganizationDescription
      parameters:
      - name: organizationId
        in: path
        description: Organization ID.
        required: true
        schema:
          type: integer
          format: int64
      requestBody:
        description: Organization's description in markdown.
        content:
          '*/*':
            schema:
              type: string
        required: true
      responses:
        default:
          description: default response
          content:
            application/json:
              schema:
                $ref: '#/components/schemas/Organization'
      security:
      - bearer: []
  /organizations/{organizationId}/members:
    get:
      tags:
      - organizations
      summary: Retrieve all members for an organization.
      description: Retrieve all members for an organization. Supports optional authentication.
      operationId: getOrganizationMembers
      parameters:
      - name: organizationId
        in: path
        description: Organization ID.
        required: true
        schema:
          type: integer
          format: int64
      responses:
        default:
          description: default response
          content:
            application/json:
              schema:
                uniqueItems: true
                type: array
                items:
                  $ref: '#/components/schemas/OrganizationUser'
      security:
      - bearer: []
  /organizations/{organizationId}/events:
    get:
      tags:
      - organizations
      summary: Retrieve all events for an organization.
      description: Retrieve all events for an organization. Supports optional authentication.
      operationId: getOrganizationEvents
      parameters:
      - name: organizationId
        in: path
        description: Organization ID.
        required: true
        schema:
          type: integer
          format: int64
      - name: offset
        in: query
        description: Start index of paging.  If this exceeds the current result set
          return an empty set.  If not specified in the request, this will start at
          the beginning of the results.
        required: true
        schema:
          type: integer
          format: int32
          default: 0
      - name: limit
        in: query
        description: Amount of records to return in a given page, limited to 100
        required: true
        schema:
          maximum: 100
          minimum: 1
          type: integer
          format: int32
          default: 100
      requestBody:
        content:
          '*/*':
            schema:
              $ref: '#/components/schemas/User'
      responses:
        default:
          description: default response
          content:
            application/json:
              schema:
                type: array
                items:
                  $ref: '#/components/schemas/Event'
      security:
      - bearer: []
  /organizations/{organizationId}/star:
    put:
      tags:
      - organizations
      summary: Star an organization.
      description: Star an organization.
      operationId: starOrganization
      parameters:
      - name: organizationId
        in: path
        description: Organization ID.
        required: true
        schema:
          type: integer
          format: int64
      requestBody:
        description: StarRequest to star an organization for a user.
        content:
          '*/*':
            schema:
              $ref: '#/components/schemas/StarRequest'
        required: true
      responses:
        default:
          description: default response
          content:
            application/json: {}
      security:
      - bearer: []
  /organizations/{organizationId}/unstar:
    delete:
      tags:
      - organizations
      summary: Unstar an organization.
      description: Unstar an organization.
      operationId: unstarOrganization
      parameters:
      - name: organizationId
        in: path
        description: Organization ID.
        required: true
        schema:
          type: integer
          format: int64
      responses:
        default:
          description: default response
          content:
            application/json: {}
      security:
      - bearer: []
  /organizations/{organizationId}/starredUsers:
    get:
      tags:
      - organizations
      summary: Return list of users who starred the given approved organization.
      description: Return list of users who starred the given approved organization.
      operationId: getStarredUsersForApprovedOrganization
      parameters:
      - name: organizationId
        in: path
        description: Organization ID.
        required: true
        schema:
          type: integer
          format: int64
      responses:
        default:
          description: default response
          content:
            application/json:
              schema:
                uniqueItems: true
                type: array
                items:
                  $ref: '#/components/schemas/User'
  /organizations/all:
    get:
      tags:
      - organizations
      summary: List all organizations.
      description: List all organizations, regardless of organization status. Admin/curator
        only.
      operationId: getAllOrganizations
      parameters:
      - name: type
        in: query
        description: Filter to apply to organizations.
        required: true
        schema:
          type: string
          enum:
          - all
          - pending
          - rejected
          - approved
      responses:
        default:
          description: default response
          content:
            application/json:
              schema:
                type: array
                items:
                  $ref: '#/components/schemas/Organization'
      security:
      - bearer: []
  /organizations/{organizationId}/users/{username}:
    put:
      tags:
      - organizations
      summary: Add a user role to an organization.
      description: Add a user role to an organization.
      operationId: addUserToOrgByUsername
      parameters:
      - name: username
        in: path
        description: User to add to org.
        required: true
        schema:
          type: string
      - name: organizationId
        in: path
        description: Organization ID.
        required: true
        schema:
          type: integer
          format: int64
      requestBody:
        description: Role of user.
        content:
          '*/*':
            schema:
              type: string
              enum:
              - MAINTAINER
              - MEMBER
        required: true
      responses:
        default:
          description: default response
          content:
            application/json:
              schema:
                $ref: '#/components/schemas/OrganizationUser'
      security:
      - bearer: []
  /organizations/{organizationId}/user:
    put:
      tags:
      - organizations
      summary: Add a user role to an organization.
      description: Add a user role to an organization.
      operationId: addUserToOrg
      parameters:
      - name: role
        in: query
        description: Role of user.
        required: true
        schema:
          type: string
          enum:
          - MAINTAINER
          - MEMBER
      - name: userId
        in: query
        description: User ID of user to add to organization.
        required: true
        schema:
          type: integer
          format: int64
      - name: organizationId
        in: path
        description: Organization ID.
        required: true
        schema:
          type: integer
          format: int64
      requestBody:
        description: This is here to appease Swagger. It requires PUT methods to have
          a body, even if it is empty. Please leave it empty.
        content:
          '*/*':
            schema:
              type: string
      responses:
        default:
          description: default response
          content:
            application/json:
              schema:
                $ref: '#/components/schemas/OrganizationUser'
      security:
      - bearer: []
    post:
      tags:
      - organizations
      summary: Update a user role in an organization.
      description: Update a user role in an organization.
      operationId: updateUserRole
      parameters:
      - name: role
        in: query
        description: Role of user.
        required: true
        schema:
          type: string
          enum:
          - MAINTAINER
          - MEMBER
      - name: userId
        in: query
        description: User ID of user to add to organization.
        required: true
        schema:
          type: integer
          format: int64
      - name: organizationId
        in: path
        description: Organization ID.
        required: true
        schema:
          type: integer
          format: int64
      responses:
        default:
          description: default response
          content:
            application/json:
              schema:
                $ref: '#/components/schemas/OrganizationUser'
      security:
      - bearer: []
    delete:
      tags:
      - organizations
      summary: Remove a user from an organization.
      description: Remove a user from an organization.
      operationId: deleteUserRole
      parameters:
      - name: userId
        in: query
        description: User ID of user to add to organization.
        required: true
        schema:
          type: integer
          format: int64
      - name: organizationId
        in: path
        description: Organization ID.
        required: true
        schema:
          type: integer
          format: int64
      responses:
        default:
          description: default response
          content:
            application/json: {}
      security:
      - bearer: []
  /organizations/{organizationId}/invitation:
    post:
      tags:
      - organizations
      summary: Accept or reject an organization invitation.
      description: Accept or reject an organization invitation. True accepts the invitation,
        false rejects the invitation.
      operationId: acceptOrRejectInvitation
      parameters:
      - name: organizationId
        in: path
        description: Organization ID.
        required: true
        schema:
          type: integer
          format: int64
      - name: accept
        in: query
        description: Accept or reject.
        required: true
        schema:
          type: boolean
      responses:
        default:
          description: default response
          content:
            application/json: {}
      security:
      - bearer: []
  /organizations/{organizationId}/aliases:
    post:
      tags:
      - organizations
      summary: Add aliases linked to a listing in Dockstore.
      description: Add aliases linked to a listing in Dockstore. Aliases are alphanumerical
        (case-insensitive and may contain internal hyphens), given in a comma-delimited
        list.
      operationId: addOrganizationAliases_1
      parameters:
      - name: organizationId
        in: path
        description: Organization to modify.
        required: true
        schema:
          type: integer
          format: int64
      - name: aliases
        in: query
        description: Comma-delimited list of aliases.
        required: true
        schema:
          type: string
      responses:
        default:
          description: default response
          content:
            application/json:
              schema:
                $ref: '#/components/schemas/Aliasable'
      security:
      - bearer: []
  /organizations/{alias}/aliases:
    get:
      tags:
      - organizations
      summary: Retrieve an organization by alias.
      description: Retrieve an organization by alias.
      operationId: getOrganizationByAlias
      parameters:
      - name: alias
        in: path
        description: Alias.
        required: true
        schema:
          type: string
      responses:
        default:
          description: default response
          content:
            application/json:
              schema:
                $ref: '#/components/schemas/Organization'
  /toolTester/logs/search:
    get:
      tags:
      - toolTester
      summary: Search for ToolTester log files
      operationId: search
      parameters:
      - name: tool_id
        in: query
        description: TRS Tool Id
        required: true
        schema:
          type: string
        example: '#workflow/github.com/dockstore/hello_world'
      - name: tool_version_name
        in: query
        required: true
        schema:
          type: string
        example: v1.0.0
      responses:
        default:
          description: default response
          content:
            application/json:
              schema:
                type: array
                items:
                  $ref: '#/components/schemas/ToolTesterLog'
  /toolTester/logs:
    get:
      tags:
      - toolTester
      summary: Get ToolTester log file
      operationId: getToolTesterLog
      parameters:
      - name: tool_id
        in: query
        description: TRS Tool Id
        required: true
        schema:
          type: string
        example: '#workflow/github.com/dockstore/hello_world'
      - name: tool_version_name
        in: query
        required: true
        schema:
          type: string
        example: v1.0.0
      - name: test_filename
        in: query
        required: true
        schema:
          type: string
        example: hello_world.cwl.json
      - name: runner
        in: query
        required: true
        schema:
          type: string
        example: cwltool
      - name: log_type
        in: query
        required: true
        schema:
          type: string
          enum:
          - FULL
          - SUMMARY
      - name: filename
        in: query
        required: true
        schema:
          type: string
        example: 1554477737092.log
      responses:
        default:
          description: default response
          content:
            text/plain:
              schema:
                type: string
  /users/{userId}:
    get:
      tags:
      - users
      operationId: getSpecificUser
      parameters:
      - name: userId
        in: path
        required: true
        schema:
          type: integer
          format: int64
      requestBody:
        content:
          '*/*':
            schema:
              $ref: '#/components/schemas/User'
      responses:
        default:
          description: default response
          content:
            application/json:
              schema:
                $ref: '#/components/schemas/User'
  /users/user:
    get:
      tags:
      - users
      operationId: getUser
      requestBody:
        content:
          '*/*':
            schema:
              $ref: '#/components/schemas/User'
      responses:
        default:
          description: default response
          content:
            application/json:
              schema:
                $ref: '#/components/schemas/User'
  /users/users/organizations:
    get:
      tags:
      - users
      description: Get all of the Dockstore organizations for a user, sorted by most
        recently updated.
      operationId: getUserDockstoreOrganizations
      parameters:
      - name: count
        in: query
        description: Maximum number of organizations to return
        schema:
          type: integer
          format: int32
      - name: filter
        in: query
        description: Filter paths with matching text
        schema:
          type: string
      responses:
        default:
          description: default response
          content:
            application/json:
              schema:
                type: array
                items:
                  $ref: '#/components/schemas/OrganizationUpdateTime'
      security:
      - bearer: []
  /users/users/entries:
    get:
      tags:
      - users
      description: Get all of the entries for a user, sorted by most recently updated.
      operationId: getUserEntries
      parameters:
      - name: count
        in: query
        description: Maximum number of entries to return
        schema:
          type: integer
          format: int32
      - name: filter
        in: query
        description: Filter paths with matching text
        schema:
          type: string
      responses:
        default:
          description: default response
          content:
            application/json:
              schema:
                type: array
                items:
                  $ref: '#/components/schemas/EntryUpdateTime'
      security:
      - bearer: []
  /users/registries:
    get:
      tags:
      - users
      description: Get all of the git registries accessible to the logged in user.
      operationId: getUserRegistries
      responses:
        default:
          description: default response
          content:
            application/json:
              schema:
                type: array
                items:
                  type: string
                  enum:
                  - dockstore.org
                  - github.com
                  - bitbucket.org
                  - gitlab.com
      security:
      - bearer: []
  /users/registries/{gitRegistry}/organizations:
    get:
      tags:
      - users
      description: Get all of the organizations for a given git registry accessible
        to the logged in user.
      operationId: getUserOrganizations
      parameters:
      - name: gitRegistry
        in: path
        description: Git registry
        required: true
        schema:
          type: string
          enum:
          - dockstore.org
          - github.com
          - bitbucket.org
          - gitlab.com
      responses:
        default:
          description: default response
          content:
            application/json:
              schema:
                uniqueItems: true
                type: array
                items:
                  type: string
      security:
      - bearer: []
  /users/registries/{gitRegistry}/organizations/{organization}:
    get:
      tags:
      - users
      description: Get all of the repositories for an organization for a given git
        registry accessible to the logged in user.
      operationId: getUserOrganizationRepositories
      parameters:
      - name: gitRegistry
        in: path
        description: Git registry
        required: true
        schema:
          type: string
          enum:
          - dockstore.org
          - github.com
          - bitbucket.org
          - gitlab.com
      - name: organization
        in: path
        description: Git organization
        required: true
        schema:
          type: string
      responses:
        default:
          description: default response
          content:
            application/json:
              schema:
                type: array
                items:
                  $ref: '#/components/schemas/Repository'
      security:
      - bearer: []
  /workflows/registries/{gitRegistry}/organizations/{organization}/repositories/{repositoryName}:
    post:
      tags:
      - workflows
      description: Adds a workflow for a registry and repository path with defaults
        set.
      operationId: addWorkflow
      parameters:
      - name: gitRegistry
        in: path
        description: Git registry
        required: true
        schema:
          type: string
          enum:
          - dockstore.org
          - github.com
          - bitbucket.org
          - gitlab.com
      - name: organization
        in: path
        description: Git repository organization
        required: true
        schema:
          type: string
      - name: repositoryName
        in: path
        description: Git repository name
        required: true
        schema:
          type: string
      responses:
        default:
          description: default response
          content:
            application/json:
              schema:
                $ref: '#/components/schemas/BioWorkflow'
      security:
      - bearer: []
    delete:
      tags:
      - workflows
      description: Delete a stubbed workflow for a registry and repository path.
      operationId: deleteWorkflow
      parameters:
      - name: gitRegistry
        in: path
        description: Git registry
        required: true
        schema:
          type: string
          enum:
          - dockstore.org
          - github.com
          - bitbucket.org
          - gitlab.com
      - name: organization
        in: path
        description: Git repository organization
        required: true
        schema:
          type: string
      - name: repositoryName
        in: path
        description: Git repository name
        required: true
        schema:
          type: string
      responses:
        default:
          description: default response
          content:
            application/json: {}
      security:
      - bearer: []
  /workflows/github/release:
    post:
      tags:
      - workflows
      description: Handle a release of a repository on GitHub. Will create a workflow/service
        and version when necessary.
      operationId: handleGitHubRelease
      requestBody:
        content:
          application/x-www-form-urlencoded:
            schema:
              type: object
              properties:
                repository:
                  type: string
                username:
                  type: string
                gitReference:
                  type: string
                installationId:
                  type: string
      responses:
        "418":
          description: This code tells AWS Lambda not to retry.
      security:
      - bearer: []
  /ga4gh/trs/v2/toolClasses:
    get:
      tags:
      - GA4GHV20
      summary: List all tool types
      description: 'This endpoint returns all tool-classes available. '
      operationId: toolClassesGet
      responses:
        "200":
          description: A list of potential tool classes.
          content:
            application/json:
              schema:
                type: array
                items:
                  $ref: '#/components/schemas/ToolClass'
            text/plain:
              schema:
                type: array
                items:
                  $ref: '#/components/schemas/ToolClass'
      security:
      - BEARER: []
  /ga4gh/trs/v2/tools/{id}/versions/{version_id}/{type}/descriptor/{relative_path}:
    get:
      tags:
      - GA4GHV20
      summary: Get additional tool descriptor files relative to the main file
      description: Descriptors can often include imports that refer to additional
        descriptors. This returns additional descriptors for the specified tool in
        the same or other directories that can be reached as a relative path. This
        endpoint can be useful for workflow engine implementations like cwltool to
        programmatically download all the descriptors for a tool and run it. This
        can optionally include other files described with FileWrappers such as test
        parameters and containerfiles.
      operationId: toolsIdVersionsVersionIdTypeDescriptorRelativePathGet
      parameters:
      - name: type
        in: path
        description: The output type of the descriptor. If not specified, it is up
          to the underlying implementation to determine which output type to return.
          Plain types return the bare descriptor while the "non-plain" types return
          a descriptor wrapped with metadata. Allowable values are "CWL", "WDL", "NFL",
          "PLAIN_CWL", "PLAIN_WDL", "PLAIN_NFL".
        required: true
        schema:
          type: string
      - name: id
        in: path
        description: A unique identifier of the tool, scoped to this registry, for
          example `123456`.
        required: true
        schema:
          type: string
      - name: version_id
        in: path
        description: An identifier of the tool version for this particular tool registry,
          for example `v1`.
        required: true
        schema:
          type: string
      - name: relative_path
        in: path
        description: A relative path to the additional file (same directory or subdirectories),
          for example 'foo.cwl' would return a 'foo.cwl' from the same directory as
          the main descriptor. 'nestedDirectory/foo.cwl' would return the file  from
          a nested subdirectory.  Unencoded paths such 'sampleDirectory/foo.cwl' should
          also be allowed.
        required: true
        schema:
          type: string
      responses:
        "200":
          description: The tool descriptor.
          content:
            application/json:
              schema:
                $ref: '#/components/schemas/FileWrapper'
            text/plain:
              schema:
                $ref: '#/components/schemas/FileWrapper'
        "404":
          description: The tool can not be output in the specified type.
          content:
            application/json:
              schema:
                $ref: '#/components/schemas/Error'
            text/plain:
              schema:
                $ref: '#/components/schemas/Error'
      security:
      - BEARER: []
  /ga4gh/trs/v2/tools/{id}/versions/{version_id}/{type}/tests:
    get:
      tags:
      - GA4GHV20
      summary: Get a list of test JSONs
      description: Get a list of test JSONs (these allow you to execute the tool successfully)
        suitable for use with this descriptor type.
      operationId: toolsIdVersionsVersionIdTypeTestsGet
      parameters:
      - name: type
        in: path
        description: The type of the underlying descriptor. Allowable values include
          "CWL", "WDL", "NFL", "PLAIN_CWL", "PLAIN_WDL", "PLAIN_NFL". For example,
          "CWL" would return an list of ToolTests objects while "PLAIN_CWL" would
          return a bare JSON list with the content of the tests.
        required: true
        schema:
          type: string
      - name: id
        in: path
        description: A unique identifier of the tool, scoped to this registry, for
          example `123456`.
        required: true
        schema:
          type: string
      - name: version_id
        in: path
        description: An identifier of the tool version for this particular tool registry,
          for example `v1`.
        required: true
        schema:
          type: string
      responses:
        "200":
          description: The tool test JSON response.
          content:
            application/json:
              schema:
                type: array
                items:
                  $ref: '#/components/schemas/FileWrapper'
            text/plain:
              schema:
                type: array
                items:
                  $ref: '#/components/schemas/FileWrapper'
        "404":
          description: The tool can not be output in the specified type.
          content:
            application/json:
              schema:
                $ref: '#/components/schemas/Error'
            text/plain:
              schema:
                $ref: '#/components/schemas/Error'
      security:
      - BEARER: []
<<<<<<< HEAD
  /ga4gh/trs/v2/tools/{id}/versions/{version_id}/containerfile:
    get:
      tags:
      - GA4GHV20
      summary: Get the container specification(s) for the specified image.
      description: Returns the container specifications(s) for the specified image.
        For example, a CWL CommandlineTool can be associated with one specification
        for a container, a CWL Workflow can be associated with multiple specifications
        for containers.
      operationId: toolsIdVersionsVersionIdContainerfileGet
      parameters:
      - name: id
        in: path
        description: A unique identifier of the tool, scoped to this registry, for
          example `123456`.
        required: true
        schema:
          type: string
      - name: version_id
        in: path
        description: An identifier of the tool version for this particular tool registry,
          for example `v1`.
        required: true
        schema:
          type: string
      responses:
        "200":
          description: The tool payload.
          content:
            application/json:
              schema:
                type: array
                items:
                  $ref: '#/components/schemas/FileWrapper'
            text/plain:
              schema:
                type: array
                items:
                  $ref: '#/components/schemas/FileWrapper'
        "404":
          description: There are no container specifications for this tool.
          content:
            application/json:
              schema:
                $ref: '#/components/schemas/Error'
            text/plain:
              schema:
                $ref: '#/components/schemas/Error'
      security:
      - BEARER: []
=======
>>>>>>> 23a74c14
  /ga4gh/trs/v2/tools:
    get:
      tags:
      - GA4GHV20
      summary: List all tools
      description: 'This endpoint returns all tools available or a filtered subset
        using metadata query parameters. '
      operationId: toolsGet
      parameters:
      - name: id
        in: query
        description: A unique identifier of the tool, scoped to this registry, for
          example `123456`.
        schema:
          type: string
      - name: alias
        in: query
        description: Support for this parameter is optional for tool registries that
          support aliases. If provided will only return entries with the given alias.
        schema:
          type: string
      - name: toolClass
        in: query
        description: Filter tools by the name of the subclass (#/definitions/ToolClass)
        schema:
          type: string
      - name: registry
        in: query
        description: The image registry that contains the image.
        schema:
          type: string
      - name: organization
        in: query
        description: The organization in the registry that published the image.
        schema:
          type: string
      - name: name
        in: query
        description: The name of the image.
        schema:
          type: string
      - name: toolname
        in: query
        description: The name of the tool.
        schema:
          type: string
      - name: description
        in: query
        description: The description of the tool.
        schema:
          type: string
      - name: author
        in: query
        description: The author of the tool (TODO a thought occurs, are we assuming
          that the author of the CWL and the image are the same?).
        schema:
          type: string
      - name: checker
        in: query
        description: Return only checker workflows.
        schema:
          type: boolean
      - name: offset
        in: query
        description: Start index of paging. Pagination results can be based on numbers
          or other values chosen by the registry implementor (for example, SHA values).
          If this exceeds the current result set return an empty set.  If not specified
          in the request, this will start at the beginning of the results.
        schema:
          type: string
      - name: limit
        in: query
        description: Amount of records to return in a given page.
        schema:
          type: integer
          format: int32
      responses:
        "200":
          description: An array of Tools that match the filter.
          content:
            application/json:
              schema:
                type: array
                items:
                  $ref: '#/components/schemas/Tool'
            text/plain:
              schema:
                type: array
                items:
                  $ref: '#/components/schemas/Tool'
      security:
      - BEARER: []
  /ga4gh/trs/v2/tools/{id}/versions/{version_id}/{type}/files:
    get:
      tags:
      - GA4GHV20
      summary: Get a list of objects that contain the relative path and file type
      description: 'Get a list of objects that contain the relative path and file
        type. The descriptors are intended for use with the /tools/{id}/versions/{version_id}/{type}/descriptor/{relative_path
        : .+} endpoint.'
      operationId: toolsIdVersionsVersionIdTypeFilesGet
      parameters:
      - name: type
        in: path
        description: The output type of the descriptor. Examples of allowable values
          are "CWL", "WDL", and "NFL".
        required: true
        schema:
          type: string
      - name: id
        in: path
        description: A unique identifier of the tool, scoped to this registry, for
          example `123456`.
        required: true
        schema:
          type: string
      - name: version_id
        in: path
        description: An identifier of the tool version for this particular tool registry,
          for example `v1`.
        required: true
        schema:
          type: string
      responses:
        "200":
          description: The array of File JSON responses.
          content:
            application/json:
              schema:
                type: array
                items:
                  $ref: '#/components/schemas/ToolFile'
            text/plain:
              schema:
                type: array
                items:
                  $ref: '#/components/schemas/ToolFile'
        "404":
          description: The tool can not be output in the specified type.
          content:
            application/json:
              schema:
                $ref: '#/components/schemas/Error'
            text/plain:
              schema:
                $ref: '#/components/schemas/Error'
      security:
      - BEARER: []
  /ga4gh/trs/v2/tools/{id}:
    get:
      tags:
      - GA4GHV20
      summary: List one specific tool, acts as an anchor for self references
      description: This endpoint returns one specific tool (which has ToolVersions
        nested inside it).
      operationId: toolsIdGet
      parameters:
      - name: id
        in: path
        description: A unique identifier of the tool, scoped to this registry, for
          example `123456`.
        required: true
        schema:
          type: string
      responses:
        "200":
          description: A tool.
          content:
            application/json:
              schema:
                $ref: '#/components/schemas/Tool'
            text/plain:
              schema:
                $ref: '#/components/schemas/Tool'
        "404":
          description: The tool can not be found.
          content:
            application/json:
              schema:
                $ref: '#/components/schemas/Error'
            text/plain:
              schema:
                $ref: '#/components/schemas/Error'
      security:
      - BEARER: []
  /ga4gh/trs/v2/tools/{id}/versions:
    get:
      tags:
      - GA4GHV20
      summary: List versions of a tool
      description: Returns all versions of the specified tool.
      operationId: toolsIdVersionsGet
      parameters:
      - name: id
        in: path
        description: A unique identifier of the tool, scoped to this registry, for
          example `123456`.
        required: true
        schema:
          type: string
      responses:
        "200":
          description: An array of tool versions.
          content:
            application/json:
              schema:
                type: array
                items:
                  $ref: '#/components/schemas/ToolVersion'
            text/plain:
              schema:
                type: array
                items:
                  $ref: '#/components/schemas/ToolVersion'
      security:
      - BEARER: []
  /ga4gh/trs/v2/tools/{id}/versions/{version_id}:
    get:
      tags:
      - GA4GHV20
      summary: List one specific tool version, acts as an anchor for self references
      description: This endpoint returns one specific tool version.
      operationId: toolsIdVersionsVersionIdGet
      parameters:
      - name: id
        in: path
        description: A unique identifier of the tool, scoped to this registry, for
          example `123456`.
        required: true
        schema:
          type: string
      - name: version_id
        in: path
        description: An identifier of the tool version, scoped to this registry, for
          example `v1`. We recommend that versions use semantic versioning https://semver.org/spec/v2.0.0.html  (For
          example, `1.0.0` instead of `develop`)
        required: true
        schema:
          type: string
      responses:
        "200":
          description: A tool version.
          content:
            application/json:
              schema:
                $ref: '#/components/schemas/ToolVersion'
            text/plain:
              schema:
                $ref: '#/components/schemas/ToolVersion'
        "404":
          description: The tool can not be found.
          content:
            application/json:
              schema:
                $ref: '#/components/schemas/Error'
            text/plain:
              schema:
                $ref: '#/components/schemas/Error'
      security:
      - BEARER: []
  /ga4gh/trs/v2/tools/{id}/versions/{version_id}/{type}/descriptor:
    get:
      tags:
      - GA4GHV20
      summary: Get the tool descriptor for the specified tool
      description: Returns the descriptor for the specified tool (examples include
        CWL, WDL, or Nextflow documents).
      operationId: toolsIdVersionsVersionIdTypeDescriptorGet
      parameters:
      - name: type
        in: path
        description: The output type of the descriptor. Plain types return the bare
          descriptor while the "non-plain" types return a descriptor wrapped with
          metadata. Allowable values include "CWL", "WDL", "NFL", "PLAIN_CWL", "PLAIN_WDL",
          "PLAIN_NFL".
        required: true
        schema:
          type: string
      - name: id
        in: path
        description: A unique identifier of the tool, scoped to this registry, for
          example `123456`.
        required: true
        schema:
          type: string
      - name: version_id
        in: path
        description: An identifier of the tool version, scoped to this registry, for
          example `v1`.
        required: true
        schema:
          type: string
      responses:
        "200":
          description: The tool descriptor.
          content:
            application/json:
              schema:
                $ref: '#/components/schemas/FileWrapper'
            text/plain:
              schema:
                $ref: '#/components/schemas/FileWrapper'
        "404":
          description: The tool descriptor can not be found.
          content:
            application/json:
              schema:
                $ref: '#/components/schemas/Error'
            text/plain:
              schema:
                $ref: '#/components/schemas/Error'
      security:
      - BEARER: []
  /ga4gh/trs/v2/tools/{id}/versions/{version_id}/{type}/files:
    get:
      tags:
      - GA4GHV20
      summary: Get a list of objects that contain the relative path and file type
      description: 'Get a list of objects that contain the relative path and file
        type. The descriptors are intended for use with the /tools/{id}/versions/{version_id}/{type}/descriptor/{relative_path
        : .+} endpoint.'
      operationId: toolsIdVersionsVersionIdTypeFilesGet
      parameters:
      - name: type
        in: path
        description: The output type of the descriptor. Examples of allowable values
          are "CWL", "WDL", and "NFL".
        required: true
        schema:
          type: string
      - name: id
        in: path
        description: A unique identifier of the tool, scoped to this registry, for
          example `123456`.
        required: true
        schema:
          type: string
      - name: version_id
        in: path
        description: An identifier of the tool version for this particular tool registry,
          for example `v1`.
        required: true
        schema:
          type: string
      responses:
        "200":
          description: The array of File JSON responses.
          content:
            application/json:
              schema:
                type: array
                items:
                  $ref: '#/components/schemas/ToolFile'
            text/plain:
              schema:
                type: array
                items:
                  $ref: '#/components/schemas/ToolFile'
        "404":
          description: The tool can not be output in the specified type.
          content:
            application/json:
              schema:
                $ref: '#/components/schemas/Error'
            text/plain:
              schema:
                $ref: '#/components/schemas/Error'
      security:
      - BEARER: []
components:
  schemas:
    Alias:
      type: object
      properties:
        content:
          type: string
    Checksum:
      required:
      - checksum
      - type
      type: object
      properties:
        checksum:
          type: string
          description: 'The hex-string encoded checksum for the data. '
        type:
          type: string
          description: The digest method used to create the checksum. The value (e.g.
            `sha-256`) SHOULD be listed as `Hash Name String` in the https://github.com/ga4gh-discovery/ga4gh-checksum/blob/master/hash-alg.csv[GA4GH
            Checksum Hash Algorithm Registry]. Other values MAY be used, as long as
            implementors are aware of the issues discussed in https://tools.ietf.org/html/rfc6920#section-9.4[RFC6920].
            GA4GH may provide more explicit guidance for use of non-IANA-registered
            algorithms in the future.
      description: 'A production (immutable) tool version is required to have a hashcode.
        Not required otherwise, but might be useful to detect changes. '
      example: '[{checksum=ea2a5db69bd20a42976838790bc29294df3af02b, type=sha1}]'
    Collection:
      required:
      - name
      - topic
      type: object
      properties:
        aliases:
          type: object
          additionalProperties:
            $ref: '#/components/schemas/Alias'
        dbCreateDate:
          type: string
          format: date-time
        dbUpdateDate:
          type: string
          format: date-time
        description:
          type: string
          description: Description of the collection
        displayName:
          maxLength: 50
          minLength: 3
          pattern: '[\w ,_\-&()'']*'
          type: string
        entries:
          uniqueItems: true
          type: array
          items:
            $ref: '#/components/schemas/Entry'
        id:
          type: integer
          description: Implementation specific ID for the collection in this web service
          format: int64
        name:
          maxLength: 39
          minLength: 3
          pattern: '[a-zA-Z][a-zA-Z\d]*'
          type: string
          description: Name of the collection
          example: Alignment
        organizationID:
          type: integer
          format: int64
        organizationName:
          type: string
        topic:
          type: string
          description: Short description of the collection
          example: A collection of alignment algorithms
      description: Collection in an organization, collects entries
    Entry:
      type: object
      properties:
        aliases:
          type: object
          additionalProperties:
            $ref: '#/components/schemas/Alias'
        author:
          type: string
        checker_id:
          type: integer
          format: int64
        conceptDoi:
          type: string
        dbCreateDate:
          type: string
          format: date-time
        dbUpdateDate:
          type: string
          format: date-time
        defaultVersion:
          type: string
        description:
          type: string
        email:
          type: string
        gitUrl:
          type: string
        has_checker:
          type: boolean
        id:
          type: integer
          format: int64
        input_file_formats:
          uniqueItems: true
          type: array
          items:
            $ref: '#/components/schemas/FileFormat'
        is_published:
          type: boolean
        labels:
          uniqueItems: true
          type: array
          items:
            $ref: '#/components/schemas/Label'
        lastUpdated:
          type: string
          format: date-time
        last_modified:
          type: integer
          format: int32
        last_modified_date:
          type: string
          format: date-time
        metadataFromEntry:
          $ref: '#/components/schemas/Entry'
        metadataFromVersion:
          $ref: '#/components/schemas/Version'
        output_file_formats:
          uniqueItems: true
          type: array
          items:
            $ref: '#/components/schemas/FileFormat'
        starredUsers:
          uniqueItems: true
          type: array
          items:
            $ref: '#/components/schemas/User'
        topicId:
          type: integer
          format: int64
        users:
          uniqueItems: true
          type: array
          items:
            $ref: '#/components/schemas/User'
        workflowVersions:
          uniqueItems: true
          type: array
          items:
            $ref: '#/components/schemas/Version'
    FileFormat:
      type: object
      properties:
        value:
          type: string
    Image:
      type: object
      properties:
        checksums:
          type: array
          items:
            $ref: '#/components/schemas/Checksum'
        imageID:
          type: string
        repository:
          type: string
        tag:
          type: string
    Label:
      type: object
      properties:
        id:
          type: integer
          format: int64
        value:
          type: string
    Profile:
      type: object
      properties:
        avatarURL:
          type: string
        bio:
          type: string
        company:
          type: string
        email:
          type: string
        location:
          type: string
        name:
          type: string
        username:
          type: string
    SourceFile:
      type: object
      properties:
        absolutePath:
          type: string
        content:
          type: string
        frozen:
          type: boolean
        id:
          type: integer
          format: int64
        path:
          type: string
        type:
          type: string
          enum:
          - DOCKSTORE_CWL
          - DOCKSTORE_WDL
          - DOCKERFILE
          - CWL_TEST_JSON
          - WDL_TEST_JSON
          - NEXTFLOW
          - NEXTFLOW_CONFIG
          - NEXTFLOW_TEST_PARAMS
          - DOCKSTORE_YML
          - DOCKSTORE_SERVICE_YML
          - DOCKSTORE_SERVICE_TEST_JSON
          - DOCKSTORE_SERVICE_OTHER
          - DOCKSTORE_GXFORMAT2
          - GXFORMAT2_TEST_FILE
          - DOCKSTORE_SWL
          - SWL_TEST_JSON
        verifiedBySource:
          type: object
          additionalProperties:
            $ref: '#/components/schemas/VerificationInformation'
    User:
      type: object
      properties:
        avatarUrl:
          type: string
        curator:
          type: boolean
        id:
          type: integer
          format: int64
        isAdmin:
          type: boolean
        name:
          type: string
        privacyPolicyVersion:
          type: string
          enum:
          - NONE
          - PRIVACY_POLICY_VERSION_2_5
        privacyPolicyVersionAcceptanceDate:
          type: string
          format: date-time
        setupComplete:
          type: boolean
        tosacceptanceDate:
          type: string
          format: date-time
        tosversion:
          type: string
          enum:
          - NONE
          - TOS_VERSION_1
        tosversionAcceptanceDate:
          type: string
          format: date-time
          writeOnly: true
        userProfiles:
          type: object
          additionalProperties:
            $ref: '#/components/schemas/Profile'
        username:
          type: string
    Validation:
      type: object
      properties:
        id:
          type: integer
          format: int64
        message:
          type: string
        type:
          type: string
          enum:
          - DOCKSTORE_CWL
          - DOCKSTORE_WDL
          - DOCKERFILE
          - CWL_TEST_JSON
          - WDL_TEST_JSON
          - NEXTFLOW
          - NEXTFLOW_CONFIG
          - NEXTFLOW_TEST_PARAMS
          - DOCKSTORE_YML
          - DOCKSTORE_SERVICE_YML
          - DOCKSTORE_SERVICE_TEST_JSON
          - DOCKSTORE_SERVICE_OTHER
          - DOCKSTORE_GXFORMAT2
          - GXFORMAT2_TEST_FILE
          - DOCKSTORE_SWL
          - SWL_TEST_JSON
        valid:
          type: boolean
    VerificationInformation:
      type: object
      properties:
        metadata:
          type: string
        platformVersion:
          type: string
        verified:
          type: boolean
    Version:
      type: object
      properties:
        author:
          type: string
        commitID:
          type: string
        dbUpdateDate:
          type: string
          format: date-time
        description:
          type: string
        descriptionSource:
          type: string
          enum:
          - README
          - DESCRIPTOR
        dirtyBit:
          type: boolean
        doiStatus:
          type: string
          enum:
          - NOT_REQUESTED
          - REQUESTED
          - CREATED
        doiURL:
          type: string
        email:
          type: string
        frozen:
          type: boolean
        hidden:
          type: boolean
        id:
          type: integer
          format: int64
        images:
          uniqueItems: true
          type: array
          items:
            $ref: '#/components/schemas/Image'
        input_file_formats:
          uniqueItems: true
          type: array
          items:
            $ref: '#/components/schemas/FileFormat'
        name:
          type: string
        output_file_formats:
          uniqueItems: true
          type: array
          items:
            $ref: '#/components/schemas/FileFormat'
        reference:
          type: string
        referenceType:
          type: string
          enum:
          - COMMIT
          - TAG
          - BRANCH
          - NOT_APPLICABLE
          - UNSET
        sourceFiles:
          uniqueItems: true
          type: array
          items:
            $ref: '#/components/schemas/SourceFile'
        valid:
          type: boolean
        validations:
          uniqueItems: true
          type: array
          items:
            $ref: '#/components/schemas/Validation'
        verified:
          type: boolean
        verifiedSource:
          type: string
        verifiedSources:
          type: array
          items:
            type: string
        versionEditor:
          $ref: '#/components/schemas/User'
        workingDirectory:
          type: string
    Aliasable:
      type: object
      properties:
        aliases:
          type: object
          additionalProperties:
            $ref: '#/components/schemas/Alias'
    BioWorkflow:
      type: object
<<<<<<< HEAD
      allOf:
      - $ref: '#/components/schemas/Workflow'
      - type: object
        properties:
          is_checker:
            type: boolean
          parent_id:
            type: integer
            format: int64
=======
      properties:
        descriptorType:
          type: string
          enum:
          - CWL
          - WDL
          - gxformat2
          - SWL
          - NFL
          - service
          - cwl
          - wdl
        aliases:
          type: object
          additionalProperties:
            $ref: '#/components/schemas/Alias'
        author:
          type: string
        checker_id:
          type: integer
          format: int64
        conceptDoi:
          type: string
        dbCreateDate:
          type: string
          format: date-time
        dbUpdateDate:
          type: string
          format: date-time
        defaultTestParameterFilePath:
          type: string
        defaultVersion:
          type: string
        description:
          type: string
        email:
          type: string
        full_workflow_path:
          type: string
        gitUrl:
          type: string
        has_checker:
          type: boolean
        id:
          type: integer
          format: int64
        input_file_formats:
          uniqueItems: true
          type: array
          items:
            $ref: '#/components/schemas/FileFormat'
        is_checker:
          type: boolean
        is_published:
          type: boolean
        labels:
          uniqueItems: true
          type: array
          items:
            $ref: '#/components/schemas/Label'
        lastUpdated:
          type: string
          format: date-time
        last_modified:
          type: integer
          format: int32
        last_modified_date:
          type: string
          format: date-time
        metadataFromEntry:
          $ref: '#/components/schemas/Workflow'
        metadataFromVersion:
          $ref: '#/components/schemas/Version'
        mode:
          type: string
          enum:
          - FULL
          - STUB
          - HOSTED
          - SERVICE
        organization:
          type: string
        output_file_formats:
          uniqueItems: true
          type: array
          items:
            $ref: '#/components/schemas/FileFormat'
        parent_id:
          type: integer
          format: int64
        path:
          type: string
        repository:
          type: string
        sourceControl:
          type: string
          enum:
          - dockstore.org
          - github.com
          - bitbucket.org
          - gitlab.com
        source_control_provider:
          type: string
        starredUsers:
          uniqueItems: true
          type: array
          items:
            $ref: '#/components/schemas/User'
        topicId:
          type: integer
          format: int64
        users:
          uniqueItems: true
          type: array
          items:
            $ref: '#/components/schemas/User'
        workflowName:
          type: string
        workflowVersions:
          uniqueItems: true
          type: array
          items:
            $ref: '#/components/schemas/WorkflowVersion'
        workflow_path:
          type: string
>>>>>>> 23a74c14
    Event:
      type: object
      properties:
        collection:
          $ref: '#/components/schemas/Collection'
        dbCreateDate:
          type: string
          format: date-time
        dbUpdateDate:
          type: string
          format: date-time
        id:
          type: integer
          format: int64
        initiatorUser:
          $ref: '#/components/schemas/User'
        organization:
          $ref: '#/components/schemas/Organization'
        tool:
          $ref: '#/components/schemas/Tool'
        type:
          type: string
          enum:
          - CREATE_ORG
          - DELETE_ORG
          - MODIFY_ORG
          - APPROVE_ORG
          - REJECT_ORG
          - REREQUEST_ORG
          - ADD_USER_TO_ORG
          - REMOVE_USER_FROM_ORG
          - MODIFY_USER_ROLE_ORG
          - APPROVE_ORG_INVITE
          - REJECT_ORG_INVITE
          - CREATE_COLLECTION
          - MODIFY_COLLECTION
          - REMOVE_FROM_COLLECTION
          - ADD_TO_COLLECTION
          - ADD_VERSION_TO_ENTRY
        user:
          $ref: '#/components/schemas/User'
        version:
          $ref: '#/components/schemas/Version'
        workflow:
          $ref: '#/components/schemas/Workflow'
    Organization:
      type: object
      properties:
        aliases:
          type: object
          additionalProperties:
            $ref: '#/components/schemas/Alias'
        avatarUrl:
          pattern: ([^\s]+)(\.jpg|\.jpeg|\.png|\.gif)
          type: string
        dbCreateDate:
          type: string
          format: date-time
        dbUpdateDate:
          type: string
          format: date-time
        description:
          type: string
        displayName:
          maxLength: 50
          minLength: 3
          pattern: '[\w ,_\-&()'']*'
          type: string
        email:
          type: string
        id:
          type: integer
          format: int64
        link:
          type: string
        location:
          type: string
        name:
          maxLength: 39
          minLength: 3
          pattern: '[a-zA-Z][a-zA-Z\d]*'
          type: string
        starredUsers:
          uniqueItems: true
          type: array
          items:
            $ref: '#/components/schemas/User'
        status:
          type: string
          enum:
          - PENDING
          - REJECTED
          - APPROVED
        topic:
          type: string
        users:
          uniqueItems: true
          type: array
          items:
            $ref: '#/components/schemas/OrganizationUser'
    OrganizationUser:
      type: object
      properties:
        accepted:
          type: boolean
        dbCreateDate:
          type: string
          format: date-time
        dbUpdateDate:
          type: string
          format: date-time
        id:
          $ref: '#/components/schemas/OrganizationUserId'
        organization:
          $ref: '#/components/schemas/Organization'
        role:
          type: string
          enum:
          - MAINTAINER
          - MEMBER
        user:
          $ref: '#/components/schemas/User'
    OrganizationUserId:
      type: object
      properties:
        organizationId:
          type: integer
          format: int64
        userId:
          type: integer
          format: int64
    Service:
      type: object
      allOf:
      - $ref: '#/components/schemas/Workflow'
    Tag:
      type: object
      properties:
        author:
          type: string
        automated:
          type: boolean
        commitID:
          type: string
        cwl_path:
          type: string
        dbUpdateDate:
          type: string
          format: date-time
        description:
          type: string
        descriptionSource:
          type: string
          enum:
          - README
          - DESCRIPTOR
        dirtyBit:
          type: boolean
        dockerfile_path:
          type: string
        doiStatus:
          type: string
          enum:
          - NOT_REQUESTED
          - REQUESTED
          - CREATED
        doiURL:
          type: string
        email:
          type: string
        frozen:
          type: boolean
        hidden:
          type: boolean
        id:
          type: integer
          format: int64
        image_id:
          type: string
        images:
          uniqueItems: true
          type: array
          items:
            $ref: '#/components/schemas/Image'
        input_file_formats:
          uniqueItems: true
          type: array
          items:
            $ref: '#/components/schemas/FileFormat'
        last_built:
          type: string
          format: date-time
        name:
          type: string
        output_file_formats:
          uniqueItems: true
          type: array
          items:
            $ref: '#/components/schemas/FileFormat'
        reference:
          type: string
        referenceType:
          type: string
          enum:
          - COMMIT
          - TAG
          - BRANCH
          - NOT_APPLICABLE
          - UNSET
        size:
          type: integer
          format: int64
        sourceFiles:
          uniqueItems: true
          type: array
          items:
            $ref: '#/components/schemas/SourceFile'
        valid:
          type: boolean
        validations:
          uniqueItems: true
          type: array
          items:
            $ref: '#/components/schemas/Validation'
        verified:
          type: boolean
        verifiedSource:
          type: string
        verifiedSources:
          type: array
          items:
            type: string
        versionEditor:
          $ref: '#/components/schemas/User'
        wdl_path:
          type: string
        workingDirectory:
          type: string
    Tool:
      required:
      - id
      - organization
      - toolclass
      - url
      - versions
      type: object
      properties:
        aliases:
          type: array
          description: Support for this parameter is optional for tool registries
            that support aliases. A list of strings that can be used to identify this
            tool which could be  straight up URLs.  This can be used to expose alternative
            ids (such as GUIDs) for a tool for registries. Can be used to match tools
            across registries.
          items:
            type: string
            description: Support for this parameter is optional for tool registries
              that support aliases. A list of strings that can be used to identify
              this tool which could be  straight up URLs.  This can be used to expose
              alternative ids (such as GUIDs) for a tool for registries. Can be used
              to match tools across registries.
        checker_url:
          type: string
          description: Optional url to the checker tool that will exit successfully
            if this tool produced the expected result given test data.
        description:
          type: string
          description: The description of the tool.
        has_checker:
          type: boolean
          description: Whether this tool has a checker tool associated with it.
        id:
          type: string
          description: A unique identifier of the tool, scoped to this registry.
          example: "123456"
        meta_version:
          type: string
          description: The version of this tool in the registry. Iterates when fields
            like the description, author, etc. are updated.
        name:
          type: string
          description: The name of the tool.
        organization:
          type: string
          description: The organization that published the image.
        toolclass:
          $ref: '#/components/schemas/ToolClass'
        url:
          type: string
          description: The URL for this tool in this registry.
          example: http://agora.broadinstitute.org/tools/123456
        versions:
          type: array
          description: A list of versions for this tool.
          items:
            $ref: '#/components/schemas/ToolVersion'
      description: A tool (or described tool) is defined as a tuple of a descriptor
        file (which potentially consists of multiple files), a set of container images,
        and a set of instructions for creating those images.
    Workflow:
      required:
      - type
      type: object
      properties:
        descriptorType:
          type: string
          enum:
          - CWL
          - WDL
          - gxformat2
          - SWL
          - NFL
          - service
          - cwl
          - wdl
        aliases:
          type: object
          additionalProperties:
            $ref: '#/components/schemas/Alias'
        author:
          type: string
        checker_id:
          type: integer
          format: int64
        conceptDoi:
          type: string
        dbCreateDate:
          type: string
          format: date-time
        dbUpdateDate:
          type: string
          format: date-time
        defaultTestParameterFilePath:
          type: string
        defaultVersion:
          type: string
        description:
          type: string
        descriptorTypeSubclass:
          type: string
          enum:
          - docker-compose
          - helm
          - swarm
          - kubernetes
          - n/a
        email:
          type: string
        full_workflow_path:
          type: string
        gitUrl:
          type: string
        has_checker:
          type: boolean
        id:
          type: integer
          format: int64
        input_file_formats:
          uniqueItems: true
          type: array
          items:
            $ref: '#/components/schemas/FileFormat'
        isChecker:
          type: boolean
        is_published:
          type: boolean
        labels:
          uniqueItems: true
          type: array
          items:
            $ref: '#/components/schemas/Label'
        lastUpdated:
          type: string
          format: date-time
        last_modified:
          type: integer
          format: int32
        last_modified_date:
          type: string
          format: date-time
        metadataFromEntry:
          $ref: '#/components/schemas/Workflow'
        metadataFromVersion:
          $ref: '#/components/schemas/Version'
        mode:
          type: string
          enum:
          - FULL
          - STUB
          - HOSTED
          - SERVICE
          - DOCKSTORE_YML
        organization:
          type: string
        output_file_formats:
          uniqueItems: true
          type: array
          items:
            $ref: '#/components/schemas/FileFormat'
        parentEntry:
          $ref: '#/components/schemas/Entry'
        path:
          type: string
        repository:
          type: string
        sourceControl:
          type: string
          enum:
          - dockstore.org
          - github.com
          - bitbucket.org
          - gitlab.com
        source_control_provider:
          type: string
        starredUsers:
          uniqueItems: true
          type: array
          items:
            $ref: '#/components/schemas/User'
        topicId:
          type: integer
          format: int64
        users:
          uniqueItems: true
          type: array
          items:
            $ref: '#/components/schemas/User'
        workflowName:
          type: string
        workflowVersions:
          uniqueItems: true
          type: array
          items:
            $ref: '#/components/schemas/WorkflowVersion'
        workflow_path:
          type: string
        type:
          type: string
      discriminator:
        propertyName: type
    WorkflowVersion:
      type: object
      properties:
        aliases:
          type: object
          additionalProperties:
            $ref: '#/components/schemas/Alias'
        author:
          type: string
        commitID:
          type: string
        dbUpdateDate:
          type: string
          format: date-time
        description:
          type: string
        descriptionSource:
          type: string
          enum:
          - README
          - DESCRIPTOR
        dirtyBit:
          type: boolean
        doiStatus:
          type: string
          enum:
          - NOT_REQUESTED
          - REQUESTED
          - CREATED
        doiURL:
          type: string
        email:
          type: string
        frozen:
          type: boolean
        hidden:
          type: boolean
        id:
          type: integer
          format: int64
        images:
          uniqueItems: true
          type: array
          items:
            $ref: '#/components/schemas/Image'
        input_file_formats:
          uniqueItems: true
          type: array
          items:
            $ref: '#/components/schemas/FileFormat'
        last_modified:
          type: string
          format: date-time
        name:
          type: string
        output_file_formats:
          uniqueItems: true
          type: array
          items:
            $ref: '#/components/schemas/FileFormat'
        reference:
          type: string
        referenceType:
          type: string
          enum:
          - COMMIT
          - TAG
          - BRANCH
          - NOT_APPLICABLE
          - UNSET
        sourceFiles:
          uniqueItems: true
          type: array
          items:
            $ref: '#/components/schemas/SourceFile'
        subClass:
          type: string
          enum:
          - DOCKER_COMPOSE
          - SWARM
          - KUBERNETES
          - HELM
        valid:
          type: boolean
        validations:
          uniqueItems: true
          type: array
          items:
            $ref: '#/components/schemas/Validation'
        verified:
          type: boolean
        verifiedSource:
          type: string
        verifiedSources:
          type: array
          items:
            type: string
        versionEditor:
          $ref: '#/components/schemas/User'
        workflow_path:
          type: string
        workingDirectory:
          type: string
    Config:
      type: object
      properties:
        bitBucketAuthUrl:
          type: string
        bitBucketClientId:
          type: string
        cwlVisualizerUri:
          type: string
        discourseUrl:
          type: string
        dnaNexusImportUrl:
          type: string
        dnaStackImportUrl:
          type: string
        documentationUrl:
          type: string
        featuredContentUrl:
          type: string
        gitBuildVersion:
          type: string
        gitCommitId:
          type: string
        gitHubAppInstallationUrl:
          type: string
        gitHubAuthUrl:
          type: string
        gitHubRedirectPath:
          type: string
        gitHubScope:
          type: string
        githubClientId:
          type: string
        gitlabAuthUrl:
          type: string
        gitlabClientId:
          type: string
        gitlabRedirectPath:
          type: string
        gitlabScope:
          type: string
        googleClientId:
          type: string
        googleScope:
          type: string
        quayIoAuthUrl:
          type: string
        quayIoClientId:
          type: string
        quayIoRedirectPath:
          type: string
        quayIoScope:
          type: string
        tagManagerId:
          type: string
        terraImportUrl:
          type: string
        zenodoAuthUrl:
          type: string
        zenodoClientId:
          type: string
        zenodoRedirectPath:
          type: string
        zenodoScope:
          type: string
    RegistryBean:
      type: object
      properties:
        customDockerPath:
          type: string
        dockerPath:
          type: string
        enum:
          type: string
        friendlyName:
          type: string
        privateOnly:
          type: string
        url:
          type: string
    SourceControlBean:
      type: object
      properties:
        friendlyName:
          type: string
        value:
          type: string
    DescriptorLanguageBean:
      type: object
      properties:
        friendlyName:
          type: string
        value:
          type: string
    StarRequest:
      type: object
      properties:
        star:
          type: boolean
    ToolTesterLog:
      type: object
      properties:
        filename:
          type: string
        logType:
          type: string
          enum:
          - FULL
          - SUMMARY
        runner:
          type: string
        testFilename:
          type: string
        toolId:
          type: string
        toolVersionName:
          type: string
    OrganizationUpdateTime:
      type: object
      properties:
        displayName:
          type: string
        lastUpdateDate:
          type: string
          format: date-time
        name:
          type: string
    EntryUpdateTime:
      type: object
      properties:
        entryType:
          type: string
          enum:
          - TOOL
          - WORKFLOW
          - SERVICE
        lastUpdateDate:
          type: string
          format: date-time
        path:
          type: string
        prettyPath:
          type: string
    Repository:
      type: object
      properties:
        canDelete:
          type: boolean
        gitRegistry:
          type: string
          enum:
          - dockstore.org
          - github.com
          - bitbucket.org
          - gitlab.com
        organization:
          type: string
        path:
          type: string
        present:
          type: boolean
        repositoryName:
          type: string
    ToolClass:
      type: object
      properties:
        description:
          type: string
          description: A longer explanation of what this class is and what it can
            accomplish.
        id:
          type: string
          description: The unique identifier for the class.
        name:
          type: string
          description: A short friendly name for the class.
      description: Describes a class (type) of tool allowing us to categorize workflows,
        tasks, and maybe even other entities (such as services) separately.
<<<<<<< HEAD
    FileWrapper:
      type: object
      properties:
        checksum:
          type: array
          description: 'A production (immutable) tool version is required to have
            a hashcode. Not required otherwise, but might be useful to detect changes. '
          example: '[{checksum=ea2a5db69bd20a42976838790bc29294df3af02b, type=sha1}]'
          items:
            $ref: '#/components/schemas/Checksum'
        content:
          type: string
          description: The content of the file itself. One of url or content is required.
        url:
          type: string
          description: Optional url to the underlying content, should include version
            information, and can include a git hash.  Note that this URL should resolve
            to the raw unwrapped content that would otherwise be available in content.
            One of url or content is required.
      description: 'A file provides content for one of - A tool descriptor is a metadata
        document that describes one or more tools. - A tool document that describes
        how to test with one or more sample test JSON. - A containerfile is a document
        that describes how to build a particular container image. Examples include
        Dockerfiles for creating Docker images and Singularity recipes for Singularity
        images '
    Error:
      required:
      - code
      type: object
      properties:
        code:
          type: integer
          format: int32
        message:
          type: string
=======
>>>>>>> 23a74c14
    ImageData:
      type: object
      properties:
        checksum:
          type: array
          description: A production (immutable) tool version is required to have a
            hashcode. Not required otherwise, but might be useful to detect changes.  This
            exposes the hashcode for specific image versions to verify that the container
            version pulled is actually the version that was indexed by the registry.
          example: '[{checksum=77af4d6b9913e693e8d0b4b294fa62ade6054e6b2f1ffb617ac955dd63fb0182,
            type=sha256}]'
          items:
            $ref: '#/components/schemas/Checksum'
        image_name:
          type: string
          description: Used in conjunction with a registry_url if provided to locate
            images.
        image_type:
          type: string
          enum:
          - Docker
          - Singularity
          - Conda
        registry_host:
          type: string
          description: A docker registry or a URL to a Singularity registry. Used
            along with image_name to locate a specific image.
        size:
          type: integer
          description: Size of the container in bytes.
          format: int32
        updated:
          type: string
          description: Last time the container was updated.
      description: Describes one container image.
    ToolVersion:
      required:
      - id
      - url
      type: object
      properties:
        author:
          type: array
          description: Contact information for the author of this version of the tool
            in the registry. (More complex authorship information is handled by the
            descriptor).
          items:
            type: string
            description: Contact information for the author of this version of the
              tool in the registry. (More complex authorship information is handled
              by the descriptor).
        containerfile:
          type: boolean
          description: Reports if this tool has a containerfile available. (For Docker-based
            tools, this would indicate the presence of a Dockerfile)
        descriptor_type:
          type: array
          description: The type (or types) of descriptors available.
          items:
            type: string
            description: The type (or types) of descriptors available.
            enum:
            - CWL
            - WDL
            - NFL
            - SERVICE
            - GXFORMAT2
        id:
          type: string
          description: An identifier of the version of this tool for this particular
            tool registry.
          example: v1
        images:
          type: array
          description: All known docker images (and versions/hashes) used by this
            tool. If the tool has to evaluate any of the docker images strings at
            runtime, those ones cannot be reported here.
          items:
            $ref: '#/components/schemas/ImageData'
        included_apps:
          type: array
          description: An array of IDs for the applications that are stored inside
            this tool.
          example: '[https://bio.tools/tool/mytum.de/SNAP2/1, https://bio.tools/bioexcel_seqqc]'
          items:
            type: string
            description: An array of IDs for the applications that are stored inside
              this tool.
            example: '[https://bio.tools/tool/mytum.de/SNAP2/1, https://bio.tools/bioexcel_seqqc]'
        is_production:
          type: boolean
          description: This version of a tool is guaranteed to not change over time
            (for example, a  tool built from a tag in git as opposed to a branch).
            A production quality tool  is required to have a checksum
        meta_version:
          type: string
          description: The version of this tool version in the registry. Iterates
            when fields like the description, author, etc. are updated.
        name:
          type: string
          description: The name of the version.
        signed:
          type: boolean
          description: Reports whether this version of the tool has been signed.
        url:
          type: string
          description: The URL for this tool version in this registry.
          example: http://agora.broadinstitute.org/tools/123456/versions/1
        verified:
          type: boolean
          description: Reports whether this tool has been verified by a specific organization
            or individual.
        verified_source:
          type: array
          description: Source of metadata that can support a verified tool, such as
            an email or URL.
          items:
            type: string
            description: Source of metadata that can support a verified tool, such
              as an email or URL.
      description: A tool version describes a particular iteration of a tool as described
        by a reference to a specific image and/or documents.
<<<<<<< HEAD
    ToolFile:
=======
    Error:
      required:
      - code
      type: object
      properties:
        code:
          type: integer
          format: int32
        message:
          type: string
    FileWrapper:
>>>>>>> 23a74c14
      type: object
      properties:
        file_type:
          type: string
          enum:
          - TEST_FILE
          - PRIMARY_DESCRIPTOR
          - SECONDARY_DESCRIPTOR
          - CONTAINERFILE
          - OTHER
        path:
          type: string
<<<<<<< HEAD
=======
          description: Optional url to the underlying content, should include version
            information, and can include a git hash.  Note that this URL should resolve
            to the raw unwrapped content that would otherwise be available in content.
            One of url or content is required.
      description: 'A file provides content for one of - A tool descriptor is a metadata
        document that describes one or more tools. - A tool document that describes
        how to test with one or more sample test JSON. - A containerfile is a document
        that describes how to build a particular container image. Examples include
        Dockerfiles for creating Docker images and Singularity recipes for Singularity
        images '
    ToolFile:
      type: object
      properties:
        file_type:
          type: string
          enum:
          - TEST_FILE
          - PRIMARY_DESCRIPTOR
          - SECONDARY_DESCRIPTOR
          - CONTAINERFILE
          - OTHER
        path:
          type: string
>>>>>>> 23a74c14
          description: Relative path of the file.  A descriptor's path can be used
            with the GA4GH .../{type}/descriptor/{relative_path} endpoint.
  securitySchemes:
    bearer:
      type: http
      scheme: bearer<|MERGE_RESOLUTION|>--- conflicted
+++ resolved
@@ -75,72 +75,6 @@
     repositories. Implements TRS [1.0.0](https://github.com/ga4gh/tool-registry-service-schemas/releases/tag/1.0.0)
     and is considered final (not subject to change)
 paths:
-<<<<<<< HEAD
-=======
-  /organizations/{organizationId}/collections:
-    get:
-      tags:
-      - organizations
-      summary: Retrieve all collections for an organization.
-      description: Retrieve all collections for an organization. Supports optional
-        authentication.
-      operationId: getCollectionsFromOrganization
-      parameters:
-      - name: organizationId
-        in: path
-        description: Organization ID.
-        required: true
-        schema:
-          type: integer
-          format: int64
-      - name: include
-        in: query
-        description: Included fields.
-        required: true
-        schema:
-          type: string
-      responses:
-        default:
-          description: default response
-          content:
-            application/json:
-              schema:
-                type: array
-                items:
-                  $ref: '#/components/schemas/Collection'
-      security:
-      - bearer: []
-    post:
-      tags:
-      - organizations
-      summary: Create a collection in the given organization.
-      description: Create a collection in the given organization.
-      operationId: createCollection
-      parameters:
-      - name: organizationId
-        in: path
-        description: Organization ID.
-        required: true
-        schema:
-          type: integer
-          format: int64
-      requestBody:
-        description: Collection to register.
-        content:
-          '*/*':
-            schema:
-              $ref: '#/components/schemas/Collection'
-        required: true
-      responses:
-        default:
-          description: default response
-          content:
-            application/json:
-              schema:
-                $ref: '#/components/schemas/Collection'
-      security:
-      - bearer: []
->>>>>>> 23a74c14
   /organizations/collections/{collectionId}/aliases:
     post:
       tags:
@@ -596,23 +530,6 @@
       deprecated: true
       security:
       - bearer: []
-<<<<<<< HEAD
-=======
-  /metadata/config.json:
-    get:
-      tags:
-      - metadata
-      summary: Configuration for UI clients of the API
-      description: Configuration, NO authentication
-      operationId: getConfig
-      responses:
-        default:
-          description: default response
-          content:
-            application/json:
-              schema:
-                $ref: '#/components/schemas/Config'
->>>>>>> 23a74c14
   /metadata/dockerRegistryList:
     get:
       tags:
@@ -767,6 +684,20 @@
           content:
             text/html: {}
             text/xml: {}
+  /metadata/config.json:
+    get:
+      tags:
+      - metadata
+      summary: Configuration for UI clients of the API
+      description: Configuration, NO authentication
+      operationId: getConfig
+      responses:
+        default:
+          description: default response
+          content:
+            application/json:
+              schema:
+                $ref: '#/components/schemas/Config'
   /organizations:
     get:
       tags:
@@ -781,10 +712,6 @@
           content:
             application/json:
               schema:
-<<<<<<< HEAD
-                $ref: '#/components/schemas/Config'
-  /organizations:
-=======
                 type: array
                 items:
                   $ref: '#/components/schemas/Organization'
@@ -811,294 +738,6 @@
                 $ref: '#/components/schemas/Organization'
       security:
       - bearer: []
-  /organizations/{organizationId}/approve:
-    post:
-      tags:
-      - organizations
-      summary: Approve an organization.
-      description: Approve the organization with the given id. Admin/curator only.
-      operationId: approveOrganization
-      parameters:
-      - name: organizationId
-        in: path
-        description: Organization ID.
-        required: true
-        schema:
-          type: integer
-          format: int64
-      responses:
-        default:
-          description: default response
-          content:
-            application/json:
-              schema:
-                $ref: '#/components/schemas/Organization'
-      security:
-      - bearer: []
-  /organizations/{organizationId}/reject:
-    post:
-      tags:
-      - organizations
-      summary: Reject an organization.
-      description: Reject the organization with the given id. Admin/curator only.
-      operationId: rejectOrganization
-      parameters:
-      - name: organizationId
-        in: path
-        description: Organization ID.
-        required: true
-        schema:
-          type: integer
-          format: int64
-      responses:
-        default:
-          description: default response
-          content:
-            application/json:
-              schema:
-                $ref: '#/components/schemas/Organization'
-      security:
-      - bearer: []
-  /organizations/{organizationId}/request:
-    post:
-      tags:
-      - organizations
-      summary: Re-request an organization review.
-      description: Re-request a review of the given organization. Requires the organization
-        to be rejected.
-      operationId: requestOrganizationReview
-      parameters:
-      - name: organizationId
-        in: path
-        description: Organization ID.
-        required: true
-        schema:
-          type: integer
-          format: int64
-      responses:
-        default:
-          description: default response
-          content:
-            application/json:
-              schema:
-                $ref: '#/components/schemas/Organization'
-      security:
-      - bearer: []
-  /organizations/name/{name}:
-    get:
-      tags:
-      - organizations
-      summary: Retrieve an organization by name.
-      description: Retrieve an organization by name. Supports optional authentication.
-      operationId: getOrganizationByName
-      parameters:
-      - name: name
-        in: path
-        description: Organization name.
-        required: true
-        schema:
-          type: string
-      responses:
-        default:
-          description: default response
-          content:
-            application/json:
-              schema:
-                $ref: '#/components/schemas/Organization'
-      security:
-      - bearer: []
-  /organizations/{organizationId}:
-    get:
-      tags:
-      - organizations
-      summary: Retrieve an organization by ID.
-      description: Retrieve an organization by ID. Supports optional authentication.
-      operationId: getOrganizationById
-      parameters:
-      - name: organizationId
-        in: path
-        description: Organization ID.
-        required: true
-        schema:
-          type: integer
-          format: int64
-      responses:
-        default:
-          description: default response
-          content:
-            application/json:
-              schema:
-                $ref: '#/components/schemas/Organization'
-      security:
-      - bearer: []
-    put:
-      tags:
-      - organizations
-      summary: Update an organization.
-      description: Update an organization. Currently only name, display name, description,
-        topic, email, link, avatarUrl, and location can be updated.
-      operationId: updateOrganization
-      parameters:
-      - name: organizationId
-        in: path
-        description: Organization ID.
-        required: true
-        schema:
-          type: integer
-          format: int64
-      requestBody:
-        description: Organization to register.
-        content:
-          '*/*':
-            schema:
-              $ref: '#/components/schemas/Organization'
-        required: true
-      responses:
-        default:
-          description: default response
-          content:
-            application/json:
-              schema:
-                $ref: '#/components/schemas/Organization'
-      security:
-      - bearer: []
-  /organizations/{organizationId}/description:
->>>>>>> 23a74c14
-    get:
-      tags:
-      - organizations
-      summary: List all available organizations.
-      description: List all organizations that have been approved by a curator or
-        admin, sorted by number of stars.
-      operationId: getApprovedOrganizations
-      responses:
-        default:
-          description: default response
-          content:
-            application/json:
-              schema:
-                type: array
-                items:
-                  $ref: '#/components/schemas/Organization'
-    post:
-      tags:
-      - organizations
-      summary: Create an organization.
-      description: Create an organization. Organization requires approval by an admin
-        before being made public.
-      operationId: createOrganization
-      requestBody:
-        description: Organization to register.
-        content:
-          '*/*':
-            schema:
-              $ref: '#/components/schemas/Organization'
-        required: true
-      responses:
-        default:
-          description: default response
-          content:
-            application/json:
-              schema:
-                $ref: '#/components/schemas/Organization'
-      security:
-      - bearer: []
-  /organizations/{organizationId}/approve:
-    post:
-      tags:
-      - organizations
-      summary: Approve an organization.
-      description: Approve the organization with the given id. Admin/curator only.
-      operationId: approveOrganization
-      parameters:
-      - name: organizationId
-        in: path
-        description: Organization ID.
-        required: true
-        schema:
-          type: integer
-          format: int64
-      responses:
-        default:
-          description: default response
-          content:
-            application/json:
-              schema:
-                $ref: '#/components/schemas/Organization'
-      security:
-      - bearer: []
-  /organizations/{organizationId}/reject:
-    post:
-      tags:
-      - organizations
-      summary: Reject an organization.
-      description: Reject the organization with the given id. Admin/curator only.
-      operationId: rejectOrganization
-      parameters:
-      - name: organizationId
-        in: path
-        description: Organization ID.
-        required: true
-        schema:
-          type: integer
-          format: int64
-      responses:
-        default:
-          description: default response
-          content:
-            application/json:
-              schema:
-                $ref: '#/components/schemas/Organization'
-      security:
-      - bearer: []
-  /organizations/{organizationId}/request:
-    post:
-      tags:
-      - organizations
-      summary: Re-request an organization review.
-      description: Re-request a review of the given organization. Requires the organization
-        to be rejected.
-      operationId: requestOrganizationReview
-      parameters:
-      - name: organizationId
-        in: path
-        description: Organization ID.
-        required: true
-        schema:
-          type: integer
-          format: int64
-      responses:
-        default:
-          description: default response
-          content:
-            application/json:
-              schema:
-                $ref: '#/components/schemas/Organization'
-      security:
-      - bearer: []
-  /organizations/name/{name}:
-    get:
-      tags:
-      - organizations
-      summary: Retrieve an organization by name.
-      description: Retrieve an organization by name. Supports optional authentication.
-      operationId: getOrganizationByName
-      parameters:
-      - name: name
-        in: path
-        description: Organization name.
-        required: true
-        schema:
-          type: string
-      responses:
-        default:
-          description: default response
-          content:
-            application/json:
-              schema:
-                $ref: '#/components/schemas/Organization'
-      security:
-      - bearer: []
   /organizations/{organizationId}:
     get:
       tags:
@@ -1337,6 +976,102 @@
           description: default response
           content:
             application/json: {}
+      security:
+      - bearer: []
+  /organizations/{organizationId}/approve:
+    post:
+      tags:
+      - organizations
+      summary: Approve an organization.
+      description: Approve the organization with the given id. Admin/curator only.
+      operationId: approveOrganization
+      parameters:
+      - name: organizationId
+        in: path
+        description: Organization ID.
+        required: true
+        schema:
+          type: integer
+          format: int64
+      responses:
+        default:
+          description: default response
+          content:
+            application/json:
+              schema:
+                $ref: '#/components/schemas/Organization'
+      security:
+      - bearer: []
+  /organizations/{organizationId}/reject:
+    post:
+      tags:
+      - organizations
+      summary: Reject an organization.
+      description: Reject the organization with the given id. Admin/curator only.
+      operationId: rejectOrganization
+      parameters:
+      - name: organizationId
+        in: path
+        description: Organization ID.
+        required: true
+        schema:
+          type: integer
+          format: int64
+      responses:
+        default:
+          description: default response
+          content:
+            application/json:
+              schema:
+                $ref: '#/components/schemas/Organization'
+      security:
+      - bearer: []
+  /organizations/{organizationId}/request:
+    post:
+      tags:
+      - organizations
+      summary: Re-request an organization review.
+      description: Re-request a review of the given organization. Requires the organization
+        to be rejected.
+      operationId: requestOrganizationReview
+      parameters:
+      - name: organizationId
+        in: path
+        description: Organization ID.
+        required: true
+        schema:
+          type: integer
+          format: int64
+      responses:
+        default:
+          description: default response
+          content:
+            application/json:
+              schema:
+                $ref: '#/components/schemas/Organization'
+      security:
+      - bearer: []
+  /organizations/name/{name}:
+    get:
+      tags:
+      - organizations
+      summary: Retrieve an organization by name.
+      description: Retrieve an organization by name. Supports optional authentication.
+      operationId: getOrganizationByName
+      parameters:
+      - name: name
+        in: path
+        description: Organization name.
+        required: true
+        schema:
+          type: string
+      responses:
+        default:
+          description: default response
+          content:
+            application/json:
+              schema:
+                $ref: '#/components/schemas/Organization'
       security:
       - bearer: []
   /organizations/{organizationId}/starredUsers:
@@ -2027,6 +1762,171 @@
                   $ref: '#/components/schemas/ToolClass'
       security:
       - BEARER: []
+  /ga4gh/trs/v2/tools/{id}:
+    get:
+      tags:
+      - GA4GHV20
+      summary: List one specific tool, acts as an anchor for self references
+      description: This endpoint returns one specific tool (which has ToolVersions
+        nested inside it).
+      operationId: toolsIdGet
+      parameters:
+      - name: id
+        in: path
+        description: A unique identifier of the tool, scoped to this registry, for
+          example `123456`.
+        required: true
+        schema:
+          type: string
+      responses:
+        "200":
+          description: A tool.
+          content:
+            application/json:
+              schema:
+                $ref: '#/components/schemas/Tool'
+            text/plain:
+              schema:
+                $ref: '#/components/schemas/Tool'
+        "404":
+          description: The tool can not be found.
+          content:
+            application/json:
+              schema:
+                $ref: '#/components/schemas/Error'
+            text/plain:
+              schema:
+                $ref: '#/components/schemas/Error'
+      security:
+      - BEARER: []
+  /ga4gh/trs/v2/tools/{id}/versions:
+    get:
+      tags:
+      - GA4GHV20
+      summary: List versions of a tool
+      description: Returns all versions of the specified tool.
+      operationId: toolsIdVersionsGet
+      parameters:
+      - name: id
+        in: path
+        description: A unique identifier of the tool, scoped to this registry, for
+          example `123456`.
+        required: true
+        schema:
+          type: string
+      responses:
+        "200":
+          description: An array of tool versions.
+          content:
+            application/json:
+              schema:
+                type: array
+                items:
+                  $ref: '#/components/schemas/ToolVersion'
+            text/plain:
+              schema:
+                type: array
+                items:
+                  $ref: '#/components/schemas/ToolVersion'
+      security:
+      - BEARER: []
+  /ga4gh/trs/v2/tools/{id}/versions/{version_id}:
+    get:
+      tags:
+      - GA4GHV20
+      summary: List one specific tool version, acts as an anchor for self references
+      description: This endpoint returns one specific tool version.
+      operationId: toolsIdVersionsVersionIdGet
+      parameters:
+      - name: id
+        in: path
+        description: A unique identifier of the tool, scoped to this registry, for
+          example `123456`.
+        required: true
+        schema:
+          type: string
+      - name: version_id
+        in: path
+        description: An identifier of the tool version, scoped to this registry, for
+          example `v1`. We recommend that versions use semantic versioning https://semver.org/spec/v2.0.0.html  (For
+          example, `1.0.0` instead of `develop`)
+        required: true
+        schema:
+          type: string
+      responses:
+        "200":
+          description: A tool version.
+          content:
+            application/json:
+              schema:
+                $ref: '#/components/schemas/ToolVersion'
+            text/plain:
+              schema:
+                $ref: '#/components/schemas/ToolVersion'
+        "404":
+          description: The tool can not be found.
+          content:
+            application/json:
+              schema:
+                $ref: '#/components/schemas/Error'
+            text/plain:
+              schema:
+                $ref: '#/components/schemas/Error'
+      security:
+      - BEARER: []
+  /ga4gh/trs/v2/tools/{id}/versions/{version_id}/{type}/descriptor:
+    get:
+      tags:
+      - GA4GHV20
+      summary: Get the tool descriptor for the specified tool
+      description: Returns the descriptor for the specified tool (examples include
+        CWL, WDL, or Nextflow documents).
+      operationId: toolsIdVersionsVersionIdTypeDescriptorGet
+      parameters:
+      - name: type
+        in: path
+        description: The output type of the descriptor. Plain types return the bare
+          descriptor while the "non-plain" types return a descriptor wrapped with
+          metadata. Allowable values include "CWL", "WDL", "NFL", "PLAIN_CWL", "PLAIN_WDL",
+          "PLAIN_NFL".
+        required: true
+        schema:
+          type: string
+      - name: id
+        in: path
+        description: A unique identifier of the tool, scoped to this registry, for
+          example `123456`.
+        required: true
+        schema:
+          type: string
+      - name: version_id
+        in: path
+        description: An identifier of the tool version, scoped to this registry, for
+          example `v1`.
+        required: true
+        schema:
+          type: string
+      responses:
+        "200":
+          description: The tool descriptor.
+          content:
+            application/json:
+              schema:
+                $ref: '#/components/schemas/FileWrapper'
+            text/plain:
+              schema:
+                $ref: '#/components/schemas/FileWrapper'
+        "404":
+          description: The tool descriptor can not be found.
+          content:
+            application/json:
+              schema:
+                $ref: '#/components/schemas/Error'
+            text/plain:
+              schema:
+                $ref: '#/components/schemas/Error'
+      security:
+      - BEARER: []
   /ga4gh/trs/v2/tools/{id}/versions/{version_id}/{type}/descriptor/{relative_path}:
     get:
       tags:
@@ -2153,7 +2053,154 @@
                 $ref: '#/components/schemas/Error'
       security:
       - BEARER: []
-<<<<<<< HEAD
+  /ga4gh/trs/v2/tools/{id}/versions/{version_id}/{type}/files:
+    get:
+      tags:
+      - GA4GHV20
+      summary: Get a list of objects that contain the relative path and file type
+      description: 'Get a list of objects that contain the relative path and file
+        type. The descriptors are intended for use with the /tools/{id}/versions/{version_id}/{type}/descriptor/{relative_path
+        : .+} endpoint.'
+      operationId: toolsIdVersionsVersionIdTypeFilesGet
+      parameters:
+      - name: type
+        in: path
+        description: The output type of the descriptor. Examples of allowable values
+          are "CWL", "WDL", and "NFL".
+        required: true
+        schema:
+          type: string
+      - name: id
+        in: path
+        description: A unique identifier of the tool, scoped to this registry, for
+          example `123456`.
+        required: true
+        schema:
+          type: string
+      - name: version_id
+        in: path
+        description: An identifier of the tool version for this particular tool registry,
+          for example `v1`.
+        required: true
+        schema:
+          type: string
+      responses:
+        "200":
+          description: The array of File JSON responses.
+          content:
+            application/json:
+              schema:
+                type: array
+                items:
+                  $ref: '#/components/schemas/ToolFile'
+            text/plain:
+              schema:
+                type: array
+                items:
+                  $ref: '#/components/schemas/ToolFile'
+        "404":
+          description: The tool can not be output in the specified type.
+          content:
+            application/json:
+              schema:
+                $ref: '#/components/schemas/Error'
+            text/plain:
+              schema:
+                $ref: '#/components/schemas/Error'
+      security:
+      - BEARER: []
+  /ga4gh/trs/v2/tools:
+    get:
+      tags:
+      - GA4GHV20
+      summary: List all tools
+      description: 'This endpoint returns all tools available or a filtered subset
+        using metadata query parameters. '
+      operationId: toolsGet
+      parameters:
+      - name: id
+        in: query
+        description: A unique identifier of the tool, scoped to this registry, for
+          example `123456`.
+        schema:
+          type: string
+      - name: alias
+        in: query
+        description: Support for this parameter is optional for tool registries that
+          support aliases. If provided will only return entries with the given alias.
+        schema:
+          type: string
+      - name: toolClass
+        in: query
+        description: Filter tools by the name of the subclass (#/definitions/ToolClass)
+        schema:
+          type: string
+      - name: registry
+        in: query
+        description: The image registry that contains the image.
+        schema:
+          type: string
+      - name: organization
+        in: query
+        description: The organization in the registry that published the image.
+        schema:
+          type: string
+      - name: name
+        in: query
+        description: The name of the image.
+        schema:
+          type: string
+      - name: toolname
+        in: query
+        description: The name of the tool.
+        schema:
+          type: string
+      - name: description
+        in: query
+        description: The description of the tool.
+        schema:
+          type: string
+      - name: author
+        in: query
+        description: The author of the tool (TODO a thought occurs, are we assuming
+          that the author of the CWL and the image are the same?).
+        schema:
+          type: string
+      - name: checker
+        in: query
+        description: Return only checker workflows.
+        schema:
+          type: boolean
+      - name: offset
+        in: query
+        description: Start index of paging. Pagination results can be based on numbers
+          or other values chosen by the registry implementor (for example, SHA values).
+          If this exceeds the current result set return an empty set.  If not specified
+          in the request, this will start at the beginning of the results.
+        schema:
+          type: string
+      - name: limit
+        in: query
+        description: Amount of records to return in a given page.
+        schema:
+          type: integer
+          format: int32
+      responses:
+        "200":
+          description: An array of Tools that match the filter.
+          content:
+            application/json:
+              schema:
+                type: array
+                items:
+                  $ref: '#/components/schemas/Tool'
+            text/plain:
+              schema:
+                type: array
+                items:
+                  $ref: '#/components/schemas/Tool'
+      security:
+      - BEARER: []
   /ga4gh/trs/v2/tools/{id}/versions/{version_id}/containerfile:
     get:
       tags:
@@ -2195,377 +2242,6 @@
                   $ref: '#/components/schemas/FileWrapper'
         "404":
           description: There are no container specifications for this tool.
-          content:
-            application/json:
-              schema:
-                $ref: '#/components/schemas/Error'
-            text/plain:
-              schema:
-                $ref: '#/components/schemas/Error'
-      security:
-      - BEARER: []
-=======
->>>>>>> 23a74c14
-  /ga4gh/trs/v2/tools:
-    get:
-      tags:
-      - GA4GHV20
-      summary: List all tools
-      description: 'This endpoint returns all tools available or a filtered subset
-        using metadata query parameters. '
-      operationId: toolsGet
-      parameters:
-      - name: id
-        in: query
-        description: A unique identifier of the tool, scoped to this registry, for
-          example `123456`.
-        schema:
-          type: string
-      - name: alias
-        in: query
-        description: Support for this parameter is optional for tool registries that
-          support aliases. If provided will only return entries with the given alias.
-        schema:
-          type: string
-      - name: toolClass
-        in: query
-        description: Filter tools by the name of the subclass (#/definitions/ToolClass)
-        schema:
-          type: string
-      - name: registry
-        in: query
-        description: The image registry that contains the image.
-        schema:
-          type: string
-      - name: organization
-        in: query
-        description: The organization in the registry that published the image.
-        schema:
-          type: string
-      - name: name
-        in: query
-        description: The name of the image.
-        schema:
-          type: string
-      - name: toolname
-        in: query
-        description: The name of the tool.
-        schema:
-          type: string
-      - name: description
-        in: query
-        description: The description of the tool.
-        schema:
-          type: string
-      - name: author
-        in: query
-        description: The author of the tool (TODO a thought occurs, are we assuming
-          that the author of the CWL and the image are the same?).
-        schema:
-          type: string
-      - name: checker
-        in: query
-        description: Return only checker workflows.
-        schema:
-          type: boolean
-      - name: offset
-        in: query
-        description: Start index of paging. Pagination results can be based on numbers
-          or other values chosen by the registry implementor (for example, SHA values).
-          If this exceeds the current result set return an empty set.  If not specified
-          in the request, this will start at the beginning of the results.
-        schema:
-          type: string
-      - name: limit
-        in: query
-        description: Amount of records to return in a given page.
-        schema:
-          type: integer
-          format: int32
-      responses:
-        "200":
-          description: An array of Tools that match the filter.
-          content:
-            application/json:
-              schema:
-                type: array
-                items:
-                  $ref: '#/components/schemas/Tool'
-            text/plain:
-              schema:
-                type: array
-                items:
-                  $ref: '#/components/schemas/Tool'
-      security:
-      - BEARER: []
-  /ga4gh/trs/v2/tools/{id}/versions/{version_id}/{type}/files:
-    get:
-      tags:
-      - GA4GHV20
-      summary: Get a list of objects that contain the relative path and file type
-      description: 'Get a list of objects that contain the relative path and file
-        type. The descriptors are intended for use with the /tools/{id}/versions/{version_id}/{type}/descriptor/{relative_path
-        : .+} endpoint.'
-      operationId: toolsIdVersionsVersionIdTypeFilesGet
-      parameters:
-      - name: type
-        in: path
-        description: The output type of the descriptor. Examples of allowable values
-          are "CWL", "WDL", and "NFL".
-        required: true
-        schema:
-          type: string
-      - name: id
-        in: path
-        description: A unique identifier of the tool, scoped to this registry, for
-          example `123456`.
-        required: true
-        schema:
-          type: string
-      - name: version_id
-        in: path
-        description: An identifier of the tool version for this particular tool registry,
-          for example `v1`.
-        required: true
-        schema:
-          type: string
-      responses:
-        "200":
-          description: The array of File JSON responses.
-          content:
-            application/json:
-              schema:
-                type: array
-                items:
-                  $ref: '#/components/schemas/ToolFile'
-            text/plain:
-              schema:
-                type: array
-                items:
-                  $ref: '#/components/schemas/ToolFile'
-        "404":
-          description: The tool can not be output in the specified type.
-          content:
-            application/json:
-              schema:
-                $ref: '#/components/schemas/Error'
-            text/plain:
-              schema:
-                $ref: '#/components/schemas/Error'
-      security:
-      - BEARER: []
-  /ga4gh/trs/v2/tools/{id}:
-    get:
-      tags:
-      - GA4GHV20
-      summary: List one specific tool, acts as an anchor for self references
-      description: This endpoint returns one specific tool (which has ToolVersions
-        nested inside it).
-      operationId: toolsIdGet
-      parameters:
-      - name: id
-        in: path
-        description: A unique identifier of the tool, scoped to this registry, for
-          example `123456`.
-        required: true
-        schema:
-          type: string
-      responses:
-        "200":
-          description: A tool.
-          content:
-            application/json:
-              schema:
-                $ref: '#/components/schemas/Tool'
-            text/plain:
-              schema:
-                $ref: '#/components/schemas/Tool'
-        "404":
-          description: The tool can not be found.
-          content:
-            application/json:
-              schema:
-                $ref: '#/components/schemas/Error'
-            text/plain:
-              schema:
-                $ref: '#/components/schemas/Error'
-      security:
-      - BEARER: []
-  /ga4gh/trs/v2/tools/{id}/versions:
-    get:
-      tags:
-      - GA4GHV20
-      summary: List versions of a tool
-      description: Returns all versions of the specified tool.
-      operationId: toolsIdVersionsGet
-      parameters:
-      - name: id
-        in: path
-        description: A unique identifier of the tool, scoped to this registry, for
-          example `123456`.
-        required: true
-        schema:
-          type: string
-      responses:
-        "200":
-          description: An array of tool versions.
-          content:
-            application/json:
-              schema:
-                type: array
-                items:
-                  $ref: '#/components/schemas/ToolVersion'
-            text/plain:
-              schema:
-                type: array
-                items:
-                  $ref: '#/components/schemas/ToolVersion'
-      security:
-      - BEARER: []
-  /ga4gh/trs/v2/tools/{id}/versions/{version_id}:
-    get:
-      tags:
-      - GA4GHV20
-      summary: List one specific tool version, acts as an anchor for self references
-      description: This endpoint returns one specific tool version.
-      operationId: toolsIdVersionsVersionIdGet
-      parameters:
-      - name: id
-        in: path
-        description: A unique identifier of the tool, scoped to this registry, for
-          example `123456`.
-        required: true
-        schema:
-          type: string
-      - name: version_id
-        in: path
-        description: An identifier of the tool version, scoped to this registry, for
-          example `v1`. We recommend that versions use semantic versioning https://semver.org/spec/v2.0.0.html  (For
-          example, `1.0.0` instead of `develop`)
-        required: true
-        schema:
-          type: string
-      responses:
-        "200":
-          description: A tool version.
-          content:
-            application/json:
-              schema:
-                $ref: '#/components/schemas/ToolVersion'
-            text/plain:
-              schema:
-                $ref: '#/components/schemas/ToolVersion'
-        "404":
-          description: The tool can not be found.
-          content:
-            application/json:
-              schema:
-                $ref: '#/components/schemas/Error'
-            text/plain:
-              schema:
-                $ref: '#/components/schemas/Error'
-      security:
-      - BEARER: []
-  /ga4gh/trs/v2/tools/{id}/versions/{version_id}/{type}/descriptor:
-    get:
-      tags:
-      - GA4GHV20
-      summary: Get the tool descriptor for the specified tool
-      description: Returns the descriptor for the specified tool (examples include
-        CWL, WDL, or Nextflow documents).
-      operationId: toolsIdVersionsVersionIdTypeDescriptorGet
-      parameters:
-      - name: type
-        in: path
-        description: The output type of the descriptor. Plain types return the bare
-          descriptor while the "non-plain" types return a descriptor wrapped with
-          metadata. Allowable values include "CWL", "WDL", "NFL", "PLAIN_CWL", "PLAIN_WDL",
-          "PLAIN_NFL".
-        required: true
-        schema:
-          type: string
-      - name: id
-        in: path
-        description: A unique identifier of the tool, scoped to this registry, for
-          example `123456`.
-        required: true
-        schema:
-          type: string
-      - name: version_id
-        in: path
-        description: An identifier of the tool version, scoped to this registry, for
-          example `v1`.
-        required: true
-        schema:
-          type: string
-      responses:
-        "200":
-          description: The tool descriptor.
-          content:
-            application/json:
-              schema:
-                $ref: '#/components/schemas/FileWrapper'
-            text/plain:
-              schema:
-                $ref: '#/components/schemas/FileWrapper'
-        "404":
-          description: The tool descriptor can not be found.
-          content:
-            application/json:
-              schema:
-                $ref: '#/components/schemas/Error'
-            text/plain:
-              schema:
-                $ref: '#/components/schemas/Error'
-      security:
-      - BEARER: []
-  /ga4gh/trs/v2/tools/{id}/versions/{version_id}/{type}/files:
-    get:
-      tags:
-      - GA4GHV20
-      summary: Get a list of objects that contain the relative path and file type
-      description: 'Get a list of objects that contain the relative path and file
-        type. The descriptors are intended for use with the /tools/{id}/versions/{version_id}/{type}/descriptor/{relative_path
-        : .+} endpoint.'
-      operationId: toolsIdVersionsVersionIdTypeFilesGet
-      parameters:
-      - name: type
-        in: path
-        description: The output type of the descriptor. Examples of allowable values
-          are "CWL", "WDL", and "NFL".
-        required: true
-        schema:
-          type: string
-      - name: id
-        in: path
-        description: A unique identifier of the tool, scoped to this registry, for
-          example `123456`.
-        required: true
-        schema:
-          type: string
-      - name: version_id
-        in: path
-        description: An identifier of the tool version for this particular tool registry,
-          for example `v1`.
-        required: true
-        schema:
-          type: string
-      responses:
-        "200":
-          description: The array of File JSON responses.
-          content:
-            application/json:
-              schema:
-                type: array
-                items:
-                  $ref: '#/components/schemas/ToolFile'
-            text/plain:
-              schema:
-                type: array
-                items:
-                  $ref: '#/components/schemas/ToolFile'
-        "404":
-          description: The tool can not be output in the specified type.
           content:
             application/json:
               schema:
@@ -2989,7 +2665,6 @@
             $ref: '#/components/schemas/Alias'
     BioWorkflow:
       type: object
-<<<<<<< HEAD
       allOf:
       - $ref: '#/components/schemas/Workflow'
       - type: object
@@ -2999,133 +2674,6 @@
           parent_id:
             type: integer
             format: int64
-=======
-      properties:
-        descriptorType:
-          type: string
-          enum:
-          - CWL
-          - WDL
-          - gxformat2
-          - SWL
-          - NFL
-          - service
-          - cwl
-          - wdl
-        aliases:
-          type: object
-          additionalProperties:
-            $ref: '#/components/schemas/Alias'
-        author:
-          type: string
-        checker_id:
-          type: integer
-          format: int64
-        conceptDoi:
-          type: string
-        dbCreateDate:
-          type: string
-          format: date-time
-        dbUpdateDate:
-          type: string
-          format: date-time
-        defaultTestParameterFilePath:
-          type: string
-        defaultVersion:
-          type: string
-        description:
-          type: string
-        email:
-          type: string
-        full_workflow_path:
-          type: string
-        gitUrl:
-          type: string
-        has_checker:
-          type: boolean
-        id:
-          type: integer
-          format: int64
-        input_file_formats:
-          uniqueItems: true
-          type: array
-          items:
-            $ref: '#/components/schemas/FileFormat'
-        is_checker:
-          type: boolean
-        is_published:
-          type: boolean
-        labels:
-          uniqueItems: true
-          type: array
-          items:
-            $ref: '#/components/schemas/Label'
-        lastUpdated:
-          type: string
-          format: date-time
-        last_modified:
-          type: integer
-          format: int32
-        last_modified_date:
-          type: string
-          format: date-time
-        metadataFromEntry:
-          $ref: '#/components/schemas/Workflow'
-        metadataFromVersion:
-          $ref: '#/components/schemas/Version'
-        mode:
-          type: string
-          enum:
-          - FULL
-          - STUB
-          - HOSTED
-          - SERVICE
-        organization:
-          type: string
-        output_file_formats:
-          uniqueItems: true
-          type: array
-          items:
-            $ref: '#/components/schemas/FileFormat'
-        parent_id:
-          type: integer
-          format: int64
-        path:
-          type: string
-        repository:
-          type: string
-        sourceControl:
-          type: string
-          enum:
-          - dockstore.org
-          - github.com
-          - bitbucket.org
-          - gitlab.com
-        source_control_provider:
-          type: string
-        starredUsers:
-          uniqueItems: true
-          type: array
-          items:
-            $ref: '#/components/schemas/User'
-        topicId:
-          type: integer
-          format: int64
-        users:
-          uniqueItems: true
-          type: array
-          items:
-            $ref: '#/components/schemas/User'
-        workflowName:
-          type: string
-        workflowVersions:
-          uniqueItems: true
-          type: array
-          items:
-            $ref: '#/components/schemas/WorkflowVersion'
-        workflow_path:
-          type: string
->>>>>>> 23a74c14
     Event:
       type: object
       properties:
@@ -3439,8 +2987,8 @@
           - SWL
           - NFL
           - service
-          - cwl
-          - wdl
+          
+          
         aliases:
           type: object
           additionalProperties:
@@ -3669,6 +3217,35 @@
           type: string
         workingDirectory:
           type: string
+    RegistryBean:
+      type: object
+      properties:
+        customDockerPath:
+          type: string
+        dockerPath:
+          type: string
+        enum:
+          type: string
+        friendlyName:
+          type: string
+        privateOnly:
+          type: string
+        url:
+          type: string
+    SourceControlBean:
+      type: object
+      properties:
+        friendlyName:
+          type: string
+        value:
+          type: string
+    DescriptorLanguageBean:
+      type: object
+      properties:
+        friendlyName:
+          type: string
+        value:
+          type: string
     Config:
       type: object
       properties:
@@ -3733,35 +3310,6 @@
         zenodoRedirectPath:
           type: string
         zenodoScope:
-          type: string
-    RegistryBean:
-      type: object
-      properties:
-        customDockerPath:
-          type: string
-        dockerPath:
-          type: string
-        enum:
-          type: string
-        friendlyName:
-          type: string
-        privateOnly:
-          type: string
-        url:
-          type: string
-    SourceControlBean:
-      type: object
-      properties:
-        friendlyName:
-          type: string
-        value:
-          type: string
-    DescriptorLanguageBean:
-      type: object
-      properties:
-        friendlyName:
-          type: string
-        value:
           type: string
     StarRequest:
       type: object
@@ -3847,44 +3395,6 @@
           description: A short friendly name for the class.
       description: Describes a class (type) of tool allowing us to categorize workflows,
         tasks, and maybe even other entities (such as services) separately.
-<<<<<<< HEAD
-    FileWrapper:
-      type: object
-      properties:
-        checksum:
-          type: array
-          description: 'A production (immutable) tool version is required to have
-            a hashcode. Not required otherwise, but might be useful to detect changes. '
-          example: '[{checksum=ea2a5db69bd20a42976838790bc29294df3af02b, type=sha1}]'
-          items:
-            $ref: '#/components/schemas/Checksum'
-        content:
-          type: string
-          description: The content of the file itself. One of url or content is required.
-        url:
-          type: string
-          description: Optional url to the underlying content, should include version
-            information, and can include a git hash.  Note that this URL should resolve
-            to the raw unwrapped content that would otherwise be available in content.
-            One of url or content is required.
-      description: 'A file provides content for one of - A tool descriptor is a metadata
-        document that describes one or more tools. - A tool document that describes
-        how to test with one or more sample test JSON. - A containerfile is a document
-        that describes how to build a particular container image. Examples include
-        Dockerfiles for creating Docker images and Singularity recipes for Singularity
-        images '
-    Error:
-      required:
-      - code
-      type: object
-      properties:
-        code:
-          type: integer
-          format: int32
-        message:
-          type: string
-=======
->>>>>>> 23a74c14
     ImageData:
       type: object
       properties:
@@ -4007,9 +3517,6 @@
               as an email or URL.
       description: A tool version describes a particular iteration of a tool as described
         by a reference to a specific image and/or documents.
-<<<<<<< HEAD
-    ToolFile:
-=======
     Error:
       required:
       - code
@@ -4021,21 +3528,20 @@
         message:
           type: string
     FileWrapper:
->>>>>>> 23a74c14
-      type: object
-      properties:
-        file_type:
-          type: string
-          enum:
-          - TEST_FILE
-          - PRIMARY_DESCRIPTOR
-          - SECONDARY_DESCRIPTOR
-          - CONTAINERFILE
-          - OTHER
-        path:
-          type: string
-<<<<<<< HEAD
-=======
+      type: object
+      properties:
+        checksum:
+          type: array
+          description: 'A production (immutable) tool version is required to have
+            a hashcode. Not required otherwise, but might be useful to detect changes. '
+          example: '[{checksum=ea2a5db69bd20a42976838790bc29294df3af02b, type=sha1}]'
+          items:
+            $ref: '#/components/schemas/Checksum'
+        content:
+          type: string
+          description: The content of the file itself. One of url or content is required.
+        url:
+          type: string
           description: Optional url to the underlying content, should include version
             information, and can include a git hash.  Note that this URL should resolve
             to the raw unwrapped content that would otherwise be available in content.
@@ -4059,7 +3565,6 @@
           - OTHER
         path:
           type: string
->>>>>>> 23a74c14
           description: Relative path of the file.  A descriptor's path can be used
             with the GA4GH .../{type}/descriptor/{relative_path} endpoint.
   securitySchemes:

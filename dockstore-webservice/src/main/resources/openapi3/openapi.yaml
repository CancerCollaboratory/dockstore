openapi: 3.0.1
info:
  contact:
    email: theglobalalliance@genomicsandhealth.org
    name: Dockstore@ga4gh
    url: https://discuss.dockstore.org/t/opening-helpdesk-tickets/1506
  description: "This describes the dockstore API, a webservice that manages pairs\
    \ of Docker images and associated metadata such as CWL documents and Dockerfiles\
    \ used to build those images. Explore swagger.json for a Swagger 2.0 description\
    \ of our API and explore openapi.yaml for OpenAPI 3.0 descriptions."
  license:
    name: Apache License Version 2.0
    url: https://github.com/dockstore/dockstore/blob/develop/LICENSE
  termsOfService: TBD
  title: Dockstore API
  version: 1.11.0-alpha.2-SNAPSHOT
servers:
- description: Current server when hosted on AWS
  url: /api
  variables: {}
- description: When working locally
  url: /
  variables: {}
- description: Production server
  url: https://dockstore.org/api
  variables: {}
- description: Staging server
  url: https://staging.dockstore.org/api
  variables: {}
- description: Nightly build server
  url: https://dev.dockstore.net/api
  variables: {}
tags:
- description: "Create, update list aliases for accessing entries"
  name: aliases
- description: Operations on Dockstore organizations
  name: organizations
- description: "Needed for SmartAPI compatibility apparantly, might be cargo cult\
    \ behaviour"
  name: NIHdatacommons
- description: List and register entries in the dockstore (pairs of images + metadata
    (CWL and Dockerfile))
  name: containers
- description: List and modify tags for containers
  name: containertags
- description: Interact with entries in Dockstore regardless of whether they are containers
    or workflows
  name: entries
- description: Created and modify hosted entries in the dockstore
  name: hosted
- description: Query lambda events triggered by GitHub Apps
  name: lambdaEvents
- description: "Information about Dockstore like RSS, sitemap, lists of dependencies,\
    \ etc."
  name: metadata
- description: List and modify notifications for users of Dockstore
  name: curation
- description: "List and register workflows in the dockstore (CWL, Nextflow, WDL)"
  name: workflows
- description: "List, modify, refresh, and delete tokens for external services"
  name: tokens
- description: Interactions with the Dockstore-support's ToolTester application
  name: toolTester
- description: "List, modify, and manage end users of the dockstore"
  name: users
- description: Optional experimental extensions of the GA4GH API
  name: extendedGA4GH
- description: "A curated subset of resources proposed as a common standard for tool\
    \ repositories. Implements TRS [2.0.0](https://github.com/ga4gh/tool-registry-service-schemas/releases/tag/2.0.0)."
  name: GA4GHV20
- description: "A curated subset of resources proposed as a common standard for tool\
    \ repositories. Implements TRS [2.0.0-beta.2](https://github.com/ga4gh/tool-registry-service-schemas/releases/tag/2.0.0-beta.2)\
    \ . Integrators are welcome to use these endpoints but they are subject to change\
    \ based on community input."
  name: GA4GH
- description: "A curated subset of resources proposed as a common standard for tool\
    \ repositories. Implements TRS [1.0.0](https://github.com/ga4gh/tool-registry-service-schemas/releases/tag/1.0.0)\
    \ and is considered final (not subject to change)"
  name: GA4GHV1
paths:
  /aliases/workflow-versions/{alias}:
    get:
      description: Retrieves workflow version path information by alias.
      operationId: getWorkflowVersionPathInfoByAlias
      parameters:
      - in: path
        name: alias
        required: true
        schema:
          type: string
      responses:
        default:
          content:
            application/json:
              schema:
                $ref: '#/components/schemas/WorkflowVersionPathInfo'
          description: default response
      security:
      - bearer: []
      tags:
      - aliases
  /aliases/workflow-versions/{workflowVersionId}:
    post:
      description: Add aliases linked to a workflow version in Dockstore.
      operationId: addAliases
      parameters:
      - in: path
        name: workflowVersionId
        required: true
        schema:
          type: integer
          format: int64
      - in: query
        name: aliases
        schema:
          type: string
      responses:
        default:
          content:
            application/json:
              schema:
                $ref: '#/components/schemas/WorkflowVersion'
          description: default response
      security:
      - bearer: []
      tags:
      - aliases
  /api/ga4gh/v1/tools:
    get:
      description: This endpoint returns all tools available or a filtered subset
        using metadata query parameters.
      operationId: toolsGetV1
      parameters:
      - in: query
        name: id
        schema:
          type: string
      - in: query
        name: registry
        schema:
          type: string
<<<<<<< HEAD
      required:
        - name
        - topic
      type: object
    CollectionEntry:
      properties:
        dbUpdateDate:
          format: int64
          type: integer
        descriptorType:
          enum:
            - CWL
            - WDL
            - gxformat2
            - SWL
            - NFL
            - service
          type: string
        entryPath:
=======
      - in: query
        name: organization
        schema:
>>>>>>> 2f3e0b8b
          type: string
      - in: query
        name: name
        schema:
          type: string
<<<<<<< HEAD
        id:
          format: int64
          type: integer
        verified:
          type: boolean
        versionName:
=======
      - in: query
        name: toolname
        schema:
>>>>>>> 2f3e0b8b
          type: string
      - in: query
        name: description
        schema:
          type: string
      - in: query
        name: author
        schema:
          type: string
      - in: query
        name: offset
        schema:
          type: string
      - in: query
        name: limit
        schema:
          type: integer
          format: int32
      responses:
        "200":
          content:
            application/json:
              schema:
                type: array
                items:
                  $ref: '#/components/schemas/ToolV1'
          description: An array of Tools that match the filter.
      summary: List all tools
      tags:
      - GA4GHV1
  /api/ga4gh/v1/tools/{id}:
    get:
      description: This endpoint returns one specific tool (which has ToolVersions
        nested inside it)
      operationId: toolsIdGetV1
      parameters:
      - in: path
        name: id
        required: true
        schema:
          type: string
      responses:
        "200":
          content:
            application/json:
              schema:
                $ref: '#/components/schemas/ToolV1'
          description: A tool.
      summary: "List one specific tool, acts as an anchor for self references"
      tags:
      - GA4GHV1
  /api/ga4gh/v1/tools/{id}/versions:
    get:
      description: Returns all versions of the specified tool
      operationId: toolsIdVersionGetV1
      parameters:
      - in: path
        name: id
        required: true
        schema:
          type: string
      responses:
        "200":
          content:
            application/json:
              schema:
                type: array
                items:
                  $ref: '#/components/schemas/ToolVersionV1'
          description: An array of tool versions
      summary: List versions of a tool
      tags:
      - GA4GHV1
  /api/ga4gh/v1/tools/{id}/versions/{version_id}:
    get:
      description: This endpoint returns one specific tool version
      operationId: versionIdGetV1
      parameters:
      - in: path
        name: id
        required: true
        schema:
          type: string
      - in: path
        name: version_id
        required: true
        schema:
          type: string
      responses:
        "200":
          content:
            application/json:
              schema:
                $ref: '#/components/schemas/ToolVersionV1'
          description: A tool version.
      summary: "List one specific tool version, acts as an anchor for self references"
      tags:
      - GA4GHV1
  /api/ga4gh/v1/tools/{id}/versions/{version_id}/dockerfile:
    get:
      description: Returns the dockerfile for the specified image.
      operationId: dockerfileGetV1
      parameters:
      - in: path
        name: id
        required: true
        schema:
          type: string
      - in: path
        name: version_id
        required: true
        schema:
          type: string
      responses:
        "200":
          content:
            application/json:
              schema:
                $ref: '#/components/schemas/ToolDockerfile'
          description: The tool payload.
      summary: Get the dockerfile for the specified image.
      tags:
      - GA4GHV1
  /api/ga4gh/v1/tools/{id}/versions/{version_id}/{type}/descriptor:
    get:
      description: Returns the CWL or WDL descriptor for the specified tool.
      operationId: descriptorGetV1
      parameters:
      - in: path
        name: type
        required: true
        schema:
          type: string
      - in: path
        name: id
        required: true
        schema:
          type: string
      - in: path
        name: version_id
        required: true
        schema:
          type: string
      responses:
        "200":
          content:
            application/json:
              schema:
                $ref: '#/components/schemas/ToolDescriptor'
          description: The tool descriptor.
        "404":
          content:
            application/json:
              schema:
                $ref: '#/components/schemas/ToolDescriptor'
          description: The tool can not be output in the specified type.
      summary: Get the tool descriptor (CWL/WDL) for the specified tool.
      tags:
      - GA4GHV1
  /api/ga4gh/v1/tools/{id}/versions/{version_id}/{type}/descriptor/{relative_path}:
    get:
      description: Returns additional CWL or WDL descriptors for the specified tool
        in the same or subdirectories
      operationId: relativeDescriptorGetV1
      parameters:
      - in: path
        name: type
        required: true
        schema:
          type: string
      - in: path
        name: id
        required: true
        schema:
          type: string
      - in: path
        name: version_id
        required: true
        schema:
          type: string
      - in: path
        name: relative_path
        required: true
        schema:
          type: string
      responses:
        "200":
          content:
            application/json:
              schema:
                $ref: '#/components/schemas/ToolDescriptor'
          description: The tool descriptor.
        "404":
          content:
            application/json:
              schema:
                $ref: '#/components/schemas/ToolDescriptor'
          description: The tool can not be output in the specified type.
      summary: Get additional tool descriptor files (CWL/WDL) relative to the main
        file
      tags:
      - GA4GHV1
  /api/ga4gh/v1/tools/{id}/versions/{version_id}/{type}/tests:
    get:
      operationId: testsGetV1
      parameters:
      - in: path
        name: type
        required: true
        schema:
          type: string
      - in: path
        name: id
        required: true
        schema:
          type: string
      - in: path
        name: version_id
        required: true
        schema:
          type: string
      responses:
        "200":
          content:
            application/json:
              schema:
                type: array
                items:
                  $ref: '#/components/schemas/ToolTestsV1'
          description: The tool test JSON response.
        "404":
          content:
            application/json:
              schema:
                type: array
                items:
                  $ref: '#/components/schemas/ToolTestsV1'
          description: The tool can not be output in the specified type.
      summary: Get an array of test JSONs suitable for use with this descriptor type.
      tags:
      - GA4GHV1
  /api/ga4gh/v2/extended/containers/{organization}:
    get:
      description: This endpoint returns entries of an organization.
      operationId: entriesOrgGet
      parameters:
      - in: path
        name: organization
        required: true
        schema:
          type: string
      responses:
        "200":
          content:
            application/json:
              schema:
                type: array
                items:
                  $ref: '#/components/schemas/ToolV1'
          description: An array of Tools of the input organization.
      summary: List entries of an organization
      tags:
      - extendedGA4GH
  /api/ga4gh/v2/extended/organizations:
    get:
      description: This endpoint returns list of all organizations.
      operationId: entriesOrgsGet
      responses:
        "200":
          content:
            application/json:
              schema:
                type: array
                items:
                  type: string
          description: An array of organizations' names.
      summary: List all organizations
      tags:
      - extendedGA4GH
  /api/ga4gh/v2/extended/tools/entry/_search:
    post:
      description: This endpoint searches the indices for all published tools and
        workflows. Used by utilities that expect to talk to an elastic search endpoint.
      operationId: toolsIndexSearch
      requestBody:
        content:
          '*/*':
            schema:
              type: string
      responses:
        "200":
          content:
            application/json:
              schema:
                type: string
          description: An elastic search result.
      summary: Search the tools and workflows indices.
      tags:
      - extendedGA4GH
  /api/ga4gh/v2/extended/tools/index:
    post:
      description: This endpoint updates the indices for all published tools and workflows.
      operationId: Update the workflows and tools indices
      responses:
        "200":
          content:
            text/plain:
              schema:
                type: integer
                format: int32
          description: Workflows and tools indices populated with entries.
      security:
      - bearer: []
      summary: Update the workflows and tools indices
      tags:
      - extendedGA4GH
  /api/ga4gh/v2/extended/tools/{organization}:
    get:
      description: This endpoint returns tools of an organization.
      operationId: toolsOrgGet
      parameters:
      - in: path
        name: organization
        required: true
        schema:
          type: string
      responses:
        "200":
          content:
            application/json:
              schema:
                type: array
                items:
                  $ref: '#/components/schemas/ToolV1'
          description: An array of Tools of the input organization.
      summary: List tools of an organization
      tags:
      - extendedGA4GH
  /api/ga4gh/v2/extended/workflows/{organization}:
    get:
      description: This endpoint returns workflows of an organization.
      operationId: workflowsOrgGet
      parameters:
      - in: path
        name: organization
        required: true
        schema:
          type: string
      responses:
        "200":
          content:
            application/json:
              schema:
                type: array
                items:
                  $ref: '#/components/schemas/ToolV1'
          description: An array of Tools of the input organization.
      summary: List workflows of an organization
      tags:
      - extendedGA4GH
  /api/ga4gh/v2/extended/{id}/versions/{version_id}/{type}/tests/{relative_path}:
    post:
      description: Test JSON can be annotated with whether they ran correctly keyed
        by platform and associated with some metadata.
      operationId: verifyTestParameterFilePost
      parameters:
      - in: path
        name: type
        required: true
        schema:
          type: string
      - in: path
        name: id
        required: true
        schema:
          type: string
      - in: path
        name: version_id
        required: true
        schema:
          type: string
      - in: path
        name: relative_path
        required: true
        schema:
          type: string
      - in: query
        name: platform
        schema:
          type: string
      - in: query
        name: platform_version
        schema:
          type: string
      - in: query
        name: verified
        schema:
          type: boolean
      - in: query
        name: metadata
        schema:
          type: string
      responses:
        "200":
          content:
            application/json:
              schema:
                type: string
          description: The tool test JSON response.
        "401":
          content:
            application/json:
              schema:
                $ref: '#/components/schemas/Error'
          description: Credentials not provided or incorrect.
        "404":
          content:
            application/json:
              schema:
                $ref: '#/components/schemas/Error'
          description: The tool test cannot be found to annotate.
      security:
      - bearer: []
      summary: Annotate test JSON with information on whether it ran successfully
        on particular platforms plus metadata
      tags:
      - extendedGA4GH
  /auth/tokens/bitbucket.org:
    get:
      description: "Add a new bitbucket.org token, used by quay.io redirect."
      operationId: addBitbucketToken
      parameters:
      - in: query
        name: code
        schema:
          type: string
      responses:
        default:
          content:
            application/json:
              schema:
                $ref: '#/components/schemas/Token'
          description: default response
      security:
      - bearer: []
      tags:
      - tokens
  /auth/tokens/github:
    post:
      description: "Allow satellizer to post a new GitHub token to dockstore, used\
        \ by login, can create new users."
      operationId: addToken
      requestBody:
        content:
          '*/*':
            schema:
              type: string
      responses:
        default:
          content:
            application/json:
              schema:
                $ref: '#/components/schemas/Token'
          description: default response
      security:
      - bearer: []
      tags:
      - tokens
  /auth/tokens/github.com:
    get:
      description: "Add a new github.com token, used by accounts page."
      operationId: addGithubToken
      parameters:
      - in: query
        name: code
        schema:
          type: string
      responses:
        default:
          content:
            application/json:
              schema:
                $ref: '#/components/schemas/Token'
          description: default response
      security:
      - bearer: []
      tags:
      - tokens
  /auth/tokens/gitlab.com:
    get:
      description: Add a new gitlab.com token.
      operationId: addGitlabToken
      parameters:
      - in: query
        name: code
        schema:
          type: string
      responses:
        default:
          content:
            application/json:
              schema:
                $ref: '#/components/schemas/Token'
          description: default response
      security:
      - bearer: []
      tags:
      - tokens
  /auth/tokens/google:
    post:
      description: Allow satellizer to post a new Google token to Dockstore.
      operationId: addGoogleToken
      requestBody:
        content:
          '*/*':
            schema:
              type: string
      responses:
        default:
          content:
            application/json:
              schema:
                $ref: '#/components/schemas/Token'
          description: default response
      security:
      - bearer: []
      tags:
      - tokens
  /auth/tokens/orcid.org:
    post:
      description: "Using OAuth code from ORCID, request and store tokens from ORCID\
        \ API"
      operationId: addOrcidToken
      parameters:
      - in: query
        name: code
        schema:
          type: string
      responses:
        default:
          content:
            application/json:
              schema:
                $ref: '#/components/schemas/Token'
          description: default response
      security:
      - bearer: []
      summary: Add a new orcid.org token
      tags:
      - tokens
  /auth/tokens/quay.io:
    get:
      description: Add a new quay IO token.
      operationId: addQuayToken
      parameters:
      - in: query
        name: access_token
        schema:
          type: string
      responses:
        default:
          content:
            application/json:
              schema:
                $ref: '#/components/schemas/Token'
          description: default response
      security:
      - bearer: []
      tags:
      - tokens
  /auth/tokens/zenodo.org:
    get:
      description: "Add a new zenodo.org token, used by accounts page."
      operationId: addZenodoToken
      parameters:
      - in: query
        name: code
        schema:
          type: string
      responses:
        default:
          content:
            application/json:
              schema:
                $ref: '#/components/schemas/Token'
          description: default response
      security:
      - bearer: []
      tags:
      - tokens
  /auth/tokens/{tokenId}:
    delete:
      description: Delete a token.
      operationId: deleteToken
      parameters:
      - in: path
        name: tokenId
        required: true
        schema:
          type: integer
          format: int64
      responses:
        default:
          content:
            application/json: {}
          description: default response
      security:
      - bearer: []
      tags:
      - tokens
    get:
      description: Get a specific token by id.
      operationId: listToken
      parameters:
      - in: path
        name: tokenId
        required: true
        schema:
          type: integer
          format: int64
      responses:
        default:
          content:
            application/json:
              schema:
                $ref: '#/components/schemas/Token'
          description: default response
      security:
      - bearer: []
      tags:
      - tokens
  /cloudInstances:
    get:
      operationId: getCloudInstances
      responses:
        "200":
          content:
            application/json:
              schema:
                type: array
                items:
                  $ref: '#/components/schemas/CloudInstance'
          description: OK
      summary: Get all known public cloud instances
      tags:
      - Cloud Instances
    post:
      operationId: postCloudInstance
      requestBody:
        content:
          application/json:
            schema:
              $ref: '#/components/schemas/CloudInstance'
        description: Cloud instance to create
        required: true
      responses:
        "204":
          description: No Content
        "401":
          description: Unauthorized
        "403":
          description: Forbidden
      security:
      - bearer: []
      summary: "Add a new public cloud instance, admin only"
      tags:
      - Cloud Instances
  /cloudInstances/{cloudInstanceId}:
    delete:
      operationId: deleteCloudInstance
      parameters:
      - description: ID of cloud instance to delete
        in: path
        name: cloudInstanceId
        required: true
        schema:
          type: integer
          format: int64
      responses:
        "204":
          description: No Content
        "401":
          description: Unauthorized
        "403":
          description: Forbidden
      security:
      - bearer: []
      summary: "Delete a public cloud instance, admin only"
      tags:
      - Cloud Instances
  /containers/hostedEntry:
    post:
      description: Create a hosted tool.
      operationId: createHostedTool
      parameters:
      - in: query
        name: registry
        schema:
          type: string
      - in: query
        name: name
        schema:
          type: string
      - in: query
        name: descriptorType
        schema:
          type: string
      - in: query
        name: namespace
        schema:
          type: string
      - in: query
        name: entryName
        schema:
          type: string
      responses:
        "200":
          content:
            application/json:
              schema:
                $ref: '#/components/schemas/Entry'
          description: Successfully created hosted entry
      security:
      - bearer: []
      tags:
      - hosted
  /containers/hostedEntry/{entryId}:
    delete:
      description: Delete a revision of a hosted tool.
      operationId: deleteHostedToolVersion
      parameters:
      - in: path
        name: entryId
        required: true
        schema:
          type: integer
          format: int64
      - in: query
        name: version
        schema:
          type: string
      responses:
        "200":
          content:
            application/json:
              schema:
                $ref: '#/components/schemas/Entry'
          description: Successfully deleted hosted entry version
      security:
      - bearer: []
      tags:
      - hosted
    patch:
      description: Non-idempotent operation for creating new revisions of hosted tools.
      operationId: editHostedTool
      parameters:
      - description: Entry to modify
        in: path
        name: entryId
        required: true
        schema:
          type: integer
          format: int64
      requestBody:
        content:
          application/json:
            schema:
              type: array
              items:
                $ref: '#/components/schemas/SourceFile'
              uniqueItems: true
        description: "Set of updated sourcefiles, add files by adding new files with\
          \ unknown paths, delete files by including them with emptied content"
        required: true
      responses:
        default:
          content:
            application/json:
              schema:
                $ref: '#/components/schemas/DockstoreTool'
          description: default response
      security:
      - bearer: []
      tags:
      - hosted
  /containers/namespace/{namespace}/published:
    get:
      description: List all published tools belonging to the specified namespace.
      operationId: getPublishedContainersByNamespace
      parameters:
      - in: path
        name: namespace
        required: true
        schema:
          type: string
      responses:
        default:
          content:
            application/json:
              schema:
                type: array
                items:
                  $ref: '#/components/schemas/DockstoreTool'
          description: default response
      tags:
      - containers
  /containers/path/tool/{repository}:
    get:
      description: Get a tool by the specific tool path
      operationId: getContainerByToolPath
      parameters:
      - in: path
        name: repository
        required: true
        schema:
          type: string
      - in: query
        name: include
        schema:
          type: string
      responses:
        default:
          content:
            application/json:
              schema:
                $ref: '#/components/schemas/DockstoreTool'
          description: default response
      security:
      - bearer: []
      tags:
      - containers
  /containers/path/tool/{repository}/published:
    get:
      description: Get a published tool by the specific tool path.
      operationId: getPublishedContainerByToolPath
      parameters:
      - in: path
        name: repository
        required: true
        schema:
          type: string
      - in: query
        name: include
        schema:
          type: string
      responses:
        default:
          content:
            application/json:
              schema:
                $ref: '#/components/schemas/DockstoreTool'
          description: default response
      tags:
      - containers
  /containers/path/{containerId}/tags:
    get:
      description: Get tags for a tool by id.
      operationId: getTagsByPath
      parameters:
      - in: path
        name: containerId
        required: true
        schema:
          type: integer
          format: int64
      responses:
        default:
          content:
            application/json:
              schema:
                type: array
                items:
                  $ref: '#/components/schemas/Tag'
                uniqueItems: true
          description: default response
      security:
      - bearer: []
      tags:
      - containertags
  /containers/path/{repository}:
    get:
      description: Get a list of tools by path.
      operationId: getContainerByPath
      parameters:
      - in: path
        name: repository
        required: true
        schema:
          type: string
      responses:
        default:
          content:
            application/json:
              schema:
                type: array
                items:
                  $ref: '#/components/schemas/DockstoreTool'
          description: default response
      security:
      - bearer: []
      tags:
      - containers
  /containers/path/{repository}/published:
    get:
      description: Get a list of published tools by path.
      operationId: getPublishedContainerByPath
      parameters:
      - in: path
        name: repository
        required: true
        schema:
          type: string
      responses:
        default:
          content:
            application/json:
              schema:
                type: array
                items:
                  $ref: '#/components/schemas/DockstoreTool'
          description: default response
      security:
      - bearer: []
      tags:
      - containers
  /containers/published:
    get:
      description: List all published tools.
      operationId: allPublishedContainers
      parameters:
      - in: query
        name: offset
        schema:
          type: string
      - in: query
        name: limit
        schema:
          type: integer
          format: int32
          default: 100
      - in: query
        name: filter
        schema:
          type: string
          default: ""
      - in: query
        name: sortCol
        schema:
          type: string
          default: stars
      - in: query
        name: sortOrder
        schema:
          type: string
          default: desc
      responses:
        default:
          content:
            application/json:
              schema:
                type: array
                items:
                  $ref: '#/components/schemas/DockstoreTool'
          description: default response
      tags:
      - containers
  /containers/registerManual:
    post:
      description: "Register a tool manually, along with tags."
      operationId: registerManual
      requestBody:
        content:
          '*/*':
            schema:
              $ref: '#/components/schemas/DockstoreTool'
      responses:
        default:
          content:
            application/json:
              schema:
                $ref: '#/components/schemas/DockstoreTool'
          description: default response
      security:
      - bearer: []
      tags:
      - containers
  /containers/schema/{containerId}/published:
    get:
      description: Get a published tool's schema by ID.
      operationId: getPublishedContainerSchema
      parameters:
      - in: path
        name: containerId
        required: true
        schema:
          type: integer
          format: int64
      responses:
        default:
          content:
            application/json:
              schema:
                type: array
                items:
                  type: object
          description: default response
      tags:
      - containers
  /containers/tags:
    get:
      description: List the tags for a tool.
      operationId: tags
      parameters:
      - in: query
        name: containerId
        schema:
          type: integer
          format: int64
      responses:
        default:
          content:
            application/json:
              schema:
                type: array
                items:
                  $ref: '#/components/schemas/Tag'
          description: default response
      security:
      - bearer: []
      tags:
      - containers
  /containers/{alias}/aliases:
    get:
      description: Retrieves a tool by alias.
      operationId: getToolByAlias
      parameters:
      - in: path
        name: alias
        required: true
        schema:
          type: string
      responses:
        default:
          content:
            application/json:
              schema:
                $ref: '#/components/schemas/DockstoreTool'
          description: default response
      security:
      - bearer: []
      tags:
      - containers
  /containers/{containerId}:
    delete:
      description: Delete a tool.
      operationId: deleteContainer
      parameters:
      - in: path
        name: containerId
        required: true
        schema:
          type: integer
          format: int64
      responses:
        default:
          content:
            application/json: {}
          description: default response
      security:
      - bearer: []
      tags:
      - containers
    get:
      description: Retrieve a tool
      operationId: getContainer
      parameters:
      - in: path
        name: containerId
        required: true
        schema:
          type: integer
          format: int64
      - in: query
        name: include
        schema:
          type: string
      responses:
        default:
          content:
            application/json:
              schema:
                $ref: '#/components/schemas/DockstoreTool'
          description: default response
      security:
      - bearer: []
      tags:
      - containers
    put:
      description: Update the tool with the given tool.
      operationId: updateContainer
      parameters:
      - in: path
        name: containerId
        required: true
        schema:
          type: integer
          format: int64
      requestBody:
        content:
          '*/*':
            schema:
              $ref: '#/components/schemas/DockstoreTool'
      responses:
        default:
          content:
            application/json:
              schema:
                $ref: '#/components/schemas/DockstoreTool'
          description: default response
      security:
      - bearer: []
      tags:
      - containers
  /containers/{containerId}/descriptor/{relative-path}:
    get:
      description: Get the corresponding descriptor file.
      operationId: secondaryDescriptorPath
      parameters:
      - in: path
        name: containerId
        required: true
        schema:
          type: integer
          format: int64
      - in: query
        name: tag
        schema:
          type: string
      - in: path
        name: relative-path
        required: true
        schema:
          type: string
      - in: query
        name: language
        schema:
          type: string
      responses:
        default:
          content:
            application/json:
              schema:
                $ref: '#/components/schemas/SourceFile'
          description: default response
      security:
      - bearer: []
      tags:
      - containers
  /containers/{containerId}/dockerfile:
    get:
      description: Get the corresponding Dockerfile.
      operationId: dockerfile
      parameters:
      - in: path
        name: containerId
        required: true
        schema:
          type: integer
          format: int64
      - in: query
        name: tag
        schema:
          type: string
      responses:
        default:
          content:
            application/json:
              schema:
                $ref: '#/components/schemas/SourceFile'
          description: default response
      security:
      - bearer: []
      tags:
      - containers
  /containers/{containerId}/labels:
    put:
      description: Update the labels linked to a tool.
      operationId: updateLabels
      parameters:
      - in: path
        name: containerId
        required: true
        schema:
          type: integer
          format: int64
      - in: query
        name: labels
        schema:
          type: string
      requestBody:
        content:
          '*/*':
            schema:
              type: string
      responses:
        default:
          content:
            application/json:
              schema:
                $ref: '#/components/schemas/DockstoreTool'
          description: default response
      security:
      - bearer: []
      tags:
      - containers
  /containers/{containerId}/primaryDescriptor:
    get:
      description: Get the primary descriptor file.
      operationId: primaryDescriptor
      parameters:
      - in: path
        name: containerId
        required: true
        schema:
          type: integer
          format: int64
      - in: query
        name: tag
        schema:
          type: string
      - in: query
        name: language
        schema:
          type: string
      responses:
        default:
          content:
            application/json:
              schema:
                $ref: '#/components/schemas/SourceFile'
          description: default response
      security:
      - bearer: []
      tags:
      - containers
  /containers/{containerId}/publish:
    post:
      description: Publish or unpublish a tool.
      operationId: publish
      parameters:
      - in: path
        name: containerId
        required: true
        schema:
          type: integer
          format: int64
      requestBody:
        content:
          '*/*':
            schema:
              $ref: '#/components/schemas/PublishRequest'
      responses:
        default:
          content:
            application/json:
              schema:
                $ref: '#/components/schemas/DockstoreTool'
          description: default response
      security:
      - bearer: []
      tags:
      - containers
  /containers/{containerId}/refresh:
    get:
      description: Refresh one particular tool.
      operationId: refresh
      parameters:
      - in: path
        name: containerId
        required: true
        schema:
          type: integer
          format: int64
      responses:
        default:
          content:
            application/json:
              schema:
                $ref: '#/components/schemas/DockstoreTool'
          description: default response
      security:
      - bearer: []
      tags:
      - containers
  /containers/{containerId}/requestDOI/{tagId}:
    post:
      description: Request a DOI for this version of a tool.
      operationId: requestDOIForToolTag
      parameters:
      - in: path
        name: containerId
        required: true
        schema:
          type: integer
          format: int64
      - in: path
        name: tagId
        required: true
        schema:
          type: integer
          format: int64
      responses:
        default:
          content:
            application/json:
              schema:
                type: array
                items:
                  $ref: '#/components/schemas/Tag'
                uniqueItems: true
          description: default response
      security:
      - bearer: []
      tags:
      - containertags
  /containers/{containerId}/secondaryDescriptors:
    get:
      description: Get a list of secondary descriptor files.
      operationId: secondaryDescriptors
      parameters:
      - in: path
        name: containerId
        required: true
        schema:
          type: integer
          format: int64
      - in: query
        name: tag
        schema:
          type: string
      - in: query
        name: language
        schema:
          type: string
      responses:
        default:
          content:
            application/json:
              schema:
                type: array
                items:
                  $ref: '#/components/schemas/SourceFile'
          description: default response
      security:
      - bearer: []
      tags:
      - containers
  /containers/{containerId}/star:
    put:
      description: Star a tool.
      operationId: starEntry
      parameters:
      - in: path
        name: containerId
        required: true
        schema:
          type: integer
          format: int64
      requestBody:
        content:
          '*/*':
            schema:
              $ref: '#/components/schemas/StarRequest'
      responses:
        default:
          content:
            application/json: {}
          description: default response
      security:
      - bearer: []
      tags:
      - containers
  /containers/{containerId}/starredUsers:
    get:
      description: Returns list of users who starred a tool.
      operationId: getStarredUsers
      parameters:
      - in: path
        name: containerId
        required: true
        schema:
          type: integer
          format: int64
      responses:
        default:
          content:
            application/json:
              schema:
                type: array
                items:
                  $ref: '#/components/schemas/User'
                uniqueItems: true
          description: default response
      tags:
      - containers
  /containers/{containerId}/tags:
    post:
      description: Add new tags linked to a tool.
      operationId: addTags
      parameters:
      - in: path
        name: containerId
        required: true
        schema:
          type: integer
          format: int64
      requestBody:
        content:
          '*/*':
            schema:
              type: array
              items:
                $ref: '#/components/schemas/Tag'
      responses:
        default:
          content:
            application/json:
              schema:
                type: array
                items:
                  $ref: '#/components/schemas/Tag'
                uniqueItems: true
          description: default response
      security:
      - bearer: []
      tags:
      - containertags
    put:
      description: Update the tags linked to a tool.
      operationId: updateTags
      parameters:
      - in: path
        name: containerId
        required: true
        schema:
          type: integer
          format: int64
      requestBody:
        content:
          '*/*':
            schema:
              type: array
              items:
                $ref: '#/components/schemas/Tag'
      responses:
        default:
          content:
            application/json:
              schema:
                type: array
                items:
                  $ref: '#/components/schemas/Tag'
                uniqueItems: true
          description: default response
      security:
      - bearer: []
      tags:
      - containertags
  /containers/{containerId}/tags/{tagId}:
    delete:
      description: Delete tag linked to a tool.
      operationId: deleteTags
      parameters:
      - in: path
        name: containerId
        required: true
        schema:
          type: integer
          format: int64
      - in: path
        name: tagId
        required: true
        schema:
          type: integer
          format: int64
      responses:
        default:
          content:
            application/json: {}
          description: default response
      security:
      - bearer: []
      tags:
      - containertags
  /containers/{containerId}/tags/{tagId}/sourcefiles:
    get:
      description: Retrieve sourcefiles for a container's version
      operationId: getTagsSourcefiles
      parameters:
      - description: Container to retrieve the version from
        in: path
        name: containerId
        required: true
        schema:
          type: integer
          format: int64
      - description: Tag to retrieve the sourcefiles from
        in: path
        name: tagId
        required: true
        schema:
          type: integer
          format: int64
      - description: List of file types to filter sourcefiles by
        in: query
        name: fileTypes
        schema:
          type: array
          items:
            type: string
            enum:
            - DOCKSTORE_CWL
            - DOCKSTORE_WDL
            - DOCKERFILE
            - CWL_TEST_JSON
            - WDL_TEST_JSON
            - NEXTFLOW
            - NEXTFLOW_CONFIG
            - NEXTFLOW_TEST_PARAMS
            - DOCKSTORE_YML
            - DOCKSTORE_SERVICE_YML
            - DOCKSTORE_SERVICE_TEST_JSON
            - DOCKSTORE_SERVICE_OTHER
            - DOCKSTORE_GXFORMAT2
            - GXFORMAT2_TEST_FILE
            - DOCKSTORE_SWL
            - SWL_TEST_JSON
      responses:
        default:
          content:
            application/json:
              schema:
                type: array
                items:
                  $ref: '#/components/schemas/SourceFile'
                uniqueItems: true
          description: default response
      security:
      - bearer: []
      tags:
      - containertags
  /containers/{containerId}/testParameterFiles:
    delete:
      description: Delete test parameter files to a tag.
      operationId: deleteTestParameterFiles
      parameters:
      - in: path
        name: containerId
        required: true
        schema:
          type: integer
          format: int64
      - in: query
        name: testParameterPaths
        schema:
          type: array
          items:
            type: string
      - in: query
        name: tagName
        schema:
          type: string
      - in: query
        name: descriptorType
        schema:
          type: string
      responses:
        default:
          content:
            application/json:
              schema:
                type: array
                items:
                  $ref: '#/components/schemas/SourceFile'
                uniqueItems: true
          description: default response
      security:
      - bearer: []
      tags:
      - containers
    get:
      description: Get the corresponding test parameter files.
      operationId: getTestParameterFiles
      parameters:
      - in: path
        name: containerId
        required: true
        schema:
          type: integer
          format: int64
      - in: query
        name: tag
        schema:
          type: string
      - in: query
        name: descriptorType
        schema:
          type: string
      responses:
        default:
          content:
            application/json:
              schema:
                type: array
                items:
                  $ref: '#/components/schemas/SourceFile'
          description: default response
      security:
      - bearer: []
      tags:
      - containers
    put:
      description: Add test parameter files to a tag.
      operationId: addTestParameterFiles
      parameters:
      - in: path
        name: containerId
        required: true
        schema:
          type: integer
          format: int64
      - in: query
        name: testParameterPaths
        schema:
          type: array
          items:
            type: string
      - in: query
        name: tagName
        schema:
          type: string
      - in: query
        name: descriptorType
        schema:
          type: string
      requestBody:
        content:
          '*/*':
            schema:
              type: string
      responses:
        default:
          content:
            application/json:
              schema:
                type: array
                items:
                  $ref: '#/components/schemas/SourceFile'
                uniqueItems: true
          description: default response
      security:
      - bearer: []
      tags:
      - containers
  /containers/{containerId}/updateTagPaths:
    put:
      description: Change the tool paths.
      operationId: updateTagContainerPath
      parameters:
      - in: path
        name: containerId
        required: true
        schema:
          type: integer
          format: int64
      requestBody:
        content:
          '*/*':
            schema:
              $ref: '#/components/schemas/DockstoreTool'
      responses:
        default:
          content:
            application/json:
              schema:
                $ref: '#/components/schemas/DockstoreTool'
          description: default response
      security:
      - bearer: []
      tags:
      - containers
  /containers/{containerId}/users:
    get:
      description: Get users of a tool.
      operationId: getUsers
      parameters:
      - in: path
        name: containerId
        required: true
        schema:
          type: integer
          format: int64
      responses:
        default:
          content:
            application/json:
              schema:
                type: array
                items:
                  $ref: '#/components/schemas/User'
          description: default response
      security:
      - bearer: []
      tags:
      - containers
  /containers/{toolId}/defaultVersion:
    put:
      description: Update the default version of the given tool.
      operationId: updateDefaultVersion
      parameters:
      - in: path
        name: toolId
        required: true
        schema:
          type: integer
          format: int64
      requestBody:
        content:
          '*/*':
            schema:
              type: string
      responses:
        default:
          content:
            application/json:
              schema:
                $ref: '#/components/schemas/DockstoreTool'
          description: default response
      security:
      - bearer: []
      tags:
      - containers
  /containers/{toolId}/zip/{tagId}:
    get:
      description: Download a ZIP file of a tool and all associated files.
      operationId: getToolZip
      parameters:
      - in: path
        name: toolId
        required: true
        schema:
          type: integer
          format: int64
      - in: path
        name: tagId
        required: true
        schema:
          type: integer
          format: int64
      responses:
        default:
          content:
            application/zip: {}
          description: default response
      security:
      - bearer: []
      tags:
      - containers
  /curation/notifications:
    get:
      description: Return all active notifications
      operationId: getActiveNotifications
      responses:
        default:
          content:
            application/json:
              schema:
                type: array
                items:
                  $ref: '#/components/schemas/Notification'
          description: default response
      tags:
      - curation
    post:
      description: Create a notification
      operationId: createNotification
      requestBody:
        content:
          application/json:
            schema:
              $ref: '#/components/schemas/Notification'
        description: Notification to create
        required: true
      responses:
        default:
          content:
            application/json:
              schema:
                $ref: '#/components/schemas/Notification'
          description: default response
      security:
      - bearer: []
      tags:
      - curation
  /curation/notifications/{id}:
    delete:
      description: Delete a notification
      operationId: deleteNotification
      parameters:
      - in: path
        name: id
        required: true
        schema:
          type: integer
          format: int64
      responses:
        default:
          content:
            application/json: {}
          description: default response
      security:
      - bearer: []
      tags:
      - curation
    get:
      description: Return the notification with given id
      operationId: getNotification
      parameters:
      - in: path
        name: id
        required: true
        schema:
          type: integer
          format: int64
      responses:
        default:
          content:
            application/json:
              schema:
                $ref: '#/components/schemas/Notification'
          description: default response
      tags:
      - curation
    put:
      description: Update a notification
      operationId: updateNotification
      parameters:
      - in: path
        name: id
        required: true
        schema:
          type: integer
          format: int64
      requestBody:
        content:
          '*/*':
            schema:
              $ref: '#/components/schemas/Notification'
      responses:
        default:
          content:
            application/json:
              schema:
                $ref: '#/components/schemas/Notification'
          description: default response
      security:
      - bearer: []
      tags:
      - curation
  /entries/{entryId}/exportToOrcid:
    post:
      description: Export entry to ORCID
      operationId: exportToORCID
      parameters:
      - description: The id of the entry to export.
        in: path
        name: entryId
        required: true
        schema:
          type: integer
          format: int64
      - description: Optional version ID of the entry version to export.
        in: query
        name: versionId
        schema:
          type: integer
          format: int64
      responses:
        "204":
          description: No Content
        "400":
          description: Bad Request
        "404":
          description: Not Found
        "500":
          description: Internal Server Error
      security:
      - bearer: []
      tags:
      - entries
  /entries/{entryId}/verifiedPlatforms:
    get:
      description: Get the verified platforms for each version of an entry.
      operationId: getVerifiedPlatforms
      parameters:
      - description: id of the entry
        in: path
        name: entryId
        required: true
        schema:
          type: integer
          format: int64
      responses:
        default:
          content:
            application/json:
              schema:
                type: array
                items:
                  $ref: '#/components/schemas/VersionVerifiedPlatform'
          description: default response
      security:
      - bearer: []
      tags:
      - entries
  /entries/{entryId}/versions/{versionId}/fileTypes:
    get:
      description: Retrieve the unique file types of a version's sourcefile
      operationId: getVersionsFileTypes
      parameters:
      - description: Entry to retrieve the version from
        in: path
        name: entryId
        required: true
        schema:
          type: integer
          format: int64
      - description: Version to retrieve the sourcefile types from
        in: path
        name: versionId
        required: true
        schema:
          type: integer
          format: int64
      responses:
        default:
          content:
            application/json:
              schema:
                type: array
                items:
                  type: string
                  enum:
                  - DOCKSTORE_CWL
                  - DOCKSTORE_WDL
                  - DOCKERFILE
                  - CWL_TEST_JSON
                  - WDL_TEST_JSON
                  - NEXTFLOW
                  - NEXTFLOW_CONFIG
                  - NEXTFLOW_TEST_PARAMS
                  - DOCKSTORE_YML
                  - DOCKSTORE_SERVICE_YML
                  - DOCKSTORE_SERVICE_TEST_JSON
                  - DOCKSTORE_SERVICE_OTHER
                  - DOCKSTORE_GXFORMAT2
                  - GXFORMAT2_TEST_FILE
                  - DOCKSTORE_SWL
                  - SWL_TEST_JSON
                uniqueItems: true
          description: default response
      security:
      - bearer: []
      tags:
      - entries
  /entries/{id}/aliases:
    post:
      description: Add aliases linked to a entry in Dockstore.
      operationId: addAliases_1
      parameters:
      - in: path
        name: id
        required: true
        schema:
          type: integer
          format: int64
      - in: query
        name: aliases
        schema:
          type: string
      responses:
        "200":
          content:
            application/json:
              schema:
                $ref: '#/components/schemas/Entry'
          description: Successfully added alias to entry
      security:
      - bearer: []
      tags:
      - entries
  /entries/{id}/collections:
    get:
      description: Get the collections and approved organizations that contain the
        published entry
      operationId: entryCollections
      parameters:
      - in: path
        name: id
        required: true
        schema:
          type: integer
          format: int64
      responses:
        default:
          content:
            application/json:
              schema:
                type: array
                items:
                  $ref: '#/components/schemas/CollectionOrganization'
          description: default response
      tags:
      - entries
  /entries/{id}/topic:
    post:
      description: Create a discourse topic for an entry.
      operationId: setDiscourseTopic
      parameters:
      - description: The id of the entry to add a topic to.
        in: path
        name: id
        required: true
        schema:
          type: integer
          format: int64
      responses:
        default:
          content:
            application/json:
              schema:
                $ref: '#/components/schemas/Entry'
          description: default response
      security:
      - bearer: []
      tags:
      - entries
  /events:
    get:
      description: Optional authentication.
      operationId: getEvents
      parameters:
      - in: query
        name: event_search_type
        schema:
          type: string
          enum:
          - STARRED_ENTRIES
          - STARRED_ORGANIZATION
          - ALL_STARRED
      - in: query
        name: limit
        schema:
          type: integer
          format: int32
          default: 10
          maximum: 100
          minimum: 1
      - in: query
        name: offset
        schema:
          type: integer
          format: int32
          default: 0
      responses:
        default:
          content:
            application/json:
              schema:
                type: array
                items:
                  $ref: '#/components/schemas/Event'
          description: default response
      security:
      - bearer: []
      summary: Get events based on filters.
      tags:
      - events
  /ga4gh/trs/v2/service-info:
    get:
      operationId: getServiceInfo
      responses:
        "200":
          content:
            application/json:
              schema:
                $ref: '#/components/schemas/TRSService'
          description: A successful operation to request the service information about
            this running service.'
      summary: Show information about this service. It is assumed that removing this
        endpoint from a URL will result in a valid URL to query against
      tags:
      - GA4GHV20
  /ga4gh/trs/v2/toolClasses:
    get:
      description: 'This endpoint returns all tool-classes available. '
      operationId: toolClassesGet
      responses:
        "200":
          content:
            application/json:
              schema:
                type: array
                items:
                  $ref: '#/components/schemas/ToolClass'
            text/plain:
              schema:
                type: array
                items:
                  $ref: '#/components/schemas/ToolClass'
          description: A list of potential tool classes.
      security:
      - BEARER: []
      summary: List all tool types
      tags:
      - GA4GHV20
  /ga4gh/trs/v2/tools:
    get:
      description: 'This endpoint returns all tools available or a filtered subset
        using metadata query parameters. '
      operationId: toolsGet
      parameters:
      - description: "A unique identifier of the tool, scoped to this registry, for\
          \ example `123456`."
        in: query
        name: id
        schema:
          type: string
      - description: Support for this parameter is optional for tool registries that
          support aliases. If provided will only return entries with the given alias.
        in: query
        name: alias
        schema:
          type: string
      - description: Filter tools by the name of the subclass (#/definitions/ToolClass)
        in: query
        name: toolClass
        schema:
          type: string
          enum:
          - CommandLineTool
          - Workflow
      - description: Filter tools by the name of the descriptor type (#/definitions/DescriptorType)
        in: query
        name: descriptorType
        schema:
          type: string
          enum:
          - CWL
          - WDL
          - NFL
          - SERVICE
          - GALAXY
      - description: The image registry that contains the image.
        in: query
        name: registry
        schema:
          type: string
      - description: The organization in the registry that published the image.
        in: query
        name: organization
        schema:
          type: string
      - description: The name of the image.
        in: query
        name: name
        schema:
          type: string
      - description: The name of the tool.
        in: query
        name: toolname
        schema:
          type: string
      - description: The description of the tool.
        in: query
        name: description
        schema:
          type: string
      - description: "The author of the tool (TODO a thought occurs, are we assuming\
          \ that the author of the CWL and the image are the same?)."
        in: query
        name: author
        schema:
          type: string
      - description: Return only checker workflows.
        in: query
        name: checker
        schema:
          type: boolean
      - description: "Start index of paging. Pagination results can be based on numbers\
          \ or other values chosen by the registry implementor (for example, SHA values).\
          \ If this exceeds the current result set return an empty set.  If not specified\
          \ in the request, this will start at the beginning of the results."
        in: query
        name: offset
        schema:
          type: string
      - description: Amount of records to return in a given page.
        in: query
        name: limit
        schema:
          type: integer
          format: int32
      responses:
        "200":
          content:
            application/json:
              schema:
                type: array
                items:
                  $ref: '#/components/schemas/Tool'
            text/plain:
              schema:
                type: array
                items:
                  $ref: '#/components/schemas/Tool'
          description: An array of Tools that match the filter.
      security:
      - BEARER: []
      summary: List all tools
      tags:
      - GA4GHV20
  /ga4gh/trs/v2/tools/{id}:
    get:
      description: This endpoint returns one specific tool (which has ToolVersions
        nested inside it).
      operationId: toolsIdGet
      parameters:
      - description: "A unique identifier of the tool, scoped to this registry, for\
          \ example `123456`."
        in: path
        name: id
        required: true
        schema:
          type: string
      responses:
        "200":
          content:
            application/json:
              schema:
                $ref: '#/components/schemas/Tool'
            text/plain:
              schema:
                $ref: '#/components/schemas/Tool'
          description: A tool.
        "404":
          content:
            application/json:
              schema:
                $ref: '#/components/schemas/Error'
            text/plain:
              schema:
                $ref: '#/components/schemas/Error'
          description: The tool can not be found.
      security:
      - BEARER: []
      summary: "List one specific tool, acts as an anchor for self references"
      tags:
      - GA4GHV20
  /ga4gh/trs/v2/tools/{id}/versions:
    get:
      description: Returns all versions of the specified tool.
      operationId: toolsIdVersionsGet
      parameters:
      - description: "A unique identifier of the tool, scoped to this registry, for\
          \ example `123456`."
        in: path
        name: id
        required: true
        schema:
          type: string
      responses:
        "200":
          content:
            application/json:
              schema:
                type: array
                items:
                  $ref: '#/components/schemas/ToolVersion'
            text/plain:
              schema:
                type: array
                items:
                  $ref: '#/components/schemas/ToolVersion'
          description: An array of tool versions.
      security:
      - BEARER: []
      summary: List versions of a tool
      tags:
      - GA4GHV20
  /ga4gh/trs/v2/tools/{id}/versions/{version_id}:
    get:
      description: This endpoint returns one specific tool version.
      operationId: toolsIdVersionsVersionIdGet
      parameters:
      - description: "A unique identifier of the tool, scoped to this registry, for\
          \ example `123456`."
        in: path
        name: id
        required: true
        schema:
          type: string
      - description: "An identifier of the tool version, scoped to this registry,\
          \ for example `v1`. We recommend that versions use semantic versioning https://semver.org/spec/v2.0.0.html\
          \  (For example, `1.0.0` instead of `develop`)"
        in: path
        name: version_id
        required: true
        schema:
          type: string
      responses:
        "200":
          content:
            application/json:
              schema:
                $ref: '#/components/schemas/ToolVersion'
            text/plain:
              schema:
                $ref: '#/components/schemas/ToolVersion'
          description: A tool version.
        "404":
          content:
            application/json:
              schema:
                $ref: '#/components/schemas/Error'
            text/plain:
              schema:
                $ref: '#/components/schemas/Error'
          description: The tool can not be found.
      security:
      - BEARER: []
      summary: "List one specific tool version, acts as an anchor for self references"
      tags:
      - GA4GHV20
  /ga4gh/trs/v2/tools/{id}/versions/{version_id}/containerfile:
    get:
      description: "Returns the container specifications(s) for the specified image.\
        \ For example, a CWL CommandlineTool can be associated with one specification\
        \ for a container, a CWL Workflow can be associated with multiple specifications\
        \ for containers."
      operationId: toolsIdVersionsVersionIdContainerfileGet
      parameters:
      - description: "A unique identifier of the tool, scoped to this registry, for\
          \ example `123456`."
        in: path
        name: id
        required: true
        schema:
          type: string
      - description: "An identifier of the tool version for this particular tool registry,\
          \ for example `v1`."
        in: path
        name: version_id
        required: true
        schema:
          type: string
      responses:
        "200":
          content:
            application/json:
              schema:
                type: array
                items:
                  $ref: '#/components/schemas/FileWrapper'
            text/plain:
              schema:
                type: array
                items:
                  $ref: '#/components/schemas/FileWrapper'
          description: The tool payload.
        "404":
          content:
            application/json:
              schema:
                $ref: '#/components/schemas/Error'
            text/plain:
              schema:
                $ref: '#/components/schemas/Error'
          description: There are no container specifications for this tool.
      security:
      - BEARER: []
      summary: Get the container specification(s) for the specified image.
      tags:
      - GA4GHV20
  /ga4gh/trs/v2/tools/{id}/versions/{version_id}/{type}/descriptor:
    get:
      description: "Returns the descriptor for the specified tool (examples include\
        \ CWL, WDL, or Nextflow documents)."
      operationId: toolsIdVersionsVersionIdTypeDescriptorGet
      parameters:
      - description: "The output type of the descriptor. Plain types return the bare\
          \ descriptor while the \"non-plain\" types return a descriptor wrapped with\
          \ metadata. Allowable values include \"CWL\", \"WDL\", \"NFL\", \"PLAIN_CWL\"\
          , \"PLAIN_WDL\", \"PLAIN_NFL\"."
        in: path
        name: type
        required: true
        schema:
          type: string
      - description: "A unique identifier of the tool, scoped to this registry, for\
          \ example `123456`."
        in: path
        name: id
        required: true
        schema:
          type: string
      - description: "An identifier of the tool version, scoped to this registry,\
          \ for example `v1`."
        in: path
        name: version_id
        required: true
        schema:
          type: string
      responses:
        "200":
          content:
            application/json:
              schema:
                $ref: '#/components/schemas/FileWrapper'
            text/plain:
              schema:
                $ref: '#/components/schemas/FileWrapper'
          description: The tool descriptor.
        "404":
          content:
            application/json:
              schema:
                $ref: '#/components/schemas/Error'
            text/plain:
              schema:
                $ref: '#/components/schemas/Error'
          description: The tool descriptor can not be found.
      security:
      - BEARER: []
      summary: Get the tool descriptor for the specified tool
      tags:
      - GA4GHV20
  /ga4gh/trs/v2/tools/{id}/versions/{version_id}/{type}/descriptor/{relative_path}:
    get:
      description: Descriptors can often include imports that refer to additional
        descriptors. This returns additional descriptors for the specified tool in
        the same or other directories that can be reached as a relative path. This
        endpoint can be useful for workflow engine implementations like cwltool to
        programmatically download all the descriptors for a tool and run it. This
        can optionally include other files described with FileWrappers such as test
        parameters and containerfiles.
      operationId: toolsIdVersionsVersionIdTypeDescriptorRelativePathGet
      parameters:
      - description: "The output type of the descriptor. If not specified, it is up\
          \ to the underlying implementation to determine which output type to return.\
          \ Plain types return the bare descriptor while the \"non-plain\" types return\
          \ a descriptor wrapped with metadata. Allowable values are \"CWL\", \"WDL\"\
          , \"NFL\", \"PLAIN_CWL\", \"PLAIN_WDL\", \"PLAIN_NFL\"."
        in: path
        name: type
        required: true
        schema:
          type: string
      - description: "A unique identifier of the tool, scoped to this registry, for\
          \ example `123456`."
        in: path
        name: id
        required: true
        schema:
          type: string
      - description: "An identifier of the tool version for this particular tool registry,\
          \ for example `v1`."
        in: path
        name: version_id
        required: true
        schema:
          type: string
      - description: "A relative path to the additional file (same directory or subdirectories),\
          \ for example 'foo.cwl' would return a 'foo.cwl' from the same directory\
          \ as the main descriptor. 'nestedDirectory/foo.cwl' would return the file\
          \  from a nested subdirectory.  Unencoded paths such 'sampleDirectory/foo.cwl'\
          \ should also be allowed."
        in: path
        name: relative_path
        required: true
        schema:
          type: string
      responses:
        "200":
          content:
            application/json:
              schema:
                $ref: '#/components/schemas/FileWrapper'
            text/plain:
              schema:
                $ref: '#/components/schemas/FileWrapper'
          description: The tool descriptor.
        "404":
          content:
            application/json:
              schema:
                $ref: '#/components/schemas/Error'
            text/plain:
              schema:
                $ref: '#/components/schemas/Error'
          description: The tool can not be output in the specified type.
      security:
      - BEARER: []
      summary: Get additional tool descriptor files relative to the main file
      tags:
      - GA4GHV20
  /ga4gh/trs/v2/tools/{id}/versions/{version_id}/{type}/files:
    get:
      description: "Get a list of objects that contain the relative path and file\
        \ type. The descriptors are intended for use with the /tools/{id}/versions/{version_id}/{type}/descriptor/{relative_path\
        \ : .+} endpoint."
      operationId: toolsIdVersionsVersionIdTypeFilesGet
      parameters:
      - description: "The output type of the descriptor. Examples of allowable values\
          \ are \"CWL\", \"WDL\", and \"NFL\"."
        in: path
        name: type
        required: true
        schema:
          type: string
      - description: "A unique identifier of the tool, scoped to this registry, for\
          \ example `123456`."
        in: path
        name: id
        required: true
        schema:
          type: string
      - description: "An identifier of the tool version for this particular tool registry,\
          \ for example `v1`."
        in: path
        name: version_id
        required: true
        schema:
          type: string
      responses:
        "200":
          content:
            application/json:
              schema:
                type: array
                items:
                  $ref: '#/components/schemas/ToolFile'
            text/plain:
              schema:
                type: array
                items:
                  $ref: '#/components/schemas/ToolFile'
          description: The array of File JSON responses.
        "404":
          content:
            application/json:
              schema:
                $ref: '#/components/schemas/Error'
            text/plain:
              schema:
                $ref: '#/components/schemas/Error'
          description: The tool can not be output in the specified type.
      security:
      - BEARER: []
      summary: Get a list of objects that contain the relative path and file type
      tags:
      - GA4GHV20
  /ga4gh/trs/v2/tools/{id}/versions/{version_id}/{type}/tests:
    get:
      description: Get a list of test JSONs (these allow you to execute the tool successfully)
        suitable for use with this descriptor type.
      operationId: toolsIdVersionsVersionIdTypeTestsGet
      parameters:
      - description: "The type of the underlying descriptor. Allowable values include\
          \ \"CWL\", \"WDL\", \"NFL\", \"PLAIN_CWL\", \"PLAIN_WDL\", \"PLAIN_NFL\"\
          . For example, \"CWL\" would return an list of ToolTests objects while \"\
          PLAIN_CWL\" would return a bare JSON list with the content of the tests."
        in: path
        name: type
        required: true
        schema:
          type: string
      - description: "A unique identifier of the tool, scoped to this registry, for\
          \ example `123456`."
        in: path
        name: id
        required: true
        schema:
          type: string
      - description: "An identifier of the tool version for this particular tool registry,\
          \ for example `v1`."
        in: path
        name: version_id
        required: true
        schema:
          type: string
      responses:
        "200":
          content:
            application/json:
              schema:
                type: array
                items:
                  $ref: '#/components/schemas/FileWrapper'
            text/plain:
              schema:
                type: array
                items:
                  $ref: '#/components/schemas/FileWrapper'
          description: The tool test JSON response.
        "404":
          content:
            application/json:
              schema:
                $ref: '#/components/schemas/Error'
            text/plain:
              schema:
                $ref: '#/components/schemas/Error'
          description: The tool can not be output in the specified type.
      security:
      - BEARER: []
      summary: Get a list of test JSONs
      tags:
      - GA4GHV20
  /lambdaEvents/{organization}:
    get:
      description: Get all of the Lambda Events for the given GitHub organization.
      operationId: getLambdaEventsByOrganization
      parameters:
      - in: path
        name: organization
        required: true
        schema:
          type: string
      - in: query
        name: offset
        schema:
          type: string
          default: "0"
      - in: query
        name: limit
        schema:
          type: integer
          format: int32
          default: 100
      responses:
        default:
          content:
            application/json:
              schema:
                type: array
                items:
                  $ref: '#/components/schemas/LambdaEvent'
          description: default response
      security:
      - bearer: []
      tags:
      - lambdaEvents
  /metadata/config.json:
    get:
      description: "Configuration, NO authentication"
      operationId: getConfig
      responses:
        default:
          content:
            application/json:
              schema:
                $ref: '#/components/schemas/Config'
          description: default response
      summary: Configuration for UI clients of the API
      tags:
      - metadata
  /metadata/descriptorLanguageList:
    get:
      description: "Get the list of descriptor languages supported on Dockstore, NO\
        \ authentication"
      operationId: getDescriptorLanguages
      responses:
        default:
          content:
            application/json:
              schema:
                type: array
                items:
                  $ref: '#/components/schemas/DescriptorLanguageBean'
          description: List of descriptor languages
      summary: Get the list of descriptor languages supported on Dockstore
      tags:
      - metadata
  /metadata/dockerRegistryList:
    get:
      description: "Get the list of docker registries supported on Dockstore, NO authentication"
      operationId: getDockerRegistries
      responses:
        default:
          content:
            application/json:
              schema:
                type: array
                items:
                  $ref: '#/components/schemas/RegistryBean'
          description: List of Docker registries
      summary: Get the list of docker registries supported on Dockstore
      tags:
      - metadata
  /metadata/elasticSearch:
    get:
      description: "Successful response if elastic search is up and running, NO authentication"
      operationId: checkElasticSearch
      responses:
        default:
          content:
            text/html: {}
            text/xml: {}
          description: default response
      summary: Successful response if elastic search is up and running
      tags:
      - metadata
  /metadata/okHttpCachePerformance:
    get:
      description: "Get measures of cache performance, NO authentication"
      operationId: getCachePerformance
      responses:
        default:
          content:
            application/json:
              schema:
                type: object
                additionalProperties:
                  type: string
          description: Cache performance information
      summary: Get measures of cache performance
      tags:
      - metadata
  /metadata/rss:
    get:
      description: "List all published tools and workflows in creation order, NO authentication"
      operationId: rssFeed
      responses:
        default:
          content:
            text/xml:
              schema:
                type: string
          description: default response
      summary: List all published tools and workflows in creation order
      tags:
      - metadata
  /metadata/runner_dependencies:
    get:
      description: "Returns the file containing runner dependencies, NO authentication"
      operationId: getRunnerDependencies
      parameters:
      - description: The Dockstore client version
        in: query
        name: client_version
        schema:
          type: string
      - description: "Python version, only relevant for the cwltool runner"
        in: query
        name: python_version
        schema:
          type: string
          default: "3"
      - description: The tool runner
        in: query
        name: runner
        schema:
          type: string
          default: cwltool
          enum:
          - cwltool
      - description: Response type
        in: query
        name: output
        schema:
          type: string
          default: text
          enum:
          - json
          - text
      responses:
        default:
          content:
            application/json:
              schema:
                type: string
          description: The requirements.txt file
      summary: Returns the file containing runner dependencies
      tags:
      - metadata
  /metadata/sitemap:
    get:
      description: "List all available workflow, tool, organization, and collection\
        \ paths. Available means published for tools/workflows, and approved for organizations\
        \ and their respective collections. NO authentication"
      operationId: sitemap
      responses:
        default:
          content:
            text/html:
              schema:
                type: string
            text/xml:
              schema:
                type: string
          description: default response
      summary: "List all available workflow, tool, organization, and collection paths."
      tags:
      - metadata
  /metadata/sourceControlList:
    get:
      description: "Get the list of source controls supported on Dockstore, NO authentication"
      operationId: getSourceControlList
      responses:
        default:
          content:
            application/json:
              schema:
                type: array
                items:
                  $ref: '#/components/schemas/SourceControlBean'
          description: List of source control repositories
      summary: Get the list of source controls supported on Dockstore
      tags:
      - metadata
  /organizations:
    get:
      description: "List all organizations that have been approved by a curator or\
        \ admin, sorted by number of stars."
      operationId: getApprovedOrganizations
      responses:
        default:
          content:
            application/json:
              schema:
                type: array
                items:
                  $ref: '#/components/schemas/Organization'
          description: default response
      summary: List all available organizations.
      tags:
      - organizations
    post:
      description: Create an organization. Organization requires approval by an admin
        before being made public.
      operationId: createOrganization
      requestBody:
        content:
          application/json:
            schema:
              $ref: '#/components/schemas/Organization'
        description: Organization to register.
        required: true
      responses:
        default:
          content:
            application/json:
              schema:
                $ref: '#/components/schemas/Organization'
          description: default response
      security:
      - bearer: []
      summary: Create an organization.
      tags:
      - organizations
  /organizations/all:
    get:
      description: "List all organizations, regardless of organization status. Admin/curator\
        \ only."
      operationId: getAllOrganizations
      parameters:
      - description: Filter to apply to organizations.
        in: query
        name: type
        required: true
        schema:
          type: string
          enum:
          - all
          - pending
          - rejected
          - approved
      responses:
        default:
          content:
            application/json:
              schema:
                type: array
                items:
                  $ref: '#/components/schemas/Organization'
          description: default response
      security:
      - bearer: []
      summary: List all organizations.
      tags:
      - organizations
  /organizations/collections/{alias}/aliases:
    get:
      description: Retrieve a collection by alias.
      operationId: getCollectionByAlias
      parameters:
      - description: Alias of the collection.
        in: path
        name: alias
        required: true
        schema:
          type: string
      responses:
        default:
          content:
            application/json:
              schema:
                $ref: '#/components/schemas/Collection'
          description: default response
      summary: Retrieve a collection by alias.
      tags:
      - organizations
  /organizations/collections/{collectionId}/aliases:
    post:
      description: "Aliases are alphanumerical (case-insensitive and may contain internal\
        \ hyphens), given in a comma-delimited list."
      operationId: addCollectionAliases
      parameters:
      - description: Collection to modify.
        in: path
        name: collectionId
        required: true
        schema:
          type: integer
          format: int64
      - description: Comma-delimited list of aliases.
        in: query
        name: aliases
        required: true
        schema:
          type: string
      responses:
        "200":
          content:
            application/json:
              schema:
                $ref: '#/components/schemas/Collection'
          description: Successfully added alias to collection
      security:
      - bearer: []
      summary: Add aliases linked to a collection in Dockstore.
      tags:
      - organizations
  /organizations/name/{name}:
    get:
      description: Retrieve an organization by name. Supports optional authentication.
      operationId: getOrganizationByName
      parameters:
      - description: Organization name.
        in: path
        name: name
        required: true
        schema:
          type: string
      responses:
        default:
          content:
            application/json:
              schema:
                $ref: '#/components/schemas/Organization'
          description: default response
      security:
      - bearer: []
      summary: Retrieve an organization by name.
      tags:
      - organizations
  /organizations/{alias}/aliases:
    get:
      description: Retrieve an organization by alias.
      operationId: getOrganizationByAlias
      parameters:
      - description: Alias.
        in: path
        name: alias
        required: true
        schema:
          type: string
      responses:
        default:
          content:
            application/json:
              schema:
                $ref: '#/components/schemas/Organization'
          description: default response
      summary: Retrieve an organization by alias.
      tags:
      - organizations
  /organizations/{organizationId}:
    delete:
      description: Delete pending or rejected organization
      operationId: deleteRejectedOrPendingOrganization
      parameters:
      - description: Organization ID.
        in: path
        name: organizationId
        required: true
        schema:
          type: integer
          format: int64
      responses:
        "204":
          description: NO CONTENT
        "400":
          description: BAD REQUEST
        "403":
          description: FORBIDDEN
      security:
      - bearer: []
      summary: Delete pending or rejected organization
      tags:
      - organizations
    get:
      description: Retrieve an organization by ID. Supports optional authentication.
      operationId: getOrganizationById
      parameters:
      - description: Organization ID.
        in: path
        name: organizationId
        required: true
        schema:
          type: integer
          format: int64
      responses:
        default:
          content:
            application/json:
              schema:
                $ref: '#/components/schemas/Organization'
          description: default response
      security:
      - bearer: []
      summary: Retrieve an organization by ID.
      tags:
      - organizations
    put:
      description: "Update an organization. Currently only name, display name, description,\
        \ topic, email, link, avatarUrl, and location can be updated."
      operationId: updateOrganization
      parameters:
      - description: Organization ID.
        in: path
        name: organizationId
        required: true
        schema:
          type: integer
          format: int64
      requestBody:
        content:
          application/json:
            schema:
              $ref: '#/components/schemas/Organization'
        description: Organization to register.
        required: true
      responses:
        default:
          content:
            application/json:
              schema:
                $ref: '#/components/schemas/Organization'
          description: default response
      security:
      - bearer: []
      summary: Update an organization.
      tags:
      - organizations
  /organizations/{organizationId}/aliases:
    post:
      description: "Add aliases linked to a listing in Dockstore. Aliases are alphanumerical\
        \ (case-insensitive and may contain internal hyphens), given in a comma-delimited\
        \ list."
      operationId: addOrganizationAliases
      parameters:
      - description: Organization to modify.
        in: path
        name: organizationId
        required: true
        schema:
          type: integer
          format: int64
      - description: Comma-delimited list of aliases.
        in: query
        name: aliases
        required: true
        schema:
          type: string
      responses:
        "200":
          content:
            application/json:
              schema:
                $ref: '#/components/schemas/Organization'
          description: Successfully created organization alias
      security:
      - bearer: []
      summary: Add aliases linked to a listing in Dockstore.
      tags:
      - organizations
  /organizations/{organizationId}/approve:
    post:
      description: Approve the organization with the given id. Admin/curator only.
      operationId: approveOrganization
      parameters:
      - description: Organization ID.
        in: path
        name: organizationId
        required: true
        schema:
          type: integer
          format: int64
      responses:
        default:
          content:
            application/json:
              schema:
                $ref: '#/components/schemas/Organization'
          description: default response
      security:
      - bearer: []
      summary: Approve an organization.
      tags:
      - organizations
  /organizations/{organizationId}/collections:
    get:
      description: Retrieve all collections for an organization. Supports optional
        authentication.
      operationId: getCollectionsFromOrganization
      parameters:
      - description: Organization ID.
        in: path
        name: organizationId
        required: true
        schema:
          type: integer
          format: int64
      - description: Included fields.
        in: query
        name: include
        required: true
        schema:
          type: string
      responses:
        default:
          content:
            application/json:
              schema:
                type: array
                items:
                  $ref: '#/components/schemas/Collection'
          description: default response
      security:
      - bearer: []
      summary: Retrieve all collections for an organization.
      tags:
      - organizations
    post:
      description: Create a collection in the given organization.
      operationId: createCollection
      parameters:
      - description: Organization ID.
        in: path
        name: organizationId
        required: true
        schema:
          type: integer
          format: int64
      requestBody:
        content:
          '*/*':
            schema:
              $ref: '#/components/schemas/Collection'
        description: Collection to register.
        required: true
      responses:
        default:
          content:
            application/json:
              schema:
                $ref: '#/components/schemas/Collection'
          description: default response
      security:
      - bearer: []
      summary: Create a collection in the given organization.
      tags:
      - organizations
  /organizations/{organizationId}/collections/{collectionId}:
    get:
      description: Retrieve a collection by ID. Supports optional authentication.
      operationId: getCollectionById
      parameters:
      - description: Organization ID.
        in: path
        name: organizationId
        required: true
        schema:
          type: integer
          format: int64
      - description: Collection ID.
        in: path
        name: collectionId
        required: true
        schema:
          type: integer
          format: int64
      responses:
        default:
          content:
            application/json:
              schema:
                $ref: '#/components/schemas/Collection'
          description: default response
      security:
      - bearer: []
      summary: Retrieve a collection by ID.
      tags:
      - organizations
    put:
      description: "Update a collection. Currently only name, display name, description,\
        \ and topic can be updated."
      operationId: updateCollection
      parameters:
      - description: Organization ID.
        in: path
        name: organizationId
        required: true
        schema:
          type: integer
          format: int64
      - description: Collection ID.
        in: path
        name: collectionId
        required: true
        schema:
          type: integer
          format: int64
      requestBody:
        content:
          '*/*':
            schema:
              $ref: '#/components/schemas/Collection'
        description: Collection to register.
        required: true
      responses:
        default:
          content:
            application/json:
              schema:
                $ref: '#/components/schemas/Collection'
          description: default response
      security:
      - bearer: []
      summary: Update a collection.
      tags:
      - organizations
  /organizations/{organizationId}/collections/{collectionId}/description:
    get:
      description: Retrieve a collection description by organization ID and collection
        ID. Supports optional authentication.
      operationId: getCollectionDescription
      parameters:
      - description: Organization ID.
        in: path
        name: organizationId
        required: true
        schema:
          type: integer
          format: int64
      - description: Collection ID.
        in: path
        name: collectionId
        required: true
        schema:
          type: integer
          format: int64
      responses:
        default:
          content:
            application/json:
              schema:
                type: string
          description: default response
      security:
      - bearer: []
      summary: Retrieve a collection description by organization ID and collection
        ID.
      tags:
      - organizations
    put:
      description: Update a collection's description. Description in markdown.
      operationId: updateCollectionDescription
      parameters:
      - description: Organization ID.
        in: path
        name: organizationId
        required: true
        schema:
          type: integer
          format: int64
      - description: Collection ID.
        in: path
        name: collectionId
        required: true
        schema:
          type: integer
          format: int64
      requestBody:
        content:
          '*/*':
            schema:
              type: string
        description: Collections's description in markdown.
        required: true
      responses:
        default:
          content:
            application/json:
              schema:
                $ref: '#/components/schemas/Collection'
          description: default response
      security:
      - bearer: []
      summary: Update a collection's description.
      tags:
      - organizations
  /organizations/{organizationId}/collections/{collectionId}/entry:
    delete:
      description: Delete an entry to a collection.
      operationId: deleteEntryFromCollection
      parameters:
      - description: Organization ID.
        in: path
        name: organizationId
        required: true
        schema:
          type: integer
          format: int64
      - description: Collection ID.
        in: path
        name: collectionId
        required: true
        schema:
          type: integer
          format: int64
      - description: Entry ID.
        in: query
        name: entryId
        required: true
        schema:
          type: integer
          format: int64
      - description: Version ID.
        in: query
        name: versionId
        schema:
          type: string
      responses:
        default:
          content:
            application/json:
              schema:
                $ref: '#/components/schemas/Collection'
          description: default response
      security:
      - bearer: []
      summary: Delete an entry to a collection.
      tags:
      - organizations
    post:
      description: Add an entry to a collection.
      operationId: addEntryToCollection
      parameters:
      - description: Organization ID.
        in: path
        name: organizationId
        required: true
        schema:
          type: integer
          format: int64
      - description: Collection ID.
        in: path
        name: collectionId
        required: true
        schema:
          type: integer
          format: int64
      - description: Entry ID.
        in: query
        name: entryId
        required: true
        schema:
          type: integer
          format: int64
      - description: Version ID.
        in: query
        name: versionId
        schema:
          type: integer
          format: int64
      responses:
        default:
          content:
            application/json:
              schema:
                $ref: '#/components/schemas/Collection'
          description: default response
      security:
      - bearer: []
      summary: Add an entry to a collection.
      tags:
      - organizations
  /organizations/{organizationId}/description:
    get:
      description: Retrieve an organization description by organization ID. Supports
        optional authentication.
      operationId: getOrganizationDescription
      parameters:
      - description: Organization ID.
        in: path
        name: organizationId
        required: true
        schema:
          type: integer
          format: int64
      responses:
        default:
          content:
            application/json:
              schema:
                type: string
          description: default response
      security:
      - bearer: []
      summary: Retrieve an organization description by organization ID.
      tags:
      - organizations
    put:
      description: Update an organization's description. Expects description in markdown
        format.
      operationId: updateOrganizationDescription
      parameters:
      - description: Organization ID.
        in: path
        name: organizationId
        required: true
        schema:
          type: integer
          format: int64
      requestBody:
        content:
          '*/*':
            schema:
              type: string
        description: Organization's description in markdown.
        required: true
      responses:
        default:
          content:
            application/json:
              schema:
                $ref: '#/components/schemas/Organization'
          description: default response
      security:
      - bearer: []
      summary: Update an organization's description.
      tags:
      - organizations
  /organizations/{organizationId}/events:
    get:
      description: Retrieve all events for an organization. Supports optional authentication.
      operationId: getOrganizationEvents
      parameters:
      - description: Organization ID.
        in: path
        name: organizationId
        required: true
        schema:
          type: integer
          format: int64
      - description: "Start index of paging.  If this exceeds the current result set\
          \ return an empty set.  If not specified in the request, this will start\
          \ at the beginning of the results."
        in: query
        name: offset
        required: true
        schema:
          type: integer
          format: int32
          default: 0
      - description: "Amount of records to return in a given page, limited to 100"
        in: query
        name: limit
        required: true
        schema:
          type: integer
          format: int32
          default: 100
          maximum: 100
          minimum: 1
      responses:
        default:
          content:
            application/json:
              schema:
                type: array
                items:
                  $ref: '#/components/schemas/Event'
          description: default response
      security:
      - bearer: []
      summary: Retrieve all events for an organization.
      tags:
      - organizations
  /organizations/{organizationId}/invitation:
    post:
      description: "Accept or reject an organization invitation. True accepts the\
        \ invitation, false rejects the invitation."
      operationId: acceptOrRejectInvitation
      parameters:
      - description: Organization ID.
        in: path
        name: organizationId
        required: true
        schema:
          type: integer
          format: int64
      - description: Accept or reject.
        in: query
        name: accept
        required: true
        schema:
          type: boolean
      responses:
        default:
          content:
            application/json: {}
          description: default response
      security:
      - bearer: []
      summary: Accept or reject an organization invitation.
      tags:
      - organizations
  /organizations/{organizationId}/members:
    get:
      description: Retrieve all members for an organization. Supports optional authentication.
      operationId: getOrganizationMembers
      parameters:
      - description: Organization ID.
        in: path
        name: organizationId
        required: true
        schema:
          type: integer
          format: int64
      responses:
        default:
          content:
            application/json:
              schema:
                type: array
                items:
                  $ref: '#/components/schemas/OrganizationUser'
                uniqueItems: true
          description: default response
      security:
      - bearer: []
      summary: Retrieve all members for an organization.
      tags:
      - organizations
  /organizations/{organizationId}/reject:
    post:
      description: Reject the organization with the given id. Admin/curator only.
      operationId: rejectOrganization
      parameters:
      - description: Organization ID.
        in: path
        name: organizationId
        required: true
        schema:
          type: integer
          format: int64
      responses:
        default:
          content:
            application/json:
              schema:
                $ref: '#/components/schemas/Organization'
          description: default response
      security:
      - bearer: []
      summary: Reject an organization.
      tags:
      - organizations
  /organizations/{organizationId}/request:
    post:
      description: Re-request a review of the given organization. Requires the organization
        to be rejected.
      operationId: requestOrganizationReview
      parameters:
      - description: Organization ID.
        in: path
        name: organizationId
        required: true
        schema:
          type: integer
          format: int64
      responses:
        default:
          content:
            application/json:
              schema:
                $ref: '#/components/schemas/Organization'
          description: default response
      security:
      - bearer: []
      summary: Re-request an organization review.
      tags:
      - organizations
  /organizations/{organizationId}/star:
    put:
      description: Star an organization.
      operationId: starOrganization
      parameters:
      - description: Organization ID.
        in: path
        name: organizationId
        required: true
        schema:
          type: integer
          format: int64
      requestBody:
        content:
          '*/*':
            schema:
              $ref: '#/components/schemas/StarRequest'
        description: StarRequest to star an organization for a user.
        required: true
      responses:
        default:
          content:
            application/json: {}
          description: default response
      security:
      - bearer: []
      summary: Star an organization.
      tags:
      - organizations
  /organizations/{organizationId}/starredUsers:
    get:
      description: Return list of users who starred the given approved organization.
      operationId: getStarredUsersForApprovedOrganization
      parameters:
      - description: Organization ID.
        in: path
        name: organizationId
        required: true
        schema:
          type: integer
          format: int64
      responses:
        default:
          content:
            application/json:
              schema:
                type: array
                items:
                  $ref: '#/components/schemas/User'
                uniqueItems: true
          description: default response
      summary: Return list of users who starred the given approved organization.
      tags:
      - organizations
  /organizations/{organizationId}/user:
    delete:
      description: Remove a user from an organization.
      operationId: deleteUserRole
      parameters:
      - description: User ID of user to add to organization.
        in: query
        name: userId
        required: true
        schema:
          type: integer
          format: int64
      - description: Organization ID.
        in: path
        name: organizationId
        required: true
        schema:
          type: integer
          format: int64
      responses:
        default:
          content:
            application/json: {}
          description: default response
      security:
      - bearer: []
      summary: Remove a user from an organization.
      tags:
      - organizations
    post:
      description: Update a user role in an organization.
      operationId: updateUserRole
      parameters:
      - description: Role of user.
        in: query
        name: role
        required: true
        schema:
          type: string
          enum:
          - ADMIN
          - MAINTAINER
          - MEMBER
      - description: User ID of user to add to organization.
        in: query
        name: userId
        required: true
        schema:
          type: integer
          format: int64
      - description: Organization ID.
        in: path
        name: organizationId
        required: true
        schema:
          type: integer
          format: int64
      responses:
        default:
          content:
            application/json:
              schema:
                $ref: '#/components/schemas/OrganizationUser'
          description: default response
      security:
      - bearer: []
      summary: Update a user role in an organization.
      tags:
      - organizations
    put:
      description: Add a user role to an organization.
      operationId: addUserToOrg
      parameters:
      - description: Role of user.
        in: query
        name: role
        required: true
        schema:
          type: string
          enum:
          - ADMIN
          - MAINTAINER
          - MEMBER
      - description: User ID of user to add to organization.
        in: query
        name: userId
        required: true
        schema:
          type: integer
          format: int64
      - description: Organization ID.
        in: path
        name: organizationId
        required: true
        schema:
          type: integer
          format: int64
      requestBody:
        content:
          '*/*':
            schema:
              type: string
        description: "This is here to appease Swagger. It requires PUT methods to\
          \ have a body, even if it is empty. Please leave it empty."
      responses:
        default:
          content:
            application/json:
              schema:
                $ref: '#/components/schemas/OrganizationUser'
          description: default response
      security:
      - bearer: []
      summary: Add a user role to an organization.
      tags:
      - organizations
  /organizations/{organizationId}/users/{username}:
    put:
      description: Add a user role to an organization.
      operationId: addUserToOrgByUsername
      parameters:
      - description: User to add to org.
        in: path
        name: username
        required: true
        schema:
          type: string
      - description: Organization ID.
        in: path
        name: organizationId
        required: true
        schema:
          type: integer
          format: int64
      requestBody:
        content:
          '*/*':
            schema:
              type: string
              enum:
              - MAINTAINER
              - MEMBER
        description: Role of user.
        required: true
      responses:
        default:
          content:
            application/json:
              schema:
                $ref: '#/components/schemas/OrganizationUser'
          description: default response
      security:
      - bearer: []
      summary: Add a user role to an organization.
      tags:
      - organizations
  /organizations/{organizationName}/collections/{collectionName}/name:
    get:
      description: Retrieve a collection by name. Supports optional authentication.
      operationId: getCollectionByName
      parameters:
      - description: Organization name.
        in: path
        name: organizationName
        required: true
        schema:
          type: string
      - description: Collection name.
        in: path
        name: collectionName
        required: true
        schema:
          type: string
      responses:
        default:
          content:
            application/json:
              schema:
                $ref: '#/components/schemas/Collection'
          description: default response
      security:
      - bearer: []
      summary: Retrieve a collection by name.
      tags:
      - organizations
  /toolTester/logs:
    get:
      operationId: getToolTesterLog
      parameters:
      - description: TRS Tool Id
        example: '#workflow/github.com/dockstore/hello_world'
        in: query
        name: tool_id
        required: true
        schema:
          type: string
      - example: v1.0.0
        in: query
        name: tool_version_name
        required: true
        schema:
          type: string
      - example: hello_world.cwl.json
        in: query
        name: test_filename
        required: true
        schema:
          type: string
      - example: cwltool
        in: query
        name: runner
        required: true
        schema:
          type: string
      - in: query
        name: log_type
        required: true
        schema:
          type: string
          enum:
          - FULL
          - SUMMARY
      - example: 1554477737092.log
        in: query
        name: filename
        required: true
        schema:
          type: string
      responses:
        default:
          content:
            text/plain:
              schema:
                type: string
          description: default response
      summary: Get ToolTester log file
      tags:
      - toolTester
  /toolTester/logs/search:
    get:
      operationId: search
      parameters:
      - description: TRS Tool Id
        example: '#workflow/github.com/dockstore/hello_world'
        in: query
        name: tool_id
        required: true
        schema:
          type: string
      - example: v1.0.0
        in: query
        name: tool_version_name
        required: true
        schema:
          type: string
      responses:
        default:
          content:
            application/json:
              schema:
                type: array
                items:
                  $ref: '#/components/schemas/ToolTesterLog'
          description: default response
      summary: Search for ToolTester log files
      tags:
      - toolTester
  /users/checkUser/{username}:
    get:
      description: Check if user with some username exists.
      operationId: checkUserExists
      parameters:
      - in: path
        name: username
        required: true
        schema:
          type: string
      responses:
        default:
          content:
            application/json:
              schema:
                type: boolean
          description: default response
      security:
      - bearer: []
      tags:
      - users
  /users/dockerRegistries:
    get:
      description: Get all of the Docker registries accessible to the logged-in user.
      operationId: getUserDockerRegistries
      responses:
        default:
          content:
            application/json:
              schema:
                type: array
                items:
                  type: string
          description: default response
      security:
      - bearer: []
      tags:
      - users
  /users/dockerRegistries/{dockerRegistry}/organizations:
    get:
      description: Get all of the organizations/namespaces of the Docker registry
        accessible to the logged-in user.
      operationId: getDockerRegistriesOrganization
      parameters:
      - description: Name of Docker registry
        in: path
        name: dockerRegistry
        required: true
        schema:
          type: string
      responses:
        default:
          content:
            application/json:
              schema:
                type: array
                items:
                  type: string
          description: default response
      security:
      - bearer: []
      tags:
      - users
  /users/dockerRegistries/{dockerRegistry}/organizations/{organization}/repositories:
    get:
      description: Get names of repositories associated with a specific namespace
        and Docker registry of the logged-in user.
      operationId: getDockerRegistryOrganizationRepositories
      parameters:
      - description: Name of Docker registry
        in: path
        name: dockerRegistry
        required: true
        schema:
          type: string
      - description: Name of organization or namespace
        in: path
        name: organization
        required: true
        schema:
          type: string
      responses:
        default:
          content:
            application/json:
              schema:
                type: array
                items:
                  type: string
          description: default response
      security:
      - bearer: []
      tags:
      - users
  /users/github/events:
    get:
      description: Get all of the GitHub Events for the logged in user.
      operationId: getUserGitHubEvents
      parameters:
      - in: query
        name: offset
        schema:
          type: string
      - in: query
        name: limit
        schema:
          type: integer
          format: int32
          default: 100
      responses:
        default:
          content:
            application/json:
              schema:
                type: array
                items:
                  $ref: '#/components/schemas/LambdaEvent'
          description: default response
      security:
      - bearer: []
      tags:
      - users
  /users/github/sync:
    post:
      description: Syncs Dockstore account with GitHub App Installations.
      operationId: syncUserWithGitHub
      responses:
        default:
          content:
            application/json:
              schema:
                type: array
                items:
                  $ref: '#/components/schemas/Workflow'
          description: default response
      security:
      - bearer: []
      tags:
      - users
  /users/registries:
    get:
      description: Get all of the git registries accessible to the logged in user.
      operationId: getUserRegistries
      responses:
        default:
          content:
            application/json:
              schema:
                type: array
                items:
                  type: string
                  enum:
                  - dockstore.org
                  - github.com
                  - bitbucket.org
                  - gitlab.com
          description: default response
      security:
      - bearer: []
      tags:
      - users
  /users/registries/{gitRegistry}/organizations:
    get:
      description: Get all of the organizations for a given git registry accessible
        to the logged in user.
      operationId: getUserOrganizations
      parameters:
      - description: Git registry
        in: path
        name: gitRegistry
        required: true
        schema:
          type: string
          enum:
          - dockstore.org
          - github.com
          - bitbucket.org
          - gitlab.com
      responses:
        default:
          content:
            application/json:
              schema:
                type: array
                items:
                  type: string
                uniqueItems: true
          description: default response
      security:
      - bearer: []
      tags:
      - users
  /users/registries/{gitRegistry}/organizations/{organization}:
    get:
      description: Get all of the repositories for an organization for a given git
        registry accessible to the logged in user.
      operationId: getUserOrganizationRepositories
      parameters:
      - description: Git registry
        in: path
        name: gitRegistry
        required: true
        schema:
          type: string
          enum:
          - dockstore.org
          - github.com
          - bitbucket.org
          - gitlab.com
      - description: Git organization
        in: path
        name: organization
        required: true
        schema:
          type: string
      responses:
        default:
          content:
            application/json:
              schema:
                type: array
                items:
                  $ref: '#/components/schemas/Repository'
          description: default response
      security:
      - bearer: []
      tags:
      - users
  /users/starredOrganizations:
    get:
      description: Get the authenticated user's starred organizations.
      operationId: getStarredOrganizations
      responses:
        default:
          content:
            application/json:
              schema:
                type: array
                items:
                  $ref: '#/components/schemas/Organization'
                uniqueItems: true
          description: default response
      security:
      - bearer: []
      tags:
      - users
  /users/starredTools:
    get:
      description: Get the authenticated user's starred tools.
      operationId: getStarredTools
      responses:
        default:
          content:
            application/json:
              schema:
                type: array
                items:
                  $ref: '#/components/schemas/Entry'
                uniqueItems: true
          description: default response
      security:
      - bearer: []
      tags:
      - users
  /users/starredWorkflows:
    get:
      description: Get the authenticated user's starred workflows.
      operationId: getStarredWorkflows
      responses:
        default:
          content:
            application/json:
              schema:
                type: array
                items:
                  $ref: '#/components/schemas/Entry'
                uniqueItems: true
          description: default response
      security:
      - bearer: []
      tags:
      - users
  /users/updateUserMetadata:
    get:
      description: Update metadata of all users.
      operationId: updateUserMetadata
      responses:
        default:
          content:
            application/json:
              schema:
                type: array
                items:
                  $ref: '#/components/schemas/User'
          description: default response
      security:
      - bearer: []
      tags:
      - users
  /users/user:
    delete:
      description: Delete user if possible.
      operationId: selfDestruct
      responses:
        default:
          content:
            application/json:
              schema:
                type: boolean
          description: default response
      security:
      - bearer: []
      tags:
      - users
    get:
      description: Get the logged-in user.
      operationId: getUser
      responses:
        default:
          content:
            application/json:
              schema:
                $ref: '#/components/schemas/User'
          description: default response
      security:
      - bearer: []
      tags:
      - users
  /users/user/changeUsername:
    post:
      description: Change username if possible.
      operationId: changeUsername
      parameters:
      - in: query
        name: username
        schema:
          type: string
      responses:
        default:
          content:
            application/json:
              schema:
                $ref: '#/components/schemas/User'
          description: default response
      security:
      - bearer: []
      tags:
      - users
  /users/user/extended:
    get:
      description: Get additional information about the authenticated user.
      operationId: getExtendedUserData
      responses:
        default:
          content:
            application/json:
              schema:
                $ref: '#/components/schemas/ExtendedUserData'
          description: default response
      security:
      - bearer: []
      tags:
      - users
  /users/user/memberships:
    get:
      description: Get the logged-in user's memberships.
      operationId: getUserMemberships
      responses:
        default:
          content:
            application/json:
              schema:
                type: array
                items:
                  $ref: '#/components/schemas/OrganizationUser'
                uniqueItems: true
          description: default response
      security:
      - bearer: []
      tags:
      - users
  /users/user/updateUserMetadata:
    get:
      description: Update metadata for logged in user.
      operationId: updateLoggedInUserMetadata
      parameters:
      - in: query
        name: source
        schema:
          type: string
          enum:
          - quay.io
          - github.com
          - dockstore
          - bitbucket.org
          - gitlab.com
          - zenodo.org
          - google.com
          - orcid.org
      responses:
        default:
          content:
            application/json:
              schema:
                $ref: '#/components/schemas/User'
          description: default response
      security:
      - bearer: []
      tags:
      - users
  /users/user/{userId}:
    delete:
      description: Terminate user if possible.
      operationId: terminateUsers
      parameters:
      - in: path
        name: userId
        required: true
        schema:
          type: integer
          format: int64
      responses:
        default:
          content:
            application/json:
              schema:
                type: boolean
          description: default response
      security:
      - bearer: []
      tags:
      - users
  /users/user/{userId}/limits:
    get:
      description: Returns the specified user's limits. ADMIN or CURATOR only
      operationId: getUserLimits
      parameters:
      - in: path
        name: userId
        required: true
        schema:
          type: integer
          format: int64
      responses:
        default:
          content:
            application/json:
              schema:
                $ref: '#/components/schemas/Limits'
          description: default response
      security:
      - bearer: []
      tags:
      - users
    put:
      description: Update the specified user's limits. ADMIN or CURATOR only
      operationId: setUserLimits
      parameters:
      - in: path
        name: userId
        required: true
        schema:
          type: integer
          format: int64
      requestBody:
        content:
          '*/*':
            schema:
              $ref: '#/components/schemas/Limits'
      responses:
        default:
          content:
            application/json:
              schema:
                $ref: '#/components/schemas/Limits'
          description: default response
      security:
      - bearer: []
      tags:
      - users
  /users/username/{username}:
    get:
      description: Get a user by username.
      operationId: listUser
      parameters:
      - in: path
        name: username
        required: true
        schema:
          type: string
      responses:
        default:
          content:
            application/json:
              schema:
                $ref: '#/components/schemas/User'
          description: default response
      security:
      - bearer: []
      tags:
      - users
  /users/users/entries:
    get:
      description: "Get all of the entries for a user, sorted by most recently updated."
      operationId: getUserEntries
      parameters:
      - description: Maximum number of entries to return
        in: query
        name: count
        schema:
          type: integer
          format: int32
      - description: Filter paths with matching text
        in: query
        name: filter
        schema:
          type: string
      responses:
        default:
          content:
            application/json:
              schema:
                type: array
                items:
                  $ref: '#/components/schemas/EntryUpdateTime'
          description: default response
      security:
      - bearer: []
      tags:
      - users
  /users/users/organizations:
    get:
      description: "Get all of the Dockstore organizations for a user, sorted by most\
        \ recently updated."
      operationId: getUserDockstoreOrganizations
      parameters:
      - description: Maximum number of organizations to return
        in: query
        name: count
        schema:
          type: integer
          format: int32
      - description: Filter paths with matching text
        in: query
        name: filter
        schema:
          type: string
      responses:
        default:
          content:
            application/json:
              schema:
                type: array
                items:
                  $ref: '#/components/schemas/OrganizationUpdateTime'
          description: default response
      security:
      - bearer: []
      tags:
      - users
  /users/{userId}:
    get:
      description: Get user by id.
      operationId: getSpecificUser
      parameters:
      - in: path
        name: userId
        required: true
        schema:
          type: integer
          format: int64
      responses:
        default:
          content:
            application/json:
              schema:
                $ref: '#/components/schemas/User'
          description: default response
      security:
      - bearer: []
      tags:
      - users
  /users/{userId}/cloudInstances:
    get:
      description: Get all cloud instances belonging to the user
      operationId: getUserCloudInstances
      parameters:
      - description: ID of user to get cloud instances for
        in: path
        name: userId
        required: true
        schema:
          type: integer
          format: int64
      responses:
        "200":
          content:
            application/json:
              schema:
                type: array
                items:
                  $ref: '#/components/schemas/CloudInstance'
          description: OK
      security:
      - bearer: []
      tags:
      - users
    post:
      description: Create a new cloud instance belonging to the user
      operationId: postUserCloudInstance
      parameters:
      - description: ID of user to create the cloud instance for
        in: path
        name: userId
        required: true
        schema:
          type: integer
          format: int64
      requestBody:
        content:
          application/json:
            schema:
              $ref: '#/components/schemas/CloudInstance'
        description: Cloud instance to add to the user
        required: true
      responses:
        "204":
          description: No Content
        "401":
          description: Unauthorized
        "403":
          description: Forbidden
      security:
      - bearer: []
      tags:
      - users
  /users/{userId}/cloudInstances/{cloudInstanceId}:
    delete:
      description: Delete a cloud instance belonging to the user
      operationId: deleteUserCloudInstance
      parameters:
      - description: ID of user to delete the cloud instance for
        in: path
        name: userId
        required: true
        schema:
          type: integer
          format: int64
      - description: ID of cloud instance to update/delete
        in: path
        name: cloudInstanceId
        required: true
        schema:
          type: integer
          format: int64
      responses:
        "204":
          description: No Content
        "401":
          description: Unauthorized
        "403":
          description: Forbidden
        "404":
          description: Not Found
      security:
      - bearer: []
      tags:
      - users
    put:
      description: Update a cloud instance belonging to the user
      operationId: putUserCloudInstance
      parameters:
      - description: ID of user to update the cloud instance for
        in: path
        name: userId
        required: true
        schema:
          type: integer
          format: int64
      - description: ID of cloud instance to update/delete
        in: path
        name: cloudInstanceId
        required: true
        schema:
          type: integer
          format: int64
      requestBody:
        content:
          application/json:
            schema:
              $ref: '#/components/schemas/CloudInstance'
        description: Cloud instance to replace for a user
        required: true
      responses:
        "204":
          description: No Content
        "401":
          description: Unauthorized
        "403":
          description: Forbidden
        "404":
          description: Not Found
      security:
      - bearer: []
      tags:
      - users
  /users/{userId}/containers:
    get:
      description: List all tools owned by the authenticated user.
      operationId: userContainers
      parameters:
      - in: path
        name: userId
        required: true
        schema:
          type: integer
          format: int64
      responses:
        default:
          content:
            application/json:
              schema:
                type: array
                items:
                  $ref: '#/components/schemas/DockstoreTool'
          description: default response
      security:
      - bearer: []
      tags:
      - users
  /users/{userId}/containers/published:
    get:
      description: List all published tools from a user.
      operationId: userPublishedContainers
      parameters:
      - in: path
        name: userId
        required: true
        schema:
          type: integer
          format: int64
      responses:
        default:
          content:
            application/json:
              schema:
                type: array
                items:
                  $ref: '#/components/schemas/DockstoreTool'
          description: default response
      security:
      - bearer: []
      tags:
      - users
  /users/{userId}/containers/{organization}/refresh:
    get:
      description: Refresh all tools owned by the authenticated user with specified
        organization.
      operationId: refreshToolsByOrganization
      parameters:
      - in: path
        name: userId
        required: true
        schema:
          type: integer
          format: int64
      - in: path
        name: organization
        required: true
        schema:
          type: string
      - in: query
        name: dockerRegistry
        schema:
          type: string
      responses:
        default:
          content:
            application/json:
              schema:
                type: array
                items:
                  $ref: '#/components/schemas/DockstoreTool'
          description: default response
      security:
      - bearer: []
      tags:
      - users
  /users/{userId}/privileges:
    put:
      description: "Updates the provided userID to admin or curator status, ADMIN\
        \ or CURATOR only"
      operationId: setUserPrivileges
      parameters:
      - in: path
        name: userId
        required: true
        schema:
          type: integer
          format: int64
      requestBody:
        content:
          application/json:
            schema:
              $ref: '#/components/schemas/PrivilegeRequest'
        required: true
      responses:
        default:
          content:
            application/json:
              schema:
                $ref: '#/components/schemas/User'
          description: default response
      security:
      - bearer: []
      tags:
      - users
  /users/{userId}/services:
    get:
      description: List all services owned by the authenticated user.
      operationId: userServices
      parameters:
      - in: path
        name: userId
        required: true
        schema:
          type: integer
          format: int64
      responses:
        default:
          content:
            application/json:
              schema:
                type: array
                items:
                  $ref: '#/components/schemas/Workflow'
          description: default response
      security:
      - bearer: []
      tags:
      - users
  /users/{userId}/tokens:
    get:
      description: Get tokens with user id.
      operationId: getUserTokens
      parameters:
      - in: path
        name: userId
        required: true
        schema:
          type: integer
          format: int64
      responses:
        default:
          content:
            application/json:
              schema:
                type: array
                items:
                  $ref: '#/components/schemas/Token'
          description: default response
      security:
      - bearer: []
      tags:
      - users
  /users/{userId}/workflows:
    get:
      description: List all workflows owned by the authenticated user.
      operationId: userWorkflows
      parameters:
      - description: User ID
        in: path
        name: userId
        required: true
        schema:
          type: integer
          format: int64
      responses:
        default:
          content:
            application/json:
              schema:
                type: array
                items:
                  $ref: '#/components/schemas/Workflow'
          description: default response
      security:
      - bearer: []
      tags:
      - users
    patch:
      description: Adds the logged-in user to any Dockstore workflows that they should
        have access to.
      operationId: addUserToDockstoreWorkflows
      parameters:
      - description: User to update
        in: path
        name: userId
        required: true
        schema:
          type: integer
          format: int64
      requestBody:
        content:
          '*/*':
            schema:
              type: string
        description: "This is here to appease Swagger. It requires PATCH methods to\
          \ have a body, even if it is empty. Please leave it empty."
      responses:
        default:
          content:
            application/json:
              schema:
                type: array
                items:
                  $ref: '#/components/schemas/Workflow'
          description: default response
      security:
      - bearer: []
      tags:
      - users
  /users/{userId}/workflows/published:
    get:
      description: List all published workflows from a user.
      operationId: userPublishedWorkflows
      parameters:
      - in: path
        name: userId
        required: true
        schema:
          type: integer
          format: int64
      responses:
        default:
          content:
            application/json:
              schema:
                type: array
                items:
                  $ref: '#/components/schemas/Workflow'
          description: default response
      security:
      - bearer: []
      tags:
      - users
  /workflows/github:
    delete:
      description: Handles the deletion of a branch on GitHub. Will delete all workflow
        versions that match in all workflows that share the same repository.
      operationId: handleGitHubBranchDeletion
      parameters:
      - description: Repository path (ex. dockstore/dockstore-ui2)
        in: query
        name: repository
        required: true
        schema:
          type: string
      - description: Username of user on GitHub who triggered action
        in: query
        name: username
        required: true
        schema:
          type: string
      - description: Full git reference for a GitHub branch/tag. Ex. refs/heads/master
          or refs/tags/v1.0
        in: query
        name: gitReference
        required: true
        schema:
          type: string
      - description: GitHub installation ID
        in: query
        name: installationId
        required: true
        schema:
          type: string
      responses:
        "418":
          description: This code tells AWS Lambda not to retry.
      security:
      - bearer: []
      tags:
      - workflows
  /workflows/github/install:
    post:
      description: Handle the installation of our GitHub app onto a repository or
        organization.
      operationId: handleGitHubInstallation
      requestBody:
        content:
          application/x-www-form-urlencoded:
            schema:
              type: object
              properties:
                installationId:
                  type: string
                  description: GitHub installation ID
                repositories:
                  type: string
                  description: Comma-separated repository paths (ex. dockstore/dockstore-ui2)
                    for all repositories installed
                username:
                  type: string
                  description: Username of user on GitHub who triggered action
              required:
              - installationId
              - repositories
              - username
      responses:
        "418":
          description: This code tells AWS Lambda not to retry.
      security:
      - bearer: []
      tags:
      - workflows
  /workflows/github/release:
    post:
      description: Handle a release of a repository on GitHub. Will create a workflow/service
        and version when necessary.
      operationId: handleGitHubRelease
      requestBody:
        content:
          application/x-www-form-urlencoded:
            schema:
              type: object
              properties:
                gitReference:
                  type: string
                  description: Full git reference for a GitHub branch/tag. Ex. refs/heads/master
                    or refs/tags/v1.0
                installationId:
                  type: string
                  description: GitHub installation ID
                repository:
                  type: string
                  description: Repository path (ex. dockstore/dockstore-ui2)
                username:
                  type: string
                  description: Username of user on GitHub who triggered action
              required:
              - gitReference
              - installationId
              - repository
              - username
      responses:
        default:
          content:
            application/json: {}
          description: default response
      security:
      - bearer: []
      tags:
      - workflows
  /workflows/hostedEntry:
    post:
      description: Create a hosted workflow.
      operationId: createHostedWorkflow
      parameters:
      - in: query
        name: registry
        schema:
          type: string
      - in: query
        name: name
        schema:
          type: string
      - in: query
        name: descriptorType
        schema:
          type: string
      - in: query
        name: namespace
        schema:
          type: string
      - in: query
        name: entryName
        schema:
          type: string
      responses:
        "200":
          content:
            application/json:
              schema:
                $ref: '#/components/schemas/Entry'
          description: Successfully created hosted entry
      security:
      - bearer: []
      tags:
      - hosted
  /workflows/hostedEntry/{entryId}:
    delete:
      description: Delete a revision of a hosted workflow.
      operationId: deleteHostedWorkflowVersion
      parameters:
      - in: path
        name: entryId
        required: true
        schema:
          type: integer
          format: int64
      - in: query
        name: version
        schema:
          type: string
      responses:
        "200":
          content:
            application/json:
              schema:
                $ref: '#/components/schemas/Entry'
          description: Successfully deleted hosted entry version
      security:
      - bearer: []
      tags:
      - hosted
    patch:
      description: Non-idempotent operation for creating new revisions of hosted workflows
      operationId: editHostedWorkflow
      parameters:
      - description: Entry to modify
        in: path
        name: entryId
        required: true
        schema:
          type: integer
          format: int64
      requestBody:
        content:
          application/json:
            schema:
              type: array
              items:
                $ref: '#/components/schemas/SourceFile'
              uniqueItems: true
        description: "Set of updated sourcefiles, add files by adding new files with\
          \ unknown paths, delete files by including them with emptied content"
        required: true
      responses:
        default:
          content:
            application/json:
              schema:
                $ref: '#/components/schemas/Workflow'
          description: default response
      security:
      - bearer: []
      tags:
      - hosted
    post:
      deprecated: true
      operationId: addZip
      parameters:
      - description: hosted entry ID
        in: path
        name: entryId
        required: true
        schema:
          type: integer
          format: int64
      requestBody:
        content:
          multipart/form-data:
            schema:
              type: object
              properties:
                file:
                  type: string
                  format: binary
      responses:
        "200":
          content:
            application/json:
              schema:
                $ref: '#/components/schemas/Workflow'
          description: successful operation
      security:
      - bearer: []
      summary: Creates a new revision of a hosted workflow from a zip
      tags:
      - hosted
  /workflows/manualRegister:
    post:
      description: Manually register a workflow.
      operationId: manualRegister
      parameters:
      - in: query
        name: workflowRegistry
        schema:
          type: string
      - in: query
        name: workflowPath
        schema:
          type: string
      - in: query
        name: defaultWorkflowPath
        schema:
          type: string
      - in: query
        name: workflowName
        schema:
          type: string
      - in: query
        name: descriptorType
        schema:
          type: string
      - in: query
        name: defaultTestParameterFilePath
        schema:
          type: string
      responses:
        default:
          content:
            application/json:
              schema:
                $ref: '#/components/schemas/Workflow'
          description: default response
      security:
      - bearer: []
      tags:
      - workflows
  /workflows/organization/{organization}/published:
    get:
      description: List all published workflows of an organization.
      operationId: getPublishedWorkflowsByOrganization
      parameters:
      - in: path
        name: organization
        required: true
        schema:
          type: string
      responses:
        default:
          content:
            application/json:
              schema:
                type: array
                items:
                  $ref: '#/components/schemas/Workflow'
          description: default response
      tags:
      - workflows
  /workflows/path/entry/{repository}:
    get:
      description: Get an entry by path.
      operationId: getEntryByPath
      parameters:
      - in: path
        name: repository
        required: true
        schema:
          type: string
      responses:
        default:
          content:
            application/json:
              schema:
                $ref: '#/components/schemas/Entry'
          description: default response
      security:
      - bearer: []
      tags:
      - workflows
  /workflows/path/entry/{repository}/published:
    get:
      description: Get a published entry by path.
      operationId: getPublishedEntryByPath
      parameters:
      - in: path
        name: repository
        required: true
        schema:
          type: string
      responses:
        default:
          content:
            application/json:
              schema:
                $ref: '#/components/schemas/Entry'
          description: default response
      tags:
      - workflows
  /workflows/path/workflow/{repository}:
    get:
      description: Requires full path (including workflow name if applicable).
      operationId: getWorkflowByPath
      parameters:
      - description: Repository path
        in: path
        name: repository
        required: true
        schema:
          type: string
      - description: "Comma-delimited list of fields to include: validations, aliases"
        in: query
        name: include
        schema:
          type: string
      - description: Whether to get a service or workflow
        in: query
        name: services
        schema:
          type: boolean
          default: false
      responses:
        default:
          content:
            application/json:
              schema:
                $ref: '#/components/schemas/Workflow'
          description: default response
      security:
      - bearer: []
      summary: Get a workflow by path.
      tags:
      - workflows
  /workflows/path/workflow/{repository}/actions:
    get:
      description: Gets all actions a user can perform on a workflow.
      operationId: getWorkflowActions
      parameters:
      - in: path
        name: repository
        required: true
        schema:
          type: string
      - in: query
        name: services
        schema:
          type: boolean
          default: false
      responses:
        default:
          content:
            application/json:
              schema:
                type: array
                items:
                  type: string
                  enum:
                  - write
                  - read
                  - delete
                  - share
          description: default response
      security:
      - bearer: []
      tags:
      - workflows
  /workflows/path/workflow/{repository}/permissions:
    delete:
      description: Remove the specified user role for a workflow.
      operationId: removeWorkflowRole
      parameters:
      - in: path
        name: repository
        required: true
        schema:
          type: string
      - in: query
        name: email
        schema:
          type: string
      - in: query
        name: role
        schema:
          type: string
          enum:
          - OWNER
          - WRITER
          - READER
      - in: query
        name: services
        schema:
          type: boolean
          default: false
      responses:
        default:
          content:
            application/json:
              schema:
                type: array
                items:
                  $ref: '#/components/schemas/Permission'
          description: default response
      security:
      - bearer: []
      tags:
      - workflows
    get:
      description: Get all permissions for a workflow.
      operationId: getWorkflowPermissions
      parameters:
      - in: path
        name: repository
        required: true
        schema:
          type: string
      - in: query
        name: services
        schema:
          type: boolean
          default: false
      responses:
        default:
          content:
            application/json:
              schema:
                type: array
                items:
                  $ref: '#/components/schemas/Permission'
          description: default response
      security:
      - bearer: []
      tags:
      - workflows
    patch:
      description: Set the specified permission for a user on a workflow.
      operationId: addWorkflowPermission
      parameters:
      - in: path
        name: repository
        required: true
        schema:
          type: string
      - in: query
        name: services
        schema:
          type: boolean
          default: false
      requestBody:
        content:
          '*/*':
            schema:
              $ref: '#/components/schemas/Permission'
      responses:
        default:
          content:
            application/json:
              schema:
                type: array
                items:
                  $ref: '#/components/schemas/Permission'
          description: default response
      security:
      - bearer: []
      tags:
      - workflows
  /workflows/path/workflow/{repository}/published:
    get:
      description: Get a published workflow by path
      operationId: getPublishedWorkflowByPath
      parameters:
      - in: path
        name: repository
        required: true
        schema:
          type: string
      - in: query
        name: include
        schema:
          type: string
      - in: query
        name: services
        schema:
          type: boolean
          default: false
      - in: query
        name: versionName
        schema:
          type: string
      responses:
        default:
          content:
            application/json:
              schema:
                $ref: '#/components/schemas/Workflow'
          description: default response
      tags:
      - workflows
  /workflows/path/{repository}:
    get:
      description: Get a list of workflows by path.
      operationId: getAllWorkflowByPath
      parameters:
      - in: path
        name: repository
        required: true
        schema:
          type: string
      responses:
        default:
          content:
            application/json:
              schema:
                type: array
                items:
                  $ref: '#/components/schemas/Workflow'
          description: default response
      security:
      - bearer: []
      tags:
      - workflows
  /workflows/published:
    get:
      description: List all published workflows.
      operationId: allPublishedWorkflows
      parameters:
      - in: query
        name: offset
        schema:
          type: string
      - in: query
        name: limit
        schema:
          type: integer
          format: int32
          default: 100
      - in: query
        name: filter
        schema:
          type: string
          default: ""
      - in: query
        name: sortCol
        schema:
          type: string
          default: stars
      - in: query
        name: sortOrder
        schema:
          type: string
          default: desc
      - in: query
        name: services
        schema:
          type: boolean
          default: false
      responses:
        default:
          content:
            application/json:
              schema:
                type: array
                items:
                  $ref: '#/components/schemas/Workflow'
          description: default response
      tags:
      - workflows
  /workflows/published/{workflowId}:
    get:
      description: Get a published workflow.
      operationId: getPublishedWorkflow
      parameters:
      - in: path
        name: workflowId
        required: true
        schema:
          type: integer
          format: int64
      - in: query
        name: include
        schema:
          type: string
      responses:
        default:
          content:
            application/json:
              schema:
                $ref: '#/components/schemas/Workflow'
          description: default response
      tags:
      - workflows
  /workflows/registries/{gitRegistry}/organizations/{organization}/repositories/{repositoryName}:
    delete:
      description: Delete a stubbed workflow for a registry and repository path.
      operationId: deleteWorkflow
      parameters:
      - description: Git registry
        in: path
        name: gitRegistry
        required: true
        schema:
          type: string
          enum:
          - dockstore.org
          - github.com
          - bitbucket.org
          - gitlab.com
      - description: Git repository organization
        in: path
        name: organization
        required: true
        schema:
          type: string
      - description: Git repository name
        in: path
        name: repositoryName
        required: true
        schema:
          type: string
      responses:
        default:
          content:
            application/json: {}
          description: default response
      security:
      - bearer: []
      tags:
      - workflows
    post:
      description: Adds a workflow for a registry and repository path with defaults
        set.
      operationId: addWorkflow
      parameters:
      - description: Git registry
        in: path
        name: gitRegistry
        required: true
        schema:
          type: string
          enum:
          - dockstore.org
          - github.com
          - bitbucket.org
          - gitlab.com
      - description: Git repository organization
        in: path
        name: organization
        required: true
        schema:
          type: string
      - description: Git repository name
        in: path
        name: repositoryName
        required: true
        schema:
          type: string
      responses:
        default:
          content:
            application/json:
              schema:
                $ref: '#/components/schemas/BioWorkflow'
          description: default response
      security:
      - bearer: []
      tags:
      - workflows
  /workflows/shared:
    get:
      description: Retrieve all workflows shared with user.
      operationId: sharedWorkflows
      responses:
        default:
          content:
            application/json:
              schema:
                type: array
                items:
                  $ref: '#/components/schemas/SharedWorkflows'
          description: default response
      security:
      - bearer: []
      tags:
      - workflows
  /workflows/versions:
    get:
      description: List the versions for a published workflow.
      operationId: tags_1
      parameters:
      - in: query
        name: workflowId
        schema:
          type: integer
          format: int64
      responses:
        default:
          content:
            application/json:
              schema:
                type: array
                items:
                  $ref: '#/components/schemas/WorkflowVersion'
          description: default response
      security:
      - bearer: []
      tags:
      - workflows
  /workflows/{alias}/aliases:
    get:
      description: Retrieves a workflow by alias.
      operationId: getWorkflowByAlias
      parameters:
      - in: path
        name: alias
        required: true
        schema:
          type: string
      responses:
        default:
          content:
            application/json:
              schema:
                $ref: '#/components/schemas/Workflow'
          description: default response
      security:
      - bearer: []
      tags:
      - workflows
  /workflows/{entryId}/registerCheckerWorkflow/{descriptorType}:
    post:
      description: Register a checker workflow and associates it with the given tool/workflow.
      operationId: registerCheckerWorkflow
      parameters:
      - in: query
        name: checkerWorkflowPath
        schema:
          type: string
      - in: query
        name: testParameterPath
        schema:
          type: string
      - in: path
        name: entryId
        required: true
        schema:
          type: integer
          format: int64
      - in: path
        name: descriptorType
        required: true
        schema:
          type: string
      responses:
        default:
          content:
            application/json:
              schema:
                $ref: '#/components/schemas/Entry'
          description: default response
      security:
      - bearer: []
      tags:
      - workflows
  /workflows/{workflowId}:
    get:
      description: Retrieve a workflow
      operationId: getWorkflow
      parameters:
      - in: path
        name: workflowId
        required: true
        schema:
          type: integer
          format: int64
      - in: query
        name: include
        schema:
          type: string
      responses:
        default:
          content:
            application/json:
              schema:
                $ref: '#/components/schemas/Workflow'
          description: default response
      security:
      - bearer: []
      tags:
      - workflows
    put:
      description: Update the workflow with the given workflow.
      operationId: updateWorkflow
      parameters:
      - in: path
        name: workflowId
        required: true
        schema:
          type: integer
          format: int64
      requestBody:
        content:
          '*/*':
            schema:
              $ref: '#/components/schemas/Workflow'
      responses:
        default:
          content:
            application/json:
              schema:
                $ref: '#/components/schemas/Workflow'
          description: default response
      security:
      - bearer: []
      tags:
      - workflows
  /workflows/{workflowId}/dag/{workflowVersionId}:
    get:
      description: Get the DAG for a given workflow version.
      operationId: getWorkflowDag
      parameters:
      - in: path
        name: workflowId
        required: true
        schema:
          type: integer
          format: int64
      - in: path
        name: workflowVersionId
        required: true
        schema:
          type: integer
          format: int64
      responses:
        default:
          content:
            application/json:
              schema:
                type: string
          description: default response
      security:
      - bearer: []
      tags:
      - workflows
  /workflows/{workflowId}/defaultVersion:
    put:
      description: Update the default version of a workflow.
      operationId: updateDefaultVersion_1
      parameters:
      - in: path
        name: workflowId
        required: true
        schema:
          type: integer
          format: int64
      requestBody:
        content:
          '*/*':
            schema:
              type: string
      responses:
        default:
          content:
            application/json:
              schema:
                $ref: '#/components/schemas/Workflow'
          description: default response
      security:
      - bearer: []
      tags:
      - workflows
  /workflows/{workflowId}/descriptor/{relative-path}:
    get:
      description: Get the corresponding descriptor file from source control.
      operationId: secondaryDescriptorPath_1
      parameters:
      - in: path
        name: workflowId
        required: true
        schema:
          type: integer
          format: int64
      - in: query
        name: tag
        schema:
          type: string
      - in: path
        name: relative-path
        required: true
        schema:
          type: string
      - in: query
        name: language
        schema:
          type: string
      responses:
        default:
          content:
            application/json:
              schema:
                $ref: '#/components/schemas/SourceFile'
          description: default response
      security:
      - bearer: []
      tags:
      - workflows
  /workflows/{workflowId}/descriptorType:
    post:
      description: "Use with caution. This deletes all the workflowVersions, only\
        \ use if there's nothing worth keeping in the workflow."
      operationId: updateDescriptorType
      parameters:
      - in: path
        name: workflowId
        required: true
        schema:
          type: integer
          format: int64
      - in: query
        name: descriptorType
        schema:
          type: string
          enum:
          - CWL
          - WDL
          - gxformat2
          - SWL
          - NFL
          - service
      responses:
        default:
          content:
            application/json:
              schema:
                $ref: '#/components/schemas/Workflow'
          description: default response
      security:
      - bearer: []
      summary: "Changes the descriptor type of an unpublished, invalid workflow."
      tags:
      - workflows
  /workflows/{workflowId}/labels:
    put:
      description: Update the labels linked to a workflow.
      operationId: updateLabels_1
      parameters:
      - in: path
        name: workflowId
        required: true
        schema:
          type: integer
          format: int64
      - in: query
        name: labels
        schema:
          type: string
      requestBody:
        content:
          '*/*':
            schema:
              type: string
      responses:
        default:
          content:
            application/json:
              schema:
                $ref: '#/components/schemas/Workflow'
          description: default response
      security:
      - bearer: []
      tags:
      - workflows
  /workflows/{workflowId}/primaryDescriptor:
    get:
      description: Get the primary descriptor file.
      operationId: primaryDescriptor_1
      parameters:
      - in: path
        name: workflowId
        required: true
        schema:
          type: integer
          format: int64
      - in: query
        name: tag
        schema:
          type: string
      - in: query
        name: language
        schema:
          type: string
      responses:
        default:
          content:
            application/json:
              schema:
                $ref: '#/components/schemas/SourceFile'
          description: default response
      security:
      - bearer: []
      tags:
      - workflows
  /workflows/{workflowId}/publish:
    post:
      description: Publish or unpublish a workflow.
      operationId: publish_1
      parameters:
      - in: path
        name: workflowId
        required: true
        schema:
          type: integer
          format: int64
      requestBody:
        content:
          '*/*':
            schema:
              $ref: '#/components/schemas/PublishRequest'
      responses:
        default:
          content:
            application/json:
              schema:
                $ref: '#/components/schemas/Workflow'
          description: default response
      security:
      - bearer: []
      tags:
      - workflows
  /workflows/{workflowId}/refresh:
    get:
      description: Refresh one particular workflow.
      operationId: refresh_1
      parameters:
      - in: path
        name: workflowId
        required: true
        schema:
          type: integer
          format: int64
      - in: query
        name: hardRefresh
        schema:
          type: boolean
          default: true
      responses:
        default:
          content:
            application/json:
              schema:
                $ref: '#/components/schemas/Workflow'
          description: default response
      security:
      - bearer: []
      tags:
      - workflows
  /workflows/{workflowId}/refresh/{version}:
    get:
      description: Refresh one particular workflow version.
      operationId: refreshVersion
      parameters:
      - in: path
        name: workflowId
        required: true
        schema:
          type: integer
          format: int64
      - in: path
        name: version
        required: true
        schema:
          type: string
      - in: query
        name: hardRefresh
        schema:
          type: boolean
          default: true
      responses:
        default:
          content:
            application/json:
              schema:
                $ref: '#/components/schemas/Workflow'
          description: default response
      security:
      - bearer: []
      tags:
      - workflows
  /workflows/{workflowId}/requestDOI/{workflowVersionId}:
    put:
      description: Request a DOI for this version of a workflow.
      operationId: requestDOIForWorkflowVersion
      parameters:
      - in: path
        name: workflowId
        required: true
        schema:
          type: integer
          format: int64
      - in: path
        name: workflowVersionId
        required: true
        schema:
          type: integer
          format: int64
      requestBody:
        content:
          '*/*':
            schema:
              type: string
      responses:
        default:
          content:
            application/json:
              schema:
                type: array
                items:
                  $ref: '#/components/schemas/WorkflowVersion'
                uniqueItems: true
          description: default response
      security:
      - bearer: []
      tags:
      - workflows
  /workflows/{workflowId}/resetVersionPaths:
    put:
      description: Reset the workflow paths.
      operationId: updateWorkflowPath
      parameters:
      - in: path
        name: workflowId
        required: true
        schema:
          type: integer
          format: int64
      requestBody:
        content:
          '*/*':
            schema:
              $ref: '#/components/schemas/Workflow'
      responses:
        default:
          content:
            application/json:
              schema:
                $ref: '#/components/schemas/Workflow'
          description: default response
      security:
      - bearer: []
      tags:
      - workflows
  /workflows/{workflowId}/restub:
    get:
      description: Restub a workflow
      operationId: restub
      parameters:
      - in: path
        name: workflowId
        required: true
        schema:
          type: integer
          format: int64
      responses:
        default:
          content:
            application/json:
              schema:
                $ref: '#/components/schemas/Workflow'
          description: default response
      security:
      - bearer: []
      summary: Restub a workflow
      tags:
      - workflows
  /workflows/{workflowId}/secondaryDescriptors:
    get:
      description: Get the corresponding descriptor documents from source control.
      operationId: secondaryDescriptors_1
      parameters:
      - in: path
        name: workflowId
        required: true
        schema:
          type: integer
          format: int64
      - in: query
        name: tag
        schema:
          type: string
      - in: query
        name: language
        schema:
          type: string
      responses:
        default:
          content:
            application/json:
              schema:
                type: array
                items:
                  $ref: '#/components/schemas/SourceFile'
          description: default response
      security:
      - bearer: []
      tags:
      - workflows
  /workflows/{workflowId}/star:
    put:
      description: Star a workflow.
      operationId: starEntry_1
      parameters:
      - in: path
        name: workflowId
        required: true
        schema:
          type: integer
          format: int64
      requestBody:
        content:
          '*/*':
            schema:
              $ref: '#/components/schemas/StarRequest'
      responses:
        default:
          content:
            application/json: {}
          description: default response
      security:
      - bearer: []
      tags:
      - workflows
  /workflows/{workflowId}/starredUsers:
    get:
      description: Returns list of users who starred the given workflow.
      operationId: getStarredUsers_1
      parameters:
      - in: path
        name: workflowId
        required: true
        schema:
          type: integer
          format: int64
      responses:
        default:
          content:
            application/json:
              schema:
                type: array
                items:
                  $ref: '#/components/schemas/User'
                uniqueItems: true
          description: default response
      tags:
      - workflows
  /workflows/{workflowId}/testParameterFiles:
    delete:
      description: Delete test parameter files for a given version.
      operationId: deleteTestParameterFiles_1
      parameters:
      - in: path
        name: workflowId
        required: true
        schema:
          type: integer
          format: int64
      - in: query
        name: testParameterPaths
        schema:
          type: array
          items:
            type: string
      - in: query
        name: version
        schema:
          type: string
      responses:
        default:
          content:
            application/json:
              schema:
                type: array
                items:
                  $ref: '#/components/schemas/SourceFile'
                uniqueItems: true
          description: default response
      security:
      - bearer: []
      tags:
      - workflows
    get:
      description: Get the corresponding test parameter files.
      operationId: getTestParameterFiles_1
      parameters:
      - in: path
        name: workflowId
        required: true
        schema:
          type: integer
          format: int64
      - in: query
        name: version
        schema:
          type: string
      responses:
        default:
          content:
            application/json:
              schema:
                type: array
                items:
                  $ref: '#/components/schemas/SourceFile'
          description: default response
      security:
      - bearer: []
      tags:
      - workflows
    put:
      description: Add test parameter files for a given version.
      operationId: addTestParameterFiles_1
      parameters:
      - in: path
        name: workflowId
        required: true
        schema:
          type: integer
          format: int64
      - in: query
        name: testParameterPaths
        schema:
          type: array
          items:
            type: string
      - in: query
        name: version
        schema:
          type: string
      requestBody:
        content:
          '*/*':
            schema:
              type: string
      responses:
        default:
          content:
            application/json:
              schema:
                type: array
                items:
                  $ref: '#/components/schemas/SourceFile'
                uniqueItems: true
          description: default response
      security:
      - bearer: []
      tags:
      - workflows
  /workflows/{workflowId}/tools/{workflowVersionId}:
    get:
      description: Get the Tools for a given workflow version.
      operationId: getTableToolContent
      parameters:
      - in: path
        name: workflowId
        required: true
        schema:
          type: integer
          format: int64
      - in: path
        name: workflowVersionId
        required: true
        schema:
          type: integer
          format: int64
      responses:
        default:
          content:
            application/json:
              schema:
                type: string
          description: default response
      security:
      - bearer: []
      tags:
      - workflows
  /workflows/{workflowId}/users:
    get:
      description: Get users of a workflow.
      operationId: getUsers_1
      parameters:
      - in: path
        name: workflowId
        required: true
        schema:
          type: integer
          format: int64
      responses:
        default:
          content:
            application/json:
              schema:
                type: array
                items:
                  $ref: '#/components/schemas/User'
          description: default response
      security:
      - bearer: []
      tags:
      - workflows
  /workflows/{workflowId}/workflowVersions:
    put:
      description: Update the workflow versions linked to a workflow.
      operationId: updateWorkflowVersion
      parameters:
      - in: path
        name: workflowId
        required: true
        schema:
          type: integer
          format: int64
      requestBody:
        content:
          '*/*':
            schema:
              type: array
              items:
                $ref: '#/components/schemas/WorkflowVersion'
      responses:
        default:
          content:
            application/json:
              schema:
                type: array
                items:
                  $ref: '#/components/schemas/WorkflowVersion'
                uniqueItems: true
          description: default response
      security:
      - bearer: []
      tags:
      - workflows
  /workflows/{workflowId}/workflowVersions/{workflowVersionId}/sourcefiles:
    get:
      description: Retrieve sourcefiles for an entry's version
      operationId: getWorkflowVersionsSourcefiles
      parameters:
      - description: Workflow to retrieve the version from.
        in: path
        name: workflowId
        required: true
        schema:
          type: integer
          format: int64
      - description: Workflow version to retrieve the version from.
        in: path
        name: workflowVersionId
        required: true
        schema:
          type: integer
          format: int64
      - description: List of file types to filter sourcefiles by
        in: query
        name: fileTypes
        schema:
          type: array
          items:
            type: string
            enum:
            - DOCKSTORE_CWL
            - DOCKSTORE_WDL
            - DOCKERFILE
            - CWL_TEST_JSON
            - WDL_TEST_JSON
            - NEXTFLOW
            - NEXTFLOW_CONFIG
            - NEXTFLOW_TEST_PARAMS
            - DOCKSTORE_YML
            - DOCKSTORE_SERVICE_YML
            - DOCKSTORE_SERVICE_TEST_JSON
            - DOCKSTORE_SERVICE_OTHER
            - DOCKSTORE_GXFORMAT2
            - GXFORMAT2_TEST_FILE
            - DOCKSTORE_SWL
            - SWL_TEST_JSON
      responses:
        default:
          content:
            application/json:
              schema:
                type: array
                items:
                  $ref: '#/components/schemas/SourceFile'
                uniqueItems: true
          description: default response
      security:
      - bearer: []
      tags:
      - workflows
  /workflows/{workflowId}/zip/{workflowVersionId}:
    get:
      description: Download a ZIP file of a workflow and all associated files.
      operationId: getWorkflowZip
      parameters:
      - in: path
        name: workflowId
        required: true
        schema:
          type: integer
          format: int64
      - in: path
        name: workflowVersionId
        required: true
        schema:
          type: integer
          format: int64
      responses:
        default:
          content:
            application/zip: {}
          description: default response
      security:
      - bearer: []
      tags:
      - workflows
components:
  schemas:
    Alias:
      type: object
      properties:
        content:
          type: string
    BioWorkflow:
      type: object
      allOf:
      - $ref: '#/components/schemas/Workflow'
      - type: object
        properties:
          is_checker:
            type: boolean
          parent_id:
            type: integer
            format: int64
    Checksum:
      type: object
      description: The checksum value and its type
      example: "[{checksum=77af4d6b9913e693e8d0b4b294fa62ade6054e6b2f1ffb617ac955dd63fb0182,\
        \ type=sha256}]"
      properties:
        checksum:
          type: string
          description: 'The hex-string encoded checksum for the data. '
        type:
          type: string
          description: "The digest method used to create the checksum. The value (e.g.\
            \ `sha-256`) SHOULD be listed as `Hash Name String` in the https://github.com/ga4gh-discovery/ga4gh-checksum/blob/master/hash-alg.csv[GA4GH\
            \ Checksum Hash Algorithm Registry]. Other values MAY be used, as long\
            \ as implementors are aware of the issues discussed in https://tools.ietf.org/html/rfc6920#section-9.4[RFC6920].\
            \ GA4GH may provide more explicit guidance for use of non-IANA-registered\
            \ algorithms in the future."
      required:
      - checksum
      - type
    CloudInstance:
      type: object
      properties:
        id:
          type: integer
          format: int64
        partner:
          type: string
          enum:
          - GALAXY
          - TERRA
          - DNA_STACK
          - DNA_NEXUS
          - CGC
          - NHLBI_BIODATA_CATALYST
          - ANVIL
          - CAVATICA
          - NEXTFLOW_TOWER
        supportedLanguages:
          type: array
          items:
            $ref: '#/components/schemas/Language'
          uniqueItems: true
        supportsFileImports:
          type: boolean
        supportsHttpImports:
          type: boolean
        url:
          type: string
    Collection:
      type: object
      description: "Collection in an organization, collects entries"
      properties:
        aliases:
          type: object
          additionalProperties:
            $ref: '#/components/schemas/Alias'
        dbCreateDate:
          type: integer
          format: int64
        dbUpdateDate:
          type: integer
          format: int64
        description:
          type: string
          description: Description of the collection
        displayName:
          type: string
          maxLength: 50
          minLength: 3
          pattern: "[\\w ,_\\-&()']*"
        id:
          type: integer
          format: int64
          description: Implementation specific ID for the collection in this web service
        name:
          type: string
          description: Name of the collection
          example: Alignment
          maxLength: 39
          minLength: 3
          pattern: "[a-zA-Z][a-zA-Z\\d]*"
        organizationID:
          type: integer
          format: int64
        organizationName:
          type: string
        toolsLength:
          type: integer
          format: int64
          description: Number of tools inside this collection
        topic:
          type: string
          description: Short description of the collection
          example: A collection of alignment algorithms
        workflowsLength:
          type: integer
          format: int64
          description: Number of workflows inside this collection
      required:
      - name
      - topic
    CollectionEntry:
      type: object
      properties:
        dbUpdateDate:
          type: integer
          format: int64
        entryPath:
          type: string
        entryType:
          type: string
        id:
          type: integer
          format: int64
        labels:
          type: array
          items:
            type: string
        versionName:
          type: string
    CollectionOrganization:
      type: object
      properties:
        collectionDisplayName:
          type: string
        collectionId:
          type: integer
          format: int64
        collectionName:
          type: string
        organizationDisplayName:
          type: string
        organizationId:
          type: integer
          format: int64
        organizationName:
          type: string
    Config:
      type: object
      properties:
        bdCatalystSevenBridgesImportUrl:
          type: string
        bdCatalystTerraImportUrl:
          type: string
        bitBucketAuthUrl:
          type: string
        bitBucketClientId:
          type: string
        composeSetupVersion:
          type: string
        cwlVisualizerUri:
          type: string
        deployVersion:
          type: string
        discourseUrl:
          type: string
        dnaNexusImportUrl:
          type: string
        dnaStackImportUrl:
          type: string
        documentationUrl:
          type: string
        featuredContentUrl:
          type: string
        gitBuildVersion:
          type: string
        gitCommitId:
          type: string
        gitHubAppInstallationUrl:
          type: string
        gitHubAuthUrl:
          type: string
        gitHubRedirectPath:
          type: string
        gitHubScope:
          type: string
        githubClientId:
          type: string
        gitlabAuthUrl:
          type: string
        gitlabClientId:
          type: string
        gitlabRedirectPath:
          type: string
        gitlabScope:
          type: string
        googleClientId:
          type: string
        googleScope:
          type: string
        orcidAuthUrl:
          type: string
        orcidClientId:
          type: string
        orcidRedirectPath:
          type: string
        orcidScope:
          type: string
        quayIoAuthUrl:
          type: string
        quayIoClientId:
          type: string
        quayIoRedirectPath:
          type: string
        quayIoScope:
          type: string
        tagManagerId:
          type: string
        terraImportUrl:
          type: string
        zenodoAuthUrl:
          type: string
        zenodoClientId:
          type: string
        zenodoRedirectPath:
          type: string
        zenodoScope:
          type: string
    DescriptorLanguageBean:
      type: object
      properties:
        friendlyName:
          type: string
        value:
          type: string
    DockstoreTool:
      type: object
      properties:
        aliases:
          type: object
          additionalProperties:
            $ref: '#/components/schemas/Alias'
        author:
          type: string
        checker_id:
          type: integer
          format: int64
        conceptDoi:
          type: string
        custom_docker_registry_path:
          type: string
        customerDockerRegistryPath:
          type: string
          writeOnly: true
        dbCreateDate:
          type: integer
          format: int64
        dbUpdateDate:
          type: integer
          format: int64
        defaultCWLTestParameterFile:
          type: string
        defaultVersion:
          type: string
        defaultWDLTestParameterFile:
          type: string
        default_cwl_path:
          type: string
        default_dockerfile_path:
          type: string
        default_wdl_path:
          type: string
        description:
          type: string
        descriptorType:
          type: array
          items:
            type: string
        email:
          type: string
        forumUrl:
          type: string
          maxLength: 256
          minLength: 0
        gitUrl:
          type: string
        has_checker:
          type: boolean
        id:
          type: integer
          format: int64
        input_file_formats:
          type: array
          items:
            $ref: '#/components/schemas/FileFormat'
          uniqueItems: true
        is_published:
          type: boolean
        labels:
          type: array
          items:
            $ref: '#/components/schemas/Label'
          uniqueItems: true
        lastBuild:
          type: string
          format: date-time
        lastUpdated:
          type: integer
          format: int64
        last_modified:
          type: integer
          format: int32
        last_modified_date:
          type: integer
          format: int64
        licenseInformation:
          $ref: '#/components/schemas/LicenseInformation'
        metadataFromEntry:
          $ref: '#/components/schemas/DockstoreTool'
        metadataFromVersion:
          $ref: '#/components/schemas/Version'
        mode:
          type: string
          enum:
          - AUTO_DETECT_QUAY_TAGS_AUTOMATED_BUILDS
          - AUTO_DETECT_QUAY_TAGS_WITH_MIXED
          - MANUAL_IMAGE_PATH
          - HOSTED
        name:
          type: string
        namespace:
          type: string
        output_file_formats:
          type: array
          items:
            $ref: '#/components/schemas/FileFormat'
          uniqueItems: true
        path:
          type: string
        private_access:
          type: boolean
        registry:
          type: string
          enum:
          - QUAY_IO
          - DOCKER_HUB
          - GITLAB
          - AMAZON_ECR
          - SEVEN_BRIDGES
        registry_string:
          type: string
        starredUsers:
          type: array
          items:
            $ref: '#/components/schemas/User'
          uniqueItems: true
        tags:
          type: array
          items:
            $ref: '#/components/schemas/Tag'
          uniqueItems: true
        tool_maintainer_email:
          type: string
        tool_path:
          type: string
        toolname:
          type: string
        topicId:
          type: integer
          format: int64
        users:
          type: array
          items:
            $ref: '#/components/schemas/User'
          uniqueItems: true
        workflowVersions:
          type: array
          items:
            $ref: '#/components/schemas/Tag'
          uniqueItems: true
    Entry:
      type: object
      properties:
        aliases:
          type: object
          additionalProperties:
            $ref: '#/components/schemas/Alias'
        author:
          type: string
        checker_id:
          type: integer
          format: int64
        conceptDoi:
          type: string
        dbCreateDate:
          type: integer
          format: int64
        dbUpdateDate:
          type: integer
          format: int64
        defaultVersion:
          type: string
        description:
          type: string
        email:
          type: string
        gitUrl:
          type: string
        has_checker:
          type: boolean
        id:
          type: integer
          format: int64
        input_file_formats:
          type: array
          items:
            $ref: '#/components/schemas/FileFormat'
          uniqueItems: true
        is_published:
          type: boolean
        labels:
          type: array
          items:
            $ref: '#/components/schemas/Label'
          uniqueItems: true
        lastUpdated:
          type: integer
          format: int64
        last_modified:
          type: integer
          format: int32
        last_modified_date:
          type: integer
          format: int64
        licenseInformation:
          $ref: '#/components/schemas/LicenseInformation'
        metadataFromEntry:
          $ref: '#/components/schemas/Entry'
        metadataFromVersion:
          $ref: '#/components/schemas/Version'
        output_file_formats:
          type: array
          items:
            $ref: '#/components/schemas/FileFormat'
          uniqueItems: true
        starredUsers:
          type: array
          items:
            $ref: '#/components/schemas/User'
          uniqueItems: true
        topicId:
          type: integer
          format: int64
        users:
          type: array
          items:
            $ref: '#/components/schemas/User'
          uniqueItems: true
        workflowVersions:
          type: array
          items:
            $ref: '#/components/schemas/Version'
          uniqueItems: true
    EntryObjectObject:
      type: object
      properties:
        aliases:
          type: object
          additionalProperties:
            $ref: '#/components/schemas/Alias'
        author:
          type: string
        checker_id:
          type: integer
          format: int64
        conceptDoi:
          type: string
        dbCreateDate:
          type: integer
          format: int64
        dbUpdateDate:
          type: integer
          format: int64
        defaultVersion:
          type: string
        description:
          type: string
        email:
          type: string
        gitUrl:
          type: string
        has_checker:
          type: boolean
        id:
          type: integer
          format: int64
        input_file_formats:
          type: array
          items:
            $ref: '#/components/schemas/FileFormat'
          uniqueItems: true
        is_published:
          type: boolean
        labels:
          type: array
          items:
            $ref: '#/components/schemas/Label'
          uniqueItems: true
        lastUpdated:
          type: integer
          format: int64
        last_modified:
          type: integer
          format: int32
        last_modified_date:
          type: integer
          format: int64
        licenseInformation:
          $ref: '#/components/schemas/LicenseInformation'
        metadataFromEntry:
          type: object
          writeOnly: true
        metadataFromVersion:
          $ref: '#/components/schemas/Version'
        output_file_formats:
          type: array
          items:
            $ref: '#/components/schemas/FileFormat'
          uniqueItems: true
        starredUsers:
          type: array
          items:
            $ref: '#/components/schemas/User'
          uniqueItems: true
        topicId:
          type: integer
          format: int64
        users:
          type: array
          items:
            $ref: '#/components/schemas/User'
          uniqueItems: true
        workflowVersions:
          type: array
          items:
            type: object
          uniqueItems: true
    EntryUpdateTime:
      type: object
      properties:
        entryType:
          type: string
          enum:
          - TOOL
          - WORKFLOW
          - SERVICE
        lastUpdateDate:
          type: integer
          format: int64
        path:
          type: string
        prettyPath:
          type: string
    Error:
      type: object
      properties:
        code:
          type: integer
          format: int32
        message:
          type: string
      required:
      - code
    Event:
      type: object
      properties:
        collection:
          $ref: '#/components/schemas/Collection'
        dbCreateDate:
          type: integer
          format: int64
        dbUpdateDate:
          type: integer
          format: int64
        id:
          type: integer
          format: int64
        initiatorUser:
          $ref: '#/components/schemas/User'
        organization:
          $ref: '#/components/schemas/Organization'
        tool:
          $ref: '#/components/schemas/DockstoreTool'
        type:
          type: string
          enum:
          - CREATE_ORG
          - DELETE_ORG
          - MODIFY_ORG
          - APPROVE_ORG
          - REJECT_ORG
          - REREQUEST_ORG
          - ADD_USER_TO_ORG
          - REMOVE_USER_FROM_ORG
          - MODIFY_USER_ROLE_ORG
          - APPROVE_ORG_INVITE
          - REJECT_ORG_INVITE
          - CREATE_COLLECTION
          - MODIFY_COLLECTION
          - REMOVE_FROM_COLLECTION
          - ADD_TO_COLLECTION
          - ADD_VERSION_TO_ENTRY
        user:
          $ref: '#/components/schemas/User'
        version:
          $ref: '#/components/schemas/Version'
        workflow:
          $ref: '#/components/schemas/Workflow'
    ExtendedUserData:
      type: object
      properties:
        canChangeUsername:
          type: boolean
    FileFormat:
      type: object
      properties:
        value:
          type: string
    FileWrapper:
      type: object
      description: 'A file provides content for one of - A tool descriptor is a metadata
        document that describes one or more tools. - A tool document that describes
        how to test with one or more sample test JSON. - A containerfile is a document
        that describes how to build a particular container image. Examples include
        Dockerfiles for creating Docker images and Singularity recipes for Singularity
        images '
      properties:
        checksum:
          type: array
          description: "A production (immutable) tool version is required to have\
            \ a hashcode. Not required otherwise, but might be useful to detect changes. "
          example: "[{checksum=77af4d6b9913e693e8d0b4b294fa62ade6054e6b2f1ffb617ac955dd63fb0182,\
            \ type=sha256}]"
          items:
            $ref: '#/components/schemas/Checksum'
        content:
          type: string
          description: The content of the file itself. One of url or content is required.
        url:
          type: string
          description: "Optional url to the underlying content, should include version\
            \ information, and can include a git hash.  Note that this URL should\
            \ resolve to the raw unwrapped content that would otherwise be available\
            \ in content. One of url or content is required."
    Image:
      type: object
      properties:
        architecture:
          type: string
        checksums:
          type: array
          items:
            $ref: '#/components/schemas/Checksum'
        dbUpdateDate:
          type: string
          format: date-time
        imageID:
          type: string
        imageRegistry:
          type: string
          enum:
          - QUAY_IO
          - DOCKER_HUB
          - GITLAB
          - AMAZON_ECR
          - SEVEN_BRIDGES
        imageUpdateDate:
          type: string
        os:
          type: string
        repository:
          type: string
        size:
          type: integer
          format: int64
        tag:
          type: string
    ImageData:
      type: object
      description: Describes one container image.
      properties:
        checksum:
          type: array
          description: "A production (immutable) tool version is required to have\
            \ a hashcode. Not required otherwise, but might be useful to detect changes.\
            \  This exposes the hashcode for specific image versions to verify that\
            \ the container version pulled is actually the version that was indexed\
            \ by the registry."
          example: "[{checksum=77af4d6b9913e693e8d0b4b294fa62ade6054e6b2f1ffb617ac955dd63fb0182,\
            \ type=sha256}]"
          items:
            $ref: '#/components/schemas/Checksum'
        image_name:
          type: string
          description: Used in conjunction with a registry_url if provided to locate
            images.
        image_type:
          type: string
          enum:
          - Docker
          - Singularity
          - Conda
        registry_host:
          type: string
          description: A docker registry or a URL to a Singularity registry. Used
            along with image_name to locate a specific image.
        size:
          type: integer
          format: int64
          description: Size of the container in bytes.
        updated:
          type: string
          description: Last time the container was updated.
    Label:
      type: object
      properties:
        id:
          type: integer
          format: int64
        value:
          type: string
    LambdaEvent:
      type: object
      properties:
        eventDate:
          type: integer
          format: int64
        githubUsername:
          type: string
        id:
          type: integer
          format: int64
        message:
          type: string
        organization:
          type: string
        reference:
          type: string
        repository:
          type: string
        success:
          type: boolean
        type:
          type: string
          enum:
          - PUSH
          - DELETE
          - INSTALL
          - PUBLISH
    Language:
      type: object
    LicenseInformation:
      type: object
      properties:
        licenseName:
          type: string
    Limits:
      type: object
      properties:
        hostedEntryCountLimit:
          type: integer
          format: int32
        hostedEntryVersionLimit:
          type: integer
          format: int32
    Notification:
      type: object
      properties:
        dbCreateDate:
          type: integer
          format: int64
        dbUpdateDate:
          type: integer
          format: int64
        expiration:
          type: integer
          format: int64
        id:
          type: integer
          format: int64
        message:
          type: string
          maxLength: 1024
          minLength: 0
        priority:
          type: string
          enum:
          - LOW
          - MEDIUM
          - CRITICAL
        type:
          type: string
          enum:
          - SITEWIDE
          - NEWSBODY
    Organization:
      type: object
      properties:
        aliases:
          type: object
          additionalProperties:
            $ref: '#/components/schemas/Alias'
        avatarUrl:
          type: string
          pattern: "([^\\s]+)(\\.jpg|\\.jpeg|\\.png|\\.gif)"
        collectionsLength:
          type: integer
          format: int64
        dbCreateDate:
          type: integer
          format: int64
        dbUpdateDate:
          type: integer
          format: int64
        description:
          type: string
        displayName:
          type: string
          maxLength: 50
          minLength: 3
          pattern: "[\\w ,_\\-&()']*"
        email:
          type: string
        id:
          type: integer
          format: int64
        link:
          type: string
        location:
          type: string
        name:
          type: string
          maxLength: 39
          minLength: 3
          pattern: "[a-zA-Z][a-zA-Z\\d]*"
        starredUsers:
          type: array
          items:
            $ref: '#/components/schemas/User'
          uniqueItems: true
        status:
          type: string
          enum:
          - PENDING
          - REJECTED
          - APPROVED
        topic:
          type: string
    OrganizationUpdateTime:
      type: object
      properties:
        displayName:
          type: string
        lastUpdateDate:
          type: integer
          format: int64
        name:
          type: string
    OrganizationUser:
      type: object
      properties:
        accepted:
          type: boolean
        dbCreateDate:
          type: integer
          format: int64
        dbUpdateDate:
          type: integer
          format: int64
        id:
          $ref: '#/components/schemas/OrganizationUserId'
        organization:
          $ref: '#/components/schemas/Organization'
        role:
          type: string
          enum:
          - ADMIN
          - MAINTAINER
          - MEMBER
        user:
          $ref: '#/components/schemas/User'
    OrganizationUserId:
      type: object
      properties:
        organizationId:
          type: integer
          format: int64
        userId:
          type: integer
          format: int64
    ParsedInformation:
      type: object
      properties:
        descriptorLanguage:
          type: string
          enum:
          - CWL
          - WDL
          - gxformat2
          - SWL
          - NFL
          - service
        hasHTTPImports:
          type: boolean
        hasLocalImports:
          type: boolean
    Permission:
      type: object
      properties:
        email:
          type: string
        role:
          type: string
          enum:
          - OWNER
          - WRITER
          - READER
    PrivilegeRequest:
      type: object
      properties:
        admin:
          type: boolean
        curator:
          type: boolean
    Profile:
      type: object
      properties:
        avatarURL:
          type: string
        bio:
          type: string
        company:
          type: string
        email:
          type: string
        location:
          type: string
        name:
          type: string
        username:
          type: string
    PublishRequest:
      type: object
      properties:
        publish:
          type: boolean
    RegistryBean:
      type: object
      properties:
        customDockerPath:
          type: string
        dockerPath:
          type: string
        enum:
          type: string
        friendlyName:
          type: string
        privateOnly:
          type: string
        url:
          type: string
    Repository:
      type: object
      properties:
        canDelete:
          type: boolean
        gitRegistry:
          type: string
          enum:
          - dockstore.org
          - github.com
          - bitbucket.org
          - gitlab.com
        organization:
          type: string
        path:
          type: string
        present:
          type: boolean
        repositoryName:
          type: string
    Service:
      type: object
      allOf:
      - $ref: '#/components/schemas/Workflow'
    ServiceType:
      type: object
      description: Type of a GA4GH service
      properties:
        artifact:
          type: string
          description: Name of the API or GA4GH specification implemented. Official
            GA4GH types should be assigned as part of standards approval process.
            Custom artifacts are supported.
          example: beacon
        group:
          type: string
          description: "Namespace in reverse domain name format. Use `org.ga4gh` for\
            \ implementations compliant with official GA4GH specifications. For services\
            \ with custom APIs not standardized by GA4GH, or implementations diverging\
            \ from official GA4GH specifications, use a different namespace (e.g.\
            \ your organization's reverse domain name)."
          example: org.ga4gh
        version:
          type: string
          description: Version of the API or specification. GA4GH specifications use
            semantic versioning.
          example: 1.0.0
      required:
      - artifact
      - group
      - version
    SharedWorkflows:
      type: object
      properties:
        role:
          type: string
          enum:
          - OWNER
          - WRITER
          - READER
        workflows:
          type: array
          items:
            $ref: '#/components/schemas/Workflow'
    SourceControlBean:
      type: object
      properties:
        friendlyName:
          type: string
        value:
          type: string
    SourceFile:
      type: object
      properties:
        absolutePath:
          type: string
          description: Absolute path of sourcefile in git repo
        checksums:
          type: array
          items:
            $ref: '#/components/schemas/Checksum'
        content:
          type: string
        frozen:
          type: boolean
        id:
          type: integer
          format: int64
        path:
          type: string
          description: Path to sourcefile relative to its parent
        type:
          type: string
          description: Enumerates the type of file
          enum:
          - DOCKSTORE_CWL
          - DOCKSTORE_WDL
          - DOCKERFILE
          - CWL_TEST_JSON
          - WDL_TEST_JSON
          - NEXTFLOW
          - NEXTFLOW_CONFIG
          - NEXTFLOW_TEST_PARAMS
          - DOCKSTORE_YML
          - DOCKSTORE_SERVICE_YML
          - DOCKSTORE_SERVICE_TEST_JSON
          - DOCKSTORE_SERVICE_OTHER
          - DOCKSTORE_GXFORMAT2
          - GXFORMAT2_TEST_FILE
          - DOCKSTORE_SWL
          - SWL_TEST_JSON
        verifiedBySource:
          type: object
          additionalProperties:
            $ref: '#/components/schemas/VerificationInformation'
      required:
      - absolutePath
      - path
      - type
    StarRequest:
      type: object
      properties:
        star:
          type: boolean
    TRSService:
      type: object
      description: GA4GH service
      properties:
        contactUrl:
          type: string
          description: "URL of the contact for the provider of this service, e.g.\
            \ a link to a contact form (RFC 3986 format), or an email (RFC 2368 format)."
          example: mailto:support@example.com
        createdAt:
          type: string
          format: date-time
          description: Timestamp describing when the service was first deployed and
            available (RFC 3339 format)
          example: 2019-06-04T12:58:19Z
        description:
          type: string
          description: Description of the service. Should be human readable and provide
            information about the service.
          example: This service provides...
        documentationUrl:
          type: string
          description: "URL of the documentation of this service (RFC 3986 format).\
            \ This should help someone learn how to use your service, including any\
            \ specifics required to access data, e.g. authentication."
          example: https://docs.myservice.example.com
        environment:
          type: string
          description: "Environment the service is running in. Use this to distinguish\
            \ between production, development and testing/staging deployments. Suggested\
            \ values are prod, test, dev, staging. However this is advised and not\
            \ enforced."
          example: test
        id:
          type: string
          description: "Unique ID of this service. Reverse domain name notation is\
            \ recommended, though not required. The identifier should attempt to be\
            \ globally unique so it can be used in downstream aggregator services\
            \ e.g. Service Registry."
          example: org.ga4gh.myservice
        name:
          type: string
          description: Name of this service. Should be human readable.
          example: My project
        organization:
          type: object
          description: Organization providing the service
        type:
          $ref: '#/components/schemas/ServiceType'
        updatedAt:
          type: string
          format: date-time
          description: Timestamp describing when the service was last updated (RFC
            3339 format)
          example: 2019-06-04T12:58:19Z
        version:
          type: string
          description: "Version of the service being described. Semantic versioning\
            \ is recommended, but other identifiers, such as dates or commit hashes,\
            \ are also allowed. The version should be changed whenever the service\
            \ is updated."
          example: 1.0.0
      required:
      - id
      - name
      - organization
      - type
      - version
    Tag:
      type: object
      properties:
        author:
          type: string
        automated:
          type: boolean
        commitID:
          type: string
        cwl_path:
          type: string
        dbUpdateDate:
          type: integer
          format: int64
        description:
          type: string
        descriptionSource:
          type: string
          enum:
          - README
          - DESCRIPTOR
        dirtyBit:
          type: boolean
        dockerfile_path:
          type: string
        doiStatus:
          type: string
          enum:
          - NOT_REQUESTED
          - REQUESTED
          - CREATED
        doiURL:
          type: string
        email:
          type: string
        frozen:
          type: boolean
        hidden:
          type: boolean
        id:
          type: integer
          format: int64
        image_id:
          type: string
        images:
          type: array
          items:
            $ref: '#/components/schemas/Image'
          uniqueItems: true
        input_file_formats:
          type: array
          items:
            $ref: '#/components/schemas/FileFormat'
          uniqueItems: true
        last_built:
          type: integer
          format: int64
        name:
          type: string
        output_file_formats:
          type: array
          items:
            $ref: '#/components/schemas/FileFormat'
          uniqueItems: true
        parent:
          $ref: '#/components/schemas/EntryObjectObject'
        reference:
          type: string
        referenceType:
          type: string
          enum:
          - COMMIT
          - TAG
          - BRANCH
          - NOT_APPLICABLE
          - UNSET
        size:
          type: integer
          format: int64
        valid:
          type: boolean
        validations:
          type: array
          items:
            $ref: '#/components/schemas/Validation'
          uniqueItems: true
        verified:
          type: boolean
        verifiedSource:
          type: string
        verifiedSources:
          type: array
          items:
            type: string
        versionEditor:
          $ref: '#/components/schemas/User'
        versionMetadata:
          $ref: '#/components/schemas/VersionMetadata'
        wdl_path:
          type: string
        workingDirectory:
          type: string
    Token:
      type: object
      properties:
        content:
          type: string
        dbCreateDate:
          type: integer
          format: int64
        dbUpdateDate:
          type: integer
          format: int64
        id:
          type: integer
          format: int64
        refreshToken:
          type: string
        token:
          type: string
        tokenSource:
          type: string
          enum:
          - quay.io
          - github.com
          - dockstore
          - bitbucket.org
          - gitlab.com
          - zenodo.org
          - google.com
          - orcid.org
        userId:
          type: integer
          format: int64
        username:
          type: string
    Tool:
      type: object
      description: "A tool (or described tool) is defined as a tuple of a descriptor\
        \ file (which potentially consists of multiple files), a set of container\
        \ images, and a set of instructions for creating those images."
      properties:
        aliases:
          type: array
          description: Support for this parameter is optional for tool registries
            that support aliases. A list of strings that can be used to identify this
            tool which could be  straight up URLs.  This can be used to expose alternative
            ids (such as GUIDs) for a tool for registries. Can be used to match tools
            across registries.
          items:
            type: string
            description: Support for this parameter is optional for tool registries
              that support aliases. A list of strings that can be used to identify
              this tool which could be  straight up URLs.  This can be used to expose
              alternative ids (such as GUIDs) for a tool for registries. Can be used
              to match tools across registries.
        checker_url:
          type: string
          description: Optional url to the checker tool that will exit successfully
            if this tool produced the expected result given test data.
        description:
          type: string
          description: The description of the tool.
        has_checker:
          type: boolean
          description: Whether this tool has a checker tool associated with it.
        id:
          type: string
          description: "A unique identifier of the tool, scoped to this registry."
          example: "123456"
        meta_version:
          type: string
          description: "The version of this tool in the registry. Iterates when fields\
            \ like the description, author, etc. are updated."
        name:
          type: string
          description: The name of the tool.
        organization:
          type: string
          description: The organization that published the image.
        toolclass:
          $ref: '#/components/schemas/ToolClass'
        url:
          type: string
          description: The URL for this tool in this registry.
          example: http://agora.broadinstitute.org/tools/123456
        versions:
          type: array
          description: A list of versions for this tool.
          items:
            $ref: '#/components/schemas/ToolVersion'
      required:
      - id
      - organization
      - toolclass
      - url
      - versions
    ToolClass:
      type: object
      properties:
        description:
          type: string
        id:
          type: string
        name:
          type: string
    ToolDescriptor:
      type: object
      properties:
        descriptor:
          type: string
        type:
          type: string
          enum:
          - CWL
          - WDL
          - NFL
          - SERVICE
          - GXFORMAT2
        url:
          type: string
      required:
      - type
    ToolDockerfile:
      type: object
      properties:
        dockerfile:
          type: string
        url:
          type: string
    ToolFile:
      type: object
      properties:
        file_type:
          type: string
          enum:
          - TEST_FILE
          - PRIMARY_DESCRIPTOR
          - SECONDARY_DESCRIPTOR
          - CONTAINERFILE
          - OTHER
        path:
          type: string
          description: "Relative path of the file.  A descriptor's path can be used\
            \ with the GA4GH .../{type}/descriptor/{relative_path} endpoint."
    ToolTesterLog:
      type: object
      properties:
        filename:
          type: string
        logType:
          type: string
          enum:
          - FULL
          - SUMMARY
        runner:
          type: string
        testFilename:
          type: string
        toolId:
          type: string
        toolVersionName:
          type: string
    ToolTestsV1:
      type: object
      properties:
        test:
          type: string
        url:
          type: string
    ToolV1:
      type: object
      properties:
        author:
          type: string
        contains:
          type: array
          items:
            type: string
        description:
          type: string
        id:
          type: string
        meta-version:
          type: string
        organization:
          type: string
        signed:
          type: boolean
        toolclass:
          $ref: '#/components/schemas/ToolClass'
        toolname:
          type: string
        url:
          type: string
        verified:
          type: boolean
        verified-source:
          type: string
        versions:
          type: array
          items:
            $ref: '#/components/schemas/ToolVersionV1'
    ToolVersion:
      type: object
      description: A tool version describes a particular iteration of a tool as described
        by a reference to a specific image and/or documents.
      properties:
        author:
          type: array
          description: Contact information for the author of this version of the tool
            in the registry. (More complex authorship information is handled by the
            descriptor).
          items:
            type: string
            description: Contact information for the author of this version of the
              tool in the registry. (More complex authorship information is handled
              by the descriptor).
        containerfile:
          type: boolean
          description: "Reports if this tool has a containerfile available. (For Docker-based\
            \ tools, this would indicate the presence of a Dockerfile)"
        descriptor_type:
          type: array
          description: The type (or types) of descriptors available.
          items:
            type: string
            description: The type (or types) of descriptors available.
            enum:
            - CWL
            - WDL
            - NFL
            - SERVICE
            - GALAXY
        id:
          type: string
          description: An identifier of the version of this tool for this particular
            tool registry.
          example: v1
        images:
          type: array
          description: "All known docker images (and versions/hashes) used by this\
            \ tool. If the tool has to evaluate any of the docker images strings at\
            \ runtime, those ones cannot be reported here."
          items:
            $ref: '#/components/schemas/ImageData'
        included_apps:
          type: array
          description: An array of IDs for the applications that are stored inside
            this tool.
          example: "[https://bio.tools/tool/mytum.de/SNAP2/1, https://bio.tools/bioexcel_seqqc]"
          items:
            type: string
            description: An array of IDs for the applications that are stored inside
              this tool.
            example: "[https://bio.tools/tool/mytum.de/SNAP2/1, https://bio.tools/bioexcel_seqqc]"
        is_production:
          type: boolean
          description: "This version of a tool is guaranteed to not change over time\
            \ (for example, a  tool built from a tag in git as opposed to a branch).\
            \ A production quality tool  is required to have a checksum"
        meta_version:
          type: string
          description: "The version of this tool version in the registry. Iterates\
            \ when fields like the description, author, etc. are updated."
        name:
          type: string
          description: The name of the version.
        signed:
          type: boolean
          description: Reports whether this version of the tool has been signed.
        url:
          type: string
          description: The URL for this tool version in this registry.
          example: http://agora.broadinstitute.org/tools/123456/versions/1
        verified:
          type: boolean
          description: Reports whether this tool has been verified by a specific organization
            or individual.
        verified_source:
          type: array
          description: "Source of metadata that can support a verified tool, such\
            \ as an email or URL."
          items:
            type: string
            description: "Source of metadata that can support a verified tool, such\
              \ as an email or URL."
      required:
      - id
      - url
    ToolVersionV1:
      type: object
      properties:
        descriptor-type:
          type: array
          items:
            type: string
            enum:
            - CWL
            - WDL
        dockerfile:
          type: boolean
        id:
          type: string
        image:
          type: string
        meta-version:
          type: string
        name:
          type: string
        url:
          type: string
        verified:
          type: boolean
        verified-source:
          type: string
    User:
      type: object
      properties:
        avatarUrl:
          type: string
        curator:
          type: boolean
        id:
          type: integer
          format: int64
        isAdmin:
          type: boolean
        name:
          type: string
        orcid:
          type: string
        privacyPolicyVersion:
          type: string
          enum:
          - NONE
          - PRIVACY_POLICY_VERSION_2_5
        privacyPolicyVersionAcceptanceDate:
          type: integer
          format: int64
        setupComplete:
          type: boolean
        tosacceptanceDate:
          type: integer
          format: int64
        tosversion:
          type: string
          enum:
          - NONE
          - TOS_VERSION_1
          - TOS_VERSION_2
        tosversionAcceptanceDate:
          type: integer
          format: int64
          writeOnly: true
        userProfiles:
          type: object
          additionalProperties:
            $ref: '#/components/schemas/Profile'
        username:
          type: string
    Validation:
      type: object
      properties:
        id:
          type: integer
          format: int64
        message:
          type: string
        type:
          type: string
          enum:
          - DOCKSTORE_CWL
          - DOCKSTORE_WDL
          - DOCKERFILE
          - CWL_TEST_JSON
          - WDL_TEST_JSON
          - NEXTFLOW
          - NEXTFLOW_CONFIG
          - NEXTFLOW_TEST_PARAMS
          - DOCKSTORE_YML
          - DOCKSTORE_SERVICE_YML
          - DOCKSTORE_SERVICE_TEST_JSON
          - DOCKSTORE_SERVICE_OTHER
          - DOCKSTORE_GXFORMAT2
          - GXFORMAT2_TEST_FILE
          - DOCKSTORE_SWL
          - SWL_TEST_JSON
        valid:
          type: boolean
    VerificationInformation:
      type: object
      properties:
        metadata:
          type: string
        platformVersion:
          type: string
        verified:
          type: boolean
    Version:
      type: object
      properties:
        author:
          type: string
        commitID:
          type: string
        dbUpdateDate:
          type: integer
          format: int64
        description:
          type: string
        descriptionSource:
          type: string
          enum:
          - README
          - DESCRIPTOR
        dirtyBit:
          type: boolean
        doiStatus:
          type: string
          enum:
          - NOT_REQUESTED
          - REQUESTED
          - CREATED
        doiURL:
          type: string
        email:
          type: string
        frozen:
          type: boolean
        hidden:
          type: boolean
        id:
          type: integer
          format: int64
        images:
          type: array
          items:
            $ref: '#/components/schemas/Image'
          uniqueItems: true
        input_file_formats:
          type: array
          items:
            $ref: '#/components/schemas/FileFormat'
          uniqueItems: true
        name:
          type: string
        output_file_formats:
          type: array
          items:
            $ref: '#/components/schemas/FileFormat'
          uniqueItems: true
        parent:
          $ref: '#/components/schemas/EntryObjectObject'
        reference:
          type: string
        referenceType:
          type: string
          enum:
          - COMMIT
          - TAG
          - BRANCH
          - NOT_APPLICABLE
          - UNSET
        valid:
          type: boolean
        validations:
          type: array
          items:
            $ref: '#/components/schemas/Validation'
          uniqueItems: true
        verified:
          type: boolean
        verifiedSource:
          type: string
        verifiedSources:
          type: array
          items:
            type: string
        versionEditor:
          $ref: '#/components/schemas/User'
        versionMetadata:
          $ref: '#/components/schemas/VersionMetadata'
        workingDirectory:
          type: string
    VersionMetadata:
      type: object
      properties:
        id:
          type: integer
          format: int64
        parsedInformationSet:
          type: array
          items:
            $ref: '#/components/schemas/ParsedInformation'
    VersionVerifiedPlatform:
      type: object
      properties:
        metadata:
          type: string
        path:
          type: string
        platformVersion:
          type: string
        source:
          type: string
        verified:
          type: boolean
        versionId:
          type: integer
          format: int64
    Workflow:
      type: object
      discriminator:
        propertyName: type
      properties:
        aliases:
          type: object
          additionalProperties:
            $ref: '#/components/schemas/Alias'
        author:
          type: string
        checker_id:
          type: integer
          format: int64
        conceptDoi:
          type: string
        dbCreateDate:
          type: integer
          format: int64
        dbUpdateDate:
          type: integer
          format: int64
        defaultTestParameterFilePath:
          type: string
        defaultVersion:
          type: string
        description:
          type: string
        descriptorType:
          type: string
          enum:
          - CWL
          - WDL
          - gxformat2
          - SWL
          - NFL
          - service
        descriptorTypeSubclass:
          type: string
          enum:
          - docker-compose
          - helm
          - swarm
          - kubernetes
          - n/a
        email:
          type: string
        forumUrl:
          type: string
          maxLength: 256
          minLength: 0
        full_workflow_path:
          type: string
        gitUrl:
          type: string
        has_checker:
          type: boolean
        id:
          type: integer
          format: int64
        input_file_formats:
          type: array
          items:
            $ref: '#/components/schemas/FileFormat'
          uniqueItems: true
        isChecker:
          type: boolean
        is_published:
          type: boolean
        labels:
          type: array
          items:
            $ref: '#/components/schemas/Label'
          uniqueItems: true
        lastUpdated:
          type: integer
          format: int64
        last_modified:
          type: integer
          format: int32
        last_modified_date:
          type: integer
          format: int64
        licenseInformation:
          $ref: '#/components/schemas/LicenseInformation'
        metadataFromEntry:
          $ref: '#/components/schemas/Workflow'
        metadataFromVersion:
          $ref: '#/components/schemas/Version'
        mode:
          type: string
          enum:
          - FULL
          - STUB
          - HOSTED
          - DOCKSTORE_YML
        organization:
          type: string
        output_file_formats:
          type: array
          items:
            $ref: '#/components/schemas/FileFormat'
          uniqueItems: true
        parentEntry:
          $ref: '#/components/schemas/Entry'
        path:
          type: string
        repository:
          type: string
        sourceControl:
          type: string
          enum:
          - dockstore.org
          - github.com
          - bitbucket.org
          - gitlab.com
        source_control_provider:
          type: string
        starredUsers:
          type: array
          items:
            $ref: '#/components/schemas/User'
          uniqueItems: true
        topicId:
          type: integer
          format: int64
        type:
          type: string
        users:
          type: array
          items:
            $ref: '#/components/schemas/User'
          uniqueItems: true
        workflowName:
          type: string
        workflowVersions:
          type: array
          items:
            $ref: '#/components/schemas/WorkflowVersion'
          uniqueItems: true
        workflow_path:
          type: string
      required:
      - type
    WorkflowVersion:
      type: object
      properties:
        aliases:
          type: object
          additionalProperties:
            $ref: '#/components/schemas/Alias'
        author:
          type: string
        commitID:
          type: string
        dbUpdateDate:
          type: integer
          format: int64
        description:
          type: string
        descriptionSource:
          type: string
          enum:
          - README
          - DESCRIPTOR
        dirtyBit:
          type: boolean
        doiStatus:
          type: string
          enum:
          - NOT_REQUESTED
          - REQUESTED
          - CREATED
        doiURL:
          type: string
        email:
          type: string
        frozen:
          type: boolean
        hidden:
          type: boolean
        id:
          type: integer
          format: int64
        images:
          type: array
          items:
            $ref: '#/components/schemas/Image'
          uniqueItems: true
        input_file_formats:
          type: array
          items:
            $ref: '#/components/schemas/FileFormat'
          uniqueItems: true
        last_modified:
          type: integer
          format: int64
        legacyVersion:
          type: boolean
        name:
          type: string
        output_file_formats:
          type: array
          items:
            $ref: '#/components/schemas/FileFormat'
          uniqueItems: true
        parent:
          $ref: '#/components/schemas/EntryObjectObject'
        reference:
          type: string
        referenceType:
          type: string
          enum:
          - COMMIT
          - TAG
          - BRANCH
          - NOT_APPLICABLE
          - UNSET
        subClass:
          type: string
          enum:
          - DOCKER_COMPOSE
          - SWARM
          - KUBERNETES
          - HELM
        synced:
          type: boolean
        valid:
          type: boolean
        validations:
          type: array
          items:
            $ref: '#/components/schemas/Validation'
          uniqueItems: true
        verified:
          type: boolean
        verifiedSource:
          type: string
        verifiedSources:
          type: array
          items:
            type: string
        versionEditor:
          $ref: '#/components/schemas/User'
        versionMetadata:
          $ref: '#/components/schemas/VersionMetadata'
        workflow_path:
          type: string
        workingDirectory:
          type: string
    WorkflowVersionPathInfo:
      type: object
      properties:
        fullWorkflowPath:
          type: string
        tagName:
          type: string
  securitySchemes:
    bearer:
      scheme: bearer
      type: http<|MERGE_RESOLUTION|>--- conflicted
+++ resolved
@@ -139,48 +139,17 @@
         name: registry
         schema:
           type: string
-<<<<<<< HEAD
-      required:
-        - name
-        - topic
-      type: object
-    CollectionEntry:
-      properties:
-        dbUpdateDate:
-          format: int64
-          type: integer
-        descriptorType:
-          enum:
-            - CWL
-            - WDL
-            - gxformat2
-            - SWL
-            - NFL
-            - service
-          type: string
-        entryPath:
-=======
       - in: query
         name: organization
         schema:
->>>>>>> 2f3e0b8b
           type: string
       - in: query
         name: name
         schema:
           type: string
-<<<<<<< HEAD
-        id:
-          format: int64
-          type: integer
-        verified:
-          type: boolean
-        versionName:
-=======
       - in: query
         name: toolname
         schema:
->>>>>>> 2f3e0b8b
           type: string
       - in: query
         name: description
@@ -6758,6 +6727,15 @@
         dbUpdateDate:
           type: integer
           format: int64
+        descriptorType:
+          type: string
+          enum:
+          - CWL
+          - WDL
+          - gxformat2
+          - SWL
+          - NFL
+          - service
         entryPath:
           type: string
         entryType:
@@ -6769,6 +6747,8 @@
           type: array
           items:
             type: string
+        verified:
+          type: boolean
         versionName:
           type: string
     CollectionOrganization:

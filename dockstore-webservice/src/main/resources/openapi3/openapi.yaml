openapi: 3.0.1
info:
  title: Dockstore
  description: The Dockstore API, includes proprietary and GA4GH V1+V2 endpoints
  termsOfService: http://swagger.io/terms/
  contact:
    name: Dockstore@ga4gh
    url: https://discuss.dockstore.org/t/opening-helpdesk-tickets/1506
    email: theglobalalliance@genomicsandhealth.org
  license:
    name: Apache 2.0
    url: https://github.com/dockstore/dockstore/blob/develop/LICENSE
  version: 1.6.0
externalDocs:
  description: User documentation for dockstore
  url: https://docs.dockstore.org/
tags:
- name: metadata
  description: description of the webservice itself
- name: toolTester
  description: Interactions with the Dockstore-support's ToolTester application
paths:
  /entries/{id}/topic:
    post:
      description: Create a discourse topic for an entry.
      operationId: setDiscourseTopic
      parameters:
      - name: id
        in: path
        description: The id of the entry to add a topic to.
        required: true
        schema:
          type: integer
          format: int64
      responses:
        default:
          description: default response
          content:
            application/json:
              schema:
                $ref: '#/components/schemas/Entry'
      security:
      - bearer: []
<<<<<<< HEAD
  /metadata/dockerRegistryList:
    get:
      tags:
      - metadata
      summary: Get the list of docker registries supported on Dockstore
      description: Get the list of docker registries supported on Dockstore, NO authentication
      operationId: getDockerRegistries
      responses:
        default:
          description: List of Docker registries
          content:
            application/json:
              schema:
                type: array
                items:
                  $ref: '#/components/schemas/RegistryBean'
=======
  /metadata/config.json:
    get:
      tags:
      - metadata
      summary: Configuration for UI clients of the API
      description: Configuration, NO authentication
      operationId: getConfig
      responses:
        default:
          description: default response
          content:
            application/json:
              schema:
                $ref: '#/components/schemas/Config'
>>>>>>> bc91e171
  /metadata/sitemap:
    get:
      tags:
      - metadata
      summary: List all available workflow, tool, organization, and collection paths.
      description: List all available workflow, tool, organization, and collection
        paths. Available means published for tools/workflows, and approved for organizations
        and their respective collections. NO authentication
      operationId: sitemap
      responses:
        default:
          description: default response
          content:
            text/html:
              schema:
                type: string
            text/xml:
              schema:
                type: string
  /metadata/rss:
    get:
      tags:
      - metadata
      summary: List all published tools and workflows in creation order
      description: List all published tools and workflows in creation order, NO authentication
      operationId: rssFeed
      responses:
        default:
          description: default response
          content:
            text/xml:
              schema:
                type: string
  /metadata/runner_dependencies:
    get:
      tags:
      - metadata
      summary: Returns the file containing runner dependencies
      description: Returns the file containing runner dependencies, NO authentication
      operationId: getRunnerDependencies
      parameters:
      - name: client_version
        in: query
        description: The Dockstore client version
        schema:
          type: string
      - name: python_version
        in: query
        description: Python version, only relevant for the cwltool runner
        schema:
          type: string
          default: "2"
      - name: runner
        in: query
        description: The tool runner
        schema:
          type: string
          default: cwltool
          enum:
          - cwltool
      - name: output
        in: query
        description: Response type
        schema:
          type: string
          default: text
          enum:
          - json
          - text
      responses:
        default:
          description: The requirements.txt file
          content:
            application/json:
              schema:
                type: string
  /metadata/sourceControlList:
    get:
      tags:
      - metadata
      summary: Get the list of source controls supported on Dockstore
      description: Get the list of source controls supported on Dockstore, NO authentication
      operationId: getSourceControlList
      responses:
        default:
          description: List of source control repositories
          content:
            application/json:
              schema:
                type: array
                items:
                  $ref: '#/components/schemas/SourceControlBean'
  /metadata/descriptorLanguageList:
    get:
      tags:
      - metadata
      summary: Get the list of descriptor languages supported on Dockstore
      description: Get the list of descriptor languages supported on Dockstore, NO
        authentication
      operationId: getDescriptorLanguages
      responses:
        default:
          description: List of descriptor languages
          content:
            application/json:
              schema:
                type: array
                items:
                  $ref: '#/components/schemas/DescriptorLanguageBean'
  /metadata/okHttpCachePerformance:
    get:
      tags:
      - metadata
      summary: Get measures of cache performance
      description: Get measures of cache performance, NO authentication
      operationId: getCachePerformance
      responses:
        default:
          description: Cache performance information
          content:
            application/json:
              schema:
                type: object
                additionalProperties:
                  type: string
  /metadata/elasticSearch:
    get:
      tags:
      - metadata
      summary: Successful response if elastic search is up and running
      description: Successful response if elastic search is up and running, NO authentication
      operationId: checkElasticSearch
      responses:
        default:
          description: default response
          content:
            text/html: {}
            text/xml: {}
<<<<<<< HEAD
  /metadata/config.json:
    get:
      tags:
      - metadata
      summary: Configuration for UI clients of the API
      description: Configuration, NO authentication
      operationId: getConfig
      responses:
        default:
          description: default response
          content:
            application/json:
              schema:
                $ref: '#/components/schemas/Config'
=======
  /metadata/dockerRegistryList:
    get:
      tags:
      - metadata
      summary: Get the list of docker registries supported on Dockstore
      description: Get the list of docker registries supported on Dockstore, NO authentication
      operationId: getDockerRegistries
      responses:
        default:
          description: List of Docker registries
          content:
            application/json:
              schema:
                type: array
                items:
                  $ref: '#/components/schemas/RegistryBean'
>>>>>>> bc91e171
  /toolTester/logs/search:
    get:
      tags:
      - toolTester
      summary: Search for ToolTester log files
      operationId: search
      parameters:
      - name: tool_id
        in: query
        description: TRS Tool Id
        required: true
        schema:
          type: string
        example: '#workflow/github.com/dockstore/hello_world'
      - name: tool_version_name
        in: query
        required: true
        schema:
          type: string
        example: v1.0.0
      responses:
        default:
          description: default response
          content:
            application/json:
              schema:
                type: array
                items:
                  $ref: '#/components/schemas/ToolTesterLog'
  /toolTester/logs:
    get:
      tags:
      - toolTester
      summary: Get ToolTester log file
      operationId: getToolTesterLog
      parameters:
      - name: tool_id
        in: query
        description: TRS Tool Id
        required: true
        schema:
          type: string
        example: '#workflow/github.com/dockstore/hello_world'
      - name: tool_version_name
        in: query
        required: true
        schema:
          type: string
        example: v1.0.0
      - name: test_filename
        in: query
        required: true
        schema:
          type: string
        example: hello_world.cwl.json
      - name: runner
        in: query
        required: true
        schema:
          type: string
        example: cwltool
      - name: log_type
        in: query
        required: true
        schema:
          type: string
          enum:
          - FULL
          - SUMMARY
      - name: filename
        in: query
        required: true
        schema:
          type: string
        example: 1554477737092.log
      responses:
        default:
          description: default response
          content:
            text/plain:
              schema:
                type: string
<<<<<<< HEAD
  /users/{userId}:
    get:
      operationId: getSpecificUser
      parameters:
      - name: userId
        in: path
        required: true
        schema:
          type: integer
          format: int64
      requestBody:
        content:
          '*/*':
            schema:
              $ref: '#/components/schemas/User'
      responses:
        default:
          description: default response
          content:
            application/json:
              schema:
                $ref: '#/components/schemas/User'
  /users/user:
    get:
      operationId: getUser
      requestBody:
        content:
          '*/*':
            schema:
              $ref: '#/components/schemas/User'
      responses:
        default:
          description: default response
          content:
            application/json:
              schema:
                $ref: '#/components/schemas/User'
  /users/{userId}/organizations:
    get:
      description: Get all of the Dockstore organizations for a user, sorted by most
        recently updated.
      operationId: getUserDockstoreOrganizations
      parameters:
      - name: userId
        in: path
        description: ID of user
        required: true
        schema:
          type: integer
          format: int64
      - name: count
        in: query
        description: Maximum number of organizations to return
        schema:
          type: integer
          format: int32
      - name: filter
        in: query
        description: Filter paths with matching text
        schema:
          type: string
      responses:
        default:
          description: default response
          content:
            application/json:
              schema:
                type: array
                items:
                  $ref: '#/components/schemas/OrganizationUpdateTime'
      security:
      - bearer: []
  /users/{userId}/entries:
    get:
      description: Get all of the entries for a user, sorted by most recently updated.
      operationId: getUserEntries
      parameters:
      - name: userId
        in: path
        description: ID of user
        required: true
        schema:
          type: integer
          format: int64
      - name: count
        in: query
        description: Maximum number of entries to return
        schema:
          type: integer
          format: int32
      - name: filter
        in: query
        description: Filter paths with matching text
        schema:
          type: string
      responses:
        default:
          description: default response
          content:
            application/json:
              schema:
                type: array
                items:
                  $ref: '#/components/schemas/EntryUpdateTime'
      security:
      - bearer: []
=======
>>>>>>> bc91e171
  /users/registries:
    get:
      description: Get all of the git registries accessible to the logged in user.
      operationId: getUserRegistries
      responses:
        default:
          description: default response
          content:
            application/json:
              schema:
                type: array
                items:
                  type: string
                  enum:
                  - dockstore.org
                  - github.com
                  - bitbucket.org
                  - gitlab.com
      security:
      - bearer: []
  /users/registries/{gitRegistry}/organizations:
    get:
      description: Get all of the organizations for a given git registry accessible
        to the logged in user.
      operationId: getUserOrganizations
      parameters:
      - name: gitRegistry
        in: path
        description: Git registry
        required: true
        schema:
          type: string
          enum:
          - dockstore.org
          - github.com
          - bitbucket.org
          - gitlab.com
      responses:
        default:
          description: default response
          content:
            application/json:
              schema:
                uniqueItems: true
                type: array
                items:
                  type: string
      security:
      - bearer: []
  /users/registries/{gitRegistry}/organizations/{organization}:
    get:
      description: Get all of the repositories for an organization for a given git
        registry accessible to the logged in user.
      operationId: getUserOrganizationRepositories
      parameters:
      - name: gitRegistry
        in: path
        description: Git registry
        required: true
        schema:
          type: string
          enum:
          - dockstore.org
          - github.com
          - bitbucket.org
          - gitlab.com
      - name: organization
        in: path
        description: Git organization
        required: true
        schema:
          type: string
      responses:
        default:
          description: default response
          content:
            application/json:
              schema:
                type: array
                items:
                  $ref: '#/components/schemas/Repository'
      security:
      - bearer: []
  /users/{userId}:
    get:
      operationId: getSpecificUser
      parameters:
      - name: userId
        in: path
        required: true
        schema:
          type: integer
          format: int64
      requestBody:
        content:
          '*/*':
            schema:
              $ref: '#/components/schemas/User'
      responses:
        default:
          description: default response
          content:
            application/json:
              schema:
                $ref: '#/components/schemas/User'
  /users/user:
    get:
      operationId: getUser
      requestBody:
        content:
          '*/*':
            schema:
              $ref: '#/components/schemas/User'
      responses:
        default:
          description: default response
          content:
            application/json:
              schema:
                $ref: '#/components/schemas/User'
  /workflows/registries/{gitRegistry}/organizations/{organization}/repositories/{repositoryName}:
    post:
      description: Adds a workflow for a registry and repository path with defaults
        set.
      operationId: addWorkflow
      parameters:
      - name: gitRegistry
        in: path
        description: Git registry
        required: true
        schema:
          type: string
          enum:
          - dockstore.org
          - github.com
          - bitbucket.org
          - gitlab.com
      - name: organization
        in: path
        description: Git repository organization
        required: true
        schema:
          type: string
      - name: repositoryName
        in: path
        description: Git repository name
        required: true
        schema:
          type: string
      responses:
        default:
          description: default response
          content:
            application/json:
              schema:
                $ref: '#/components/schemas/BioWorkflow'
      security:
      - bearer: []
    delete:
      description: Delete a stubbed workflow for a registry and repository path.
      operationId: deleteWorkflow
      parameters:
      - name: gitRegistry
        in: path
        description: Git registry
        required: true
        schema:
          type: string
          enum:
          - dockstore.org
          - github.com
          - bitbucket.org
          - gitlab.com
      - name: organization
        in: path
        description: Git repository organization
        required: true
        schema:
          type: string
      - name: repositoryName
        in: path
        description: Git repository name
        required: true
        schema:
          type: string
      responses:
        default:
          description: default response
          content:
            application/json: {}
      security:
      - bearer: []
components:
  schemas:
    Alias:
      type: object
      properties:
        content:
          type: string
    Checksum:
      type: object
      properties:
        type:
          type: string
        checksum:
          type: string
    Entry:
      type: object
      properties:
        id:
          type: integer
          format: int64
        author:
          type: string
        description:
          type: string
        labels:
          uniqueItems: true
          type: array
          items:
            $ref: '#/components/schemas/Label'
        users:
          uniqueItems: true
          type: array
          items:
            $ref: '#/components/schemas/User'
        starredUsers:
          uniqueItems: true
          type: array
          items:
            $ref: '#/components/schemas/User'
        email:
          type: string
        defaultVersion:
          type: string
        lastUpdated:
          type: string
          format: date-time
        gitUrl:
          type: string
        aliases:
          type: object
          additionalProperties:
            $ref: '#/components/schemas/Alias'
        dbCreateDate:
          type: string
          format: date-time
        dbUpdateDate:
          type: string
          format: date-time
        topicId:
          type: integer
          format: int64
        conceptDoi:
          type: string
        workflowVersions:
          uniqueItems: true
          type: array
          items:
            $ref: '#/components/schemas/Version'
        is_published:
          type: boolean
        last_modified:
          type: integer
          format: int32
        checker_id:
          type: integer
          format: int64
        has_checker:
          type: boolean
        input_file_formats:
          uniqueItems: true
          type: array
          items:
            $ref: '#/components/schemas/FileFormat'
        output_file_formats:
          uniqueItems: true
          type: array
          items:
            $ref: '#/components/schemas/FileFormat'
        last_modified_date:
          type: string
          format: date-time
    FileFormat:
      type: object
      properties:
        value:
          type: string
    Image:
      type: object
      properties:
        checksums:
          type: array
          items:
            $ref: '#/components/schemas/Checksum'
        repository:
          type: string
        tag:
          type: string
        imageID:
          type: string
    Label:
      type: object
      properties:
        id:
          type: integer
          format: int64
        value:
          type: string
    Profile:
      type: object
      properties:
        name:
          type: string
        email:
          type: string
        avatarURL:
          type: string
        company:
          type: string
        location:
          type: string
        bio:
          type: string
        username:
          type: string
    SourceFile:
      type: object
      properties:
        id:
          type: integer
          format: int64
        type:
          type: string
          enum:
          - DOCKSTORE_CWL
          - DOCKSTORE_WDL
          - DOCKERFILE
          - CWL_TEST_JSON
          - WDL_TEST_JSON
          - NEXTFLOW
          - NEXTFLOW_CONFIG
          - NEXTFLOW_TEST_PARAMS
          - DOCKSTORE_YML
          - DOCKSTORE_SERVICE_YML
          - DOCKSTORE_SERVICE_TEST_JSON
          - DOCKSTORE_SERVICE_OTHER
        content:
          type: string
        path:
          type: string
        absolutePath:
          type: string
        frozen:
          type: boolean
        verifiedBySource:
          type: object
          additionalProperties:
            $ref: '#/components/schemas/VerificationInformation'
    User:
      type: object
      properties:
        id:
          type: integer
          format: int64
        username:
          type: string
        isAdmin:
          type: boolean
        userProfiles:
          type: object
          additionalProperties:
            $ref: '#/components/schemas/Profile'
        avatarUrl:
          type: string
        curator:
          type: boolean
        setupComplete:
          type: boolean
        privacyPolicyVersion:
          type: string
          enum:
          - NONE
          - PRIVACY_POLICY_VERSION_2_5
        privacyPolicyVersionAcceptanceDate:
          type: string
          format: date-time
        name:
          type: string
        tosversion:
          type: string
          enum:
          - NONE
          - TOS_VERSION_1
        tosversionAcceptanceDate:
          type: string
          format: date-time
          writeOnly: true
        tosacceptanceDate:
          type: string
          format: date-time
    Validation:
      type: object
      properties:
        id:
          type: integer
          format: int64
        type:
          type: string
          enum:
          - DOCKSTORE_CWL
          - DOCKSTORE_WDL
          - DOCKERFILE
          - CWL_TEST_JSON
          - WDL_TEST_JSON
          - NEXTFLOW
          - NEXTFLOW_CONFIG
          - NEXTFLOW_TEST_PARAMS
          - DOCKSTORE_YML
          - DOCKSTORE_SERVICE_YML
          - DOCKSTORE_SERVICE_TEST_JSON
          - DOCKSTORE_SERVICE_OTHER
        valid:
          type: boolean
        message:
          type: string
    VerificationInformation:
      type: object
      properties:
        verified:
          type: boolean
        metadata:
          type: string
        platformVersion:
          type: string
    Version:
      type: object
      properties:
        id:
          type: integer
          format: int64
        reference:
          type: string
        name:
          type: string
        commitID:
          type: string
        frozen:
          type: boolean
        referenceType:
          type: string
          enum:
          - COMMIT
          - TAG
          - BRANCH
          - NOT_APPLICABLE
          - UNSET
        sourceFiles:
          uniqueItems: true
          type: array
          items:
            $ref: '#/components/schemas/SourceFile'
        valid:
          type: boolean
        dirtyBit:
          type: boolean
        versionEditor:
          $ref: '#/components/schemas/User'
        validations:
          uniqueItems: true
          type: array
          items:
            $ref: '#/components/schemas/Validation'
        images:
          uniqueItems: true
          type: array
          items:
            $ref: '#/components/schemas/Image'
        workingDirectory:
          type: string
        hidden:
          type: boolean
<<<<<<< HEAD
        doiURL:
=======
        verified:
          type: boolean
        verifiedSource:
>>>>>>> bc91e171
          type: string
        verifiedSources:
          type: array
          items:
            type: string
        doiStatus:
          type: string
          enum:
          - NOT_REQUESTED
          - REQUESTED
          - CREATED
<<<<<<< HEAD
        verified:
          type: boolean
        verifiedSource:
          type: string
        workingDirectory:
          type: string
=======
>>>>>>> bc91e171
        dbUpdateDate:
          type: string
          format: date-time
        input_file_formats:
          uniqueItems: true
          type: array
          items:
            $ref: '#/components/schemas/FileFormat'
        output_file_formats:
          uniqueItems: true
          type: array
          items:
            $ref: '#/components/schemas/FileFormat'
    RegistryBean:
      type: object
      properties:
        dockerPath:
          type: string
        friendlyName:
          type: string
        url:
          type: string
        privateOnly:
          type: string
        customDockerPath:
          type: string
        enum:
          type: string
    SourceControlBean:
      type: object
      properties:
        value:
          type: string
        friendlyName:
          type: string
    DescriptorLanguageBean:
      type: object
      properties:
        value:
          type: string
        friendlyName:
          type: string
    Config:
      type: object
      properties:
        dnaStackImportUrl:
          type: string
        dnaNexusImportUrl:
          type: string
        terraImportUrl:
          type: string
        gitHubAuthUrl:
          type: string
        gitHubRedirectPath:
          type: string
        gitHubScope:
          type: string
        quayIoAuthUrl:
          type: string
        quayIoRedirectPath:
          type: string
        quayIoScope:
          type: string
        bitBucketAuthUrl:
          type: string
        gitlabAuthUrl:
          type: string
        gitlabRedirectPath:
          type: string
        gitlabScope:
          type: string
        zenodoAuthUrl:
          type: string
        zenodoRedirectPath:
          type: string
        zenodoScope:
          type: string
        googleScope:
          type: string
        cwlVisualizerUri:
          type: string
        tagManagerId:
          type: string
        gitHubAppInstallationUrl:
          type: string
        documentationUrl:
          type: string
        githubClientId:
          type: string
        quayIoClientId:
          type: string
        bitBucketClientId:
          type: string
        gitlabClientId:
          type: string
        zenodoClientId:
          type: string
        googleClientId:
          type: string
        discourseUrl:
          type: string
<<<<<<< HEAD
    ToolTesterLog:
      type: object
      properties:
        toolId:
=======
    SourceControlBean:
      type: object
      properties:
        value:
>>>>>>> bc91e171
          type: string
        toolVersionName:
          type: string
<<<<<<< HEAD
        testFilename:
          type: string
        runner:
          type: string
        logType:
          type: string
          enum:
          - FULL
          - SUMMARY
        filename:
          type: string
    OrganizationUpdateTime:
=======
    DescriptorLanguageBean:
>>>>>>> bc91e171
      type: object
      properties:
        name:
          type: string
        displayName:
          type: string
<<<<<<< HEAD
        lastUpdateDate:
          type: string
          format: date-time
    EntryUpdateTime:
=======
    RegistryBean:
      type: object
      properties:
        dockerPath:
          type: string
        friendlyName:
          type: string
        url:
          type: string
        privateOnly:
          type: string
        customDockerPath:
          type: string
        enum:
          type: string
    ToolTesterLog:
>>>>>>> bc91e171
      type: object
      properties:
        path:
          type: string
        entryType:
          type: string
          enum:
          - TOOL
          - WORKFLOW
          - SERVICE
        lastUpdateDate:
          type: string
          format: date-time
    Repository:
      type: object
      properties:
        organization:
          type: string
        repositoryName:
          type: string
        gitRegistry:
          type: string
          enum:
          - dockstore.org
          - github.com
          - bitbucket.org
          - gitlab.com
        canDelete:
          type: boolean
        present:
          type: boolean
        path:
          type: string
    BioWorkflow:
      type: object
      properties:
        descriptorType:
          type: string
          enum:
          - CWL
          - WDL
          - NFL
          - service
          
          
        id:
          type: integer
          format: int64
        author:
          type: string
        description:
          type: string
        labels:
          uniqueItems: true
          type: array
          items:
            $ref: '#/components/schemas/Label'
        users:
          uniqueItems: true
          type: array
          items:
            $ref: '#/components/schemas/User'
        starredUsers:
          uniqueItems: true
          type: array
          items:
            $ref: '#/components/schemas/User'
        email:
          type: string
        defaultVersion:
          type: string
        lastUpdated:
          type: string
          format: date-time
        gitUrl:
          type: string
        aliases:
          type: object
          additionalProperties:
            $ref: '#/components/schemas/Alias'
        dbCreateDate:
          type: string
          format: date-time
        dbUpdateDate:
          type: string
          format: date-time
        topicId:
          type: integer
          format: int64
        conceptDoi:
          type: string
        mode:
          type: string
          enum:
          - FULL
          - STUB
          - HOSTED
          - SERVICE
        workflowName:
          type: string
        organization:
          type: string
        repository:
          type: string
        sourceControl:
          type: string
          enum:
          - dockstore.org
          - github.com
          - bitbucket.org
          - gitlab.com
        workflowVersions:
          uniqueItems: true
          type: array
          items:
            $ref: '#/components/schemas/WorkflowVersion'
        path:
          type: string
        is_published:
          type: boolean
        last_modified:
          type: integer
          format: int32
        is_checker:
          type: boolean
        parent_id:
          type: integer
          format: int64
<<<<<<< HEAD
        full_workflow_path:
=======
        source_control_provider:
>>>>>>> bc91e171
          type: string
        workflow_path:
          type: string
        full_workflow_path:
          type: string
        defaultTestParameterFilePath:
          type: string
        source_control_provider:
          type: string
        checker_id:
          type: integer
          format: int64
        has_checker:
          type: boolean
        input_file_formats:
          uniqueItems: true
          type: array
          items:
            $ref: '#/components/schemas/FileFormat'
        output_file_formats:
          uniqueItems: true
          type: array
          items:
            $ref: '#/components/schemas/FileFormat'
        last_modified_date:
          type: string
          format: date-time
    WorkflowVersion:
      type: object
      properties:
        id:
          type: integer
          format: int64
        reference:
          type: string
        name:
          type: string
        commitID:
          type: string
        frozen:
          type: boolean
        referenceType:
          type: string
          enum:
          - COMMIT
          - TAG
          - BRANCH
          - NOT_APPLICABLE
          - UNSET
        sourceFiles:
          uniqueItems: true
          type: array
          items:
            $ref: '#/components/schemas/SourceFile'
        valid:
          type: boolean
        dirtyBit:
          type: boolean
        versionEditor:
          $ref: '#/components/schemas/User'
        validations:
          uniqueItems: true
          type: array
          items:
            $ref: '#/components/schemas/Validation'
        images:
          uniqueItems: true
          type: array
          items:
            $ref: '#/components/schemas/Image'
        subClass:
          type: string
          enum:
          - DOCKER_COMPOSE
          - SWARM
          - KUBERNETES
          - HELM
        workingDirectory:
          type: string
        hidden:
          type: boolean
<<<<<<< HEAD
        doiURL:
=======
        verified:
          type: boolean
        verifiedSource:
>>>>>>> bc91e171
          type: string
        verifiedSources:
          type: array
          items:
            type: string
        doiStatus:
          type: string
          enum:
          - NOT_REQUESTED
          - REQUESTED
          - CREATED
        dbUpdateDate:
          type: string
          format: date-time
        input_file_formats:
          uniqueItems: true
          type: array
          items:
            $ref: '#/components/schemas/FileFormat'
        output_file_formats:
          uniqueItems: true
          type: array
          items:
            $ref: '#/components/schemas/FileFormat'
        workflow_path:
          type: string
        last_modified:
          type: string
          format: date-time
  securitySchemes:
    bearer:
      type: http
      scheme: bearer
      bearerFormat: JWT<|MERGE_RESOLUTION|>--- conflicted
+++ resolved
@@ -41,7 +41,6 @@
                 $ref: '#/components/schemas/Entry'
       security:
       - bearer: []
-<<<<<<< HEAD
   /metadata/dockerRegistryList:
     get:
       tags:
@@ -58,22 +57,6 @@
                 type: array
                 items:
                   $ref: '#/components/schemas/RegistryBean'
-=======
-  /metadata/config.json:
-    get:
-      tags:
-      - metadata
-      summary: Configuration for UI clients of the API
-      description: Configuration, NO authentication
-      operationId: getConfig
-      responses:
-        default:
-          description: default response
-          content:
-            application/json:
-              schema:
-                $ref: '#/components/schemas/Config'
->>>>>>> bc91e171
   /metadata/sitemap:
     get:
       tags:
@@ -212,7 +195,6 @@
           content:
             text/html: {}
             text/xml: {}
-<<<<<<< HEAD
   /metadata/config.json:
     get:
       tags:
@@ -227,24 +209,6 @@
             application/json:
               schema:
                 $ref: '#/components/schemas/Config'
-=======
-  /metadata/dockerRegistryList:
-    get:
-      tags:
-      - metadata
-      summary: Get the list of docker registries supported on Dockstore
-      description: Get the list of docker registries supported on Dockstore, NO authentication
-      operationId: getDockerRegistries
-      responses:
-        default:
-          description: List of Docker registries
-          content:
-            application/json:
-              schema:
-                type: array
-                items:
-                  $ref: '#/components/schemas/RegistryBean'
->>>>>>> bc91e171
   /toolTester/logs/search:
     get:
       tags:
@@ -327,7 +291,6 @@
             text/plain:
               schema:
                 type: string
-<<<<<<< HEAD
   /users/{userId}:
     get:
       operationId: getSpecificUser
@@ -434,8 +397,6 @@
                   $ref: '#/components/schemas/EntryUpdateTime'
       security:
       - bearer: []
-=======
->>>>>>> bc91e171
   /users/registries:
     get:
       description: Get all of the git registries accessible to the logged in user.
@@ -519,43 +480,6 @@
                   $ref: '#/components/schemas/Repository'
       security:
       - bearer: []
-  /users/{userId}:
-    get:
-      operationId: getSpecificUser
-      parameters:
-      - name: userId
-        in: path
-        required: true
-        schema:
-          type: integer
-          format: int64
-      requestBody:
-        content:
-          '*/*':
-            schema:
-              $ref: '#/components/schemas/User'
-      responses:
-        default:
-          description: default response
-          content:
-            application/json:
-              schema:
-                $ref: '#/components/schemas/User'
-  /users/user:
-    get:
-      operationId: getUser
-      requestBody:
-        content:
-          '*/*':
-            schema:
-              $ref: '#/components/schemas/User'
-      responses:
-        default:
-          description: default response
-          content:
-            application/json:
-              schema:
-                $ref: '#/components/schemas/User'
   /workflows/registries/{gitRegistry}/organizations/{organization}/repositories/{repositoryName}:
     post:
       description: Adds a workflow for a registry and repository path with defaults
@@ -914,17 +838,13 @@
           type: array
           items:
             $ref: '#/components/schemas/Image'
-        workingDirectory:
-          type: string
         hidden:
           type: boolean
-<<<<<<< HEAD
         doiURL:
-=======
+          type: string
         verified:
           type: boolean
         verifiedSource:
->>>>>>> bc91e171
           type: string
         verifiedSources:
           type: array
@@ -936,15 +856,8 @@
           - NOT_REQUESTED
           - REQUESTED
           - CREATED
-<<<<<<< HEAD
-        verified:
-          type: boolean
-        verifiedSource:
-          type: string
         workingDirectory:
           type: string
-=======
->>>>>>> bc91e171
         dbUpdateDate:
           type: string
           format: date-time
@@ -1046,21 +959,13 @@
           type: string
         discourseUrl:
           type: string
-<<<<<<< HEAD
     ToolTesterLog:
       type: object
       properties:
         toolId:
-=======
-    SourceControlBean:
-      type: object
-      properties:
-        value:
->>>>>>> bc91e171
           type: string
         toolVersionName:
           type: string
-<<<<<<< HEAD
         testFilename:
           type: string
         runner:
@@ -1073,38 +978,16 @@
         filename:
           type: string
     OrganizationUpdateTime:
-=======
-    DescriptorLanguageBean:
->>>>>>> bc91e171
       type: object
       properties:
         name:
           type: string
         displayName:
           type: string
-<<<<<<< HEAD
         lastUpdateDate:
           type: string
           format: date-time
     EntryUpdateTime:
-=======
-    RegistryBean:
-      type: object
-      properties:
-        dockerPath:
-          type: string
-        friendlyName:
-          type: string
-        url:
-          type: string
-        privateOnly:
-          type: string
-        customDockerPath:
-          type: string
-        enum:
-          type: string
-    ToolTesterLog:
->>>>>>> bc91e171
       type: object
       properties:
         path:
@@ -1233,15 +1116,9 @@
         parent_id:
           type: integer
           format: int64
-<<<<<<< HEAD
         full_workflow_path:
-=======
-        source_control_provider:
->>>>>>> bc91e171
           type: string
         workflow_path:
-          type: string
-        full_workflow_path:
           type: string
         defaultTestParameterFilePath:
           type: string
@@ -1319,13 +1196,11 @@
           type: string
         hidden:
           type: boolean
-<<<<<<< HEAD
         doiURL:
-=======
+          type: string
         verified:
           type: boolean
         verifiedSource:
->>>>>>> bc91e171
           type: string
         verifiedSources:
           type: array

--- conflicted
+++ resolved
@@ -1984,7 +1984,7 @@
           content:
             application/json:
               schema:
-                $ref: '#/components/schemas/Entry'
+                $ref: '#/components/schemas/Tool'
           description: default response
     patch:
       operationId: editHosted
@@ -3265,7 +3265,7 @@
           content:
             application/json:
               schema:
-                $ref: '#/components/schemas/Aliasable'
+                $ref: '#/components/schemas/Collection'
           description: default response
   /organizations/name/{name}:
     get:
@@ -4339,11 +4339,7 @@
           description: default response
   /users/{userId}:
     get:
-<<<<<<< HEAD
-      operationId: getUser_1
-=======
       operationId: getSpecificUser
->>>>>>> c3f01505
       parameters:
       - in: path
         name: userId
@@ -4743,7 +4739,7 @@
           content:
             application/json:
               schema:
-                $ref: '#/components/schemas/Entry'
+                $ref: '#/components/schemas/Workflow'
           description: default response
   /workflows/hostedEntry/{entryId}:
     delete:
@@ -4769,7 +4765,7 @@
           content:
             application/json:
               schema:
-                $ref: '#/components/schemas/Entry'
+                $ref: '#/components/schemas/Workflow'
           description: default response
     patch:
       operationId: editHosted_1

--- conflicted
+++ resolved
@@ -353,6 +353,225 @@
             application/json:
               schema:
                 $ref: '#/components/schemas/Tool'
+  /containers/{containerId}/updateTagPaths:
+    put:
+      operationId: updateTagContainerPath
+      parameters:
+      - name: containerId
+        in: path
+        required: true
+        schema:
+          type: integer
+          format: int64
+      requestBody:
+        content:
+          '*/*':
+            schema:
+              $ref: '#/components/schemas/User'
+      responses:
+        default:
+          description: default response
+          content:
+            application/json:
+              schema:
+                $ref: '#/components/schemas/Tool'
+  /containers/published/{containerId}:
+    get:
+      operationId: getPublishedContainer
+      parameters:
+      - name: containerId
+        in: path
+        required: true
+        schema:
+          type: integer
+          format: int64
+      - name: include
+        in: query
+        schema:
+          type: string
+      responses:
+        default:
+          description: default response
+          content:
+            application/json:
+              schema:
+                $ref: '#/components/schemas/Tool'
+  /containers/namespace/{namespace}/published:
+    get:
+      operationId: getPublishedContainersByNamespace
+      parameters:
+      - name: namespace
+        in: path
+        required: true
+        schema:
+          type: string
+      responses:
+        default:
+          description: default response
+          content:
+            application/json:
+              schema:
+                type: array
+                items:
+                  $ref: '#/components/schemas/Tool'
+  /containers/schema/{containerId}/published:
+    get:
+      operationId: getPublishedContainerSchema
+      parameters:
+      - name: containerId
+        in: path
+        required: true
+        schema:
+          type: integer
+          format: int64
+      responses:
+        default:
+          description: default response
+          content:
+            application/json:
+              schema:
+                type: array
+                items:
+                  type: object
+  /containers/registerManual:
+    post:
+      operationId: registerManual
+      requestBody:
+        content:
+          '*/*':
+            schema:
+              $ref: '#/components/schemas/User'
+      responses:
+        default:
+          description: default response
+          content:
+            application/json:
+              schema:
+                $ref: '#/components/schemas/Tool'
+  /containers/published:
+    get:
+      operationId: allPublishedContainers
+      parameters:
+      - name: offset
+        in: query
+        schema:
+          type: string
+      - name: limit
+        in: query
+        schema:
+          type: integer
+          format: int32
+          default: 100
+      - name: filter
+        in: query
+        schema:
+          type: string
+          default: ""
+      - name: sortCol
+        in: query
+        schema:
+          type: string
+          default: stars
+      - name: sortOrder
+        in: query
+        schema:
+          type: string
+          default: desc
+      responses:
+        default:
+          description: default response
+          content:
+            application/json:
+              schema:
+                type: array
+                items:
+                  $ref: '#/components/schemas/Tool'
+  /containers/path/{repository}/published:
+    get:
+      operationId: getPublishedContainerByPath
+      parameters:
+      - name: repository
+        in: path
+        required: true
+        schema:
+          type: string
+      responses:
+        default:
+          description: default response
+          content:
+            application/json:
+              schema:
+                type: array
+                items:
+                  $ref: '#/components/schemas/Tool'
+  /containers/path/{repository}:
+    get:
+      operationId: getContainerByPath
+      parameters:
+      - name: repository
+        in: path
+        required: true
+        schema:
+          type: string
+      requestBody:
+        content:
+          '*/*':
+            schema:
+              $ref: '#/components/schemas/User'
+      responses:
+        default:
+          description: default response
+          content:
+            application/json:
+              schema:
+                type: array
+                items:
+                  $ref: '#/components/schemas/Tool'
+  /containers/path/tool/{repository}:
+    get:
+      operationId: getContainerByToolPath
+      parameters:
+      - name: repository
+        in: path
+        required: true
+        schema:
+          type: string
+      - name: include
+        in: query
+        schema:
+          type: string
+      requestBody:
+        content:
+          '*/*':
+            schema:
+              $ref: '#/components/schemas/User'
+      responses:
+        default:
+          description: default response
+          content:
+            application/json:
+              schema:
+                $ref: '#/components/schemas/Tool'
+  /containers/path/tool/{repository}/published:
+    get:
+      operationId: getPublishedContainerByToolPath
+      parameters:
+      - name: repository
+        in: path
+        required: true
+        schema:
+          type: string
+      - name: include
+        in: query
+        schema:
+          type: string
+      responses:
+        default:
+          description: default response
+          content:
+            application/json:
+              schema:
+                $ref: '#/components/schemas/Tool'
   /containers/{containerId}/users:
     get:
       operationId: getUsers
@@ -377,6 +596,32 @@
                 type: array
                 items:
                   $ref: '#/components/schemas/User'
+  /containers/{containerId}/dockerfile:
+    get:
+      operationId: dockerfile
+      parameters:
+      - name: containerId
+        in: path
+        required: true
+        schema:
+          type: integer
+          format: int64
+      - name: tag
+        in: query
+        schema:
+          type: string
+      requestBody:
+        content:
+          '*/*':
+            schema:
+              $ref: '#/components/schemas/User'
+      responses:
+        default:
+          description: default response
+          content:
+            application/json:
+              schema:
+                $ref: '#/components/schemas/SourceFile'
   /containers/{containerId}/verifiedSources:
     get:
       operationId: verifiedSources
@@ -672,6 +917,18 @@
                 type: array
                 items:
                   $ref: '#/components/schemas/SourceFile'
+  /containers/dockerRegistryList:
+    get:
+      operationId: getDockerRegistries
+      responses:
+        default:
+          description: default response
+          content:
+            application/json:
+              schema:
+                type: array
+                items:
+                  $ref: '#/components/schemas/RegistryBean'
   /containers/{containerId}/star:
     put:
       operationId: starEntry
@@ -732,9 +989,35 @@
                 type: array
                 items:
                   $ref: '#/components/schemas/User'
-  /containers/{containerId}/updateTagPaths:
-    put:
-      operationId: updateTagContainerPath
+  /containers/{toolId}/zip/{tagId}:
+    get:
+      operationId: getToolZip
+      parameters:
+      - name: toolId
+        in: path
+        required: true
+        schema:
+          type: integer
+          format: int64
+      - name: tagId
+        in: path
+        required: true
+        schema:
+          type: integer
+          format: int64
+      requestBody:
+        content:
+          '*/*':
+            schema:
+              $ref: '#/components/schemas/User'
+      responses:
+        default:
+          description: default response
+          content:
+            application/zip: {}
+  /containers/{containerId}/requestDOI/{tagId}:
+    post:
+      operationId: requestDOIForToolTag
       parameters:
       - name: containerId
         in: path
@@ -742,263 +1025,6 @@
         schema:
           type: integer
           format: int64
-      requestBody:
-        content:
-          '*/*':
-            schema:
-              $ref: '#/components/schemas/User'
-      responses:
-        default:
-          description: default response
-          content:
-            application/json:
-              schema:
-                $ref: '#/components/schemas/Tool'
-  /containers/published/{containerId}:
-    get:
-      operationId: getPublishedContainer
-      parameters:
-      - name: containerId
-        in: path
-        required: true
-        schema:
-          type: integer
-          format: int64
-      - name: include
-        in: query
-        schema:
-          type: string
-      responses:
-        default:
-          description: default response
-          content:
-            application/json:
-              schema:
-                $ref: '#/components/schemas/Tool'
-  /containers/namespace/{namespace}/published:
-    get:
-      operationId: getPublishedContainersByNamespace
-      parameters:
-      - name: namespace
-        in: path
-        required: true
-        schema:
-          type: string
-      responses:
-        default:
-          description: default response
-          content:
-            application/json:
-              schema:
-                type: array
-                items:
-                  $ref: '#/components/schemas/Tool'
-  /containers/schema/{containerId}/published:
-    get:
-      operationId: getPublishedContainerSchema
-      parameters:
-      - name: containerId
-        in: path
-        required: true
-        schema:
-          type: integer
-          format: int64
-      responses:
-        default:
-          description: default response
-          content:
-            application/json:
-              schema:
-                type: array
-                items:
-                  type: object
-  /containers/registerManual:
-    post:
-      operationId: registerManual
-      requestBody:
-        content:
-          '*/*':
-            schema:
-              $ref: '#/components/schemas/User'
-      responses:
-        default:
-          description: default response
-          content:
-            application/json:
-              schema:
-                $ref: '#/components/schemas/Tool'
-  /containers/published:
-    get:
-      operationId: allPublishedContainers
-      parameters:
-      - name: offset
-        in: query
-        schema:
-          type: string
-      - name: limit
-        in: query
-        schema:
-          type: integer
-          format: int32
-          default: 100
-      - name: filter
-        in: query
-        schema:
-          type: string
-          default: ""
-      - name: sortCol
-        in: query
-        schema:
-          type: string
-          default: stars
-      - name: sortOrder
-        in: query
-        schema:
-          type: string
-          default: desc
-      responses:
-        default:
-          description: default response
-          content:
-            application/json:
-              schema:
-                type: array
-                items:
-                  $ref: '#/components/schemas/Tool'
-  /containers/path/{repository}/published:
-    get:
-      operationId: getPublishedContainerByPath
-      parameters:
-      - name: repository
-        in: path
-        required: true
-        schema:
-          type: string
-      responses:
-        default:
-          description: default response
-          content:
-            application/json:
-              schema:
-                type: array
-                items:
-                  $ref: '#/components/schemas/Tool'
-  /containers/path/{repository}:
-    get:
-      operationId: getContainerByPath
-      parameters:
-      - name: repository
-        in: path
-        required: true
-        schema:
-          type: string
-      requestBody:
-        content:
-          '*/*':
-            schema:
-              $ref: '#/components/schemas/User'
-      responses:
-        default:
-          description: default response
-          content:
-            application/json:
-              schema:
-                type: array
-                items:
-                  $ref: '#/components/schemas/Tool'
-  /containers/path/tool/{repository}:
-    get:
-      operationId: getContainerByToolPath
-      parameters:
-      - name: repository
-        in: path
-        required: true
-        schema:
-          type: string
-      - name: include
-        in: query
-        schema:
-          type: string
-      requestBody:
-        content:
-          '*/*':
-            schema:
-              $ref: '#/components/schemas/User'
-      responses:
-        default:
-          description: default response
-          content:
-            application/json:
-              schema:
-                $ref: '#/components/schemas/Tool'
-  /containers/path/tool/{repository}/published:
-    get:
-      operationId: getPublishedContainerByToolPath
-      parameters:
-      - name: repository
-        in: path
-        required: true
-        schema:
-          type: string
-      - name: include
-        in: query
-        schema:
-          type: string
-      responses:
-        default:
-          description: default response
-          content:
-            application/json:
-              schema:
-                $ref: '#/components/schemas/Tool'
-  /containers/{containerId}/dockerfile:
-    get:
-      operationId: dockerfile
-      parameters:
-      - name: containerId
-        in: path
-        required: true
-        schema:
-          type: integer
-          format: int64
-      - name: tag
-        in: query
-        schema:
-          type: string
-      requestBody:
-        content:
-          '*/*':
-            schema:
-              $ref: '#/components/schemas/User'
-      responses:
-        default:
-          description: default response
-          content:
-            application/json:
-              schema:
-                $ref: '#/components/schemas/SourceFile'
-  /containers/dockerRegistryList:
-    get:
-      operationId: getDockerRegistries
-      responses:
-        default:
-          description: default response
-          content:
-            application/json:
-              schema:
-                type: array
-                items:
-                  $ref: '#/components/schemas/RegistryBean'
-  /containers/{toolId}/zip/{tagId}:
-    get:
-      operationId: getToolZip
-      parameters:
-      - name: toolId
-        in: path
-        required: true
-        schema:
-          type: integer
-          format: int64
       - name: tagId
         in: path
         required: true
@@ -1014,41 +1040,15 @@
         default:
           description: default response
           content:
-            application/zip: {}
+            application/json:
+              schema:
+                uniqueItems: true
+                type: array
+                items:
+                  $ref: '#/components/schemas/Tag'
   /containers/{containerId}/verify/{tagId}:
     put:
       operationId: verifyToolTag
-      parameters:
-      - name: containerId
-        in: path
-        required: true
-        schema:
-          type: integer
-          format: int64
-      - name: tagId
-        in: path
-        required: true
-        schema:
-          type: integer
-          format: int64
-      requestBody:
-        content:
-          '*/*':
-            schema:
-              $ref: '#/components/schemas/User'
-      responses:
-        default:
-          description: default response
-          content:
-            application/json:
-              schema:
-                uniqueItems: true
-                type: array
-                items:
-                  $ref: '#/components/schemas/Tag'
-  /containers/{containerId}/requestDOI/{tagId}:
-    post:
-      operationId: requestDOIForToolTag
       parameters:
       - name: containerId
         in: path
@@ -1203,6 +1203,42 @@
             application/json:
               schema:
                 $ref: '#/components/schemas/Entry'
+  /containers/hostedEntry:
+    post:
+      operationId: createHosted_1
+      parameters:
+      - name: registry
+        in: query
+        schema:
+          type: string
+      - name: name
+        in: query
+        schema:
+          type: string
+      - name: descriptorType
+        in: query
+        schema:
+          type: string
+      - name: namespace
+        in: query
+        schema:
+          type: string
+      - name: entryName
+        in: query
+        schema:
+          type: string
+      requestBody:
+        content:
+          '*/*':
+            schema:
+              $ref: '#/components/schemas/User'
+      responses:
+        default:
+          description: default response
+          content:
+            application/json:
+              schema:
+                $ref: '#/components/schemas/Entry'
   /containers/hostedEntry/{entryId}:
     delete:
       operationId: deleteHostedVersion_1
@@ -1250,9 +1286,9 @@
             application/json:
               schema:
                 $ref: '#/components/schemas/Tool'
-  /containers/hostedEntry:
+  /workflows/hostedEntry:
     post:
-      operationId: createHosted_1
+      operationId: createHosted_2
       parameters:
       - name: registry
         in: query
@@ -1285,7 +1321,7 @@
           content:
             application/json:
               schema:
-                $ref: '#/components/schemas/Entry'
+                $ref: '#/components/schemas/Workflow'
   /workflows/hostedEntry/{entryId}:
     delete:
       operationId: deleteHostedVersion_2
@@ -1333,42 +1369,6 @@
             application/json:
               schema:
                 $ref: '#/components/schemas/Workflow'
-  /workflows/hostedEntry:
-    post:
-      operationId: createHosted_2
-      parameters:
-      - name: registry
-        in: query
-        schema:
-          type: string
-      - name: name
-        in: query
-        schema:
-          type: string
-      - name: descriptorType
-        in: query
-        schema:
-          type: string
-      - name: namespace
-        in: query
-        schema:
-          type: string
-      - name: entryName
-        in: query
-        schema:
-          type: string
-      requestBody:
-        content:
-          '*/*':
-            schema:
-              $ref: '#/components/schemas/User'
-      responses:
-        default:
-          description: default response
-          content:
-            application/json:
-              schema:
-                $ref: '#/components/schemas/Entry'
   /metadata/runner_dependencies:
     get:
       tags:
@@ -1516,184 +1516,6 @@
                 type: array
                 items:
                   $ref: '#/components/schemas/RegistryBean'
-  /organizations/{organizationId}/reject:
-    post:
-      operationId: rejectOrganization
-      parameters:
-      - name: organizationId
-        in: path
-        required: true
-        schema:
-          type: integer
-          format: int64
-      requestBody:
-        content:
-          '*/*':
-            schema:
-              $ref: '#/components/schemas/User'
-      responses:
-        default:
-          description: default response
-          content:
-            application/json:
-              schema:
-                $ref: '#/components/schemas/Organization'
-  /organizations/name/{name}:
-    get:
-      operationId: getOrganizationByName
-      parameters:
-      - name: name
-        in: path
-        required: true
-        schema:
-          type: string
-      requestBody:
-        content:
-          '*/*':
-            schema:
-              $ref: '#/components/schemas/User'
-      responses:
-        default:
-          description: default response
-          content:
-            application/json:
-              schema:
-                $ref: '#/components/schemas/Organization'
-  /organizations/{organizationId}:
-    get:
-      operationId: getOrganizationById
-      parameters:
-      - name: organizationId
-        in: path
-        required: true
-        schema:
-          type: integer
-          format: int64
-      requestBody:
-        content:
-          '*/*':
-            schema:
-              $ref: '#/components/schemas/User'
-      responses:
-        default:
-          description: default response
-          content:
-            application/json:
-              schema:
-                $ref: '#/components/schemas/Organization'
-    post:
-      operationId: updateOrganization
-      parameters:
-      - name: organizationId
-        in: path
-        required: true
-        schema:
-          type: integer
-          format: int64
-      requestBody:
-        content:
-          '*/*':
-            schema:
-              $ref: '#/components/schemas/User'
-      responses:
-        default:
-          description: default response
-          content:
-            application/json:
-              schema:
-                $ref: '#/components/schemas/Organization'
-  /organizations/{organizationId}/description:
-    get:
-      operationId: getOrganizationDescription
-      parameters:
-      - name: organizationId
-        in: path
-        required: true
-        schema:
-          type: integer
-          format: int64
-      requestBody:
-        content:
-          '*/*':
-            schema:
-              $ref: '#/components/schemas/User'
-      responses:
-        default:
-          description: default response
-          content:
-            application/json:
-              schema:
-                type: string
-    put:
-      operationId: updateOrganizationDescription
-      parameters:
-      - name: organizationId
-        in: path
-        required: true
-        schema:
-          type: integer
-          format: int64
-      requestBody:
-        content:
-          '*/*':
-            schema:
-              $ref: '#/components/schemas/User'
-      responses:
-        default:
-          description: default response
-          content:
-            application/json:
-              schema:
-                $ref: '#/components/schemas/Organization'
-  /organizations/{organizationId}/members:
-    get:
-      operationId: getOrganizationMembers
-      parameters:
-      - name: organizationId
-        in: path
-        required: true
-        schema:
-          type: integer
-          format: int64
-      requestBody:
-        content:
-          '*/*':
-            schema:
-              $ref: '#/components/schemas/User'
-      responses:
-        default:
-          description: default response
-          content:
-            application/json:
-              schema:
-                uniqueItems: true
-                type: array
-                items:
-                  $ref: '#/components/schemas/OrganizationUser'
-  /organizations/{organizationId}/events:
-    get:
-      operationId: getOrganizationEvents
-      parameters:
-      - name: organizationId
-        in: path
-        required: true
-        schema:
-          type: integer
-          format: int64
-      requestBody:
-        content:
-          '*/*':
-            schema:
-              $ref: '#/components/schemas/User'
-      responses:
-        default:
-          description: default response
-          content:
-            application/json:
-              schema:
-                type: array
-                items:
-                  $ref: '#/components/schemas/Event'
   /organizations:
     get:
       operationId: getApprovedOrganizations
@@ -1742,6 +1564,184 @@
             application/json:
               schema:
                 $ref: '#/components/schemas/Organization'
+  /organizations/{organizationId}/reject:
+    post:
+      operationId: rejectOrganization
+      parameters:
+      - name: organizationId
+        in: path
+        required: true
+        schema:
+          type: integer
+          format: int64
+      requestBody:
+        content:
+          '*/*':
+            schema:
+              $ref: '#/components/schemas/User'
+      responses:
+        default:
+          description: default response
+          content:
+            application/json:
+              schema:
+                $ref: '#/components/schemas/Organization'
+  /organizations/name/{name}:
+    get:
+      operationId: getOrganizationByName
+      parameters:
+      - name: name
+        in: path
+        required: true
+        schema:
+          type: string
+      requestBody:
+        content:
+          '*/*':
+            schema:
+              $ref: '#/components/schemas/User'
+      responses:
+        default:
+          description: default response
+          content:
+            application/json:
+              schema:
+                $ref: '#/components/schemas/Organization'
+  /organizations/{organizationId}:
+    get:
+      operationId: getOrganizationById
+      parameters:
+      - name: organizationId
+        in: path
+        required: true
+        schema:
+          type: integer
+          format: int64
+      requestBody:
+        content:
+          '*/*':
+            schema:
+              $ref: '#/components/schemas/User'
+      responses:
+        default:
+          description: default response
+          content:
+            application/json:
+              schema:
+                $ref: '#/components/schemas/Organization'
+    post:
+      operationId: updateOrganization
+      parameters:
+      - name: organizationId
+        in: path
+        required: true
+        schema:
+          type: integer
+          format: int64
+      requestBody:
+        content:
+          '*/*':
+            schema:
+              $ref: '#/components/schemas/User'
+      responses:
+        default:
+          description: default response
+          content:
+            application/json:
+              schema:
+                $ref: '#/components/schemas/Organization'
+  /organizations/{organizationId}/description:
+    get:
+      operationId: getOrganizationDescription
+      parameters:
+      - name: organizationId
+        in: path
+        required: true
+        schema:
+          type: integer
+          format: int64
+      requestBody:
+        content:
+          '*/*':
+            schema:
+              $ref: '#/components/schemas/User'
+      responses:
+        default:
+          description: default response
+          content:
+            application/json:
+              schema:
+                type: string
+    put:
+      operationId: updateOrganizationDescription
+      parameters:
+      - name: organizationId
+        in: path
+        required: true
+        schema:
+          type: integer
+          format: int64
+      requestBody:
+        content:
+          '*/*':
+            schema:
+              $ref: '#/components/schemas/User'
+      responses:
+        default:
+          description: default response
+          content:
+            application/json:
+              schema:
+                $ref: '#/components/schemas/Organization'
+  /organizations/{organizationId}/members:
+    get:
+      operationId: getOrganizationMembers
+      parameters:
+      - name: organizationId
+        in: path
+        required: true
+        schema:
+          type: integer
+          format: int64
+      requestBody:
+        content:
+          '*/*':
+            schema:
+              $ref: '#/components/schemas/User'
+      responses:
+        default:
+          description: default response
+          content:
+            application/json:
+              schema:
+                uniqueItems: true
+                type: array
+                items:
+                  $ref: '#/components/schemas/OrganizationUser'
+  /organizations/{organizationId}/events:
+    get:
+      operationId: getOrganizationEvents
+      parameters:
+      - name: organizationId
+        in: path
+        required: true
+        schema:
+          type: integer
+          format: int64
+      requestBody:
+        content:
+          '*/*':
+            schema:
+              $ref: '#/components/schemas/User'
+      responses:
+        default:
+          description: default response
+          content:
+            application/json:
+              schema:
+                type: array
+                items:
+                  $ref: '#/components/schemas/Event'
   /organizations/all:
     get:
       operationId: getAllOrganizations
@@ -1910,46 +1910,6 @@
             application/json:
               schema:
                 $ref: '#/components/schemas/Token'
-  /auth/tokens/github.com:
-    get:
-      operationId: addGithubToken
-      parameters:
-      - name: code
-        in: query
-        schema:
-          type: string
-      requestBody:
-        content:
-          '*/*':
-            schema:
-              $ref: '#/components/schemas/User'
-      responses:
-        default:
-          description: default response
-          content:
-            application/json:
-              schema:
-                $ref: '#/components/schemas/Token'
-  /auth/tokens/bitbucket.org:
-    get:
-      operationId: addBitbucketToken
-      parameters:
-      - name: code
-        in: query
-        schema:
-          type: string
-      requestBody:
-        content:
-          '*/*':
-            schema:
-              $ref: '#/components/schemas/User'
-      responses:
-        default:
-          description: default response
-          content:
-            application/json:
-              schema:
-                $ref: '#/components/schemas/Token'
   /auth/tokens/{tokenId}:
     get:
       operationId: listToken
@@ -2046,6 +2006,46 @@
             application/json:
               schema:
                 $ref: '#/components/schemas/Token'
+  /auth/tokens/github.com:
+    get:
+      operationId: addGithubToken
+      parameters:
+      - name: code
+        in: query
+        schema:
+          type: string
+      requestBody:
+        content:
+          '*/*':
+            schema:
+              $ref: '#/components/schemas/User'
+      responses:
+        default:
+          description: default response
+          content:
+            application/json:
+              schema:
+                $ref: '#/components/schemas/Token'
+  /auth/tokens/bitbucket.org:
+    get:
+      operationId: addBitbucketToken
+      parameters:
+      - name: code
+        in: query
+        schema:
+          type: string
+      requestBody:
+        content:
+          '*/*':
+            schema:
+              $ref: '#/components/schemas/User'
+      responses:
+        default:
+          description: default response
+          content:
+            application/json:
+              schema:
+                $ref: '#/components/schemas/Token'
   /users/{userId}/containers/refresh:
     get:
       operationId: refresh_1
@@ -2121,6 +2121,23 @@
             application/json:
               schema:
                 $ref: '#/components/schemas/User'
+  /users/updateUserMetadata:
+    get:
+      operationId: updateUserMetadata
+      requestBody:
+        content:
+          '*/*':
+            schema:
+              $ref: '#/components/schemas/User'
+      responses:
+        default:
+          description: default response
+          content:
+            application/json:
+              schema:
+                type: array
+                items:
+                  $ref: '#/components/schemas/User'
   /users/checkUser/{username}:
     get:
       operationId: checkUserExists
@@ -2261,10 +2278,6 @@
               schema:
                 type: array
                 items:
-<<<<<<< HEAD
-                  $ref: '#/components/schemas/User'
-  /users/user/memberships:
-=======
                   $ref: '#/components/schemas/Token'
   /users/{userId}/containers/published:
     get:
@@ -2315,83 +2328,8 @@
                 items:
                   $ref: '#/components/schemas/Workflow'
   /users/{userId}/containers/{organization}/refresh:
->>>>>>> 6253be67
-    get:
-      operationId: getUserMemberships
-      requestBody:
-        content:
-          '*/*':
-            schema:
-              $ref: '#/components/schemas/User'
-      responses:
-        default:
-          description: default response
-          content:
-            application/json:
-              schema:
-                uniqueItems: true
-                type: array
-                items:
-                  $ref: '#/components/schemas/OrganizationUser'
-  /users/user/extended:
-    get:
-      operationId: getExtendedUserData
-      requestBody:
-        content:
-          '*/*':
-            schema:
-              $ref: '#/components/schemas/User'
-      responses:
-        default:
-          description: default response
-          content:
-            application/json:
-              schema:
-                $ref: '#/components/schemas/ExtendedUserData'
-  /users/user/changeUsername:
-    post:
-      operationId: changeUsername
-      parameters:
-      - name: username
-        in: query
-        schema:
-          type: string
-      requestBody:
-        content:
-          '*/*':
-            schema:
-              $ref: '#/components/schemas/User'
-      responses:
-        default:
-          description: default response
-          content:
-            application/json:
-              schema:
-                $ref: '#/components/schemas/User'
-  /users/checkUser/{username}:
-    get:
-      operationId: checkUserExists
-      parameters:
-      - name: username
-        in: path
-        required: true
-        schema:
-          type: string
-      requestBody:
-        content:
-          '*/*':
-            schema:
-              $ref: '#/components/schemas/User'
-      responses:
-        default:
-          description: default response
-          content:
-            application/json:
-              schema:
-                type: boolean
-  /users/{userId}/tokens:
-    get:
-      operationId: getUserTokens
+    get:
+      operationId: refreshToolsByOrganization
       parameters:
       - name: userId
         in: path
@@ -2399,174 +2337,6 @@
         schema:
           type: integer
           format: int64
-      requestBody:
-        content:
-          '*/*':
-            schema:
-              $ref: '#/components/schemas/User'
-      responses:
-        default:
-          description: default response
-          content:
-            application/json:
-              schema:
-                type: array
-                items:
-                  $ref: '#/components/schemas/Token'
-  /users/{userId}/tokens/github.com:
-    get:
-      operationId: getGithubUserTokens
-      parameters:
-      - name: userId
-        in: path
-        required: true
-        schema:
-          type: integer
-          format: int64
-      requestBody:
-        content:
-          '*/*':
-            schema:
-              $ref: '#/components/schemas/User'
-      responses:
-        default:
-          description: default response
-          content:
-            application/json:
-              schema:
-                type: array
-                items:
-                  $ref: '#/components/schemas/Token'
-  /users/{userId}/tokens/gitlab.com:
-    get:
-      operationId: getGitlabUserTokens
-      parameters:
-      - name: userId
-        in: path
-        required: true
-        schema:
-          type: integer
-          format: int64
-      requestBody:
-        content:
-          '*/*':
-            schema:
-              $ref: '#/components/schemas/User'
-      responses:
-        default:
-          description: default response
-          content:
-            application/json:
-              schema:
-                type: array
-                items:
-                  $ref: '#/components/schemas/Token'
-  /users/{userId}/tokens/quay.io:
-    get:
-      operationId: getQuayUserTokens
-      parameters:
-      - name: userId
-        in: path
-        required: true
-        schema:
-          type: integer
-          format: int64
-      requestBody:
-        content:
-          '*/*':
-            schema:
-              $ref: '#/components/schemas/User'
-      responses:
-        default:
-          description: default response
-          content:
-            application/json:
-              schema:
-                type: array
-                items:
-                  $ref: '#/components/schemas/Token'
-  /users/{userId}/tokens/dockstore:
-    get:
-      operationId: getDockstoreUserTokens
-      parameters:
-      - name: userId
-        in: path
-        required: true
-        schema:
-          type: integer
-          format: int64
-      requestBody:
-        content:
-          '*/*':
-            schema:
-              $ref: '#/components/schemas/User'
-      responses:
-        default:
-          description: default response
-          content:
-            application/json:
-              schema:
-                type: array
-                items:
-                  $ref: '#/components/schemas/Token'
-  /users/{userId}/containers/published:
-    get:
-      operationId: userPublishedContainers
-      parameters:
-      - name: userId
-        in: path
-        required: true
-        schema:
-          type: integer
-          format: int64
-      requestBody:
-        content:
-          '*/*':
-            schema:
-              $ref: '#/components/schemas/User'
-      responses:
-        default:
-          description: default response
-          content:
-            application/json:
-              schema:
-                type: array
-                items:
-                  $ref: '#/components/schemas/Tool'
-  /users/{userId}/workflows/published:
-    get:
-      operationId: userPublishedWorkflows
-      parameters:
-      - name: userId
-        in: path
-        required: true
-        schema:
-          type: integer
-          format: int64
-      requestBody:
-        content:
-          '*/*':
-            schema:
-              $ref: '#/components/schemas/User'
-      responses:
-        default:
-          description: default response
-          content:
-            application/json:
-              schema:
-                type: array
-                items:
-                  $ref: '#/components/schemas/Workflow'
-  /users/{userId}/containers/{organization}/refresh:
-    get:
-      operationId: refreshToolsByOrganization
-      parameters:
-      - name: userId
-        in: path
-        required: true
-        schema:
-          type: integer
-          format: int64
       - name: organization
         in: path
         required: true
@@ -2583,7 +2353,6 @@
           content:
             application/json:
               schema:
-<<<<<<< HEAD
                 type: array
                 items:
                   $ref: '#/components/schemas/Tool'
@@ -2602,151 +2371,106 @@
         required: true
         schema:
           type: string
-=======
-                $ref: '#/components/schemas/User'
-  /users/updateUserMetadata:
-    get:
-      operationId: updateUserMetadata
->>>>>>> 6253be67
-      requestBody:
-        content:
-          '*/*':
-            schema:
-              $ref: '#/components/schemas/User'
-      responses:
-        default:
-          description: default response
-          content:
-            application/json:
-              schema:
-                type: array
-                items:
-<<<<<<< HEAD
+      requestBody:
+        content:
+          '*/*':
+            schema:
+              $ref: '#/components/schemas/User'
+      responses:
+        default:
+          description: default response
+          content:
+            application/json:
+              schema:
+                type: array
+                items:
                   $ref: '#/components/schemas/Workflow'
   /users/{userId}/workflows/refresh:
     get:
       operationId: refreshWorkflows
-=======
-                  $ref: '#/components/schemas/User'
-  /workflows/{workflowId}/publish:
-    post:
-      operationId: publish_1
->>>>>>> 6253be67
-      parameters:
-      - name: workflowId
-        in: path
-        required: true
-        schema:
-          type: integer
-          format: int64
-      requestBody:
-        content:
-          '*/*':
-            schema:
-              $ref: '#/components/schemas/User'
-      responses:
-        default:
-          description: default response
-          content:
-            application/json:
-              schema:
-<<<<<<< HEAD
+      parameters:
+      - name: userId
+        in: path
+        required: true
+        schema:
+          type: integer
+          format: int64
+      requestBody:
+        content:
+          '*/*':
+            schema:
+              $ref: '#/components/schemas/User'
+      responses:
+        default:
+          description: default response
+          content:
+            application/json:
+              schema:
                 type: array
                 items:
                   $ref: '#/components/schemas/Workflow'
   /users/{userId}/workflows:
     get:
       operationId: userWorkflows
-=======
-                $ref: '#/components/schemas/Workflow'
-  /workflows/{workflowId}/refresh:
-    get:
-      operationId: refresh_2
->>>>>>> 6253be67
-      parameters:
-      - name: workflowId
-        in: path
-        required: true
-        schema:
-          type: integer
-          format: int64
-      requestBody:
-        content:
-          '*/*':
-            schema:
-              $ref: '#/components/schemas/User'
-      responses:
-        default:
-          description: default response
-          content:
-            application/json:
-              schema:
-<<<<<<< HEAD
+      parameters:
+      - name: userId
+        in: path
+        required: true
+        schema:
+          type: integer
+          format: int64
+      requestBody:
+        content:
+          '*/*':
+            schema:
+              $ref: '#/components/schemas/User'
+      responses:
+        default:
+          description: default response
+          content:
+            application/json:
+              schema:
                 type: array
                 items:
                   $ref: '#/components/schemas/Workflow'
   /users/{userId}/containers:
     get:
       operationId: userContainers
-=======
-                $ref: '#/components/schemas/Workflow'
-  /workflows/versions:
-    get:
-      operationId: tags_1
->>>>>>> 6253be67
-      parameters:
-      - name: workflowId
-        in: query
-        schema:
-          type: integer
-          format: int64
-      requestBody:
-        content:
-          '*/*':
-            schema:
-              $ref: '#/components/schemas/User'
-      responses:
-        default:
-          description: default response
-          content:
-            application/json:
-              schema:
-                type: array
-                items:
-<<<<<<< HEAD
+      parameters:
+      - name: userId
+        in: path
+        required: true
+        schema:
+          type: integer
+          format: int64
+      requestBody:
+        content:
+          '*/*':
+            schema:
+              $ref: '#/components/schemas/User'
+      responses:
+        default:
+          description: default response
+          content:
+            application/json:
+              schema:
+                type: array
+                items:
                   $ref: '#/components/schemas/Tool'
   /users/starredTools:
     get:
       operationId: getStarredTools
-=======
-                  $ref: '#/components/schemas/WorkflowVersion'
-  /workflows/{workflowId}:
-    get:
-      operationId: getWorkflow
-      parameters:
-      - name: workflowId
-        in: path
-        required: true
-        schema:
-          type: integer
-          format: int64
-      - name: include
-        in: query
-        schema:
-          type: string
->>>>>>> 6253be67
-      requestBody:
-        content:
-          '*/*':
-            schema:
-              $ref: '#/components/schemas/User'
-      responses:
-        default:
-          description: default response
-          content:
-            application/json:
-              schema:
-<<<<<<< HEAD
+      requestBody:
+        content:
+          '*/*':
+            schema:
+              $ref: '#/components/schemas/User'
+      responses:
+        default:
+          description: default response
+          content:
+            application/json:
+              schema:
                 uniqueItems: true
                 type: array
                 items:
@@ -2754,30 +2478,17 @@
   /users/starredWorkflows:
     get:
       operationId: getStarredWorkflows
-=======
-                $ref: '#/components/schemas/Workflow'
-    put:
-      operationId: updateWorkflow
-      parameters:
-      - name: workflowId
-        in: path
-        required: true
-        schema:
-          type: integer
-          format: int64
->>>>>>> 6253be67
-      requestBody:
-        content:
-          '*/*':
-            schema:
-              $ref: '#/components/schemas/User'
-      responses:
-        default:
-          description: default response
-          content:
-            application/json:
-              schema:
-<<<<<<< HEAD
+      requestBody:
+        content:
+          '*/*':
+            schema:
+              $ref: '#/components/schemas/User'
+      responses:
+        default:
+          description: default response
+          content:
+            application/json:
+              schema:
                 uniqueItems: true
                 type: array
                 items:
@@ -2797,8 +2508,159 @@
           - bitbucket.org
           - gitlab.com
           - google.com
-=======
+      requestBody:
+        content:
+          '*/*':
+            schema:
+              $ref: '#/components/schemas/User'
+      responses:
+        default:
+          description: default response
+          content:
+            application/json:
+              schema:
+                $ref: '#/components/schemas/User'
+  /users/username/{username}:
+    get:
+      operationId: listUser
+      parameters:
+      - name: username
+        in: path
+        required: true
+        schema:
+          type: string
+      requestBody:
+        content:
+          '*/*':
+            schema:
+              $ref: '#/components/schemas/User'
+      responses:
+        default:
+          description: default response
+          content:
+            application/json:
+              schema:
+                $ref: '#/components/schemas/User'
+  /users/user/memberships:
+    get:
+      operationId: getUserMemberships
+      requestBody:
+        content:
+          '*/*':
+            schema:
+              $ref: '#/components/schemas/User'
+      responses:
+        default:
+          description: default response
+          content:
+            application/json:
+              schema:
+                uniqueItems: true
+                type: array
+                items:
+                  $ref: '#/components/schemas/OrganizationUser'
+  /users/user/extended:
+    get:
+      operationId: getExtendedUserData
+      requestBody:
+        content:
+          '*/*':
+            schema:
+              $ref: '#/components/schemas/User'
+      responses:
+        default:
+          description: default response
+          content:
+            application/json:
+              schema:
+                $ref: '#/components/schemas/ExtendedUserData'
+  /users/user/changeUsername:
+    post:
+      operationId: changeUsername
+      parameters:
+      - name: username
+        in: query
+        schema:
+          type: string
+      requestBody:
+        content:
+          '*/*':
+            schema:
+              $ref: '#/components/schemas/User'
+      responses:
+        default:
+          description: default response
+          content:
+            application/json:
+              schema:
+                $ref: '#/components/schemas/User'
+  /workflows/{workflowId}/publish:
+    post:
+      operationId: publish_1
+      parameters:
+      - name: workflowId
+        in: path
+        required: true
+        schema:
+          type: integer
+          format: int64
+      requestBody:
+        content:
+          '*/*':
+            schema:
+              $ref: '#/components/schemas/User'
+      responses:
+        default:
+          description: default response
+          content:
+            application/json:
+              schema:
                 $ref: '#/components/schemas/Workflow'
+  /workflows/{workflowId}/refresh:
+    get:
+      operationId: refresh_2
+      parameters:
+      - name: workflowId
+        in: path
+        required: true
+        schema:
+          type: integer
+          format: int64
+      requestBody:
+        content:
+          '*/*':
+            schema:
+              $ref: '#/components/schemas/User'
+      responses:
+        default:
+          description: default response
+          content:
+            application/json:
+              schema:
+                $ref: '#/components/schemas/Workflow'
+  /workflows/versions:
+    get:
+      operationId: tags_1
+      parameters:
+      - name: workflowId
+        in: query
+        schema:
+          type: integer
+          format: int64
+      requestBody:
+        content:
+          '*/*':
+            schema:
+              $ref: '#/components/schemas/User'
+      responses:
+        default:
+          description: default response
+          content:
+            application/json:
+              schema:
+                type: array
+                items:
+                  $ref: '#/components/schemas/WorkflowVersion'
   /workflows/{workflowId}/labels:
     put:
       operationId: updateLabels_1
@@ -2813,59 +2675,805 @@
         in: query
         schema:
           type: string
->>>>>>> 6253be67
-      requestBody:
-        content:
-          '*/*':
-            schema:
-              $ref: '#/components/schemas/User'
-      responses:
-        default:
-          description: default response
-          content:
-            application/json:
-              schema:
-<<<<<<< HEAD
-                $ref: '#/components/schemas/User'
-  /users/username/{username}:
-    get:
-      operationId: listUser
-      parameters:
-      - name: username
-=======
+      requestBody:
+        content:
+          '*/*':
+            schema:
+              $ref: '#/components/schemas/User'
+      responses:
+        default:
+          description: default response
+          content:
+            application/json:
+              schema:
                 $ref: '#/components/schemas/Workflow'
   /workflows/{workflowId}/defaultVersion:
     put:
       operationId: updateDefaultVersion_1
       parameters:
       - name: workflowId
->>>>>>> 6253be67
-        in: path
-        required: true
-        schema:
-          type: string
-      requestBody:
-        content:
-          '*/*':
-            schema:
-              $ref: '#/components/schemas/User'
-      responses:
-        default:
-          description: default response
-          content:
-            application/json:
-              schema:
-<<<<<<< HEAD
-                $ref: '#/components/schemas/User'
-  /workflows/{workflowId}/publish:
+        in: path
+        required: true
+        schema:
+          type: integer
+          format: int64
+      requestBody:
+        content:
+          '*/*':
+            schema:
+              $ref: '#/components/schemas/User'
+      responses:
+        default:
+          description: default response
+          content:
+            application/json:
+              schema:
+                $ref: '#/components/schemas/Workflow'
+  /workflows/{workflowId}/users:
+    get:
+      operationId: getUsers_1
+      parameters:
+      - name: workflowId
+        in: path
+        required: true
+        schema:
+          type: integer
+          format: int64
+      requestBody:
+        content:
+          '*/*':
+            schema:
+              $ref: '#/components/schemas/User'
+      responses:
+        default:
+          description: default response
+          content:
+            application/json:
+              schema:
+                type: array
+                items:
+                  $ref: '#/components/schemas/User'
+  /workflows/path/entry/{repository}/published:
+    get:
+      operationId: getPublishedEntryByPath
+      parameters:
+      - name: repository
+        in: path
+        required: true
+        schema:
+          type: string
+      responses:
+        default:
+          description: default response
+          content:
+            application/json:
+              schema:
+                $ref: '#/components/schemas/Entry'
+  /workflows/path/{repository}:
+    get:
+      operationId: getAllWorkflowByPath
+      parameters:
+      - name: repository
+        in: path
+        required: true
+        schema:
+          type: string
+      requestBody:
+        content:
+          '*/*':
+            schema:
+              $ref: '#/components/schemas/User'
+      responses:
+        default:
+          description: default response
+          content:
+            application/json:
+              schema:
+                type: array
+                items:
+                  $ref: '#/components/schemas/Workflow'
+  /workflows/path/workflow/{repository}/published:
+    get:
+      operationId: getPublishedWorkflowByPath
+      parameters:
+      - name: repository
+        in: path
+        required: true
+        schema:
+          type: string
+      - name: include
+        in: query
+        schema:
+          type: string
+      responses:
+        default:
+          description: default response
+          content:
+            application/json:
+              schema:
+                $ref: '#/components/schemas/Workflow'
+  /workflows/{workflowId}/nextflow:
+    get:
+      operationId: nextflow
+      parameters:
+      - name: workflowId
+        in: path
+        required: true
+        schema:
+          type: integer
+          format: int64
+      - name: tag
+        in: query
+        schema:
+          type: string
+      requestBody:
+        content:
+          '*/*':
+            schema:
+              $ref: '#/components/schemas/User'
+      responses:
+        default:
+          description: default response
+          content:
+            application/json:
+              schema:
+                $ref: '#/components/schemas/SourceFile'
+  /workflows/{workflowId}/nextflow/{relative-path}:
+    get:
+      operationId: secondaryNextFlowPath
+      parameters:
+      - name: workflowId
+        in: path
+        required: true
+        schema:
+          type: integer
+          format: int64
+      - name: tag
+        in: query
+        schema:
+          type: string
+      - name: relative-path
+        in: path
+        required: true
+        schema:
+          type: string
+      requestBody:
+        content:
+          '*/*':
+            schema:
+              $ref: '#/components/schemas/User'
+      responses:
+        default:
+          description: default response
+          content:
+            application/json:
+              schema:
+                $ref: '#/components/schemas/SourceFile'
+  /workflows/{workflowId}/secondaryNextflow:
+    get:
+      operationId: secondaryNextflow
+      parameters:
+      - name: workflowId
+        in: path
+        required: true
+        schema:
+          type: integer
+          format: int64
+      - name: tag
+        in: query
+        schema:
+          type: string
+      requestBody:
+        content:
+          '*/*':
+            schema:
+              $ref: '#/components/schemas/User'
+      responses:
+        default:
+          description: default response
+          content:
+            application/json:
+              schema:
+                type: array
+                items:
+                  $ref: '#/components/schemas/SourceFile'
+  /workflows/manualRegister:
     post:
-      operationId: publish_1
-=======
+      operationId: manualRegister
+      parameters:
+      - name: workflowRegistry
+        in: query
+        schema:
+          type: string
+      - name: workflowPath
+        in: query
+        schema:
+          type: string
+      - name: defaultWorkflowPath
+        in: query
+        schema:
+          type: string
+      - name: workflowName
+        in: query
+        schema:
+          type: string
+      - name: descriptorType
+        in: query
+        schema:
+          type: string
+      - name: defaultTestParameterFilePath
+        in: query
+        schema:
+          type: string
+      requestBody:
+        content:
+          '*/*':
+            schema:
+              $ref: '#/components/schemas/User'
+      responses:
+        default:
+          description: default response
+          content:
+            application/json:
+              schema:
+                $ref: '#/components/schemas/Workflow'
+  /workflows/{workflowId}/workflowVersions:
+    put:
+      operationId: updateWorkflowVersion
+      parameters:
+      - name: workflowId
+        in: path
+        required: true
+        schema:
+          type: integer
+          format: int64
+      requestBody:
+        content:
+          '*/*':
+            schema:
+              $ref: '#/components/schemas/User'
+      responses:
+        default:
+          description: default response
+          content:
+            application/json:
+              schema:
+                uniqueItems: true
+                type: array
+                items:
+                  $ref: '#/components/schemas/WorkflowVersion'
+  /workflows/{workflowId}/dag/{workflowVersionId}:
+    get:
+      operationId: getWorkflowDag
+      parameters:
+      - name: workflowId
+        in: path
+        required: true
+        schema:
+          type: integer
+          format: int64
+      - name: workflowVersionId
+        in: path
+        required: true
+        schema:
+          type: integer
+          format: int64
+      requestBody:
+        content:
+          '*/*':
+            schema:
+              $ref: '#/components/schemas/User'
+      responses:
+        default:
+          description: default response
+          content:
+            application/json:
+              schema:
+                type: string
+  /workflows/{workflowId}/tools/{workflowVersionId}:
+    get:
+      operationId: getTableToolContent
+      parameters:
+      - name: workflowId
+        in: path
+        required: true
+        schema:
+          type: integer
+          format: int64
+      - name: workflowVersionId
+        in: path
+        required: true
+        schema:
+          type: integer
+          format: int64
+      requestBody:
+        content:
+          '*/*':
+            schema:
+              $ref: '#/components/schemas/User'
+      responses:
+        default:
+          description: default response
+          content:
+            application/json:
+              schema:
+                type: string
+  /workflows/{entryId}/registerCheckerWorkflow/{descriptorType}:
+    post:
+      operationId: registerCheckerWorkflow
+      parameters:
+      - name: checkerWorkflowPath
+        in: query
+        schema:
+          type: string
+      - name: testParameterPath
+        in: query
+        schema:
+          type: string
+      - name: entryId
+        in: path
+        required: true
+        schema:
+          type: integer
+          format: int64
+      - name: descriptorType
+        in: path
+        required: true
+        schema:
+          type: string
+      requestBody:
+        content:
+          '*/*':
+            schema:
+              $ref: '#/components/schemas/User'
+      responses:
+        default:
+          description: default response
+          content:
+            application/json:
+              schema:
+                $ref: '#/components/schemas/Entry'
+  /workflows/{workflowId}/zip/{workflowVersionId}:
+    get:
+      operationId: getWorkflowZip
+      parameters:
+      - name: workflowId
+        in: path
+        required: true
+        schema:
+          type: integer
+          format: int64
+      - name: workflowVersionId
+        in: path
+        required: true
+        schema:
+          type: integer
+          format: int64
+      requestBody:
+        content:
+          '*/*':
+            schema:
+              $ref: '#/components/schemas/User'
+      responses:
+        default:
+          description: default response
+          content:
+            application/zip: {}
+  /workflows/{workflowId}/verifiedSources:
+    get:
+      operationId: verifiedSources_1
+      parameters:
+      - name: workflowId
+        in: path
+        required: true
+        schema:
+          type: integer
+          format: int64
+      responses:
+        default:
+          description: default response
+          content:
+            application/json:
+              schema:
+                type: string
+  /workflows/{workflowId}/cwl:
+    get:
+      operationId: cwl_1
+      parameters:
+      - name: workflowId
+        in: path
+        required: true
+        schema:
+          type: integer
+          format: int64
+      - name: tag
+        in: query
+        schema:
+          type: string
+      requestBody:
+        content:
+          '*/*':
+            schema:
+              $ref: '#/components/schemas/User'
+      responses:
+        default:
+          description: default response
+          content:
+            application/json:
+              schema:
+                $ref: '#/components/schemas/SourceFile'
+  /workflows/{workflowId}/wdl:
+    get:
+      operationId: wdl_1
+      parameters:
+      - name: workflowId
+        in: path
+        required: true
+        schema:
+          type: integer
+          format: int64
+      - name: tag
+        in: query
+        schema:
+          type: string
+      requestBody:
+        content:
+          '*/*':
+            schema:
+              $ref: '#/components/schemas/User'
+      responses:
+        default:
+          description: default response
+          content:
+            application/json:
+              schema:
+                $ref: '#/components/schemas/SourceFile'
+  /workflows/{workflowId}/cwl/{relative-path}:
+    get:
+      operationId: secondaryCwlPath_1
+      parameters:
+      - name: workflowId
+        in: path
+        required: true
+        schema:
+          type: integer
+          format: int64
+      - name: tag
+        in: query
+        schema:
+          type: string
+      - name: relative-path
+        in: path
+        required: true
+        schema:
+          type: string
+      requestBody:
+        content:
+          '*/*':
+            schema:
+              $ref: '#/components/schemas/User'
+      responses:
+        default:
+          description: default response
+          content:
+            application/json:
+              schema:
+                $ref: '#/components/schemas/SourceFile'
+  /workflows/{workflowId}/wdl/{relative-path}:
+    get:
+      operationId: secondaryWdlPath_1
+      parameters:
+      - name: workflowId
+        in: path
+        required: true
+        schema:
+          type: integer
+          format: int64
+      - name: tag
+        in: query
+        schema:
+          type: string
+      - name: relative-path
+        in: path
+        required: true
+        schema:
+          type: string
+      requestBody:
+        content:
+          '*/*':
+            schema:
+              $ref: '#/components/schemas/User'
+      responses:
+        default:
+          description: default response
+          content:
+            application/json:
+              schema:
+                $ref: '#/components/schemas/SourceFile'
+  /workflows/{workflowId}/secondaryCwl:
+    get:
+      operationId: secondaryCwl_1
+      parameters:
+      - name: workflowId
+        in: path
+        required: true
+        schema:
+          type: integer
+          format: int64
+      - name: tag
+        in: query
+        schema:
+          type: string
+      requestBody:
+        content:
+          '*/*':
+            schema:
+              $ref: '#/components/schemas/User'
+      responses:
+        default:
+          description: default response
+          content:
+            application/json:
+              schema:
+                type: array
+                items:
+                  $ref: '#/components/schemas/SourceFile'
+  /workflows/{workflowId}/secondaryWdl:
+    get:
+      operationId: secondaryWdl_1
+      parameters:
+      - name: workflowId
+        in: path
+        required: true
+        schema:
+          type: integer
+          format: int64
+      - name: tag
+        in: query
+        schema:
+          type: string
+      requestBody:
+        content:
+          '*/*':
+            schema:
+              $ref: '#/components/schemas/User'
+      responses:
+        default:
+          description: default response
+          content:
+            application/json:
+              schema:
+                type: array
+                items:
+                  $ref: '#/components/schemas/SourceFile'
+  /workflows/{workflowId}/testParameterFiles:
+    get:
+      operationId: getTestParameterFiles_1
+      parameters:
+      - name: workflowId
+        in: path
+        required: true
+        schema:
+          type: integer
+          format: int64
+      - name: version
+        in: query
+        schema:
+          type: string
+      requestBody:
+        content:
+          '*/*':
+            schema:
+              $ref: '#/components/schemas/User'
+      responses:
+        default:
+          description: default response
+          content:
+            application/json:
+              schema:
+                type: array
+                items:
+                  $ref: '#/components/schemas/SourceFile'
+    put:
+      operationId: addTestParameterFiles_1
+      parameters:
+      - name: workflowId
+        in: path
+        required: true
+        schema:
+          type: integer
+          format: int64
+      - name: testParameterPaths
+        in: query
+        schema:
+          type: array
+          items:
+            type: string
+      - name: version
+        in: query
+        schema:
+          type: string
+      requestBody:
+        content:
+          '*/*':
+            schema:
+              $ref: '#/components/schemas/User'
+      responses:
+        default:
+          description: default response
+          content:
+            application/json:
+              schema:
+                uniqueItems: true
+                type: array
+                items:
+                  $ref: '#/components/schemas/SourceFile'
+    delete:
+      operationId: deleteTestParameterFiles_1
+      parameters:
+      - name: workflowId
+        in: path
+        required: true
+        schema:
+          type: integer
+          format: int64
+      - name: testParameterPaths
+        in: query
+        schema:
+          type: array
+          items:
+            type: string
+      - name: version
+        in: query
+        schema:
+          type: string
+      requestBody:
+        content:
+          '*/*':
+            schema:
+              $ref: '#/components/schemas/User'
+      responses:
+        default:
+          description: default response
+          content:
+            application/json:
+              schema:
+                uniqueItems: true
+                type: array
+                items:
+                  $ref: '#/components/schemas/SourceFile'
+  /workflows/{workflowId}/star:
+    put:
+      operationId: starEntry_1
+      parameters:
+      - name: workflowId
+        in: path
+        required: true
+        schema:
+          type: integer
+          format: int64
+      requestBody:
+        content:
+          '*/*':
+            schema:
+              $ref: '#/components/schemas/User'
+      responses:
+        default:
+          description: default response
+          content:
+            application/json: {}
+  /workflows/{workflowId}/unstar:
+    delete:
+      operationId: unstarEntry_1
+      parameters:
+      - name: workflowId
+        in: path
+        required: true
+        schema:
+          type: integer
+          format: int64
+      requestBody:
+        content:
+          '*/*':
+            schema:
+              $ref: '#/components/schemas/User'
+      responses:
+        default:
+          description: default response
+          content:
+            application/json: {}
+  /workflows/{workflowId}/starredUsers:
+    get:
+      operationId: getStarredUsers_1
+      parameters:
+      - name: workflowId
+        in: path
+        required: true
+        schema:
+          type: integer
+          format: int64
+      responses:
+        default:
+          description: default response
+          content:
+            application/json:
+              schema:
+                uniqueItems: true
+                type: array
+                items:
+                  $ref: '#/components/schemas/User'
+  /workflows/{workflowId}/restub:
+    get:
+      operationId: restub
+      parameters:
+      - name: workflowId
+        in: path
+        required: true
+        schema:
+          type: integer
+          format: int64
+      requestBody:
+        content:
+          '*/*':
+            schema:
+              $ref: '#/components/schemas/User'
+      responses:
+        default:
+          description: default response
+          content:
+            application/json:
+              schema:
+                $ref: '#/components/schemas/Workflow'
+  /workflows/{workflowId}:
+    get:
+      operationId: getWorkflow
+      parameters:
+      - name: workflowId
+        in: path
+        required: true
+        schema:
+          type: integer
+          format: int64
+      - name: include
+        in: query
+        schema:
+          type: string
+      requestBody:
+        content:
+          '*/*':
+            schema:
+              $ref: '#/components/schemas/User'
+      responses:
+        default:
+          description: default response
+          content:
+            application/json:
+              schema:
+                $ref: '#/components/schemas/Workflow'
+    put:
+      operationId: updateWorkflow
+      parameters:
+      - name: workflowId
+        in: path
+        required: true
+        schema:
+          type: integer
+          format: int64
+      requestBody:
+        content:
+          '*/*':
+            schema:
+              $ref: '#/components/schemas/User'
+      responses:
+        default:
+          description: default response
+          content:
+            application/json:
+              schema:
                 $ref: '#/components/schemas/Workflow'
   /workflows/{workflowId}/verify/{workflowVersionId}:
     put:
       operationId: verifyWorkflowVersion
->>>>>>> 6253be67
       parameters:
       - name: workflowId
         in: path
@@ -3024,52 +3632,6 @@
                 type: array
                 items:
                   $ref: '#/components/schemas/Workflow'
-  /workflows/{workflowId}/users:
-    get:
-      operationId: getUsers_1
-      parameters:
-      - name: workflowId
-        in: path
-        required: true
-        schema:
-          type: integer
-          format: int64
-      requestBody:
-        content:
-          '*/*':
-            schema:
-              $ref: '#/components/schemas/User'
-      responses:
-        default:
-          description: default response
-          content:
-            application/json:
-              schema:
-                type: array
-                items:
-                  $ref: '#/components/schemas/User'
-  /workflows/{workflowId}/restub:
-    get:
-      operationId: restub
-      parameters:
-      - name: workflowId
-        in: path
-        required: true
-        schema:
-          type: integer
-          format: int64
-      requestBody:
-        content:
-          '*/*':
-            schema:
-              $ref: '#/components/schemas/User'
-      responses:
-        default:
-          description: default response
-          content:
-            application/json:
-              schema:
-                $ref: '#/components/schemas/Workflow'
   /workflows/shared:
     get:
       operationId: sharedWorkflows
@@ -3240,779 +3802,6 @@
             application/json:
               schema:
                 $ref: '#/components/schemas/Entry'
-  /workflows/path/entry/{repository}/published:
-    get:
-      operationId: getPublishedEntryByPath
-      parameters:
-      - name: repository
-        in: path
-        required: true
-        schema:
-          type: string
-      responses:
-        default:
-          description: default response
-          content:
-            application/json:
-              schema:
-                $ref: '#/components/schemas/Entry'
-  /workflows/path/{repository}:
-    get:
-      operationId: getAllWorkflowByPath
-      parameters:
-      - name: repository
-        in: path
-        required: true
-        schema:
-          type: string
-      requestBody:
-        content:
-          '*/*':
-            schema:
-              $ref: '#/components/schemas/User'
-      responses:
-        default:
-          description: default response
-          content:
-            application/json:
-              schema:
-                type: array
-                items:
-                  $ref: '#/components/schemas/Workflow'
-  /workflows/path/workflow/{repository}/published:
-    get:
-      operationId: getPublishedWorkflowByPath
-      parameters:
-      - name: repository
-        in: path
-        required: true
-        schema:
-          type: string
-      - name: include
-        in: query
-        schema:
-          type: string
-      responses:
-        default:
-          description: default response
-          content:
-            application/json:
-              schema:
-                $ref: '#/components/schemas/Workflow'
-  /workflows/{workflowId}/verifiedSources:
-    get:
-      operationId: verifiedSources_1
-      parameters:
-      - name: workflowId
-        in: path
-        required: true
-        schema:
-          type: integer
-          format: int64
-      responses:
-        default:
-          description: default response
-          content:
-            application/json:
-              schema:
-                type: string
-  /workflows/{workflowId}/cwl:
-    get:
-      operationId: cwl_1
-      parameters:
-      - name: workflowId
-        in: path
-        required: true
-        schema:
-          type: integer
-          format: int64
-      - name: tag
-        in: query
-        schema:
-          type: string
-      requestBody:
-        content:
-          '*/*':
-            schema:
-              $ref: '#/components/schemas/User'
-      responses:
-        default:
-          description: default response
-          content:
-            application/json:
-              schema:
-                $ref: '#/components/schemas/SourceFile'
-  /workflows/{workflowId}/wdl:
-    get:
-      operationId: wdl_1
-      parameters:
-      - name: workflowId
-        in: path
-        required: true
-        schema:
-          type: integer
-          format: int64
-      - name: tag
-        in: query
-        schema:
-          type: string
-      requestBody:
-        content:
-          '*/*':
-            schema:
-              $ref: '#/components/schemas/User'
-      responses:
-        default:
-          description: default response
-          content:
-            application/json:
-              schema:
-                $ref: '#/components/schemas/SourceFile'
-  /workflows/{workflowId}/nextflow:
-    get:
-      operationId: nextflow
-      parameters:
-      - name: workflowId
-        in: path
-        required: true
-        schema:
-          type: integer
-          format: int64
-      - name: tag
-        in: query
-        schema:
-          type: string
-      requestBody:
-        content:
-          '*/*':
-            schema:
-              $ref: '#/components/schemas/User'
-      responses:
-        default:
-          description: default response
-          content:
-            application/json:
-              schema:
-                $ref: '#/components/schemas/SourceFile'
-  /workflows/{workflowId}/cwl/{relative-path}:
-    get:
-      operationId: secondaryCwlPath_1
-      parameters:
-      - name: workflowId
-        in: path
-        required: true
-        schema:
-          type: integer
-          format: int64
-      - name: tag
-        in: query
-        schema:
-          type: string
-      - name: relative-path
-        in: path
-        required: true
-        schema:
-          type: string
-      requestBody:
-        content:
-          '*/*':
-            schema:
-              $ref: '#/components/schemas/User'
-      responses:
-        default:
-          description: default response
-          content:
-            application/json:
-              schema:
-                $ref: '#/components/schemas/SourceFile'
-  /workflows/{workflowId}/wdl/{relative-path}:
-    get:
-      operationId: secondaryWdlPath_1
-      parameters:
-      - name: workflowId
-        in: path
-        required: true
-        schema:
-          type: integer
-          format: int64
-      - name: tag
-        in: query
-        schema:
-          type: string
-      - name: relative-path
-        in: path
-        required: true
-        schema:
-          type: string
-      requestBody:
-        content:
-          '*/*':
-            schema:
-              $ref: '#/components/schemas/User'
-      responses:
-        default:
-          description: default response
-          content:
-            application/json:
-              schema:
-                $ref: '#/components/schemas/SourceFile'
-  /workflows/{workflowId}/nextflow/{relative-path}:
-    get:
-      operationId: secondaryNextFlowPath
-      parameters:
-      - name: workflowId
-        in: path
-        required: true
-        schema:
-          type: integer
-          format: int64
-      - name: tag
-        in: query
-        schema:
-          type: string
-      - name: relative-path
-        in: path
-        required: true
-        schema:
-          type: string
-      requestBody:
-        content:
-          '*/*':
-            schema:
-              $ref: '#/components/schemas/User'
-      responses:
-        default:
-          description: default response
-          content:
-            application/json:
-              schema:
-                $ref: '#/components/schemas/SourceFile'
-  /workflows/{workflowId}/secondaryCwl:
-    get:
-      operationId: secondaryCwl_1
-      parameters:
-      - name: workflowId
-        in: path
-        required: true
-        schema:
-          type: integer
-          format: int64
-      - name: tag
-        in: query
-        schema:
-          type: string
-      requestBody:
-        content:
-          '*/*':
-            schema:
-              $ref: '#/components/schemas/User'
-      responses:
-        default:
-          description: default response
-          content:
-            application/json:
-              schema:
-                type: array
-                items:
-                  $ref: '#/components/schemas/SourceFile'
-  /workflows/{workflowId}/secondaryWdl:
-    get:
-      operationId: secondaryWdl_1
-      parameters:
-      - name: workflowId
-        in: path
-        required: true
-        schema:
-          type: integer
-          format: int64
-      - name: tag
-        in: query
-        schema:
-          type: string
-      requestBody:
-        content:
-          '*/*':
-            schema:
-              $ref: '#/components/schemas/User'
-      responses:
-        default:
-          description: default response
-          content:
-            application/json:
-              schema:
-                type: array
-                items:
-                  $ref: '#/components/schemas/SourceFile'
-  /workflows/{workflowId}/secondaryNextflow:
-    get:
-      operationId: secondaryNextflow
-      parameters:
-      - name: workflowId
-        in: path
-        required: true
-        schema:
-          type: integer
-          format: int64
-      - name: tag
-        in: query
-        schema:
-          type: string
-      requestBody:
-        content:
-          '*/*':
-            schema:
-              $ref: '#/components/schemas/User'
-      responses:
-        default:
-          description: default response
-          content:
-            application/json:
-              schema:
-                type: array
-                items:
-                  $ref: '#/components/schemas/SourceFile'
-  /workflows/{workflowId}/testParameterFiles:
-    get:
-      operationId: getTestParameterFiles_1
-      parameters:
-      - name: workflowId
-        in: path
-        required: true
-        schema:
-          type: integer
-          format: int64
-      - name: version
-        in: query
-        schema:
-          type: string
-      requestBody:
-        content:
-          '*/*':
-            schema:
-              $ref: '#/components/schemas/User'
-      responses:
-        default:
-          description: default response
-          content:
-            application/json:
-              schema:
-                type: array
-                items:
-                  $ref: '#/components/schemas/SourceFile'
-    put:
-      operationId: addTestParameterFiles_1
-      parameters:
-      - name: workflowId
-        in: path
-        required: true
-        schema:
-          type: integer
-          format: int64
-      - name: testParameterPaths
-        in: query
-        schema:
-          type: array
-          items:
-            type: string
-      - name: version
-        in: query
-        schema:
-          type: string
-      requestBody:
-        content:
-          '*/*':
-            schema:
-              $ref: '#/components/schemas/User'
-      responses:
-        default:
-          description: default response
-          content:
-            application/json:
-              schema:
-                uniqueItems: true
-                type: array
-                items:
-                  $ref: '#/components/schemas/SourceFile'
-    delete:
-      operationId: deleteTestParameterFiles_1
-      parameters:
-      - name: workflowId
-        in: path
-        required: true
-        schema:
-          type: integer
-          format: int64
-      - name: testParameterPaths
-        in: query
-        schema:
-          type: array
-          items:
-            type: string
-      - name: version
-        in: query
-        schema:
-          type: string
-      requestBody:
-        content:
-          '*/*':
-            schema:
-              $ref: '#/components/schemas/User'
-      responses:
-        default:
-          description: default response
-          content:
-            application/json:
-              schema:
-                uniqueItems: true
-                type: array
-                items:
-                  $ref: '#/components/schemas/SourceFile'
-  /workflows/manualRegister:
-    post:
-      operationId: manualRegister
-      parameters:
-      - name: workflowRegistry
-        in: query
-        schema:
-          type: string
-      - name: workflowPath
-        in: query
-        schema:
-          type: string
-      - name: defaultWorkflowPath
-        in: query
-        schema:
-          type: string
-      - name: workflowName
-        in: query
-        schema:
-          type: string
-      - name: descriptorType
-        in: query
-        schema:
-          type: string
-      - name: defaultTestParameterFilePath
-        in: query
-        schema:
-          type: string
-      requestBody:
-        content:
-          '*/*':
-            schema:
-              $ref: '#/components/schemas/User'
-      responses:
-        default:
-          description: default response
-          content:
-            application/json:
-              schema:
-                $ref: '#/components/schemas/Workflow'
-  /workflows/{workflowId}/workflowVersions:
-    put:
-      operationId: updateWorkflowVersion
-      parameters:
-      - name: workflowId
-        in: path
-        required: true
-        schema:
-          type: integer
-          format: int64
-      requestBody:
-        content:
-          '*/*':
-            schema:
-              $ref: '#/components/schemas/User'
-      responses:
-        default:
-          description: default response
-          content:
-            application/json:
-              schema:
-                uniqueItems: true
-                type: array
-                items:
-                  $ref: '#/components/schemas/WorkflowVersion'
-  /workflows/{workflowId}/dag/{workflowVersionId}:
-    get:
-      operationId: getWorkflowDag
-      parameters:
-      - name: workflowId
-        in: path
-        required: true
-        schema:
-          type: integer
-          format: int64
-      - name: workflowVersionId
-        in: path
-        required: true
-        schema:
-          type: integer
-          format: int64
-      requestBody:
-        content:
-          '*/*':
-            schema:
-              $ref: '#/components/schemas/User'
-      responses:
-        default:
-          description: default response
-          content:
-            application/json:
-              schema:
-                type: string
-  /workflows/{workflowId}/tools/{workflowVersionId}:
-    get:
-      operationId: getTableToolContent
-      parameters:
-      - name: workflowId
-        in: path
-        required: true
-        schema:
-          type: integer
-          format: int64
-      - name: workflowVersionId
-        in: path
-        required: true
-        schema:
-          type: integer
-          format: int64
-      requestBody:
-        content:
-          '*/*':
-            schema:
-              $ref: '#/components/schemas/User'
-      responses:
-        default:
-          description: default response
-          content:
-            application/json:
-              schema:
-                type: string
-  /workflows/{workflowId}/star:
-    put:
-      operationId: starEntry_1
-      parameters:
-      - name: workflowId
-        in: path
-        required: true
-        schema:
-          type: integer
-          format: int64
-      requestBody:
-        content:
-          '*/*':
-            schema:
-              $ref: '#/components/schemas/User'
-      responses:
-        default:
-          description: default response
-          content:
-            application/json: {}
-  /workflows/{workflowId}/unstar:
-    delete:
-      operationId: unstarEntry_1
-      parameters:
-      - name: workflowId
-        in: path
-        required: true
-        schema:
-          type: integer
-          format: int64
-      requestBody:
-        content:
-          '*/*':
-            schema:
-              $ref: '#/components/schemas/User'
-      responses:
-        default:
-          description: default response
-          content:
-            application/json: {}
-  /workflows/{workflowId}/starredUsers:
-    get:
-      operationId: getStarredUsers_1
-      parameters:
-      - name: workflowId
-        in: path
-        required: true
-        schema:
-          type: integer
-          format: int64
-      responses:
-        default:
-          description: default response
-          content:
-            application/json:
-              schema:
-                uniqueItems: true
-                type: array
-                items:
-                  $ref: '#/components/schemas/User'
-  /workflows/{entryId}/registerCheckerWorkflow/{descriptorType}:
-    post:
-      operationId: registerCheckerWorkflow
-      parameters:
-      - name: checkerWorkflowPath
-        in: query
-        schema:
-          type: string
-      - name: testParameterPath
-        in: query
-        schema:
-          type: string
-      - name: entryId
-        in: path
-        required: true
-        schema:
-          type: integer
-          format: int64
-      - name: descriptorType
-        in: path
-        required: true
-        schema:
-          type: string
-      requestBody:
-        content:
-          '*/*':
-            schema:
-              $ref: '#/components/schemas/User'
-      responses:
-        default:
-          description: default response
-          content:
-            application/json:
-              schema:
-                $ref: '#/components/schemas/Entry'
-  /workflows/{workflowId}/zip/{workflowVersionId}:
-    get:
-      operationId: getWorkflowZip
-      parameters:
-      - name: workflowId
-        in: path
-        required: true
-        schema:
-          type: integer
-          format: int64
-      - name: workflowVersionId
-        in: path
-        required: true
-        schema:
-          type: integer
-          format: int64
-      requestBody:
-        content:
-          '*/*':
-            schema:
-              $ref: '#/components/schemas/User'
-      responses:
-        default:
-          description: default response
-          content:
-            application/zip: {}
-  /api/ga4gh/v2/extended/{id}/versions/{version_id}/{type}/tests/{relative_path}:
-    post:
-      operationId: toolsIdVersionsVersionIdTypeTestsPost
-      parameters:
-      - name: type
-        in: path
-        required: true
-        schema:
-          type: string
-      - name: id
-        in: path
-        required: true
-        schema:
-          type: string
-      - name: version_id
-        in: path
-        required: true
-        schema:
-          type: string
-      - name: relative_path
-        in: path
-        required: true
-        schema:
-          type: string
-      - name: platform
-        in: query
-        schema:
-          type: string
-      - name: platform_version
-        in: query
-        schema:
-          type: string
-      - name: verified
-        in: query
-        schema:
-          type: boolean
-      - name: metadata
-        in: query
-        schema:
-          type: string
-      requestBody:
-        content:
-          '*/*':
-            schema:
-              $ref: '#/components/schemas/User'
-      responses:
-        default:
-          description: default response
-          content:
-            application/json: {}
-  /api/ga4gh/v2/extended/tools/{organization}:
-    get:
-      operationId: toolsOrgGet
-      parameters:
-      - name: organization
-        in: path
-        required: true
-        schema:
-          type: string
-      responses:
-        default:
-          description: default response
-          content:
-            application/json: {}
-            text/plain: {}
-  /api/ga4gh/v2/extended/containers/{organization}:
-    get:
-      operationId: entriesOrgGet
-      parameters:
-      - name: organization
-        in: path
-        required: true
-        schema:
-          type: string
-      responses:
-        default:
-          description: default response
-          content:
-            application/json: {}
-            text/plain: {}
-  /api/ga4gh/v2/extended/organizations:
-    get:
-      operationId: entriesOrgGet_1
-      responses:
-        default:
-          description: default response
-          content:
-            application/json: {}
-            text/plain: {}
-  /api/ga4gh/v2/extended/workflows/{organization}:
-    get:
-      operationId: workflowsOrgGet
-      parameters:
-      - name: organization
-        in: path
-        required: true
-        schema:
-          type: string
-      responses:
-        default:
-          description: default response
-          content:
-            application/json: {}
-            text/plain: {}
   /api/ga4gh/v2/extended/tools/index:
     post:
       operationId: toolsIndexGet
@@ -4025,6 +3814,21 @@
         default:
           description: default response
           content:
+            text/plain: {}
+  /api/ga4gh/v2/extended/workflows/{organization}:
+    get:
+      operationId: workflowsOrgGet
+      parameters:
+      - name: organization
+        in: path
+        required: true
+        schema:
+          type: string
+      responses:
+        default:
+          description: default response
+          content:
+            application/json: {}
             text/plain: {}
   /api/ga4gh/v2/extended/tools/entry/_search:
     post:
@@ -4039,6 +3843,95 @@
           description: default response
           content:
             application/json: {}
+  /api/ga4gh/v2/extended/containers/{organization}:
+    get:
+      operationId: entriesOrgGet
+      parameters:
+      - name: organization
+        in: path
+        required: true
+        schema:
+          type: string
+      responses:
+        default:
+          description: default response
+          content:
+            application/json: {}
+            text/plain: {}
+  /api/ga4gh/v2/extended/organizations:
+    get:
+      operationId: entriesOrgGet_1
+      responses:
+        default:
+          description: default response
+          content:
+            application/json: {}
+            text/plain: {}
+  /api/ga4gh/v2/extended/tools/{organization}:
+    get:
+      operationId: toolsOrgGet
+      parameters:
+      - name: organization
+        in: path
+        required: true
+        schema:
+          type: string
+      responses:
+        default:
+          description: default response
+          content:
+            application/json: {}
+            text/plain: {}
+  /api/ga4gh/v2/extended/{id}/versions/{version_id}/{type}/tests/{relative_path}:
+    post:
+      operationId: toolsIdVersionsVersionIdTypeTestsPost
+      parameters:
+      - name: type
+        in: path
+        required: true
+        schema:
+          type: string
+      - name: id
+        in: path
+        required: true
+        schema:
+          type: string
+      - name: version_id
+        in: path
+        required: true
+        schema:
+          type: string
+      - name: relative_path
+        in: path
+        required: true
+        schema:
+          type: string
+      - name: platform
+        in: query
+        schema:
+          type: string
+      - name: platform_version
+        in: query
+        schema:
+          type: string
+      - name: verified
+        in: query
+        schema:
+          type: boolean
+      - name: metadata
+        in: query
+        schema:
+          type: string
+      requestBody:
+        content:
+          '*/*':
+            schema:
+              $ref: '#/components/schemas/User'
+      responses:
+        default:
+          description: default response
+          content:
+            application/json: {}
   /api/ga4gh/v2/metadata:
     get:
       operationId: metadataGet
@@ -4085,8 +3978,122 @@
           content:
             application/json: {}
             text/plain: {}
-<<<<<<< HEAD
-=======
+  /api/ga4gh/v2/tools:
+    get:
+      operationId: toolsGet
+      parameters:
+      - name: id
+        in: query
+        schema:
+          type: string
+      - name: alias
+        in: query
+        schema:
+          type: string
+      - name: registry
+        in: query
+        schema:
+          type: string
+      - name: organization
+        in: query
+        schema:
+          type: string
+      - name: name
+        in: query
+        schema:
+          type: string
+      - name: toolname
+        in: query
+        schema:
+          type: string
+      - name: description
+        in: query
+        schema:
+          type: string
+      - name: author
+        in: query
+        schema:
+          type: string
+      - name: checker
+        in: query
+        schema:
+          type: boolean
+      - name: offset
+        in: query
+        schema:
+          type: string
+      - name: limit
+        in: query
+        schema:
+          type: integer
+          format: int32
+          default: 1000
+      requestBody:
+        content:
+          '*/*':
+            schema:
+              $ref: '#/components/schemas/User'
+      responses:
+        default:
+          description: default response
+          content:
+            application/json: {}
+            text/plain: {}
+  /api/ga4gh/v2/tools/{id}/versions/{version_id}:
+    get:
+      operationId: toolsIdVersionsVersionIdGet
+      parameters:
+      - name: id
+        in: path
+        required: true
+        schema:
+          type: string
+      - name: version_id
+        in: path
+        required: true
+        schema:
+          type: string
+      requestBody:
+        content:
+          '*/*':
+            schema:
+              $ref: '#/components/schemas/User'
+      responses:
+        default:
+          description: default response
+          content:
+            application/json: {}
+            text/plain: {}
+  /api/ga4gh/v2/tools/{id}/versions/{version_id}/{type}/descriptor:
+    get:
+      operationId: toolsIdVersionsVersionIdTypeDescriptorGet
+      parameters:
+      - name: type
+        in: path
+        required: true
+        schema:
+          type: string
+      - name: id
+        in: path
+        required: true
+        schema:
+          type: string
+      - name: version_id
+        in: path
+        required: true
+        schema:
+          type: string
+      requestBody:
+        content:
+          '*/*':
+            schema:
+              $ref: '#/components/schemas/User'
+      responses:
+        default:
+          description: default response
+          content:
+            application/json: {}
+            text/plain: {}
   /api/ga4gh/v2/tools/{id}/versions/{version_id}/{type}/descriptor/{relative_path}:
     get:
       operationId: toolsIdVersionsVersionIdTypeDescriptorRelativePathGet
@@ -4177,57 +4184,25 @@
           content:
             application/json: {}
             text/plain: {}
->>>>>>> 6253be67
-  /api/ga4gh/v2/tools:
-    get:
-      operationId: toolsGet
-      parameters:
+  /api/ga4gh/v2/tools/{id}/versions/{version_id}/{type}/files:
+    get:
+      operationId: toolsIdVersionsVersionIdTypeFilesGet
+      parameters:
+      - name: type
+        in: path
+        required: true
+        schema:
+          type: string
       - name: id
-        in: query
-        schema:
-          type: string
-      - name: alias
-        in: query
-        schema:
-          type: string
-      - name: registry
-        in: query
-        schema:
-          type: string
-      - name: organization
-        in: query
-        schema:
-          type: string
-      - name: name
-        in: query
-        schema:
-          type: string
-      - name: toolname
-        in: query
-        schema:
-          type: string
-      - name: description
-        in: query
-        schema:
-          type: string
-      - name: author
-        in: query
-        schema:
-          type: string
-      - name: checker
-        in: query
-        schema:
-          type: boolean
-      - name: offset
-        in: query
-        schema:
-          type: string
-      - name: limit
-        in: query
-        schema:
-          type: integer
-          format: int32
-          default: 1000
+        in: path
+        required: true
+        schema:
+          type: string
+      - name: version_id
+        in: path
+        required: true
+        schema:
+          type: string
       requestBody:
         content:
           '*/*':
@@ -4239,100 +4214,11 @@
           content:
             application/json: {}
             text/plain: {}
-<<<<<<< HEAD
-  /api/ga4gh/v2/tools/{id}/versions:
-    get:
-      operationId: toolsIdVersionsGet
+  /api/ga4gh/v2/tools/{id}:
+    get:
+      operationId: toolsIdGet
       parameters:
       - name: id
-        in: path
-        required: true
-        schema:
-          type: string
-      requestBody:
-        content:
-          '*/*':
-            schema:
-              $ref: '#/components/schemas/User'
-      responses:
-        default:
-          description: default response
-          content:
-            application/json: {}
-            text/plain: {}
-  /api/ga4gh/v2/tools/{id}/versions/{version_id}:
-    get:
-      operationId: toolsIdVersionsVersionIdGet
-      parameters:
-      - name: id
-        in: path
-        required: true
-        schema:
-          type: string
-      - name: version_id
-        in: path
-        required: true
-        schema:
-          type: string
-      requestBody:
-        content:
-          '*/*':
-            schema:
-              $ref: '#/components/schemas/User'
-      responses:
-        default:
-          description: default response
-          content:
-            application/json: {}
-            text/plain: {}
-  /api/ga4gh/v2/tools/{id}/versions/{version_id}/{type}/descriptor:
-    get:
-      operationId: toolsIdVersionsVersionIdTypeDescriptorGet
-      parameters:
-      - name: type
-        in: path
-        required: true
-        schema:
-          type: string
-      - name: id
-        in: path
-        required: true
-        schema:
-          type: string
-      - name: version_id
-        in: path
-        required: true
-        schema:
-          type: string
-      requestBody:
-        content:
-          '*/*':
-            schema:
-              $ref: '#/components/schemas/User'
-      responses:
-        default:
-          description: default response
-          content:
-            application/json: {}
-            text/plain: {}
-  /api/ga4gh/v2/tools/{id}/versions/{version_id}/{type}/descriptor/{relative_path}:
-=======
-  /api/ga4gh/v2/tools/{id}/versions/{version_id}/{type}/files:
->>>>>>> 6253be67
-    get:
-      operationId: toolsIdVersionsVersionIdTypeFilesGet
-      parameters:
-      - name: type
-        in: path
-        required: true
-        schema:
-          type: string
-      - name: id
-        in: path
-        required: true
-        schema:
-          type: string
-      - name: version_id
         in: path
         required: true
         schema:
@@ -4368,40 +4254,57 @@
           content:
             application/json: {}
             text/plain: {}
-  /api/ga4gh/v2/tools/{id}/versions/{version_id}:
-    get:
-      operationId: toolsIdVersionsVersionIdGet
+  /api/ga4gh/v1/tools:
+    get:
+      operationId: toolsGet_1
       parameters:
       - name: id
-        in: path
-        required: true
-        schema:
-          type: string
-      - name: version_id
-        in: path
-        required: true
-        schema:
-          type: string
-      requestBody:
-        content:
-          '*/*':
-            schema:
-              $ref: '#/components/schemas/User'
+        in: query
+        schema:
+          type: string
+      - name: registry
+        in: query
+        schema:
+          type: string
+      - name: organization
+        in: query
+        schema:
+          type: string
+      - name: name
+        in: query
+        schema:
+          type: string
+      - name: toolname
+        in: query
+        schema:
+          type: string
+      - name: description
+        in: query
+        schema:
+          type: string
+      - name: author
+        in: query
+        schema:
+          type: string
+      - name: offset
+        in: query
+        schema:
+          type: string
+      - name: limit
+        in: query
+        schema:
+          type: integer
+          format: int32
       responses:
         default:
           description: default response
           content:
             application/json: {}
             text/plain: {}
-  /api/ga4gh/v2/tools/{id}/versions/{version_id}/{type}/descriptor:
-    get:
-      operationId: toolsIdVersionsVersionIdTypeDescriptorGet
-      parameters:
-      - name: type
-        in: path
-        required: true
-        schema:
-          type: string
+  /api/ga4gh/v1/tools/{id}/versions/{version_id}:
+    get:
+      operationId: toolsIdVersionsVersionIdGet_1
+      parameters:
       - name: id
         in: path
         required: true
@@ -4412,79 +4315,101 @@
         required: true
         schema:
           type: string
-      requestBody:
-        content:
-          '*/*':
-            schema:
-              $ref: '#/components/schemas/User'
       responses:
         default:
           description: default response
           content:
             application/json: {}
             text/plain: {}
-  /api/ga4gh/v2/tools/{id}:
-    get:
-      operationId: toolsIdGet
-      parameters:
+  /api/ga4gh/v1/tools/{id}/versions/{version_id}/{type}/descriptor:
+    get:
+      operationId: toolsIdVersionsVersionIdTypeDescriptorGet_1
+      parameters:
+      - name: type
+        in: path
+        required: true
+        schema:
+          type: string
       - name: id
         in: path
         required: true
         schema:
           type: string
-      requestBody:
-        content:
-          '*/*':
-            schema:
-              $ref: '#/components/schemas/User'
+      - name: version_id
+        in: path
+        required: true
+        schema:
+          type: string
       responses:
         default:
           description: default response
           content:
             application/json: {}
             text/plain: {}
-<<<<<<< HEAD
-  /api/ga4gh/v1/tools:
-    get:
-      operationId: toolsGet_1
-      parameters:
+  /api/ga4gh/v1/tools/{id}/versions/{version_id}/{type}/descriptor/{relative_path}:
+    get:
+      operationId: toolsIdVersionsVersionIdTypeDescriptorRelativePathGet_1
+      parameters:
+      - name: type
+        in: path
+        required: true
+        schema:
+          type: string
       - name: id
-        in: query
-        schema:
-          type: string
-      - name: registry
-        in: query
-        schema:
-          type: string
-      - name: organization
-        in: query
-        schema:
-          type: string
-      - name: name
-        in: query
-        schema:
-          type: string
-      - name: toolname
-        in: query
-        schema:
-          type: string
-      - name: description
-        in: query
-        schema:
-          type: string
-      - name: author
-        in: query
-        schema:
-          type: string
-      - name: offset
-        in: query
-        schema:
-          type: string
-      - name: limit
-        in: query
-        schema:
-          type: integer
-          format: int32
+        in: path
+        required: true
+        schema:
+          type: string
+      - name: version_id
+        in: path
+        required: true
+        schema:
+          type: string
+      - name: relative_path
+        in: path
+        required: true
+        schema:
+          type: string
+      responses:
+        default:
+          description: default response
+          content:
+            application/json: {}
+            text/plain: {}
+  /api/ga4gh/v1/tools/{id}/versions/{version_id}/{type}/tests:
+    get:
+      operationId: toolsIdVersionsVersionIdTypeTestsGet_1
+      parameters:
+      - name: type
+        in: path
+        required: true
+        schema:
+          type: string
+      - name: id
+        in: path
+        required: true
+        schema:
+          type: string
+      - name: version_id
+        in: path
+        required: true
+        schema:
+          type: string
+      responses:
+        default:
+          description: default response
+          content:
+            application/json: {}
+            text/plain: {}
+  /api/ga4gh/v1/tools/{id}:
+    get:
+      operationId: toolsIdGet_1
+      parameters:
+      - name: id
+        in: path
+        required: true
+        schema:
+          type: string
       responses:
         default:
           description: default response
@@ -4495,96 +4420,6 @@
     get:
       operationId: toolsIdVersionsGet_1
       parameters:
-=======
-  /api/ga4gh/v1/tools/{id}/versions/{version_id}/{type}/descriptor/{relative_path}:
-    get:
-      operationId: toolsIdVersionsVersionIdTypeDescriptorRelativePathGet_1
-      parameters:
-      - name: type
-        in: path
-        required: true
-        schema:
-          type: string
->>>>>>> 6253be67
-      - name: id
-        in: path
-        required: true
-        schema:
-          type: string
-<<<<<<< HEAD
-=======
-      - name: version_id
-        in: path
-        required: true
-        schema:
-          type: string
-      - name: relative_path
-        in: path
-        required: true
-        schema:
-          type: string
->>>>>>> 6253be67
-      responses:
-        default:
-          description: default response
-          content:
-            application/json: {}
-            text/plain: {}
-<<<<<<< HEAD
-  /api/ga4gh/v1/tools/{id}/versions/{version_id}/dockerfile:
-    get:
-      operationId: toolsIdVersionsVersionIdDockerfileGet
-=======
-  /api/ga4gh/v1/tools/{id}/versions/{version_id}/{type}/tests:
-    get:
-      operationId: toolsIdVersionsVersionIdTypeTestsGet_1
->>>>>>> 6253be67
-      parameters:
-      - name: type
-        in: path
-        required: true
-        schema:
-          type: string
-      - name: id
-        in: path
-        required: true
-        schema:
-          type: string
-      - name: version_id
-        in: path
-        required: true
-        schema:
-          type: string
-      responses:
-        default:
-          description: default response
-          content:
-            application/json: {}
-            text/plain: {}
-  /api/ga4gh/v1/tools/{id}/versions/{version_id}:
-    get:
-      operationId: toolsIdVersionsVersionIdGet_1
-      parameters:
-      - name: id
-        in: path
-        required: true
-        schema:
-          type: string
-      - name: version_id
-        in: path
-        required: true
-        schema:
-          type: string
-      responses:
-        default:
-          description: default response
-          content:
-            application/json: {}
-            text/plain: {}
-  /api/ga4gh/v1/tools/{id}/versions:
-    get:
-      operationId: toolsIdVersionsGet_1
-      parameters:
       - name: id
         in: path
         required: true
@@ -4606,66 +4441,6 @@
         schema:
           type: string
       - name: version_id
-        in: path
-        required: true
-        schema:
-          type: string
-      responses:
-        default:
-          description: default response
-          content:
-            application/json: {}
-            text/plain: {}
-  /api/ga4gh/v1/tools/{id}/versions/{version_id}:
-    get:
-      operationId: toolsIdVersionsVersionIdGet_1
-      parameters:
-      - name: id
-        in: path
-        required: true
-        schema:
-          type: string
-      - name: version_id
-        in: path
-        required: true
-        schema:
-          type: string
-      responses:
-        default:
-          description: default response
-          content:
-            application/json: {}
-            text/plain: {}
-  /api/ga4gh/v1/tools/{id}/versions/{version_id}/{type}/descriptor:
-    get:
-      operationId: toolsIdVersionsVersionIdTypeDescriptorGet_1
-      parameters:
-      - name: type
-        in: path
-        required: true
-        schema:
-          type: string
-      - name: id
-        in: path
-        required: true
-        schema:
-          type: string
-      - name: version_id
-        in: path
-        required: true
-        schema:
-          type: string
-      responses:
-        default:
-          description: default response
-          content:
-            application/json: {}
-            text/plain: {}
-  /api/ga4gh/v1/tools/{id}:
-    get:
-      operationId: toolsIdGet_1
-      parameters:
-      - name: id
         in: path
         required: true
         schema:
@@ -5005,13 +4780,13 @@
           type: array
           items:
             $ref: '#/components/schemas/Tag'
+        customerDockerRegistryPath:
+          type: string
+          writeOnly: true
         descriptorType:
           type: array
           items:
             type: string
-        customerDockerRegistryPath:
-          type: string
-          writeOnly: true
         path:
           type: string
         is_published:
@@ -5035,12 +4810,12 @@
           type: boolean
         registry_string:
           type: string
+        custom_docker_registry_path:
+          type: string
         registry:
           type: integer
           format: int32
         tool_path:
-          type: string
-        custom_docker_registry_path:
           type: string
         last_modified_date:
           type: string
@@ -5095,26 +4870,26 @@
       properties:
         publish:
           type: boolean
+    RegistryBean:
+      type: object
+      properties:
+        dockerPath:
+          type: string
+        friendlyName:
+          type: string
+        url:
+          type: string
+        privateOnly:
+          type: string
+        customDockerPath:
+          type: string
+        enum:
+          type: string
     StarRequest:
       type: object
       properties:
         star:
           type: boolean
-    RegistryBean:
-      type: object
-      properties:
-        dockerPath:
-          type: string
-        friendlyName:
-          type: string
-        url:
-          type: string
-        privateOnly:
-          type: string
-        customDockerPath:
-          type: string
-        enum:
-          type: string
     VerifyRequest:
       type: object
       properties:

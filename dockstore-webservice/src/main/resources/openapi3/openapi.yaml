--- conflicted
+++ resolved
@@ -2644,21 +2644,6 @@
         required: true
         schema:
           type: string
-<<<<<<< HEAD
-        privacyPolicyVersionAcceptanceDate:
-          format: int64
-          type: integer
-        setupComplete:
-          type: boolean
-        tosacceptanceDate:
-          format: int64
-          type: integer
-        tosversion:
-          enum:
-            - NONE
-            - TOS_VERSION_1
-            - TOS_VERSION_2
-=======
       responses:
         "200":
           content:
@@ -2696,7 +2681,6 @@
         name: type
         required: true
         schema:
->>>>>>> e4974dca
           type: string
       - description: "A unique identifier of the tool, scoped to this registry, for\
           \ example `123456`."
@@ -3202,279 +3186,6 @@
         schema:
           type: integer
           format: int64
-<<<<<<< HEAD
-          type: integer
-        dbUpdateDate:
-          format: int64
-          type: integer
-        defaultTestParameterFilePath:
-          type: string
-        defaultVersion:
-          type: string
-        description:
-          type: string
-        descriptorType:
-          enum:
-            - CWL
-            - WDL
-            - gxformat2
-            - SWL
-            - NFL
-            - service
-            
-            
-          type: string
-        descriptorTypeSubclass:
-          enum:
-            - docker-compose
-            - helm
-            - swarm
-            - kubernetes
-            - n/a
-          type: string
-        email:
-          type: string
-        forumUrl:
-          maxLength: 256
-          minLength: 0
-          type: string
-        full_workflow_path:
-          type: string
-        gitUrl:
-          type: string
-        has_checker:
-          type: boolean
-        id:
-          format: int64
-          type: integer
-        input_file_formats:
-          items:
-            $ref: '#/components/schemas/FileFormat'
-          type: array
-          uniqueItems: true
-        isChecker:
-          type: boolean
-        is_published:
-          type: boolean
-        labels:
-          items:
-            $ref: '#/components/schemas/Label'
-          type: array
-          uniqueItems: true
-        lastUpdated:
-          format: int64
-          type: integer
-        last_modified:
-          format: int32
-          type: integer
-        last_modified_date:
-          format: int64
-          type: integer
-        licenseInformation:
-          $ref: '#/components/schemas/LicenseInformation'
-        metadataFromEntry:
-          $ref: '#/components/schemas/Workflow'
-        metadataFromVersion:
-          $ref: '#/components/schemas/Version'
-        mode:
-          enum:
-            - FULL
-            - STUB
-            - HOSTED
-            - DOCKSTORE_YML
-          type: string
-        organization:
-          type: string
-        output_file_formats:
-          items:
-            $ref: '#/components/schemas/FileFormat'
-          type: array
-          uniqueItems: true
-        parentEntry:
-          $ref: '#/components/schemas/Entry'
-        path:
-          type: string
-        repository:
-          type: string
-        sourceControl:
-          enum:
-            - dockstore.org
-            - github.com
-            - bitbucket.org
-            - gitlab.com
-          type: string
-        source_control_provider:
-          type: string
-        starredUsers:
-          items:
-            $ref: '#/components/schemas/User'
-          type: array
-          uniqueItems: true
-        topicId:
-          format: int64
-          type: integer
-        type:
-          type: string
-        users:
-          items:
-            $ref: '#/components/schemas/User'
-          type: array
-          uniqueItems: true
-        workflowName:
-          type: string
-        workflowVersions:
-          items:
-            $ref: '#/components/schemas/WorkflowVersion'
-          type: array
-          uniqueItems: true
-        workflow_path:
-          type: string
-      required:
-        - type
-      type: object
-    WorkflowVersion:
-      properties:
-        aliases:
-          additionalProperties:
-            $ref: '#/components/schemas/Alias'
-          type: object
-        author:
-          type: string
-        commitID:
-          type: string
-        dbUpdateDate:
-          format: int64
-          type: integer
-        description:
-          type: string
-        descriptionSource:
-          enum:
-            - README
-            - DESCRIPTOR
-          type: string
-        dirtyBit:
-          type: boolean
-        doiStatus:
-          enum:
-            - NOT_REQUESTED
-            - REQUESTED
-            - CREATED
-          type: string
-        doiURL:
-          type: string
-        email:
-          type: string
-        frozen:
-          type: boolean
-        hidden:
-          type: boolean
-        id:
-          format: int64
-          type: integer
-        images:
-          items:
-            $ref: '#/components/schemas/Image'
-          type: array
-          uniqueItems: true
-        input_file_formats:
-          items:
-            $ref: '#/components/schemas/FileFormat'
-          type: array
-          uniqueItems: true
-        last_modified:
-          format: int64
-          type: integer
-        legacyVersion:
-          type: boolean
-        name:
-          type: string
-        output_file_formats:
-          items:
-            $ref: '#/components/schemas/FileFormat'
-          type: array
-          uniqueItems: true
-        parent:
-          $ref: '#/components/schemas/EntryObjectObject'
-        reference:
-          type: string
-        referenceType:
-          enum:
-            - COMMIT
-            - TAG
-            - BRANCH
-            - NOT_APPLICABLE
-            - UNSET
-          type: string
-        subClass:
-          enum:
-            - DOCKER_COMPOSE
-            - SWARM
-            - KUBERNETES
-            - HELM
-          type: string
-        synced:
-          type: boolean
-        valid:
-          type: boolean
-        validations:
-          items:
-            $ref: '#/components/schemas/Validation'
-          type: array
-          uniqueItems: true
-        verified:
-          type: boolean
-        verifiedSource:
-          type: string
-        verifiedSources:
-          items:
-            type: string
-          type: array
-        versionEditor:
-          $ref: '#/components/schemas/User'
-        versionMetadata:
-          $ref: '#/components/schemas/VersionMetadata'
-        workflow_path:
-          type: string
-        workingDirectory:
-          type: string
-      type: object
-    WorkflowVersionPathInfo:
-      properties:
-        fullWorkflowPath:
-          type: string
-        tagName:
-          type: string
-      type: object
-  securitySchemes:
-    bearer:
-      scheme: bearer
-      type: http
-info:
-  contact:
-    email: theglobalalliance@genomicsandhealth.org
-    name: Dockstore@ga4gh
-    url: https://discuss.dockstore.org/t/opening-helpdesk-tickets/1506
-  description: This describes the dockstore API, a webservice that manages pairs of Docker images and associated metadata such as CWL documents and Dockerfiles used to build those images. Explore swagger.json for a Swagger 2.0 description of our API and explore openapi.yaml for OpenAPI 3.0 descriptions.
-  license:
-    name: Apache License Version 2.0
-    url: https://github.com/dockstore/dockstore/blob/develop/LICENSE
-  termsOfService: TBD
-  title: Dockstore API
-  version: 1.10.2-SNAPSHOT
-openapi: 3.0.1
-paths:
-  /aliases/workflow-versions/{alias}:
-    get:
-      description: Retrieves workflow version path information by alias.
-      operationId: getWorkflowVersionPathInfoByAlias
-      parameters:
-        - in: path
-          name: alias
-          required: true
-          schema:
-            type: string
-=======
->>>>>>> e4974dca
       responses:
         default:
           content:
@@ -6779,34 +6490,6 @@
       description: Get the Tools for a given workflow version.
       operationId: getTableToolContent
       parameters:
-<<<<<<< HEAD
-        - description: Organization ID.
-          in: path
-          name: organizationId
-          required: true
-          schema:
-            format: int64
-            type: integer
-        - description: Collection ID.
-          in: path
-          name: collectionId
-          required: true
-          schema:
-            format: int64
-            type: integer
-        - description: Entry ID.
-          in: query
-          name: entryId
-          required: true
-          schema:
-            format: int64
-            type: integer
-        - description: Version ID.
-          in: query
-          name: versionId
-          schema:
-            type: string
-=======
       - in: path
         name: workflowId
         required: true
@@ -6819,7 +6502,6 @@
         schema:
           type: integer
           format: int64
->>>>>>> e4974dca
       responses:
         default:
           content:
@@ -7303,1651 +6985,6 @@
           type: array
           items:
             type: string
-<<<<<<< HEAD
-      responses:
-        default:
-          content:
-            application/json:
-              schema:
-                items:
-                  $ref: '#/components/schemas/ToolTesterLog'
-                type: array
-          description: default response
-      summary: Search for ToolTester log files
-      tags:
-        - toolTester
-  /users/checkUser/{username}:
-    get:
-      description: Check if user with some username exists.
-      operationId: checkUserExists
-      parameters:
-        - in: path
-          name: username
-          required: true
-          schema:
-            type: string
-      responses:
-        default:
-          content:
-            application/json:
-              schema:
-                type: boolean
-          description: default response
-      security:
-        - bearer: []
-      tags:
-        - users
-  /users/dockerRegistries:
-    get:
-      description: Get all of the Docker registries accessible to the logged-in user.
-      operationId: getUserDockerRegistries
-      responses:
-        default:
-          content:
-            application/json:
-              schema:
-                items:
-                  type: string
-                type: array
-          description: default response
-      security:
-        - bearer: []
-      tags:
-        - users
-  /users/dockerRegistries/{dockerRegistry}/organizations:
-    get:
-      description: Get all of the organizations/namespaces of the Docker registry accessible to the logged-in user.
-      operationId: getDockerRegistriesOrganization
-      parameters:
-        - description: Name of Docker registry
-          in: path
-          name: dockerRegistry
-          required: true
-          schema:
-            type: string
-      responses:
-        default:
-          content:
-            application/json:
-              schema:
-                items:
-                  type: string
-                type: array
-          description: default response
-      security:
-        - bearer: []
-      tags:
-        - users
-  /users/dockerRegistries/{dockerRegistry}/organizations/{organization}/repositories:
-    get:
-      description: Get names of repositories associated with a specific namespace and Docker registry of the logged-in user.
-      operationId: getDockerRegistryOrganizationRepositories
-      parameters:
-        - description: Name of Docker registry
-          in: path
-          name: dockerRegistry
-          required: true
-          schema:
-            type: string
-        - description: Name of organization or namespace
-          in: path
-          name: organization
-          required: true
-          schema:
-            type: string
-      responses:
-        default:
-          content:
-            application/json:
-              schema:
-                items:
-                  type: string
-                type: array
-          description: default response
-      security:
-        - bearer: []
-      tags:
-        - users
-  /users/github/events:
-    get:
-      description: Get all of the GitHub Events for the logged in user.
-      operationId: getUserGitHubEvents
-      parameters:
-        - in: query
-          name: offset
-          schema:
-            type: string
-        - in: query
-          name: limit
-          schema:
-            default: 100
-            format: int32
-            type: integer
-      responses:
-        default:
-          content:
-            application/json:
-              schema:
-                items:
-                  $ref: '#/components/schemas/LambdaEvent'
-                type: array
-          description: default response
-      security:
-        - bearer: []
-      tags:
-        - users
-  /users/github/sync:
-    post:
-      description: Syncs Dockstore account with GitHub App Installations.
-      operationId: syncUserWithGitHub
-      responses:
-        default:
-          content:
-            application/json:
-              schema:
-                items:
-                  $ref: '#/components/schemas/Workflow'
-                type: array
-          description: default response
-      security:
-        - bearer: []
-      tags:
-        - users
-  /users/registries:
-    get:
-      description: Get all of the git registries accessible to the logged in user.
-      operationId: getUserRegistries
-      responses:
-        default:
-          content:
-            application/json:
-              schema:
-                items:
-                  enum:
-                    - dockstore.org
-                    - github.com
-                    - bitbucket.org
-                    - gitlab.com
-                  type: string
-                type: array
-          description: default response
-      security:
-        - bearer: []
-      tags:
-        - users
-  /users/registries/{gitRegistry}/organizations:
-    get:
-      description: Get all of the organizations for a given git registry accessible to the logged in user.
-      operationId: getUserOrganizations
-      parameters:
-        - description: Git registry
-          in: path
-          name: gitRegistry
-          required: true
-          schema:
-            enum:
-              - dockstore.org
-              - github.com
-              - bitbucket.org
-              - gitlab.com
-            type: string
-      responses:
-        default:
-          content:
-            application/json:
-              schema:
-                items:
-                  type: string
-                type: array
-                uniqueItems: true
-          description: default response
-      security:
-        - bearer: []
-      tags:
-        - users
-  /users/registries/{gitRegistry}/organizations/{organization}:
-    get:
-      description: Get all of the repositories for an organization for a given git registry accessible to the logged in user.
-      operationId: getUserOrganizationRepositories
-      parameters:
-        - description: Git registry
-          in: path
-          name: gitRegistry
-          required: true
-          schema:
-            enum:
-              - dockstore.org
-              - github.com
-              - bitbucket.org
-              - gitlab.com
-            type: string
-        - description: Git organization
-          in: path
-          name: organization
-          required: true
-          schema:
-            type: string
-      responses:
-        default:
-          content:
-            application/json:
-              schema:
-                items:
-                  $ref: '#/components/schemas/Repository'
-                type: array
-          description: default response
-      security:
-        - bearer: []
-      tags:
-        - users
-  /users/starredOrganizations:
-    get:
-      description: Get the authenticated user's starred organizations.
-      operationId: getStarredOrganizations
-      responses:
-        default:
-          content:
-            application/json:
-              schema:
-                items:
-                  $ref: '#/components/schemas/Organization'
-                type: array
-                uniqueItems: true
-          description: default response
-      security:
-        - bearer: []
-      tags:
-        - users
-  /users/starredTools:
-    get:
-      description: Get the authenticated user's starred tools.
-      operationId: getStarredTools
-      responses:
-        default:
-          content:
-            application/json:
-              schema:
-                items:
-                  $ref: '#/components/schemas/Entry'
-                type: array
-                uniqueItems: true
-          description: default response
-      security:
-        - bearer: []
-      tags:
-        - users
-  /users/starredWorkflows:
-    get:
-      description: Get the authenticated user's starred workflows.
-      operationId: getStarredWorkflows
-      responses:
-        default:
-          content:
-            application/json:
-              schema:
-                items:
-                  $ref: '#/components/schemas/Entry'
-                type: array
-                uniqueItems: true
-          description: default response
-      security:
-        - bearer: []
-      tags:
-        - users
-  /users/updateUserMetadata:
-    get:
-      description: Update metadata of all users.
-      operationId: updateUserMetadata
-      responses:
-        default:
-          content:
-            application/json:
-              schema:
-                items:
-                  $ref: '#/components/schemas/User'
-                type: array
-          description: default response
-      security:
-        - bearer: []
-      tags:
-        - users
-  /users/user:
-    delete:
-      description: Delete user if possible.
-      operationId: selfDestruct
-      responses:
-        default:
-          content:
-            application/json:
-              schema:
-                type: boolean
-          description: default response
-      security:
-        - bearer: []
-      tags:
-        - users
-    get:
-      description: Get the logged-in user.
-      operationId: getUser
-      responses:
-        default:
-          content:
-            application/json:
-              schema:
-                $ref: '#/components/schemas/User'
-          description: default response
-      security:
-        - bearer: []
-      tags:
-        - users
-  /users/user/changeUsername:
-    post:
-      description: Change username if possible.
-      operationId: changeUsername
-      parameters:
-        - in: query
-          name: username
-          schema:
-            type: string
-      responses:
-        default:
-          content:
-            application/json:
-              schema:
-                $ref: '#/components/schemas/User'
-          description: default response
-      security:
-        - bearer: []
-      tags:
-        - users
-  /users/user/extended:
-    get:
-      description: Get additional information about the authenticated user.
-      operationId: getExtendedUserData
-      responses:
-        default:
-          content:
-            application/json:
-              schema:
-                $ref: '#/components/schemas/ExtendedUserData'
-          description: default response
-      security:
-        - bearer: []
-      tags:
-        - users
-  /users/user/memberships:
-    get:
-      description: Get the logged-in user's memberships.
-      operationId: getUserMemberships
-      responses:
-        default:
-          content:
-            application/json:
-              schema:
-                items:
-                  $ref: '#/components/schemas/OrganizationUser'
-                type: array
-                uniqueItems: true
-          description: default response
-      security:
-        - bearer: []
-      tags:
-        - users
-  /users/user/updateUserMetadata:
-    get:
-      description: Update metadata for logged in user.
-      operationId: updateLoggedInUserMetadata
-      parameters:
-        - in: query
-          name: source
-          schema:
-            enum:
-              - quay.io
-              - github.com
-              - dockstore
-              - bitbucket.org
-              - gitlab.com
-              - zenodo.org
-              - google.com
-              - orcid.org
-            type: string
-      responses:
-        default:
-          content:
-            application/json:
-              schema:
-                $ref: '#/components/schemas/User'
-          description: default response
-      security:
-        - bearer: []
-      tags:
-        - users
-  /users/user/{userId}:
-    delete:
-      description: Terminate user if possible.
-      operationId: terminateUsers
-      parameters:
-        - in: path
-          name: userId
-          required: true
-          schema:
-            format: int64
-            type: integer
-      responses:
-        default:
-          content:
-            application/json:
-              schema:
-                type: boolean
-          description: default response
-      security:
-        - bearer: []
-      tags:
-        - users
-  /users/user/{userId}/limits:
-    get:
-      description: Returns the specified user's limits. ADMIN or CURATOR only
-      operationId: getUserLimits
-      parameters:
-        - in: path
-          name: userId
-          required: true
-          schema:
-            format: int64
-            type: integer
-      responses:
-        default:
-          content:
-            application/json:
-              schema:
-                $ref: '#/components/schemas/Limits'
-          description: default response
-      security:
-        - bearer: []
-      tags:
-        - users
-    put:
-      description: Update the specified user's limits. ADMIN or CURATOR only
-      operationId: setUserLimits
-      parameters:
-        - in: path
-          name: userId
-          required: true
-          schema:
-            format: int64
-            type: integer
-      requestBody:
-        content:
-          '*/*':
-            schema:
-              $ref: '#/components/schemas/Limits'
-      responses:
-        default:
-          content:
-            application/json:
-              schema:
-                $ref: '#/components/schemas/Limits'
-          description: default response
-      security:
-        - bearer: []
-      tags:
-        - users
-  /users/username/{username}:
-    get:
-      description: Get a user by username.
-      operationId: listUser
-      parameters:
-        - in: path
-          name: username
-          required: true
-          schema:
-            type: string
-      responses:
-        default:
-          content:
-            application/json:
-              schema:
-                $ref: '#/components/schemas/User'
-          description: default response
-      security:
-        - bearer: []
-      tags:
-        - users
-  /users/users/entries:
-    get:
-      description: Get all of the entries for a user, sorted by most recently updated.
-      operationId: getUserEntries
-      parameters:
-        - description: Maximum number of entries to return
-          in: query
-          name: count
-          schema:
-            format: int32
-            type: integer
-        - description: Filter paths with matching text
-          in: query
-          name: filter
-          schema:
-            type: string
-      responses:
-        default:
-          content:
-            application/json:
-              schema:
-                items:
-                  $ref: '#/components/schemas/EntryUpdateTime'
-                type: array
-          description: default response
-      security:
-        - bearer: []
-      tags:
-        - users
-  /users/users/organizations:
-    get:
-      description: Get all of the Dockstore organizations for a user, sorted by most recently updated.
-      operationId: getUserDockstoreOrganizations
-      parameters:
-        - description: Maximum number of organizations to return
-          in: query
-          name: count
-          schema:
-            format: int32
-            type: integer
-        - description: Filter paths with matching text
-          in: query
-          name: filter
-          schema:
-            type: string
-      responses:
-        default:
-          content:
-            application/json:
-              schema:
-                items:
-                  $ref: '#/components/schemas/OrganizationUpdateTime'
-                type: array
-          description: default response
-      security:
-        - bearer: []
-      tags:
-        - users
-  /users/{userId}:
-    get:
-      description: Get user by id.
-      operationId: getSpecificUser
-      parameters:
-        - in: path
-          name: userId
-          required: true
-          schema:
-            format: int64
-            type: integer
-      responses:
-        default:
-          content:
-            application/json:
-              schema:
-                $ref: '#/components/schemas/User'
-          description: default response
-      security:
-        - bearer: []
-      tags:
-        - users
-  /users/{userId}/containers:
-    get:
-      description: List all tools owned by the authenticated user.
-      operationId: userContainers
-      parameters:
-        - in: path
-          name: userId
-          required: true
-          schema:
-            format: int64
-            type: integer
-      responses:
-        default:
-          content:
-            application/json:
-              schema:
-                items:
-                  $ref: '#/components/schemas/Tool'
-                type: array
-          description: default response
-      security:
-        - bearer: []
-      tags:
-        - users
-  /users/{userId}/containers/published:
-    get:
-      description: List all published tools from a user.
-      operationId: userPublishedContainers
-      parameters:
-        - in: path
-          name: userId
-          required: true
-          schema:
-            format: int64
-            type: integer
-      responses:
-        default:
-          content:
-            application/json:
-              schema:
-                items:
-                  $ref: '#/components/schemas/Tool'
-                type: array
-          description: default response
-      security:
-        - bearer: []
-      tags:
-        - users
-  /users/{userId}/containers/{organization}/refresh:
-    get:
-      description: Refresh all tools owned by the authenticated user with specified organization.
-      operationId: refreshToolsByOrganization
-      parameters:
-        - in: path
-          name: userId
-          required: true
-          schema:
-            format: int64
-            type: integer
-        - in: path
-          name: organization
-          required: true
-          schema:
-            type: string
-        - in: query
-          name: dockerRegistry
-          schema:
-            type: string
-      responses:
-        default:
-          content:
-            application/json:
-              schema:
-                items:
-                  $ref: '#/components/schemas/Tool'
-                type: array
-          description: default response
-      security:
-        - bearer: []
-      tags:
-        - users
-  /users/{userId}/privileges:
-    put:
-      description: Updates the provided userID to admin or curator status, ADMIN or CURATOR only
-      operationId: setUserPrivileges
-      parameters:
-        - in: path
-          name: userId
-          required: true
-          schema:
-            format: int64
-            type: integer
-      requestBody:
-        content:
-          application/json:
-            schema:
-              $ref: '#/components/schemas/PrivilegeRequest'
-        required: true
-      responses:
-        default:
-          content:
-            application/json:
-              schema:
-                $ref: '#/components/schemas/User'
-          description: default response
-      security:
-        - bearer: []
-      tags:
-        - users
-  /users/{userId}/services:
-    get:
-      description: List all services owned by the authenticated user.
-      operationId: userServices
-      parameters:
-        - in: path
-          name: userId
-          required: true
-          schema:
-            format: int64
-            type: integer
-      responses:
-        default:
-          content:
-            application/json:
-              schema:
-                items:
-                  $ref: '#/components/schemas/Workflow'
-                type: array
-          description: default response
-      security:
-        - bearer: []
-      tags:
-        - users
-  /users/{userId}/tokens:
-    get:
-      description: Get tokens with user id.
-      operationId: getUserTokens
-      parameters:
-        - in: path
-          name: userId
-          required: true
-          schema:
-            format: int64
-            type: integer
-      responses:
-        default:
-          content:
-            application/json:
-              schema:
-                items:
-                  $ref: '#/components/schemas/Token'
-                type: array
-          description: default response
-      security:
-        - bearer: []
-      tags:
-        - users
-  /users/{userId}/workflows:
-    get:
-      description: List all workflows owned by the authenticated user.
-      operationId: userWorkflows
-      parameters:
-        - description: User ID
-          in: path
-          name: userId
-          required: true
-          schema:
-            format: int64
-            type: integer
-      responses:
-        default:
-          content:
-            application/json:
-              schema:
-                items:
-                  $ref: '#/components/schemas/Workflow'
-                type: array
-          description: default response
-      security:
-        - bearer: []
-      tags:
-        - users
-    patch:
-      description: Adds the logged-in user to any Dockstore workflows that they should have access to.
-      operationId: addUserToDockstoreWorkflows
-      parameters:
-        - description: User to update
-          in: path
-          name: userId
-          required: true
-          schema:
-            format: int64
-            type: integer
-      requestBody:
-        content:
-          '*/*':
-            schema:
-              type: string
-        description: This is here to appease Swagger. It requires PATCH methods to have a body, even if it is empty. Please leave it empty.
-      responses:
-        default:
-          content:
-            application/json:
-              schema:
-                items:
-                  $ref: '#/components/schemas/Workflow'
-                type: array
-          description: default response
-      security:
-        - bearer: []
-      tags:
-        - users
-  /users/{userId}/workflows/published:
-    get:
-      description: List all published workflows from a user.
-      operationId: userPublishedWorkflows
-      parameters:
-        - in: path
-          name: userId
-          required: true
-          schema:
-            format: int64
-            type: integer
-      responses:
-        default:
-          content:
-            application/json:
-              schema:
-                items:
-                  $ref: '#/components/schemas/Workflow'
-                type: array
-          description: default response
-      security:
-        - bearer: []
-      tags:
-        - users
-  /workflows/github:
-    delete:
-      description: Handles the deletion of a branch on GitHub. Will delete all workflow versions that match in all workflows that share the same repository.
-      operationId: handleGitHubBranchDeletion
-      parameters:
-        - description: Repository path (ex. dockstore/dockstore-ui2)
-          in: query
-          name: repository
-          required: true
-          schema:
-            type: string
-        - description: Username of user on GitHub who triggered action
-          in: query
-          name: username
-          required: true
-          schema:
-            type: string
-        - description: Full git reference for a GitHub branch/tag. Ex. refs/heads/master or refs/tags/v1.0
-          in: query
-          name: gitReference
-          required: true
-          schema:
-            type: string
-        - description: GitHub installation ID
-          in: query
-          name: installationId
-          required: true
-          schema:
-            type: string
-      responses:
-        "418":
-          description: This code tells AWS Lambda not to retry.
-      security:
-        - bearer: []
-      tags:
-        - workflows
-  /workflows/github/install:
-    post:
-      description: Handle the installation of our GitHub app onto a repository or organization.
-      operationId: handleGitHubInstallation
-      requestBody:
-        content:
-          application/x-www-form-urlencoded:
-            schema:
-              properties:
-                installationId:
-                  type: string
-                repositories:
-                  type: string
-                username:
-                  type: string
-              required:
-                - installationId
-                - repositories
-                - username
-              type: object
-      responses:
-        "418":
-          description: This code tells AWS Lambda not to retry.
-      security:
-        - bearer: []
-      tags:
-        - workflows
-  /workflows/github/release:
-    post:
-      description: Handle a release of a repository on GitHub. Will create a workflow/service and version when necessary.
-      operationId: handleGitHubRelease
-      requestBody:
-        content:
-          application/x-www-form-urlencoded:
-            schema:
-              properties:
-                gitReference:
-                  type: string
-                installationId:
-                  type: string
-                repository:
-                  type: string
-                username:
-                  type: string
-              required:
-                - gitReference
-                - installationId
-                - repository
-                - username
-              type: object
-      responses:
-        default:
-          content:
-            application/json: {}
-          description: default response
-      security:
-        - bearer: []
-      tags:
-        - workflows
-  /workflows/hostedEntry:
-    post:
-      description: Create a hosted workflow.
-      operationId: createHostedWorkflow_1
-      parameters:
-        - in: query
-          name: registry
-          schema:
-            type: string
-        - in: query
-          name: name
-          schema:
-            type: string
-        - in: query
-          name: descriptorType
-          schema:
-            type: string
-        - in: query
-          name: namespace
-          schema:
-            type: string
-        - in: query
-          name: entryName
-          schema:
-            type: string
-      responses:
-        "200":
-          content:
-            application/json:
-              schema:
-                $ref: '#/components/schemas/Entry'
-          description: Successfully created hosted entry
-      security:
-        - bearer: []
-      tags:
-        - hosted
-  /workflows/hostedEntry/{entryId}:
-    delete:
-      description: Delete a revision of a hosted workflow.
-      operationId: deleteHostedWorkflowVersion_1
-      parameters:
-        - in: path
-          name: entryId
-          required: true
-          schema:
-            format: int64
-            type: integer
-        - in: query
-          name: version
-          schema:
-            type: string
-      responses:
-        "200":
-          content:
-            application/json:
-              schema:
-                $ref: '#/components/schemas/Entry'
-          description: Successfully deleted hosted entry version
-      security:
-        - bearer: []
-      tags:
-        - hosted
-    patch:
-      description: Non-idempotent operation for creating new revisions of hosted workflows
-      operationId: editHostedWorkflow
-      parameters:
-        - in: path
-          name: entryId
-          required: true
-          schema:
-            format: int64
-            type: integer
-      requestBody:
-        content:
-          '*/*':
-            schema:
-              items:
-                $ref: '#/components/schemas/SourceFile'
-              type: array
-              uniqueItems: true
-      responses:
-        default:
-          content:
-            application/json:
-              schema:
-                $ref: '#/components/schemas/Workflow'
-          description: default response
-      security:
-        - bearer: []
-      tags:
-        - hosted
-    post:
-      deprecated: true
-      operationId: addZip
-      parameters:
-        - description: hosted entry ID
-          in: path
-          name: entryId
-          required: true
-          schema:
-            format: int64
-            type: integer
-      requestBody:
-        content:
-          multipart/form-data:
-            schema:
-              properties:
-                file:
-                  format: binary
-                  type: string
-              type: object
-      responses:
-        "200":
-          content:
-            application/json:
-              schema:
-                $ref: '#/components/schemas/Workflow'
-          description: successful operation
-      security:
-        - bearer: []
-      summary: Creates a new revision of a hosted workflow from a zip
-      tags:
-        - hosted
-  /workflows/manualRegister:
-    post:
-      description: Manually register a workflow.
-      operationId: manualRegister
-      parameters:
-        - in: query
-          name: workflowRegistry
-          schema:
-            type: string
-        - in: query
-          name: workflowPath
-          schema:
-            type: string
-        - in: query
-          name: defaultWorkflowPath
-          schema:
-            type: string
-        - in: query
-          name: workflowName
-          schema:
-            type: string
-        - in: query
-          name: descriptorType
-          schema:
-            type: string
-        - in: query
-          name: defaultTestParameterFilePath
-          schema:
-            type: string
-      responses:
-        default:
-          content:
-            application/json:
-              schema:
-                $ref: '#/components/schemas/Workflow'
-          description: default response
-      security:
-        - bearer: []
-      tags:
-        - workflows
-  /workflows/organization/{organization}/published:
-    get:
-      description: List all published workflows of an organization.
-      operationId: getPublishedWorkflowsByOrganization
-      parameters:
-        - in: path
-          name: organization
-          required: true
-          schema:
-            type: string
-      responses:
-        default:
-          content:
-            application/json:
-              schema:
-                items:
-                  $ref: '#/components/schemas/Workflow'
-                type: array
-          description: default response
-      tags:
-        - workflows
-  /workflows/path/entry/{repository}:
-    get:
-      description: Get an entry by path.
-      operationId: getEntryByPath
-      parameters:
-        - in: path
-          name: repository
-          required: true
-          schema:
-            type: string
-      responses:
-        default:
-          content:
-            application/json:
-              schema:
-                $ref: '#/components/schemas/Entry'
-          description: default response
-      security:
-        - bearer: []
-      tags:
-        - workflows
-  /workflows/path/entry/{repository}/published:
-    get:
-      description: Get a published entry by path.
-      operationId: getPublishedEntryByPath
-      parameters:
-        - in: path
-          name: repository
-          required: true
-          schema:
-            type: string
-      responses:
-        default:
-          content:
-            application/json:
-              schema:
-                $ref: '#/components/schemas/Entry'
-          description: default response
-      tags:
-        - workflows
-  /workflows/path/workflow/{repository}:
-    get:
-      description: Requires full path (including workflow name if applicable).
-      operationId: getWorkflowByPath
-      parameters:
-        - description: Repository path
-          in: path
-          name: repository
-          required: true
-          schema:
-            type: string
-        - description: 'Comma-delimited list of fields to include: validations, aliases'
-          in: query
-          name: include
-          schema:
-            type: string
-        - description: Whether to get a service or workflow
-          in: query
-          name: services
-          schema:
-            default: false
-            type: boolean
-      responses:
-        default:
-          content:
-            application/json:
-              schema:
-                $ref: '#/components/schemas/Workflow'
-          description: default response
-      security:
-        - bearer: []
-      summary: Get a workflow by path.
-      tags:
-        - workflows
-  /workflows/path/workflow/{repository}/actions:
-    get:
-      description: Gets all actions a user can perform on a workflow.
-      operationId: getWorkflowActions
-      parameters:
-        - in: path
-          name: repository
-          required: true
-          schema:
-            type: string
-        - in: query
-          name: services
-          schema:
-            default: false
-            type: boolean
-      responses:
-        default:
-          content:
-            application/json:
-              schema:
-                items:
-                  enum:
-                    - write
-                    - read
-                    - delete
-                    - share
-                  type: string
-                type: array
-          description: default response
-      security:
-        - bearer: []
-      tags:
-        - workflows
-  /workflows/path/workflow/{repository}/permissions:
-    delete:
-      description: Remove the specified user role for a workflow.
-      operationId: removeWorkflowRole
-      parameters:
-        - in: path
-          name: repository
-          required: true
-          schema:
-            type: string
-        - in: query
-          name: email
-          schema:
-            type: string
-        - in: query
-          name: role
-          schema:
-            enum:
-              - OWNER
-              - WRITER
-              - READER
-            type: string
-        - in: query
-          name: services
-          schema:
-            default: false
-            type: boolean
-      responses:
-        default:
-          content:
-            application/json:
-              schema:
-                items:
-                  $ref: '#/components/schemas/Permission'
-                type: array
-          description: default response
-      security:
-        - bearer: []
-      tags:
-        - workflows
-    get:
-      description: Get all permissions for a workflow.
-      operationId: getWorkflowPermissions
-      parameters:
-        - in: path
-          name: repository
-          required: true
-          schema:
-            type: string
-        - in: query
-          name: services
-          schema:
-            default: false
-            type: boolean
-      responses:
-        default:
-          content:
-            application/json:
-              schema:
-                items:
-                  $ref: '#/components/schemas/Permission'
-                type: array
-          description: default response
-      security:
-        - bearer: []
-      tags:
-        - workflows
-    patch:
-      description: Set the specified permission for a user on a workflow.
-      operationId: addWorkflowPermission
-      parameters:
-        - in: path
-          name: repository
-          required: true
-          schema:
-            type: string
-        - in: query
-          name: services
-          schema:
-            default: false
-            type: boolean
-      requestBody:
-        content:
-          '*/*':
-            schema:
-              $ref: '#/components/schemas/Permission'
-      responses:
-        default:
-          content:
-            application/json:
-              schema:
-                items:
-                  $ref: '#/components/schemas/Permission'
-                type: array
-          description: default response
-      security:
-        - bearer: []
-      tags:
-        - workflows
-  /workflows/path/workflow/{repository}/published:
-    get:
-      description: Get a published workflow by path
-      operationId: getPublishedWorkflowByPath
-      parameters:
-        - in: path
-          name: repository
-          required: true
-          schema:
-            type: string
-        - in: query
-          name: include
-          schema:
-            type: string
-        - in: query
-          name: services
-          schema:
-            default: false
-            type: boolean
-        - in: query
-          name: versionName
-          schema:
-            type: string
-      responses:
-        default:
-          content:
-            application/json:
-              schema:
-                $ref: '#/components/schemas/Workflow'
-          description: default response
-      tags:
-        - workflows
-  /workflows/path/{repository}:
-    get:
-      description: Get a list of workflows by path.
-      operationId: getAllWorkflowByPath
-      parameters:
-        - in: path
-          name: repository
-          required: true
-          schema:
-            type: string
-      responses:
-        default:
-          content:
-            application/json:
-              schema:
-                items:
-                  $ref: '#/components/schemas/Workflow'
-                type: array
-          description: default response
-      security:
-        - bearer: []
-      tags:
-        - workflows
-  /workflows/published:
-    get:
-      description: List all published workflows.
-      operationId: allPublishedWorkflows
-      parameters:
-        - in: query
-          name: offset
-          schema:
-            type: string
-        - in: query
-          name: limit
-          schema:
-            default: 100
-            format: int32
-            type: integer
-        - in: query
-          name: filter
-          schema:
-            default: ""
-            type: string
-        - in: query
-          name: sortCol
-          schema:
-            default: stars
-            type: string
-        - in: query
-          name: sortOrder
-          schema:
-            default: desc
-            type: string
-        - in: query
-          name: services
-          schema:
-            default: false
-            type: boolean
-      responses:
-        default:
-          content:
-            application/json:
-              schema:
-                items:
-                  $ref: '#/components/schemas/Workflow'
-                type: array
-          description: default response
-      tags:
-        - workflows
-  /workflows/published/{workflowId}:
-    get:
-      description: Get a published workflow.
-      operationId: getPublishedWorkflow
-      parameters:
-        - in: path
-          name: workflowId
-          required: true
-          schema:
-            format: int64
-            type: integer
-        - in: query
-          name: include
-          schema:
-            type: string
-      responses:
-        default:
-          content:
-            application/json:
-              schema:
-                $ref: '#/components/schemas/Workflow'
-          description: default response
-      tags:
-        - workflows
-  /workflows/registries/{gitRegistry}/organizations/{organization}/repositories/{repositoryName}:
-    delete:
-      description: Delete a stubbed workflow for a registry and repository path.
-      operationId: deleteWorkflow
-      parameters:
-        - description: Git registry
-          in: path
-          name: gitRegistry
-          required: true
-          schema:
-            enum:
-              - dockstore.org
-              - github.com
-              - bitbucket.org
-              - gitlab.com
-            type: string
-        - description: Git repository organization
-          in: path
-          name: organization
-          required: true
-          schema:
-            type: string
-        - description: Git repository name
-          in: path
-          name: repositoryName
-          required: true
-          schema:
-            type: string
-      responses:
-        default:
-          content:
-            application/json: {}
-          description: default response
-      security:
-        - bearer: []
-      tags:
-        - workflows
-    post:
-      description: Adds a workflow for a registry and repository path with defaults set.
-      operationId: addWorkflow
-      parameters:
-        - description: Git registry
-          in: path
-          name: gitRegistry
-          required: true
-          schema:
-            enum:
-              - dockstore.org
-              - github.com
-              - bitbucket.org
-              - gitlab.com
-            type: string
-        - description: Git repository organization
-          in: path
-          name: organization
-          required: true
-          schema:
-            type: string
-        - description: Git repository name
-          in: path
-          name: repositoryName
-          required: true
-          schema:
-            type: string
-      responses:
-        default:
-          content:
-            application/json:
-              schema:
-                $ref: '#/components/schemas/BioWorkflow'
-          description: default response
-      security:
-        - bearer: []
-      tags:
-        - workflows
-  /workflows/shared:
-    get:
-      description: Retrieve all workflows shared with user.
-      operationId: sharedWorkflows
-      responses:
-        default:
-          content:
-            application/json:
-              schema:
-                items:
-                  $ref: '#/components/schemas/SharedWorkflows'
-                type: array
-          description: default response
-      security:
-        - bearer: []
-      tags:
-        - workflows
-  /workflows/versions:
-    get:
-      description: List the versions for a published workflow.
-      operationId: tags_1
-      parameters:
-        - in: query
-          name: workflowId
-          schema:
-            format: int64
-            type: integer
-      responses:
-        default:
-          content:
-            application/json:
-              schema:
-                items:
-                  $ref: '#/components/schemas/WorkflowVersion'
-                type: array
-          description: default response
-      security:
-        - bearer: []
-      tags:
-        - workflows
-  /workflows/{alias}/aliases:
-    get:
-      description: Retrieves a workflow by alias.
-      operationId: getWorkflowByAlias
-      parameters:
-        - in: path
-          name: alias
-          required: true
-          schema:
-            type: string
-      responses:
-        default:
-          content:
-            application/json:
-              schema:
-                $ref: '#/components/schemas/Workflow'
-          description: default response
-      security:
-        - bearer: []
-      tags:
-        - workflows
-  /workflows/{entryId}/registerCheckerWorkflow/{descriptorType}:
-    post:
-      description: Register a checker workflow and associates it with the given tool/workflow.
-      operationId: registerCheckerWorkflow
-      parameters:
-        - in: query
-          name: checkerWorkflowPath
-          schema:
-            type: string
-        - in: query
-          name: testParameterPath
-          schema:
-            type: string
-        - in: path
-          name: entryId
-          required: true
-          schema:
-            format: int64
-            type: integer
-        - in: path
-          name: descriptorType
-          required: true
-          schema:
-            type: string
-      responses:
-        default:
-          content:
-            application/json:
-              schema:
-                $ref: '#/components/schemas/Entry'
-          description: default response
-      security:
-        - bearer: []
-      tags:
-        - workflows
-  /workflows/{workflowId}:
-    get:
-      description: Retrieve a workflow
-      operationId: getWorkflow
-      parameters:
-        - in: path
-          name: workflowId
-          required: true
-          schema:
-            format: int64
-            type: integer
-        - in: query
-          name: include
-          schema:
-            type: string
-      responses:
-        default:
-          content:
-            application/json:
-              schema:
-                $ref: '#/components/schemas/Workflow'
-          description: default response
-      security:
-        - bearer: []
-      tags:
-        - workflows
-    put:
-      description: Update the workflow with the given workflow.
-      operationId: updateWorkflow
-      parameters:
-        - in: path
-          name: workflowId
-          required: true
-          schema:
-            format: int64
-            type: integer
-      requestBody:
-=======
         email:
           type: string
         forumUrl:
@@ -9322,7 +7359,6 @@
             type: sha256
           items:
             $ref: '#/components/schemas/Checksum'
->>>>>>> e4974dca
         content:
           type: string
           description: The content of the file itself. One of url or content is required.

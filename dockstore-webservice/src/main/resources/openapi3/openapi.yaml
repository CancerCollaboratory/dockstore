<<<<<<< HEAD
openapi: 3.0.1
info:
  title: Dockstore
  description: The Dockstore API, includes proprietary and GA4GH V1+V2 endpoints
  termsOfService: http://swagger.io/terms/
  contact:
    name: Dockstore@ga4gh
    url: https://discuss.dockstore.org/t/opening-helpdesk-tickets/1506
    email: theglobalalliance@genomicsandhealth.org
  license:
    name: Apache 2.0
    url: https://github.com/dockstore/dockstore/blob/develop/LICENSE
  version: 1.6.0
externalDocs:
  description: User documentation for dockstore
  url: https://docs.dockstore.org/
tags:
- name: aliases
  description: Create, update list aliases for accessing entries
- name: organizations
  description: Operations on Dockstore organizations
- name: containers
  description: List and register entries in the dockstore (pairs of images + metadata
    (CWL and Dockerfile))
- name: containertags
  description: List and modify tags for containers
- name: entries
  description: Interact with entries in Dockstore regardless of whether they are containers
    or workflows
- name: hosted
  description: Created and modify hosted entries in the dockstore
- name: metadata
  description: Information about Dockstore like RSS, sitemap, lists of dependencies,
    etc.
- name: curation
  description: List and modify notifications for users of Dockstore
- name: workflows
  description: List and register workflows in the dockstore (CWL, Nextflow, WDL)
- name: tokens
  description: List, modify, refresh, and delete tokens for external services
- name: toolTester
  description: Interactions with the Dockstore-support's ToolTester application
- name: users
  description: List, modify, and manage end users of the dockstore
- name: extendedGA4GH
  description: Optional experimental extensions of the GA4GH API
- name: GA4GH
  description: A curated subset of resources proposed as a common standard for tool
    repositories. Implements TRS [2.0.0-beta.2](https://github.com/ga4gh/tool-registry-service-schemas/releases/tag/2.0.0-beta.2)
    . Integrators are welcome to use these endpoints but they are subject to change
    based on community input.
- name: GA4GHV1
  description: A curated subset of resources proposed as a common standard for tool
    repositories. Implements TRS [1.0.0](https://github.com/ga4gh/tool-registry-service-schemas/releases/tag/1.0.0)
    and is considered final (not subject to change)
paths:
  /organizations/collections/{collectionId}/aliases:
    post:
      tags:
      - organizations
      summary: Add aliases linked to a collection in Dockstore.
      description: Aliases are alphanumerical (case-insensitive and may contain internal
        hyphens), given in a comma-delimited list.
      operationId: addCollectionAliases_1
      parameters:
      - name: collectionId
        in: path
        description: Collection to modify.
        required: true
        schema:
          type: integer
          format: int64
      - name: aliases
        in: query
        description: Comma-delimited list of aliases.
        required: true
        schema:
          type: string
      responses:
        default:
          description: default response
          content:
            application/json:
              schema:
                $ref: '#/components/schemas/Collection'
      security:
      - bearer: []
  /organizations/{organizationId}/collections/{collectionId}/entry:
    post:
      tags:
      - organizations
      summary: Add an entry to a collection.
      description: Add an entry to a collection.
      operationId: addEntryToCollection
      parameters:
      - name: organizationId
        in: path
        description: Organization ID.
        required: true
        schema:
          type: integer
          format: int64
      - name: collectionId
        in: path
        description: Collection ID.
        required: true
        schema:
          type: integer
          format: int64
      - name: entryId
        in: query
        description: Entry ID.
        required: true
        schema:
          type: integer
          format: int64
      responses:
        default:
          description: default response
          content:
            application/json:
              schema:
                $ref: '#/components/schemas/Collection'
      security:
      - bearer: []
    delete:
      tags:
      - organizations
      summary: Delete an entry to a collection.
      description: Delete an entry to a collection.
      operationId: deleteEntryFromCollection
      parameters:
      - name: organizationId
        in: path
        description: Organization ID.
        required: true
        schema:
          type: integer
          format: int64
      - name: collectionId
        in: path
        description: Collection ID.
        required: true
        schema:
          type: integer
          format: int64
      - name: entryId
        in: query
        description: Entry ID.
        required: true
        schema:
          type: integer
          format: int64
      responses:
        default:
          description: default response
          content:
            application/json:
              schema:
                $ref: '#/components/schemas/Collection'
      security:
      - bearer: []
  /organizations/{organizationId}/collections:
    get:
      tags:
      - organizations
      summary: Retrieve all collections for an organization.
      description: Retrieve all collections for an organization. Supports optional
        authentication.
      operationId: getCollectionsFromOrganization
      parameters:
      - name: organizationId
        in: path
        description: Organization ID.
        required: true
        schema:
          type: integer
          format: int64
      - name: include
        in: query
        description: Included fields.
        required: true
        schema:
          type: string
      responses:
        default:
          description: default response
          content:
            application/json:
              schema:
                type: array
                items:
                  $ref: '#/components/schemas/Collection'
      security:
      - bearer: []
    post:
      tags:
      - organizations
      summary: Create a collection in the given organization.
      description: Create a collection in the given organization.
      operationId: createCollection
      parameters:
      - name: organizationId
        in: path
        description: Organization ID.
        required: true
        schema:
          type: integer
          format: int64
      requestBody:
        description: Collection to register.
        content:
          '*/*':
            schema:
              $ref: '#/components/schemas/Collection'
        required: true
      responses:
        default:
          description: default response
          content:
            application/json:
              schema:
                $ref: '#/components/schemas/Collection'
      security:
      - bearer: []
  /organizations/{organizationId}/collections/{collectionId}:
    get:
      tags:
      - organizations
      summary: Retrieve a collection by ID.
      description: Retrieve a collection by ID. Supports optional authentication.
      operationId: getCollectionById
      parameters:
      - name: organizationId
        in: path
        description: Organization ID.
        required: true
        schema:
          type: integer
=======
components:
  schemas:
    Alias:
      properties:
        content:
          type: string
      type: object
    Aliasable:
      properties:
        aliases:
          additionalProperties:
            $ref: '#/components/schemas/Alias'
          type: object
      type: object
    BioWorkflow:
      allOf:
      - $ref: '#/components/schemas/Workflow'
      - properties:
          is_checker:
            type: boolean
          parent_id:
            format: int64
            type: integer
        type: object
      type: object
    Checksum:
      description: 'A production (immutable) tool version is required to have a hashcode.
        Not required otherwise, but might be useful to detect changes. '
      example: '[{checksum=ea2a5db69bd20a42976838790bc29294df3af02b, type=sha1}]'
      properties:
        checksum:
          description: 'The hex-string encoded checksum for the data. '
          type: string
        type:
          description: The digest method used to create the checksum. The value (e.g.
            `sha-256`) SHOULD be listed as `Hash Name String` in the https://github.com/ga4gh-discovery/ga4gh-checksum/blob/master/hash-alg.csv[GA4GH
            Checksum Hash Algorithm Registry]. Other values MAY be used, as long as
            implementors are aware of the issues discussed in https://tools.ietf.org/html/rfc6920#section-9.4[RFC6920].
            GA4GH may provide more explicit guidance for use of non-IANA-registered
            algorithms in the future.
          type: string
      required:
      - checksum
      - type
      type: object
    Collection:
      description: Collection in an organization, collects entries
      properties:
        aliases:
          additionalProperties:
            $ref: '#/components/schemas/Alias'
          type: object
        dbCreateDate:
          format: date-time
          type: string
        dbUpdateDate:
          format: date-time
          type: string
        description:
          description: Description of the collection
          type: string
        displayName:
          maxLength: 50
          minLength: 3
          pattern: '[\w ,_\-&()'']*'
          type: string
        entries:
          items:
            $ref: '#/components/schemas/Entry'
          type: array
          uniqueItems: true
        id:
          description: Implementation specific ID for the collection in this web service
>>>>>>> 02a765df
          format: int64
          type: integer
        name:
          description: Name of the collection
          example: Alignment
          maxLength: 39
          minLength: 3
          pattern: '[a-zA-Z][a-zA-Z\d]*'
          type: string
        organizationID:
          format: int64
<<<<<<< HEAD
      responses:
        default:
          description: default response
          content:
            application/json:
              schema:
                $ref: '#/components/schemas/Collection'
      security:
      - bearer: []
    put:
      tags:
      - organizations
      summary: Update a collection.
      description: Update a collection. Currently only name, display name, description,
        and topic can be updated.
      operationId: updateCollection
      parameters:
      - name: organizationId
        in: path
        description: Organization ID.
        required: true
        schema:
          type: integer
          format: int64
      - name: collectionId
        in: path
        description: Collection ID.
        required: true
        schema:
=======
>>>>>>> 02a765df
          type: integer
        organizationName:
          type: string
        topic:
          description: Short description of the collection
          example: A collection of alignment algorithms
          type: string
      required:
      - name
      - topic
      type: object
    Config:
      properties:
        bdCatalystSevenBridgesImportUrl:
          type: string
        bdCatalystTerraImportUrl:
          type: string
        bitBucketAuthUrl:
          type: string
        bitBucketClientId:
          type: string
        cwlVisualizerUri:
          type: string
        discourseUrl:
          type: string
        dnaNexusImportUrl:
          type: string
        dnaStackImportUrl:
          type: string
        documentationUrl:
          type: string
        featuredContentUrl:
          type: string
        gitBuildVersion:
          type: string
        gitCommitId:
          type: string
        gitHubAppInstallationUrl:
          type: string
        gitHubAuthUrl:
          type: string
        gitHubRedirectPath:
          type: string
        gitHubScope:
          type: string
        githubClientId:
          type: string
        gitlabAuthUrl:
          type: string
        gitlabClientId:
          type: string
        gitlabRedirectPath:
          type: string
        gitlabScope:
          type: string
        googleClientId:
          type: string
        googleScope:
          type: string
        orcidAuthUrl:
          type: string
        orcidClientId:
          type: string
        orcidRedirectPath:
          type: string
        orcidScope:
          type: string
        quayIoAuthUrl:
          type: string
        quayIoClientId:
          type: string
        quayIoRedirectPath:
          type: string
        quayIoScope:
          type: string
        tagManagerId:
          type: string
        terraImportUrl:
          type: string
        zenodoAuthUrl:
          type: string
        zenodoClientId:
          type: string
        zenodoRedirectPath:
          type: string
        zenodoScope:
          type: string
      type: object
    DescriptorLanguageBean:
      properties:
        friendlyName:
          type: string
        value:
          type: string
      type: object
    Entry:
      properties:
        aliases:
          additionalProperties:
            $ref: '#/components/schemas/Alias'
          type: object
        author:
          type: string
        checker_id:
          format: int64
<<<<<<< HEAD
      requestBody:
        description: Collection to register.
        content:
          '*/*':
            schema:
              $ref: '#/components/schemas/Collection'
        required: true
      responses:
        default:
          description: default response
          content:
            application/json:
              schema:
                $ref: '#/components/schemas/Collection'
      security:
      - bearer: []
  /organizations/{organizationId}/collections/{collectionId}/description:
    get:
      tags:
      - organizations
      summary: Retrieve a collection description by organization ID and collection
        ID.
      description: Retrieve a collection description by organization ID and collection
        ID. Supports optional authentication.
      operationId: getCollectionDescription
      parameters:
      - name: organizationId
        in: path
        description: Organization ID.
        required: true
        schema:
=======
          type: integer
        conceptDoi:
          type: string
        dbCreateDate:
          format: date-time
          type: string
        dbUpdateDate:
          format: date-time
          type: string
        defaultVersion:
          type: string
        description:
          type: string
        email:
          type: string
        gitUrl:
          type: string
        has_checker:
          type: boolean
        id:
          format: int64
>>>>>>> 02a765df
          type: integer
        input_file_formats:
          items:
            $ref: '#/components/schemas/FileFormat'
          type: array
          uniqueItems: true
        is_published:
          type: boolean
        labels:
          items:
            $ref: '#/components/schemas/Label'
          type: array
          uniqueItems: true
        lastUpdated:
          format: date-time
          type: string
        last_modified:
          format: int32
          type: integer
        last_modified_date:
          format: date-time
          type: string
        metadataFromEntry:
          $ref: '#/components/schemas/Entry'
        metadataFromVersion:
          $ref: '#/components/schemas/Version'
        output_file_formats:
          items:
            $ref: '#/components/schemas/FileFormat'
          type: array
          uniqueItems: true
        starredUsers:
          items:
            $ref: '#/components/schemas/User'
          type: array
          uniqueItems: true
        topicId:
          format: int64
          type: integer
        users:
          items:
            $ref: '#/components/schemas/User'
          type: array
          uniqueItems: true
        workflowVersions:
          items:
            $ref: '#/components/schemas/Version'
          type: array
          uniqueItems: true
      type: object
    EntryObjectObject:
      properties:
        aliases:
          additionalProperties:
            $ref: '#/components/schemas/Alias'
          type: object
        author:
          type: string
        checker_id:
          format: int64
<<<<<<< HEAD
      - name: collectionId
        in: path
        description: Collection ID.
        required: true
        schema:
          type: integer
          format: int64
      requestBody:
        description: Collections's description in markdown.
        content:
          '*/*':
            schema:
              type: string
        required: true
      responses:
        default:
          description: default response
          content:
            application/json:
              schema:
                $ref: '#/components/schemas/Collection'
      security:
      - bearer: []
  /organizations/collections/{alias}/aliases:
    get:
      tags:
      - organizations
      summary: Retrieve a collection by alias.
      description: Retrieve a collection by alias.
      operationId: getCollectionByAlias
      parameters:
      - name: alias
        in: path
        description: Alias of the collection.
        required: true
        schema:
          type: string
      responses:
        default:
          description: default response
          content:
            application/json:
              schema:
                $ref: '#/components/schemas/Collection'
  /organizations/{organizationName}/collections/{collectionName}/name:
    get:
      tags:
      - organizations
      summary: Retrieve a collection by name.
      description: Retrieve a collection by name. Supports optional authentication.
      operationId: getCollectionById_1
      parameters:
      - name: organizationName
        in: path
        description: Organization name.
        required: true
        schema:
          type: string
      - name: collectionName
        in: path
        description: Collection name.
        required: true
        schema:
=======
          type: integer
        conceptDoi:
          type: string
        dbCreateDate:
          format: date-time
          type: string
        dbUpdateDate:
          format: date-time
          type: string
        defaultVersion:
          type: string
        description:
          type: string
        email:
          type: string
        gitUrl:
          type: string
        has_checker:
          type: boolean
        id:
          format: int64
          type: integer
        input_file_formats:
          items:
            $ref: '#/components/schemas/FileFormat'
          type: array
          uniqueItems: true
        is_published:
          type: boolean
        labels:
          items:
            $ref: '#/components/schemas/Label'
          type: array
          uniqueItems: true
        lastUpdated:
          format: date-time
>>>>>>> 02a765df
          type: string
        last_modified:
          format: int32
          type: integer
        last_modified_date:
          format: date-time
          type: string
        metadataFromEntry:
          type: object
          writeOnly: true
        metadataFromVersion:
          $ref: '#/components/schemas/Version'
        output_file_formats:
          items:
            $ref: '#/components/schemas/FileFormat'
          type: array
          uniqueItems: true
        starredUsers:
          items:
            $ref: '#/components/schemas/User'
          type: array
          uniqueItems: true
        topicId:
          format: int64
          type: integer
        users:
          items:
            $ref: '#/components/schemas/User'
          type: array
          uniqueItems: true
        workflowVersions:
          items:
            type: object
          type: array
          uniqueItems: true
      type: object
    EntryUpdateTime:
      properties:
        entryType:
          enum:
          - TOOL
          - WORKFLOW
          - SERVICE
          type: string
        lastUpdateDate:
          format: date-time
          type: string
        path:
          type: string
        prettyPath:
          type: string
      type: object
    Error:
      properties:
        code:
          format: int32
          type: integer
<<<<<<< HEAD
          format: int32
          default: 0
      responses:
        default:
          description: default response
          content:
            application/json:
              schema:
                type: array
                items:
                  $ref: '#/components/schemas/Event'
      security:
      - bearer: []
  /metadata/dockerRegistryList:
    get:
      tags:
      - metadata
      summary: Get the list of docker registries supported on Dockstore
      description: Get the list of docker registries supported on Dockstore, NO authentication
      operationId: getDockerRegistries
      responses:
        default:
          description: List of Docker registries
          content:
            application/json:
              schema:
                type: array
                items:
                  $ref: '#/components/schemas/RegistryBean'
  /metadata/runner_dependencies:
    get:
      tags:
      - metadata
      summary: Returns the file containing runner dependencies
      description: Returns the file containing runner dependencies, NO authentication
      operationId: getRunnerDependencies
      parameters:
      - name: client_version
        in: query
        description: The Dockstore client version
        schema:
=======
        message:
>>>>>>> 02a765df
          type: string
      required:
      - code
      type: object
    Event:
      properties:
        collection:
          $ref: '#/components/schemas/Collection'
        dbCreateDate:
          format: date-time
          type: string
        dbUpdateDate:
          format: date-time
          type: string
        id:
          format: int64
          type: integer
        initiatorUser:
          $ref: '#/components/schemas/User'
        organization:
          $ref: '#/components/schemas/Organization'
        tool:
          $ref: '#/components/schemas/Tool'
        type:
          enum:
          - CREATE_ORG
          - DELETE_ORG
          - MODIFY_ORG
          - APPROVE_ORG
          - REJECT_ORG
          - REREQUEST_ORG
          - ADD_USER_TO_ORG
          - REMOVE_USER_FROM_ORG
          - MODIFY_USER_ROLE_ORG
          - APPROVE_ORG_INVITE
          - REJECT_ORG_INVITE
          - CREATE_COLLECTION
          - MODIFY_COLLECTION
          - REMOVE_FROM_COLLECTION
          - ADD_TO_COLLECTION
          - ADD_VERSION_TO_ENTRY
          type: string
        user:
          $ref: '#/components/schemas/User'
        version:
          $ref: '#/components/schemas/Version'
        workflow:
          $ref: '#/components/schemas/Workflow'
      type: object
    FileFormat:
      properties:
        value:
          type: string
      type: object
    FileWrapper:
      description: 'A file provides content for one of - A tool descriptor is a metadata
        document that describes one or more tools. - A tool document that describes
        how to test with one or more sample test JSON. - A containerfile is a document
        that describes how to build a particular container image. Examples include
        Dockerfiles for creating Docker images and Singularity recipes for Singularity
        images '
      properties:
        checksum:
          description: 'A production (immutable) tool version is required to have
            a hashcode. Not required otherwise, but might be useful to detect changes. '
          example: '[{checksum=ea2a5db69bd20a42976838790bc29294df3af02b, type=sha1}]'
          items:
            $ref: '#/components/schemas/Checksum'
          type: array
        content:
          description: The content of the file itself. One of url or content is required.
          type: string
        url:
          description: Optional url to the underlying content, should include version
            information, and can include a git hash.  Note that this URL should resolve
            to the raw unwrapped content that would otherwise be available in content.
            One of url or content is required.
          type: string
      type: object
    Image:
      properties:
        architecture:
          type: string
        checksums:
          items:
            $ref: '#/components/schemas/Checksum'
          type: array
        imageID:
          type: string
        imageRegistry:
          enum:
          - QUAY_IO
          - DOCKER_HUB
          - GITLAB
          - AMAZON_ECR
          - SEVEN_BRIDGES
          type: string
        os:
          type: string
        repository:
          type: string
        tag:
          type: string
      type: object
    ImageData:
      description: Describes one container image.
      properties:
        checksum:
          description: A production (immutable) tool version is required to have a
            hashcode. Not required otherwise, but might be useful to detect changes.  This
            exposes the hashcode for specific image versions to verify that the container
            version pulled is actually the version that was indexed by the registry.
          example: '[{checksum=77af4d6b9913e693e8d0b4b294fa62ade6054e6b2f1ffb617ac955dd63fb0182,
            type=sha256}]'
          items:
            $ref: '#/components/schemas/Checksum'
          type: array
        image_name:
          description: Used in conjunction with a registry_url if provided to locate
            images.
          type: string
        image_type:
          enum:
          - Docker
          - Singularity
          - Conda
          type: string
        registry_host:
          description: A docker registry or a URL to a Singularity registry. Used
            along with image_name to locate a specific image.
          type: string
        size:
          description: Size of the container in bytes.
          format: int32
          type: integer
        updated:
          description: Last time the container was updated.
          type: string
      type: object
    Label:
      properties:
        id:
          format: int64
          type: integer
        value:
          type: string
      type: object
    Organization:
      properties:
        aliases:
          additionalProperties:
            $ref: '#/components/schemas/Alias'
          type: object
        avatarUrl:
          pattern: ([^\s]+)(\.jpg|\.jpeg|\.png|\.gif)
          type: string
        dbCreateDate:
          format: date-time
          type: string
        dbUpdateDate:
          format: date-time
          type: string
        description:
          type: string
        displayName:
          maxLength: 50
          minLength: 3
          pattern: '[\w ,_\-&()'']*'
          type: string
        email:
          type: string
        id:
          format: int64
          type: integer
        link:
          type: string
        location:
          type: string
        name:
          maxLength: 39
          minLength: 3
          pattern: '[a-zA-Z][a-zA-Z\d]*'
          type: string
        starredUsers:
          items:
            $ref: '#/components/schemas/User'
          type: array
          uniqueItems: true
        status:
          enum:
          - PENDING
          - REJECTED
          - APPROVED
          type: string
        topic:
          type: string
        users:
          items:
            $ref: '#/components/schemas/OrganizationUser'
          type: array
          uniqueItems: true
      type: object
    OrganizationUpdateTime:
      properties:
        displayName:
          type: string
        lastUpdateDate:
          format: date-time
          type: string
        name:
          type: string
      type: object
    OrganizationUser:
      properties:
        accepted:
          type: boolean
        dbCreateDate:
          format: date-time
          type: string
        dbUpdateDate:
          format: date-time
          type: string
        id:
          $ref: '#/components/schemas/OrganizationUserId'
        organization:
          $ref: '#/components/schemas/Organization'
        role:
          enum:
          - MAINTAINER
          - MEMBER
          type: string
        user:
          $ref: '#/components/schemas/User'
      type: object
    OrganizationUserId:
      properties:
        organizationId:
          format: int64
          type: integer
        userId:
          format: int64
          type: integer
      type: object
    Profile:
      properties:
        avatarURL:
          type: string
        bio:
          type: string
        company:
          type: string
        email:
          type: string
        location:
          type: string
        name:
          type: string
        username:
          type: string
      type: object
    RegistryBean:
      properties:
        customDockerPath:
          type: string
        dockerPath:
          type: string
        enum:
          type: string
        friendlyName:
          type: string
        privateOnly:
          type: string
        url:
          type: string
      type: object
    Repository:
      properties:
        canDelete:
          type: boolean
        gitRegistry:
          enum:
          - dockstore.org
          - github.com
          - bitbucket.org
          - gitlab.com
          type: string
        organization:
          type: string
        path:
          type: string
        present:
          type: boolean
        repositoryName:
          type: string
      type: object
    Service:
      allOf:
      - $ref: '#/components/schemas/Workflow'
      type: object
    SourceControlBean:
      properties:
        friendlyName:
          type: string
        value:
          type: string
      type: object
    SourceFile:
      properties:
        absolutePath:
          type: string
        checksums:
          items:
            $ref: '#/components/schemas/Checksum'
          type: array
        content:
          type: string
        frozen:
          type: boolean
        id:
          format: int64
          type: integer
        path:
          type: string
        type:
          enum:
          - DOCKSTORE_CWL
          - DOCKSTORE_WDL
          - DOCKERFILE
          - CWL_TEST_JSON
          - WDL_TEST_JSON
          - NEXTFLOW
          - NEXTFLOW_CONFIG
          - NEXTFLOW_TEST_PARAMS
          - DOCKSTORE_YML
          - DOCKSTORE_SERVICE_YML
          - DOCKSTORE_SERVICE_TEST_JSON
          - DOCKSTORE_SERVICE_OTHER
          - DOCKSTORE_GXFORMAT2
          - GXFORMAT2_TEST_FILE
          - DOCKSTORE_SWL
          - SWL_TEST_JSON
          type: string
        verifiedBySource:
          additionalProperties:
            $ref: '#/components/schemas/VerificationInformation'
          type: object
      type: object
    StarRequest:
      properties:
        star:
          type: boolean
      type: object
    Tag:
      properties:
        author:
          type: string
        automated:
          type: boolean
        commitID:
          type: string
        cwl_path:
          type: string
        dbUpdateDate:
          format: date-time
          type: string
        description:
          type: string
        descriptionSource:
          enum:
          - README
          - DESCRIPTOR
          type: string
        dirtyBit:
          type: boolean
        dockerfile_path:
          type: string
        doiStatus:
          enum:
          - NOT_REQUESTED
          - REQUESTED
          - CREATED
          type: string
        doiURL:
          type: string
        email:
          type: string
        frozen:
          type: boolean
        hidden:
          type: boolean
        id:
          format: int64
          type: integer
        image_id:
          type: string
        images:
          items:
            $ref: '#/components/schemas/Image'
          type: array
          uniqueItems: true
        input_file_formats:
          items:
            $ref: '#/components/schemas/FileFormat'
          type: array
          uniqueItems: true
        last_built:
          format: date-time
          type: string
        name:
          type: string
        output_file_formats:
          items:
            $ref: '#/components/schemas/FileFormat'
          type: array
          uniqueItems: true
        parent:
          $ref: '#/components/schemas/EntryObjectObject'
        reference:
          type: string
        referenceType:
          enum:
          - COMMIT
          - TAG
          - BRANCH
          - NOT_APPLICABLE
          - UNSET
          type: string
        size:
          format: int64
          type: integer
        sourceFiles:
          items:
            $ref: '#/components/schemas/SourceFile'
          type: array
          uniqueItems: true
        valid:
          type: boolean
        validations:
          items:
            $ref: '#/components/schemas/Validation'
          type: array
          uniqueItems: true
        verified:
          type: boolean
        verifiedSource:
          type: string
        verifiedSources:
          items:
            type: string
          type: array
        versionEditor:
          $ref: '#/components/schemas/User'
        wdl_path:
          type: string
        workingDirectory:
          type: string
      type: object
    Token:
      properties:
        content:
          type: string
        dbCreateDate:
          format: date-time
          type: string
        dbUpdateDate:
          format: date-time
          type: string
        id:
          format: int64
          type: integer
        refreshToken:
          type: string
        token:
          type: string
        tokenSource:
          enum:
          - quay.io
          - github.com
          - dockstore
          - bitbucket.org
          - gitlab.com
          - zenodo.org
          - google.com
          - orcid.org
          type: string
        userId:
          format: int64
          type: integer
        username:
          type: string
      type: object
    Tool:
      description: A tool (or described tool) is defined as a tuple of a descriptor
        file (which potentially consists of multiple files), a set of container images,
        and a set of instructions for creating those images.
      properties:
        aliases:
          description: Support for this parameter is optional for tool registries
            that support aliases. A list of strings that can be used to identify this
            tool which could be  straight up URLs.  This can be used to expose alternative
            ids (such as GUIDs) for a tool for registries. Can be used to match tools
            across registries.
          items:
            description: Support for this parameter is optional for tool registries
              that support aliases. A list of strings that can be used to identify
              this tool which could be  straight up URLs.  This can be used to expose
              alternative ids (such as GUIDs) for a tool for registries. Can be used
              to match tools across registries.
            type: string
          type: array
        checker_url:
          description: Optional url to the checker tool that will exit successfully
            if this tool produced the expected result given test data.
          type: string
        description:
          description: The description of the tool.
          type: string
        has_checker:
          description: Whether this tool has a checker tool associated with it.
          type: boolean
        id:
          description: A unique identifier of the tool, scoped to this registry.
          example: "123456"
          type: string
        meta_version:
          description: The version of this tool in the registry. Iterates when fields
            like the description, author, etc. are updated.
          type: string
        name:
          description: The name of the tool.
          type: string
        organization:
          description: The organization that published the image.
          type: string
        toolclass:
          $ref: '#/components/schemas/ToolClass'
        url:
          description: The URL for this tool in this registry.
          example: http://agora.broadinstitute.org/tools/123456
          type: string
        versions:
          description: A list of versions for this tool.
          items:
            $ref: '#/components/schemas/ToolVersion'
          type: array
      required:
      - id
      - organization
      - toolclass
      - url
      - versions
      type: object
    ToolClass:
      properties:
        description:
          type: string
        id:
          type: string
        name:
          type: string
      type: object
    ToolDescriptor:
      properties:
        descriptor:
          type: string
        type:
          enum:
          - CWL
          - WDL
          - NFL
          - SERVICE
          - GXFORMAT2
          type: string
        url:
          type: string
      required:
      - type
      type: object
    ToolDockerfile:
      properties:
        dockerfile:
          type: string
        url:
          type: string
      type: object
    ToolFile:
      properties:
        file_type:
          enum:
          - TEST_FILE
          - PRIMARY_DESCRIPTOR
          - SECONDARY_DESCRIPTOR
          - CONTAINERFILE
          - OTHER
          type: string
        path:
          description: Relative path of the file.  A descriptor's path can be used
            with the GA4GH .../{type}/descriptor/{relative_path} endpoint.
          type: string
      type: object
    ToolTesterLog:
      properties:
        filename:
          type: string
        logType:
          enum:
          - FULL
          - SUMMARY
          type: string
        runner:
          type: string
        testFilename:
          type: string
        toolId:
          type: string
        toolVersionName:
          type: string
      type: object
    ToolTestsV1:
      properties:
        test:
          type: string
        url:
          type: string
      type: object
    ToolV1:
      properties:
        author:
          type: string
        contains:
          items:
            type: string
          type: array
        description:
          type: string
        id:
          type: string
        meta-version:
          type: string
        organization:
          type: string
        signed:
          type: boolean
        toolclass:
          $ref: '#/components/schemas/ToolClass'
        toolname:
          type: string
        url:
          type: string
        verified:
          type: boolean
        verified-source:
          type: string
        versions:
          items:
            $ref: '#/components/schemas/ToolVersionV1'
          type: array
      type: object
    ToolVersion:
      description: A tool version describes a particular iteration of a tool as described
        by a reference to a specific image and/or documents.
      properties:
        author:
          description: Contact information for the author of this version of the tool
            in the registry. (More complex authorship information is handled by the
            descriptor).
          items:
            description: Contact information for the author of this version of the
              tool in the registry. (More complex authorship information is handled
              by the descriptor).
            type: string
          type: array
        containerfile:
          description: Reports if this tool has a containerfile available. (For Docker-based
            tools, this would indicate the presence of a Dockerfile)
          type: boolean
        descriptor_type:
          description: The type (or types) of descriptors available.
          items:
            description: The type (or types) of descriptors available.
            enum:
            - CWL
            - WDL
            - NFL
            - SERVICE
            - GXFORMAT2
            type: string
          type: array
        id:
          description: An identifier of the version of this tool for this particular
            tool registry.
          example: v1
          type: string
        images:
          description: All known docker images (and versions/hashes) used by this
            tool. If the tool has to evaluate any of the docker images strings at
            runtime, those ones cannot be reported here.
          items:
            $ref: '#/components/schemas/ImageData'
          type: array
        included_apps:
          description: An array of IDs for the applications that are stored inside
            this tool.
          example: '[https://bio.tools/tool/mytum.de/SNAP2/1, https://bio.tools/bioexcel_seqqc]'
          items:
            description: An array of IDs for the applications that are stored inside
              this tool.
            example: '[https://bio.tools/tool/mytum.de/SNAP2/1, https://bio.tools/bioexcel_seqqc]'
            type: string
          type: array
        is_production:
          description: This version of a tool is guaranteed to not change over time
            (for example, a  tool built from a tag in git as opposed to a branch).
            A production quality tool  is required to have a checksum
          type: boolean
        meta_version:
          description: The version of this tool version in the registry. Iterates
            when fields like the description, author, etc. are updated.
          type: string
        name:
          description: The name of the version.
          type: string
        signed:
          description: Reports whether this version of the tool has been signed.
          type: boolean
        url:
          description: The URL for this tool version in this registry.
          example: http://agora.broadinstitute.org/tools/123456/versions/1
          type: string
        verified:
          description: Reports whether this tool has been verified by a specific organization
            or individual.
          type: boolean
        verified_source:
          description: Source of metadata that can support a verified tool, such as
            an email or URL.
          items:
            description: Source of metadata that can support a verified tool, such
              as an email or URL.
            type: string
          type: array
      required:
      - id
      - url
      type: object
    ToolVersionV1:
      properties:
        descriptor-type:
          items:
            enum:
            - CWL
            - WDL
            type: string
          type: array
        dockerfile:
          type: boolean
        id:
          type: string
        image:
          type: string
        meta-version:
          type: string
        name:
          type: string
        url:
          type: string
        verified:
          type: boolean
        verified-source:
          type: string
      type: object
    User:
      properties:
        avatarUrl:
          type: string
        curator:
          type: boolean
        id:
          format: int64
          type: integer
        isAdmin:
          type: boolean
        name:
          type: string
        orcid:
          type: string
        privacyPolicyVersion:
          enum:
          - NONE
          - PRIVACY_POLICY_VERSION_2_5
          type: string
        privacyPolicyVersionAcceptanceDate:
          format: date-time
          type: string
        setupComplete:
          type: boolean
        tosacceptanceDate:
          format: date-time
          type: string
        tosversion:
          enum:
          - NONE
          - TOS_VERSION_1
          type: string
        tosversionAcceptanceDate:
          format: date-time
          type: string
          writeOnly: true
        userProfiles:
          additionalProperties:
            $ref: '#/components/schemas/Profile'
          type: object
        username:
          type: string
      type: object
    Validation:
      properties:
        id:
          format: int64
          type: integer
        message:
          type: string
        type:
          enum:
          - DOCKSTORE_CWL
          - DOCKSTORE_WDL
          - DOCKERFILE
          - CWL_TEST_JSON
          - WDL_TEST_JSON
          - NEXTFLOW
          - NEXTFLOW_CONFIG
          - NEXTFLOW_TEST_PARAMS
          - DOCKSTORE_YML
          - DOCKSTORE_SERVICE_YML
          - DOCKSTORE_SERVICE_TEST_JSON
          - DOCKSTORE_SERVICE_OTHER
          - DOCKSTORE_GXFORMAT2
          - GXFORMAT2_TEST_FILE
          - DOCKSTORE_SWL
          - SWL_TEST_JSON
          type: string
        valid:
          type: boolean
      type: object
    VerificationInformation:
      properties:
        metadata:
          type: string
        platformVersion:
          type: string
        verified:
          type: boolean
      type: object
    Version:
      properties:
        author:
          type: string
        commitID:
          type: string
        dbUpdateDate:
          format: date-time
          type: string
        description:
          type: string
        descriptionSource:
          enum:
          - README
          - DESCRIPTOR
          type: string
        dirtyBit:
          type: boolean
        doiStatus:
          enum:
          - NOT_REQUESTED
          - REQUESTED
          - CREATED
          type: string
        doiURL:
          type: string
        email:
          type: string
        frozen:
          type: boolean
        hidden:
          type: boolean
        id:
          format: int64
          type: integer
        images:
          items:
            $ref: '#/components/schemas/Image'
          type: array
          uniqueItems: true
        input_file_formats:
          items:
            $ref: '#/components/schemas/FileFormat'
          type: array
          uniqueItems: true
        name:
          type: string
        output_file_formats:
          items:
            $ref: '#/components/schemas/FileFormat'
          type: array
          uniqueItems: true
        parent:
          $ref: '#/components/schemas/EntryObjectObject'
        reference:
          type: string
        referenceType:
          enum:
          - COMMIT
          - TAG
          - BRANCH
          - NOT_APPLICABLE
          - UNSET
          type: string
        sourceFiles:
          items:
            $ref: '#/components/schemas/SourceFile'
          type: array
          uniqueItems: true
        valid:
          type: boolean
        validations:
          items:
            $ref: '#/components/schemas/Validation'
          type: array
          uniqueItems: true
        verified:
          type: boolean
        verifiedSource:
          type: string
        verifiedSources:
          items:
            type: string
          type: array
        versionEditor:
          $ref: '#/components/schemas/User'
        workingDirectory:
          type: string
      type: object
    Workflow:
      discriminator:
        propertyName: type
      properties:
        aliases:
          additionalProperties:
            $ref: '#/components/schemas/Alias'
          type: object
        author:
          type: string
        checker_id:
          format: int64
          type: integer
        conceptDoi:
          type: string
        dbCreateDate:
          format: date-time
          type: string
        dbUpdateDate:
          format: date-time
          type: string
        defaultTestParameterFilePath:
          type: string
        defaultVersion:
          type: string
        description:
          type: string
        descriptorType:
          enum:
          - CWL
          - WDL
          - gxformat2
          - SWL
          - NFL
          - service
          
          
          type: string
        descriptorTypeSubclass:
          enum:
          - docker-compose
          - helm
          - swarm
          - kubernetes
          - n/a
          type: string
        email:
          type: string
        full_workflow_path:
          type: string
        gitUrl:
          type: string
        has_checker:
          type: boolean
        id:
          format: int64
          type: integer
        input_file_formats:
          items:
            $ref: '#/components/schemas/FileFormat'
          type: array
          uniqueItems: true
        isChecker:
          type: boolean
        is_published:
          type: boolean
        labels:
          items:
            $ref: '#/components/schemas/Label'
          type: array
          uniqueItems: true
        lastUpdated:
          format: date-time
          type: string
        last_modified:
          format: int32
          type: integer
        last_modified_date:
          format: date-time
          type: string
        metadataFromEntry:
          $ref: '#/components/schemas/Workflow'
        metadataFromVersion:
          $ref: '#/components/schemas/Version'
        mode:
          enum:
          - FULL
          - STUB
          - HOSTED
          - DOCKSTORE_YML
          type: string
        organization:
          type: string
        output_file_formats:
          items:
            $ref: '#/components/schemas/FileFormat'
          type: array
          uniqueItems: true
        parentEntry:
          $ref: '#/components/schemas/Entry'
        path:
          type: string
        repository:
          type: string
        sourceControl:
          enum:
          - dockstore.org
          - github.com
          - bitbucket.org
          - gitlab.com
          type: string
        source_control_provider:
          type: string
        starredUsers:
          items:
            $ref: '#/components/schemas/User'
          type: array
          uniqueItems: true
        topicId:
          format: int64
          type: integer
        type:
          type: string
        users:
          items:
            $ref: '#/components/schemas/User'
          type: array
          uniqueItems: true
        workflowName:
          type: string
        workflowVersions:
          items:
            $ref: '#/components/schemas/WorkflowVersion'
          type: array
          uniqueItems: true
        workflow_path:
          type: string
      required:
      - type
      type: object
    WorkflowVersion:
      properties:
        aliases:
          additionalProperties:
            $ref: '#/components/schemas/Alias'
          type: object
        author:
          type: string
        commitID:
          type: string
        dbUpdateDate:
          format: date-time
          type: string
        description:
          type: string
        descriptionSource:
          enum:
          - README
          - DESCRIPTOR
          type: string
        dirtyBit:
          type: boolean
        doiStatus:
          enum:
          - NOT_REQUESTED
          - REQUESTED
          - CREATED
          type: string
        doiURL:
          type: string
        email:
          type: string
        frozen:
          type: boolean
        hidden:
          type: boolean
        id:
          format: int64
          type: integer
        images:
          items:
            $ref: '#/components/schemas/Image'
          type: array
          uniqueItems: true
        input_file_formats:
          items:
            $ref: '#/components/schemas/FileFormat'
          type: array
          uniqueItems: true
        last_modified:
          format: date-time
          type: string
        legacyVersion:
          type: boolean
        name:
          type: string
        output_file_formats:
          items:
            $ref: '#/components/schemas/FileFormat'
          type: array
          uniqueItems: true
        parent:
          $ref: '#/components/schemas/EntryObjectObject'
        reference:
          type: string
        referenceType:
          enum:
          - COMMIT
          - TAG
          - BRANCH
          - NOT_APPLICABLE
          - UNSET
          type: string
        sourceFiles:
          items:
            $ref: '#/components/schemas/SourceFile'
          type: array
          uniqueItems: true
        subClass:
          enum:
          - DOCKER_COMPOSE
          - SWARM
          - KUBERNETES
          - HELM
          type: string
        valid:
          type: boolean
        validations:
          items:
            $ref: '#/components/schemas/Validation'
          type: array
          uniqueItems: true
        verified:
          type: boolean
        verifiedSource:
          type: string
        verifiedSources:
          items:
            type: string
          type: array
        versionEditor:
          $ref: '#/components/schemas/User'
        workflow_path:
          type: string
        workingDirectory:
          type: string
      type: object
  securitySchemes:
    bearer:
      scheme: bearer
      type: http
info:
  contact:
    email: theglobalalliance@genomicsandhealth.org
    name: Dockstore@ga4gh
    url: https://discuss.dockstore.org/t/opening-helpdesk-tickets/1506
  description: This describes the dockstore API, a webservice that manages pairs of
    Docker images and associated metadata such as CWL documents and Dockerfiles used
    to build those images. Explore swagger.json for a Swagger 2.0 description of our
    API and explore openapi.yaml for OpenAPI 3.0 descriptions.
  license:
    name: Apache License Version 2.0
    url: https://github.com/dockstore/dockstore/blob/develop/LICENSE
  termsOfService: TBD
  title: Dockstore API
  version: 1.9.0-alpha.9-SNAPSHOT
openapi: 3.0.1
paths:
  /api/ga4gh/v1/tools:
    get:
      description: This endpoint returns all tools available or a filtered subset
        using metadata query parameters.
      operationId: toolsGetV1
      parameters:
      - in: query
        name: id
        schema:
          type: string
      - in: query
        name: registry
        schema:
          type: string
      - in: query
        name: organization
        schema:
          type: string
      - in: query
        name: name
        schema:
          type: string
      - in: query
        name: toolname
        schema:
          type: string
      - in: query
        name: description
        schema:
          type: string
      - in: query
        name: author
        schema:
          type: string
      - in: query
        name: offset
        schema:
          type: string
      - in: query
        name: limit
        schema:
          format: int32
          type: integer
      responses:
        "200":
          content:
            application/json:
              schema:
                items:
                  $ref: '#/components/schemas/ToolV1'
                type: array
          description: An array of Tools that match the filter.
      summary: List all tools
      tags:
<<<<<<< HEAD
      - metadata
      summary: Successful response if elastic search is up and running
      description: Successful response if elastic search is up and running, NO authentication
      operationId: checkElasticSearch
      responses:
        default:
          description: default response
          content:
            text/html: {}
            text/xml: {}
  /metadata/sitemap:
    get:
      tags:
      - metadata
      summary: List all available workflow, tool, organization, and collection paths.
      description: List all available workflow, tool, organization, and collection
        paths. Available means published for tools/workflows, and approved for organizations
        and their respective collections. NO authentication
      operationId: sitemap
      responses:
        default:
          description: default response
          content:
            text/html:
              schema:
                type: string
            text/xml:
              schema:
                type: string
  /metadata/rss:
    get:
      tags:
      - metadata
      summary: List all published tools and workflows in creation order
      description: List all published tools and workflows in creation order, NO authentication
      operationId: rssFeed
      responses:
        default:
          description: default response
          content:
            text/xml:
              schema:
                type: string
  /metadata/config.json:
    get:
      tags:
      - metadata
      summary: Configuration for UI clients of the API
      description: Configuration, NO authentication
      operationId: getConfig
      responses:
        default:
          description: default response
          content:
            application/json:
              schema:
                $ref: '#/components/schemas/Config'
  /organizations:
=======
      - GA4GHV1
  /api/ga4gh/v1/tools/{id}:
>>>>>>> 02a765df
    get:
      description: This endpoint returns one specific tool (which has ToolVersions
        nested inside it)
      operationId: toolsIdGetV1
      parameters:
      - in: path
        name: id
        required: true
        schema:
          type: string
      responses:
        "200":
          content:
            application/json:
              schema:
                $ref: '#/components/schemas/ToolV1'
          description: A tool.
      summary: List one specific tool, acts as an anchor for self references
      tags:
      - GA4GHV1
  /api/ga4gh/v1/tools/{id}/versions:
    get:
      description: Returns all versions of the specified tool
      operationId: toolsIdVersionGetV1
      parameters:
      - in: path
        name: id
        required: true
        schema:
          type: string
      responses:
        "200":
          content:
            application/json:
              schema:
                items:
                  $ref: '#/components/schemas/ToolVersionV1'
                type: array
          description: An array of tool versions
      summary: List versions of a tool
      tags:
      - GA4GHV1
  /api/ga4gh/v1/tools/{id}/versions/{version_id}:
    get:
      description: This endpoint returns one specific tool version
      operationId: versionIdGetV1
      parameters:
      - in: path
        name: id
        required: true
        schema:
          type: string
      - in: path
        name: version_id
        required: true
        schema:
          type: string
      responses:
        "200":
          content:
            application/json:
              schema:
                $ref: '#/components/schemas/ToolVersionV1'
          description: A tool version.
      summary: List one specific tool version, acts as an anchor for self references
      tags:
      - GA4GHV1
  /api/ga4gh/v1/tools/{id}/versions/{version_id}/dockerfile:
    get:
      description: Returns the dockerfile for the specified image.
      operationId: dockerfileGetV1
      parameters:
      - in: path
        name: id
        required: true
        schema:
          type: string
      - in: path
        name: version_id
        required: true
        schema:
          type: string
      responses:
        "200":
          content:
            application/json:
              schema:
                $ref: '#/components/schemas/ToolDockerfile'
          description: The tool payload.
      summary: Get the dockerfile for the specified image.
      tags:
      - GA4GHV1
  /api/ga4gh/v1/tools/{id}/versions/{version_id}/{type}/descriptor:
    get:
      description: Returns the CWL or WDL descriptor for the specified tool.
      operationId: descriptorGetV1
      parameters:
      - in: path
        name: type
        required: true
        schema:
          type: string
      - in: path
        name: id
        required: true
        schema:
          type: string
      - in: path
        name: version_id
        required: true
        schema:
          type: string
      responses:
        "200":
          content:
            application/json:
              schema:
                $ref: '#/components/schemas/ToolDescriptor'
          description: The tool descriptor.
        "404":
          content:
            application/json:
              schema:
                $ref: '#/components/schemas/ToolDescriptor'
          description: The tool can not be output in the specified type.
      summary: Get the tool descriptor (CWL/WDL) for the specified tool.
      tags:
      - GA4GHV1
  /api/ga4gh/v1/tools/{id}/versions/{version_id}/{type}/descriptor/{relative_path}:
    get:
      description: Returns additional CWL or WDL descriptors for the specified tool
        in the same or subdirectories
      operationId: relativeDescriptorGetV1
      parameters:
      - in: path
        name: type
        required: true
        schema:
          type: string
      - in: path
        name: id
        required: true
        schema:
          type: string
      - in: path
        name: version_id
        required: true
        schema:
          type: string
      - in: path
        name: relative_path
        required: true
        schema:
          type: string
      responses:
        "200":
          content:
            application/json:
              schema:
                $ref: '#/components/schemas/ToolDescriptor'
          description: The tool descriptor.
        "404":
          content:
            application/json:
              schema:
                $ref: '#/components/schemas/ToolDescriptor'
          description: The tool can not be output in the specified type.
      summary: Get additional tool descriptor files (CWL/WDL) relative to the main
        file
      tags:
      - GA4GHV1
  /api/ga4gh/v1/tools/{id}/versions/{version_id}/{type}/tests:
    get:
      operationId: testsGetV1
      parameters:
      - in: path
        name: type
        required: true
        schema:
          type: string
      - in: path
        name: id
        required: true
        schema:
          type: string
      - in: path
        name: version_id
        required: true
        schema:
          type: string
      responses:
        "200":
          content:
            application/json:
              schema:
                items:
                  $ref: '#/components/schemas/ToolTestsV1'
                type: array
          description: The tool test JSON response.
        "404":
          content:
            application/json:
              schema:
                items:
                  $ref: '#/components/schemas/ToolTestsV1'
                type: array
          description: The tool can not be output in the specified type.
      summary: Get an array of test JSONs suitable for use with this descriptor type.
      tags:
      - GA4GHV1
  /api/ga4gh/v2/extended/containers/{organization}:
    get:
      description: This endpoint returns entries of an organization.
      operationId: entriesOrgGet
      parameters:
      - in: path
        name: organization
        required: true
        schema:
          type: string
      responses:
        "200":
          content:
            application/json:
              schema:
                items:
                  $ref: '#/components/schemas/ToolV1'
                type: array
          description: An array of Tools of the input organization.
      summary: List entries of an organization
      tags:
      - extendedGA4GH
  /api/ga4gh/v2/extended/organizations:
    get:
      description: This endpoint returns list of all organizations.
      operationId: entriesOrgsGet
      responses:
        "200":
          content:
            application/json:
              schema:
                items:
                  type: string
                type: array
          description: An array of organizations' names.
      summary: List all organizations
      tags:
      - extendedGA4GH
  /api/ga4gh/v2/extended/tools/entry/_search:
    post:
      description: This endpoint searches the index for all published tools and workflows.
        Used by utilities that expect to talk to an elastic search endpoint.
      operationId: toolsIndexSearch
      requestBody:
        content:
          '*/*':
            schema:
              type: string
      responses:
        "200":
          content:
            application/json:
              schema:
                type: string
          description: An elastic search result.
      summary: Search the index of tools
      tags:
      - extendedGA4GH
  /api/ga4gh/v2/extended/tools/index:
    post:
      description: This endpoint updates the index for all published tools and workflows.
      operationId: Update the index of tools
      responses:
        "200":
          content:
            text/plain:
              schema:
                type: integer
          description: An array of Tools of the input organization.
      security:
      - bearer: []
      summary: Update the index of tools
      tags:
      - extendedGA4GH
  /api/ga4gh/v2/extended/tools/{organization}:
    get:
      description: This endpoint returns tools of an organization.
      operationId: toolsOrgGet
      parameters:
      - in: path
        name: organization
        required: true
        schema:
          type: string
      responses:
        "200":
          content:
            application/json:
              schema:
                items:
                  $ref: '#/components/schemas/ToolV1'
                type: array
          description: An array of Tools of the input organization.
      summary: List tools of an organization
      tags:
      - extendedGA4GH
  /api/ga4gh/v2/extended/workflows/{organization}:
    get:
      description: This endpoint returns workflows of an organization.
      operationId: workflowsOrgGet
      parameters:
      - in: path
        name: organization
        required: true
        schema:
          type: string
      responses:
        "200":
          content:
            application/json:
              schema:
                items:
                  $ref: '#/components/schemas/ToolV1'
                type: array
          description: An array of Tools of the input organization.
      summary: List workflows of an organization
      tags:
      - extendedGA4GH
  /api/ga4gh/v2/extended/{id}/versions/{version_id}/{type}/tests/{relative_path}:
    post:
      description: Test JSON can be annotated with whether they ran correctly keyed
        by platform and associated with some metadata.
      operationId: verifyTestParameterFilePost
      parameters:
      - in: path
        name: type
        required: true
        schema:
          type: string
      - in: path
        name: id
        required: true
        schema:
          type: string
      - in: path
        name: version_id
        required: true
        schema:
          type: string
      - in: path
        name: relative_path
        required: true
        schema:
          type: string
      - in: query
        name: platform
        schema:
          type: string
      - in: query
        name: platform_version
        schema:
          type: string
      - in: query
        name: verified
        schema:
          type: boolean
      - in: query
        name: metadata
        schema:
          type: string
      responses:
        "200":
          content:
            application/json:
              schema:
                type: string
          description: The tool test JSON response.
        "401":
          content:
            application/json:
              schema:
                $ref: '#/components/schemas/Error'
          description: Credentials not provided or incorrect.
        "404":
          content:
            application/json:
              schema:
                $ref: '#/components/schemas/Error'
          description: The tool test cannot be found to annotate.
      security:
      - bearer: []
      summary: Annotate test JSON with information on whether it ran successfully
        on particular platforms plus metadata
      tags:
      - extendedGA4GH
  /auth/tokens/orcid.org:
    post:
      description: Using OAuth code from ORCID, request and store tokens from ORCID
        API
      operationId: addOrcidToken
      parameters:
      - in: query
        name: code
        schema:
          type: string
      responses:
        default:
          content:
            application/json:
              schema:
                $ref: '#/components/schemas/Token'
          description: default response
      security:
      - bearer: []
      summary: Add a new orcid.org token
      tags:
      - tokens
  /entries/{id}/topic:
    post:
      description: Create a discourse topic for an entry.
      operationId: setDiscourseTopic
      parameters:
      - description: The id of the entry to add a topic to.
        in: path
        name: id
        required: true
        schema:
          format: int64
          type: integer
      responses:
        default:
          content:
            application/json:
              schema:
                $ref: '#/components/schemas/Entry'
          description: default response
      security:
      - bearer: []
      tags:
      - entries
  /events:
    get:
      description: Optional authentication.
      operationId: getEvents
      parameters:
      - in: query
        name: event_search_type
        schema:
          enum:
          - STARRED_ENTRIES
          - STARRED_ORGANIZATION
          - ALL_STARRED
          type: string
      - in: query
        name: limit
        schema:
          default: 10
          format: int32
          maximum: 100
          minimum: 1
          type: integer
      - in: query
        name: offset
        schema:
          default: 0
          format: int32
          type: integer
      responses:
        default:
          content:
            application/json:
              schema:
                items:
                  $ref: '#/components/schemas/Event'
                type: array
          description: default response
      security:
      - bearer: []
      summary: Get events based on filters.
      tags:
      - events
  /ga4gh/trs/v2/toolClasses:
    get:
      description: 'This endpoint returns all tool-classes available. '
      operationId: toolClassesGet
      responses:
        "200":
          content:
            application/json:
              schema:
                items:
                  $ref: '#/components/schemas/ToolClass'
                type: array
            text/plain:
              schema:
                items:
                  $ref: '#/components/schemas/ToolClass'
                type: array
          description: A list of potential tool classes.
      security:
      - BEARER: []
      summary: List all tool types
      tags:
      - GA4GHV20
  /ga4gh/trs/v2/tools:
    get:
      description: 'This endpoint returns all tools available or a filtered subset
        using metadata query parameters. '
      operationId: toolsGet
      parameters:
      - description: A unique identifier of the tool, scoped to this registry, for
          example `123456`.
        in: query
        name: id
        schema:
          type: string
      - description: Support for this parameter is optional for tool registries that
          support aliases. If provided will only return entries with the given alias.
        in: query
        name: alias
        schema:
          type: string
      - description: Filter tools by the name of the subclass (#/definitions/ToolClass)
        in: query
        name: toolClass
        schema:
          type: string
      - description: The image registry that contains the image.
        in: query
        name: registry
        schema:
          type: string
      - description: The organization in the registry that published the image.
        in: query
        name: organization
        schema:
          type: string
      - description: The name of the image.
        in: query
        name: name
        schema:
          type: string
      - description: The name of the tool.
        in: query
        name: toolname
        schema:
          type: string
      - description: The description of the tool.
        in: query
        name: description
        schema:
          type: string
      - description: The author of the tool (TODO a thought occurs, are we assuming
          that the author of the CWL and the image are the same?).
        in: query
        name: author
        schema:
          type: string
      - description: Return only checker workflows.
        in: query
        name: checker
        schema:
          type: boolean
      - description: Start index of paging. Pagination results can be based on numbers
          or other values chosen by the registry implementor (for example, SHA values).
          If this exceeds the current result set return an empty set.  If not specified
          in the request, this will start at the beginning of the results.
        in: query
        name: offset
        schema:
          type: string
      - description: Amount of records to return in a given page.
        in: query
        name: limit
        schema:
          format: int32
          type: integer
      responses:
        "200":
          content:
            application/json:
              schema:
                items:
                  $ref: '#/components/schemas/Tool'
                type: array
            text/plain:
              schema:
                items:
                  $ref: '#/components/schemas/Tool'
                type: array
          description: An array of Tools that match the filter.
      security:
      - BEARER: []
      summary: List all tools
      tags:
      - GA4GHV20
  /ga4gh/trs/v2/tools/{id}:
    get:
      description: This endpoint returns one specific tool (which has ToolVersions
        nested inside it).
      operationId: toolsIdGet
      parameters:
      - description: A unique identifier of the tool, scoped to this registry, for
          example `123456`.
        in: path
        name: id
        required: true
        schema:
          type: string
      responses:
        "200":
          content:
            application/json:
              schema:
                $ref: '#/components/schemas/Tool'
            text/plain:
              schema:
                $ref: '#/components/schemas/Tool'
          description: A tool.
        "404":
          content:
            application/json:
              schema:
                $ref: '#/components/schemas/Error'
            text/plain:
              schema:
                $ref: '#/components/schemas/Error'
          description: The tool can not be found.
      security:
      - BEARER: []
      summary: List one specific tool, acts as an anchor for self references
      tags:
      - GA4GHV20
  /ga4gh/trs/v2/tools/{id}/versions:
    get:
      description: Returns all versions of the specified tool.
      operationId: toolsIdVersionsGet
      parameters:
      - description: A unique identifier of the tool, scoped to this registry, for
          example `123456`.
        in: path
        name: id
        required: true
        schema:
          type: string
      responses:
        "200":
          content:
            application/json:
              schema:
                items:
                  $ref: '#/components/schemas/ToolVersion'
                type: array
            text/plain:
              schema:
                items:
                  $ref: '#/components/schemas/ToolVersion'
                type: array
          description: An array of tool versions.
      security:
      - BEARER: []
      summary: List versions of a tool
      tags:
      - GA4GHV20
  /ga4gh/trs/v2/tools/{id}/versions/{version_id}:
    get:
      description: This endpoint returns one specific tool version.
      operationId: toolsIdVersionsVersionIdGet
      parameters:
      - description: A unique identifier of the tool, scoped to this registry, for
          example `123456`.
        in: path
        name: id
        required: true
        schema:
          type: string
      - description: An identifier of the tool version, scoped to this registry, for
          example `v1`. We recommend that versions use semantic versioning https://semver.org/spec/v2.0.0.html  (For
          example, `1.0.0` instead of `develop`)
        in: path
        name: version_id
        required: true
        schema:
          type: string
      responses:
        "200":
          content:
            application/json:
              schema:
                $ref: '#/components/schemas/ToolVersion'
            text/plain:
              schema:
                $ref: '#/components/schemas/ToolVersion'
          description: A tool version.
        "404":
          content:
            application/json:
              schema:
                $ref: '#/components/schemas/Error'
            text/plain:
              schema:
                $ref: '#/components/schemas/Error'
          description: The tool can not be found.
      security:
      - BEARER: []
      summary: List one specific tool version, acts as an anchor for self references
      tags:
      - GA4GHV20
  /ga4gh/trs/v2/tools/{id}/versions/{version_id}/containerfile:
    get:
      description: Returns the container specifications(s) for the specified image.
        For example, a CWL CommandlineTool can be associated with one specification
        for a container, a CWL Workflow can be associated with multiple specifications
        for containers.
      operationId: toolsIdVersionsVersionIdContainerfileGet
      parameters:
      - description: A unique identifier of the tool, scoped to this registry, for
          example `123456`.
        in: path
        name: id
        required: true
        schema:
          type: string
      - description: An identifier of the tool version for this particular tool registry,
          for example `v1`.
        in: path
        name: version_id
        required: true
        schema:
          type: string
      responses:
        "200":
          content:
            application/json:
              schema:
                items:
                  $ref: '#/components/schemas/FileWrapper'
                type: array
            text/plain:
              schema:
                items:
                  $ref: '#/components/schemas/FileWrapper'
                type: array
          description: The tool payload.
        "404":
          content:
            application/json:
              schema:
                $ref: '#/components/schemas/Error'
            text/plain:
              schema:
                $ref: '#/components/schemas/Error'
          description: There are no container specifications for this tool.
      security:
      - BEARER: []
      summary: Get the container specification(s) for the specified image.
      tags:
      - GA4GHV20
  /ga4gh/trs/v2/tools/{id}/versions/{version_id}/{type}/descriptor:
    get:
      description: Returns the descriptor for the specified tool (examples include
        CWL, WDL, or Nextflow documents).
      operationId: toolsIdVersionsVersionIdTypeDescriptorGet
      parameters:
      - description: The output type of the descriptor. Plain types return the bare
          descriptor while the "non-plain" types return a descriptor wrapped with
          metadata. Allowable values include "CWL", "WDL", "NFL", "PLAIN_CWL", "PLAIN_WDL",
          "PLAIN_NFL".
        in: path
        name: type
        required: true
        schema:
          type: string
      - description: A unique identifier of the tool, scoped to this registry, for
          example `123456`.
        in: path
        name: id
        required: true
        schema:
          type: string
      - description: An identifier of the tool version, scoped to this registry, for
          example `v1`.
        in: path
        name: version_id
        required: true
        schema:
          type: string
      responses:
        "200":
          content:
            application/json:
              schema:
                $ref: '#/components/schemas/FileWrapper'
            text/plain:
              schema:
                $ref: '#/components/schemas/FileWrapper'
          description: The tool descriptor.
        "404":
          content:
            application/json:
              schema:
                $ref: '#/components/schemas/Error'
            text/plain:
              schema:
                $ref: '#/components/schemas/Error'
          description: The tool descriptor can not be found.
      security:
      - BEARER: []
      summary: Get the tool descriptor for the specified tool
      tags:
      - GA4GHV20
  /ga4gh/trs/v2/tools/{id}/versions/{version_id}/{type}/descriptor/{relative_path}:
    get:
      description: Descriptors can often include imports that refer to additional
        descriptors. This returns additional descriptors for the specified tool in
        the same or other directories that can be reached as a relative path. This
        endpoint can be useful for workflow engine implementations like cwltool to
        programmatically download all the descriptors for a tool and run it. This
        can optionally include other files described with FileWrappers such as test
        parameters and containerfiles.
      operationId: toolsIdVersionsVersionIdTypeDescriptorRelativePathGet
      parameters:
      - description: The output type of the descriptor. If not specified, it is up
          to the underlying implementation to determine which output type to return.
          Plain types return the bare descriptor while the "non-plain" types return
          a descriptor wrapped with metadata. Allowable values are "CWL", "WDL", "NFL",
          "PLAIN_CWL", "PLAIN_WDL", "PLAIN_NFL".
        in: path
        name: type
        required: true
        schema:
          type: string
      - description: A unique identifier of the tool, scoped to this registry, for
          example `123456`.
        in: path
        name: id
        required: true
        schema:
          type: string
      - description: An identifier of the tool version for this particular tool registry,
          for example `v1`.
        in: path
        name: version_id
        required: true
        schema:
          type: string
      - description: A relative path to the additional file (same directory or subdirectories),
          for example 'foo.cwl' would return a 'foo.cwl' from the same directory as
          the main descriptor. 'nestedDirectory/foo.cwl' would return the file  from
          a nested subdirectory.  Unencoded paths such 'sampleDirectory/foo.cwl' should
          also be allowed.
        in: path
        name: relative_path
        required: true
        schema:
          type: string
      responses:
        "200":
          content:
            application/json:
              schema:
                $ref: '#/components/schemas/FileWrapper'
            text/plain:
              schema:
                $ref: '#/components/schemas/FileWrapper'
          description: The tool descriptor.
        "404":
          content:
            application/json:
              schema:
                $ref: '#/components/schemas/Error'
            text/plain:
              schema:
                $ref: '#/components/schemas/Error'
          description: The tool can not be output in the specified type.
      security:
      - BEARER: []
      summary: Get additional tool descriptor files relative to the main file
      tags:
      - GA4GHV20
  /ga4gh/trs/v2/tools/{id}/versions/{version_id}/{type}/files:
    get:
      description: 'Get a list of objects that contain the relative path and file
        type. The descriptors are intended for use with the /tools/{id}/versions/{version_id}/{type}/descriptor/{relative_path
        : .+} endpoint.'
      operationId: toolsIdVersionsVersionIdTypeFilesGet
      parameters:
      - description: The output type of the descriptor. Examples of allowable values
          are "CWL", "WDL", and "NFL".
        in: path
        name: type
        required: true
        schema:
          type: string
      - description: A unique identifier of the tool, scoped to this registry, for
          example `123456`.
        in: path
        name: id
        required: true
        schema:
          type: string
      - description: An identifier of the tool version for this particular tool registry,
          for example `v1`.
        in: path
        name: version_id
        required: true
        schema:
          type: string
      responses:
        "200":
          content:
            application/json:
              schema:
                items:
                  $ref: '#/components/schemas/ToolFile'
                type: array
            text/plain:
              schema:
                items:
                  $ref: '#/components/schemas/ToolFile'
                type: array
          description: The array of File JSON responses.
        "404":
          content:
            application/json:
              schema:
                $ref: '#/components/schemas/Error'
            text/plain:
              schema:
                $ref: '#/components/schemas/Error'
          description: The tool can not be output in the specified type.
      security:
      - BEARER: []
      summary: Get a list of objects that contain the relative path and file type
      tags:
      - GA4GHV20
  /ga4gh/trs/v2/tools/{id}/versions/{version_id}/{type}/tests:
    get:
      description: Get a list of test JSONs (these allow you to execute the tool successfully)
        suitable for use with this descriptor type.
      operationId: toolsIdVersionsVersionIdTypeTestsGet
      parameters:
      - description: The type of the underlying descriptor. Allowable values include
          "CWL", "WDL", "NFL", "PLAIN_CWL", "PLAIN_WDL", "PLAIN_NFL". For example,
          "CWL" would return an list of ToolTests objects while "PLAIN_CWL" would
          return a bare JSON list with the content of the tests.
        in: path
        name: type
        required: true
        schema:
          type: string
      - description: A unique identifier of the tool, scoped to this registry, for
          example `123456`.
        in: path
        name: id
        required: true
        schema:
          type: string
      - description: An identifier of the tool version for this particular tool registry,
          for example `v1`.
        in: path
        name: version_id
        required: true
        schema:
          type: string
      responses:
        "200":
          content:
            application/json:
              schema:
                items:
                  $ref: '#/components/schemas/FileWrapper'
                type: array
            text/plain:
              schema:
                items:
                  $ref: '#/components/schemas/FileWrapper'
                type: array
          description: The tool test JSON response.
        "404":
          content:
            application/json:
              schema:
                $ref: '#/components/schemas/Error'
            text/plain:
              schema:
                $ref: '#/components/schemas/Error'
          description: The tool can not be output in the specified type.
      security:
      - BEARER: []
      summary: Get a list of test JSONs
      tags:
      - GA4GHV20
  /metadata/config.json:
    get:
      description: Configuration, NO authentication
      operationId: getConfig
      responses:
        default:
          content:
            application/json:
              schema:
                $ref: '#/components/schemas/Config'
          description: default response
      summary: Configuration for UI clients of the API
      tags:
      - metadata
  /metadata/descriptorLanguageList:
    get:
      description: Get the list of descriptor languages supported on Dockstore, NO
        authentication
      operationId: getDescriptorLanguages
      responses:
        default:
          content:
            application/json:
              schema:
                items:
                  $ref: '#/components/schemas/DescriptorLanguageBean'
                type: array
          description: List of descriptor languages
      summary: Get the list of descriptor languages supported on Dockstore
      tags:
      - metadata
  /metadata/dockerRegistryList:
    get:
      description: Get the list of docker registries supported on Dockstore, NO authentication
      operationId: getDockerRegistries
      responses:
        default:
          content:
            application/json:
              schema:
                items:
                  $ref: '#/components/schemas/RegistryBean'
                type: array
          description: List of Docker registries
      summary: Get the list of docker registries supported on Dockstore
      tags:
      - metadata
  /metadata/elasticSearch:
    get:
      description: Successful response if elastic search is up and running, NO authentication
      operationId: checkElasticSearch
      responses:
        default:
          content:
            text/html: {}
            text/xml: {}
          description: default response
      summary: Successful response if elastic search is up and running
      tags:
      - metadata
  /metadata/okHttpCachePerformance:
    get:
      description: Get measures of cache performance, NO authentication
      operationId: getCachePerformance
      responses:
        default:
          content:
            application/json:
              schema:
                additionalProperties:
                  type: string
                type: object
          description: Cache performance information
      summary: Get measures of cache performance
      tags:
      - metadata
  /metadata/rss:
    get:
      description: List all published tools and workflows in creation order, NO authentication
      operationId: rssFeed
      responses:
        default:
          content:
            text/xml:
              schema:
                type: string
          description: default response
      summary: List all published tools and workflows in creation order
      tags:
      - metadata
  /metadata/runner_dependencies:
    get:
      description: Returns the file containing runner dependencies, NO authentication
      operationId: getRunnerDependencies
      parameters:
      - description: The Dockstore client version
        in: query
        name: client_version
        schema:
          type: string
      - description: Python version, only relevant for the cwltool runner
        in: query
        name: python_version
        schema:
          default: "3"
          type: string
      - description: The tool runner
        in: query
        name: runner
        schema:
          default: cwltool
          enum:
          - cwltool
          type: string
      - description: Response type
        in: query
        name: output
        schema:
          default: text
          enum:
          - json
          - text
          type: string
      responses:
        default:
          content:
            application/json:
              schema:
                type: string
<<<<<<< HEAD
  /users/user:
    get:
      tags:
      - users
      operationId: getUser
      requestBody:
        content:
          '*/*':
            schema:
              $ref: '#/components/schemas/User'
      responses:
        default:
          description: default response
          content:
            application/json:
              schema:
                $ref: '#/components/schemas/User'
  /users/{userId}:
    get:
      tags:
      - users
      operationId: getSpecificUser
      parameters:
      - name: userId
        in: path
        required: true
        schema:
          type: integer
          format: int64
      requestBody:
        content:
          '*/*':
            schema:
              $ref: '#/components/schemas/User'
      responses:
        default:
          description: default response
          content:
            application/json:
              schema:
                $ref: '#/components/schemas/User'
  /users/users/organizations:
    get:
=======
          description: The requirements.txt file
      summary: Returns the file containing runner dependencies
>>>>>>> 02a765df
      tags:
      - metadata
  /metadata/sitemap:
    get:
      description: List all available workflow, tool, organization, and collection
        paths. Available means published for tools/workflows, and approved for organizations
        and their respective collections. NO authentication
      operationId: sitemap
      responses:
        default:
          content:
            text/html:
              schema:
                type: string
            text/xml:
              schema:
                type: string
          description: default response
      summary: List all available workflow, tool, organization, and collection paths.
      tags:
      - metadata
  /metadata/sourceControlList:
    get:
      description: Get the list of source controls supported on Dockstore, NO authentication
      operationId: getSourceControlList
      responses:
        default:
          content:
            application/json:
              schema:
                items:
                  $ref: '#/components/schemas/SourceControlBean'
                type: array
          description: List of source control repositories
      summary: Get the list of source controls supported on Dockstore
      tags:
      - metadata
  /organizations:
    get:
      description: List all organizations that have been approved by a curator or
        admin, sorted by number of stars.
      operationId: getApprovedOrganizations
      responses:
        default:
          content:
            application/json:
              schema:
                items:
                  $ref: '#/components/schemas/Organization'
                type: array
          description: default response
      summary: List all available organizations.
      tags:
      - organizations
    post:
      description: Create an organization. Organization requires approval by an admin
        before being made public.
      operationId: createOrganization
      requestBody:
        content:
          '*/*':
            schema:
              $ref: '#/components/schemas/Organization'
        description: Organization to register.
        required: true
      responses:
        default:
          content:
            application/json:
              schema:
                $ref: '#/components/schemas/Organization'
          description: default response
      security:
      - bearer: []
      summary: Create an organization.
      tags:
      - organizations
  /organizations/all:
    get:
      description: List all organizations, regardless of organization status. Admin/curator
        only.
      operationId: getAllOrganizations
      parameters:
      - description: Filter to apply to organizations.
        in: query
        name: type
        required: true
        schema:
          enum:
          - all
          - pending
          - rejected
          - approved
          type: string
      responses:
        default:
          content:
            application/json:
              schema:
                items:
                  $ref: '#/components/schemas/Organization'
                type: array
          description: default response
      security:
      - bearer: []
<<<<<<< HEAD
  /workflows/registries/{gitRegistry}/organizations/{organization}/repositories/{repositoryName}:
    post:
=======
      summary: List all organizations.
      tags:
      - organizations
  /organizations/collections/{alias}/aliases:
    get:
      description: Retrieve a collection by alias.
      operationId: getCollectionByAlias
      parameters:
      - description: Alias of the collection.
        in: path
        name: alias
        required: true
        schema:
          type: string
      responses:
        default:
          content:
            application/json:
              schema:
                $ref: '#/components/schemas/Collection'
          description: default response
      summary: Retrieve a collection by alias.
>>>>>>> 02a765df
      tags:
      - organizations
  /organizations/collections/{collectionId}/aliases:
    post:
      description: Aliases are alphanumerical (case-insensitive and may contain internal
        hyphens), given in a comma-delimited list.
      operationId: addCollectionAliases_1
      parameters:
      - description: Collection to modify.
        in: path
        name: collectionId
        required: true
        schema:
          format: int64
          type: integer
      - description: Comma-delimited list of aliases.
        in: query
        name: aliases
        required: true
        schema:
          type: string
      responses:
        default:
          content:
            application/json:
              schema:
                $ref: '#/components/schemas/Aliasable'
          description: default response
      security:
      - bearer: []
      summary: Add aliases linked to a collection in Dockstore.
      tags:
      - organizations
  /organizations/name/{name}:
    get:
      description: Retrieve an organization by name. Supports optional authentication.
      operationId: getOrganizationByName
      parameters:
      - description: Organization name.
        in: path
        name: name
        required: true
        schema:
          type: string
      responses:
        default:
          content:
            application/json:
              schema:
                $ref: '#/components/schemas/Organization'
          description: default response
      security:
      - bearer: []
      summary: Retrieve an organization by name.
      tags:
      - organizations
  /organizations/{alias}/aliases:
    get:
      description: Retrieve an organization by alias.
      operationId: getOrganizationByAlias
      parameters:
      - description: Alias.
        in: path
        name: alias
        required: true
        schema:
          type: string
      responses:
        default:
          content:
            application/json:
              schema:
                $ref: '#/components/schemas/Organization'
          description: default response
      summary: Retrieve an organization by alias.
      tags:
      - organizations
  /organizations/{organizationId}:
    get:
      description: Retrieve an organization by ID. Supports optional authentication.
      operationId: getOrganizationById
      parameters:
      - description: Organization ID.
        in: path
        name: organizationId
        required: true
        schema:
          format: int64
          type: integer
      responses:
        default:
          content:
            application/json:
              schema:
                $ref: '#/components/schemas/Organization'
          description: default response
      security:
      - bearer: []
<<<<<<< HEAD
components:
  schemas:
    Alias:
      type: object
      properties:
        content:
          type: string
    Aliasable:
      type: object
      properties:
        aliases:
          type: object
          additionalProperties:
            $ref: '#/components/schemas/Alias'
    Collection:
      required:
      - name
      - topic
      type: object
      properties:
        aliases:
          type: object
          additionalProperties:
            $ref: '#/components/schemas/Alias'
        dbCreateDate:
          type: string
          format: date-time
        dbUpdateDate:
          type: string
          format: date-time
        description:
          type: string
          description: Description of the collection
        displayName:
          maxLength: 50
          minLength: 3
          pattern: '[\w ,_\-&()'']*'
          type: string
        entries:
          type: array
          items:
            $ref: '#/components/schemas/CollectionEntry'
        id:
          type: integer
          description: Implementation specific ID for the collection in this web service
          format: int64
        name:
          maxLength: 39
          minLength: 3
          pattern: '[a-zA-Z][a-zA-Z\d]*'
          type: string
          description: Name of the collection
          example: Alignment
        organizationID:
          type: integer
          format: int64
        organizationName:
          type: string
        topic:
          type: string
          description: Short description of the collection
          example: A collection of alignment algorithms
      description: Collection in an organization, collects entries
    CollectionEntry:
      type: object
      properties:
        dbUpdateDate:
          type: string
          format: date-time
        entryPath:
          type: string
        entryType:
          type: string
        id:
          type: integer
          format: int64
    Checksum:
      type: object
      properties:
        checksum:
          type: string
        type:
          type: string
    Entry:
      type: object
      properties:
        aliases:
          type: object
          additionalProperties:
            $ref: '#/components/schemas/Alias'
        author:
          type: string
        checker_id:
          type: integer
          format: int64
        conceptDoi:
          type: string
        dbCreateDate:
          type: string
          format: date-time
        dbUpdateDate:
          type: string
          format: date-time
        defaultVersion:
          type: string
        description:
          type: string
        email:
          type: string
        gitUrl:
          type: string
        has_checker:
          type: boolean
        id:
          type: integer
          format: int64
        input_file_formats:
          uniqueItems: true
          type: array
          items:
            $ref: '#/components/schemas/FileFormat'
        is_published:
          type: boolean
        labels:
          uniqueItems: true
          type: array
          items:
            $ref: '#/components/schemas/Label'
        lastUpdated:
          type: string
          format: date-time
        last_modified:
          type: integer
          format: int32
        last_modified_date:
          type: string
          format: date-time
        metadataFromEntry:
          $ref: '#/components/schemas/Entry'
        metadataFromVersion:
          $ref: '#/components/schemas/Version'
        output_file_formats:
          uniqueItems: true
          type: array
          items:
            $ref: '#/components/schemas/FileFormat'
        starredUsers:
          uniqueItems: true
          type: array
          items:
            $ref: '#/components/schemas/User'
        topicId:
          type: integer
          format: int64
        users:
          uniqueItems: true
          type: array
          items:
            $ref: '#/components/schemas/User'
        workflowVersions:
          uniqueItems: true
          type: array
          items:
            $ref: '#/components/schemas/Version'
      writeOnly: true
    EntryObjectObject:
      type: object
      properties:
        aliases:
          type: object
          additionalProperties:
            $ref: '#/components/schemas/Alias'
        author:
          type: string
        checker_id:
          type: integer
          format: int64
        conceptDoi:
          type: string
        dbCreateDate:
          type: string
          format: date-time
        dbUpdateDate:
          type: string
          format: date-time
        defaultVersion:
          type: string
        description:
          type: string
        email:
          type: string
        gitUrl:
          type: string
        has_checker:
          type: boolean
        id:
          type: integer
          format: int64
        input_file_formats:
          uniqueItems: true
          type: array
          items:
            $ref: '#/components/schemas/FileFormat'
        is_published:
          type: boolean
        labels:
          uniqueItems: true
          type: array
          items:
            $ref: '#/components/schemas/Label'
        lastUpdated:
          type: string
          format: date-time
        last_modified:
          type: integer
          format: int32
        last_modified_date:
          type: string
          format: date-time
        metadataFromEntry:
          type: object
          writeOnly: true
        metadataFromVersion:
          $ref: '#/components/schemas/Version'
        output_file_formats:
          uniqueItems: true
          type: array
          items:
            $ref: '#/components/schemas/FileFormat'
        starredUsers:
          uniqueItems: true
          type: array
          items:
            $ref: '#/components/schemas/User'
        topicId:
          type: integer
          format: int64
        users:
          uniqueItems: true
          type: array
          items:
            $ref: '#/components/schemas/User'
        workflowVersions:
          uniqueItems: true
          type: array
          items:
            type: object
    FileFormat:
      type: object
      properties:
        value:
          type: string
    Image:
      type: object
      properties:
        checksums:
          type: array
          items:
            $ref: '#/components/schemas/Checksum'
        imageID:
          type: string
        repository:
          type: string
        tag:
          type: string
    Label:
      type: object
      properties:
        id:
=======
      summary: Retrieve an organization by ID.
      tags:
      - organizations
    put:
      description: Update an organization. Currently only name, display name, description,
        topic, email, link, avatarUrl, and location can be updated.
      operationId: updateOrganization
      parameters:
      - description: Organization ID.
        in: path
        name: organizationId
        required: true
        schema:
          format: int64
>>>>>>> 02a765df
          type: integer
      requestBody:
        content:
          '*/*':
            schema:
              $ref: '#/components/schemas/Organization'
        description: Organization to register.
        required: true
      responses:
        default:
          content:
            application/json:
              schema:
                $ref: '#/components/schemas/Organization'
          description: default response
      security:
      - bearer: []
      summary: Update an organization.
      tags:
      - organizations
  /organizations/{organizationId}/aliases:
    post:
      description: Add aliases linked to a listing in Dockstore. Aliases are alphanumerical
        (case-insensitive and may contain internal hyphens), given in a comma-delimited
        list.
      operationId: addOrganizationAliases_1
      parameters:
      - description: Organization to modify.
        in: path
        name: organizationId
        required: true
        schema:
          format: int64
          type: integer
      - description: Comma-delimited list of aliases.
        in: query
        name: aliases
        required: true
        schema:
          type: string
      responses:
        default:
          content:
            application/json:
              schema:
                $ref: '#/components/schemas/Aliasable'
          description: default response
      security:
      - bearer: []
      summary: Add aliases linked to a listing in Dockstore.
      tags:
      - organizations
  /organizations/{organizationId}/approve:
    post:
      description: Approve the organization with the given id. Admin/curator only.
      operationId: approveOrganization
      parameters:
      - description: Organization ID.
        in: path
        name: organizationId
        required: true
        schema:
          format: int64
          type: integer
      responses:
        default:
          content:
            application/json:
              schema:
                $ref: '#/components/schemas/Organization'
          description: default response
      security:
      - bearer: []
      summary: Approve an organization.
      tags:
      - organizations
  /organizations/{organizationId}/collections:
    get:
      description: Retrieve all collections for an organization. Supports optional
        authentication.
      operationId: getCollectionsFromOrganization
      parameters:
      - description: Organization ID.
        in: path
        name: organizationId
        required: true
        schema:
          format: int64
          type: integer
      - description: Included fields.
        in: query
        name: include
        required: true
        schema:
          type: string
      responses:
        default:
          content:
            application/json:
              schema:
                items:
                  $ref: '#/components/schemas/Collection'
                type: array
          description: default response
      security:
      - bearer: []
      summary: Retrieve all collections for an organization.
      tags:
      - organizations
    post:
      description: Create a collection in the given organization.
      operationId: createCollection
      parameters:
      - description: Organization ID.
        in: path
        name: organizationId
        required: true
        schema:
          format: int64
          type: integer
      requestBody:
        content:
          '*/*':
            schema:
              $ref: '#/components/schemas/Collection'
        description: Collection to register.
        required: true
      responses:
        default:
          content:
            application/json:
              schema:
                $ref: '#/components/schemas/Collection'
          description: default response
      security:
      - bearer: []
      summary: Create a collection in the given organization.
      tags:
      - organizations
  /organizations/{organizationId}/collections/{collectionId}:
    get:
      description: Retrieve a collection by ID. Supports optional authentication.
      operationId: getCollectionById
      parameters:
      - description: Organization ID.
        in: path
        name: organizationId
        required: true
        schema:
          format: int64
          type: integer
      - description: Collection ID.
        in: path
        name: collectionId
        required: true
        schema:
          format: int64
          type: integer
      responses:
        default:
          content:
            application/json:
              schema:
                $ref: '#/components/schemas/Collection'
          description: default response
      security:
      - bearer: []
      summary: Retrieve a collection by ID.
      tags:
      - organizations
    put:
      description: Update a collection. Currently only name, display name, description,
        and topic can be updated.
      operationId: updateCollection
      parameters:
      - description: Organization ID.
        in: path
        name: organizationId
        required: true
        schema:
          format: int64
          type: integer
      - description: Collection ID.
        in: path
        name: collectionId
        required: true
        schema:
          format: int64
<<<<<<< HEAD
        images:
          uniqueItems: true
          type: array
          items:
            $ref: '#/components/schemas/Image'
        input_file_formats:
          uniqueItems: true
          type: array
          items:
            $ref: '#/components/schemas/FileFormat'
        name:
          type: string
        output_file_formats:
          uniqueItems: true
          type: array
          items:
            $ref: '#/components/schemas/FileFormat'
        parent:
          $ref: '#/components/schemas/EntryObjectObject'
        reference:
          type: string
        referenceType:
          type: string
          enum:
          - COMMIT
          - TAG
          - BRANCH
          - NOT_APPLICABLE
          - UNSET
        sourceFiles:
          uniqueItems: true
          type: array
          items:
            $ref: '#/components/schemas/SourceFile'
        valid:
          type: boolean
        validations:
          uniqueItems: true
          type: array
          items:
            $ref: '#/components/schemas/Validation'
        verified:
          type: boolean
        verifiedSource:
          type: string
        verifiedSources:
          type: array
          items:
            type: string
        versionEditor:
          $ref: '#/components/schemas/User'
        workingDirectory:
          type: string
    BioWorkflow:
      type: object
      properties:
        descriptorType:
          type: string
          enum:
          - CWL
          - WDL
          - NFL
          - service
          
          
        aliases:
          type: object
          additionalProperties:
            $ref: '#/components/schemas/Alias'
        author:
          type: string
        checker_id:
=======
>>>>>>> 02a765df
          type: integer
      requestBody:
        content:
          '*/*':
            schema:
              $ref: '#/components/schemas/Collection'
        description: Collection to register.
        required: true
      responses:
        default:
          content:
            application/json:
              schema:
                $ref: '#/components/schemas/Collection'
          description: default response
      security:
      - bearer: []
      summary: Update a collection.
      tags:
      - organizations
  /organizations/{organizationId}/collections/{collectionId}/description:
    get:
      description: Retrieve a collection description by organization ID and collection
        ID. Supports optional authentication.
      operationId: getCollectionDescription
      parameters:
      - description: Organization ID.
        in: path
        name: organizationId
        required: true
        schema:
          format: int64
          type: integer
      - description: Collection ID.
        in: path
        name: collectionId
        required: true
        schema:
          format: int64
          type: integer
      responses:
        default:
          content:
            application/json:
              schema:
                type: string
          description: default response
      security:
      - bearer: []
      summary: Retrieve a collection description by organization ID and collection
        ID.
      tags:
      - organizations
    put:
      description: Update a collection's description. Description in markdown.
      operationId: updateCollectionDescription
      parameters:
      - description: Organization ID.
        in: path
        name: organizationId
        required: true
        schema:
          format: int64
          type: integer
      - description: Collection ID.
        in: path
        name: collectionId
        required: true
        schema:
          format: int64
          type: integer
      requestBody:
        content:
          '*/*':
            schema:
              type: string
        description: Collections's description in markdown.
        required: true
      responses:
        default:
          content:
            application/json:
              schema:
                $ref: '#/components/schemas/Collection'
          description: default response
      security:
      - bearer: []
      summary: Update a collection's description.
      tags:
      - organizations
  /organizations/{organizationId}/collections/{collectionId}/entry:
    delete:
      description: Delete an entry to a collection.
      operationId: deleteEntryFromCollection
      parameters:
      - description: Organization ID.
        in: path
        name: organizationId
        required: true
        schema:
          format: int64
          type: integer
      - description: Collection ID.
        in: path
        name: collectionId
        required: true
        schema:
          format: int64
          type: integer
      - description: Entry ID.
        in: query
        name: entryId
        required: true
        schema:
          format: int64
          type: integer
      responses:
        default:
          content:
            application/json:
              schema:
                $ref: '#/components/schemas/Collection'
          description: default response
      security:
      - bearer: []
      summary: Delete an entry to a collection.
      tags:
      - organizations
    post:
      description: Add an entry to a collection.
      operationId: addEntryToCollection
      parameters:
      - description: Organization ID.
        in: path
        name: organizationId
        required: true
        schema:
          format: int64
          type: integer
      - description: Collection ID.
        in: path
        name: collectionId
        required: true
        schema:
          format: int64
          type: integer
      - description: Entry ID.
        in: query
        name: entryId
        required: true
        schema:
          format: int64
<<<<<<< HEAD
        image_id:
          type: string
        images:
          uniqueItems: true
          type: array
          items:
            $ref: '#/components/schemas/Image'
        input_file_formats:
          uniqueItems: true
          type: array
          items:
            $ref: '#/components/schemas/FileFormat'
        last_built:
          type: string
          format: date-time
        name:
          type: string
        output_file_formats:
          uniqueItems: true
          type: array
          items:
            $ref: '#/components/schemas/FileFormat'
        parent:
          $ref: '#/components/schemas/EntryObjectObject'
        reference:
          type: string
        referenceType:
          type: string
          enum:
          - COMMIT
          - TAG
          - BRANCH
          - NOT_APPLICABLE
          - UNSET
        size:
=======
>>>>>>> 02a765df
          type: integer
      responses:
        default:
          content:
            application/json:
              schema:
                $ref: '#/components/schemas/Collection'
          description: default response
      security:
      - bearer: []
      summary: Add an entry to a collection.
      tags:
      - organizations
  /organizations/{organizationId}/description:
    get:
      description: Retrieve an organization description by organization ID. Supports
        optional authentication.
      operationId: getOrganizationDescription
      parameters:
      - description: Organization ID.
        in: path
        name: organizationId
        required: true
        schema:
          format: int64
          type: integer
      responses:
        default:
          content:
            application/json:
              schema:
                type: string
          description: default response
      security:
      - bearer: []
      summary: Retrieve an organization description by organization ID.
      tags:
      - organizations
    put:
      description: Update an organization's description. Expects description in markdown
        format.
      operationId: updateOrganizationDescription
      parameters:
      - description: Organization ID.
        in: path
        name: organizationId
        required: true
        schema:
          format: int64
          type: integer
      requestBody:
        content:
          '*/*':
            schema:
              type: string
        description: Organization's description in markdown.
        required: true
      responses:
        default:
          content:
            application/json:
              schema:
                $ref: '#/components/schemas/Organization'
          description: default response
      security:
      - bearer: []
      summary: Update an organization's description.
      tags:
      - organizations
  /organizations/{organizationId}/events:
    get:
      description: Retrieve all events for an organization. Supports optional authentication.
      operationId: getOrganizationEvents
      parameters:
      - description: Organization ID.
        in: path
        name: organizationId
        required: true
        schema:
          format: int64
          type: integer
      - description: Start index of paging.  If this exceeds the current result set
          return an empty set.  If not specified in the request, this will start at
          the beginning of the results.
        in: query
        name: offset
        required: true
        schema:
          default: 0
          format: int32
          type: integer
      - description: Amount of records to return in a given page, limited to 100
        in: query
        name: limit
        required: true
        schema:
          default: 100
          format: int32
          maximum: 100
          minimum: 1
          type: integer
      responses:
        default:
          content:
            application/json:
              schema:
                items:
                  $ref: '#/components/schemas/Event'
                type: array
          description: default response
      security:
      - bearer: []
      summary: Retrieve all events for an organization.
      tags:
      - organizations
  /organizations/{organizationId}/invitation:
    post:
      description: Accept or reject an organization invitation. True accepts the invitation,
        false rejects the invitation.
      operationId: acceptOrRejectInvitation
      parameters:
      - description: Organization ID.
        in: path
        name: organizationId
        required: true
        schema:
          format: int64
          type: integer
      - description: Accept or reject.
        in: query
        name: accept
        required: true
        schema:
          type: boolean
      responses:
        default:
          content:
            application/json: {}
          description: default response
      security:
      - bearer: []
      summary: Accept or reject an organization invitation.
      tags:
      - organizations
  /organizations/{organizationId}/members:
    get:
      description: Retrieve all members for an organization. Supports optional authentication.
      operationId: getOrganizationMembers
      parameters:
      - description: Organization ID.
        in: path
        name: organizationId
        required: true
        schema:
          format: int64
          type: integer
      responses:
        default:
          content:
            application/json:
              schema:
                items:
                  $ref: '#/components/schemas/OrganizationUser'
                type: array
                uniqueItems: true
          description: default response
      security:
      - bearer: []
      summary: Retrieve all members for an organization.
      tags:
      - organizations
  /organizations/{organizationId}/reject:
    post:
      description: Reject the organization with the given id. Admin/curator only.
      operationId: rejectOrganization
      parameters:
      - description: Organization ID.
        in: path
        name: organizationId
        required: true
        schema:
          format: int64
          type: integer
      responses:
        default:
          content:
            application/json:
              schema:
                $ref: '#/components/schemas/Organization'
          description: default response
      security:
      - bearer: []
      summary: Reject an organization.
      tags:
      - organizations
  /organizations/{organizationId}/request:
    post:
      description: Re-request a review of the given organization. Requires the organization
        to be rejected.
      operationId: requestOrganizationReview
      parameters:
      - description: Organization ID.
        in: path
        name: organizationId
        required: true
        schema:
          format: int64
          type: integer
      responses:
        default:
          content:
            application/json:
              schema:
                $ref: '#/components/schemas/Organization'
          description: default response
      security:
      - bearer: []
      summary: Re-request an organization review.
      tags:
      - organizations
  /organizations/{organizationId}/star:
    put:
      description: Star an organization.
      operationId: starOrganization
      parameters:
      - description: Organization ID.
        in: path
        name: organizationId
        required: true
        schema:
          format: int64
          type: integer
      requestBody:
        content:
          '*/*':
            schema:
              $ref: '#/components/schemas/StarRequest'
        description: StarRequest to star an organization for a user.
        required: true
      responses:
        default:
          content:
            application/json: {}
          description: default response
      security:
      - bearer: []
      summary: Star an organization.
      tags:
      - organizations
  /organizations/{organizationId}/starredUsers:
    get:
      description: Return list of users who starred the given approved organization.
      operationId: getStarredUsersForApprovedOrganization
      parameters:
      - description: Organization ID.
        in: path
        name: organizationId
        required: true
        schema:
          format: int64
          type: integer
      responses:
        default:
          content:
            application/json:
              schema:
                items:
                  $ref: '#/components/schemas/User'
                type: array
                uniqueItems: true
          description: default response
      summary: Return list of users who starred the given approved organization.
      tags:
      - organizations
  /organizations/{organizationId}/unstar:
    delete:
      description: Unstar an organization.
      operationId: unstarOrganization
      parameters:
      - description: Organization ID.
        in: path
        name: organizationId
        required: true
        schema:
          format: int64
          type: integer
      responses:
        default:
          content:
            application/json: {}
          description: default response
      security:
      - bearer: []
      summary: Unstar an organization.
      tags:
      - organizations
  /organizations/{organizationId}/user:
    delete:
      description: Remove a user from an organization.
      operationId: deleteUserRole
      parameters:
      - description: User ID of user to add to organization.
        in: query
        name: userId
        required: true
        schema:
          format: int64
<<<<<<< HEAD
        images:
          uniqueItems: true
          type: array
          items:
            $ref: '#/components/schemas/Image'
        input_file_formats:
          uniqueItems: true
          type: array
          items:
            $ref: '#/components/schemas/FileFormat'
        last_modified:
          type: string
          format: date-time
        name:
          type: string
        output_file_formats:
          uniqueItems: true
          type: array
          items:
            $ref: '#/components/schemas/FileFormat'
        parent:
          $ref: '#/components/schemas/EntryObjectObject'
        reference:
          type: string
        referenceType:
          type: string
=======
          type: integer
      - description: Organization ID.
        in: path
        name: organizationId
        required: true
        schema:
          format: int64
          type: integer
      responses:
        default:
          content:
            application/json: {}
          description: default response
      security:
      - bearer: []
      summary: Remove a user from an organization.
      tags:
      - organizations
    post:
      description: Update a user role in an organization.
      operationId: updateUserRole
      parameters:
      - description: Role of user.
        in: query
        name: role
        required: true
        schema:
>>>>>>> 02a765df
          enum:
          - MAINTAINER
          - MEMBER
          type: string
      - description: User ID of user to add to organization.
        in: query
        name: userId
        required: true
        schema:
          format: int64
          type: integer
      - description: Organization ID.
        in: path
        name: organizationId
        required: true
        schema:
          format: int64
          type: integer
      responses:
        default:
          content:
            application/json:
              schema:
                $ref: '#/components/schemas/OrganizationUser'
          description: default response
      security:
      - bearer: []
      summary: Update a user role in an organization.
      tags:
      - organizations
    put:
      description: Add a user role to an organization.
      operationId: addUserToOrg
      parameters:
      - description: Role of user.
        in: query
        name: role
        required: true
        schema:
          enum:
<<<<<<< HEAD
          - DOCKER_COMPOSE
          - SWARM
          - KUBERNETES
          - HELM
        valid:
          type: boolean
        validations:
          uniqueItems: true
          type: array
          items:
            $ref: '#/components/schemas/Validation'
        verified:
          type: boolean
        verifiedSource:
          type: string
        verifiedSources:
          type: array
          items:
            type: string
        versionEditor:
          $ref: '#/components/schemas/User'
        workflow_path:
          type: string
        workingDirectory:
          type: string
    RegistryBean:
      type: object
      properties:
        customDockerPath:
          type: string
        dockerPath:
          type: string
        enum:
          type: string
        friendlyName:
          type: string
        privateOnly:
          type: string
        url:
          type: string
    SourceControlBean:
      type: object
      properties:
        friendlyName:
          type: string
        value:
          type: string
    DescriptorLanguageBean:
      type: object
      properties:
        friendlyName:
          type: string
        value:
          type: string
    Config:
      type: object
      properties:
        bdCatalystSevenBridgesImportUrl:
          type: string
        bdCatalystTerraImportUrl:
          type: string
        bitBucketAuthUrl:
          type: string
        bitBucketClientId:
          type: string
        cwlVisualizerUri:
          type: string
        discourseUrl:
          type: string
        dnaNexusImportUrl:
          type: string
        dnaStackImportUrl:
          type: string
        documentationUrl:
          type: string
        featuredContentUrl:
          type: string
        gitHubAppInstallationUrl:
          type: string
        gitHubAuthUrl:
          type: string
        gitHubRedirectPath:
          type: string
        gitHubScope:
          type: string
        githubClientId:
          type: string
        gitlabAuthUrl:
          type: string
        gitlabClientId:
          type: string
        gitlabRedirectPath:
          type: string
        gitlabScope:
          type: string
        googleClientId:
          type: string
        googleScope:
          type: string
        quayIoAuthUrl:
          type: string
        quayIoClientId:
          type: string
        quayIoRedirectPath:
          type: string
        quayIoScope:
          type: string
        tagManagerId:
          type: string
        terraImportUrl:
          type: string
        zenodoAuthUrl:
          type: string
        zenodoClientId:
=======
          - MAINTAINER
          - MEMBER
>>>>>>> 02a765df
          type: string
      - description: User ID of user to add to organization.
        in: query
        name: userId
        required: true
        schema:
          format: int64
          type: integer
      - description: Organization ID.
        in: path
        name: organizationId
        required: true
        schema:
          format: int64
          type: integer
      requestBody:
        content:
          '*/*':
            schema:
              type: string
        description: This is here to appease Swagger. It requires PUT methods to have
          a body, even if it is empty. Please leave it empty.
      responses:
        default:
          content:
            application/json:
              schema:
                $ref: '#/components/schemas/OrganizationUser'
          description: default response
      security:
      - bearer: []
      summary: Add a user role to an organization.
      tags:
      - organizations
  /organizations/{organizationId}/users/{username}:
    put:
      description: Add a user role to an organization.
      operationId: addUserToOrgByUsername
      parameters:
      - description: User to add to org.
        in: path
        name: username
        required: true
        schema:
          type: string
      - description: Organization ID.
        in: path
        name: organizationId
        required: true
        schema:
          format: int64
          type: integer
      requestBody:
        content:
          '*/*':
            schema:
              enum:
              - MAINTAINER
              - MEMBER
              type: string
        description: Role of user.
        required: true
      responses:
        default:
          content:
            application/json:
              schema:
                $ref: '#/components/schemas/OrganizationUser'
          description: default response
      security:
      - bearer: []
      summary: Add a user role to an organization.
      tags:
      - organizations
  /organizations/{organizationName}/collections/{collectionName}/name:
    get:
      description: Retrieve a collection by name. Supports optional authentication.
      operationId: getCollectionById_1
      parameters:
      - description: Organization name.
        in: path
        name: organizationName
        required: true
        schema:
          type: string
<<<<<<< HEAD
    StarRequest:
      type: object
      properties:
        star:
          type: boolean
    ToolTesterLog:
      type: object
      properties:
        filename:
=======
      - description: Collection name.
        in: path
        name: collectionName
        required: true
        schema:
          type: string
      responses:
        default:
          content:
            application/json:
              schema:
                $ref: '#/components/schemas/Collection'
          description: default response
      security:
      - bearer: []
      summary: Retrieve a collection by name.
      tags:
      - organizations
  /toolTester/logs:
    get:
      operationId: getToolTesterLog
      parameters:
      - description: TRS Tool Id
        example: '#workflow/github.com/dockstore/hello_world'
        in: query
        name: tool_id
        required: true
        schema:
          type: string
      - example: v1.0.0
        in: query
        name: tool_version_name
        required: true
        schema:
          type: string
      - example: hello_world.cwl.json
        in: query
        name: test_filename
        required: true
        schema:
          type: string
      - example: cwltool
        in: query
        name: runner
        required: true
        schema:
          type: string
      - in: query
        name: log_type
        required: true
        schema:
          enum:
          - FULL
          - SUMMARY
          type: string
      - example: 1554477737092.log
        in: query
        name: filename
        required: true
        schema:
          type: string
      responses:
        default:
          content:
            text/plain:
              schema:
                type: string
          description: default response
      summary: Get ToolTester log file
      tags:
      - toolTester
  /toolTester/logs/search:
    get:
      operationId: search
      parameters:
      - description: TRS Tool Id
        example: '#workflow/github.com/dockstore/hello_world'
        in: query
        name: tool_id
        required: true
        schema:
          type: string
      - example: v1.0.0
        in: query
        name: tool_version_name
        required: true
        schema:
          type: string
      responses:
        default:
          content:
            application/json:
              schema:
                items:
                  $ref: '#/components/schemas/ToolTesterLog'
                type: array
          description: default response
      summary: Search for ToolTester log files
      tags:
      - toolTester
  /users/dockerRegistries:
    get:
      description: Get all of the Docker registries accessible to the logged-in user.
      operationId: getUserDockerRegistries
      responses:
        default:
          content:
            application/json:
              schema:
                items:
                  type: string
                type: array
          description: default response
      security:
      - bearer: []
      tags:
      - users
  /users/dockerRegistries/{dockerRegistry}/organizations:
    get:
      description: Get all of the organizations/namespaces of the Docker registry
        accessible to the logged-in user.
      operationId: getDockerRegistriesOrganization
      parameters:
      - description: Name of Docker registry
        in: path
        name: dockerRegistry
        required: true
        schema:
          type: string
      responses:
        default:
          content:
            application/json:
              schema:
                items:
                  type: string
                type: array
          description: default response
      security:
      - bearer: []
      tags:
      - users
  /users/dockerRegistries/{dockerRegistry}/organizations/{organization}/repositories:
    get:
      description: Get names of repositories associated with a specific namespace
        and Docker registry of the logged-in user.
      operationId: getDockerRegistryOrganizationRepositories
      parameters:
      - description: Name of Docker registry
        in: path
        name: dockerRegistry
        required: true
        schema:
>>>>>>> 02a765df
          type: string
      - description: Name of organization or namespace
        in: path
        name: organization
        required: true
        schema:
          type: string
      responses:
        default:
          content:
            application/json:
              schema:
                items:
                  type: string
                type: array
          description: default response
      security:
      - bearer: []
      tags:
      - users
  /users/registries:
    get:
      description: Get all of the git registries accessible to the logged in user.
      operationId: getUserRegistries
      responses:
        default:
          content:
            application/json:
              schema:
                items:
                  enum:
                  - dockstore.org
                  - github.com
                  - bitbucket.org
                  - gitlab.com
                  type: string
                type: array
          description: default response
      security:
      - bearer: []
      tags:
      - users
  /users/registries/{gitRegistry}/organizations:
    get:
      description: Get all of the organizations for a given git registry accessible
        to the logged in user.
      operationId: getUserOrganizations
      parameters:
      - description: Git registry
        in: path
        name: gitRegistry
        required: true
        schema:
          enum:
          - dockstore.org
          - github.com
          - bitbucket.org
          - gitlab.com
          type: string
      responses:
        default:
          content:
            application/json:
              schema:
                items:
                  type: string
                type: array
                uniqueItems: true
          description: default response
      security:
      - bearer: []
      tags:
      - users
  /users/registries/{gitRegistry}/organizations/{organization}:
    get:
      description: Get all of the repositories for an organization for a given git
        registry accessible to the logged in user.
      operationId: getUserOrganizationRepositories
      parameters:
      - description: Git registry
        in: path
        name: gitRegistry
        required: true
        schema:
          enum:
          - dockstore.org
          - github.com
          - bitbucket.org
          - gitlab.com
          type: string
      - description: Git organization
        in: path
        name: organization
        required: true
        schema:
          type: string
      responses:
        default:
          content:
            application/json:
              schema:
                items:
                  $ref: '#/components/schemas/Repository'
                type: array
          description: default response
      security:
      - bearer: []
      tags:
      - users
  /users/user:
    get:
      operationId: getUser
      responses:
        default:
          content:
            application/json:
              schema:
                $ref: '#/components/schemas/User'
          description: default response
      tags:
      - users
  /users/users/entries:
    get:
      description: Get all of the entries for a user, sorted by most recently updated.
      operationId: getUserEntries
      parameters:
      - description: Maximum number of entries to return
        in: query
        name: count
        schema:
          format: int32
          type: integer
      - description: Filter paths with matching text
        in: query
        name: filter
        schema:
          type: string
      responses:
        default:
          content:
            application/json:
              schema:
                items:
                  $ref: '#/components/schemas/EntryUpdateTime'
                type: array
          description: default response
      security:
      - bearer: []
      tags:
      - users
  /users/users/organizations:
    get:
      description: Get all of the Dockstore organizations for a user, sorted by most
        recently updated.
      operationId: getUserDockstoreOrganizations
      parameters:
      - description: Maximum number of organizations to return
        in: query
        name: count
        schema:
          format: int32
          type: integer
      - description: Filter paths with matching text
        in: query
        name: filter
        schema:
          type: string
      responses:
        default:
          content:
            application/json:
              schema:
                items:
                  $ref: '#/components/schemas/OrganizationUpdateTime'
                type: array
          description: default response
      security:
      - bearer: []
      tags:
      - users
  /users/{userId}:
    get:
      operationId: getSpecificUser
      parameters:
      - in: path
        name: userId
        required: true
        schema:
          format: int64
          type: integer
      responses:
        default:
          content:
            application/json:
              schema:
                $ref: '#/components/schemas/User'
          description: default response
      tags:
      - users
  /workflows/github:
    delete:
      description: Handles the deletion of a branch on GitHub. Will delete all workflow
        versions that match in all workflows that share the same repository.
      operationId: handleGitHubBranchDeletion
      parameters:
      - in: query
        name: repository
        schema:
          type: string
      - in: query
        name: gitReference
        schema:
          type: string
      responses:
        "418":
          description: This code tells AWS Lambda not to retry.
      security:
      - bearer: []
      tags:
      - workflows
  /workflows/github/release:
    post:
      description: Handle a release of a repository on GitHub. Will create a workflow/service
        and version when necessary.
      operationId: handleGitHubRelease
      requestBody:
        content:
          application/x-www-form-urlencoded:
            schema:
              properties:
                gitReference:
                  type: string
                installationId:
                  type: string
                repository:
                  type: string
                username:
                  type: string
              type: object
      responses:
        "418":
          description: This code tells AWS Lambda not to retry.
      security:
      - bearer: []
      tags:
      - workflows
  /workflows/hostedEntry/{entryId}:
    post:
      deprecated: true
      operationId: addZip
      parameters:
      - description: hosted entry ID
        in: path
        name: entryId
        required: true
        schema:
          format: int64
          type: integer
      requestBody:
        content:
          multipart/form-data:
            schema:
              properties:
                file:
                  format: binary
                  type: string
              type: object
      responses:
        "200":
          content:
            application/json:
              schema:
                $ref: '#/components/schemas/Workflow'
          description: successful operation
      security:
      - bearer: []
      summary: Creates a new revision of a hosted workflow from a zip
      tags:
      - hosted
  /workflows/registries/{gitRegistry}/organizations/{organization}/repositories/{repositoryName}:
    delete:
      description: Delete a stubbed workflow for a registry and repository path.
      operationId: deleteWorkflow
      parameters:
      - description: Git registry
        in: path
        name: gitRegistry
        required: true
        schema:
          enum:
          - dockstore.org
          - github.com
          - bitbucket.org
          - gitlab.com
          type: string
      - description: Git repository organization
        in: path
        name: organization
        required: true
        schema:
          type: string
      - description: Git repository name
        in: path
        name: repositoryName
        required: true
        schema:
          type: string
      responses:
        default:
          content:
            application/json: {}
          description: default response
      security:
      - bearer: []
      tags:
      - workflows
    post:
      description: Adds a workflow for a registry and repository path with defaults
        set.
      operationId: addWorkflow
      parameters:
      - description: Git registry
        in: path
        name: gitRegistry
        required: true
        schema:
          enum:
          - dockstore.org
          - github.com
          - bitbucket.org
          - gitlab.com
          type: string
      - description: Git repository organization
        in: path
        name: organization
        required: true
        schema:
          type: string
      - description: Git repository name
        in: path
        name: repositoryName
        required: true
        schema:
          type: string
      responses:
        default:
          content:
            application/json:
              schema:
                $ref: '#/components/schemas/BioWorkflow'
          description: default response
      security:
      - bearer: []
      tags:
      - workflows
  /workflows/{workflowId}/refresh:
    get:
      description: Refresh one particular workflow.
      operationId: refresh
      parameters:
      - in: path
        name: workflowId
        required: true
        schema:
          format: int64
          type: integer
      responses:
        default:
          content:
            application/json:
              schema:
                $ref: '#/components/schemas/Workflow'
          description: default response
      security:
      - bearer: []
      tags:
      - workflows
  /workflows/{workflowId}/refresh/{version}:
    get:
      description: Refresh one particular workflow version.
      operationId: refreshVersion
      parameters:
      - in: path
        name: workflowId
        required: true
        schema:
          format: int64
          type: integer
      - in: path
        name: version
        required: true
        schema:
          type: string
      responses:
        default:
          content:
            application/json:
              schema:
                $ref: '#/components/schemas/Workflow'
          description: default response
      security:
      - bearer: []
      tags:
      - workflows
servers:
- description: Current server when hosted on AWS
  url: /api
  variables: {}
- description: When working locally
  url: /
  variables: {}
- description: Production server
  url: https://dockstore.org/api
  variables: {}
- description: Staging server
  url: https://staging.dockstore.org/api
  variables: {}
- description: Nightly build server
  url: https://dev.dockstore.net/api
  variables: {}
tags:
- description: Create, update list aliases for accessing entries
  name: aliases
- description: Operations on Dockstore organizations
  name: organizations
- description: Needed for SmartAPI compatibility apparantly, might be cargo cult behaviour
  name: NIHdatacommons
- description: List and register entries in the dockstore (pairs of images + metadata
    (CWL and Dockerfile))
  name: containers
- description: List and modify tags for containers
  name: containertags
- description: Interact with entries in Dockstore regardless of whether they are containers
    or workflows
  name: entries
- description: Created and modify hosted entries in the dockstore
  name: hosted
- description: Information about Dockstore like RSS, sitemap, lists of dependencies,
    etc.
  name: metadata
- description: List and modify notifications for users of Dockstore
  name: curation
- description: List and register workflows in the dockstore (CWL, Nextflow, WDL)
  name: workflows
- description: List, modify, refresh, and delete tokens for external services
  name: tokens
- description: Interactions with the Dockstore-support's ToolTester application
  name: toolTester
- description: List, modify, and manage end users of the dockstore
  name: users
- description: Optional experimental extensions of the GA4GH API
  name: extendedGA4GH
- description: A curated subset of resources proposed as a common standard for tool
    repositories. Implements TRS [2.0.0](https://github.com/ga4gh/tool-registry-service-schemas/releases/tag/2.0.0).
  name: GA4GHV20
- description: A curated subset of resources proposed as a common standard for tool
    repositories. Implements TRS [2.0.0-beta.2](https://github.com/ga4gh/tool-registry-service-schemas/releases/tag/2.0.0-beta.2)
    . Integrators are welcome to use these endpoints but they are subject to change
    based on community input.
  name: GA4GH
- description: A curated subset of resources proposed as a common standard for tool
    repositories. Implements TRS [1.0.0](https://github.com/ga4gh/tool-registry-service-schemas/releases/tag/1.0.0)
    and is considered final (not subject to change)
  name: GA4GHV1<|MERGE_RESOLUTION|>--- conflicted
+++ resolved
@@ -1,244 +1,3 @@
-<<<<<<< HEAD
-openapi: 3.0.1
-info:
-  title: Dockstore
-  description: The Dockstore API, includes proprietary and GA4GH V1+V2 endpoints
-  termsOfService: http://swagger.io/terms/
-  contact:
-    name: Dockstore@ga4gh
-    url: https://discuss.dockstore.org/t/opening-helpdesk-tickets/1506
-    email: theglobalalliance@genomicsandhealth.org
-  license:
-    name: Apache 2.0
-    url: https://github.com/dockstore/dockstore/blob/develop/LICENSE
-  version: 1.6.0
-externalDocs:
-  description: User documentation for dockstore
-  url: https://docs.dockstore.org/
-tags:
-- name: aliases
-  description: Create, update list aliases for accessing entries
-- name: organizations
-  description: Operations on Dockstore organizations
-- name: containers
-  description: List and register entries in the dockstore (pairs of images + metadata
-    (CWL and Dockerfile))
-- name: containertags
-  description: List and modify tags for containers
-- name: entries
-  description: Interact with entries in Dockstore regardless of whether they are containers
-    or workflows
-- name: hosted
-  description: Created and modify hosted entries in the dockstore
-- name: metadata
-  description: Information about Dockstore like RSS, sitemap, lists of dependencies,
-    etc.
-- name: curation
-  description: List and modify notifications for users of Dockstore
-- name: workflows
-  description: List and register workflows in the dockstore (CWL, Nextflow, WDL)
-- name: tokens
-  description: List, modify, refresh, and delete tokens for external services
-- name: toolTester
-  description: Interactions with the Dockstore-support's ToolTester application
-- name: users
-  description: List, modify, and manage end users of the dockstore
-- name: extendedGA4GH
-  description: Optional experimental extensions of the GA4GH API
-- name: GA4GH
-  description: A curated subset of resources proposed as a common standard for tool
-    repositories. Implements TRS [2.0.0-beta.2](https://github.com/ga4gh/tool-registry-service-schemas/releases/tag/2.0.0-beta.2)
-    . Integrators are welcome to use these endpoints but they are subject to change
-    based on community input.
-- name: GA4GHV1
-  description: A curated subset of resources proposed as a common standard for tool
-    repositories. Implements TRS [1.0.0](https://github.com/ga4gh/tool-registry-service-schemas/releases/tag/1.0.0)
-    and is considered final (not subject to change)
-paths:
-  /organizations/collections/{collectionId}/aliases:
-    post:
-      tags:
-      - organizations
-      summary: Add aliases linked to a collection in Dockstore.
-      description: Aliases are alphanumerical (case-insensitive and may contain internal
-        hyphens), given in a comma-delimited list.
-      operationId: addCollectionAliases_1
-      parameters:
-      - name: collectionId
-        in: path
-        description: Collection to modify.
-        required: true
-        schema:
-          type: integer
-          format: int64
-      - name: aliases
-        in: query
-        description: Comma-delimited list of aliases.
-        required: true
-        schema:
-          type: string
-      responses:
-        default:
-          description: default response
-          content:
-            application/json:
-              schema:
-                $ref: '#/components/schemas/Collection'
-      security:
-      - bearer: []
-  /organizations/{organizationId}/collections/{collectionId}/entry:
-    post:
-      tags:
-      - organizations
-      summary: Add an entry to a collection.
-      description: Add an entry to a collection.
-      operationId: addEntryToCollection
-      parameters:
-      - name: organizationId
-        in: path
-        description: Organization ID.
-        required: true
-        schema:
-          type: integer
-          format: int64
-      - name: collectionId
-        in: path
-        description: Collection ID.
-        required: true
-        schema:
-          type: integer
-          format: int64
-      - name: entryId
-        in: query
-        description: Entry ID.
-        required: true
-        schema:
-          type: integer
-          format: int64
-      responses:
-        default:
-          description: default response
-          content:
-            application/json:
-              schema:
-                $ref: '#/components/schemas/Collection'
-      security:
-      - bearer: []
-    delete:
-      tags:
-      - organizations
-      summary: Delete an entry to a collection.
-      description: Delete an entry to a collection.
-      operationId: deleteEntryFromCollection
-      parameters:
-      - name: organizationId
-        in: path
-        description: Organization ID.
-        required: true
-        schema:
-          type: integer
-          format: int64
-      - name: collectionId
-        in: path
-        description: Collection ID.
-        required: true
-        schema:
-          type: integer
-          format: int64
-      - name: entryId
-        in: query
-        description: Entry ID.
-        required: true
-        schema:
-          type: integer
-          format: int64
-      responses:
-        default:
-          description: default response
-          content:
-            application/json:
-              schema:
-                $ref: '#/components/schemas/Collection'
-      security:
-      - bearer: []
-  /organizations/{organizationId}/collections:
-    get:
-      tags:
-      - organizations
-      summary: Retrieve all collections for an organization.
-      description: Retrieve all collections for an organization. Supports optional
-        authentication.
-      operationId: getCollectionsFromOrganization
-      parameters:
-      - name: organizationId
-        in: path
-        description: Organization ID.
-        required: true
-        schema:
-          type: integer
-          format: int64
-      - name: include
-        in: query
-        description: Included fields.
-        required: true
-        schema:
-          type: string
-      responses:
-        default:
-          description: default response
-          content:
-            application/json:
-              schema:
-                type: array
-                items:
-                  $ref: '#/components/schemas/Collection'
-      security:
-      - bearer: []
-    post:
-      tags:
-      - organizations
-      summary: Create a collection in the given organization.
-      description: Create a collection in the given organization.
-      operationId: createCollection
-      parameters:
-      - name: organizationId
-        in: path
-        description: Organization ID.
-        required: true
-        schema:
-          type: integer
-          format: int64
-      requestBody:
-        description: Collection to register.
-        content:
-          '*/*':
-            schema:
-              $ref: '#/components/schemas/Collection'
-        required: true
-      responses:
-        default:
-          description: default response
-          content:
-            application/json:
-              schema:
-                $ref: '#/components/schemas/Collection'
-      security:
-      - bearer: []
-  /organizations/{organizationId}/collections/{collectionId}:
-    get:
-      tags:
-      - organizations
-      summary: Retrieve a collection by ID.
-      description: Retrieve a collection by ID. Supports optional authentication.
-      operationId: getCollectionById
-      parameters:
-      - name: organizationId
-        in: path
-        description: Organization ID.
-        required: true
-        schema:
-          type: integer
-=======
 components:
   schemas:
     Alias:
@@ -265,9 +24,12 @@
         type: object
       type: object
     Checksum:
-      description: 'A production (immutable) tool version is required to have a hashcode.
-        Not required otherwise, but might be useful to detect changes. '
-      example: '[{checksum=ea2a5db69bd20a42976838790bc29294df3af02b, type=sha1}]'
+      description: A production (immutable) tool version is required to have a hashcode.
+        Not required otherwise, but might be useful to detect changes.  This exposes
+        the hashcode for specific image versions to verify that the container version
+        pulled is actually the version that was indexed by the registry.
+      example: '[{checksum=77af4d6b9913e693e8d0b4b294fa62ade6054e6b2f1ffb617ac955dd63fb0182,
+        type=sha256}]'
       properties:
         checksum:
           description: 'The hex-string encoded checksum for the data. '
@@ -307,12 +69,10 @@
           type: string
         entries:
           items:
-            $ref: '#/components/schemas/Entry'
-          type: array
-          uniqueItems: true
+            $ref: '#/components/schemas/CollectionEntry'
+          type: array
         id:
           description: Implementation specific ID for the collection in this web service
->>>>>>> 02a765df
           format: int64
           type: integer
         name:
@@ -324,38 +84,6 @@
           type: string
         organizationID:
           format: int64
-<<<<<<< HEAD
-      responses:
-        default:
-          description: default response
-          content:
-            application/json:
-              schema:
-                $ref: '#/components/schemas/Collection'
-      security:
-      - bearer: []
-    put:
-      tags:
-      - organizations
-      summary: Update a collection.
-      description: Update a collection. Currently only name, display name, description,
-        and topic can be updated.
-      operationId: updateCollection
-      parameters:
-      - name: organizationId
-        in: path
-        description: Organization ID.
-        required: true
-        schema:
-          type: integer
-          format: int64
-      - name: collectionId
-        in: path
-        description: Collection ID.
-        required: true
-        schema:
-=======
->>>>>>> 02a765df
           type: integer
         organizationName:
           type: string
@@ -366,6 +94,19 @@
       required:
       - name
       - topic
+      type: object
+    CollectionEntry:
+      properties:
+        dbUpdateDate:
+          format: date-time
+          type: string
+        entryPath:
+          type: string
+        entryType:
+          type: string
+        id:
+          format: int64
+          type: integer
       type: object
     Config:
       properties:
@@ -461,39 +202,6 @@
           type: string
         checker_id:
           format: int64
-<<<<<<< HEAD
-      requestBody:
-        description: Collection to register.
-        content:
-          '*/*':
-            schema:
-              $ref: '#/components/schemas/Collection'
-        required: true
-      responses:
-        default:
-          description: default response
-          content:
-            application/json:
-              schema:
-                $ref: '#/components/schemas/Collection'
-      security:
-      - bearer: []
-  /organizations/{organizationId}/collections/{collectionId}/description:
-    get:
-      tags:
-      - organizations
-      summary: Retrieve a collection description by organization ID and collection
-        ID.
-      description: Retrieve a collection description by organization ID and collection
-        ID. Supports optional authentication.
-      operationId: getCollectionDescription
-      parameters:
-      - name: organizationId
-        in: path
-        description: Organization ID.
-        required: true
-        schema:
-=======
           type: integer
         conceptDoi:
           type: string
@@ -515,7 +223,6 @@
           type: boolean
         id:
           format: int64
->>>>>>> 02a765df
           type: integer
         input_file_formats:
           items:
@@ -576,71 +283,6 @@
           type: string
         checker_id:
           format: int64
-<<<<<<< HEAD
-      - name: collectionId
-        in: path
-        description: Collection ID.
-        required: true
-        schema:
-          type: integer
-          format: int64
-      requestBody:
-        description: Collections's description in markdown.
-        content:
-          '*/*':
-            schema:
-              type: string
-        required: true
-      responses:
-        default:
-          description: default response
-          content:
-            application/json:
-              schema:
-                $ref: '#/components/schemas/Collection'
-      security:
-      - bearer: []
-  /organizations/collections/{alias}/aliases:
-    get:
-      tags:
-      - organizations
-      summary: Retrieve a collection by alias.
-      description: Retrieve a collection by alias.
-      operationId: getCollectionByAlias
-      parameters:
-      - name: alias
-        in: path
-        description: Alias of the collection.
-        required: true
-        schema:
-          type: string
-      responses:
-        default:
-          description: default response
-          content:
-            application/json:
-              schema:
-                $ref: '#/components/schemas/Collection'
-  /organizations/{organizationName}/collections/{collectionName}/name:
-    get:
-      tags:
-      - organizations
-      summary: Retrieve a collection by name.
-      description: Retrieve a collection by name. Supports optional authentication.
-      operationId: getCollectionById_1
-      parameters:
-      - name: organizationName
-        in: path
-        description: Organization name.
-        required: true
-        schema:
-          type: string
-      - name: collectionName
-        in: path
-        description: Collection name.
-        required: true
-        schema:
-=======
           type: integer
         conceptDoi:
           type: string
@@ -677,7 +319,6 @@
           uniqueItems: true
         lastUpdated:
           format: date-time
->>>>>>> 02a765df
           type: string
         last_modified:
           format: int32
@@ -735,51 +376,7 @@
         code:
           format: int32
           type: integer
-<<<<<<< HEAD
-          format: int32
-          default: 0
-      responses:
-        default:
-          description: default response
-          content:
-            application/json:
-              schema:
-                type: array
-                items:
-                  $ref: '#/components/schemas/Event'
-      security:
-      - bearer: []
-  /metadata/dockerRegistryList:
-    get:
-      tags:
-      - metadata
-      summary: Get the list of docker registries supported on Dockstore
-      description: Get the list of docker registries supported on Dockstore, NO authentication
-      operationId: getDockerRegistries
-      responses:
-        default:
-          description: List of Docker registries
-          content:
-            application/json:
-              schema:
-                type: array
-                items:
-                  $ref: '#/components/schemas/RegistryBean'
-  /metadata/runner_dependencies:
-    get:
-      tags:
-      - metadata
-      summary: Returns the file containing runner dependencies
-      description: Returns the file containing runner dependencies, NO authentication
-      operationId: getRunnerDependencies
-      parameters:
-      - name: client_version
-        in: query
-        description: The Dockstore client version
-        schema:
-=======
         message:
->>>>>>> 02a765df
           type: string
       required:
       - code
@@ -2044,69 +1641,8 @@
           description: An array of Tools that match the filter.
       summary: List all tools
       tags:
-<<<<<<< HEAD
-      - metadata
-      summary: Successful response if elastic search is up and running
-      description: Successful response if elastic search is up and running, NO authentication
-      operationId: checkElasticSearch
-      responses:
-        default:
-          description: default response
-          content:
-            text/html: {}
-            text/xml: {}
-  /metadata/sitemap:
-    get:
-      tags:
-      - metadata
-      summary: List all available workflow, tool, organization, and collection paths.
-      description: List all available workflow, tool, organization, and collection
-        paths. Available means published for tools/workflows, and approved for organizations
-        and their respective collections. NO authentication
-      operationId: sitemap
-      responses:
-        default:
-          description: default response
-          content:
-            text/html:
-              schema:
-                type: string
-            text/xml:
-              schema:
-                type: string
-  /metadata/rss:
-    get:
-      tags:
-      - metadata
-      summary: List all published tools and workflows in creation order
-      description: List all published tools and workflows in creation order, NO authentication
-      operationId: rssFeed
-      responses:
-        default:
-          description: default response
-          content:
-            text/xml:
-              schema:
-                type: string
-  /metadata/config.json:
-    get:
-      tags:
-      - metadata
-      summary: Configuration for UI clients of the API
-      description: Configuration, NO authentication
-      operationId: getConfig
-      responses:
-        default:
-          description: default response
-          content:
-            application/json:
-              schema:
-                $ref: '#/components/schemas/Config'
-  /organizations:
-=======
       - GA4GHV1
   /api/ga4gh/v1/tools/{id}:
->>>>>>> 02a765df
     get:
       description: This endpoint returns one specific tool (which has ToolVersions
         nested inside it)
@@ -3229,54 +2765,8 @@
             application/json:
               schema:
                 type: string
-<<<<<<< HEAD
-  /users/user:
-    get:
-      tags:
-      - users
-      operationId: getUser
-      requestBody:
-        content:
-          '*/*':
-            schema:
-              $ref: '#/components/schemas/User'
-      responses:
-        default:
-          description: default response
-          content:
-            application/json:
-              schema:
-                $ref: '#/components/schemas/User'
-  /users/{userId}:
-    get:
-      tags:
-      - users
-      operationId: getSpecificUser
-      parameters:
-      - name: userId
-        in: path
-        required: true
-        schema:
-          type: integer
-          format: int64
-      requestBody:
-        content:
-          '*/*':
-            schema:
-              $ref: '#/components/schemas/User'
-      responses:
-        default:
-          description: default response
-          content:
-            application/json:
-              schema:
-                $ref: '#/components/schemas/User'
-  /users/users/organizations:
-    get:
-=======
           description: The requirements.txt file
       summary: Returns the file containing runner dependencies
->>>>>>> 02a765df
       tags:
       - metadata
   /metadata/sitemap:
@@ -3382,10 +2872,6 @@
           description: default response
       security:
       - bearer: []
-<<<<<<< HEAD
-  /workflows/registries/{gitRegistry}/organizations/{organization}/repositories/{repositoryName}:
-    post:
-=======
       summary: List all organizations.
       tags:
       - organizations
@@ -3408,7 +2894,6 @@
                 $ref: '#/components/schemas/Collection'
           description: default response
       summary: Retrieve a collection by alias.
->>>>>>> 02a765df
       tags:
       - organizations
   /organizations/collections/{collectionId}/aliases:
@@ -3507,277 +2992,6 @@
           description: default response
       security:
       - bearer: []
-<<<<<<< HEAD
-components:
-  schemas:
-    Alias:
-      type: object
-      properties:
-        content:
-          type: string
-    Aliasable:
-      type: object
-      properties:
-        aliases:
-          type: object
-          additionalProperties:
-            $ref: '#/components/schemas/Alias'
-    Collection:
-      required:
-      - name
-      - topic
-      type: object
-      properties:
-        aliases:
-          type: object
-          additionalProperties:
-            $ref: '#/components/schemas/Alias'
-        dbCreateDate:
-          type: string
-          format: date-time
-        dbUpdateDate:
-          type: string
-          format: date-time
-        description:
-          type: string
-          description: Description of the collection
-        displayName:
-          maxLength: 50
-          minLength: 3
-          pattern: '[\w ,_\-&()'']*'
-          type: string
-        entries:
-          type: array
-          items:
-            $ref: '#/components/schemas/CollectionEntry'
-        id:
-          type: integer
-          description: Implementation specific ID for the collection in this web service
-          format: int64
-        name:
-          maxLength: 39
-          minLength: 3
-          pattern: '[a-zA-Z][a-zA-Z\d]*'
-          type: string
-          description: Name of the collection
-          example: Alignment
-        organizationID:
-          type: integer
-          format: int64
-        organizationName:
-          type: string
-        topic:
-          type: string
-          description: Short description of the collection
-          example: A collection of alignment algorithms
-      description: Collection in an organization, collects entries
-    CollectionEntry:
-      type: object
-      properties:
-        dbUpdateDate:
-          type: string
-          format: date-time
-        entryPath:
-          type: string
-        entryType:
-          type: string
-        id:
-          type: integer
-          format: int64
-    Checksum:
-      type: object
-      properties:
-        checksum:
-          type: string
-        type:
-          type: string
-    Entry:
-      type: object
-      properties:
-        aliases:
-          type: object
-          additionalProperties:
-            $ref: '#/components/schemas/Alias'
-        author:
-          type: string
-        checker_id:
-          type: integer
-          format: int64
-        conceptDoi:
-          type: string
-        dbCreateDate:
-          type: string
-          format: date-time
-        dbUpdateDate:
-          type: string
-          format: date-time
-        defaultVersion:
-          type: string
-        description:
-          type: string
-        email:
-          type: string
-        gitUrl:
-          type: string
-        has_checker:
-          type: boolean
-        id:
-          type: integer
-          format: int64
-        input_file_formats:
-          uniqueItems: true
-          type: array
-          items:
-            $ref: '#/components/schemas/FileFormat'
-        is_published:
-          type: boolean
-        labels:
-          uniqueItems: true
-          type: array
-          items:
-            $ref: '#/components/schemas/Label'
-        lastUpdated:
-          type: string
-          format: date-time
-        last_modified:
-          type: integer
-          format: int32
-        last_modified_date:
-          type: string
-          format: date-time
-        metadataFromEntry:
-          $ref: '#/components/schemas/Entry'
-        metadataFromVersion:
-          $ref: '#/components/schemas/Version'
-        output_file_formats:
-          uniqueItems: true
-          type: array
-          items:
-            $ref: '#/components/schemas/FileFormat'
-        starredUsers:
-          uniqueItems: true
-          type: array
-          items:
-            $ref: '#/components/schemas/User'
-        topicId:
-          type: integer
-          format: int64
-        users:
-          uniqueItems: true
-          type: array
-          items:
-            $ref: '#/components/schemas/User'
-        workflowVersions:
-          uniqueItems: true
-          type: array
-          items:
-            $ref: '#/components/schemas/Version'
-      writeOnly: true
-    EntryObjectObject:
-      type: object
-      properties:
-        aliases:
-          type: object
-          additionalProperties:
-            $ref: '#/components/schemas/Alias'
-        author:
-          type: string
-        checker_id:
-          type: integer
-          format: int64
-        conceptDoi:
-          type: string
-        dbCreateDate:
-          type: string
-          format: date-time
-        dbUpdateDate:
-          type: string
-          format: date-time
-        defaultVersion:
-          type: string
-        description:
-          type: string
-        email:
-          type: string
-        gitUrl:
-          type: string
-        has_checker:
-          type: boolean
-        id:
-          type: integer
-          format: int64
-        input_file_formats:
-          uniqueItems: true
-          type: array
-          items:
-            $ref: '#/components/schemas/FileFormat'
-        is_published:
-          type: boolean
-        labels:
-          uniqueItems: true
-          type: array
-          items:
-            $ref: '#/components/schemas/Label'
-        lastUpdated:
-          type: string
-          format: date-time
-        last_modified:
-          type: integer
-          format: int32
-        last_modified_date:
-          type: string
-          format: date-time
-        metadataFromEntry:
-          type: object
-          writeOnly: true
-        metadataFromVersion:
-          $ref: '#/components/schemas/Version'
-        output_file_formats:
-          uniqueItems: true
-          type: array
-          items:
-            $ref: '#/components/schemas/FileFormat'
-        starredUsers:
-          uniqueItems: true
-          type: array
-          items:
-            $ref: '#/components/schemas/User'
-        topicId:
-          type: integer
-          format: int64
-        users:
-          uniqueItems: true
-          type: array
-          items:
-            $ref: '#/components/schemas/User'
-        workflowVersions:
-          uniqueItems: true
-          type: array
-          items:
-            type: object
-    FileFormat:
-      type: object
-      properties:
-        value:
-          type: string
-    Image:
-      type: object
-      properties:
-        checksums:
-          type: array
-          items:
-            $ref: '#/components/schemas/Checksum'
-        imageID:
-          type: string
-        repository:
-          type: string
-        tag:
-          type: string
-    Label:
-      type: object
-      properties:
-        id:
-=======
       summary: Retrieve an organization by ID.
       tags:
       - organizations
@@ -3792,7 +3006,6 @@
         required: true
         schema:
           format: int64
->>>>>>> 02a765df
           type: integer
       requestBody:
         content:
@@ -3981,81 +3194,6 @@
         required: true
         schema:
           format: int64
-<<<<<<< HEAD
-        images:
-          uniqueItems: true
-          type: array
-          items:
-            $ref: '#/components/schemas/Image'
-        input_file_formats:
-          uniqueItems: true
-          type: array
-          items:
-            $ref: '#/components/schemas/FileFormat'
-        name:
-          type: string
-        output_file_formats:
-          uniqueItems: true
-          type: array
-          items:
-            $ref: '#/components/schemas/FileFormat'
-        parent:
-          $ref: '#/components/schemas/EntryObjectObject'
-        reference:
-          type: string
-        referenceType:
-          type: string
-          enum:
-          - COMMIT
-          - TAG
-          - BRANCH
-          - NOT_APPLICABLE
-          - UNSET
-        sourceFiles:
-          uniqueItems: true
-          type: array
-          items:
-            $ref: '#/components/schemas/SourceFile'
-        valid:
-          type: boolean
-        validations:
-          uniqueItems: true
-          type: array
-          items:
-            $ref: '#/components/schemas/Validation'
-        verified:
-          type: boolean
-        verifiedSource:
-          type: string
-        verifiedSources:
-          type: array
-          items:
-            type: string
-        versionEditor:
-          $ref: '#/components/schemas/User'
-        workingDirectory:
-          type: string
-    BioWorkflow:
-      type: object
-      properties:
-        descriptorType:
-          type: string
-          enum:
-          - CWL
-          - WDL
-          - NFL
-          - service
-          
-          
-        aliases:
-          type: object
-          additionalProperties:
-            $ref: '#/components/schemas/Alias'
-        author:
-          type: string
-        checker_id:
-=======
->>>>>>> 02a765df
           type: integer
       requestBody:
         content:
@@ -4208,44 +3346,6 @@
         required: true
         schema:
           format: int64
-<<<<<<< HEAD
-        image_id:
-          type: string
-        images:
-          uniqueItems: true
-          type: array
-          items:
-            $ref: '#/components/schemas/Image'
-        input_file_formats:
-          uniqueItems: true
-          type: array
-          items:
-            $ref: '#/components/schemas/FileFormat'
-        last_built:
-          type: string
-          format: date-time
-        name:
-          type: string
-        output_file_formats:
-          uniqueItems: true
-          type: array
-          items:
-            $ref: '#/components/schemas/FileFormat'
-        parent:
-          $ref: '#/components/schemas/EntryObjectObject'
-        reference:
-          type: string
-        referenceType:
-          type: string
-          enum:
-          - COMMIT
-          - TAG
-          - BRANCH
-          - NOT_APPLICABLE
-          - UNSET
-        size:
-=======
->>>>>>> 02a765df
           type: integer
       responses:
         default:
@@ -4553,34 +3653,6 @@
         required: true
         schema:
           format: int64
-<<<<<<< HEAD
-        images:
-          uniqueItems: true
-          type: array
-          items:
-            $ref: '#/components/schemas/Image'
-        input_file_formats:
-          uniqueItems: true
-          type: array
-          items:
-            $ref: '#/components/schemas/FileFormat'
-        last_modified:
-          type: string
-          format: date-time
-        name:
-          type: string
-        output_file_formats:
-          uniqueItems: true
-          type: array
-          items:
-            $ref: '#/components/schemas/FileFormat'
-        parent:
-          $ref: '#/components/schemas/EntryObjectObject'
-        reference:
-          type: string
-        referenceType:
-          type: string
-=======
           type: integer
       - description: Organization ID.
         in: path
@@ -4608,7 +3680,6 @@
         name: role
         required: true
         schema:
->>>>>>> 02a765df
           enum:
           - MAINTAINER
           - MEMBER
@@ -4649,125 +3720,8 @@
         required: true
         schema:
           enum:
-<<<<<<< HEAD
-          - DOCKER_COMPOSE
-          - SWARM
-          - KUBERNETES
-          - HELM
-        valid:
-          type: boolean
-        validations:
-          uniqueItems: true
-          type: array
-          items:
-            $ref: '#/components/schemas/Validation'
-        verified:
-          type: boolean
-        verifiedSource:
-          type: string
-        verifiedSources:
-          type: array
-          items:
-            type: string
-        versionEditor:
-          $ref: '#/components/schemas/User'
-        workflow_path:
-          type: string
-        workingDirectory:
-          type: string
-    RegistryBean:
-      type: object
-      properties:
-        customDockerPath:
-          type: string
-        dockerPath:
-          type: string
-        enum:
-          type: string
-        friendlyName:
-          type: string
-        privateOnly:
-          type: string
-        url:
-          type: string
-    SourceControlBean:
-      type: object
-      properties:
-        friendlyName:
-          type: string
-        value:
-          type: string
-    DescriptorLanguageBean:
-      type: object
-      properties:
-        friendlyName:
-          type: string
-        value:
-          type: string
-    Config:
-      type: object
-      properties:
-        bdCatalystSevenBridgesImportUrl:
-          type: string
-        bdCatalystTerraImportUrl:
-          type: string
-        bitBucketAuthUrl:
-          type: string
-        bitBucketClientId:
-          type: string
-        cwlVisualizerUri:
-          type: string
-        discourseUrl:
-          type: string
-        dnaNexusImportUrl:
-          type: string
-        dnaStackImportUrl:
-          type: string
-        documentationUrl:
-          type: string
-        featuredContentUrl:
-          type: string
-        gitHubAppInstallationUrl:
-          type: string
-        gitHubAuthUrl:
-          type: string
-        gitHubRedirectPath:
-          type: string
-        gitHubScope:
-          type: string
-        githubClientId:
-          type: string
-        gitlabAuthUrl:
-          type: string
-        gitlabClientId:
-          type: string
-        gitlabRedirectPath:
-          type: string
-        gitlabScope:
-          type: string
-        googleClientId:
-          type: string
-        googleScope:
-          type: string
-        quayIoAuthUrl:
-          type: string
-        quayIoClientId:
-          type: string
-        quayIoRedirectPath:
-          type: string
-        quayIoScope:
-          type: string
-        tagManagerId:
-          type: string
-        terraImportUrl:
-          type: string
-        zenodoAuthUrl:
-          type: string
-        zenodoClientId:
-=======
           - MAINTAINER
           - MEMBER
->>>>>>> 02a765df
           type: string
       - description: User ID of user to add to organization.
         in: query
@@ -4853,17 +3807,6 @@
         required: true
         schema:
           type: string
-<<<<<<< HEAD
-    StarRequest:
-      type: object
-      properties:
-        star:
-          type: boolean
-    ToolTesterLog:
-      type: object
-      properties:
-        filename:
-=======
       - description: Collection name.
         in: path
         name: collectionName
@@ -5017,7 +3960,6 @@
         name: dockerRegistry
         required: true
         schema:
->>>>>>> 02a765df
           type: string
       - description: Name of organization or namespace
         in: path

--- conflicted
+++ resolved
@@ -1793,11 +1793,7 @@
     url: https://github.com/dockstore/dockstore/blob/develop/LICENSE
   termsOfService: TBD
   title: Dockstore API
-<<<<<<< HEAD
   version: 1.10.0-alpha.2-SNAPSHOT
-=======
-  version: 1.9.2-SNAPSHOT
->>>>>>> 0c575668
 openapi: 3.0.1
 paths:
   /aliases/workflow-versions/{alias}:
@@ -1841,7 +1837,7 @@
           content:
             application/json:
               schema:
-                $ref: '#/components/schemas/Aliasable'
+                $ref: '#/components/schemas/WorkflowVersion'
           description: default response
       security:
         - bearer: []
@@ -4669,7 +4665,7 @@
           content:
             application/json:
               schema:
-                $ref: '#/components/schemas/Collection'
+                $ref: '#/components/schemas/Aliasable'
           description: default response
       security:
         - bearer: []
@@ -6721,7 +6717,7 @@
           content:
             application/json:
               schema:
-                $ref: '#/components/schemas/Workflow'
+                $ref: '#/components/schemas/Entry'
           description: default response
       security:
         - bearer: []

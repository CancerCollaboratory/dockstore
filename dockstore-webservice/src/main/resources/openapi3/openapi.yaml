openapi: 3.0.1
info:
  title: Dockstore API
  description: This describes the dockstore API, a webservice that manages pairs of
    Docker images and associated metadata such as CWL documents and Dockerfiles used
    to build those images. Explore swagger.json for a Swagger 2.0 description of our
    API and explore openapi.yaml for OpenAPI 3.0 descriptions.
  termsOfService: TBD
  contact:
    name: Dockstore@ga4gh
    url: https://discuss.dockstore.org/t/opening-helpdesk-tickets/1506
    email: theglobalalliance@genomicsandhealth.org
  license:
    name: Apache License Version 2.0
    url: https://github.com/dockstore/dockstore/blob/develop/LICENSE
  version: 1.9.0-alpha.1-SNAPSHOT
servers:
- url: /api
  description: Current server when hosted on AWS
  variables: {}
- url: /
  description: When working locally
  variables: {}
- url: https://dockstore.org/api
  description: Production server
  variables: {}
- url: https://staging.dockstore.org/api
  description: Staging server
  variables: {}
- url: https://dev.dockstore.net/api
  description: Nightly build server
  variables: {}
tags:
- name: aliases
  description: Create, update list aliases for accessing entries
- name: organizations
  description: Operations on Dockstore organizations
- name: NIHdatacommons
  description: Needed for SmartAPI compatibility apparantly, might be cargo cult behaviour
- name: containers
  description: List and register entries in the dockstore (pairs of images + metadata
    (CWL and Dockerfile))
- name: containertags
  description: List and modify tags for containers
- name: entries
  description: Interact with entries in Dockstore regardless of whether they are containers
    or workflows
- name: hosted
  description: Created and modify hosted entries in the dockstore
- name: metadata
  description: Information about Dockstore like RSS, sitemap, lists of dependencies,
    etc.
- name: curation
  description: List and modify notifications for users of Dockstore
- name: workflows
  description: List and register workflows in the dockstore (CWL, Nextflow, WDL)
- name: tokens
  description: List, modify, refresh, and delete tokens for external services
- name: toolTester
  description: Interactions with the Dockstore-support's ToolTester application
- name: users
  description: List, modify, and manage end users of the dockstore
- name: extendedGA4GH
  description: Optional experimental extensions of the GA4GH API
- name: GA4GHV20
  description: A curated subset of resources proposed as a common standard for tool
    repositories. Implements TRS [2.0.0](https://github.com/ga4gh/tool-registry-service-schemas/releases/tag/2.0.0).
- name: GA4GH
  description: A curated subset of resources proposed as a common standard for tool
    repositories. Implements TRS [2.0.0-beta.2](https://github.com/ga4gh/tool-registry-service-schemas/releases/tag/2.0.0-beta.2)
    . Integrators are welcome to use these endpoints but they are subject to change
    based on community input.
- name: GA4GHV1
  description: A curated subset of resources proposed as a common standard for tool
    repositories. Implements TRS [1.0.0](https://github.com/ga4gh/tool-registry-service-schemas/releases/tag/1.0.0)
    and is considered final (not subject to change)
paths:
  /organizations/collections/{collectionId}/aliases:
    post:
      tags:
      - organizations
      summary: Add aliases linked to a collection in Dockstore.
      description: Aliases are alphanumerical (case-insensitive and may contain internal
        hyphens), given in a comma-delimited list.
      operationId: addCollectionAliases_1
      parameters:
      - name: collectionId
        in: path
        description: Collection to modify.
        required: true
        schema:
          type: integer
          format: int64
      - name: aliases
        in: query
        description: Comma-delimited list of aliases.
        required: true
        schema:
          type: string
      responses:
        default:
          description: default response
          content:
            application/json:
              schema:
                $ref: '#/components/schemas/Aliasable'
      security:
      - bearer: []
  /organizations/collections/{alias}/aliases:
    get:
      tags:
      - organizations
      summary: Retrieve a collection by alias.
      description: Retrieve a collection by alias.
      operationId: getCollectionByAlias
      parameters:
      - name: alias
        in: path
        description: Alias of the collection.
        required: true
        schema:
          type: string
      responses:
        default:
          description: default response
          content:
            application/json:
              schema:
                $ref: '#/components/schemas/Collection'
  /organizations/{organizationId}/collections/{collectionId}:
    get:
      tags:
      - organizations
      summary: Retrieve a collection by ID.
      description: Retrieve a collection by ID. Supports optional authentication.
      operationId: getCollectionById
      parameters:
      - name: organizationId
        in: path
        description: Organization ID.
        required: true
        schema:
          type: integer
          format: int64
      - name: collectionId
        in: path
        description: Collection ID.
        required: true
        schema:
          type: integer
          format: int64
      responses:
        default:
          description: default response
          content:
            application/json:
              schema:
                $ref: '#/components/schemas/Collection'
      security:
      - bearer: []
    put:
      tags:
      - organizations
      summary: Update a collection.
      description: Update a collection. Currently only name, display name, description,
        and topic can be updated.
      operationId: updateCollection
      parameters:
      - name: organizationId
        in: path
        description: Organization ID.
        required: true
        schema:
          type: integer
          format: int64
      - name: collectionId
        in: path
        description: Collection ID.
        required: true
        schema:
          type: integer
          format: int64
      requestBody:
        description: Collection to register.
        content:
          '*/*':
            schema:
              $ref: '#/components/schemas/Collection'
        required: true
      responses:
        default:
          description: default response
          content:
            application/json:
              schema:
                $ref: '#/components/schemas/Collection'
      security:
      - bearer: []
  /organizations/{organizationName}/collections/{collectionName}/name:
    get:
      tags:
      - organizations
      summary: Retrieve a collection by name.
      description: Retrieve a collection by name. Supports optional authentication.
      operationId: getCollectionById_1
      parameters:
      - name: organizationName
        in: path
        description: Organization name.
        required: true
        schema:
          type: string
      - name: collectionName
        in: path
        description: Collection name.
        required: true
        schema:
          type: string
      responses:
        default:
          description: default response
          content:
            application/json:
              schema:
                $ref: '#/components/schemas/Collection'
      security:
      - bearer: []
  /organizations/{organizationId}/collections/{collectionId}/entry:
    post:
      tags:
      - organizations
      summary: Add an entry to a collection.
      description: Add an entry to a collection.
      operationId: addEntryToCollection
      parameters:
      - name: organizationId
        in: path
        description: Organization ID.
        required: true
        schema:
          type: integer
          format: int64
      - name: collectionId
        in: path
        description: Collection ID.
        required: true
        schema:
          type: integer
          format: int64
      - name: entryId
        in: query
        description: Entry ID.
        required: true
        schema:
          type: integer
          format: int64
      responses:
        default:
          description: default response
          content:
            application/json:
              schema:
                $ref: '#/components/schemas/Collection'
      security:
      - bearer: []
    delete:
      tags:
      - organizations
      summary: Delete an entry to a collection.
      description: Delete an entry to a collection.
      operationId: deleteEntryFromCollection
      parameters:
      - name: organizationId
        in: path
        description: Organization ID.
        required: true
        schema:
          type: integer
          format: int64
      - name: collectionId
        in: path
        description: Collection ID.
        required: true
        schema:
          type: integer
          format: int64
      - name: entryId
        in: query
        description: Entry ID.
        required: true
        schema:
          type: integer
          format: int64
      responses:
        default:
          description: default response
          content:
            application/json:
              schema:
                $ref: '#/components/schemas/Collection'
      security:
      - bearer: []
  /organizations/{organizationId}/collections:
    get:
      tags:
      - organizations
      summary: Retrieve all collections for an organization.
      description: Retrieve all collections for an organization. Supports optional
        authentication.
      operationId: getCollectionsFromOrganization
      parameters:
      - name: organizationId
        in: path
        description: Organization ID.
        required: true
        schema:
          type: integer
          format: int64
      - name: include
        in: query
        description: Included fields.
        required: true
        schema:
          type: string
      responses:
        default:
          description: default response
          content:
            application/json:
              schema:
                type: array
                items:
                  $ref: '#/components/schemas/Collection'
      security:
      - bearer: []
    post:
      tags:
      - organizations
      summary: Create a collection in the given organization.
      description: Create a collection in the given organization.
      operationId: createCollection
      parameters:
      - name: organizationId
        in: path
        description: Organization ID.
        required: true
        schema:
          type: integer
          format: int64
      requestBody:
        description: Collection to register.
        content:
          '*/*':
            schema:
              $ref: '#/components/schemas/Collection'
        required: true
      responses:
        default:
          description: default response
          content:
            application/json:
              schema:
                $ref: '#/components/schemas/Collection'
      security:
      - bearer: []
  /organizations/{organizationId}/collections/{collectionId}/description:
    get:
      tags:
      - organizations
      summary: Retrieve a collection description by organization ID and collection
        ID.
      description: Retrieve a collection description by organization ID and collection
        ID. Supports optional authentication.
      operationId: getCollectionDescription
      parameters:
      - name: organizationId
        in: path
        description: Organization ID.
        required: true
        schema:
          type: integer
          format: int64
      - name: collectionId
        in: path
        description: Collection ID.
        required: true
        schema:
          type: integer
          format: int64
      responses:
        default:
          description: default response
          content:
            application/json:
              schema:
                type: string
      security:
      - bearer: []
    put:
      tags:
      - organizations
      summary: Update a collection's description.
      description: Update a collection's description. Description in markdown.
      operationId: updateCollectionDescription
      parameters:
      - name: organizationId
        in: path
        description: Organization ID.
        required: true
        schema:
          type: integer
          format: int64
      - name: collectionId
        in: path
        description: Collection ID.
        required: true
        schema:
          type: integer
          format: int64
      requestBody:
        description: Collections's description in markdown.
        content:
          '*/*':
            schema:
              type: string
        required: true
      responses:
        default:
          description: default response
          content:
            application/json:
              schema:
                $ref: '#/components/schemas/Collection'
      security:
      - bearer: []
  /entries/{id}/topic:
    post:
      tags:
      - entries
      description: Create a discourse topic for an entry.
      operationId: setDiscourseTopic
      parameters:
      - name: id
        in: path
        description: The id of the entry to add a topic to.
        required: true
        schema:
          type: integer
          format: int64
      responses:
        default:
          description: default response
          content:
            application/json:
              schema:
                $ref: '#/components/schemas/Entry'
      security:
      - bearer: []
  /events:
    get:
      tags:
      - events
      summary: Get events based on filters.
      description: Optional authentication.
      operationId: getEvents
      parameters:
      - name: event_search_type
        in: query
        schema:
          type: string
          enum:
          - STARRED_ENTRIES
          - STARRED_ORGANIZATION
          - ALL_STARRED
      - name: limit
        in: query
        schema:
          maximum: 100
          minimum: 1
          type: integer
          format: int32
          default: 10
      - name: offset
        in: query
        schema:
          type: integer
          format: int32
          default: 0
      responses:
        default:
          description: default response
          content:
            application/json:
              schema:
                type: array
                items:
                  $ref: '#/components/schemas/Event'
      security:
      - bearer: []
  /metadata/dockerRegistryList:
    get:
      tags:
      - metadata
      summary: Get the list of docker registries supported on Dockstore
      description: Get the list of docker registries supported on Dockstore, NO authentication
      operationId: getDockerRegistries
      responses:
        default:
          description: List of Docker registries
          content:
            application/json:
              schema:
                type: array
                items:
                  $ref: '#/components/schemas/RegistryBean'
  /metadata/sitemap:
    get:
      tags:
      - metadata
      summary: List all available workflow, tool, organization, and collection paths.
      description: List all available workflow, tool, organization, and collection
        paths. Available means published for tools/workflows, and approved for organizations
        and their respective collections. NO authentication
      operationId: sitemap
      responses:
        default:
          description: default response
          content:
            text/html:
              schema:
                type: string
            text/xml:
              schema:
                type: string
  /metadata/rss:
    get:
      tags:
      - metadata
      summary: List all published tools and workflows in creation order
      description: List all published tools and workflows in creation order, NO authentication
      operationId: rssFeed
      responses:
        default:
          description: default response
          content:
            text/xml:
              schema:
                type: string
  /metadata/runner_dependencies:
    get:
      tags:
      - metadata
      summary: Returns the file containing runner dependencies
      description: Returns the file containing runner dependencies, NO authentication
      operationId: getRunnerDependencies
      parameters:
      - name: client_version
        in: query
        description: The Dockstore client version
        schema:
          type: string
      - name: python_version
        in: query
        description: Python version, only relevant for the cwltool runner
        schema:
          type: string
          default: "3"
      - name: runner
        in: query
        description: The tool runner
        schema:
          type: string
          default: cwltool
          enum:
          - cwltool
      - name: output
        in: query
        description: Response type
        schema:
          type: string
          default: text
          enum:
          - json
          - text
      responses:
        default:
          description: The requirements.txt file
          content:
            application/json:
              schema:
                type: string
  /metadata/sourceControlList:
    get:
      tags:
      - metadata
      summary: Get the list of source controls supported on Dockstore
      description: Get the list of source controls supported on Dockstore, NO authentication
      operationId: getSourceControlList
      responses:
        default:
          description: List of source control repositories
          content:
            application/json:
              schema:
                type: array
                items:
                  $ref: '#/components/schemas/SourceControlBean'
  /metadata/descriptorLanguageList:
    get:
      tags:
      - metadata
      summary: Get the list of descriptor languages supported on Dockstore
      description: Get the list of descriptor languages supported on Dockstore, NO
        authentication
      operationId: getDescriptorLanguages
      responses:
        default:
          description: List of descriptor languages
          content:
            application/json:
              schema:
                type: array
                items:
                  $ref: '#/components/schemas/DescriptorLanguageBean'
  /metadata/okHttpCachePerformance:
    get:
      tags:
      - metadata
      summary: Get measures of cache performance
      description: Get measures of cache performance, NO authentication
      operationId: getCachePerformance
      responses:
        default:
          description: Cache performance information
          content:
            application/json:
              schema:
                type: object
                additionalProperties:
                  type: string
  /metadata/elasticSearch:
    get:
      tags:
      - metadata
      summary: Successful response if elastic search is up and running
      description: Successful response if elastic search is up and running, NO authentication
      operationId: checkElasticSearch
      responses:
        default:
          description: default response
          content:
            text/html: {}
            text/xml: {}
  /metadata/config.json:
<<<<<<< HEAD
    get:
      tags:
      - metadata
      summary: Configuration for UI clients of the API
      description: Configuration, NO authentication
      operationId: getConfig
      responses:
        default:
          description: default response
          content:
            application/json:
              schema:
                $ref: '#/components/schemas/Config'
  /organizations/{organizationId}:
    get:
      tags:
      - organizations
      summary: Retrieve an organization by ID.
      description: Retrieve an organization by ID. Supports optional authentication.
      operationId: getOrganizationById
      parameters:
      - name: organizationId
        in: path
        description: Organization ID.
        required: true
        schema:
          type: integer
          format: int64
=======
    get:
      tags:
      - metadata
      summary: Configuration for UI clients of the API
      description: Configuration, NO authentication
      operationId: getConfig
>>>>>>> 15f8d0c4
      responses:
        default:
          description: default response
          content:
            application/json:
              schema:
<<<<<<< HEAD
                $ref: '#/components/schemas/Organization'
      security:
      - bearer: []
    put:
      tags:
      - organizations
      summary: Update an organization.
      description: Update an organization. Currently only name, display name, description,
        topic, email, link, avatarUrl, and location can be updated.
      operationId: updateOrganization
      parameters:
      - name: organizationId
        in: path
        description: Organization ID.
        required: true
        schema:
          type: integer
          format: int64
      requestBody:
        description: Organization to register.
        content:
          '*/*':
            schema:
              $ref: '#/components/schemas/Organization'
        required: true
=======
                $ref: '#/components/schemas/Config'
  /organizations:
    get:
      tags:
      - organizations
      summary: List all available organizations.
      description: List all organizations that have been approved by a curator or
        admin, sorted by number of stars.
      operationId: getApprovedOrganizations
>>>>>>> 15f8d0c4
      responses:
        default:
          description: default response
          content:
            application/json:
              schema:
<<<<<<< HEAD
                $ref: '#/components/schemas/Organization'
      security:
      - bearer: []
  /organizations/{organizationId}/users/{username}:
    put:
      tags:
      - organizations
      summary: Add a user role to an organization.
      description: Add a user role to an organization.
      operationId: addUserToOrgByUsername
      parameters:
      - name: username
        in: path
        description: User to add to org.
        required: true
        schema:
          type: string
      - name: organizationId
        in: path
        description: Organization ID.
        required: true
        schema:
          type: integer
          format: int64
      requestBody:
        description: Role of user.
        content:
          '*/*':
            schema:
              type: string
              enum:
              - MAINTAINER
              - MEMBER
=======
                type: array
                items:
                  $ref: '#/components/schemas/Organization'
    post:
      tags:
      - organizations
      summary: Create an organization.
      description: Create an organization. Organization requires approval by an admin
        before being made public.
      operationId: createOrganization
      requestBody:
        description: Organization to register.
        content:
          '*/*':
            schema:
              $ref: '#/components/schemas/Organization'
>>>>>>> 15f8d0c4
        required: true
      responses:
        default:
          description: default response
          content:
            application/json:
              schema:
<<<<<<< HEAD
                $ref: '#/components/schemas/OrganizationUser'
      security:
      - bearer: []
  /organizations/{organizationId}/user:
    put:
      tags:
      - organizations
      summary: Add a user role to an organization.
      description: Add a user role to an organization.
      operationId: addUserToOrg
=======
                $ref: '#/components/schemas/Organization'
      security:
      - bearer: []
  /organizations/{organizationId}/approve:
    post:
      tags:
      - organizations
      summary: Approve an organization.
      description: Approve the organization with the given id. Admin/curator only.
      operationId: approveOrganization
>>>>>>> 15f8d0c4
      parameters:
      - name: role
        in: query
        description: Role of user.
        required: true
        schema:
          type: string
          enum:
          - MAINTAINER
          - MEMBER
      - name: userId
        in: query
        description: User ID of user to add to organization.
        required: true
        schema:
          type: integer
          format: int64
      - name: organizationId
        in: path
        description: Organization ID.
        required: true
        schema:
          type: integer
          format: int64
      requestBody:
        description: This is here to appease Swagger. It requires PUT methods to have
          a body, even if it is empty. Please leave it empty.
        content:
          '*/*':
            schema:
              type: string
      responses:
        default:
          description: default response
          content:
            application/json:
              schema:
<<<<<<< HEAD
                $ref: '#/components/schemas/OrganizationUser'
      security:
      - bearer: []
    post:
      tags:
      - organizations
      summary: Update a user role in an organization.
      description: Update a user role in an organization.
      operationId: updateUserRole
=======
                $ref: '#/components/schemas/Organization'
      security:
      - bearer: []
  /organizations/{organizationId}/reject:
    post:
      tags:
      - organizations
      summary: Reject an organization.
      description: Reject the organization with the given id. Admin/curator only.
      operationId: rejectOrganization
>>>>>>> 15f8d0c4
      parameters:
      - name: role
        in: query
        description: Role of user.
        required: true
        schema:
          type: string
          enum:
          - MAINTAINER
          - MEMBER
      - name: userId
        in: query
        description: User ID of user to add to organization.
        required: true
        schema:
          type: integer
          format: int64
      - name: organizationId
        in: path
        description: Organization ID.
        required: true
        schema:
          type: integer
          format: int64
      responses:
        default:
          description: default response
          content:
            application/json:
              schema:
<<<<<<< HEAD
                $ref: '#/components/schemas/OrganizationUser'
      security:
      - bearer: []
    delete:
      tags:
      - organizations
      summary: Remove a user from an organization.
      description: Remove a user from an organization.
      operationId: deleteUserRole
      parameters:
      - name: userId
        in: query
        description: User ID of user to add to organization.
=======
                $ref: '#/components/schemas/Organization'
      security:
      - bearer: []
  /organizations/{organizationId}/request:
    post:
      tags:
      - organizations
      summary: Re-request an organization review.
      description: Re-request a review of the given organization. Requires the organization
        to be rejected.
      operationId: requestOrganizationReview
      parameters:
      - name: organizationId
        in: path
        description: Organization ID.
>>>>>>> 15f8d0c4
        required: true
        schema:
          type: integer
          format: int64
<<<<<<< HEAD
      - name: organizationId
        in: path
        description: Organization ID.
        required: true
        schema:
          type: integer
          format: int64
=======
>>>>>>> 15f8d0c4
      responses:
        default:
          description: default response
          content:
<<<<<<< HEAD
            application/json: {}
      security:
      - bearer: []
  /organizations/{organizationId}/invitation:
    post:
      tags:
      - organizations
      summary: Accept or reject an organization invitation.
      description: Accept or reject an organization invitation. True accepts the invitation,
        false rejects the invitation.
      operationId: acceptOrRejectInvitation
      parameters:
      - name: organizationId
        in: path
        description: Organization ID.
        required: true
        schema:
          type: integer
          format: int64
      - name: accept
        in: query
        description: Accept or reject.
        required: true
        schema:
          type: boolean
=======
            application/json:
              schema:
                $ref: '#/components/schemas/Organization'
      security:
      - bearer: []
  /organizations/name/{name}:
    get:
      tags:
      - organizations
      summary: Retrieve an organization by name.
      description: Retrieve an organization by name. Supports optional authentication.
      operationId: getOrganizationByName
      parameters:
      - name: name
        in: path
        description: Organization name.
        required: true
        schema:
          type: string
>>>>>>> 15f8d0c4
      responses:
        default:
          description: default response
          content:
            application/json: {}
      security:
      - bearer: []
  /organizations/{organizationId}/aliases:
    post:
      tags:
      - organizations
      summary: Add aliases linked to a listing in Dockstore.
      description: Add aliases linked to a listing in Dockstore. Aliases are alphanumerical
        (case-insensitive and may contain internal hyphens), given in a comma-delimited
        list.
      operationId: addOrganizationAliases_1
      parameters:
      - name: organizationId
        in: path
        description: Organization to modify.
        required: true
        schema:
          type: integer
          format: int64
      - name: aliases
        in: query
        description: Comma-delimited list of aliases.
        required: true
        schema:
          type: string
      responses:
        default:
          description: default response
          content:
            application/json:
              schema:
                $ref: '#/components/schemas/Organization'
      security:
      - bearer: []
  /organizations/{alias}/aliases:
    get:
      tags:
      - organizations
      summary: Retrieve an organization by alias.
      description: Retrieve an organization by alias.
      operationId: getOrganizationByAlias
      parameters:
      - name: alias
        in: path
        description: Alias.
        required: true
        schema:
          type: string
      responses:
        default:
          description: default response
          content:
            application/json:
              schema:
                $ref: '#/components/schemas/Organization'
<<<<<<< HEAD
  /organizations/{organizationId}/starredUsers:
    get:
      tags:
      - organizations
      summary: Return list of users who starred the given approved organization.
      description: Return list of users who starred the given approved organization.
      operationId: getStarredUsersForApprovedOrganization
      parameters:
=======
      security:
      - bearer: []
  /organizations/{organizationId}/description:
    get:
      tags:
      - organizations
      summary: Retrieve an organization description by organization ID.
      description: Retrieve an organization description by organization ID. Supports
        optional authentication.
      operationId: getOrganizationDescription
      parameters:
      - name: organizationId
        in: path
        description: Organization ID.
        required: true
        schema:
          type: integer
          format: int64
      responses:
        default:
          description: default response
          content:
            application/json:
              schema:
                type: string
      security:
      - bearer: []
    put:
      tags:
      - organizations
      summary: Update an organization's description.
      description: Update an organization's description. Expects description in markdown
        format.
      operationId: updateOrganizationDescription
      parameters:
      - name: organizationId
        in: path
        description: Organization ID.
        required: true
        schema:
          type: integer
          format: int64
      requestBody:
        description: Organization's description in markdown.
        content:
          '*/*':
            schema:
              type: string
        required: true
      responses:
        default:
          description: default response
          content:
            application/json:
              schema:
                $ref: '#/components/schemas/Organization'
      security:
      - bearer: []
  /organizations/{organizationId}/members:
    get:
      tags:
      - organizations
      summary: Retrieve all members for an organization.
      description: Retrieve all members for an organization. Supports optional authentication.
      operationId: getOrganizationMembers
      parameters:
      - name: organizationId
        in: path
        description: Organization ID.
        required: true
        schema:
          type: integer
          format: int64
      responses:
        default:
          description: default response
          content:
            application/json:
              schema:
                uniqueItems: true
                type: array
                items:
                  $ref: '#/components/schemas/OrganizationUser'
      security:
      - bearer: []
  /organizations/{organizationId}/events:
    get:
      tags:
      - organizations
      summary: Retrieve all events for an organization.
      description: Retrieve all events for an organization. Supports optional authentication.
      operationId: getOrganizationEvents
      parameters:
      - name: organizationId
        in: path
        description: Organization ID.
        required: true
        schema:
          type: integer
          format: int64
      - name: offset
        in: query
        description: Start index of paging.  If this exceeds the current result set
          return an empty set.  If not specified in the request, this will start at
          the beginning of the results.
        required: true
        schema:
          type: integer
          format: int32
          default: 0
      - name: limit
        in: query
        description: Amount of records to return in a given page, limited to 100
        required: true
        schema:
          maximum: 100
          minimum: 1
          type: integer
          format: int32
          default: 100
      requestBody:
        content:
          '*/*':
            schema:
              $ref: '#/components/schemas/User'
      responses:
        default:
          description: default response
          content:
            application/json:
              schema:
                type: array
                items:
                  $ref: '#/components/schemas/Event'
      security:
      - bearer: []
  /organizations/{organizationId}/star:
    put:
      tags:
      - organizations
      summary: Star an organization.
      description: Star an organization.
      operationId: starOrganization
      parameters:
      - name: organizationId
        in: path
        description: Organization ID.
        required: true
        schema:
          type: integer
          format: int64
      requestBody:
        description: StarRequest to star an organization for a user.
        content:
          '*/*':
            schema:
              $ref: '#/components/schemas/StarRequest'
        required: true
      responses:
        default:
          description: default response
          content:
            application/json: {}
      security:
      - bearer: []
  /organizations/{organizationId}/unstar:
    delete:
      tags:
      - organizations
      summary: Unstar an organization.
      description: Unstar an organization.
      operationId: unstarOrganization
      parameters:
      - name: organizationId
        in: path
        description: Organization ID.
        required: true
        schema:
          type: integer
          format: int64
      responses:
        default:
          description: default response
          content:
            application/json: {}
      security:
      - bearer: []
  /organizations/{organizationId}/starredUsers:
    get:
      tags:
      - organizations
      summary: Return list of users who starred the given approved organization.
      description: Return list of users who starred the given approved organization.
      operationId: getStarredUsersForApprovedOrganization
      parameters:
      - name: organizationId
        in: path
        description: Organization ID.
        required: true
        schema:
          type: integer
          format: int64
      responses:
        default:
          description: default response
          content:
            application/json:
              schema:
                uniqueItems: true
                type: array
                items:
                  $ref: '#/components/schemas/User'
  /organizations/all:
    get:
      tags:
      - organizations
      summary: List all organizations.
      description: List all organizations, regardless of organization status. Admin/curator
        only.
      operationId: getAllOrganizations
      parameters:
      - name: type
        in: query
        description: Filter to apply to organizations.
        required: true
        schema:
          type: string
          enum:
          - all
          - pending
          - rejected
          - approved
      responses:
        default:
          description: default response
          content:
            application/json:
              schema:
                type: array
                items:
                  $ref: '#/components/schemas/Organization'
      security:
      - bearer: []
  /organizations/{organizationId}/users/{username}:
    put:
      tags:
      - organizations
      summary: Add a user role to an organization.
      description: Add a user role to an organization.
      operationId: addUserToOrgByUsername
      parameters:
      - name: username
        in: path
        description: User to add to org.
        required: true
        schema:
          type: string
>>>>>>> 15f8d0c4
      - name: organizationId
        in: path
        description: Organization ID.
        required: true
        schema:
          type: integer
          format: int64
      responses:
        default:
          description: default response
          content:
            application/json:
              schema:
                uniqueItems: true
                type: array
                items:
                  $ref: '#/components/schemas/User'
  /organizations/all:
    get:
      tags:
      - organizations
      summary: List all organizations.
      description: List all organizations, regardless of organization status. Admin/curator
        only.
      operationId: getAllOrganizations
      parameters:
      - name: type
        in: query
        description: Filter to apply to organizations.
        required: true
        schema:
          type: string
          enum:
          - all
          - pending
          - rejected
          - approved
      responses:
        default:
          description: default response
          content:
            application/json:
              schema:
                type: array
                items:
                  $ref: '#/components/schemas/Organization'
      security:
      - bearer: []
  /organizations:
    get:
      tags:
      - organizations
      summary: List all available organizations.
      description: List all organizations that have been approved by a curator or
        admin, sorted by number of stars.
      operationId: getApprovedOrganizations
      responses:
        default:
          description: default response
          content:
            application/json:
              schema:
                type: array
                items:
                  $ref: '#/components/schemas/Organization'
    post:
      tags:
      - organizations
      summary: Create an organization.
      description: Create an organization. Organization requires approval by an admin
        before being made public.
      operationId: createOrganization
      requestBody:
        description: Organization to register.
        content:
          '*/*':
            schema:
              $ref: '#/components/schemas/Organization'
        required: true
      responses:
        default:
          description: default response
          content:
            application/json:
              schema:
                $ref: '#/components/schemas/Organization'
      security:
      - bearer: []
  /organizations/{organizationId}/request:
    post:
      tags:
      - organizations
      summary: Re-request an organization review.
      description: Re-request a review of the given organization. Requires the organization
        to be rejected.
      operationId: requestOrganizationReview
      parameters:
      - name: organizationId
        in: path
        description: Organization ID.
        required: true
        schema:
          type: integer
          format: int64
      responses:
        default:
          description: default response
          content:
            application/json:
              schema:
                $ref: '#/components/schemas/Organization'
      security:
      - bearer: []
  /organizations/{organizationId}/approve:
    post:
      tags:
      - organizations
      summary: Approve an organization.
      description: Approve the organization with the given id. Admin/curator only.
      operationId: approveOrganization
      parameters:
      - name: organizationId
        in: path
        description: Organization ID.
        required: true
        schema:
          type: integer
          format: int64
      responses:
        default:
          description: default response
          content:
            application/json:
              schema:
                $ref: '#/components/schemas/Organization'
      security:
      - bearer: []
  /organizations/{organizationId}/events:
    get:
      tags:
      - organizations
      summary: Retrieve all events for an organization.
      description: Retrieve all events for an organization. Supports optional authentication.
      operationId: getOrganizationEvents
      parameters:
      - name: organizationId
        in: path
        description: Organization ID.
        required: true
        schema:
          type: integer
          format: int64
      - name: offset
        in: query
        description: Start index of paging.  If this exceeds the current result set
          return an empty set.  If not specified in the request, this will start at
          the beginning of the results.
        required: true
        schema:
          type: integer
          format: int32
          default: 0
      - name: limit
        in: query
        description: Amount of records to return in a given page, limited to 100
        required: true
        schema:
          maximum: 100
          minimum: 1
          type: integer
          format: int32
          default: 100
      requestBody:
        content:
          '*/*':
            schema:
              $ref: '#/components/schemas/User'
      responses:
        default:
          description: default response
          content:
            application/json:
              schema:
                type: array
                items:
                  $ref: '#/components/schemas/Event'
      security:
      - bearer: []
  /organizations/{organizationId}/unstar:
    delete:
      tags:
      - organizations
      summary: Unstar an organization.
      description: Unstar an organization.
      operationId: unstarOrganization
      parameters:
      - name: organizationId
        in: path
        description: Organization ID.
        required: true
        schema:
          type: integer
          format: int64
      responses:
        default:
          description: default response
          content:
<<<<<<< HEAD
            application/json: {}
      security:
      - bearer: []
  /organizations/{organizationId}/reject:
    post:
      tags:
      - organizations
      summary: Reject an organization.
      description: Reject the organization with the given id. Admin/curator only.
      operationId: rejectOrganization
      parameters:
      - name: organizationId
        in: path
        description: Organization ID.
        required: true
        schema:
          type: integer
          format: int64
      responses:
        default:
          description: default response
          content:
            application/json:
              schema:
                $ref: '#/components/schemas/Organization'
      security:
      - bearer: []
  /organizations/{organizationId}/star:
    put:
      tags:
      - organizations
      summary: Star an organization.
      description: Star an organization.
      operationId: starOrganization
      parameters:
      - name: organizationId
        in: path
        description: Organization ID.
        required: true
        schema:
          type: integer
          format: int64
      requestBody:
        description: StarRequest to star an organization for a user.
        content:
          '*/*':
            schema:
              $ref: '#/components/schemas/StarRequest'
        required: true
      responses:
        default:
          description: default response
          content:
            application/json: {}
      security:
      - bearer: []
  /organizations/{organizationId}/description:
    get:
      tags:
      - organizations
      summary: Retrieve an organization description by organization ID.
      description: Retrieve an organization description by organization ID. Supports
        optional authentication.
      operationId: getOrganizationDescription
      parameters:
      - name: organizationId
        in: path
        description: Organization ID.
        required: true
        schema:
          type: integer
          format: int64
      responses:
        default:
          description: default response
          content:
            application/json:
              schema:
                type: string
      security:
      - bearer: []
    put:
      tags:
      - organizations
      summary: Update an organization's description.
      description: Update an organization's description. Expects description in markdown
        format.
      operationId: updateOrganizationDescription
      parameters:
      - name: organizationId
        in: path
        description: Organization ID.
        required: true
        schema:
          type: integer
          format: int64
      requestBody:
        description: Organization's description in markdown.
        content:
          '*/*':
            schema:
              type: string
        required: true
      responses:
        default:
          description: default response
          content:
            application/json:
              schema:
                $ref: '#/components/schemas/Organization'
      security:
      - bearer: []
  /organizations/{organizationId}/members:
    get:
      tags:
      - organizations
      summary: Retrieve all members for an organization.
      description: Retrieve all members for an organization. Supports optional authentication.
      operationId: getOrganizationMembers
      parameters:
      - name: organizationId
        in: path
        description: Organization ID.
        required: true
        schema:
          type: integer
          format: int64
      responses:
        default:
          description: default response
          content:
            application/json:
              schema:
                uniqueItems: true
                type: array
                items:
                  $ref: '#/components/schemas/OrganizationUser'
      security:
      - bearer: []
  /organizations/name/{name}:
    get:
      tags:
      - organizations
      summary: Retrieve an organization by name.
      description: Retrieve an organization by name. Supports optional authentication.
      operationId: getOrganizationByName
      parameters:
      - name: name
        in: path
        description: Organization name.
        required: true
        schema:
          type: string
      responses:
        default:
          description: default response
          content:
            application/json:
              schema:
                $ref: '#/components/schemas/Organization'
      security:
      - bearer: []
  /toolTester/logs/search:
    get:
      tags:
=======
            application/json:
              schema:
                $ref: '#/components/schemas/Organization'
  /toolTester/logs/search:
    get:
      tags:
>>>>>>> 15f8d0c4
      - toolTester
      summary: Search for ToolTester log files
      operationId: search
      parameters:
      - name: tool_id
        in: query
        description: TRS Tool Id
        required: true
        schema:
          type: string
        example: '#workflow/github.com/dockstore/hello_world'
      - name: tool_version_name
        in: query
        required: true
        schema:
          type: string
        example: v1.0.0
      responses:
        default:
          description: default response
          content:
            application/json:
              schema:
                type: array
                items:
                  $ref: '#/components/schemas/ToolTesterLog'
  /toolTester/logs:
    get:
      tags:
      - toolTester
      summary: Get ToolTester log file
      operationId: getToolTesterLog
      parameters:
      - name: tool_id
        in: query
        description: TRS Tool Id
        required: true
        schema:
          type: string
        example: '#workflow/github.com/dockstore/hello_world'
      - name: tool_version_name
        in: query
        required: true
        schema:
          type: string
        example: v1.0.0
      - name: test_filename
        in: query
        required: true
        schema:
          type: string
        example: hello_world.cwl.json
      - name: runner
        in: query
        required: true
        schema:
          type: string
        example: cwltool
      - name: log_type
        in: query
        required: true
        schema:
          type: string
          enum:
          - FULL
          - SUMMARY
      - name: filename
        in: query
        required: true
        schema:
          type: string
        example: 1554477737092.log
      responses:
        default:
          description: default response
          content:
            text/plain:
              schema:
                type: string
  /users/{userId}:
    get:
      tags:
      - users
      operationId: getSpecificUser
      parameters:
      - name: userId
        in: path
        required: true
        schema:
          type: integer
          format: int64
      requestBody:
        content:
          '*/*':
            schema:
              $ref: '#/components/schemas/User'
      responses:
        default:
          description: default response
          content:
            application/json:
              schema:
                $ref: '#/components/schemas/User'
  /users/user:
    get:
      tags:
      - users
      operationId: getUser
      requestBody:
        content:
          '*/*':
            schema:
              $ref: '#/components/schemas/User'
      responses:
        default:
          description: default response
          content:
            application/json:
              schema:
                $ref: '#/components/schemas/User'
  /users/users/organizations:
    get:
      tags:
      - users
      description: Get all of the Dockstore organizations for a user, sorted by most
        recently updated.
      operationId: getUserDockstoreOrganizations
      parameters:
      - name: count
        in: query
        description: Maximum number of organizations to return
        schema:
          type: integer
          format: int32
      - name: filter
        in: query
        description: Filter paths with matching text
        schema:
          type: string
      responses:
        default:
          description: default response
          content:
            application/json:
              schema:
                type: array
                items:
                  $ref: '#/components/schemas/OrganizationUpdateTime'
      security:
      - bearer: []
  /users/users/entries:
    get:
      tags:
      - users
      description: Get all of the entries for a user, sorted by most recently updated.
      operationId: getUserEntries
      parameters:
      - name: count
        in: query
        description: Maximum number of entries to return
        schema:
          type: integer
          format: int32
      - name: filter
        in: query
        description: Filter paths with matching text
        schema:
          type: string
      responses:
        default:
          description: default response
          content:
            application/json:
              schema:
                type: array
                items:
                  $ref: '#/components/schemas/EntryUpdateTime'
      security:
      - bearer: []
  /users/registries:
    get:
      tags:
      - users
      description: Get all of the git registries accessible to the logged in user.
      operationId: getUserRegistries
      responses:
        default:
          description: default response
          content:
            application/json:
              schema:
                type: array
                items:
                  type: string
                  enum:
                  - dockstore.org
                  - github.com
                  - bitbucket.org
                  - gitlab.com
      security:
      - bearer: []
  /users/registries/{gitRegistry}/organizations:
    get:
      tags:
      - users
      description: Get all of the organizations for a given git registry accessible
        to the logged in user.
      operationId: getUserOrganizations
      parameters:
      - name: gitRegistry
        in: path
        description: Git registry
        required: true
        schema:
          type: string
          enum:
          - dockstore.org
          - github.com
          - bitbucket.org
          - gitlab.com
      responses:
        default:
          description: default response
          content:
            application/json:
              schema:
                uniqueItems: true
                type: array
                items:
                  type: string
      security:
      - bearer: []
  /users/registries/{gitRegistry}/organizations/{organization}:
    get:
      tags:
      - users
      description: Get all of the repositories for an organization for a given git
        registry accessible to the logged in user.
      operationId: getUserOrganizationRepositories
      parameters:
      - name: gitRegistry
        in: path
        description: Git registry
        required: true
        schema:
          type: string
          enum:
          - dockstore.org
          - github.com
          - bitbucket.org
          - gitlab.com
      - name: organization
        in: path
        description: Git organization
        required: true
        schema:
          type: string
      responses:
        default:
          description: default response
          content:
            application/json:
              schema:
                type: array
                items:
                  $ref: '#/components/schemas/Repository'
      security:
      - bearer: []
  /workflows/registries/{gitRegistry}/organizations/{organization}/repositories/{repositoryName}:
    post:
      tags:
      - workflows
      description: Adds a workflow for a registry and repository path with defaults
        set.
      operationId: addWorkflow
      parameters:
      - name: gitRegistry
        in: path
        description: Git registry
        required: true
        schema:
          type: string
          enum:
          - dockstore.org
          - github.com
          - bitbucket.org
          - gitlab.com
      - name: organization
        in: path
        description: Git repository organization
        required: true
        schema:
          type: string
      - name: repositoryName
        in: path
        description: Git repository name
        required: true
        schema:
          type: string
      responses:
        default:
          description: default response
          content:
            application/json:
              schema:
                $ref: '#/components/schemas/BioWorkflow'
      security:
      - bearer: []
    delete:
      tags:
      - workflows
      description: Delete a stubbed workflow for a registry and repository path.
      operationId: deleteWorkflow
      parameters:
      - name: gitRegistry
        in: path
        description: Git registry
        required: true
        schema:
          type: string
          enum:
          - dockstore.org
          - github.com
          - bitbucket.org
          - gitlab.com
      - name: organization
        in: path
        description: Git repository organization
        required: true
        schema:
          type: string
      - name: repositoryName
        in: path
        description: Git repository name
        required: true
        schema:
          type: string
      responses:
        default:
          description: default response
          content:
            application/json: {}
      security:
      - bearer: []
  /ga4gh/trs/v2/toolClasses:
    get:
      tags:
      - GA4GHV20
      summary: List all tool types
      description: 'This endpoint returns all tool-classes available. '
      operationId: toolClassesGet
      responses:
        "200":
          description: A list of potential tool classes.
          content:
            application/json:
              schema:
                type: array
                items:
                  $ref: '#/components/schemas/ToolClass'
            text/plain:
              schema:
                type: array
                items:
                  $ref: '#/components/schemas/ToolClass'
      security:
      - BEARER: []
  /ga4gh/trs/v2/tools/{id}:
    get:
      tags:
      - GA4GHV20
      summary: List one specific tool, acts as an anchor for self references
      description: This endpoint returns one specific tool (which has ToolVersions
        nested inside it).
      operationId: toolsIdGet
      parameters:
      - name: id
        in: path
        description: A unique identifier of the tool, scoped to this registry, for
          example `123456`.
        required: true
        schema:
          type: string
      responses:
        "200":
          description: A tool.
          content:
            application/json:
              schema:
                $ref: '#/components/schemas/Tool'
            text/plain:
              schema:
                $ref: '#/components/schemas/Tool'
        "404":
          description: The tool can not be found.
          content:
            application/json:
              schema:
                $ref: '#/components/schemas/Error'
            text/plain:
              schema:
                $ref: '#/components/schemas/Error'
      security:
      - BEARER: []
  /ga4gh/trs/v2/tools/{id}/versions:
    get:
      tags:
      - GA4GHV20
      summary: List versions of a tool
      description: Returns all versions of the specified tool.
      operationId: toolsIdVersionsGet
      parameters:
      - name: id
        in: path
        description: A unique identifier of the tool, scoped to this registry, for
          example `123456`.
        required: true
        schema:
          type: string
      responses:
        "200":
          description: An array of tool versions.
          content:
            application/json:
              schema:
                type: array
                items:
                  $ref: '#/components/schemas/ToolVersion'
            text/plain:
              schema:
                type: array
                items:
                  $ref: '#/components/schemas/ToolVersion'
      security:
      - BEARER: []
  /ga4gh/trs/v2/tools/{id}/versions/{version_id}:
    get:
      tags:
      - GA4GHV20
      summary: List one specific tool version, acts as an anchor for self references
      description: This endpoint returns one specific tool version.
      operationId: toolsIdVersionsVersionIdGet
      parameters:
      - name: id
        in: path
        description: A unique identifier of the tool, scoped to this registry, for
          example `123456`.
        required: true
        schema:
          type: string
      - name: version_id
        in: path
        description: An identifier of the tool version, scoped to this registry, for
          example `v1`. We recommend that versions use semantic versioning https://semver.org/spec/v2.0.0.html  (For
          example, `1.0.0` instead of `develop`)
        required: true
        schema:
          type: string
      responses:
        "200":
          description: A tool version.
          content:
            application/json:
              schema:
                $ref: '#/components/schemas/ToolVersion'
            text/plain:
              schema:
                $ref: '#/components/schemas/ToolVersion'
        "404":
          description: The tool can not be found.
          content:
            application/json:
              schema:
                $ref: '#/components/schemas/Error'
            text/plain:
              schema:
                $ref: '#/components/schemas/Error'
      security:
      - BEARER: []
  /ga4gh/trs/v2/tools/{id}/versions/{version_id}/{type}/descriptor:
    get:
      tags:
      - GA4GHV20
      summary: Get the tool descriptor for the specified tool
      description: Returns the descriptor for the specified tool (examples include
        CWL, WDL, or Nextflow documents).
      operationId: toolsIdVersionsVersionIdTypeDescriptorGet
      parameters:
      - name: type
        in: path
        description: The output type of the descriptor. Plain types return the bare
          descriptor while the "non-plain" types return a descriptor wrapped with
          metadata. Allowable values include "CWL", "WDL", "NFL", "PLAIN_CWL", "PLAIN_WDL",
          "PLAIN_NFL".
        required: true
        schema:
          type: string
      - name: id
        in: path
        description: A unique identifier of the tool, scoped to this registry, for
          example `123456`.
        required: true
        schema:
          type: string
      - name: version_id
        in: path
        description: An identifier of the tool version, scoped to this registry, for
          example `v1`.
        required: true
        schema:
          type: string
      responses:
        "200":
          description: The tool descriptor.
          content:
            application/json:
              schema:
                $ref: '#/components/schemas/FileWrapper'
            text/plain:
              schema:
                $ref: '#/components/schemas/FileWrapper'
        "404":
          description: The tool descriptor can not be found.
          content:
            application/json:
              schema:
                $ref: '#/components/schemas/Error'
            text/plain:
              schema:
                $ref: '#/components/schemas/Error'
      security:
      - BEARER: []
  /ga4gh/trs/v2/tools/{id}/versions/{version_id}/{type}/descriptor/{relative_path}:
    get:
      tags:
      - GA4GHV20
      summary: Get additional tool descriptor files relative to the main file
      description: Descriptors can often include imports that refer to additional
        descriptors. This returns additional descriptors for the specified tool in
        the same or other directories that can be reached as a relative path. This
        endpoint can be useful for workflow engine implementations like cwltool to
        programmatically download all the descriptors for a tool and run it. This
        can optionally include other files described with FileWrappers such as test
        parameters and containerfiles.
      operationId: toolsIdVersionsVersionIdTypeDescriptorRelativePathGet
      parameters:
      - name: type
        in: path
        description: The output type of the descriptor. If not specified, it is up
          to the underlying implementation to determine which output type to return.
          Plain types return the bare descriptor while the "non-plain" types return
          a descriptor wrapped with metadata. Allowable values are "CWL", "WDL", "NFL",
          "PLAIN_CWL", "PLAIN_WDL", "PLAIN_NFL".
        required: true
        schema:
          type: string
      - name: id
        in: path
        description: A unique identifier of the tool, scoped to this registry, for
          example `123456`.
        required: true
        schema:
          type: string
      - name: version_id
        in: path
        description: An identifier of the tool version for this particular tool registry,
          for example `v1`.
        required: true
        schema:
          type: string
      - name: relative_path
        in: path
        description: A relative path to the additional file (same directory or subdirectories),
          for example 'foo.cwl' would return a 'foo.cwl' from the same directory as
          the main descriptor. 'nestedDirectory/foo.cwl' would return the file  from
          a nested subdirectory.  Unencoded paths such 'sampleDirectory/foo.cwl' should
          also be allowed.
        required: true
        schema:
          type: string
      responses:
        "200":
          description: The tool descriptor.
          content:
            application/json:
              schema:
                $ref: '#/components/schemas/FileWrapper'
            text/plain:
              schema:
                $ref: '#/components/schemas/FileWrapper'
        "404":
          description: The tool can not be output in the specified type.
          content:
            application/json:
              schema:
                $ref: '#/components/schemas/Error'
            text/plain:
              schema:
                $ref: '#/components/schemas/Error'
      security:
      - BEARER: []
  /ga4gh/trs/v2/tools:
    get:
      tags:
      - GA4GHV20
      summary: List all tools
      description: 'This endpoint returns all tools available or a filtered subset
        using metadata query parameters. '
      operationId: toolsGet
      parameters:
      - name: id
        in: query
        description: A unique identifier of the tool, scoped to this registry, for
          example `123456`.
        schema:
          type: string
      - name: alias
        in: query
        description: Support for this parameter is optional for tool registries that
          support aliases. If provided will only return entries with the given alias.
        schema:
          type: string
      - name: toolClass
        in: query
        description: Filter tools by the name of the subclass (#/definitions/ToolClass)
        schema:
          type: string
      - name: registry
        in: query
        description: The image registry that contains the image.
        schema:
          type: string
      - name: organization
        in: query
        description: The organization in the registry that published the image.
        schema:
          type: string
      - name: name
        in: query
        description: The name of the image.
        schema:
          type: string
      - name: toolname
        in: query
        description: The name of the tool.
        schema:
          type: string
      - name: description
        in: query
        description: The description of the tool.
        schema:
          type: string
      - name: author
        in: query
        description: The author of the tool (TODO a thought occurs, are we assuming
          that the author of the CWL and the image are the same?).
        schema:
          type: string
      - name: checker
        in: query
        description: Return only checker workflows.
        schema:
          type: boolean
      - name: offset
        in: query
        description: Start index of paging. Pagination results can be based on numbers
          or other values chosen by the registry implementor (for example, SHA values).
          If this exceeds the current result set return an empty set.  If not specified
          in the request, this will start at the beginning of the results.
        schema:
          type: string
      - name: limit
        in: query
        description: Amount of records to return in a given page.
        schema:
          type: integer
          format: int32
      responses:
        "200":
          description: An array of Tools that match the filter.
          content:
            application/json:
              schema:
                type: array
                items:
                  $ref: '#/components/schemas/Tool'
            text/plain:
              schema:
                type: array
                items:
                  $ref: '#/components/schemas/Tool'
      security:
      - BEARER: []
  /ga4gh/trs/v2/tools/{id}/versions/{version_id}/{type}/tests:
    get:
      tags:
      - GA4GHV20
      summary: Get a list of test JSONs
      description: Get a list of test JSONs (these allow you to execute the tool successfully)
        suitable for use with this descriptor type.
      operationId: toolsIdVersionsVersionIdTypeTestsGet
      parameters:
      - name: type
        in: path
        description: The type of the underlying descriptor. Allowable values include
          "CWL", "WDL", "NFL", "PLAIN_CWL", "PLAIN_WDL", "PLAIN_NFL". For example,
          "CWL" would return an list of ToolTests objects while "PLAIN_CWL" would
          return a bare JSON list with the content of the tests.
        required: true
        schema:
          type: string
      - name: id
        in: path
        description: A unique identifier of the tool, scoped to this registry, for
          example `123456`.
        required: true
        schema:
          type: string
      - name: version_id
        in: path
        description: An identifier of the tool version for this particular tool registry,
          for example `v1`.
        required: true
        schema:
          type: string
      responses:
        "200":
          description: The tool test JSON response.
          content:
            application/json:
              schema:
                type: array
                items:
                  $ref: '#/components/schemas/FileWrapper'
            text/plain:
              schema:
                type: array
                items:
                  $ref: '#/components/schemas/FileWrapper'
        "404":
          description: The tool can not be output in the specified type.
          content:
            application/json:
              schema:
                $ref: '#/components/schemas/Error'
            text/plain:
              schema:
                $ref: '#/components/schemas/Error'
      security:
      - BEARER: []
  /ga4gh/trs/v2/tools/{id}/versions/{version_id}/containerfile:
    get:
      tags:
      - GA4GHV20
      summary: Get the container specification(s) for the specified image.
      description: Returns the container specifications(s) for the specified image.
        For example, a CWL CommandlineTool can be associated with one specification
        for a container, a CWL Workflow can be associated with multiple specifications
        for containers.
      operationId: toolsIdVersionsVersionIdContainerfileGet
      parameters:
      - name: id
        in: path
        description: A unique identifier of the tool, scoped to this registry, for
          example `123456`.
        required: true
        schema:
          type: string
      - name: version_id
        in: path
        description: An identifier of the tool version for this particular tool registry,
          for example `v1`.
        required: true
        schema:
          type: string
      responses:
        "200":
          description: The tool payload.
          content:
            application/json:
              schema:
                type: array
                items:
                  $ref: '#/components/schemas/FileWrapper'
            text/plain:
              schema:
                type: array
                items:
                  $ref: '#/components/schemas/FileWrapper'
        "404":
          description: There are no container specifications for this tool.
          content:
            application/json:
              schema:
                $ref: '#/components/schemas/Error'
            text/plain:
              schema:
                $ref: '#/components/schemas/Error'
      security:
      - BEARER: []
  /ga4gh/trs/v2/tools/{id}/versions/{version_id}/{type}/files:
    get:
      tags:
      - GA4GHV20
      summary: Get a list of objects that contain the relative path and file type
      description: 'Get a list of objects that contain the relative path and file
        type. The descriptors are intended for use with the /tools/{id}/versions/{version_id}/{type}/descriptor/{relative_path
        : .+} endpoint.'
      operationId: toolsIdVersionsVersionIdTypeFilesGet
      parameters:
      - name: type
        in: path
        description: The output type of the descriptor. Examples of allowable values
          are "CWL", "WDL", and "NFL".
        required: true
        schema:
          type: string
      - name: id
        in: path
        description: A unique identifier of the tool, scoped to this registry, for
          example `123456`.
        required: true
        schema:
          type: string
      - name: version_id
        in: path
        description: An identifier of the tool version for this particular tool registry,
          for example `v1`.
        required: true
        schema:
          type: string
      responses:
        "200":
          description: The array of File JSON responses.
          content:
            application/json:
              schema:
                type: array
                items:
                  $ref: '#/components/schemas/ToolFile'
            text/plain:
              schema:
                type: array
                items:
                  $ref: '#/components/schemas/ToolFile'
        "404":
          description: The tool can not be output in the specified type.
          content:
            application/json:
              schema:
                $ref: '#/components/schemas/Error'
            text/plain:
              schema:
                $ref: '#/components/schemas/Error'
      security:
      - BEARER: []
components:
  schemas:
    Alias:
      type: object
      properties:
        content:
          type: string
    Checksum:
      required:
      - checksum
      - type
      type: object
      properties:
        checksum:
          type: string
          description: 'The hex-string encoded checksum for the data. '
        type:
          type: string
          description: The digest method used to create the checksum. The value (e.g.
            `sha-256`) SHOULD be listed as `Hash Name String` in the https://github.com/ga4gh-discovery/ga4gh-checksum/blob/master/hash-alg.csv[GA4GH
            Checksum Hash Algorithm Registry]. Other values MAY be used, as long as
            implementors are aware of the issues discussed in https://tools.ietf.org/html/rfc6920#section-9.4[RFC6920].
            GA4GH may provide more explicit guidance for use of non-IANA-registered
            algorithms in the future.
      description: 'A production (immutable) tool version is required to have a hashcode.
        Not required otherwise, but might be useful to detect changes. '
      example: '[{checksum=ea2a5db69bd20a42976838790bc29294df3af02b, type=sha1}]'
    Collection:
      required:
      - name
      - topic
      type: object
      properties:
        aliases:
          type: object
          additionalProperties:
            $ref: '#/components/schemas/Alias'
        dbCreateDate:
          type: string
          format: date-time
        dbUpdateDate:
          type: string
          format: date-time
        description:
          type: string
          description: Description of the collection
        displayName:
          maxLength: 50
          minLength: 3
          pattern: '[\w ,_\-&()'']*'
          type: string
        entries:
          uniqueItems: true
          type: array
          items:
            $ref: '#/components/schemas/Entry'
        id:
          type: integer
          description: Implementation specific ID for the collection in this web service
          format: int64
        name:
          maxLength: 39
          minLength: 3
          pattern: '[a-zA-Z][a-zA-Z\d]*'
          type: string
          description: Name of the collection
          example: Alignment
        organizationID:
          type: integer
          format: int64
        organizationName:
          type: string
        topic:
          type: string
          description: Short description of the collection
          example: A collection of alignment algorithms
      description: Collection in an organization, collects entries
    Entry:
      type: object
      properties:
        aliases:
          type: object
          additionalProperties:
            $ref: '#/components/schemas/Alias'
        author:
          type: string
        checker_id:
          type: integer
          format: int64
        conceptDoi:
          type: string
        dbCreateDate:
          type: string
          format: date-time
        dbUpdateDate:
          type: string
          format: date-time
        defaultVersion:
          type: string
        description:
          type: string
        email:
          type: string
        gitUrl:
          type: string
        has_checker:
          type: boolean
        id:
          type: integer
          format: int64
        input_file_formats:
          uniqueItems: true
          type: array
          items:
            $ref: '#/components/schemas/FileFormat'
        is_published:
          type: boolean
        labels:
          uniqueItems: true
          type: array
          items:
            $ref: '#/components/schemas/Label'
        lastUpdated:
          type: string
          format: date-time
        last_modified:
          type: integer
          format: int32
        last_modified_date:
          type: string
          format: date-time
        metadataFromEntry:
          $ref: '#/components/schemas/Entry'
        metadataFromVersion:
          $ref: '#/components/schemas/Version'
        output_file_formats:
          uniqueItems: true
          type: array
          items:
            $ref: '#/components/schemas/FileFormat'
        starredUsers:
          uniqueItems: true
          type: array
          items:
            $ref: '#/components/schemas/User'
        topicId:
          type: integer
          format: int64
        users:
          uniqueItems: true
          type: array
          items:
            $ref: '#/components/schemas/User'
        workflowVersions:
          uniqueItems: true
          type: array
          items:
            $ref: '#/components/schemas/Version'
    FileFormat:
      type: object
      properties:
        value:
          type: string
    Image:
      type: object
      properties:
        checksums:
          type: array
          items:
            $ref: '#/components/schemas/Checksum'
        imageID:
          type: string
        repository:
          type: string
        tag:
          type: string
    Label:
      type: object
      properties:
        id:
          type: integer
          format: int64
        value:
          type: string
    Profile:
      type: object
      properties:
        avatarURL:
          type: string
        bio:
          type: string
        company:
          type: string
        email:
          type: string
        location:
          type: string
        name:
          type: string
        username:
          type: string
    SourceFile:
      type: object
      properties:
        absolutePath:
          type: string
        content:
          type: string
        frozen:
          type: boolean
        id:
          type: integer
          format: int64
        path:
          type: string
        type:
          type: string
          enum:
          - DOCKSTORE_CWL
          - DOCKSTORE_WDL
          - DOCKERFILE
          - CWL_TEST_JSON
          - WDL_TEST_JSON
          - NEXTFLOW
          - NEXTFLOW_CONFIG
          - NEXTFLOW_TEST_PARAMS
          - DOCKSTORE_YML
          - DOCKSTORE_SERVICE_YML
          - DOCKSTORE_SERVICE_TEST_JSON
          - DOCKSTORE_SERVICE_OTHER
          - DOCKSTORE_GXFORMAT2
          - GXFORMAT2_TEST_FILE
          - DOCKSTORE_SWL
          - SWL_TEST_JSON
        verifiedBySource:
          type: object
          additionalProperties:
            $ref: '#/components/schemas/VerificationInformation'
    User:
      type: object
      properties:
        avatarUrl:
          type: string
        curator:
          type: boolean
        id:
          type: integer
          format: int64
        isAdmin:
          type: boolean
        name:
          type: string
        privacyPolicyVersion:
          type: string
          enum:
          - NONE
          - PRIVACY_POLICY_VERSION_2_5
        privacyPolicyVersionAcceptanceDate:
          type: string
          format: date-time
        setupComplete:
          type: boolean
        tosacceptanceDate:
          type: string
          format: date-time
        tosversion:
          type: string
          enum:
          - NONE
          - TOS_VERSION_1
        tosversionAcceptanceDate:
          type: string
          format: date-time
          writeOnly: true
        userProfiles:
          type: object
          additionalProperties:
            $ref: '#/components/schemas/Profile'
        username:
          type: string
    Validation:
      type: object
      properties:
        id:
          type: integer
          format: int64
        message:
          type: string
        type:
          type: string
          enum:
          - DOCKSTORE_CWL
          - DOCKSTORE_WDL
          - DOCKERFILE
          - CWL_TEST_JSON
          - WDL_TEST_JSON
          - NEXTFLOW
          - NEXTFLOW_CONFIG
          - NEXTFLOW_TEST_PARAMS
          - DOCKSTORE_YML
          - DOCKSTORE_SERVICE_YML
          - DOCKSTORE_SERVICE_TEST_JSON
          - DOCKSTORE_SERVICE_OTHER
          - DOCKSTORE_GXFORMAT2
          - GXFORMAT2_TEST_FILE
          - DOCKSTORE_SWL
          - SWL_TEST_JSON
        valid:
          type: boolean
    VerificationInformation:
      type: object
      properties:
        metadata:
          type: string
        platformVersion:
          type: string
        verified:
          type: boolean
    Version:
      type: object
      properties:
        author:
          type: string
        commitID:
          type: string
        dbUpdateDate:
          type: string
          format: date-time
        description:
          type: string
        descriptionSource:
          type: string
          enum:
          - README
          - DESCRIPTOR
        dirtyBit:
          type: boolean
        doiStatus:
          type: string
          enum:
          - NOT_REQUESTED
          - REQUESTED
          - CREATED
        doiURL:
          type: string
        email:
          type: string
        frozen:
          type: boolean
        hidden:
          type: boolean
        id:
          type: integer
          format: int64
        images:
          uniqueItems: true
          type: array
          items:
            $ref: '#/components/schemas/Image'
        input_file_formats:
          uniqueItems: true
          type: array
          items:
            $ref: '#/components/schemas/FileFormat'
        name:
          type: string
        output_file_formats:
          uniqueItems: true
          type: array
          items:
            $ref: '#/components/schemas/FileFormat'
        reference:
          type: string
        referenceType:
          type: string
          enum:
          - COMMIT
          - TAG
          - BRANCH
          - NOT_APPLICABLE
          - UNSET
        sourceFiles:
          uniqueItems: true
          type: array
          items:
            $ref: '#/components/schemas/SourceFile'
        valid:
          type: boolean
        validations:
          uniqueItems: true
          type: array
          items:
            $ref: '#/components/schemas/Validation'
        verified:
          type: boolean
        verifiedSource:
          type: string
        verifiedSources:
          type: array
          items:
            type: string
        versionEditor:
          $ref: '#/components/schemas/User'
        workingDirectory:
          type: string
    Aliasable:
      type: object
      properties:
        aliases:
          type: object
          additionalProperties:
            $ref: '#/components/schemas/Alias'
    BioWorkflow:
      type: object
      properties:
        descriptorType:
          type: string
          enum:
          - CWL
          - WDL
          - gxformat2
          - SWL
          - NFL
          - service
          
          
        aliases:
          type: object
          additionalProperties:
            $ref: '#/components/schemas/Alias'
        author:
          type: string
        checker_id:
          type: integer
          format: int64
        conceptDoi:
          type: string
        dbCreateDate:
          type: string
          format: date-time
        dbUpdateDate:
          type: string
          format: date-time
        defaultTestParameterFilePath:
          type: string
        defaultVersion:
          type: string
        description:
          type: string
        descriptorTypeSubclass:
          type: string
          enum:
          - Docker Compose
          - Helm
        email:
          type: string
        full_workflow_path:
          type: string
        gitUrl:
          type: string
        has_checker:
          type: boolean
        id:
          type: integer
          format: int64
        input_file_formats:
          uniqueItems: true
          type: array
          items:
            $ref: '#/components/schemas/FileFormat'
        is_checker:
          type: boolean
        is_published:
          type: boolean
        labels:
          uniqueItems: true
          type: array
          items:
            $ref: '#/components/schemas/Label'
        lastUpdated:
          type: string
          format: date-time
        last_modified:
          type: integer
          format: int32
        last_modified_date:
          type: string
          format: date-time
        metadataFromEntry:
          $ref: '#/components/schemas/Workflow'
        metadataFromVersion:
          $ref: '#/components/schemas/Version'
        mode:
          type: string
          enum:
          - FULL
          - STUB
          - HOSTED
          - SERVICE
          - DOCKSTORE_YML
        organization:
          type: string
        output_file_formats:
          uniqueItems: true
          type: array
          items:
            $ref: '#/components/schemas/FileFormat'
        parent_id:
          type: integer
          format: int64
        path:
          type: string
        repository:
          type: string
        sourceControl:
          type: string
          enum:
          - dockstore.org
          - github.com
          - bitbucket.org
          - gitlab.com
        source_control_provider:
          type: string
        starredUsers:
          uniqueItems: true
          type: array
          items:
            $ref: '#/components/schemas/User'
        topicId:
          type: integer
          format: int64
        users:
          uniqueItems: true
          type: array
          items:
            $ref: '#/components/schemas/User'
        workflowName:
          type: string
        workflowVersions:
          uniqueItems: true
          type: array
          items:
            $ref: '#/components/schemas/WorkflowVersion'
        workflow_path:
          type: string
    Event:
      type: object
      properties:
        collection:
          $ref: '#/components/schemas/Collection'
        dbCreateDate:
          type: string
          format: date-time
        dbUpdateDate:
          type: string
          format: date-time
        id:
          type: integer
          format: int64
        initiatorUser:
          $ref: '#/components/schemas/User'
        organization:
          $ref: '#/components/schemas/Organization'
        tool:
          $ref: '#/components/schemas/Tool'
        type:
          type: string
          enum:
          - CREATE_ORG
          - DELETE_ORG
          - MODIFY_ORG
          - APPROVE_ORG
          - REJECT_ORG
          - REREQUEST_ORG
          - ADD_USER_TO_ORG
          - REMOVE_USER_FROM_ORG
          - MODIFY_USER_ROLE_ORG
          - APPROVE_ORG_INVITE
          - REJECT_ORG_INVITE
          - CREATE_COLLECTION
          - MODIFY_COLLECTION
          - REMOVE_FROM_COLLECTION
          - ADD_TO_COLLECTION
          - ADD_VERSION_TO_ENTRY
        user:
          $ref: '#/components/schemas/User'
        version:
          $ref: '#/components/schemas/Version'
        workflow:
          $ref: '#/components/schemas/Workflow'
    Organization:
      type: object
      properties:
        aliases:
          type: object
          additionalProperties:
            $ref: '#/components/schemas/Alias'
        avatarUrl:
          pattern: ([^\s]+)(?i)(\.jpg|\.jpeg|\.png|\.gif)
          type: string
        dbCreateDate:
          type: string
          format: date-time
        dbUpdateDate:
          type: string
          format: date-time
        description:
          type: string
        displayName:
          maxLength: 50
          minLength: 3
          pattern: '[\w ,_\-&()'']*'
          type: string
        email:
          type: string
        id:
          type: integer
          format: int64
        link:
          type: string
        location:
          type: string
        name:
          maxLength: 39
          minLength: 3
          pattern: '[a-zA-Z][a-zA-Z\d]*'
          type: string
        starredUsers:
          uniqueItems: true
          type: array
          items:
            $ref: '#/components/schemas/User'
        status:
          type: string
          enum:
          - PENDING
          - REJECTED
          - APPROVED
        topic:
          type: string
        users:
          uniqueItems: true
          type: array
          items:
            $ref: '#/components/schemas/OrganizationUser'
    OrganizationUser:
      type: object
      properties:
        accepted:
          type: boolean
        dbCreateDate:
          type: string
          format: date-time
        dbUpdateDate:
          type: string
          format: date-time
        id:
          $ref: '#/components/schemas/OrganizationUserId'
        organization:
          $ref: '#/components/schemas/Organization'
        role:
          type: string
          enum:
          - MAINTAINER
          - MEMBER
        user:
          $ref: '#/components/schemas/User'
    OrganizationUserId:
      type: object
      properties:
        organizationId:
          type: integer
          format: int64
        userId:
          type: integer
          format: int64
    Service:
      type: object
      allOf:
      - $ref: '#/components/schemas/Workflow'
    Tag:
      type: object
      properties:
        author:
          type: string
        automated:
          type: boolean
        commitID:
          type: string
        cwl_path:
          type: string
        dbUpdateDate:
          type: string
          format: date-time
        description:
          type: string
        descriptionSource:
          type: string
          enum:
          - README
          - DESCRIPTOR
        dirtyBit:
          type: boolean
        dockerfile_path:
          type: string
        doiStatus:
          type: string
          enum:
          - NOT_REQUESTED
          - REQUESTED
          - CREATED
        doiURL:
          type: string
        email:
          type: string
        frozen:
          type: boolean
        hidden:
          type: boolean
        id:
          type: integer
          format: int64
        image_id:
          type: string
        images:
          uniqueItems: true
          type: array
          items:
            $ref: '#/components/schemas/Image'
        input_file_formats:
          uniqueItems: true
          type: array
          items:
            $ref: '#/components/schemas/FileFormat'
        last_built:
          type: string
          format: date-time
        name:
          type: string
        output_file_formats:
          uniqueItems: true
          type: array
          items:
            $ref: '#/components/schemas/FileFormat'
        reference:
          type: string
        referenceType:
          type: string
          enum:
          - COMMIT
          - TAG
          - BRANCH
          - NOT_APPLICABLE
          - UNSET
        size:
          type: integer
          format: int64
        sourceFiles:
          uniqueItems: true
          type: array
          items:
            $ref: '#/components/schemas/SourceFile'
        valid:
          type: boolean
        validations:
          uniqueItems: true
          type: array
          items:
            $ref: '#/components/schemas/Validation'
        verified:
          type: boolean
        verifiedSource:
          type: string
        verifiedSources:
          type: array
          items:
            type: string
        versionEditor:
          $ref: '#/components/schemas/User'
        wdl_path:
          type: string
        workingDirectory:
          type: string
    Tool:
      required:
      - id
      - organization
      - toolclass
      - url
      - versions
      type: object
      properties:
        aliases:
          type: array
          description: Support for this parameter is optional for tool registries
            that support aliases. A list of strings that can be used to identify this
            tool which could be  straight up URLs.  This can be used to expose alternative
            ids (such as GUIDs) for a tool for registries. Can be used to match tools
            across registries.
          items:
            type: string
            description: Support for this parameter is optional for tool registries
              that support aliases. A list of strings that can be used to identify
              this tool which could be  straight up URLs.  This can be used to expose
              alternative ids (such as GUIDs) for a tool for registries. Can be used
              to match tools across registries.
        checker_url:
          type: string
          description: Optional url to the checker tool that will exit successfully
            if this tool produced the expected result given test data.
        description:
          type: string
          description: The description of the tool.
        has_checker:
          type: boolean
          description: Whether this tool has a checker tool associated with it.
        id:
          type: string
          description: A unique identifier of the tool, scoped to this registry.
          example: "123456"
        meta_version:
          type: string
          description: The version of this tool in the registry. Iterates when fields
            like the description, author, etc. are updated.
        name:
          type: string
          description: The name of the tool.
        organization:
          type: string
          description: The organization that published the image.
        toolclass:
          $ref: '#/components/schemas/ToolClass'
        url:
          type: string
          description: The URL for this tool in this registry.
          example: http://agora.broadinstitute.org/tools/123456
        versions:
          type: array
          description: A list of versions for this tool.
          items:
            $ref: '#/components/schemas/ToolVersion'
      description: A tool (or described tool) is defined as a tuple of a descriptor
        file (which potentially consists of multiple files), a set of container images,
        and a set of instructions for creating those images.
    Workflow:
      required:
      - type
      type: object
      properties:
        descriptorType:
          type: string
          enum:
          - CWL
          - WDL
          - gxformat2
          - SWL
          - NFL
          - service
          
          
        aliases:
          type: object
          additionalProperties:
            $ref: '#/components/schemas/Alias'
        author:
          type: string
        checker_id:
          type: integer
          format: int64
        conceptDoi:
          type: string
        dbCreateDate:
          type: string
          format: date-time
        dbUpdateDate:
          type: string
          format: date-time
        defaultTestParameterFilePath:
          type: string
        defaultVersion:
          type: string
        description:
          type: string
        descriptorTypeSubclass:
          type: string
          enum:
          - Docker Compose
          - Helm
        email:
          type: string
        full_workflow_path:
          type: string
        gitUrl:
          type: string
        has_checker:
          type: boolean
        id:
          type: integer
          format: int64
        input_file_formats:
          uniqueItems: true
          type: array
          items:
            $ref: '#/components/schemas/FileFormat'
        isChecker:
          type: boolean
        is_published:
          type: boolean
        labels:
          uniqueItems: true
          type: array
          items:
            $ref: '#/components/schemas/Label'
        lastUpdated:
          type: string
          format: date-time
        last_modified:
          type: integer
          format: int32
        last_modified_date:
          type: string
          format: date-time
        metadataFromEntry:
          $ref: '#/components/schemas/Workflow'
        metadataFromVersion:
          $ref: '#/components/schemas/Version'
        mode:
          type: string
          enum:
          - FULL
          - STUB
          - HOSTED
          - SERVICE
          - DOCKSTORE_YML
        organization:
          type: string
        output_file_formats:
          uniqueItems: true
          type: array
          items:
            $ref: '#/components/schemas/FileFormat'
        parentEntry:
          $ref: '#/components/schemas/Entry'
        path:
          type: string
        repository:
          type: string
        sourceControl:
          type: string
          enum:
          - dockstore.org
          - github.com
          - bitbucket.org
          - gitlab.com
        source_control_provider:
          type: string
        starredUsers:
          uniqueItems: true
          type: array
          items:
            $ref: '#/components/schemas/User'
        topicId:
          type: integer
          format: int64
        users:
          uniqueItems: true
          type: array
          items:
            $ref: '#/components/schemas/User'
        workflowName:
          type: string
        workflowVersions:
          uniqueItems: true
          type: array
          items:
            $ref: '#/components/schemas/WorkflowVersion'
        workflow_path:
          type: string
        type:
          type: string
      discriminator:
        propertyName: type
    WorkflowVersion:
      type: object
      properties:
        aliases:
          type: object
          additionalProperties:
            $ref: '#/components/schemas/Alias'
        author:
          type: string
        commitID:
          type: string
        dbUpdateDate:
          type: string
          format: date-time
        description:
          type: string
        descriptionSource:
          type: string
          enum:
          - README
          - DESCRIPTOR
        dirtyBit:
          type: boolean
        doiStatus:
          type: string
          enum:
          - NOT_REQUESTED
          - REQUESTED
          - CREATED
        doiURL:
          type: string
        email:
          type: string
        frozen:
          type: boolean
        hidden:
          type: boolean
        id:
          type: integer
          format: int64
        images:
          uniqueItems: true
          type: array
          items:
            $ref: '#/components/schemas/Image'
        input_file_formats:
          uniqueItems: true
          type: array
          items:
            $ref: '#/components/schemas/FileFormat'
        last_modified:
          type: string
          format: date-time
        name:
          type: string
        output_file_formats:
          uniqueItems: true
          type: array
          items:
            $ref: '#/components/schemas/FileFormat'
        reference:
          type: string
        referenceType:
          type: string
          enum:
          - COMMIT
          - TAG
          - BRANCH
          - NOT_APPLICABLE
          - UNSET
        sourceFiles:
          uniqueItems: true
          type: array
          items:
            $ref: '#/components/schemas/SourceFile'
        subClass:
          type: string
          enum:
          - DOCKER_COMPOSE
          - SWARM
          - KUBERNETES
          - HELM
        valid:
          type: boolean
        validations:
          uniqueItems: true
          type: array
          items:
            $ref: '#/components/schemas/Validation'
        verified:
          type: boolean
        verifiedSource:
          type: string
        verifiedSources:
          type: array
          items:
            type: string
        versionEditor:
          $ref: '#/components/schemas/User'
        workflow_path:
          type: string
        workingDirectory:
          type: string
    RegistryBean:
      type: object
      properties:
        customDockerPath:
          type: string
        dockerPath:
          type: string
        enum:
          type: string
        friendlyName:
          type: string
        privateOnly:
          type: string
        url:
          type: string
    SourceControlBean:
      type: object
      properties:
        friendlyName:
          type: string
        value:
          type: string
    DescriptorLanguageBean:
      type: object
      properties:
        friendlyName:
          type: string
        value:
          type: string
    Config:
      type: object
      properties:
        bitBucketAuthUrl:
          type: string
        bitBucketClientId:
          type: string
        cwlVisualizerUri:
          type: string
        discourseUrl:
          type: string
        dnaNexusImportUrl:
          type: string
        dnaStackImportUrl:
          type: string
        documentationUrl:
          type: string
        featuredContentUrl:
          type: string
        gitHubAppInstallationUrl:
          type: string
        gitHubAuthUrl:
          type: string
        gitHubRedirectPath:
          type: string
        gitHubScope:
          type: string
        githubClientId:
          type: string
        gitlabAuthUrl:
          type: string
        gitlabClientId:
          type: string
        gitlabRedirectPath:
          type: string
        gitlabScope:
          type: string
        googleClientId:
          type: string
        googleScope:
          type: string
        quayIoAuthUrl:
          type: string
        quayIoClientId:
          type: string
        quayIoRedirectPath:
          type: string
        quayIoScope:
          type: string
        tagManagerId:
          type: string
        terraImportUrl:
          type: string
        zenodoAuthUrl:
          type: string
        zenodoClientId:
          type: string
        zenodoRedirectPath:
          type: string
        zenodoScope:
          type: string
    StarRequest:
      type: object
      properties:
        star:
          type: boolean
    ToolTesterLog:
      type: object
      properties:
        filename:
          type: string
        logType:
          type: string
          enum:
          - FULL
          - SUMMARY
        runner:
          type: string
        testFilename:
          type: string
        toolId:
          type: string
        toolVersionName:
          type: string
    OrganizationUpdateTime:
<<<<<<< HEAD
=======
      type: object
      properties:
        displayName:
          type: string
        lastUpdateDate:
          type: string
          format: date-time
        name:
          type: string
    EntryUpdateTime:
      type: object
      properties:
        entryType:
          type: string
          enum:
          - TOOL
          - WORKFLOW
          - SERVICE
        lastUpdateDate:
          type: string
          format: date-time
        path:
          type: string
        prettyPath:
          type: string
    Repository:
      type: object
      properties:
        canDelete:
          type: boolean
        gitRegistry:
          type: string
          enum:
          - dockstore.org
          - github.com
          - bitbucket.org
          - gitlab.com
        organization:
          type: string
        path:
          type: string
        present:
          type: boolean
        repositoryName:
          type: string
    ToolClass:
>>>>>>> 15f8d0c4
      type: object
      properties:
        description:
          type: string
          description: A longer explanation of what this class is and what it can
            accomplish.
        id:
          type: string
          description: The unique identifier for the class.
        name:
          type: string
          description: A short friendly name for the class.
      description: Describes a class (type) of tool allowing us to categorize workflows,
        tasks, and maybe even other entities (such as services) separately.
    ImageData:
      type: object
      properties:
        checksum:
          type: array
          description: A production (immutable) tool version is required to have a
            hashcode. Not required otherwise, but might be useful to detect changes.  This
            exposes the hashcode for specific image versions to verify that the container
            version pulled is actually the version that was indexed by the registry.
          example: '[{checksum=77af4d6b9913e693e8d0b4b294fa62ade6054e6b2f1ffb617ac955dd63fb0182,
            type=sha256}]'
          items:
            $ref: '#/components/schemas/Checksum'
        image_name:
          type: string
          description: Used in conjunction with a registry_url if provided to locate
            images.
        image_type:
          type: string
          enum:
          - Docker
          - Singularity
          - Conda
        registry_host:
          type: string
          description: A docker registry or a URL to a Singularity registry. Used
            along with image_name to locate a specific image.
        size:
          type: integer
          description: Size of the container in bytes.
          format: int32
        updated:
          type: string
          description: Last time the container was updated.
      description: Describes one container image.
    ToolVersion:
      required:
      - id
      - url
      type: object
      properties:
        author:
          type: array
          description: Contact information for the author of this version of the tool
            in the registry. (More complex authorship information is handled by the
            descriptor).
          items:
            type: string
            description: Contact information for the author of this version of the
              tool in the registry. (More complex authorship information is handled
              by the descriptor).
        containerfile:
          type: boolean
          description: Reports if this tool has a containerfile available. (For Docker-based
            tools, this would indicate the presence of a Dockerfile)
        descriptor_type:
          type: array
          description: The type (or types) of descriptors available.
          items:
            type: string
            description: The type (or types) of descriptors available.
            enum:
            - CWL
            - WDL
            - NFL
        id:
          type: string
          description: An identifier of the version of this tool for this particular
            tool registry.
          example: v1
        images:
          type: array
          description: All known docker images (and versions/hashes) used by this
            tool. If the tool has to evaluate any of the docker images strings at
            runtime, those ones cannot be reported here.
          items:
            $ref: '#/components/schemas/ImageData'
        included_apps:
          type: array
          description: An array of IDs for the applications that are stored inside
            this tool.
          example: '[https://bio.tools/tool/mytum.de/SNAP2/1, https://bio.tools/bioexcel_seqqc]'
          items:
            type: string
            description: An array of IDs for the applications that are stored inside
              this tool.
            example: '[https://bio.tools/tool/mytum.de/SNAP2/1, https://bio.tools/bioexcel_seqqc]'
        is_production:
          type: boolean
          description: This version of a tool is guaranteed to not change over time
            (for example, a  tool built from a tag in git as opposed to a branch).
            A production quality tool  is required to have a checksum
        meta_version:
          type: string
          description: The version of this tool version in the registry. Iterates
            when fields like the description, author, etc. are updated.
        name:
          type: string
          description: The name of the version.
        signed:
          type: boolean
          description: Reports whether this version of the tool has been signed.
        url:
          type: string
          description: The URL for this tool version in this registry.
          example: http://agora.broadinstitute.org/tools/123456/versions/1
        verified:
          type: boolean
          description: Reports whether this tool has been verified by a specific organization
            or individual.
        verified_source:
          type: array
          description: Source of metadata that can support a verified tool, such as
            an email or URL.
          items:
            type: string
            description: Source of metadata that can support a verified tool, such
              as an email or URL.
      description: A tool version describes a particular iteration of a tool as described
        by a reference to a specific image and/or documents.
    Error:
      required:
      - code
      type: object
      properties:
        code:
          type: integer
          format: int32
        message:
          type: string
    FileWrapper:
      type: object
      properties:
        checksum:
          type: array
          description: 'A production (immutable) tool version is required to have
            a hashcode. Not required otherwise, but might be useful to detect changes. '
          example: '[{checksum=ea2a5db69bd20a42976838790bc29294df3af02b, type=sha1}]'
          items:
            $ref: '#/components/schemas/Checksum'
        content:
          type: string
          description: The content of the file itself. One of url or content is required.
        url:
          type: string
          description: Optional url to the underlying content, should include version
            information, and can include a git hash.  Note that this URL should resolve
            to the raw unwrapped content that would otherwise be available in content.
            One of url or content is required.
      description: 'A file provides content for one of - A tool descriptor is a metadata
        document that describes one or more tools. - A tool document that describes
        how to test with one or more sample test JSON. - A containerfile is a document
        that describes how to build a particular container image. Examples include
        Dockerfiles for creating Docker images and Singularity recipes for Singularity
        images '
    ToolFile:
      type: object
      properties:
        file_type:
          type: string
          enum:
          - TEST_FILE
          - PRIMARY_DESCRIPTOR
          - SECONDARY_DESCRIPTOR
          - CONTAINERFILE
          - OTHER
        path:
          type: string
<<<<<<< HEAD
    Repository:
      type: object
      properties:
        canDelete:
          type: boolean
        gitRegistry:
          type: string
          enum:
          - dockstore.org
          - github.com
          - bitbucket.org
          - gitlab.com
        organization:
          type: string
        path:
          type: string
        present:
          type: boolean
        repositoryName:
          type: string
=======
          description: Relative path of the file.  A descriptor's path can be used
            with the GA4GH .../{type}/descriptor/{relative_path} endpoint.
>>>>>>> 15f8d0c4
  securitySchemes:
    bearer:
      type: http
      scheme: bearer<|MERGE_RESOLUTION|>--- conflicted
+++ resolved
@@ -652,7 +652,6 @@
             text/html: {}
             text/xml: {}
   /metadata/config.json:
-<<<<<<< HEAD
     get:
       tags:
       - metadata
@@ -666,6 +665,78 @@
             application/json:
               schema:
                 $ref: '#/components/schemas/Config'
+  /organizations/{organizationId}/reject:
+    post:
+      tags:
+      - organizations
+      summary: Reject an organization.
+      description: Reject the organization with the given id. Admin/curator only.
+      operationId: rejectOrganization
+      parameters:
+      - name: organizationId
+        in: path
+        description: Organization ID.
+        required: true
+        schema:
+          type: integer
+          format: int64
+      responses:
+        default:
+          description: default response
+          content:
+            application/json:
+              schema:
+                $ref: '#/components/schemas/Organization'
+      security:
+      - bearer: []
+  /organizations/{organizationId}/request:
+    post:
+      tags:
+      - organizations
+      summary: Re-request an organization review.
+      description: Re-request a review of the given organization. Requires the organization
+        to be rejected.
+      operationId: requestOrganizationReview
+      parameters:
+      - name: organizationId
+        in: path
+        description: Organization ID.
+        required: true
+        schema:
+          type: integer
+          format: int64
+      responses:
+        default:
+          description: default response
+          content:
+            application/json:
+              schema:
+                $ref: '#/components/schemas/Organization'
+      security:
+      - bearer: []
+  /organizations/name/{name}:
+    get:
+      tags:
+      - organizations
+      summary: Retrieve an organization by name.
+      description: Retrieve an organization by name. Supports optional authentication.
+      operationId: getOrganizationByName
+      parameters:
+      - name: name
+        in: path
+        description: Organization name.
+        required: true
+        schema:
+          type: string
+      responses:
+        default:
+          description: default response
+          content:
+            application/json:
+              schema:
+                $ref: '#/components/schemas/Organization'
+      security:
+      - bearer: []
   /organizations/{organizationId}:
     get:
       tags:
@@ -681,21 +752,12 @@
         schema:
           type: integer
           format: int64
-=======
-    get:
-      tags:
-      - metadata
-      summary: Configuration for UI clients of the API
-      description: Configuration, NO authentication
-      operationId: getConfig
->>>>>>> 15f8d0c4
-      responses:
-        default:
-          description: default response
-          content:
-            application/json:
-              schema:
-<<<<<<< HEAD
+      responses:
+        default:
+          description: default response
+          content:
+            application/json:
+              schema:
                 $ref: '#/components/schemas/Organization'
       security:
       - bearer: []
@@ -721,8 +783,256 @@
             schema:
               $ref: '#/components/schemas/Organization'
         required: true
-=======
-                $ref: '#/components/schemas/Config'
+      responses:
+        default:
+          description: default response
+          content:
+            application/json:
+              schema:
+                $ref: '#/components/schemas/Organization'
+      security:
+      - bearer: []
+  /organizations/{organizationId}/description:
+    get:
+      tags:
+      - organizations
+      summary: Retrieve an organization description by organization ID.
+      description: Retrieve an organization description by organization ID. Supports
+        optional authentication.
+      operationId: getOrganizationDescription
+      parameters:
+      - name: organizationId
+        in: path
+        description: Organization ID.
+        required: true
+        schema:
+          type: integer
+          format: int64
+      responses:
+        default:
+          description: default response
+          content:
+            application/json:
+              schema:
+                type: string
+      security:
+      - bearer: []
+    put:
+      tags:
+      - organizations
+      summary: Update an organization's description.
+      description: Update an organization's description. Expects description in markdown
+        format.
+      operationId: updateOrganizationDescription
+      parameters:
+      - name: organizationId
+        in: path
+        description: Organization ID.
+        required: true
+        schema:
+          type: integer
+          format: int64
+      requestBody:
+        description: Organization's description in markdown.
+        content:
+          '*/*':
+            schema:
+              type: string
+        required: true
+      responses:
+        default:
+          description: default response
+          content:
+            application/json:
+              schema:
+                $ref: '#/components/schemas/Organization'
+      security:
+      - bearer: []
+  /organizations/{organizationId}/members:
+    get:
+      tags:
+      - organizations
+      summary: Retrieve all members for an organization.
+      description: Retrieve all members for an organization. Supports optional authentication.
+      operationId: getOrganizationMembers
+      parameters:
+      - name: organizationId
+        in: path
+        description: Organization ID.
+        required: true
+        schema:
+          type: integer
+          format: int64
+      responses:
+        default:
+          description: default response
+          content:
+            application/json:
+              schema:
+                uniqueItems: true
+                type: array
+                items:
+                  $ref: '#/components/schemas/OrganizationUser'
+      security:
+      - bearer: []
+  /organizations/{organizationId}/events:
+    get:
+      tags:
+      - organizations
+      summary: Retrieve all events for an organization.
+      description: Retrieve all events for an organization. Supports optional authentication.
+      operationId: getOrganizationEvents
+      parameters:
+      - name: organizationId
+        in: path
+        description: Organization ID.
+        required: true
+        schema:
+          type: integer
+          format: int64
+      - name: offset
+        in: query
+        description: Start index of paging.  If this exceeds the current result set
+          return an empty set.  If not specified in the request, this will start at
+          the beginning of the results.
+        required: true
+        schema:
+          type: integer
+          format: int32
+          default: 0
+      - name: limit
+        in: query
+        description: Amount of records to return in a given page, limited to 100
+        required: true
+        schema:
+          maximum: 100
+          minimum: 1
+          type: integer
+          format: int32
+          default: 100
+      requestBody:
+        content:
+          '*/*':
+            schema:
+              $ref: '#/components/schemas/User'
+      responses:
+        default:
+          description: default response
+          content:
+            application/json:
+              schema:
+                type: array
+                items:
+                  $ref: '#/components/schemas/Event'
+      security:
+      - bearer: []
+  /organizations/{organizationId}/star:
+    put:
+      tags:
+      - organizations
+      summary: Star an organization.
+      description: Star an organization.
+      operationId: starOrganization
+      parameters:
+      - name: organizationId
+        in: path
+        description: Organization ID.
+        required: true
+        schema:
+          type: integer
+          format: int64
+      requestBody:
+        description: StarRequest to star an organization for a user.
+        content:
+          '*/*':
+            schema:
+              $ref: '#/components/schemas/StarRequest'
+        required: true
+      responses:
+        default:
+          description: default response
+          content:
+            application/json: {}
+      security:
+      - bearer: []
+  /organizations/{organizationId}/unstar:
+    delete:
+      tags:
+      - organizations
+      summary: Unstar an organization.
+      description: Unstar an organization.
+      operationId: unstarOrganization
+      parameters:
+      - name: organizationId
+        in: path
+        description: Organization ID.
+        required: true
+        schema:
+          type: integer
+          format: int64
+      responses:
+        default:
+          description: default response
+          content:
+            application/json: {}
+      security:
+      - bearer: []
+  /organizations/{organizationId}/starredUsers:
+    get:
+      tags:
+      - organizations
+      summary: Return list of users who starred the given approved organization.
+      description: Return list of users who starred the given approved organization.
+      operationId: getStarredUsersForApprovedOrganization
+      parameters:
+      - name: organizationId
+        in: path
+        description: Organization ID.
+        required: true
+        schema:
+          type: integer
+          format: int64
+      responses:
+        default:
+          description: default response
+          content:
+            application/json:
+              schema:
+                uniqueItems: true
+                type: array
+                items:
+                  $ref: '#/components/schemas/User'
+  /organizations/all:
+    get:
+      tags:
+      - organizations
+      summary: List all organizations.
+      description: List all organizations, regardless of organization status. Admin/curator
+        only.
+      operationId: getAllOrganizations
+      parameters:
+      - name: type
+        in: query
+        description: Filter to apply to organizations.
+        required: true
+        schema:
+          type: string
+          enum:
+          - all
+          - pending
+          - rejected
+          - approved
+      responses:
+        default:
+          description: default response
+          content:
+            application/json:
+              schema:
+                type: array
+                items:
+                  $ref: '#/components/schemas/Organization'
+      security:
+      - bearer: []
   /organizations:
     get:
       tags:
@@ -731,48 +1041,12 @@
       description: List all organizations that have been approved by a curator or
         admin, sorted by number of stars.
       operationId: getApprovedOrganizations
->>>>>>> 15f8d0c4
-      responses:
-        default:
-          description: default response
-          content:
-            application/json:
-              schema:
-<<<<<<< HEAD
-                $ref: '#/components/schemas/Organization'
-      security:
-      - bearer: []
-  /organizations/{organizationId}/users/{username}:
-    put:
-      tags:
-      - organizations
-      summary: Add a user role to an organization.
-      description: Add a user role to an organization.
-      operationId: addUserToOrgByUsername
-      parameters:
-      - name: username
-        in: path
-        description: User to add to org.
-        required: true
-        schema:
-          type: string
-      - name: organizationId
-        in: path
-        description: Organization ID.
-        required: true
-        schema:
-          type: integer
-          format: int64
-      requestBody:
-        description: Role of user.
-        content:
-          '*/*':
-            schema:
-              type: string
-              enum:
-              - MAINTAINER
-              - MEMBER
-=======
+      responses:
+        default:
+          description: default response
+          content:
+            application/json:
+              schema:
                 type: array
                 items:
                   $ref: '#/components/schemas/Organization'
@@ -789,15 +1063,77 @@
           '*/*':
             schema:
               $ref: '#/components/schemas/Organization'
->>>>>>> 15f8d0c4
-        required: true
-      responses:
-        default:
-          description: default response
-          content:
-            application/json:
-              schema:
-<<<<<<< HEAD
+        required: true
+      responses:
+        default:
+          description: default response
+          content:
+            application/json:
+              schema:
+                $ref: '#/components/schemas/Organization'
+      security:
+      - bearer: []
+  /organizations/{organizationId}/approve:
+    post:
+      tags:
+      - organizations
+      summary: Approve an organization.
+      description: Approve the organization with the given id. Admin/curator only.
+      operationId: approveOrganization
+      parameters:
+      - name: organizationId
+        in: path
+        description: Organization ID.
+        required: true
+        schema:
+          type: integer
+          format: int64
+      responses:
+        default:
+          description: default response
+          content:
+            application/json:
+              schema:
+                $ref: '#/components/schemas/Organization'
+      security:
+      - bearer: []
+  /organizations/{organizationId}/users/{username}:
+    put:
+      tags:
+      - organizations
+      summary: Add a user role to an organization.
+      description: Add a user role to an organization.
+      operationId: addUserToOrgByUsername
+      parameters:
+      - name: username
+        in: path
+        description: User to add to org.
+        required: true
+        schema:
+          type: string
+      - name: organizationId
+        in: path
+        description: Organization ID.
+        required: true
+        schema:
+          type: integer
+          format: int64
+      requestBody:
+        description: Role of user.
+        content:
+          '*/*':
+            schema:
+              type: string
+              enum:
+              - MAINTAINER
+              - MEMBER
+        required: true
+      responses:
+        default:
+          description: default response
+          content:
+            application/json:
+              schema:
                 $ref: '#/components/schemas/OrganizationUser'
       security:
       - bearer: []
@@ -808,18 +1144,6 @@
       summary: Add a user role to an organization.
       description: Add a user role to an organization.
       operationId: addUserToOrg
-=======
-                $ref: '#/components/schemas/Organization'
-      security:
-      - bearer: []
-  /organizations/{organizationId}/approve:
-    post:
-      tags:
-      - organizations
-      summary: Approve an organization.
-      description: Approve the organization with the given id. Admin/curator only.
-      operationId: approveOrganization
->>>>>>> 15f8d0c4
       parameters:
       - name: role
         in: query
@@ -857,7 +1181,6 @@
           content:
             application/json:
               schema:
-<<<<<<< HEAD
                 $ref: '#/components/schemas/OrganizationUser'
       security:
       - bearer: []
@@ -867,18 +1190,6 @@
       summary: Update a user role in an organization.
       description: Update a user role in an organization.
       operationId: updateUserRole
-=======
-                $ref: '#/components/schemas/Organization'
-      security:
-      - bearer: []
-  /organizations/{organizationId}/reject:
-    post:
-      tags:
-      - organizations
-      summary: Reject an organization.
-      description: Reject the organization with the given id. Admin/curator only.
-      operationId: rejectOrganization
->>>>>>> 15f8d0c4
       parameters:
       - name: role
         in: query
@@ -909,7 +1220,6 @@
           content:
             application/json:
               schema:
-<<<<<<< HEAD
                 $ref: '#/components/schemas/OrganizationUser'
       security:
       - bearer: []
@@ -923,42 +1233,21 @@
       - name: userId
         in: query
         description: User ID of user to add to organization.
-=======
-                $ref: '#/components/schemas/Organization'
-      security:
-      - bearer: []
-  /organizations/{organizationId}/request:
-    post:
-      tags:
-      - organizations
-      summary: Re-request an organization review.
-      description: Re-request a review of the given organization. Requires the organization
-        to be rejected.
-      operationId: requestOrganizationReview
-      parameters:
+        required: true
+        schema:
+          type: integer
+          format: int64
       - name: organizationId
         in: path
         description: Organization ID.
->>>>>>> 15f8d0c4
-        required: true
-        schema:
-          type: integer
-          format: int64
-<<<<<<< HEAD
-      - name: organizationId
-        in: path
-        description: Organization ID.
-        required: true
-        schema:
-          type: integer
-          format: int64
-=======
->>>>>>> 15f8d0c4
-      responses:
-        default:
-          description: default response
-          content:
-<<<<<<< HEAD
+        required: true
+        schema:
+          type: integer
+          format: int64
+      responses:
+        default:
+          description: default response
+          content:
             application/json: {}
       security:
       - bearer: []
@@ -984,27 +1273,6 @@
         required: true
         schema:
           type: boolean
-=======
-            application/json:
-              schema:
-                $ref: '#/components/schemas/Organization'
-      security:
-      - bearer: []
-  /organizations/name/{name}:
-    get:
-      tags:
-      - organizations
-      summary: Retrieve an organization by name.
-      description: Retrieve an organization by name. Supports optional authentication.
-      operationId: getOrganizationByName
-      parameters:
-      - name: name
-        in: path
-        description: Organization name.
-        required: true
-        schema:
-          type: string
->>>>>>> 15f8d0c4
       responses:
         default:
           description: default response
@@ -1041,7 +1309,7 @@
           content:
             application/json:
               schema:
-                $ref: '#/components/schemas/Organization'
+                $ref: '#/components/schemas/Aliasable'
       security:
       - bearer: []
   /organizations/{alias}/aliases:
@@ -1065,655 +1333,9 @@
             application/json:
               schema:
                 $ref: '#/components/schemas/Organization'
-<<<<<<< HEAD
-  /organizations/{organizationId}/starredUsers:
-    get:
-      tags:
-      - organizations
-      summary: Return list of users who starred the given approved organization.
-      description: Return list of users who starred the given approved organization.
-      operationId: getStarredUsersForApprovedOrganization
-      parameters:
-=======
-      security:
-      - bearer: []
-  /organizations/{organizationId}/description:
-    get:
-      tags:
-      - organizations
-      summary: Retrieve an organization description by organization ID.
-      description: Retrieve an organization description by organization ID. Supports
-        optional authentication.
-      operationId: getOrganizationDescription
-      parameters:
-      - name: organizationId
-        in: path
-        description: Organization ID.
-        required: true
-        schema:
-          type: integer
-          format: int64
-      responses:
-        default:
-          description: default response
-          content:
-            application/json:
-              schema:
-                type: string
-      security:
-      - bearer: []
-    put:
-      tags:
-      - organizations
-      summary: Update an organization's description.
-      description: Update an organization's description. Expects description in markdown
-        format.
-      operationId: updateOrganizationDescription
-      parameters:
-      - name: organizationId
-        in: path
-        description: Organization ID.
-        required: true
-        schema:
-          type: integer
-          format: int64
-      requestBody:
-        description: Organization's description in markdown.
-        content:
-          '*/*':
-            schema:
-              type: string
-        required: true
-      responses:
-        default:
-          description: default response
-          content:
-            application/json:
-              schema:
-                $ref: '#/components/schemas/Organization'
-      security:
-      - bearer: []
-  /organizations/{organizationId}/members:
-    get:
-      tags:
-      - organizations
-      summary: Retrieve all members for an organization.
-      description: Retrieve all members for an organization. Supports optional authentication.
-      operationId: getOrganizationMembers
-      parameters:
-      - name: organizationId
-        in: path
-        description: Organization ID.
-        required: true
-        schema:
-          type: integer
-          format: int64
-      responses:
-        default:
-          description: default response
-          content:
-            application/json:
-              schema:
-                uniqueItems: true
-                type: array
-                items:
-                  $ref: '#/components/schemas/OrganizationUser'
-      security:
-      - bearer: []
-  /organizations/{organizationId}/events:
-    get:
-      tags:
-      - organizations
-      summary: Retrieve all events for an organization.
-      description: Retrieve all events for an organization. Supports optional authentication.
-      operationId: getOrganizationEvents
-      parameters:
-      - name: organizationId
-        in: path
-        description: Organization ID.
-        required: true
-        schema:
-          type: integer
-          format: int64
-      - name: offset
-        in: query
-        description: Start index of paging.  If this exceeds the current result set
-          return an empty set.  If not specified in the request, this will start at
-          the beginning of the results.
-        required: true
-        schema:
-          type: integer
-          format: int32
-          default: 0
-      - name: limit
-        in: query
-        description: Amount of records to return in a given page, limited to 100
-        required: true
-        schema:
-          maximum: 100
-          minimum: 1
-          type: integer
-          format: int32
-          default: 100
-      requestBody:
-        content:
-          '*/*':
-            schema:
-              $ref: '#/components/schemas/User'
-      responses:
-        default:
-          description: default response
-          content:
-            application/json:
-              schema:
-                type: array
-                items:
-                  $ref: '#/components/schemas/Event'
-      security:
-      - bearer: []
-  /organizations/{organizationId}/star:
-    put:
-      tags:
-      - organizations
-      summary: Star an organization.
-      description: Star an organization.
-      operationId: starOrganization
-      parameters:
-      - name: organizationId
-        in: path
-        description: Organization ID.
-        required: true
-        schema:
-          type: integer
-          format: int64
-      requestBody:
-        description: StarRequest to star an organization for a user.
-        content:
-          '*/*':
-            schema:
-              $ref: '#/components/schemas/StarRequest'
-        required: true
-      responses:
-        default:
-          description: default response
-          content:
-            application/json: {}
-      security:
-      - bearer: []
-  /organizations/{organizationId}/unstar:
-    delete:
-      tags:
-      - organizations
-      summary: Unstar an organization.
-      description: Unstar an organization.
-      operationId: unstarOrganization
-      parameters:
-      - name: organizationId
-        in: path
-        description: Organization ID.
-        required: true
-        schema:
-          type: integer
-          format: int64
-      responses:
-        default:
-          description: default response
-          content:
-            application/json: {}
-      security:
-      - bearer: []
-  /organizations/{organizationId}/starredUsers:
-    get:
-      tags:
-      - organizations
-      summary: Return list of users who starred the given approved organization.
-      description: Return list of users who starred the given approved organization.
-      operationId: getStarredUsersForApprovedOrganization
-      parameters:
-      - name: organizationId
-        in: path
-        description: Organization ID.
-        required: true
-        schema:
-          type: integer
-          format: int64
-      responses:
-        default:
-          description: default response
-          content:
-            application/json:
-              schema:
-                uniqueItems: true
-                type: array
-                items:
-                  $ref: '#/components/schemas/User'
-  /organizations/all:
-    get:
-      tags:
-      - organizations
-      summary: List all organizations.
-      description: List all organizations, regardless of organization status. Admin/curator
-        only.
-      operationId: getAllOrganizations
-      parameters:
-      - name: type
-        in: query
-        description: Filter to apply to organizations.
-        required: true
-        schema:
-          type: string
-          enum:
-          - all
-          - pending
-          - rejected
-          - approved
-      responses:
-        default:
-          description: default response
-          content:
-            application/json:
-              schema:
-                type: array
-                items:
-                  $ref: '#/components/schemas/Organization'
-      security:
-      - bearer: []
-  /organizations/{organizationId}/users/{username}:
-    put:
-      tags:
-      - organizations
-      summary: Add a user role to an organization.
-      description: Add a user role to an organization.
-      operationId: addUserToOrgByUsername
-      parameters:
-      - name: username
-        in: path
-        description: User to add to org.
-        required: true
-        schema:
-          type: string
->>>>>>> 15f8d0c4
-      - name: organizationId
-        in: path
-        description: Organization ID.
-        required: true
-        schema:
-          type: integer
-          format: int64
-      responses:
-        default:
-          description: default response
-          content:
-            application/json:
-              schema:
-                uniqueItems: true
-                type: array
-                items:
-                  $ref: '#/components/schemas/User'
-  /organizations/all:
-    get:
-      tags:
-      - organizations
-      summary: List all organizations.
-      description: List all organizations, regardless of organization status. Admin/curator
-        only.
-      operationId: getAllOrganizations
-      parameters:
-      - name: type
-        in: query
-        description: Filter to apply to organizations.
-        required: true
-        schema:
-          type: string
-          enum:
-          - all
-          - pending
-          - rejected
-          - approved
-      responses:
-        default:
-          description: default response
-          content:
-            application/json:
-              schema:
-                type: array
-                items:
-                  $ref: '#/components/schemas/Organization'
-      security:
-      - bearer: []
-  /organizations:
-    get:
-      tags:
-      - organizations
-      summary: List all available organizations.
-      description: List all organizations that have been approved by a curator or
-        admin, sorted by number of stars.
-      operationId: getApprovedOrganizations
-      responses:
-        default:
-          description: default response
-          content:
-            application/json:
-              schema:
-                type: array
-                items:
-                  $ref: '#/components/schemas/Organization'
-    post:
-      tags:
-      - organizations
-      summary: Create an organization.
-      description: Create an organization. Organization requires approval by an admin
-        before being made public.
-      operationId: createOrganization
-      requestBody:
-        description: Organization to register.
-        content:
-          '*/*':
-            schema:
-              $ref: '#/components/schemas/Organization'
-        required: true
-      responses:
-        default:
-          description: default response
-          content:
-            application/json:
-              schema:
-                $ref: '#/components/schemas/Organization'
-      security:
-      - bearer: []
-  /organizations/{organizationId}/request:
-    post:
-      tags:
-      - organizations
-      summary: Re-request an organization review.
-      description: Re-request a review of the given organization. Requires the organization
-        to be rejected.
-      operationId: requestOrganizationReview
-      parameters:
-      - name: organizationId
-        in: path
-        description: Organization ID.
-        required: true
-        schema:
-          type: integer
-          format: int64
-      responses:
-        default:
-          description: default response
-          content:
-            application/json:
-              schema:
-                $ref: '#/components/schemas/Organization'
-      security:
-      - bearer: []
-  /organizations/{organizationId}/approve:
-    post:
-      tags:
-      - organizations
-      summary: Approve an organization.
-      description: Approve the organization with the given id. Admin/curator only.
-      operationId: approveOrganization
-      parameters:
-      - name: organizationId
-        in: path
-        description: Organization ID.
-        required: true
-        schema:
-          type: integer
-          format: int64
-      responses:
-        default:
-          description: default response
-          content:
-            application/json:
-              schema:
-                $ref: '#/components/schemas/Organization'
-      security:
-      - bearer: []
-  /organizations/{organizationId}/events:
-    get:
-      tags:
-      - organizations
-      summary: Retrieve all events for an organization.
-      description: Retrieve all events for an organization. Supports optional authentication.
-      operationId: getOrganizationEvents
-      parameters:
-      - name: organizationId
-        in: path
-        description: Organization ID.
-        required: true
-        schema:
-          type: integer
-          format: int64
-      - name: offset
-        in: query
-        description: Start index of paging.  If this exceeds the current result set
-          return an empty set.  If not specified in the request, this will start at
-          the beginning of the results.
-        required: true
-        schema:
-          type: integer
-          format: int32
-          default: 0
-      - name: limit
-        in: query
-        description: Amount of records to return in a given page, limited to 100
-        required: true
-        schema:
-          maximum: 100
-          minimum: 1
-          type: integer
-          format: int32
-          default: 100
-      requestBody:
-        content:
-          '*/*':
-            schema:
-              $ref: '#/components/schemas/User'
-      responses:
-        default:
-          description: default response
-          content:
-            application/json:
-              schema:
-                type: array
-                items:
-                  $ref: '#/components/schemas/Event'
-      security:
-      - bearer: []
-  /organizations/{organizationId}/unstar:
-    delete:
-      tags:
-      - organizations
-      summary: Unstar an organization.
-      description: Unstar an organization.
-      operationId: unstarOrganization
-      parameters:
-      - name: organizationId
-        in: path
-        description: Organization ID.
-        required: true
-        schema:
-          type: integer
-          format: int64
-      responses:
-        default:
-          description: default response
-          content:
-<<<<<<< HEAD
-            application/json: {}
-      security:
-      - bearer: []
-  /organizations/{organizationId}/reject:
-    post:
-      tags:
-      - organizations
-      summary: Reject an organization.
-      description: Reject the organization with the given id. Admin/curator only.
-      operationId: rejectOrganization
-      parameters:
-      - name: organizationId
-        in: path
-        description: Organization ID.
-        required: true
-        schema:
-          type: integer
-          format: int64
-      responses:
-        default:
-          description: default response
-          content:
-            application/json:
-              schema:
-                $ref: '#/components/schemas/Organization'
-      security:
-      - bearer: []
-  /organizations/{organizationId}/star:
-    put:
-      tags:
-      - organizations
-      summary: Star an organization.
-      description: Star an organization.
-      operationId: starOrganization
-      parameters:
-      - name: organizationId
-        in: path
-        description: Organization ID.
-        required: true
-        schema:
-          type: integer
-          format: int64
-      requestBody:
-        description: StarRequest to star an organization for a user.
-        content:
-          '*/*':
-            schema:
-              $ref: '#/components/schemas/StarRequest'
-        required: true
-      responses:
-        default:
-          description: default response
-          content:
-            application/json: {}
-      security:
-      - bearer: []
-  /organizations/{organizationId}/description:
-    get:
-      tags:
-      - organizations
-      summary: Retrieve an organization description by organization ID.
-      description: Retrieve an organization description by organization ID. Supports
-        optional authentication.
-      operationId: getOrganizationDescription
-      parameters:
-      - name: organizationId
-        in: path
-        description: Organization ID.
-        required: true
-        schema:
-          type: integer
-          format: int64
-      responses:
-        default:
-          description: default response
-          content:
-            application/json:
-              schema:
-                type: string
-      security:
-      - bearer: []
-    put:
-      tags:
-      - organizations
-      summary: Update an organization's description.
-      description: Update an organization's description. Expects description in markdown
-        format.
-      operationId: updateOrganizationDescription
-      parameters:
-      - name: organizationId
-        in: path
-        description: Organization ID.
-        required: true
-        schema:
-          type: integer
-          format: int64
-      requestBody:
-        description: Organization's description in markdown.
-        content:
-          '*/*':
-            schema:
-              type: string
-        required: true
-      responses:
-        default:
-          description: default response
-          content:
-            application/json:
-              schema:
-                $ref: '#/components/schemas/Organization'
-      security:
-      - bearer: []
-  /organizations/{organizationId}/members:
-    get:
-      tags:
-      - organizations
-      summary: Retrieve all members for an organization.
-      description: Retrieve all members for an organization. Supports optional authentication.
-      operationId: getOrganizationMembers
-      parameters:
-      - name: organizationId
-        in: path
-        description: Organization ID.
-        required: true
-        schema:
-          type: integer
-          format: int64
-      responses:
-        default:
-          description: default response
-          content:
-            application/json:
-              schema:
-                uniqueItems: true
-                type: array
-                items:
-                  $ref: '#/components/schemas/OrganizationUser'
-      security:
-      - bearer: []
-  /organizations/name/{name}:
-    get:
-      tags:
-      - organizations
-      summary: Retrieve an organization by name.
-      description: Retrieve an organization by name. Supports optional authentication.
-      operationId: getOrganizationByName
-      parameters:
-      - name: name
-        in: path
-        description: Organization name.
-        required: true
-        schema:
-          type: string
-      responses:
-        default:
-          description: default response
-          content:
-            application/json:
-              schema:
-                $ref: '#/components/schemas/Organization'
-      security:
-      - bearer: []
   /toolTester/logs/search:
     get:
       tags:
-=======
-            application/json:
-              schema:
-                $ref: '#/components/schemas/Organization'
-  /toolTester/logs/search:
-    get:
-      tags:
->>>>>>> 15f8d0c4
       - toolTester
       summary: Search for ToolTester log files
       operationId: search
@@ -2244,6 +1866,155 @@
             text/plain:
               schema:
                 $ref: '#/components/schemas/Error'
+      security:
+      - BEARER: []
+  /ga4gh/trs/v2/tools/{id}/versions/{version_id}/{type}/tests:
+    get:
+      tags:
+      - GA4GHV20
+      summary: Get a list of test JSONs
+      description: Get a list of test JSONs (these allow you to execute the tool successfully)
+        suitable for use with this descriptor type.
+      operationId: toolsIdVersionsVersionIdTypeTestsGet
+      parameters:
+      - name: type
+        in: path
+        description: The type of the underlying descriptor. Allowable values include
+          "CWL", "WDL", "NFL", "PLAIN_CWL", "PLAIN_WDL", "PLAIN_NFL". For example,
+          "CWL" would return an list of ToolTests objects while "PLAIN_CWL" would
+          return a bare JSON list with the content of the tests.
+        required: true
+        schema:
+          type: string
+      - name: id
+        in: path
+        description: A unique identifier of the tool, scoped to this registry, for
+          example `123456`.
+        required: true
+        schema:
+          type: string
+      - name: version_id
+        in: path
+        description: An identifier of the tool version for this particular tool registry,
+          for example `v1`.
+        required: true
+        schema:
+          type: string
+      responses:
+        "200":
+          description: The tool test JSON response.
+          content:
+            application/json:
+              schema:
+                type: array
+                items:
+                  $ref: '#/components/schemas/FileWrapper'
+            text/plain:
+              schema:
+                type: array
+                items:
+                  $ref: '#/components/schemas/FileWrapper'
+        "404":
+          description: The tool can not be output in the specified type.
+          content:
+            application/json:
+              schema:
+                $ref: '#/components/schemas/Error'
+            text/plain:
+              schema:
+                $ref: '#/components/schemas/Error'
+      security:
+      - BEARER: []
+  /ga4gh/trs/v2/tools:
+    get:
+      tags:
+      - GA4GHV20
+      summary: List all tools
+      description: 'This endpoint returns all tools available or a filtered subset
+        using metadata query parameters. '
+      operationId: toolsGet
+      parameters:
+      - name: id
+        in: query
+        description: A unique identifier of the tool, scoped to this registry, for
+          example `123456`.
+        schema:
+          type: string
+      - name: alias
+        in: query
+        description: Support for this parameter is optional for tool registries that
+          support aliases. If provided will only return entries with the given alias.
+        schema:
+          type: string
+      - name: toolClass
+        in: query
+        description: Filter tools by the name of the subclass (#/definitions/ToolClass)
+        schema:
+          type: string
+      - name: registry
+        in: query
+        description: The image registry that contains the image.
+        schema:
+          type: string
+      - name: organization
+        in: query
+        description: The organization in the registry that published the image.
+        schema:
+          type: string
+      - name: name
+        in: query
+        description: The name of the image.
+        schema:
+          type: string
+      - name: toolname
+        in: query
+        description: The name of the tool.
+        schema:
+          type: string
+      - name: description
+        in: query
+        description: The description of the tool.
+        schema:
+          type: string
+      - name: author
+        in: query
+        description: The author of the tool (TODO a thought occurs, are we assuming
+          that the author of the CWL and the image are the same?).
+        schema:
+          type: string
+      - name: checker
+        in: query
+        description: Return only checker workflows.
+        schema:
+          type: boolean
+      - name: offset
+        in: query
+        description: Start index of paging. Pagination results can be based on numbers
+          or other values chosen by the registry implementor (for example, SHA values).
+          If this exceeds the current result set return an empty set.  If not specified
+          in the request, this will start at the beginning of the results.
+        schema:
+          type: string
+      - name: limit
+        in: query
+        description: Amount of records to return in a given page.
+        schema:
+          type: integer
+          format: int32
+      responses:
+        "200":
+          description: An array of Tools that match the filter.
+          content:
+            application/json:
+              schema:
+                type: array
+                items:
+                  $ref: '#/components/schemas/Tool'
+            text/plain:
+              schema:
+                type: array
+                items:
+                  $ref: '#/components/schemas/Tool'
       security:
       - BEARER: []
   /ga4gh/trs/v2/tools/{id}/versions/{version_id}/{type}/descriptor/{relative_path}:
@@ -2304,155 +2075,6 @@
             text/plain:
               schema:
                 $ref: '#/components/schemas/FileWrapper'
-        "404":
-          description: The tool can not be output in the specified type.
-          content:
-            application/json:
-              schema:
-                $ref: '#/components/schemas/Error'
-            text/plain:
-              schema:
-                $ref: '#/components/schemas/Error'
-      security:
-      - BEARER: []
-  /ga4gh/trs/v2/tools:
-    get:
-      tags:
-      - GA4GHV20
-      summary: List all tools
-      description: 'This endpoint returns all tools available or a filtered subset
-        using metadata query parameters. '
-      operationId: toolsGet
-      parameters:
-      - name: id
-        in: query
-        description: A unique identifier of the tool, scoped to this registry, for
-          example `123456`.
-        schema:
-          type: string
-      - name: alias
-        in: query
-        description: Support for this parameter is optional for tool registries that
-          support aliases. If provided will only return entries with the given alias.
-        schema:
-          type: string
-      - name: toolClass
-        in: query
-        description: Filter tools by the name of the subclass (#/definitions/ToolClass)
-        schema:
-          type: string
-      - name: registry
-        in: query
-        description: The image registry that contains the image.
-        schema:
-          type: string
-      - name: organization
-        in: query
-        description: The organization in the registry that published the image.
-        schema:
-          type: string
-      - name: name
-        in: query
-        description: The name of the image.
-        schema:
-          type: string
-      - name: toolname
-        in: query
-        description: The name of the tool.
-        schema:
-          type: string
-      - name: description
-        in: query
-        description: The description of the tool.
-        schema:
-          type: string
-      - name: author
-        in: query
-        description: The author of the tool (TODO a thought occurs, are we assuming
-          that the author of the CWL and the image are the same?).
-        schema:
-          type: string
-      - name: checker
-        in: query
-        description: Return only checker workflows.
-        schema:
-          type: boolean
-      - name: offset
-        in: query
-        description: Start index of paging. Pagination results can be based on numbers
-          or other values chosen by the registry implementor (for example, SHA values).
-          If this exceeds the current result set return an empty set.  If not specified
-          in the request, this will start at the beginning of the results.
-        schema:
-          type: string
-      - name: limit
-        in: query
-        description: Amount of records to return in a given page.
-        schema:
-          type: integer
-          format: int32
-      responses:
-        "200":
-          description: An array of Tools that match the filter.
-          content:
-            application/json:
-              schema:
-                type: array
-                items:
-                  $ref: '#/components/schemas/Tool'
-            text/plain:
-              schema:
-                type: array
-                items:
-                  $ref: '#/components/schemas/Tool'
-      security:
-      - BEARER: []
-  /ga4gh/trs/v2/tools/{id}/versions/{version_id}/{type}/tests:
-    get:
-      tags:
-      - GA4GHV20
-      summary: Get a list of test JSONs
-      description: Get a list of test JSONs (these allow you to execute the tool successfully)
-        suitable for use with this descriptor type.
-      operationId: toolsIdVersionsVersionIdTypeTestsGet
-      parameters:
-      - name: type
-        in: path
-        description: The type of the underlying descriptor. Allowable values include
-          "CWL", "WDL", "NFL", "PLAIN_CWL", "PLAIN_WDL", "PLAIN_NFL". For example,
-          "CWL" would return an list of ToolTests objects while "PLAIN_CWL" would
-          return a bare JSON list with the content of the tests.
-        required: true
-        schema:
-          type: string
-      - name: id
-        in: path
-        description: A unique identifier of the tool, scoped to this registry, for
-          example `123456`.
-        required: true
-        schema:
-          type: string
-      - name: version_id
-        in: path
-        description: An identifier of the tool version for this particular tool registry,
-          for example `v1`.
-        required: true
-        schema:
-          type: string
-      responses:
-        "200":
-          description: The tool test JSON response.
-          content:
-            application/json:
-              schema:
-                type: array
-                items:
-                  $ref: '#/components/schemas/FileWrapper'
-            text/plain:
-              schema:
-                type: array
-                items:
-                  $ref: '#/components/schemas/FileWrapper'
         "404":
           description: The tool can not be output in the specified type.
           content:
@@ -3769,8 +3391,6 @@
         toolVersionName:
           type: string
     OrganizationUpdateTime:
-<<<<<<< HEAD
-=======
       type: object
       properties:
         displayName:
@@ -3817,7 +3437,6 @@
         repositoryName:
           type: string
     ToolClass:
->>>>>>> 15f8d0c4
       type: object
       properties:
         description:
@@ -4000,31 +3619,8 @@
           - OTHER
         path:
           type: string
-<<<<<<< HEAD
-    Repository:
-      type: object
-      properties:
-        canDelete:
-          type: boolean
-        gitRegistry:
-          type: string
-          enum:
-          - dockstore.org
-          - github.com
-          - bitbucket.org
-          - gitlab.com
-        organization:
-          type: string
-        path:
-          type: string
-        present:
-          type: boolean
-        repositoryName:
-          type: string
-=======
           description: Relative path of the file.  A descriptor's path can be used
             with the GA4GH .../{type}/descriptor/{relative_path} endpoint.
->>>>>>> 15f8d0c4
   securitySchemes:
     bearer:
       type: http

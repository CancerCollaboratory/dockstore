openapi: 3.0.1
info:
  title: Dockstore
  description: The Dockstore API, includes proprietary and GA4GH V1+V2 endpoints
  termsOfService: http://swagger.io/terms/
  contact:
    name: Dockstore@ga4gh
    url: https://discuss.dockstore.org/t/opening-helpdesk-tickets/1506
    email: theglobalalliance@genomicsandhealth.org
  license:
    name: Apache 2.0
    url: https://github.com/dockstore/dockstore/blob/develop/LICENSE
  version: 1.6.0
externalDocs:
  description: User documentation for dockstore
  url: https://docs.dockstore.org/
tags:
- name: aliases
  description: Create, update list aliases for accessing entries
- name: organizations
  description: Operations on Dockstore organizations
- name: containers
  description: List and register entries in the dockstore (pairs of images + metadata
    (CWL and Dockerfile))
- name: containertags
  description: List and modify tags for containers
- name: entries
  description: Interact with entries in Dockstore regardless of whether they are containers
    or workflows
- name: hosted
  description: Created and modify hosted entries in the dockstore
- name: metadata
  description: Information about Dockstore like RSS, sitemap, lists of dependencies,
    etc.
- name: curation
  description: List and modify notifications for users of Dockstore
- name: workflows
  description: List and register workflows in the dockstore (CWL, Nextflow, WDL)
- name: tokens
  description: List, modify, refresh, and delete tokens for external services
- name: toolTester
  description: Interactions with the Dockstore-support's ToolTester application
- name: users
  description: List, modify, and manage end users of the dockstore
- name: extendedGA4GH
  description: Optional experimental extensions of the GA4GH API
- name: GA4GH
  description: A curated subset of resources proposed as a common standard for tool
    repositories. Implements TRS [2.0.0-beta.2](https://github.com/ga4gh/tool-registry-service-schemas/releases/tag/2.0.0-beta.2)
    . Integrators are welcome to use these endpoints but they are subject to change
    based on community input.
- name: GA4GHV1
  description: A curated subset of resources proposed as a common standard for tool
    repositories. Implements TRS [1.0.0](https://github.com/ga4gh/tool-registry-service-schemas/releases/tag/1.0.0)
    and is considered final (not subject to change)
paths:
  /organizations/collections/{collectionId}/aliases:
    post:
      tags:
      - organizations
      summary: Add aliases linked to a collection in Dockstore.
      description: Aliases are alphanumerical (case-insensitive and may contain internal
        hyphens), given in a comma-delimited list.
      operationId: addCollectionAliases_1
      parameters:
      - name: collectionId
        in: path
        description: Collection to modify.
        required: true
        schema:
          type: integer
          format: int64
      - name: aliases
        in: query
        description: Comma-delimited list of aliases.
        required: true
        schema:
          type: string
      responses:
        default:
          description: default response
          content:
            application/json:
              schema:
                $ref: '#/components/schemas/Aliasable'
      security:
      - bearer: []
  /organizations/collections/{alias}/aliases:
    get:
      tags:
      - organizations
      summary: Retrieve a collection by alias.
      description: Retrieve a collection by alias.
      operationId: getCollectionByAlias
      parameters:
      - name: alias
        in: path
        description: Alias of the collection.
        required: true
        schema:
          type: string
      responses:
        default:
          description: default response
          content:
            application/json:
              schema:
<<<<<<< HEAD
                $ref: '#/components/schemas/Config'
  /metadata/dockerRegistryList:
    get:
      tags:
      - metadata
      summary: Get the list of docker registries supported on Dockstore
      description: Get the list of docker registries supported on Dockstore, NO authentication
      operationId: getDockerRegistries
      responses:
        default:
          description: List of Docker registries
          content:
            application/json:
              schema:
                type: array
                items:
                  $ref: '#/components/schemas/RegistryBean'
  /metadata/sitemap:
=======
                $ref: '#/components/schemas/Collection'
  /organizations/{organizationId}/collections/{collectionId}:
>>>>>>> d34725e0
    get:
      tags:
      - organizations
      summary: Retrieve a collection by ID.
      description: Retrieve a collection by ID. Supports optional authentication.
      operationId: getCollectionById
      parameters:
      - name: organizationId
        in: path
        description: Organization ID.
        required: true
        schema:
          type: integer
          format: int64
      - name: collectionId
        in: path
        description: Collection ID.
        required: true
        schema:
          type: integer
          format: int64
      responses:
        default:
          description: default response
          content:
            application/json:
              schema:
                $ref: '#/components/schemas/Collection'
      security:
      - bearer: []
    put:
      tags:
      - organizations
      summary: Update a collection.
      description: Update a collection. Currently only name, display name, description,
        and topic can be updated.
      operationId: updateCollection
      parameters:
      - name: organizationId
        in: path
        description: Organization ID.
        required: true
        schema:
          type: integer
          format: int64
      - name: collectionId
        in: path
        description: Collection ID.
        required: true
        schema:
          type: integer
          format: int64
      requestBody:
        description: Collection to register.
        content:
          '*/*':
            schema:
              $ref: '#/components/schemas/Collection'
        required: true
      responses:
        default:
          description: default response
          content:
            application/json:
              schema:
                $ref: '#/components/schemas/Collection'
      security:
      - bearer: []
  /organizations/{organizationName}/collections/{collectionName}/name:
    get:
      tags:
      - organizations
      summary: Retrieve a collection by name.
      description: Retrieve a collection by name. Supports optional authentication.
      operationId: getCollectionById_1
      parameters:
      - name: organizationName
        in: path
        description: Organization name.
        required: true
        schema:
          type: string
      - name: collectionName
        in: path
        description: Collection name.
        required: true
        schema:
          type: string
      responses:
        default:
          description: default response
          content:
            application/json:
              schema:
                $ref: '#/components/schemas/Collection'
      security:
      - bearer: []
  /organizations/{organizationId}/collections/{collectionId}/entry:
    post:
      tags:
      - organizations
      summary: Add an entry to a collection.
      description: Add an entry to a collection.
      operationId: addEntryToCollection
      parameters:
      - name: organizationId
        in: path
        description: Organization ID.
        required: true
        schema:
          type: integer
          format: int64
      - name: collectionId
        in: path
        description: Collection ID.
        required: true
        schema:
          type: integer
          format: int64
      - name: entryId
        in: query
        description: Entry ID.
        required: true
        schema:
          type: integer
          format: int64
      responses:
        default:
          description: default response
          content:
            application/json:
              schema:
                $ref: '#/components/schemas/Collection'
      security:
      - bearer: []
    delete:
      tags:
      - organizations
      summary: Delete an entry to a collection.
      description: Delete an entry to a collection.
      operationId: deleteEntryFromCollection
      parameters:
      - name: organizationId
        in: path
        description: Organization ID.
        required: true
        schema:
          type: integer
          format: int64
      - name: collectionId
        in: path
        description: Collection ID.
        required: true
        schema:
          type: integer
          format: int64
      - name: entryId
        in: query
        description: Entry ID.
        required: true
        schema:
          type: integer
          format: int64
      responses:
        default:
          description: default response
          content:
            application/json:
              schema:
                $ref: '#/components/schemas/Collection'
      security:
      - bearer: []
  /organizations/{organizationId}/collections:
    get:
      tags:
      - organizations
      summary: Retrieve all collections for an organization.
      description: Retrieve all collections for an organization. Supports optional
        authentication.
      operationId: getCollectionsFromOrganization
      parameters:
      - name: organizationId
        in: path
        description: Organization ID.
        required: true
        schema:
          type: integer
          format: int64
      - name: include
        in: query
        description: Included fields.
        required: true
        schema:
          type: string
      responses:
        default:
          description: default response
          content:
            application/json:
              schema:
                type: array
                items:
                  $ref: '#/components/schemas/Collection'
      security:
      - bearer: []
    post:
      tags:
      - organizations
      summary: Create a collection in the given organization.
      description: Create a collection in the given organization.
      operationId: createCollection
      parameters:
      - name: organizationId
        in: path
        description: Organization ID.
        required: true
        schema:
          type: integer
          format: int64
      requestBody:
        description: Collection to register.
        content:
          '*/*':
            schema:
              $ref: '#/components/schemas/Collection'
        required: true
      responses:
        default:
          description: default response
          content:
<<<<<<< HEAD
            text/html: {}
            text/xml: {}
  /toolTester/logs/search:
=======
            application/json:
              schema:
                $ref: '#/components/schemas/Collection'
      security:
      - bearer: []
  /organizations/{organizationId}/collections/{collectionId}/description:
>>>>>>> d34725e0
    get:
      tags:
      - organizations
      summary: Retrieve a collection description by organization ID and collection
        ID.
      description: Retrieve a collection description by organization ID and collection
        ID. Supports optional authentication.
      operationId: getCollectionDescription
      parameters:
      - name: organizationId
        in: path
        description: Organization ID.
        required: true
        schema:
          type: integer
          format: int64
      - name: collectionId
        in: path
        description: Collection ID.
        required: true
        schema:
          type: integer
          format: int64
      responses:
        default:
          description: default response
          content:
            application/json:
              schema:
                type: string
      security:
      - bearer: []
    put:
      tags:
      - organizations
      summary: Update a collection's description.
      description: Update a collection's description. Description in markdown.
      operationId: updateCollectionDescription
      parameters:
      - name: organizationId
        in: path
        description: Organization ID.
        required: true
        schema:
          type: integer
          format: int64
      - name: collectionId
        in: path
        description: Collection ID.
        required: true
        schema:
          type: integer
          format: int64
      requestBody:
        description: Collections's description in markdown.
        content:
          '*/*':
            schema:
              type: string
        required: true
      responses:
        default:
          description: default response
          content:
            application/json:
              schema:
<<<<<<< HEAD
                type: string
  /users/{userId}:
    get:
      operationId: getSpecificUser
      parameters:
      - name: userId
        in: path
        required: true
        schema:
          type: integer
          format: int64
      requestBody:
        content:
          '*/*':
            schema:
              $ref: '#/components/schemas/User'
      responses:
        default:
          description: default response
          content:
            application/json:
              schema:
                $ref: '#/components/schemas/User'
  /users/user:
    get:
      operationId: getUser
      requestBody:
        content:
          '*/*':
            schema:
              $ref: '#/components/schemas/User'
      responses:
        default:
          description: default response
          content:
            application/json:
              schema:
                $ref: '#/components/schemas/User'
  /users/users/organizations:
    get:
      description: Get all of the Dockstore organizations for a user, sorted by most
        recently updated.
      operationId: getUserDockstoreOrganizations
=======
                $ref: '#/components/schemas/Collection'
      security:
      - bearer: []
  /entries/{id}/topic:
    post:
      tags:
      - entries
      description: Create a discourse topic for an entry.
      operationId: setDiscourseTopic
>>>>>>> d34725e0
      parameters:
      - name: id
        in: path
        description: The id of the entry to add a topic to.
        required: true
        schema:
          type: integer
          format: int64
      responses:
        default:
          description: default response
          content:
            application/json:
              schema:
                $ref: '#/components/schemas/Entry'
      security:
      - bearer: []
  /events:
    get:
      tags:
      - events
      summary: Get events based on filters.
      description: Optional authentication.
      operationId: getEvents
      parameters:
      - name: event_search_type
        in: query
        schema:
          type: string
          enum:
          - STARRED_ENTRIES
          - STARRED_ORGANIZATION
          - ALL_STARRED
      - name: limit
        in: query
        schema:
          maximum: 100
          minimum: 1
          type: integer
          format: int32
          default: 10
      - name: offset
        in: query
        schema:
          type: integer
          format: int32
          default: 0
      responses:
        default:
          description: default response
          content:
            application/json:
              schema:
                type: array
                items:
                  $ref: '#/components/schemas/Event'
      security:
      - bearer: []
<<<<<<< HEAD
  /users/registries:
=======
  /metadata/dockerRegistryList:
    get:
      tags:
      - metadata
      summary: Get the list of docker registries supported on Dockstore
      description: Get the list of docker registries supported on Dockstore, NO authentication
      operationId: getDockerRegistries
      responses:
        default:
          description: List of Docker registries
          content:
            application/json:
              schema:
                type: array
                items:
                  $ref: '#/components/schemas/RegistryBean'
  /metadata/sitemap:
    get:
      tags:
      - metadata
      summary: List all available workflow, tool, organization, and collection paths.
      description: List all available workflow, tool, organization, and collection
        paths. Available means published for tools/workflows, and approved for organizations
        and their respective collections. NO authentication
      operationId: sitemap
      responses:
        default:
          description: default response
          content:
            text/html:
              schema:
                type: string
            text/xml:
              schema:
                type: string
  /metadata/rss:
>>>>>>> d34725e0
    get:
      tags:
      - metadata
      summary: List all published tools and workflows in creation order
      description: List all published tools and workflows in creation order, NO authentication
      operationId: rssFeed
      responses:
        default:
          description: default response
          content:
            text/xml:
              schema:
                type: string
  /metadata/runner_dependencies:
    get:
      tags:
      - metadata
      summary: Returns the file containing runner dependencies
      description: Returns the file containing runner dependencies, NO authentication
      operationId: getRunnerDependencies
      parameters:
      - name: client_version
        in: query
        description: The Dockstore client version
        schema:
          type: string
      - name: python_version
        in: query
        description: Python version, only relevant for the cwltool runner
        schema:
          type: string
          default: "2"
      - name: runner
        in: query
        description: The tool runner
        schema:
          type: string
          default: cwltool
          enum:
          - cwltool
      - name: output
        in: query
        description: Response type
        schema:
          type: string
          default: text
          enum:
          - json
          - text
      responses:
        default:
          description: The requirements.txt file
          content:
            application/json:
              schema:
                type: string
  /metadata/sourceControlList:
    get:
      tags:
      - metadata
      summary: Get the list of source controls supported on Dockstore
      description: Get the list of source controls supported on Dockstore, NO authentication
      operationId: getSourceControlList
      responses:
        default:
          description: List of source control repositories
          content:
            application/json:
              schema:
                type: array
                items:
                  $ref: '#/components/schemas/SourceControlBean'
  /metadata/descriptorLanguageList:
    get:
      tags:
      - metadata
      summary: Get the list of descriptor languages supported on Dockstore
      description: Get the list of descriptor languages supported on Dockstore, NO
        authentication
      operationId: getDescriptorLanguages
      responses:
        default:
          description: List of descriptor languages
          content:
            application/json:
              schema:
                type: array
                items:
                  $ref: '#/components/schemas/DescriptorLanguageBean'
  /metadata/okHttpCachePerformance:
    get:
      tags:
      - metadata
      summary: Get measures of cache performance
      description: Get measures of cache performance, NO authentication
      operationId: getCachePerformance
      responses:
        default:
          description: Cache performance information
          content:
            application/json:
              schema:
                type: object
                additionalProperties:
                  type: string
  /metadata/elasticSearch:
    get:
      tags:
      - metadata
      summary: Successful response if elastic search is up and running
      description: Successful response if elastic search is up and running, NO authentication
      operationId: checkElasticSearch
      responses:
        default:
          description: default response
          content:
            text/html: {}
            text/xml: {}
  /metadata/config.json:
    get:
      tags:
      - metadata
      summary: Configuration for UI clients of the API
      description: Configuration, NO authentication
      operationId: getConfig
      responses:
        default:
          description: default response
          content:
            application/json:
              schema:
                $ref: '#/components/schemas/Config'
  /organizations:
    get:
      tags:
      - organizations
      summary: List all available organizations.
      description: List all organizations that have been approved by a curator or
        admin, sorted by number of stars.
      operationId: getApprovedOrganizations
      responses:
        default:
          description: default response
          content:
            application/json:
              schema:
                type: array
                items:
                  $ref: '#/components/schemas/Organization'
    post:
      tags:
      - organizations
      summary: Create an organization.
      description: Create an organization. Organization requires approval by an admin
        before being made public.
      operationId: createOrganization
      requestBody:
        description: Organization to register.
        content:
          '*/*':
            schema:
              $ref: '#/components/schemas/Organization'
        required: true
      responses:
        default:
          description: default response
          content:
            application/json:
              schema:
                $ref: '#/components/schemas/Organization'
      security:
      - bearer: []
  /organizations/{organizationId}/approve:
    post:
      tags:
      - organizations
      summary: Approve an organization.
      description: Approve the organization with the given id. Admin/curator only.
      operationId: approveOrganization
      parameters:
      - name: organizationId
        in: path
        description: Organization ID.
        required: true
        schema:
          type: integer
          format: int64
      responses:
        default:
          description: default response
          content:
            application/json:
              schema:
                $ref: '#/components/schemas/Organization'
      security:
      - bearer: []
  /organizations/{organizationId}/reject:
    post:
      tags:
      - organizations
      summary: Reject an organization.
      description: Reject the organization with the given id. Admin/curator only.
      operationId: rejectOrganization
      parameters:
      - name: organizationId
        in: path
        description: Organization ID.
        required: true
        schema:
          type: integer
          format: int64
      responses:
        default:
          description: default response
          content:
            application/json:
              schema:
                $ref: '#/components/schemas/Organization'
      security:
      - bearer: []
  /organizations/{organizationId}/request:
    post:
      tags:
      - organizations
      summary: Re-request an organization review.
      description: Re-request a review of the given organization. Requires the organization
        to be rejected.
      operationId: requestOrganizationReview
      parameters:
      - name: organizationId
        in: path
        description: Organization ID.
        required: true
        schema:
          type: integer
          format: int64
      responses:
        default:
          description: default response
          content:
            application/json:
              schema:
                $ref: '#/components/schemas/Organization'
      security:
      - bearer: []
  /organizations/name/{name}:
    get:
      tags:
      - organizations
      summary: Retrieve an organization by name.
      description: Retrieve an organization by name. Supports optional authentication.
      operationId: getOrganizationByName
      parameters:
      - name: name
        in: path
        description: Organization name.
        required: true
        schema:
          type: string
      responses:
        default:
          description: default response
          content:
            application/json:
              schema:
                $ref: '#/components/schemas/Organization'
      security:
      - bearer: []
  /organizations/{organizationId}:
    get:
      tags:
      - organizations
      summary: Retrieve an organization by ID.
      description: Retrieve an organization by ID. Supports optional authentication.
      operationId: getOrganizationById
      parameters:
      - name: organizationId
        in: path
        description: Organization ID.
        required: true
        schema:
          type: integer
          format: int64
      responses:
        default:
          description: default response
          content:
            application/json:
              schema:
                $ref: '#/components/schemas/Organization'
      security:
      - bearer: []
    put:
      tags:
      - organizations
      summary: Update an organization.
      description: Update an organization. Currently only name, display name, description,
        topic, email, link, avatarUrl, and location can be updated.
      operationId: updateOrganization
      parameters:
      - name: organizationId
        in: path
        description: Organization ID.
        required: true
        schema:
          type: integer
          format: int64
      requestBody:
        description: Organization to register.
        content:
          '*/*':
            schema:
              $ref: '#/components/schemas/Organization'
        required: true
      responses:
        default:
          description: default response
          content:
            application/json:
              schema:
                $ref: '#/components/schemas/Organization'
      security:
      - bearer: []
  /organizations/{organizationId}/description:
    get:
      tags:
      - organizations
      summary: Retrieve an organization description by organization ID.
      description: Retrieve an organization description by organization ID. Supports
        optional authentication.
      operationId: getOrganizationDescription
      parameters:
      - name: organizationId
        in: path
        description: Organization ID.
        required: true
        schema:
          type: integer
          format: int64
      responses:
        default:
          description: default response
          content:
            application/json:
              schema:
                type: string
      security:
      - bearer: []
    put:
      tags:
      - organizations
      summary: Update an organization's description.
      description: Update an organization's description. Expects description in markdown
        format.
      operationId: updateOrganizationDescription
      parameters:
      - name: organizationId
        in: path
        description: Organization ID.
        required: true
        schema:
          type: integer
          format: int64
      requestBody:
        description: Organization's description in markdown.
        content:
          '*/*':
            schema:
              type: string
        required: true
      responses:
        default:
          description: default response
          content:
            application/json:
              schema:
                $ref: '#/components/schemas/Organization'
      security:
      - bearer: []
  /organizations/{organizationId}/members:
    get:
      tags:
      - organizations
      summary: Retrieve all members for an organization.
      description: Retrieve all members for an organization. Supports optional authentication.
      operationId: getOrganizationMembers
      parameters:
      - name: organizationId
        in: path
        description: Organization ID.
        required: true
        schema:
          type: integer
          format: int64
      responses:
        default:
          description: default response
          content:
            application/json:
              schema:
                uniqueItems: true
                type: array
                items:
                  $ref: '#/components/schemas/OrganizationUser'
      security:
      - bearer: []
  /organizations/{organizationId}/events:
    get:
      tags:
      - organizations
      summary: Retrieve all events for an organization.
      description: Retrieve all events for an organization. Supports optional authentication.
      operationId: getOrganizationEvents
      parameters:
      - name: organizationId
        in: path
        description: Organization ID.
        required: true
        schema:
          type: integer
          format: int64
      - name: offset
        in: query
        description: Start index of paging.  If this exceeds the current result set
          return an empty set.  If not specified in the request, this will start at
          the beginning of the results.
        required: true
        schema:
          type: integer
          format: int32
          default: 0
      - name: limit
        in: query
        description: Amount of records to return in a given page, limited to 100
        required: true
        schema:
          maximum: 100
          minimum: 1
          type: integer
          format: int32
          default: 100
      requestBody:
        content:
          '*/*':
            schema:
              $ref: '#/components/schemas/User'
      responses:
        default:
          description: default response
          content:
            application/json:
              schema:
                type: array
                items:
                  $ref: '#/components/schemas/Event'
      security:
      - bearer: []
  /organizations/{organizationId}/star:
    put:
      tags:
      - organizations
      summary: Star an organization.
      description: Star an organization.
      operationId: starOrganization
      parameters:
      - name: organizationId
        in: path
        description: Organization ID.
        required: true
        schema:
          type: integer
          format: int64
      requestBody:
        description: StarRequest to star an organization for a user.
        content:
          '*/*':
            schema:
              $ref: '#/components/schemas/StarRequest'
        required: true
      responses:
        default:
          description: default response
          content:
            application/json: {}
      security:
      - bearer: []
  /organizations/{organizationId}/unstar:
    delete:
      tags:
      - organizations
      summary: Unstar an organization.
      description: Unstar an organization.
      operationId: unstarOrganization
      parameters:
      - name: organizationId
        in: path
        description: Organization ID.
        required: true
        schema:
          type: integer
          format: int64
      responses:
        default:
          description: default response
          content:
            application/json: {}
      security:
      - bearer: []
  /organizations/{organizationId}/starredUsers:
    get:
      tags:
      - organizations
      summary: Return list of users who starred the given approved organization.
      description: Return list of users who starred the given approved organization.
      operationId: getStarredUsersForApprovedOrganization
      parameters:
      - name: organizationId
        in: path
        description: Organization ID.
        required: true
        schema:
          type: integer
          format: int64
      responses:
        default:
          description: default response
          content:
            application/json:
              schema:
                uniqueItems: true
                type: array
                items:
                  $ref: '#/components/schemas/User'
  /organizations/all:
    get:
      tags:
      - organizations
      summary: List all organizations.
      description: List all organizations, regardless of organization status. Admin/curator
        only.
      operationId: getAllOrganizations
      parameters:
      - name: type
        in: query
        description: Filter to apply to organizations.
        required: true
        schema:
          type: string
          enum:
          - all
          - pending
          - rejected
          - approved
      responses:
        default:
          description: default response
          content:
            application/json:
              schema:
                type: array
                items:
                  $ref: '#/components/schemas/Organization'
      security:
      - bearer: []
  /organizations/{organizationId}/users/{username}:
    put:
      tags:
      - organizations
      summary: Add a user role to an organization.
      description: Add a user role to an organization.
      operationId: addUserToOrgByUsername
      parameters:
      - name: username
        in: path
        description: User to add to org.
        required: true
        schema:
          type: string
      - name: organizationId
        in: path
        description: Organization ID.
        required: true
        schema:
          type: integer
          format: int64
      requestBody:
        description: Role of user.
        content:
          '*/*':
            schema:
              type: string
              enum:
              - MAINTAINER
              - MEMBER
        required: true
      responses:
        default:
          description: default response
          content:
            application/json:
              schema:
                $ref: '#/components/schemas/OrganizationUser'
      security:
      - bearer: []
  /organizations/{organizationId}/user:
    put:
      tags:
      - organizations
      summary: Add a user role to an organization.
      description: Add a user role to an organization.
      operationId: addUserToOrg
      parameters:
      - name: role
        in: query
        description: Role of user.
        required: true
        schema:
          type: string
          enum:
          - MAINTAINER
          - MEMBER
      - name: userId
        in: query
        description: User ID of user to add to organization.
        required: true
        schema:
          type: integer
          format: int64
      - name: organizationId
        in: path
        description: Organization ID.
        required: true
        schema:
          type: integer
          format: int64
      requestBody:
        description: This is here to appease Swagger. It requires PUT methods to have
          a body, even if it is empty. Please leave it empty.
        content:
          '*/*':
            schema:
              type: string
      responses:
        default:
          description: default response
          content:
            application/json:
              schema:
                $ref: '#/components/schemas/OrganizationUser'
      security:
      - bearer: []
    post:
      tags:
      - organizations
      summary: Update a user role in an organization.
      description: Update a user role in an organization.
      operationId: updateUserRole
      parameters:
      - name: role
        in: query
        description: Role of user.
        required: true
        schema:
          type: string
          enum:
          - MAINTAINER
          - MEMBER
      - name: userId
        in: query
        description: User ID of user to add to organization.
        required: true
        schema:
          type: integer
          format: int64
      - name: organizationId
        in: path
        description: Organization ID.
        required: true
        schema:
          type: integer
          format: int64
      responses:
        default:
          description: default response
          content:
            application/json:
              schema:
                $ref: '#/components/schemas/OrganizationUser'
      security:
      - bearer: []
    delete:
      tags:
      - organizations
      summary: Remove a user from an organization.
      description: Remove a user from an organization.
      operationId: deleteUserRole
      parameters:
      - name: userId
        in: query
        description: User ID of user to add to organization.
        required: true
        schema:
          type: integer
          format: int64
      - name: organizationId
        in: path
        description: Organization ID.
        required: true
        schema:
          type: integer
          format: int64
      responses:
        default:
          description: default response
          content:
            application/json: {}
      security:
      - bearer: []
  /organizations/{organizationId}/invitation:
    post:
      tags:
      - organizations
      summary: Accept or reject an organization invitation.
      description: Accept or reject an organization invitation. True accepts the invitation,
        false rejects the invitation.
      operationId: acceptOrRejectInvitation
      parameters:
      - name: organizationId
        in: path
        description: Organization ID.
        required: true
        schema:
          type: integer
          format: int64
      - name: accept
        in: query
        description: Accept or reject.
        required: true
        schema:
          type: boolean
      responses:
        default:
          description: default response
          content:
            application/json: {}
      security:
      - bearer: []
  /organizations/{organizationId}/aliases:
    post:
      tags:
      - organizations
      summary: Add aliases linked to a listing in Dockstore.
      description: Add aliases linked to a listing in Dockstore. Aliases are alphanumerical
        (case-insensitive and may contain internal hyphens), given in a comma-delimited
        list.
      operationId: addOrganizationAliases_1
      parameters:
      - name: organizationId
        in: path
        description: Organization to modify.
        required: true
        schema:
          type: integer
          format: int64
      - name: aliases
        in: query
        description: Comma-delimited list of aliases.
        required: true
        schema:
          type: string
      responses:
        default:
          description: default response
          content:
            application/json:
              schema:
                $ref: '#/components/schemas/Aliasable'
      security:
      - bearer: []
  /organizations/{alias}/aliases:
    get:
      tags:
      - organizations
      summary: Retrieve an organization by alias.
      description: Retrieve an organization by alias.
      operationId: getOrganizationByAlias
      parameters:
      - name: alias
        in: path
        description: Alias.
        required: true
        schema:
          type: string
      responses:
        default:
          description: default response
          content:
            application/json:
              schema:
                $ref: '#/components/schemas/Organization'
  /toolTester/logs/search:
    get:
      tags:
      - toolTester
      summary: Search for ToolTester log files
      operationId: search
      parameters:
      - name: tool_id
        in: query
        description: TRS Tool Id
        required: true
        schema:
          type: string
        example: '#workflow/github.com/dockstore/hello_world'
      - name: tool_version_name
        in: query
        required: true
        schema:
          type: string
        example: v1.0.0
      responses:
        default:
          description: default response
          content:
            application/json:
              schema:
                type: array
                items:
                  $ref: '#/components/schemas/ToolTesterLog'
  /toolTester/logs:
    get:
      tags:
      - toolTester
      summary: Get ToolTester log file
      operationId: getToolTesterLog
      parameters:
      - name: tool_id
        in: query
        description: TRS Tool Id
        required: true
        schema:
          type: string
        example: '#workflow/github.com/dockstore/hello_world'
      - name: tool_version_name
        in: query
        required: true
        schema:
          type: string
        example: v1.0.0
      - name: test_filename
        in: query
        required: true
        schema:
          type: string
        example: hello_world.cwl.json
      - name: runner
        in: query
        required: true
        schema:
          type: string
        example: cwltool
      - name: log_type
        in: query
        required: true
        schema:
          type: string
          enum:
          - FULL
          - SUMMARY
      - name: filename
        in: query
        required: true
        schema:
          type: string
        example: 1554477737092.log
      responses:
        default:
          description: default response
          content:
            text/plain:
              schema:
                type: string
  /users/{userId}:
    get:
      tags:
      - users
      operationId: getSpecificUser
      parameters:
      - name: userId
        in: path
        required: true
        schema:
          type: integer
          format: int64
      requestBody:
        content:
          '*/*':
            schema:
              $ref: '#/components/schemas/User'
      responses:
        default:
          description: default response
          content:
            application/json:
              schema:
                $ref: '#/components/schemas/User'
  /users/user:
    get:
      tags:
      - users
      operationId: getUser
      requestBody:
        content:
          '*/*':
            schema:
              $ref: '#/components/schemas/User'
      responses:
        default:
          description: default response
          content:
            application/json:
              schema:
                $ref: '#/components/schemas/User'
  /users/users/organizations:
    get:
      tags:
      - users
      description: Get all of the Dockstore organizations for a user, sorted by most
        recently updated.
      operationId: getUserDockstoreOrganizations
      parameters:
      - name: count
        in: query
        description: Maximum number of organizations to return
        schema:
          type: integer
          format: int32
      - name: filter
        in: query
        description: Filter paths with matching text
        schema:
          type: string
      responses:
        default:
          description: default response
          content:
            application/json:
              schema:
                type: array
                items:
                  $ref: '#/components/schemas/OrganizationUpdateTime'
      security:
      - bearer: []
  /users/users/entries:
    get:
      tags:
      - users
      description: Get all of the entries for a user, sorted by most recently updated.
      operationId: getUserEntries
      parameters:
      - name: count
        in: query
        description: Maximum number of entries to return
        schema:
          type: integer
          format: int32
      - name: filter
        in: query
        description: Filter paths with matching text
        schema:
          type: string
      responses:
        default:
          description: default response
          content:
            application/json:
              schema:
                type: array
                items:
                  $ref: '#/components/schemas/EntryUpdateTime'
      security:
      - bearer: []
  /users/registries:
    get:
      tags:
      - users
      description: Get all of the git registries accessible to the logged in user.
      operationId: getUserRegistries
      responses:
        default:
          description: default response
          content:
            application/json:
              schema:
                type: array
                items:
                  type: string
                  enum:
                  - dockstore.org
                  - github.com
                  - bitbucket.org
                  - gitlab.com
      security:
      - bearer: []
  /users/registries/{gitRegistry}/organizations:
    get:
      tags:
      - users
      description: Get all of the organizations for a given git registry accessible
        to the logged in user.
      operationId: getUserOrganizations
      parameters:
      - name: gitRegistry
        in: path
        description: Git registry
        required: true
        schema:
          type: string
          enum:
          - dockstore.org
          - github.com
          - bitbucket.org
          - gitlab.com
      responses:
        default:
          description: default response
          content:
            application/json:
              schema:
                uniqueItems: true
                type: array
                items:
                  type: string
      security:
      - bearer: []
  /users/registries/{gitRegistry}/organizations/{organization}:
    get:
      tags:
      - users
      description: Get all of the repositories for an organization for a given git
        registry accessible to the logged in user.
      operationId: getUserOrganizationRepositories
      parameters:
      - name: gitRegistry
        in: path
        description: Git registry
        required: true
        schema:
          type: string
          enum:
          - dockstore.org
          - github.com
          - bitbucket.org
          - gitlab.com
      - name: organization
        in: path
        description: Git organization
        required: true
        schema:
          type: string
      responses:
        default:
          description: default response
          content:
            application/json:
              schema:
                type: array
                items:
                  $ref: '#/components/schemas/Repository'
      security:
      - bearer: []
  /workflows/registries/{gitRegistry}/organizations/{organization}/repositories/{repositoryName}:
    post:
      tags:
      - workflows
      description: Adds a workflow for a registry and repository path with defaults
        set.
      operationId: addWorkflow
      parameters:
      - name: gitRegistry
        in: path
        description: Git registry
        required: true
        schema:
          type: string
          enum:
          - dockstore.org
          - github.com
          - bitbucket.org
          - gitlab.com
      - name: organization
        in: path
        description: Git repository organization
        required: true
        schema:
          type: string
      - name: repositoryName
        in: path
        description: Git repository name
        required: true
        schema:
          type: string
      responses:
        default:
          description: default response
          content:
            application/json:
              schema:
                $ref: '#/components/schemas/BioWorkflow'
      security:
      - bearer: []
    delete:
      tags:
      - workflows
      description: Delete a stubbed workflow for a registry and repository path.
      operationId: deleteWorkflow
      parameters:
      - name: gitRegistry
        in: path
        description: Git registry
        required: true
        schema:
          type: string
          enum:
          - dockstore.org
          - github.com
          - bitbucket.org
          - gitlab.com
      - name: organization
        in: path
        description: Git repository organization
        required: true
        schema:
          type: string
      - name: repositoryName
        in: path
        description: Git repository name
        required: true
        schema:
          type: string
      responses:
        default:
          description: default response
          content:
            application/json: {}
      security:
      - bearer: []
components:
  schemas:
    Alias:
      type: object
      properties:
        content:
          type: string
    Checksum:
      type: object
      properties:
        checksum:
          type: string
        type:
          type: string
    Collection:
      required:
      - name
      - topic
      type: object
      properties:
        aliases:
          type: object
          additionalProperties:
            $ref: '#/components/schemas/Alias'
        dbCreateDate:
          type: string
          format: date-time
        dbUpdateDate:
          type: string
          format: date-time
        description:
          type: string
          description: Description of the collection
        displayName:
          maxLength: 50
          minLength: 3
          pattern: '[\w ,_\-&()'']*'
          type: string
        entries:
          uniqueItems: true
          type: array
          items:
            $ref: '#/components/schemas/Entry'
        id:
          type: integer
          description: Implementation specific ID for the collection in this web service
          format: int64
        name:
          maxLength: 39
          minLength: 3
          pattern: '[a-zA-Z][a-zA-Z\d]*'
          type: string
          description: Name of the collection
          example: Alignment
        organizationID:
          type: integer
          format: int64
        organizationName:
          type: string
        topic:
          type: string
          description: Short description of the collection
          example: A collection of alignment algorithms
      description: Collection in an organization, collects entries
    Entry:
      type: object
      properties:
        aliases:
          type: object
          additionalProperties:
            $ref: '#/components/schemas/Alias'
        author:
          type: string
        checker_id:
          type: integer
          format: int64
        conceptDoi:
          type: string
        dbCreateDate:
          type: string
          format: date-time
        dbUpdateDate:
          type: string
          format: date-time
        defaultVersion:
          type: string
        description:
          type: string
        email:
          type: string
        gitUrl:
          type: string
        has_checker:
          type: boolean
        id:
          type: integer
          format: int64
        input_file_formats:
          uniqueItems: true
          type: array
          items:
            $ref: '#/components/schemas/FileFormat'
        is_published:
          type: boolean
        labels:
          uniqueItems: true
          type: array
          items:
            $ref: '#/components/schemas/Label'
        lastUpdated:
          type: string
          format: date-time
        last_modified:
          type: integer
          format: int32
        last_modified_date:
          type: string
          format: date-time
        metadataFromEntry:
          $ref: '#/components/schemas/Entry'
        metadataFromVersion:
          $ref: '#/components/schemas/Version'
        output_file_formats:
          uniqueItems: true
          type: array
          items:
            $ref: '#/components/schemas/FileFormat'
        starredUsers:
          uniqueItems: true
          type: array
          items:
            $ref: '#/components/schemas/User'
        topicId:
          type: integer
          format: int64
        users:
          uniqueItems: true
          type: array
          items:
            $ref: '#/components/schemas/User'
        workflowVersions:
          uniqueItems: true
          type: array
          items:
            $ref: '#/components/schemas/Version'
      writeOnly: true
    FileFormat:
      type: object
      properties:
        value:
          type: string
    Image:
      type: object
      properties:
        checksums:
          type: array
          items:
            $ref: '#/components/schemas/Checksum'
        imageID:
          type: string
        repository:
          type: string
        tag:
          type: string
    Label:
      type: object
      properties:
        id:
          type: integer
          format: int64
        value:
          type: string
    Profile:
      type: object
      properties:
        avatarURL:
          type: string
        bio:
          type: string
        company:
          type: string
        email:
          type: string
        location:
          type: string
        name:
          type: string
        username:
          type: string
    SourceFile:
      type: object
      properties:
        absolutePath:
          type: string
        content:
          type: string
        frozen:
          type: boolean
        id:
          type: integer
          format: int64
        path:
          type: string
        type:
          type: string
          enum:
          - DOCKSTORE_CWL
          - DOCKSTORE_WDL
          - DOCKERFILE
          - CWL_TEST_JSON
          - WDL_TEST_JSON
          - NEXTFLOW
          - NEXTFLOW_CONFIG
          - NEXTFLOW_TEST_PARAMS
          - DOCKSTORE_YML
          - DOCKSTORE_SERVICE_YML
          - DOCKSTORE_SERVICE_TEST_JSON
          - DOCKSTORE_SERVICE_OTHER
        verifiedBySource:
          type: object
          additionalProperties:
            $ref: '#/components/schemas/VerificationInformation'
    User:
      type: object
      properties:
        avatarUrl:
          type: string
        curator:
          type: boolean
        id:
          type: integer
          format: int64
        isAdmin:
          type: boolean
        name:
          type: string
        privacyPolicyVersion:
          type: string
          enum:
          - NONE
          - PRIVACY_POLICY_VERSION_2_5
        privacyPolicyVersionAcceptanceDate:
          type: string
          format: date-time
        setupComplete:
          type: boolean
        tosacceptanceDate:
          type: string
          format: date-time
        tosversion:
          type: string
          enum:
          - NONE
          - TOS_VERSION_1
        tosversionAcceptanceDate:
          type: string
          format: date-time
          writeOnly: true
        userProfiles:
          type: object
          additionalProperties:
            $ref: '#/components/schemas/Profile'
        username:
          type: string
    Validation:
      type: object
      properties:
        id:
          type: integer
          format: int64
        message:
          type: string
        type:
          type: string
          enum:
          - DOCKSTORE_CWL
          - DOCKSTORE_WDL
          - DOCKERFILE
          - CWL_TEST_JSON
          - WDL_TEST_JSON
          - NEXTFLOW
          - NEXTFLOW_CONFIG
          - NEXTFLOW_TEST_PARAMS
          - DOCKSTORE_YML
          - DOCKSTORE_SERVICE_YML
          - DOCKSTORE_SERVICE_TEST_JSON
          - DOCKSTORE_SERVICE_OTHER
        valid:
          type: boolean
    VerificationInformation:
      type: object
      properties:
        metadata:
          type: string
        platformVersion:
          type: string
        verified:
          type: boolean
    Version:
      type: object
      properties:
        author:
          type: string
        commitID:
          type: string
        dbUpdateDate:
          type: string
          format: date-time
        description:
          type: string
        descriptionSource:
          type: string
          enum:
          - README
          - DESCRIPTOR
        dirtyBit:
          type: boolean
        doiStatus:
          type: string
          enum:
          - NOT_REQUESTED
          - REQUESTED
          - CREATED
        doiURL:
          type: string
        email:
          type: string
        frozen:
          type: boolean
        hidden:
          type: boolean
        id:
          type: integer
          format: int64
        images:
          uniqueItems: true
          type: array
          items:
            $ref: '#/components/schemas/Image'
        input_file_formats:
          uniqueItems: true
          type: array
          items:
            $ref: '#/components/schemas/FileFormat'
        name:
          type: string
        output_file_formats:
          uniqueItems: true
          type: array
          items:
            $ref: '#/components/schemas/FileFormat'
        reference:
          type: string
        referenceType:
          type: string
          enum:
          - COMMIT
          - TAG
          - BRANCH
          - NOT_APPLICABLE
          - UNSET
        sourceFiles:
          uniqueItems: true
          type: array
          items:
            $ref: '#/components/schemas/SourceFile'
        valid:
          type: boolean
        validations:
          uniqueItems: true
          type: array
          items:
            $ref: '#/components/schemas/Validation'
        verified:
          type: boolean
        verifiedSource:
          type: string
        verifiedSources:
          type: array
          items:
            type: string
        versionEditor:
          $ref: '#/components/schemas/User'
        workingDirectory:
          type: string
    Aliasable:
      type: object
      properties:
        aliases:
          type: object
          additionalProperties:
            $ref: '#/components/schemas/Alias'
    BioWorkflow:
      type: object
      properties:
        descriptorType:
          type: string
          enum:
          - CWL
          - WDL
          - NFL
          - service
          
          
        aliases:
          type: object
          additionalProperties:
            $ref: '#/components/schemas/Alias'
        author:
          type: string
        checker_id:
          type: integer
          format: int64
        conceptDoi:
          type: string
        dbCreateDate:
          type: string
          format: date-time
        dbUpdateDate:
          type: string
          format: date-time
        defaultTestParameterFilePath:
          type: string
        defaultVersion:
          type: string
        description:
          type: string
        email:
          type: string
        full_workflow_path:
          type: string
        gitUrl:
          type: string
        has_checker:
          type: boolean
        id:
          type: integer
          format: int64
        input_file_formats:
          uniqueItems: true
          type: array
          items:
            $ref: '#/components/schemas/FileFormat'
        is_checker:
          type: boolean
        is_published:
          type: boolean
        labels:
          uniqueItems: true
          type: array
          items:
            $ref: '#/components/schemas/Label'
        lastUpdated:
          type: string
          format: date-time
        last_modified:
          type: integer
          format: int32
        last_modified_date:
          type: string
<<<<<<< HEAD
        workflowVersions:
          uniqueItems: true
          type: array
          items:
            $ref: '#/components/schemas/Version'
        metadataFromEntry:
          $ref: '#/components/schemas/Entry'
        metadataFromVersion:
          $ref: '#/components/schemas/Version'
        is_published:
          type: boolean
        last_modified:
          type: integer
          format: int32
        last_modified_date:
          type: string
          format: date-time
        checker_id:
=======
          format: date-time
        metadataFromEntry:
          $ref: '#/components/schemas/Workflow'
        metadataFromVersion:
          $ref: '#/components/schemas/Version'
        mode:
          type: string
          enum:
          - FULL
          - STUB
          - HOSTED
          - SERVICE
        organization:
          type: string
        output_file_formats:
          uniqueItems: true
          type: array
          items:
            $ref: '#/components/schemas/FileFormat'
        parent_id:
>>>>>>> d34725e0
          type: integer
          format: int64
        path:
          type: string
        repository:
          type: string
        sourceControl:
          type: string
          enum:
          - dockstore.org
          - github.com
          - bitbucket.org
          - gitlab.com
        source_control_provider:
          type: string
        starredUsers:
          uniqueItems: true
          type: array
          items:
            $ref: '#/components/schemas/User'
        topicId:
          type: integer
          format: int64
        users:
          uniqueItems: true
          type: array
          items:
<<<<<<< HEAD
            $ref: '#/components/schemas/FileFormat'
      writeOnly: true
    FileFormat:
      type: object
      properties:
        value:
=======
            $ref: '#/components/schemas/User'
        workflowName:
>>>>>>> d34725e0
          type: string
        workflowVersions:
          uniqueItems: true
          type: array
          items:
            $ref: '#/components/schemas/WorkflowVersion'
        workflow_path:
          type: string
    Event:
      type: object
      properties:
        collection:
          $ref: '#/components/schemas/Collection'
        dbCreateDate:
          type: string
          format: date-time
        dbUpdateDate:
          type: string
          format: date-time
        id:
          type: integer
          format: int64
        initiatorUser:
          $ref: '#/components/schemas/User'
        organization:
          $ref: '#/components/schemas/Organization'
        tool:
          $ref: '#/components/schemas/Tool'
        type:
          type: string
          enum:
          - CREATE_ORG
          - DELETE_ORG
          - MODIFY_ORG
          - APPROVE_ORG
          - REJECT_ORG
          - REREQUEST_ORG
          - ADD_USER_TO_ORG
          - REMOVE_USER_FROM_ORG
          - MODIFY_USER_ROLE_ORG
          - APPROVE_ORG_INVITE
          - REJECT_ORG_INVITE
          - CREATE_COLLECTION
          - MODIFY_COLLECTION
          - REMOVE_FROM_COLLECTION
          - ADD_TO_COLLECTION
          - ADD_VERSION_TO_ENTRY
        user:
          $ref: '#/components/schemas/User'
        workflow:
          $ref: '#/components/schemas/Workflow'
    Organization:
      type: object
      properties:
        aliases:
          type: object
          additionalProperties:
            $ref: '#/components/schemas/Alias'
        avatarUrl:
          pattern: ([^\s]+)(?i)(\.jpg|\.jpeg|\.png|\.gif)
          type: string
        dbCreateDate:
          type: string
          format: date-time
        dbUpdateDate:
          type: string
          format: date-time
        description:
          type: string
        displayName:
          maxLength: 50
          minLength: 3
          pattern: '[\w ,_\-&()'']*'
          type: string
        email:
          type: string
        id:
          type: integer
          format: int64
        link:
          type: string
<<<<<<< HEAD
          enum:
          - DOCKSTORE_CWL
          - DOCKSTORE_WDL
          - DOCKERFILE
          - CWL_TEST_JSON
          - WDL_TEST_JSON
          - NEXTFLOW
          - NEXTFLOW_CONFIG
          - NEXTFLOW_TEST_PARAMS
          - DOCKSTORE_YML
          - DOCKSTORE_SERVICE_YML
          - DOCKSTORE_SERVICE_TEST_JSON
          - DOCKSTORE_SERVICE_OTHER
          - DOCKSTORE_GXFORMAT2
          - GXFORMAT2_TEST_FILE
        content:
=======
        location:
>>>>>>> d34725e0
          type: string
        name:
          maxLength: 39
          minLength: 3
          pattern: '[a-zA-Z][a-zA-Z\d]*'
          type: string
        starredUsers:
          uniqueItems: true
          type: array
          items:
            $ref: '#/components/schemas/User'
        status:
          type: string
          enum:
          - PENDING
          - REJECTED
          - APPROVED
        topic:
          type: string
        users:
          uniqueItems: true
          type: array
          items:
            $ref: '#/components/schemas/OrganizationUser'
    OrganizationUser:
      type: object
      properties:
        accepted:
          type: boolean
        dbCreateDate:
          type: string
          format: date-time
        dbUpdateDate:
          type: string
          format: date-time
        id:
          $ref: '#/components/schemas/OrganizationUserId'
        organization:
          $ref: '#/components/schemas/Organization'
        role:
          type: string
          enum:
          - MAINTAINER
          - MEMBER
        user:
          $ref: '#/components/schemas/User'
    OrganizationUserId:
      type: object
      properties:
        organizationId:
          type: integer
          format: int64
        userId:
          type: integer
          format: int64
    Service:
      type: object
      allOf:
      - $ref: '#/components/schemas/Workflow'
    Tag:
      type: object
      properties:
        author:
          type: string
<<<<<<< HEAD
          enum:
          - DOCKSTORE_CWL
          - DOCKSTORE_WDL
          - DOCKERFILE
          - CWL_TEST_JSON
          - WDL_TEST_JSON
          - NEXTFLOW
          - NEXTFLOW_CONFIG
          - NEXTFLOW_TEST_PARAMS
          - DOCKSTORE_YML
          - DOCKSTORE_SERVICE_YML
          - DOCKSTORE_SERVICE_TEST_JSON
          - DOCKSTORE_SERVICE_OTHER
          - DOCKSTORE_GXFORMAT2
          - GXFORMAT2_TEST_FILE
        valid:
=======
        automated:
>>>>>>> d34725e0
          type: boolean
        commitID:
          type: string
        cwl_path:
          type: string
        dbUpdateDate:
          type: string
          format: date-time
        description:
          type: string
        descriptionSource:
          type: string
          enum:
          - README
          - DESCRIPTOR
        dirtyBit:
          type: boolean
        dockerfile_path:
          type: string
        doiStatus:
          type: string
          enum:
          - NOT_REQUESTED
          - REQUESTED
          - CREATED
        doiURL:
          type: string
        email:
          type: string
        frozen:
          type: boolean
        hidden:
          type: boolean
        id:
          type: integer
          format: int64
        image_id:
          type: string
        images:
          uniqueItems: true
          type: array
          items:
            $ref: '#/components/schemas/Image'
        input_file_formats:
          uniqueItems: true
          type: array
          items:
            $ref: '#/components/schemas/FileFormat'
        last_built:
          type: string
          format: date-time
        name:
          type: string
        output_file_formats:
          uniqueItems: true
          type: array
          items:
            $ref: '#/components/schemas/FileFormat'
        reference:
          type: string
        referenceType:
          type: string
          enum:
          - COMMIT
          - TAG
          - BRANCH
          - NOT_APPLICABLE
          - UNSET
        size:
          type: integer
          format: int64
        sourceFiles:
          uniqueItems: true
          type: array
          items:
            $ref: '#/components/schemas/SourceFile'
        valid:
          type: boolean
        validations:
          uniqueItems: true
          type: array
          items:
            $ref: '#/components/schemas/Validation'
<<<<<<< HEAD
        images:
          uniqueItems: true
          type: array
          items:
            $ref: '#/components/schemas/Image'
        hidden:
          type: boolean
        workingDirectory:
          type: string
        description:
          type: string
        email:
          type: string
=======
>>>>>>> d34725e0
        verified:
          type: boolean
        verifiedSource:
          type: string
        verifiedSources:
          type: array
          items:
            type: string
        versionEditor:
          $ref: '#/components/schemas/User'
        wdl_path:
          type: string
<<<<<<< HEAD
          enum:
          - README
          - DESCRIPTOR
        author:
          type: string
        dbUpdateDate:
          type: string
          format: date-time
        input_file_formats:
          uniqueItems: true
          type: array
          items:
            $ref: '#/components/schemas/FileFormat'
        output_file_formats:
          uniqueItems: true
          type: array
          items:
            $ref: '#/components/schemas/FileFormat'
    Config:
      type: object
      properties:
        dnaStackImportUrl:
          type: string
        dnaNexusImportUrl:
          type: string
        terraImportUrl:
          type: string
        gitHubAuthUrl:
          type: string
        gitHubRedirectPath:
          type: string
        gitHubScope:
          type: string
        quayIoAuthUrl:
          type: string
        quayIoRedirectPath:
          type: string
        quayIoScope:
          type: string
        bitBucketAuthUrl:
          type: string
        gitlabAuthUrl:
          type: string
        gitlabRedirectPath:
          type: string
        gitlabScope:
          type: string
        zenodoAuthUrl:
          type: string
        zenodoRedirectPath:
          type: string
        zenodoScope:
          type: string
        googleScope:
          type: string
        cwlVisualizerUri:
          type: string
        tagManagerId:
          type: string
        gitHubAppInstallationUrl:
          type: string
        documentationUrl:
          type: string
        featuredContentUrl:
          type: string
        githubClientId:
          type: string
        quayIoClientId:
          type: string
        bitBucketClientId:
          type: string
        gitlabClientId:
          type: string
        zenodoClientId:
          type: string
        googleClientId:
          type: string
        discourseUrl:
          type: string
    RegistryBean:
      type: object
      properties:
        dockerPath:
          type: string
        friendlyName:
          type: string
        url:
          type: string
        privateOnly:
          type: string
        customDockerPath:
          type: string
        enum:
          type: string
    SourceControlBean:
      type: object
      properties:
        value:
          type: string
        friendlyName:
          type: string
    DescriptorLanguageBean:
      type: object
      properties:
        value:
          type: string
        friendlyName:
          type: string
    ToolTesterLog:
=======
        workingDirectory:
          type: string
    Tool:
>>>>>>> d34725e0
      type: object
      properties:
        aliases:
          type: object
          additionalProperties:
            $ref: '#/components/schemas/Alias'
        author:
          type: string
        checker_id:
          type: integer
          format: int64
        conceptDoi:
          type: string
        custom_docker_registry_path:
          type: string
        customerDockerRegistryPath:
          type: string
          writeOnly: true
        dbCreateDate:
          type: string
          format: date-time
        dbUpdateDate:
          type: string
          format: date-time
        defaultCWLTestParameterFile:
          type: string
        defaultVersion:
          type: string
        defaultWDLTestParameterFile:
          type: string
        default_cwl_path:
          type: string
<<<<<<< HEAD
          enum:
          - CWL
          - WDL
          - gxformat2
          - NFL
          - service
          
          
        id:
          type: integer
          format: int64
        author:
=======
        default_dockerfile_path:
          type: string
        default_wdl_path:
>>>>>>> d34725e0
          type: string
        description:
          type: string
        descriptorType:
          type: array
          items:
            type: string
        email:
          type: string
        gitUrl:
          type: string
        has_checker:
          type: boolean
        id:
          type: integer
          format: int64
        input_file_formats:
          uniqueItems: true
          type: array
          items:
            $ref: '#/components/schemas/FileFormat'
        is_published:
          type: boolean
        labels:
          uniqueItems: true
          type: array
          items:
            $ref: '#/components/schemas/Label'
        lastBuild:
          type: string
          format: date-time
        lastUpdated:
          type: string
          format: date-time
        last_modified:
          type: integer
          format: int32
        last_modified_date:
          type: string
          format: date-time
        metadataFromEntry:
          $ref: '#/components/schemas/Tool'
        metadataFromVersion:
          $ref: '#/components/schemas/Version'
        mode:
          type: string
          enum:
          - AUTO_DETECT_QUAY_TAGS_AUTOMATED_BUILDS
          - AUTO_DETECT_QUAY_TAGS_WITH_MIXED
          - MANUAL_IMAGE_PATH
          - HOSTED
        name:
          type: string
        namespace:
          type: string
        output_file_formats:
          uniqueItems: true
          type: array
          items:
            $ref: '#/components/schemas/FileFormat'
        path:
          type: string
        private_access:
          type: boolean
        registry:
          type: integer
          format: int32
<<<<<<< HEAD
        is_checker:
          type: boolean
        parent_id:
          type: integer
          format: int64
        full_workflow_path:
=======
        registry_string:
>>>>>>> d34725e0
          type: string
        starredUsers:
          uniqueItems: true
          type: array
          items:
            $ref: '#/components/schemas/User'
        tags:
          uniqueItems: true
          type: array
          items:
            $ref: '#/components/schemas/Tag'
        tool_maintainer_email:
          type: string
<<<<<<< HEAD
        source_control_provider:
          type: string
        defaultTestParameterFilePath:
          type: string
        last_modified_date:
          type: string
          format: date-time
        checker_id:
=======
        tool_path:
          type: string
        toolname:
          type: string
        topicId:
>>>>>>> d34725e0
          type: integer
          format: int64
        users:
          uniqueItems: true
          type: array
          items:
            $ref: '#/components/schemas/User'
        workflowVersions:
          uniqueItems: true
          type: array
          items:
<<<<<<< HEAD
            $ref: '#/components/schemas/FileFormat'
    Service:
      type: object
      allOf:
      - $ref: '#/components/schemas/Workflow'
=======
            $ref: '#/components/schemas/Tag'
>>>>>>> d34725e0
    Workflow:
      required:
      - type
      type: object
      properties:
        descriptorType:
          type: string
          enum:
          - CWL
          - WDL
          - gxformat2
          - NFL
          - service
          
          
        aliases:
          type: object
          additionalProperties:
            $ref: '#/components/schemas/Alias'
        author:
          type: string
        checker_id:
          type: integer
          format: int64
        conceptDoi:
          type: string
        dbCreateDate:
          type: string
          format: date-time
        dbUpdateDate:
          type: string
          format: date-time
        defaultTestParameterFilePath:
          type: string
        defaultVersion:
          type: string
        description:
          type: string
        email:
          type: string
        full_workflow_path:
          type: string
        gitUrl:
          type: string
        has_checker:
          type: boolean
        id:
          type: integer
          format: int64
        input_file_formats:
          uniqueItems: true
          type: array
          items:
            $ref: '#/components/schemas/FileFormat'
        isChecker:
          type: boolean
        is_published:
          type: boolean
        labels:
          uniqueItems: true
          type: array
          items:
            $ref: '#/components/schemas/Label'
        lastUpdated:
          type: string
          format: date-time
        last_modified:
          type: integer
          format: int32
        last_modified_date:
          type: string
          format: date-time
        metadataFromEntry:
          $ref: '#/components/schemas/Workflow'
        metadataFromVersion:
          $ref: '#/components/schemas/Version'
        mode:
          type: string
          enum:
          - FULL
          - STUB
          - HOSTED
          - SERVICE
        organization:
          type: string
        output_file_formats:
          uniqueItems: true
          type: array
          items:
            $ref: '#/components/schemas/FileFormat'
        parentEntry:
          $ref: '#/components/schemas/Entry'
        path:
          type: string
        repository:
          type: string
        sourceControl:
          type: string
          enum:
          - dockstore.org
          - github.com
          - bitbucket.org
          - gitlab.com
        source_control_provider:
          type: string
        starredUsers:
          uniqueItems: true
          type: array
          items:
            $ref: '#/components/schemas/User'
        topicId:
          type: integer
          format: int64
        users:
          uniqueItems: true
          type: array
          items:
            $ref: '#/components/schemas/User'
        workflowName:
          type: string
        workflowVersions:
          uniqueItems: true
          type: array
          items:
            $ref: '#/components/schemas/WorkflowVersion'
        workflow_path:
          type: string
<<<<<<< HEAD
        parentEntry:
          $ref: '#/components/schemas/Entry'
        isChecker:
          type: boolean
        metadataFromEntry:
          $ref: '#/components/schemas/Workflow'
        metadataFromVersion:
          $ref: '#/components/schemas/Version'
        is_published:
          type: boolean
        last_modified:
          type: integer
          format: int32
        full_workflow_path:
=======
        type:
>>>>>>> d34725e0
          type: string
      writeOnly: true
      discriminator:
        propertyName: type
    WorkflowVersion:
      type: object
      properties:
        aliases:
          type: object
          additionalProperties:
            $ref: '#/components/schemas/Alias'
        author:
          type: string
        commitID:
          type: string
        dbUpdateDate:
          type: string
          format: date-time
        description:
          type: string
        descriptionSource:
          type: string
          enum:
          - README
          - DESCRIPTOR
        dirtyBit:
          type: boolean
        doiStatus:
          type: string
<<<<<<< HEAD
        source_control_provider:
          type: string
        defaultTestParameterFilePath:
          type: string
        last_modified_date:
          type: string
          format: date-time
        checker_id:
=======
          enum:
          - NOT_REQUESTED
          - REQUESTED
          - CREATED
        doiURL:
          type: string
        email:
          type: string
        frozen:
          type: boolean
        hidden:
          type: boolean
        id:
>>>>>>> d34725e0
          type: integer
          format: int64
        images:
          uniqueItems: true
          type: array
          items:
            $ref: '#/components/schemas/Image'
        input_file_formats:
          uniqueItems: true
          type: array
          items:
            $ref: '#/components/schemas/FileFormat'
<<<<<<< HEAD
        type:
          type: string
      writeOnly: true
      discriminator:
        propertyName: type
    WorkflowVersion:
      type: object
      properties:
        id:
          type: integer
          format: int64
        reference:
          type: string
=======
        last_modified:
          type: string
          format: date-time
>>>>>>> d34725e0
        name:
          type: string
        output_file_formats:
          uniqueItems: true
          type: array
          items:
            $ref: '#/components/schemas/FileFormat'
        reference:
          type: string
        referenceType:
          type: string
          enum:
          - COMMIT
          - TAG
          - BRANCH
          - NOT_APPLICABLE
          - UNSET
        sourceFiles:
          uniqueItems: true
          type: array
          items:
            $ref: '#/components/schemas/SourceFile'
        subClass:
          type: string
          enum:
          - DOCKER_COMPOSE
          - SWARM
          - KUBERNETES
          - HELM
        valid:
          type: boolean
<<<<<<< HEAD
        description:
          type: string
        email:
          type: string
=======
        validations:
          uniqueItems: true
          type: array
          items:
            $ref: '#/components/schemas/Validation'
>>>>>>> d34725e0
        verified:
          type: boolean
        verifiedSource:
          type: string
        verifiedSources:
          type: array
          items:
            type: string
        versionEditor:
          $ref: '#/components/schemas/User'
        workflow_path:
          type: string
        workingDirectory:
          type: string
    RegistryBean:
      type: object
      properties:
        customDockerPath:
          type: string
        dockerPath:
          type: string
        enum:
          type: string
        friendlyName:
          type: string
        privateOnly:
          type: string
        url:
          type: string
    SourceControlBean:
      type: object
      properties:
        friendlyName:
          type: string
        value:
          type: string
    DescriptorLanguageBean:
      type: object
      properties:
        friendlyName:
          type: string
        value:
          type: string
    Config:
      type: object
      properties:
        bitBucketAuthUrl:
          type: string
        bitBucketClientId:
          type: string
        cwlVisualizerUri:
          type: string
        discourseUrl:
          type: string
        dnaNexusImportUrl:
          type: string
        dnaStackImportUrl:
          type: string
        documentationUrl:
          type: string
        featuredContentUrl:
          type: string
        gitHubAppInstallationUrl:
          type: string
        gitHubAuthUrl:
          type: string
        gitHubRedirectPath:
          type: string
        gitHubScope:
          type: string
        githubClientId:
          type: string
        gitlabAuthUrl:
          type: string
        gitlabClientId:
          type: string
        gitlabRedirectPath:
          type: string
        gitlabScope:
          type: string
        googleClientId:
          type: string
        googleScope:
          type: string
        quayIoAuthUrl:
          type: string
        quayIoClientId:
          type: string
        quayIoRedirectPath:
          type: string
        quayIoScope:
          type: string
        tagManagerId:
          type: string
        terraImportUrl:
          type: string
        zenodoAuthUrl:
          type: string
        zenodoClientId:
          type: string
        zenodoRedirectPath:
          type: string
        zenodoScope:
          type: string
    StarRequest:
      type: object
      properties:
        star:
          type: boolean
    ToolTesterLog:
      type: object
      properties:
        filename:
          type: string
        logType:
          type: string
          enum:
<<<<<<< HEAD
          - README
          - DESCRIPTOR
        author:
=======
          - FULL
          - SUMMARY
        runner:
          type: string
        testFilename:
>>>>>>> d34725e0
          type: string
        toolId:
          type: string
        toolVersionName:
          type: string
    OrganizationUpdateTime:
      type: object
      properties:
        displayName:
          type: string
        lastUpdateDate:
          type: string
          format: date-time
        name:
          type: string
    EntryUpdateTime:
      type: object
      properties:
        entryType:
          type: string
          enum:
          - TOOL
          - WORKFLOW
          - SERVICE
        lastUpdateDate:
          type: string
          format: date-time
        path:
          type: string
        prettyPath:
          type: string
    Repository:
      type: object
      properties:
        canDelete:
          type: boolean
        gitRegistry:
          type: string
          enum:
          - dockstore.org
          - github.com
          - bitbucket.org
          - gitlab.com
        organization:
          type: string
        path:
          type: string
        present:
          type: boolean
        repositoryName:
          type: string
  securitySchemes:
    bearer:
      type: http
      scheme: bearer<|MERGE_RESOLUTION|>--- conflicted
+++ resolved
@@ -105,29 +105,8 @@
           content:
             application/json:
               schema:
-<<<<<<< HEAD
-                $ref: '#/components/schemas/Config'
-  /metadata/dockerRegistryList:
-    get:
-      tags:
-      - metadata
-      summary: Get the list of docker registries supported on Dockstore
-      description: Get the list of docker registries supported on Dockstore, NO authentication
-      operationId: getDockerRegistries
-      responses:
-        default:
-          description: List of Docker registries
-          content:
-            application/json:
-              schema:
-                type: array
-                items:
-                  $ref: '#/components/schemas/RegistryBean'
-  /metadata/sitemap:
-=======
                 $ref: '#/components/schemas/Collection'
   /organizations/{organizationId}/collections/{collectionId}:
->>>>>>> d34725e0
     get:
       tags:
       - organizations
@@ -358,18 +337,12 @@
         default:
           description: default response
           content:
-<<<<<<< HEAD
-            text/html: {}
-            text/xml: {}
-  /toolTester/logs/search:
-=======
             application/json:
               schema:
                 $ref: '#/components/schemas/Collection'
       security:
       - bearer: []
   /organizations/{organizationId}/collections/{collectionId}/description:
->>>>>>> d34725e0
     get:
       tags:
       - organizations
@@ -436,51 +409,6 @@
           content:
             application/json:
               schema:
-<<<<<<< HEAD
-                type: string
-  /users/{userId}:
-    get:
-      operationId: getSpecificUser
-      parameters:
-      - name: userId
-        in: path
-        required: true
-        schema:
-          type: integer
-          format: int64
-      requestBody:
-        content:
-          '*/*':
-            schema:
-              $ref: '#/components/schemas/User'
-      responses:
-        default:
-          description: default response
-          content:
-            application/json:
-              schema:
-                $ref: '#/components/schemas/User'
-  /users/user:
-    get:
-      operationId: getUser
-      requestBody:
-        content:
-          '*/*':
-            schema:
-              $ref: '#/components/schemas/User'
-      responses:
-        default:
-          description: default response
-          content:
-            application/json:
-              schema:
-                $ref: '#/components/schemas/User'
-  /users/users/organizations:
-    get:
-      description: Get all of the Dockstore organizations for a user, sorted by most
-        recently updated.
-      operationId: getUserDockstoreOrganizations
-=======
                 $ref: '#/components/schemas/Collection'
       security:
       - bearer: []
@@ -490,7 +418,6 @@
       - entries
       description: Create a discourse topic for an entry.
       operationId: setDiscourseTopic
->>>>>>> d34725e0
       parameters:
       - name: id
         in: path
@@ -549,9 +476,6 @@
                   $ref: '#/components/schemas/Event'
       security:
       - bearer: []
-<<<<<<< HEAD
-  /users/registries:
-=======
   /metadata/dockerRegistryList:
     get:
       tags:
@@ -588,7 +512,6 @@
               schema:
                 type: string
   /metadata/rss:
->>>>>>> d34725e0
     get:
       tags:
       - metadata
@@ -721,6 +644,247 @@
             application/json:
               schema:
                 $ref: '#/components/schemas/Config'
+  /organizations/{organizationId}/description:
+    get:
+      tags:
+      - organizations
+      summary: Retrieve an organization description by organization ID.
+      description: Retrieve an organization description by organization ID. Supports
+        optional authentication.
+      operationId: getOrganizationDescription
+      parameters:
+      - name: organizationId
+        in: path
+        description: Organization ID.
+        required: true
+        schema:
+          type: integer
+          format: int64
+      responses:
+        default:
+          description: default response
+          content:
+            application/json:
+              schema:
+                type: string
+      security:
+      - bearer: []
+    put:
+      tags:
+      - organizations
+      summary: Update an organization's description.
+      description: Update an organization's description. Expects description in markdown
+        format.
+      operationId: updateOrganizationDescription
+      parameters:
+      - name: organizationId
+        in: path
+        description: Organization ID.
+        required: true
+        schema:
+          type: integer
+          format: int64
+      requestBody:
+        description: Organization's description in markdown.
+        content:
+          '*/*':
+            schema:
+              type: string
+        required: true
+      responses:
+        default:
+          description: default response
+          content:
+            application/json:
+              schema:
+                $ref: '#/components/schemas/Organization'
+      security:
+      - bearer: []
+  /organizations/{organizationId}/members:
+    get:
+      tags:
+      - organizations
+      summary: Retrieve all members for an organization.
+      description: Retrieve all members for an organization. Supports optional authentication.
+      operationId: getOrganizationMembers
+      parameters:
+      - name: organizationId
+        in: path
+        description: Organization ID.
+        required: true
+        schema:
+          type: integer
+          format: int64
+      responses:
+        default:
+          description: default response
+          content:
+            application/json:
+              schema:
+                uniqueItems: true
+                type: array
+                items:
+                  $ref: '#/components/schemas/OrganizationUser'
+      security:
+      - bearer: []
+  /organizations/{organizationId}/events:
+    get:
+      tags:
+      - organizations
+      summary: Retrieve all events for an organization.
+      description: Retrieve all events for an organization. Supports optional authentication.
+      operationId: getOrganizationEvents
+      parameters:
+      - name: organizationId
+        in: path
+        description: Organization ID.
+        required: true
+        schema:
+          type: integer
+          format: int64
+      - name: offset
+        in: query
+        description: Start index of paging.  If this exceeds the current result set
+          return an empty set.  If not specified in the request, this will start at
+          the beginning of the results.
+        required: true
+        schema:
+          type: integer
+          format: int32
+          default: 0
+      - name: limit
+        in: query
+        description: Amount of records to return in a given page, limited to 100
+        required: true
+        schema:
+          maximum: 100
+          minimum: 1
+          type: integer
+          format: int32
+          default: 100
+      requestBody:
+        content:
+          '*/*':
+            schema:
+              $ref: '#/components/schemas/User'
+      responses:
+        default:
+          description: default response
+          content:
+            application/json:
+              schema:
+                type: array
+                items:
+                  $ref: '#/components/schemas/Event'
+      security:
+      - bearer: []
+  /organizations/{organizationId}/star:
+    put:
+      tags:
+      - organizations
+      summary: Star an organization.
+      description: Star an organization.
+      operationId: starOrganization
+      parameters:
+      - name: organizationId
+        in: path
+        description: Organization ID.
+        required: true
+        schema:
+          type: integer
+          format: int64
+      requestBody:
+        description: StarRequest to star an organization for a user.
+        content:
+          '*/*':
+            schema:
+              $ref: '#/components/schemas/StarRequest'
+        required: true
+      responses:
+        default:
+          description: default response
+          content:
+            application/json: {}
+      security:
+      - bearer: []
+  /organizations/{organizationId}/unstar:
+    delete:
+      tags:
+      - organizations
+      summary: Unstar an organization.
+      description: Unstar an organization.
+      operationId: unstarOrganization
+      parameters:
+      - name: organizationId
+        in: path
+        description: Organization ID.
+        required: true
+        schema:
+          type: integer
+          format: int64
+      responses:
+        default:
+          description: default response
+          content:
+            application/json: {}
+      security:
+      - bearer: []
+  /organizations/{organizationId}/starredUsers:
+    get:
+      tags:
+      - organizations
+      summary: Return list of users who starred the given approved organization.
+      description: Return list of users who starred the given approved organization.
+      operationId: getStarredUsersForApprovedOrganization
+      parameters:
+      - name: organizationId
+        in: path
+        description: Organization ID.
+        required: true
+        schema:
+          type: integer
+          format: int64
+      responses:
+        default:
+          description: default response
+          content:
+            application/json:
+              schema:
+                uniqueItems: true
+                type: array
+                items:
+                  $ref: '#/components/schemas/User'
+  /organizations/all:
+    get:
+      tags:
+      - organizations
+      summary: List all organizations.
+      description: List all organizations, regardless of organization status. Admin/curator
+        only.
+      operationId: getAllOrganizations
+      parameters:
+      - name: type
+        in: query
+        description: Filter to apply to organizations.
+        required: true
+        schema:
+          type: string
+          enum:
+          - all
+          - pending
+          - rejected
+          - approved
+      responses:
+        default:
+          description: default response
+          content:
+            application/json:
+              schema:
+                type: array
+                items:
+                  $ref: '#/components/schemas/Organization'
+      security:
+      - bearer: []
   /organizations:
     get:
       tags:
@@ -761,102 +925,6 @@
                 $ref: '#/components/schemas/Organization'
       security:
       - bearer: []
-  /organizations/{organizationId}/approve:
-    post:
-      tags:
-      - organizations
-      summary: Approve an organization.
-      description: Approve the organization with the given id. Admin/curator only.
-      operationId: approveOrganization
-      parameters:
-      - name: organizationId
-        in: path
-        description: Organization ID.
-        required: true
-        schema:
-          type: integer
-          format: int64
-      responses:
-        default:
-          description: default response
-          content:
-            application/json:
-              schema:
-                $ref: '#/components/schemas/Organization'
-      security:
-      - bearer: []
-  /organizations/{organizationId}/reject:
-    post:
-      tags:
-      - organizations
-      summary: Reject an organization.
-      description: Reject the organization with the given id. Admin/curator only.
-      operationId: rejectOrganization
-      parameters:
-      - name: organizationId
-        in: path
-        description: Organization ID.
-        required: true
-        schema:
-          type: integer
-          format: int64
-      responses:
-        default:
-          description: default response
-          content:
-            application/json:
-              schema:
-                $ref: '#/components/schemas/Organization'
-      security:
-      - bearer: []
-  /organizations/{organizationId}/request:
-    post:
-      tags:
-      - organizations
-      summary: Re-request an organization review.
-      description: Re-request a review of the given organization. Requires the organization
-        to be rejected.
-      operationId: requestOrganizationReview
-      parameters:
-      - name: organizationId
-        in: path
-        description: Organization ID.
-        required: true
-        schema:
-          type: integer
-          format: int64
-      responses:
-        default:
-          description: default response
-          content:
-            application/json:
-              schema:
-                $ref: '#/components/schemas/Organization'
-      security:
-      - bearer: []
-  /organizations/name/{name}:
-    get:
-      tags:
-      - organizations
-      summary: Retrieve an organization by name.
-      description: Retrieve an organization by name. Supports optional authentication.
-      operationId: getOrganizationByName
-      parameters:
-      - name: name
-        in: path
-        description: Organization name.
-        required: true
-        schema:
-          type: string
-      responses:
-        default:
-          description: default response
-          content:
-            application/json:
-              schema:
-                $ref: '#/components/schemas/Organization'
-      security:
-      - bearer: []
   /organizations/{organizationId}:
     get:
       tags:
@@ -912,14 +980,13 @@
                 $ref: '#/components/schemas/Organization'
       security:
       - bearer: []
-  /organizations/{organizationId}/description:
-    get:
-      tags:
-      - organizations
-      summary: Retrieve an organization description by organization ID.
-      description: Retrieve an organization description by organization ID. Supports
-        optional authentication.
-      operationId: getOrganizationDescription
+  /organizations/{organizationId}/reject:
+    post:
+      tags:
+      - organizations
+      summary: Reject an organization.
+      description: Reject the organization with the given id. Admin/curator only.
+      operationId: rejectOrganization
       parameters:
       - name: organizationId
         in: path
@@ -934,16 +1001,17 @@
           content:
             application/json:
               schema:
-                type: string
-      security:
-      - bearer: []
-    put:
-      tags:
-      - organizations
-      summary: Update an organization's description.
-      description: Update an organization's description. Expects description in markdown
-        format.
-      operationId: updateOrganizationDescription
+                $ref: '#/components/schemas/Organization'
+      security:
+      - bearer: []
+  /organizations/{organizationId}/request:
+    post:
+      tags:
+      - organizations
+      summary: Re-request an organization review.
+      description: Re-request a review of the given organization. Requires the organization
+        to be rejected.
+      operationId: requestOrganizationReview
       parameters:
       - name: organizationId
         in: path
@@ -952,13 +1020,6 @@
         schema:
           type: integer
           format: int64
-      requestBody:
-        description: Organization's description in markdown.
-        content:
-          '*/*':
-            schema:
-              type: string
-        required: true
       responses:
         default:
           description: default response
@@ -968,13 +1029,36 @@
                 $ref: '#/components/schemas/Organization'
       security:
       - bearer: []
-  /organizations/{organizationId}/members:
-    get:
-      tags:
-      - organizations
-      summary: Retrieve all members for an organization.
-      description: Retrieve all members for an organization. Supports optional authentication.
-      operationId: getOrganizationMembers
+  /organizations/name/{name}:
+    get:
+      tags:
+      - organizations
+      summary: Retrieve an organization by name.
+      description: Retrieve an organization by name. Supports optional authentication.
+      operationId: getOrganizationByName
+      parameters:
+      - name: name
+        in: path
+        description: Organization name.
+        required: true
+        schema:
+          type: string
+      responses:
+        default:
+          description: default response
+          content:
+            application/json:
+              schema:
+                $ref: '#/components/schemas/Organization'
+      security:
+      - bearer: []
+  /organizations/{organizationId}/approve:
+    post:
+      tags:
+      - organizations
+      summary: Approve an organization.
+      description: Approve the organization with the given id. Admin/curator only.
+      operationId: approveOrganization
       parameters:
       - name: organizationId
         in: path
@@ -989,168 +1073,7 @@
           content:
             application/json:
               schema:
-                uniqueItems: true
-                type: array
-                items:
-                  $ref: '#/components/schemas/OrganizationUser'
-      security:
-      - bearer: []
-  /organizations/{organizationId}/events:
-    get:
-      tags:
-      - organizations
-      summary: Retrieve all events for an organization.
-      description: Retrieve all events for an organization. Supports optional authentication.
-      operationId: getOrganizationEvents
-      parameters:
-      - name: organizationId
-        in: path
-        description: Organization ID.
-        required: true
-        schema:
-          type: integer
-          format: int64
-      - name: offset
-        in: query
-        description: Start index of paging.  If this exceeds the current result set
-          return an empty set.  If not specified in the request, this will start at
-          the beginning of the results.
-        required: true
-        schema:
-          type: integer
-          format: int32
-          default: 0
-      - name: limit
-        in: query
-        description: Amount of records to return in a given page, limited to 100
-        required: true
-        schema:
-          maximum: 100
-          minimum: 1
-          type: integer
-          format: int32
-          default: 100
-      requestBody:
-        content:
-          '*/*':
-            schema:
-              $ref: '#/components/schemas/User'
-      responses:
-        default:
-          description: default response
-          content:
-            application/json:
-              schema:
-                type: array
-                items:
-                  $ref: '#/components/schemas/Event'
-      security:
-      - bearer: []
-  /organizations/{organizationId}/star:
-    put:
-      tags:
-      - organizations
-      summary: Star an organization.
-      description: Star an organization.
-      operationId: starOrganization
-      parameters:
-      - name: organizationId
-        in: path
-        description: Organization ID.
-        required: true
-        schema:
-          type: integer
-          format: int64
-      requestBody:
-        description: StarRequest to star an organization for a user.
-        content:
-          '*/*':
-            schema:
-              $ref: '#/components/schemas/StarRequest'
-        required: true
-      responses:
-        default:
-          description: default response
-          content:
-            application/json: {}
-      security:
-      - bearer: []
-  /organizations/{organizationId}/unstar:
-    delete:
-      tags:
-      - organizations
-      summary: Unstar an organization.
-      description: Unstar an organization.
-      operationId: unstarOrganization
-      parameters:
-      - name: organizationId
-        in: path
-        description: Organization ID.
-        required: true
-        schema:
-          type: integer
-          format: int64
-      responses:
-        default:
-          description: default response
-          content:
-            application/json: {}
-      security:
-      - bearer: []
-  /organizations/{organizationId}/starredUsers:
-    get:
-      tags:
-      - organizations
-      summary: Return list of users who starred the given approved organization.
-      description: Return list of users who starred the given approved organization.
-      operationId: getStarredUsersForApprovedOrganization
-      parameters:
-      - name: organizationId
-        in: path
-        description: Organization ID.
-        required: true
-        schema:
-          type: integer
-          format: int64
-      responses:
-        default:
-          description: default response
-          content:
-            application/json:
-              schema:
-                uniqueItems: true
-                type: array
-                items:
-                  $ref: '#/components/schemas/User'
-  /organizations/all:
-    get:
-      tags:
-      - organizations
-      summary: List all organizations.
-      description: List all organizations, regardless of organization status. Admin/curator
-        only.
-      operationId: getAllOrganizations
-      parameters:
-      - name: type
-        in: query
-        description: Filter to apply to organizations.
-        required: true
-        schema:
-          type: string
-          enum:
-          - all
-          - pending
-          - rejected
-          - approved
-      responses:
-        default:
-          description: default response
-          content:
-            application/json:
-              schema:
-                type: array
-                items:
-                  $ref: '#/components/schemas/Organization'
+                $ref: '#/components/schemas/Organization'
       security:
       - bearer: []
   /organizations/{organizationId}/users/{username}:
@@ -1954,6 +1877,8 @@
           - DOCKSTORE_SERVICE_YML
           - DOCKSTORE_SERVICE_TEST_JSON
           - DOCKSTORE_SERVICE_OTHER
+          - DOCKSTORE_GXFORMAT2
+          - GXFORMAT2_TEST_FILE
         verifiedBySource:
           type: object
           additionalProperties:
@@ -2023,6 +1948,8 @@
           - DOCKSTORE_SERVICE_YML
           - DOCKSTORE_SERVICE_TEST_JSON
           - DOCKSTORE_SERVICE_OTHER
+          - DOCKSTORE_GXFORMAT2
+          - GXFORMAT2_TEST_FILE
         valid:
           type: boolean
     VerificationInformation:
@@ -2136,6 +2063,7 @@
           enum:
           - CWL
           - WDL
+          - gxformat2
           - NFL
           - service
           
@@ -2196,26 +2124,6 @@
           format: int32
         last_modified_date:
           type: string
-<<<<<<< HEAD
-        workflowVersions:
-          uniqueItems: true
-          type: array
-          items:
-            $ref: '#/components/schemas/Version'
-        metadataFromEntry:
-          $ref: '#/components/schemas/Entry'
-        metadataFromVersion:
-          $ref: '#/components/schemas/Version'
-        is_published:
-          type: boolean
-        last_modified:
-          type: integer
-          format: int32
-        last_modified_date:
-          type: string
-          format: date-time
-        checker_id:
-=======
           format: date-time
         metadataFromEntry:
           $ref: '#/components/schemas/Workflow'
@@ -2236,7 +2144,6 @@
           items:
             $ref: '#/components/schemas/FileFormat'
         parent_id:
->>>>>>> d34725e0
           type: integer
           format: int64
         path:
@@ -2264,17 +2171,8 @@
           uniqueItems: true
           type: array
           items:
-<<<<<<< HEAD
-            $ref: '#/components/schemas/FileFormat'
-      writeOnly: true
-    FileFormat:
-      type: object
-      properties:
-        value:
-=======
             $ref: '#/components/schemas/User'
         workflowName:
->>>>>>> d34725e0
           type: string
         workflowVersions:
           uniqueItems: true
@@ -2356,26 +2254,7 @@
           format: int64
         link:
           type: string
-<<<<<<< HEAD
-          enum:
-          - DOCKSTORE_CWL
-          - DOCKSTORE_WDL
-          - DOCKERFILE
-          - CWL_TEST_JSON
-          - WDL_TEST_JSON
-          - NEXTFLOW
-          - NEXTFLOW_CONFIG
-          - NEXTFLOW_TEST_PARAMS
-          - DOCKSTORE_YML
-          - DOCKSTORE_SERVICE_YML
-          - DOCKSTORE_SERVICE_TEST_JSON
-          - DOCKSTORE_SERVICE_OTHER
-          - DOCKSTORE_GXFORMAT2
-          - GXFORMAT2_TEST_FILE
-        content:
-=======
         location:
->>>>>>> d34725e0
           type: string
         name:
           maxLength: 39
@@ -2440,26 +2319,7 @@
       properties:
         author:
           type: string
-<<<<<<< HEAD
-          enum:
-          - DOCKSTORE_CWL
-          - DOCKSTORE_WDL
-          - DOCKERFILE
-          - CWL_TEST_JSON
-          - WDL_TEST_JSON
-          - NEXTFLOW
-          - NEXTFLOW_CONFIG
-          - NEXTFLOW_TEST_PARAMS
-          - DOCKSTORE_YML
-          - DOCKSTORE_SERVICE_YML
-          - DOCKSTORE_SERVICE_TEST_JSON
-          - DOCKSTORE_SERVICE_OTHER
-          - DOCKSTORE_GXFORMAT2
-          - GXFORMAT2_TEST_FILE
-        valid:
-=======
         automated:
->>>>>>> d34725e0
           type: boolean
         commitID:
           type: string
@@ -2543,22 +2403,6 @@
           type: array
           items:
             $ref: '#/components/schemas/Validation'
-<<<<<<< HEAD
-        images:
-          uniqueItems: true
-          type: array
-          items:
-            $ref: '#/components/schemas/Image'
-        hidden:
-          type: boolean
-        workingDirectory:
-          type: string
-        description:
-          type: string
-        email:
-          type: string
-=======
->>>>>>> d34725e0
         verified:
           type: boolean
         verifiedSource:
@@ -2571,121 +2415,9 @@
           $ref: '#/components/schemas/User'
         wdl_path:
           type: string
-<<<<<<< HEAD
-          enum:
-          - README
-          - DESCRIPTOR
-        author:
-          type: string
-        dbUpdateDate:
-          type: string
-          format: date-time
-        input_file_formats:
-          uniqueItems: true
-          type: array
-          items:
-            $ref: '#/components/schemas/FileFormat'
-        output_file_formats:
-          uniqueItems: true
-          type: array
-          items:
-            $ref: '#/components/schemas/FileFormat'
-    Config:
-      type: object
-      properties:
-        dnaStackImportUrl:
-          type: string
-        dnaNexusImportUrl:
-          type: string
-        terraImportUrl:
-          type: string
-        gitHubAuthUrl:
-          type: string
-        gitHubRedirectPath:
-          type: string
-        gitHubScope:
-          type: string
-        quayIoAuthUrl:
-          type: string
-        quayIoRedirectPath:
-          type: string
-        quayIoScope:
-          type: string
-        bitBucketAuthUrl:
-          type: string
-        gitlabAuthUrl:
-          type: string
-        gitlabRedirectPath:
-          type: string
-        gitlabScope:
-          type: string
-        zenodoAuthUrl:
-          type: string
-        zenodoRedirectPath:
-          type: string
-        zenodoScope:
-          type: string
-        googleScope:
-          type: string
-        cwlVisualizerUri:
-          type: string
-        tagManagerId:
-          type: string
-        gitHubAppInstallationUrl:
-          type: string
-        documentationUrl:
-          type: string
-        featuredContentUrl:
-          type: string
-        githubClientId:
-          type: string
-        quayIoClientId:
-          type: string
-        bitBucketClientId:
-          type: string
-        gitlabClientId:
-          type: string
-        zenodoClientId:
-          type: string
-        googleClientId:
-          type: string
-        discourseUrl:
-          type: string
-    RegistryBean:
-      type: object
-      properties:
-        dockerPath:
-          type: string
-        friendlyName:
-          type: string
-        url:
-          type: string
-        privateOnly:
-          type: string
-        customDockerPath:
-          type: string
-        enum:
-          type: string
-    SourceControlBean:
-      type: object
-      properties:
-        value:
-          type: string
-        friendlyName:
-          type: string
-    DescriptorLanguageBean:
-      type: object
-      properties:
-        value:
-          type: string
-        friendlyName:
-          type: string
-    ToolTesterLog:
-=======
         workingDirectory:
           type: string
     Tool:
->>>>>>> d34725e0
       type: object
       properties:
         aliases:
@@ -2718,24 +2450,9 @@
           type: string
         default_cwl_path:
           type: string
-<<<<<<< HEAD
-          enum:
-          - CWL
-          - WDL
-          - gxformat2
-          - NFL
-          - service
-          
-          
-        id:
-          type: integer
-          format: int64
-        author:
-=======
         default_dockerfile_path:
           type: string
         default_wdl_path:
->>>>>>> d34725e0
           type: string
         description:
           type: string
@@ -2803,16 +2520,7 @@
         registry:
           type: integer
           format: int32
-<<<<<<< HEAD
-        is_checker:
-          type: boolean
-        parent_id:
-          type: integer
-          format: int64
-        full_workflow_path:
-=======
         registry_string:
->>>>>>> d34725e0
           type: string
         starredUsers:
           uniqueItems: true
@@ -2826,22 +2534,11 @@
             $ref: '#/components/schemas/Tag'
         tool_maintainer_email:
           type: string
-<<<<<<< HEAD
-        source_control_provider:
-          type: string
-        defaultTestParameterFilePath:
-          type: string
-        last_modified_date:
-          type: string
-          format: date-time
-        checker_id:
-=======
         tool_path:
           type: string
         toolname:
           type: string
         topicId:
->>>>>>> d34725e0
           type: integer
           format: int64
         users:
@@ -2853,15 +2550,7 @@
           uniqueItems: true
           type: array
           items:
-<<<<<<< HEAD
-            $ref: '#/components/schemas/FileFormat'
-    Service:
-      type: object
-      allOf:
-      - $ref: '#/components/schemas/Workflow'
-=======
             $ref: '#/components/schemas/Tag'
->>>>>>> d34725e0
     Workflow:
       required:
       - type
@@ -2989,24 +2678,7 @@
             $ref: '#/components/schemas/WorkflowVersion'
         workflow_path:
           type: string
-<<<<<<< HEAD
-        parentEntry:
-          $ref: '#/components/schemas/Entry'
-        isChecker:
-          type: boolean
-        metadataFromEntry:
-          $ref: '#/components/schemas/Workflow'
-        metadataFromVersion:
-          $ref: '#/components/schemas/Version'
-        is_published:
-          type: boolean
-        last_modified:
-          type: integer
-          format: int32
-        full_workflow_path:
-=======
         type:
->>>>>>> d34725e0
           type: string
       writeOnly: true
       discriminator:
@@ -3036,16 +2708,6 @@
           type: boolean
         doiStatus:
           type: string
-<<<<<<< HEAD
-        source_control_provider:
-          type: string
-        defaultTestParameterFilePath:
-          type: string
-        last_modified_date:
-          type: string
-          format: date-time
-        checker_id:
-=======
           enum:
           - NOT_REQUESTED
           - REQUESTED
@@ -3059,7 +2721,6 @@
         hidden:
           type: boolean
         id:
->>>>>>> d34725e0
           type: integer
           format: int64
         images:
@@ -3072,25 +2733,9 @@
           type: array
           items:
             $ref: '#/components/schemas/FileFormat'
-<<<<<<< HEAD
-        type:
-          type: string
-      writeOnly: true
-      discriminator:
-        propertyName: type
-    WorkflowVersion:
-      type: object
-      properties:
-        id:
-          type: integer
-          format: int64
-        reference:
-          type: string
-=======
         last_modified:
           type: string
           format: date-time
->>>>>>> d34725e0
         name:
           type: string
         output_file_formats:
@@ -3122,18 +2767,11 @@
           - HELM
         valid:
           type: boolean
-<<<<<<< HEAD
-        description:
-          type: string
-        email:
-          type: string
-=======
         validations:
           uniqueItems: true
           type: array
           items:
             $ref: '#/components/schemas/Validation'
->>>>>>> d34725e0
         verified:
           type: boolean
         verifiedSource:
@@ -3251,17 +2889,11 @@
         logType:
           type: string
           enum:
-<<<<<<< HEAD
-          - README
-          - DESCRIPTOR
-        author:
-=======
           - FULL
           - SUMMARY
         runner:
           type: string
         testFilename:
->>>>>>> d34725e0
           type: string
         toolId:
           type: string

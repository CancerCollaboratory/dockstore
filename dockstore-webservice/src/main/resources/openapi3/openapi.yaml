openapi: 3.0.1
info:
  title: Dockstore API
  description: This describes the dockstore API, a webservice that manages pairs of Docker images and associated metadata such as CWL documents and Dockerfiles used to build those images. Explore swagger.json for a Swagger 2.0 description of our API and explore openapi.yaml for OpenAPI 3.0 descriptions.
  termsOfService: TBD
  contact:
    name: Dockstore@ga4gh
    url: https://discuss.dockstore.org/t/opening-helpdesk-tickets/1506
    email: theglobalalliance@genomicsandhealth.org
  license:
    name: Apache License Version 2.0
    url: https://github.com/dockstore/dockstore/blob/develop/LICENSE
  version: 1.11.0-alpha.1-SNAPSHOT
servers:
  - url: /api
    description: Current server when hosted on AWS
    variables: {}
  - url: /
    description: When working locally
    variables: {}
  - url: https://dockstore.org/api
    description: Production server
    variables: {}
  - url: https://staging.dockstore.org/api
    description: Staging server
    variables: {}
  - url: https://dev.dockstore.net/api
    description: Nightly build server
    variables: {}
tags:
  - name: aliases
    description: Create, update list aliases for accessing entries
  - name: organizations
    description: Operations on Dockstore organizations
  - name: NIHdatacommons
    description: Needed for SmartAPI compatibility apparantly, might be cargo cult behaviour
  - name: containers
    description: List and register entries in the dockstore (pairs of images + metadata (CWL and Dockerfile))
  - name: containertags
    description: List and modify tags for containers
  - name: entries
    description: Interact with entries in Dockstore regardless of whether they are containers or workflows
  - name: hosted
    description: Created and modify hosted entries in the dockstore
  - name: lambdaEvents
    description: Query lambda events triggered by GitHub Apps
  - name: metadata
    description: Information about Dockstore like RSS, sitemap, lists of dependencies, etc.
  - name: curation
    description: List and modify notifications for users of Dockstore
  - name: workflows
    description: List and register workflows in the dockstore (CWL, Nextflow, WDL)
  - name: tokens
    description: List, modify, refresh, and delete tokens for external services
  - name: toolTester
    description: Interactions with the Dockstore-support's ToolTester application
  - name: users
    description: List, modify, and manage end users of the dockstore
  - name: extendedGA4GH
    description: Optional experimental extensions of the GA4GH API
  - name: GA4GHV20
    description: A curated subset of resources proposed as a common standard for tool repositories. Implements TRS [2.0.0](https://github.com/ga4gh/tool-registry-service-schemas/releases/tag/2.0.0).
  - name: GA4GH
    description: A curated subset of resources proposed as a common standard for tool repositories. Implements TRS [2.0.0-beta.2](https://github.com/ga4gh/tool-registry-service-schemas/releases/tag/2.0.0-beta.2) . Integrators are welcome to use these endpoints but they are subject to change based on community input.
  - name: GA4GHV1
    description: A curated subset of resources proposed as a common standard for tool repositories. Implements TRS [1.0.0](https://github.com/ga4gh/tool-registry-service-schemas/releases/tag/1.0.0) and is considered final (not subject to change)
paths:
  /aliases/workflow-versions/{alias}:
    get:
      tags:
        - aliases
      description: Retrieves workflow version path information by alias.
      operationId: getWorkflowVersionPathInfoByAlias
      parameters:
        - name: alias
          in: path
          required: true
          schema:
            type: string
      responses:
        default:
          description: default response
          content:
            application/json:
              schema:
                $ref: '#/components/schemas/WorkflowVersionPathInfo'
      security:
        - bearer: []
  /aliases/workflow-versions/{workflowVersionId}:
    post:
      tags:
        - aliases
      description: Add aliases linked to a workflow version in Dockstore.
      operationId: addAliases_1
      parameters:
        - name: workflowVersionId
          in: path
          required: true
          schema:
            type: integer
            format: int64
        - name: aliases
          in: query
          schema:
            type: string
      responses:
        default:
          description: default response
          content:
            application/json:
              schema:
                $ref: '#/components/schemas/WorkflowVersion'
      security:
        - bearer: []
  /cloudInstances/{cloudInstanceId}:
    delete:
      tags:
        - Cloud Instances
      summary: Delete a public cloud instance, admin only
      operationId: deleteCloudInstance
      parameters:
        - name: cloudInstanceId
          in: path
          description: ID of cloud instance to delete
          required: true
          schema:
            type: integer
            format: int64
      responses:
        "204":
          description: No Content
        "403":
          description: Forbidden
        "401":
          description: Unauthorized
      security:
        - bearer: []
  /cloudInstances:
    get:
      tags:
        - Cloud Instances
      summary: Get all known public cloud instances
      operationId: getCloudInstances
      responses:
        "200":
          description: OK
          content:
            application/json:
              schema:
                type: array
                items:
                  $ref: '#/components/schemas/CloudInstance'
    post:
      tags:
        - Cloud Instances
      summary: Add a new public cloud instance, admin only
      operationId: postCloudInstance
      requestBody:
        description: Cloud instance to create
        content:
<<<<<<< HEAD
          application/json:
            schema:
              $ref: '#/components/schemas/CloudInstance'
        required: true
      responses:
        "204":
          description: No Content
        "403":
          description: Forbidden
        "401":
          description: Unauthorized
      security:
        - bearer: []
  /organizations/{organizationId}/collections:
    get:
      tags:
        - organizations
      summary: Retrieve all collections for an organization.
      description: Retrieve all collections for an organization. Supports optional authentication.
      operationId: getCollectionsFromOrganization
      parameters:
        - name: organizationId
          in: path
          description: Organization ID.
          required: true
          schema:
            type: integer
            format: int64
        - name: include
          in: query
          description: Included fields.
          required: true
          schema:
=======
          type: string
      type: object
    Aliasable:
      properties:
        aliases:
          additionalProperties:
            $ref: '#/components/schemas/Alias'
          type: object
      type: object
    BioWorkflow:
      allOf:
        - $ref: '#/components/schemas/Workflow'
        - properties:
            is_checker:
              type: boolean
            parent_id:
              format: int64
              type: integer
          type: object
      type: object
    Checksum:
      description: The checksum value and its type
      example: '[{checksum=77af4d6b9913e693e8d0b4b294fa62ade6054e6b2f1ffb617ac955dd63fb0182, type=sha256}]'
      properties:
        checksum:
          description: 'The hex-string encoded checksum for the data. '
          type: string
        type:
          description: The digest method used to create the checksum. The value (e.g. `sha-256`) SHOULD be listed as `Hash Name String` in the https://github.com/ga4gh-discovery/ga4gh-checksum/blob/master/hash-alg.csv[GA4GH Checksum Hash Algorithm Registry]. Other values MAY be used, as long as implementors are aware of the issues discussed in https://tools.ietf.org/html/rfc6920#section-9.4[RFC6920]. GA4GH may provide more explicit guidance for use of non-IANA-registered algorithms in the future.
          type: string
      required:
        - checksum
        - type
      type: object
    CloudInstance:
      properties:
        id:
          format: int64
          type: integer
        partner:
          enum:
            - GALAXY
            - TERRA
            - DNA_STACK
            - DNA_NEXUS
            - CGC
            - NHLBI_BIODATA_CATALYST
            - ANVIL
            - CAVATICA
            - NEXTFLOW_TOWER
          type: string
        supportedLanguages:
          items:
            $ref: '#/components/schemas/Language'
          type: array
          uniqueItems: true
        supportsFileImports:
          type: boolean
        supportsHttpImports:
          type: boolean
        url:
          type: string
      type: object
    Collection:
      description: Collection in an organization, collects entries
      properties:
        aliases:
          additionalProperties:
            $ref: '#/components/schemas/Alias'
          type: object
        dbCreateDate:
          format: int64
          type: integer
        dbUpdateDate:
          format: int64
          type: integer
        description:
          description: Description of the collection
          type: string
        displayName:
          maxLength: 50
          minLength: 3
          pattern: '[\w ,_\-&()'']*'
          type: string
        entries:
          items:
            $ref: '#/components/schemas/CollectionEntry'
          type: array
        id:
          description: Implementation specific ID for the collection in this web service
          format: int64
          type: integer
        name:
          description: Name of the collection
          example: Alignment
          maxLength: 39
          minLength: 3
          pattern: '[a-zA-Z][a-zA-Z\d]*'
          type: string
        organizationID:
          format: int64
          type: integer
        organizationName:
          type: string
        topic:
          description: Short description of the collection
          example: A collection of alignment algorithms
          type: string
      required:
        - name
        - topic
      type: object
    CollectionEntry:
      properties:
        dbUpdateDate:
          format: int64
          type: integer
        entryPath:
          type: string
        entryType:
          type: string
        id:
          format: int64
          type: integer
        versionName:
          type: string
      type: object
    CollectionOrganization:
      properties:
        collectionDisplayName:
          type: string
        collectionId:
          format: int64
          type: integer
        collectionName:
          type: string
        organizationDisplayName:
          type: string
        organizationId:
          format: int64
          type: integer
        organizationName:
          type: string
      type: object
    Config:
      properties:
        bdCatalystSevenBridgesImportUrl:
          type: string
        bdCatalystTerraImportUrl:
          type: string
        bitBucketAuthUrl:
          type: string
        bitBucketClientId:
          type: string
        composeSetupVersion:
          type: string
        cwlVisualizerUri:
          type: string
        deployVersion:
          type: string
        discourseUrl:
          type: string
        dnaNexusImportUrl:
          type: string
        dnaStackImportUrl:
          type: string
        documentationUrl:
          type: string
        featuredContentUrl:
          type: string
        gitBuildVersion:
          type: string
        gitCommitId:
          type: string
        gitHubAppInstallationUrl:
          type: string
        gitHubAuthUrl:
          type: string
        gitHubRedirectPath:
          type: string
        gitHubScope:
          type: string
        githubClientId:
          type: string
        gitlabAuthUrl:
          type: string
        gitlabClientId:
          type: string
        gitlabRedirectPath:
          type: string
        gitlabScope:
          type: string
        googleClientId:
          type: string
        googleScope:
          type: string
        orcidAuthUrl:
          type: string
        orcidClientId:
          type: string
        orcidRedirectPath:
          type: string
        orcidScope:
          type: string
        quayIoAuthUrl:
          type: string
        quayIoClientId:
          type: string
        quayIoRedirectPath:
          type: string
        quayIoScope:
          type: string
        tagManagerId:
          type: string
        terraImportUrl:
          type: string
        zenodoAuthUrl:
          type: string
        zenodoClientId:
          type: string
        zenodoRedirectPath:
          type: string
        zenodoScope:
          type: string
      type: object
    DescriptorLanguageBean:
      properties:
        friendlyName:
          type: string
        value:
          type: string
      type: object
    DockstoreTool:
      properties:
        aliases:
          additionalProperties:
            $ref: '#/components/schemas/Alias'
          type: object
        author:
          type: string
        checker_id:
          format: int64
          type: integer
        conceptDoi:
          type: string
        custom_docker_registry_path:
          type: string
        customerDockerRegistryPath:
          type: string
          writeOnly: true
        dbCreateDate:
          format: int64
          type: integer
        dbUpdateDate:
          format: int64
          type: integer
        defaultCWLTestParameterFile:
          type: string
        defaultVersion:
          type: string
        defaultWDLTestParameterFile:
          type: string
        default_cwl_path:
          type: string
        default_dockerfile_path:
          type: string
        default_wdl_path:
          type: string
        description:
          type: string
        descriptorType:
          items:
            type: string
          type: array
        email:
          type: string
        forumUrl:
          maxLength: 256
          minLength: 0
          type: string
        gitUrl:
          type: string
        has_checker:
          type: boolean
        id:
          format: int64
          type: integer
        input_file_formats:
          items:
            $ref: '#/components/schemas/FileFormat'
          type: array
          uniqueItems: true
        is_published:
          type: boolean
        labels:
          items:
            $ref: '#/components/schemas/Label'
          type: array
          uniqueItems: true
        lastBuild:
          format: date-time
          type: string
        lastUpdated:
          format: int64
          type: integer
        last_modified:
          format: int32
          type: integer
        last_modified_date:
          format: int64
          type: integer
        licenseInformation:
          $ref: '#/components/schemas/LicenseInformation'
        metadataFromEntry:
          $ref: '#/components/schemas/DockstoreTool'
        metadataFromVersion:
          $ref: '#/components/schemas/Version'
        mode:
          enum:
            - AUTO_DETECT_QUAY_TAGS_AUTOMATED_BUILDS
            - AUTO_DETECT_QUAY_TAGS_WITH_MIXED
            - MANUAL_IMAGE_PATH
            - HOSTED
          type: string
        name:
          type: string
        namespace:
          type: string
        output_file_formats:
          items:
            $ref: '#/components/schemas/FileFormat'
          type: array
          uniqueItems: true
        path:
          type: string
        private_access:
          type: boolean
        registry:
          enum:
            - QUAY_IO
            - DOCKER_HUB
            - GITLAB
            - AMAZON_ECR
            - SEVEN_BRIDGES
          type: string
        registry_string:
          type: string
        starredUsers:
          items:
            $ref: '#/components/schemas/User'
          type: array
          uniqueItems: true
        tags:
          items:
            $ref: '#/components/schemas/Tag'
          type: array
          uniqueItems: true
        tool_maintainer_email:
          type: string
        tool_path:
          type: string
        toolname:
          type: string
        topicId:
          format: int64
          type: integer
        users:
          items:
            $ref: '#/components/schemas/User'
          type: array
          uniqueItems: true
        workflowVersions:
          items:
            $ref: '#/components/schemas/Tag'
          type: array
          uniqueItems: true
      type: object
    Entry:
      properties:
        aliases:
          additionalProperties:
            $ref: '#/components/schemas/Alias'
          type: object
        author:
          type: string
        checker_id:
          format: int64
          type: integer
        conceptDoi:
          type: string
        dbCreateDate:
          format: int64
          type: integer
        dbUpdateDate:
          format: int64
          type: integer
        defaultVersion:
          type: string
        description:
          type: string
        email:
          type: string
        gitUrl:
          type: string
        has_checker:
          type: boolean
        id:
          format: int64
          type: integer
        input_file_formats:
          items:
            $ref: '#/components/schemas/FileFormat'
          type: array
          uniqueItems: true
        is_published:
          type: boolean
        labels:
          items:
            $ref: '#/components/schemas/Label'
          type: array
          uniqueItems: true
        lastUpdated:
          format: int64
          type: integer
        last_modified:
          format: int32
          type: integer
        last_modified_date:
          format: int64
          type: integer
        licenseInformation:
          $ref: '#/components/schemas/LicenseInformation'
        metadataFromEntry:
          $ref: '#/components/schemas/Entry'
        metadataFromVersion:
          $ref: '#/components/schemas/Version'
        output_file_formats:
          items:
            $ref: '#/components/schemas/FileFormat'
          type: array
          uniqueItems: true
        starredUsers:
          items:
            $ref: '#/components/schemas/User'
          type: array
          uniqueItems: true
        topicId:
          format: int64
          type: integer
        users:
          items:
            $ref: '#/components/schemas/User'
          type: array
          uniqueItems: true
        workflowVersions:
          items:
            $ref: '#/components/schemas/Version'
          type: array
          uniqueItems: true
      type: object
    EntryObjectObject:
      properties:
        aliases:
          additionalProperties:
            $ref: '#/components/schemas/Alias'
          type: object
        author:
          type: string
        checker_id:
          format: int64
          type: integer
        conceptDoi:
          type: string
        dbCreateDate:
          format: int64
          type: integer
        dbUpdateDate:
          format: int64
          type: integer
        defaultVersion:
          type: string
        description:
          type: string
        email:
          type: string
        gitUrl:
          type: string
        has_checker:
          type: boolean
        id:
          format: int64
          type: integer
        input_file_formats:
          items:
            $ref: '#/components/schemas/FileFormat'
          type: array
          uniqueItems: true
        is_published:
          type: boolean
        labels:
          items:
            $ref: '#/components/schemas/Label'
          type: array
          uniqueItems: true
        lastUpdated:
          format: int64
          type: integer
        last_modified:
          format: int32
          type: integer
        last_modified_date:
          format: int64
          type: integer
        licenseInformation:
          $ref: '#/components/schemas/LicenseInformation'
        metadataFromEntry:
          type: object
          writeOnly: true
        metadataFromVersion:
          $ref: '#/components/schemas/Version'
        output_file_formats:
          items:
            $ref: '#/components/schemas/FileFormat'
          type: array
          uniqueItems: true
        starredUsers:
          items:
            $ref: '#/components/schemas/User'
          type: array
          uniqueItems: true
        topicId:
          format: int64
          type: integer
        users:
          items:
            $ref: '#/components/schemas/User'
          type: array
          uniqueItems: true
        workflowVersions:
          items:
            type: object
          type: array
          uniqueItems: true
      type: object
    EntryUpdateTime:
      properties:
        entryType:
          enum:
            - TOOL
            - WORKFLOW
            - SERVICE
          type: string
        lastUpdateDate:
          format: int64
          type: integer
        path:
          type: string
        prettyPath:
          type: string
      type: object
    Error:
      properties:
        code:
          format: int32
          type: integer
        message:
          type: string
      required:
        - code
      type: object
    Event:
      properties:
        collection:
          $ref: '#/components/schemas/Collection'
        dbCreateDate:
          format: int64
          type: integer
        dbUpdateDate:
          format: int64
          type: integer
        id:
          format: int64
          type: integer
        initiatorUser:
          $ref: '#/components/schemas/User'
        organization:
          $ref: '#/components/schemas/Organization'
        tool:
          $ref: '#/components/schemas/DockstoreTool'
        type:
          enum:
            - CREATE_ORG
            - DELETE_ORG
            - MODIFY_ORG
            - APPROVE_ORG
            - REJECT_ORG
            - REREQUEST_ORG
            - ADD_USER_TO_ORG
            - REMOVE_USER_FROM_ORG
            - MODIFY_USER_ROLE_ORG
            - APPROVE_ORG_INVITE
            - REJECT_ORG_INVITE
            - CREATE_COLLECTION
            - MODIFY_COLLECTION
            - REMOVE_FROM_COLLECTION
            - ADD_TO_COLLECTION
            - ADD_VERSION_TO_ENTRY
          type: string
        user:
          $ref: '#/components/schemas/User'
        version:
          $ref: '#/components/schemas/Version'
        workflow:
          $ref: '#/components/schemas/Workflow'
      type: object
    ExtendedUserData:
      properties:
        canChangeUsername:
          type: boolean
      type: object
    FileFormat:
      properties:
        value:
          type: string
      type: object
    FileWrapper:
      description: 'A file provides content for one of - A tool descriptor is a metadata document that describes one or more tools. - A tool document that describes how to test with one or more sample test JSON. - A containerfile is a document that describes how to build a particular container image. Examples include Dockerfiles for creating Docker images and Singularity recipes for Singularity images '
      properties:
        checksum:
          description: 'A production (immutable) tool version is required to have a hashcode. Not required otherwise, but might be useful to detect changes. '
          example: '[{checksum=77af4d6b9913e693e8d0b4b294fa62ade6054e6b2f1ffb617ac955dd63fb0182, type=sha256}]'
          items:
            $ref: '#/components/schemas/Checksum'
          type: array
        content:
          description: The content of the file itself. One of url or content is required.
          type: string
        url:
          description: Optional url to the underlying content, should include version information, and can include a git hash.  Note that this URL should resolve to the raw unwrapped content that would otherwise be available in content. One of url or content is required.
          type: string
      type: object
    Image:
      properties:
        architecture:
          type: string
        checksums:
          items:
            $ref: '#/components/schemas/Checksum'
          type: array
        dbUpdateDate:
          format: date-time
          type: string
        imageID:
          type: string
        imageRegistry:
          enum:
            - QUAY_IO
            - DOCKER_HUB
            - GITLAB
            - AMAZON_ECR
            - SEVEN_BRIDGES
          type: string
        imageUpdateDate:
          type: string
        os:
          type: string
        repository:
          type: string
        size:
          format: int64
          type: integer
        tag:
          type: string
      type: object
    ImageData:
      description: Describes one container image.
      properties:
        checksum:
          description: A production (immutable) tool version is required to have a hashcode. Not required otherwise, but might be useful to detect changes.  This exposes the hashcode for specific image versions to verify that the container version pulled is actually the version that was indexed by the registry.
          example: '[{checksum=77af4d6b9913e693e8d0b4b294fa62ade6054e6b2f1ffb617ac955dd63fb0182, type=sha256}]'
          items:
            $ref: '#/components/schemas/Checksum'
          type: array
        image_name:
          description: Used in conjunction with a registry_url if provided to locate images.
          type: string
        image_type:
          enum:
            - Docker
            - Singularity
            - Conda
          type: string
        registry_host:
          description: A docker registry or a URL to a Singularity registry. Used along with image_name to locate a specific image.
          type: string
        size:
          description: Size of the container in bytes.
          format: int64
          type: integer
        updated:
          description: Last time the container was updated.
          type: string
      type: object
    Label:
      properties:
        id:
          format: int64
          type: integer
        value:
          type: string
      type: object
    LambdaEvent:
      properties:
        eventDate:
          format: int64
          type: integer
        githubUsername:
          type: string
        id:
          format: int64
          type: integer
        message:
          type: string
        organization:
          type: string
        reference:
          type: string
        repository:
          type: string
        success:
          type: boolean
        type:
          enum:
            - PUSH
            - DELETE
            - INSTALL
            - PUBLISH
          type: string
      type: object
    Language:
      type: object
    LicenseInformation:
      properties:
        licenseName:
          type: string
      type: object
    Limits:
      properties:
        hostedEntryCountLimit:
          format: int32
          type: integer
        hostedEntryVersionLimit:
          format: int32
          type: integer
      type: object
    Notification:
      properties:
        dbCreateDate:
          format: int64
          type: integer
        dbUpdateDate:
          format: int64
          type: integer
        expiration:
          format: int64
          type: integer
        id:
          format: int64
          type: integer
        message:
          maxLength: 1024
          minLength: 0
          type: string
        priority:
          enum:
            - LOW
            - MEDIUM
            - CRITICAL
          type: string
        type:
          enum:
            - SITEWIDE
            - NEWSBODY
          type: string
      type: object
    Organization:
      properties:
        aliases:
          additionalProperties:
            $ref: '#/components/schemas/Alias'
          type: object
        avatarUrl:
          pattern: ([^\s]+)(\.jpg|\.jpeg|\.png|\.gif)
          type: string
        dbCreateDate:
          format: int64
          type: integer
        dbUpdateDate:
          format: int64
          type: integer
        description:
          type: string
        displayName:
          maxLength: 50
          minLength: 3
          pattern: '[\w ,_\-&()'']*'
          type: string
        email:
          type: string
        id:
          format: int64
          type: integer
        link:
          type: string
        location:
          type: string
        name:
          maxLength: 39
          minLength: 3
          pattern: '[a-zA-Z][a-zA-Z\d]*'
          type: string
        starredUsers:
          items:
            $ref: '#/components/schemas/User'
          type: array
          uniqueItems: true
        status:
          enum:
            - PENDING
            - REJECTED
            - APPROVED
          type: string
        topic:
          type: string
        users:
          items:
            $ref: '#/components/schemas/OrganizationUser'
          type: array
          uniqueItems: true
      type: object
    OrganizationUpdateTime:
      properties:
        displayName:
          type: string
        lastUpdateDate:
          format: int64
          type: integer
        name:
          type: string
      type: object
    OrganizationUser:
      properties:
        accepted:
          type: boolean
        dbCreateDate:
          format: int64
          type: integer
        dbUpdateDate:
          format: int64
          type: integer
        id:
          $ref: '#/components/schemas/OrganizationUserId'
        organization:
          $ref: '#/components/schemas/Organization'
        role:
          enum:
            - ADMIN
            - MAINTAINER
            - MEMBER
          type: string
        user:
          $ref: '#/components/schemas/User'
      type: object
    OrganizationUserId:
      properties:
        organizationId:
          format: int64
          type: integer
        userId:
          format: int64
          type: integer
      type: object
    ParsedInformation:
      properties:
        descriptorLanguage:
          enum:
            - CWL
            - WDL
            - gxformat2
            - SWL
            - NFL
            - service
          type: string
        hasHTTPImports:
          type: boolean
        hasLocalImports:
          type: boolean
      type: object
    Permission:
      properties:
        email:
          type: string
        role:
          enum:
            - OWNER
            - WRITER
            - READER
          type: string
      type: object
    PrivilegeRequest:
      properties:
        admin:
          type: boolean
        curator:
          type: boolean
      type: object
    Profile:
      properties:
        avatarURL:
          type: string
        bio:
          type: string
        company:
          type: string
        email:
          type: string
        location:
          type: string
        name:
          type: string
        username:
          type: string
      type: object
    PublishRequest:
      properties:
        publish:
          type: boolean
      type: object
    RegistryBean:
      properties:
        customDockerPath:
          type: string
        dockerPath:
          type: string
        enum:
          type: string
        friendlyName:
          type: string
        privateOnly:
          type: string
        url:
          type: string
      type: object
    Repository:
      properties:
        canDelete:
          type: boolean
        gitRegistry:
          enum:
            - dockstore.org
            - github.com
            - bitbucket.org
            - gitlab.com
          type: string
        organization:
          type: string
        path:
          type: string
        present:
          type: boolean
        repositoryName:
          type: string
      type: object
    Service:
      allOf:
        - $ref: '#/components/schemas/Workflow'
      type: object
    ServiceType:
      description: Type of a GA4GH service
      properties:
        artifact:
          description: Name of the API or GA4GH specification implemented. Official GA4GH types should be assigned as part of standards approval process. Custom artifacts are supported.
          example: beacon
          type: string
        group:
          description: Namespace in reverse domain name format. Use `org.ga4gh` for implementations compliant with official GA4GH specifications. For services with custom APIs not standardized by GA4GH, or implementations diverging from official GA4GH specifications, use a different namespace (e.g. your organization's reverse domain name).
          example: org.ga4gh
          type: string
        version:
          description: Version of the API or specification. GA4GH specifications use semantic versioning.
          example: 1.0.0
          type: string
      required:
        - artifact
        - group
        - version
      type: object
    SharedWorkflows:
      properties:
        role:
          enum:
            - OWNER
            - WRITER
            - READER
          type: string
        workflows:
          items:
            $ref: '#/components/schemas/Workflow'
          type: array
      type: object
    SourceControlBean:
      properties:
        friendlyName:
          type: string
        value:
          type: string
      type: object
    SourceFile:
      properties:
        absolutePath:
          description: Absolute path of sourcefile in git repo
          type: string
        checksums:
          items:
            $ref: '#/components/schemas/Checksum'
          type: array
        content:
          type: string
        frozen:
          type: boolean
        id:
          format: int64
          type: integer
        path:
          description: Path to sourcefile relative to its parent
          type: string
        type:
          description: Enumerates the type of file
          enum:
            - DOCKSTORE_CWL
            - DOCKSTORE_WDL
            - DOCKERFILE
            - CWL_TEST_JSON
            - WDL_TEST_JSON
            - NEXTFLOW
            - NEXTFLOW_CONFIG
            - NEXTFLOW_TEST_PARAMS
            - DOCKSTORE_YML
            - DOCKSTORE_SERVICE_YML
            - DOCKSTORE_SERVICE_TEST_JSON
            - DOCKSTORE_SERVICE_OTHER
            - DOCKSTORE_GXFORMAT2
            - GXFORMAT2_TEST_FILE
            - DOCKSTORE_SWL
            - SWL_TEST_JSON
          type: string
        verifiedBySource:
          additionalProperties:
            $ref: '#/components/schemas/VerificationInformation'
          type: object
      required:
        - absolutePath
        - path
        - type
      type: object
    StarRequest:
      properties:
        star:
          type: boolean
      type: object
    TRSService:
      description: GA4GH service
      properties:
        contactUrl:
          description: URL of the contact for the provider of this service, e.g. a link to a contact form (RFC 3986 format), or an email (RFC 2368 format).
          example: mailto:support@example.com
          type: string
        createdAt:
          description: Timestamp describing when the service was first deployed and available (RFC 3339 format)
          example: "2019-06-04T12:58:19Z"
          format: date-time
          type: string
        description:
          description: Description of the service. Should be human readable and provide information about the service.
          example: This service provides...
          type: string
        documentationUrl:
          description: URL of the documentation of this service (RFC 3986 format). This should help someone learn how to use your service, including any specifics required to access data, e.g. authentication.
          example: https://docs.myservice.example.com
          type: string
        environment:
          description: Environment the service is running in. Use this to distinguish between production, development and testing/staging deployments. Suggested values are prod, test, dev, staging. However this is advised and not enforced.
          example: test
          type: string
        id:
          description: Unique ID of this service. Reverse domain name notation is recommended, though not required. The identifier should attempt to be globally unique so it can be used in downstream aggregator services e.g. Service Registry.
          example: org.ga4gh.myservice
          type: string
        name:
          description: Name of this service. Should be human readable.
          example: My project
          type: string
        organization:
          description: Organization providing the service
          type: object
        type:
          $ref: '#/components/schemas/ServiceType'
        updatedAt:
          description: Timestamp describing when the service was last updated (RFC 3339 format)
          example: "2019-06-04T12:58:19Z"
          format: date-time
          type: string
        version:
          description: Version of the service being described. Semantic versioning is recommended, but other identifiers, such as dates or commit hashes, are also allowed. The version should be changed whenever the service is updated.
          example: 1.0.0
          type: string
      required:
        - id
        - name
        - organization
        - type
        - version
      type: object
    Tag:
      properties:
        author:
          type: string
        automated:
          type: boolean
        commitID:
          type: string
        cwl_path:
          type: string
        dbUpdateDate:
          format: int64
          type: integer
        description:
          type: string
        descriptionSource:
          enum:
            - README
            - DESCRIPTOR
          type: string
        dirtyBit:
          type: boolean
        dockerfile_path:
          type: string
        doiStatus:
          enum:
            - NOT_REQUESTED
            - REQUESTED
            - CREATED
          type: string
        doiURL:
          type: string
        email:
          type: string
        frozen:
          type: boolean
        hidden:
          type: boolean
        id:
          format: int64
          type: integer
        image_id:
          type: string
        images:
          items:
            $ref: '#/components/schemas/Image'
          type: array
          uniqueItems: true
        input_file_formats:
          items:
            $ref: '#/components/schemas/FileFormat'
          type: array
          uniqueItems: true
        last_built:
          format: int64
          type: integer
        name:
          type: string
        output_file_formats:
          items:
            $ref: '#/components/schemas/FileFormat'
          type: array
          uniqueItems: true
        parent:
          $ref: '#/components/schemas/EntryObjectObject'
        reference:
          type: string
        referenceType:
          enum:
            - COMMIT
            - TAG
            - BRANCH
            - NOT_APPLICABLE
            - UNSET
          type: string
        size:
          format: int64
          type: integer
        valid:
          type: boolean
        validations:
          items:
            $ref: '#/components/schemas/Validation'
          type: array
          uniqueItems: true
        verified:
          type: boolean
        verifiedSource:
          type: string
        verifiedSources:
          items:
            type: string
          type: array
        versionEditor:
          $ref: '#/components/schemas/User'
        versionMetadata:
          $ref: '#/components/schemas/VersionMetadata'
        wdl_path:
          type: string
        workingDirectory:
          type: string
      type: object
    Token:
      properties:
        content:
          type: string
        dbCreateDate:
          format: int64
          type: integer
        dbUpdateDate:
          format: int64
          type: integer
        id:
          format: int64
          type: integer
        refreshToken:
          type: string
        token:
          type: string
        tokenSource:
          enum:
            - quay.io
            - github.com
            - dockstore
            - bitbucket.org
            - gitlab.com
            - zenodo.org
            - google.com
            - orcid.org
          type: string
        userId:
          format: int64
          type: integer
        username:
          type: string
      type: object
    Tool:
      description: A tool (or described tool) is defined as a tuple of a descriptor file (which potentially consists of multiple files), a set of container images, and a set of instructions for creating those images.
      properties:
        aliases:
          description: Support for this parameter is optional for tool registries that support aliases. A list of strings that can be used to identify this tool which could be  straight up URLs.  This can be used to expose alternative ids (such as GUIDs) for a tool for registries. Can be used to match tools across registries.
          items:
            description: Support for this parameter is optional for tool registries that support aliases. A list of strings that can be used to identify this tool which could be  straight up URLs.  This can be used to expose alternative ids (such as GUIDs) for a tool for registries. Can be used to match tools across registries.
            type: string
          type: array
        checker_url:
          description: Optional url to the checker tool that will exit successfully if this tool produced the expected result given test data.
          type: string
        description:
          description: The description of the tool.
          type: string
        has_checker:
          description: Whether this tool has a checker tool associated with it.
          type: boolean
        id:
          description: A unique identifier of the tool, scoped to this registry.
          example: "123456"
          type: string
        meta_version:
          description: The version of this tool in the registry. Iterates when fields like the description, author, etc. are updated.
          type: string
        name:
          description: The name of the tool.
          type: string
        organization:
          description: The organization that published the image.
          type: string
        toolclass:
          $ref: '#/components/schemas/ToolClass'
        url:
          description: The URL for this tool in this registry.
          example: http://agora.broadinstitute.org/tools/123456
          type: string
        versions:
          description: A list of versions for this tool.
          items:
            $ref: '#/components/schemas/ToolVersion'
          type: array
      required:
        - id
        - organization
        - toolclass
        - url
        - versions
      type: object
    ToolClass:
      properties:
        description:
          type: string
        id:
          type: string
        name:
          type: string
      type: object
    ToolDescriptor:
      properties:
        descriptor:
          type: string
        type:
          enum:
            - CWL
            - WDL
            - NFL
            - SERVICE
            - GXFORMAT2
          type: string
        url:
          type: string
      required:
        - type
      type: object
    ToolDockerfile:
      properties:
        dockerfile:
          type: string
        url:
          type: string
      type: object
    ToolFile:
      properties:
        file_type:
          enum:
            - TEST_FILE
            - PRIMARY_DESCRIPTOR
            - SECONDARY_DESCRIPTOR
            - CONTAINERFILE
            - OTHER
          type: string
        path:
          description: Relative path of the file.  A descriptor's path can be used with the GA4GH .../{type}/descriptor/{relative_path} endpoint.
          type: string
      type: object
    ToolTesterLog:
      properties:
        filename:
          type: string
        logType:
          enum:
            - FULL
            - SUMMARY
          type: string
        runner:
          type: string
        testFilename:
          type: string
        toolId:
          type: string
        toolVersionName:
          type: string
      type: object
    ToolTestsV1:
      properties:
        test:
          type: string
        url:
          type: string
      type: object
    ToolV1:
      properties:
        author:
          type: string
        contains:
          items:
            type: string
          type: array
        description:
          type: string
        id:
          type: string
        meta-version:
          type: string
        organization:
          type: string
        signed:
          type: boolean
        toolclass:
          $ref: '#/components/schemas/ToolClass'
        toolname:
          type: string
        url:
          type: string
        verified:
          type: boolean
        verified-source:
          type: string
        versions:
          items:
            $ref: '#/components/schemas/ToolVersionV1'
          type: array
      type: object
    ToolVersion:
      description: A tool version describes a particular iteration of a tool as described by a reference to a specific image and/or documents.
      properties:
        author:
          description: Contact information for the author of this version of the tool in the registry. (More complex authorship information is handled by the descriptor).
          items:
            description: Contact information for the author of this version of the tool in the registry. (More complex authorship information is handled by the descriptor).
            type: string
          type: array
        containerfile:
          description: Reports if this tool has a containerfile available. (For Docker-based tools, this would indicate the presence of a Dockerfile)
          type: boolean
        descriptor_type:
          description: The type (or types) of descriptors available.
          items:
            description: The type (or types) of descriptors available.
            enum:
              - CWL
              - WDL
              - NFL
              - SERVICE
              - GALAXY
            type: string
          type: array
        id:
          description: An identifier of the version of this tool for this particular tool registry.
          example: v1
          type: string
        images:
          description: All known docker images (and versions/hashes) used by this tool. If the tool has to evaluate any of the docker images strings at runtime, those ones cannot be reported here.
          items:
            $ref: '#/components/schemas/ImageData'
          type: array
        included_apps:
          description: An array of IDs for the applications that are stored inside this tool.
          example: '[https://bio.tools/tool/mytum.de/SNAP2/1, https://bio.tools/bioexcel_seqqc]'
          items:
            description: An array of IDs for the applications that are stored inside this tool.
            example: '[https://bio.tools/tool/mytum.de/SNAP2/1, https://bio.tools/bioexcel_seqqc]'
            type: string
          type: array
        is_production:
          description: This version of a tool is guaranteed to not change over time (for example, a  tool built from a tag in git as opposed to a branch). A production quality tool  is required to have a checksum
          type: boolean
        meta_version:
          description: The version of this tool version in the registry. Iterates when fields like the description, author, etc. are updated.
          type: string
        name:
          description: The name of the version.
          type: string
        signed:
          description: Reports whether this version of the tool has been signed.
          type: boolean
        url:
          description: The URL for this tool version in this registry.
          example: http://agora.broadinstitute.org/tools/123456/versions/1
          type: string
        verified:
          description: Reports whether this tool has been verified by a specific organization or individual.
          type: boolean
        verified_source:
          description: Source of metadata that can support a verified tool, such as an email or URL.
          items:
            description: Source of metadata that can support a verified tool, such as an email or URL.
            type: string
          type: array
      required:
        - id
        - url
      type: object
    ToolVersionV1:
      properties:
        descriptor-type:
          items:
            enum:
              - CWL
              - WDL
            type: string
          type: array
        dockerfile:
          type: boolean
        id:
          type: string
        image:
          type: string
        meta-version:
          type: string
        name:
          type: string
        url:
          type: string
        verified:
          type: boolean
        verified-source:
          type: string
      type: object
    User:
      properties:
        avatarUrl:
          type: string
        curator:
          type: boolean
        id:
          format: int64
          type: integer
        isAdmin:
          type: boolean
        name:
          type: string
        orcid:
          type: string
        privacyPolicyVersion:
          enum:
            - NONE
            - PRIVACY_POLICY_VERSION_2_5
          type: string
        privacyPolicyVersionAcceptanceDate:
          format: int64
          type: integer
        setupComplete:
          type: boolean
        tosacceptanceDate:
          format: int64
          type: integer
        tosversion:
          enum:
            - NONE
            - TOS_VERSION_1
            - TOS_VERSION_2
          type: string
        tosversionAcceptanceDate:
          format: int64
          type: integer
          writeOnly: true
        userProfiles:
          additionalProperties:
            $ref: '#/components/schemas/Profile'
          type: object
        username:
          type: string
      type: object
    Validation:
      properties:
        id:
          format: int64
          type: integer
        message:
          type: string
        type:
          enum:
            - DOCKSTORE_CWL
            - DOCKSTORE_WDL
            - DOCKERFILE
            - CWL_TEST_JSON
            - WDL_TEST_JSON
            - NEXTFLOW
            - NEXTFLOW_CONFIG
            - NEXTFLOW_TEST_PARAMS
            - DOCKSTORE_YML
            - DOCKSTORE_SERVICE_YML
            - DOCKSTORE_SERVICE_TEST_JSON
            - DOCKSTORE_SERVICE_OTHER
            - DOCKSTORE_GXFORMAT2
            - GXFORMAT2_TEST_FILE
            - DOCKSTORE_SWL
            - SWL_TEST_JSON
          type: string
        valid:
          type: boolean
      type: object
    VerificationInformation:
      properties:
        metadata:
          type: string
        platformVersion:
          type: string
        verified:
          type: boolean
      type: object
    Version:
      properties:
        author:
          type: string
        commitID:
          type: string
        dbUpdateDate:
          format: int64
          type: integer
        description:
          type: string
        descriptionSource:
          enum:
            - README
            - DESCRIPTOR
          type: string
        dirtyBit:
          type: boolean
        doiStatus:
          enum:
            - NOT_REQUESTED
            - REQUESTED
            - CREATED
          type: string
        doiURL:
          type: string
        email:
          type: string
        frozen:
          type: boolean
        hidden:
          type: boolean
        id:
          format: int64
          type: integer
        images:
          items:
            $ref: '#/components/schemas/Image'
          type: array
          uniqueItems: true
        input_file_formats:
          items:
            $ref: '#/components/schemas/FileFormat'
          type: array
          uniqueItems: true
        name:
          type: string
        output_file_formats:
          items:
            $ref: '#/components/schemas/FileFormat'
          type: array
          uniqueItems: true
        parent:
          $ref: '#/components/schemas/EntryObjectObject'
        reference:
          type: string
        referenceType:
          enum:
            - COMMIT
            - TAG
            - BRANCH
            - NOT_APPLICABLE
            - UNSET
          type: string
        valid:
          type: boolean
        validations:
          items:
            $ref: '#/components/schemas/Validation'
          type: array
          uniqueItems: true
        verified:
          type: boolean
        verifiedSource:
          type: string
        verifiedSources:
          items:
            type: string
          type: array
        versionEditor:
          $ref: '#/components/schemas/User'
        versionMetadata:
          $ref: '#/components/schemas/VersionMetadata'
        workingDirectory:
          type: string
      type: object
    VersionMetadata:
      properties:
        id:
          format: int64
          type: integer
        parsedInformationSet:
          items:
            $ref: '#/components/schemas/ParsedInformation'
          type: array
      type: object
    VersionVerifiedPlatform:
      properties:
        metadata:
          type: string
        path:
          type: string
        platformVersion:
          type: string
        source:
          type: string
        verified:
          type: boolean
        versionId:
          format: int64
          type: integer
      type: object
    Workflow:
      discriminator:
        propertyName: type
      properties:
        aliases:
          additionalProperties:
            $ref: '#/components/schemas/Alias'
          type: object
        author:
          type: string
        checker_id:
          format: int64
          type: integer
        conceptDoi:
          type: string
        dbCreateDate:
          format: int64
          type: integer
        dbUpdateDate:
          format: int64
          type: integer
        defaultTestParameterFilePath:
          type: string
        defaultVersion:
          type: string
        description:
          type: string
        descriptorType:
          enum:
            - CWL
            - WDL
            - gxformat2
            - SWL
            - NFL
            - service
          type: string
        descriptorTypeSubclass:
          enum:
            - docker-compose
            - helm
            - swarm
            - kubernetes
            - n/a
          type: string
        email:
          type: string
        forumUrl:
          maxLength: 256
          minLength: 0
          type: string
        full_workflow_path:
          type: string
        gitUrl:
          type: string
        has_checker:
          type: boolean
        id:
          format: int64
          type: integer
        input_file_formats:
          items:
            $ref: '#/components/schemas/FileFormat'
          type: array
          uniqueItems: true
        isChecker:
          type: boolean
        is_published:
          type: boolean
        labels:
          items:
            $ref: '#/components/schemas/Label'
          type: array
          uniqueItems: true
        lastUpdated:
          format: int64
          type: integer
        last_modified:
          format: int32
          type: integer
        last_modified_date:
          format: int64
          type: integer
        licenseInformation:
          $ref: '#/components/schemas/LicenseInformation'
        metadataFromEntry:
          $ref: '#/components/schemas/Workflow'
        metadataFromVersion:
          $ref: '#/components/schemas/Version'
        mode:
          enum:
            - FULL
            - STUB
            - HOSTED
            - DOCKSTORE_YML
          type: string
        organization:
          type: string
        output_file_formats:
          items:
            $ref: '#/components/schemas/FileFormat'
          type: array
          uniqueItems: true
        parentEntry:
          $ref: '#/components/schemas/Entry'
        path:
          type: string
        repository:
          type: string
        sourceControl:
          enum:
            - dockstore.org
            - github.com
            - bitbucket.org
            - gitlab.com
          type: string
        source_control_provider:
          type: string
        starredUsers:
          items:
            $ref: '#/components/schemas/User'
          type: array
          uniqueItems: true
        topicId:
          format: int64
          type: integer
        type:
          type: string
        users:
          items:
            $ref: '#/components/schemas/User'
          type: array
          uniqueItems: true
        workflowName:
          type: string
        workflowVersions:
          items:
            $ref: '#/components/schemas/WorkflowVersion'
          type: array
          uniqueItems: true
        workflow_path:
          type: string
      required:
        - type
      type: object
    WorkflowVersion:
      properties:
        aliases:
          additionalProperties:
            $ref: '#/components/schemas/Alias'
          type: object
        author:
          type: string
        commitID:
          type: string
        dbUpdateDate:
          format: int64
          type: integer
        description:
          type: string
        descriptionSource:
          enum:
            - README
            - DESCRIPTOR
          type: string
        dirtyBit:
          type: boolean
        doiStatus:
          enum:
            - NOT_REQUESTED
            - REQUESTED
            - CREATED
          type: string
        doiURL:
          type: string
        email:
          type: string
        frozen:
          type: boolean
        hidden:
          type: boolean
        id:
          format: int64
          type: integer
        images:
          items:
            $ref: '#/components/schemas/Image'
          type: array
          uniqueItems: true
        input_file_formats:
          items:
            $ref: '#/components/schemas/FileFormat'
          type: array
          uniqueItems: true
        last_modified:
          format: int64
          type: integer
        legacyVersion:
          type: boolean
        name:
          type: string
        output_file_formats:
          items:
            $ref: '#/components/schemas/FileFormat'
          type: array
          uniqueItems: true
        parent:
          $ref: '#/components/schemas/EntryObjectObject'
        reference:
          type: string
        referenceType:
          enum:
            - COMMIT
            - TAG
            - BRANCH
            - NOT_APPLICABLE
            - UNSET
          type: string
        subClass:
          enum:
            - DOCKER_COMPOSE
            - SWARM
            - KUBERNETES
            - HELM
          type: string
        synced:
          type: boolean
        valid:
          type: boolean
        validations:
          items:
            $ref: '#/components/schemas/Validation'
          type: array
          uniqueItems: true
        verified:
          type: boolean
        verifiedSource:
          type: string
        verifiedSources:
          items:
>>>>>>> 10ef956f
            type: string
      responses:
        default:
          description: default response
          content:
            application/json:
              schema:
                type: array
                items:
                  $ref: '#/components/schemas/Collection'
      security:
        - bearer: []
    post:
      tags:
        - organizations
      summary: Create a collection in the given organization.
      description: Create a collection in the given organization.
      operationId: createCollection
      parameters:
        - name: organizationId
          in: path
          description: Organization ID.
          required: true
          schema:
            type: integer
            format: int64
      requestBody:
        description: Collection to register.
        content:
          '*/*':
            schema:
              $ref: '#/components/schemas/Collection'
        required: true
      responses:
        default:
          description: default response
          content:
            application/json:
              schema:
                $ref: '#/components/schemas/Collection'
      security:
        - bearer: []
  /organizations/collections/{collectionId}/aliases:
    post:
      tags:
        - organizations
      summary: Add aliases linked to a collection in Dockstore.
      description: Aliases are alphanumerical (case-insensitive and may contain internal hyphens), given in a comma-delimited list.
      operationId: addCollectionAliases_1
      parameters:
        - name: collectionId
          in: path
          description: Collection to modify.
          required: true
          schema:
            type: integer
            format: int64
        - name: aliases
          in: query
          description: Comma-delimited list of aliases.
          required: true
          schema:
            type: string
      responses:
        "200":
          description: Successfully added alias to collection
          content:
            application/json:
              schema:
                $ref: '#/components/schemas/Collection'
      security:
        - bearer: []
  /organizations/collections/{alias}/aliases:
    get:
      tags:
        - organizations
      summary: Retrieve a collection by alias.
      description: Retrieve a collection by alias.
      operationId: getCollectionByAlias
      parameters:
        - name: alias
          in: path
          description: Alias of the collection.
          required: true
          schema:
            type: string
      responses:
        default:
          description: default response
          content:
            application/json:
              schema:
                $ref: '#/components/schemas/Collection'
  /organizations/{organizationId}/collections/{collectionId}:
    get:
      tags:
        - organizations
      summary: Retrieve a collection by ID.
      description: Retrieve a collection by ID. Supports optional authentication.
      operationId: getCollectionById
      parameters:
        - name: organizationId
          in: path
          description: Organization ID.
          required: true
          schema:
            type: integer
            format: int64
        - name: collectionId
          in: path
          description: Collection ID.
          required: true
          schema:
            type: integer
            format: int64
      responses:
        default:
          description: default response
          content:
            application/json:
              schema:
                $ref: '#/components/schemas/Collection'
      security:
        - bearer: []
    put:
      tags:
        - organizations
      summary: Update a collection.
      description: Update a collection. Currently only name, display name, description, and topic can be updated.
      operationId: updateCollection
      parameters:
        - name: organizationId
          in: path
          description: Organization ID.
          required: true
          schema:
            type: integer
            format: int64
        - name: collectionId
          in: path
          description: Collection ID.
          required: true
          schema:
            type: integer
            format: int64
      requestBody:
        description: Collection to register.
        content:
          '*/*':
            schema:
              $ref: '#/components/schemas/Collection'
        required: true
      responses:
        default:
          description: default response
          content:
            application/json:
              schema:
                $ref: '#/components/schemas/Collection'
      security:
        - bearer: []
  /organizations/{organizationName}/collections/{collectionName}/name:
    get:
      tags:
        - organizations
      summary: Retrieve a collection by name.
      description: Retrieve a collection by name. Supports optional authentication.
      operationId: getCollectionByName
      parameters:
        - name: organizationName
          in: path
          description: Organization name.
          required: true
          schema:
            type: string
        - name: collectionName
          in: path
          description: Collection name.
          required: true
          schema:
            type: string
      responses:
        default:
          description: default response
          content:
            application/json:
              schema:
                $ref: '#/components/schemas/Collection'
      security:
        - bearer: []
  /organizations/{organizationId}/collections/{collectionId}/entry:
    post:
      tags:
        - organizations
      summary: Add an entry to a collection.
      description: Add an entry to a collection.
      operationId: addEntryToCollection
      parameters:
        - name: organizationId
          in: path
          description: Organization ID.
          required: true
          schema:
            type: integer
            format: int64
        - name: collectionId
          in: path
          description: Collection ID.
          required: true
          schema:
            type: integer
            format: int64
        - name: entryId
          in: query
          description: Entry ID.
          required: true
          schema:
            type: integer
            format: int64
        - name: versionId
          in: query
          description: Version ID.
          schema:
            type: integer
            format: int64
      responses:
        default:
          description: default response
          content:
            application/json:
              schema:
<<<<<<< HEAD
                $ref: '#/components/schemas/Collection'
=======
                $ref: '#/components/schemas/WorkflowVersion'
          description: default response
>>>>>>> 10ef956f
      security:
        - bearer: []
    delete:
      tags:
        - organizations
      summary: Delete an entry to a collection.
      description: Delete an entry to a collection.
      operationId: deleteEntryFromCollection
      parameters:
        - name: organizationId
          in: path
          description: Organization ID.
          required: true
          schema:
            type: integer
            format: int64
        - name: collectionId
          in: path
          description: Collection ID.
          required: true
          schema:
            type: integer
            format: int64
        - name: entryId
          in: query
          description: Entry ID.
          required: true
          schema:
            type: integer
            format: int64
        - name: versionId
          in: query
          description: Version ID.
          schema:
            type: string
      responses:
        default:
          description: default response
          content:
            application/json:
              schema:
                $ref: '#/components/schemas/Collection'
      security:
        - bearer: []
  /organizations/{organizationId}/collections/{collectionId}/description:
    get:
      tags:
        - organizations
      summary: Retrieve a collection description by organization ID and collection ID.
      description: Retrieve a collection description by organization ID and collection ID. Supports optional authentication.
      operationId: getCollectionDescription
      parameters:
        - name: organizationId
          in: path
          description: Organization ID.
          required: true
          schema:
            type: integer
            format: int64
        - name: collectionId
          in: path
          description: Collection ID.
          required: true
          schema:
            type: integer
            format: int64
      responses:
        default:
          description: default response
          content:
            application/json:
              schema:
                type: string
      security:
        - bearer: []
    put:
      tags:
        - organizations
      summary: Update a collection's description.
      description: Update a collection's description. Description in markdown.
      operationId: updateCollectionDescription
      parameters:
        - name: organizationId
          in: path
          description: Organization ID.
          required: true
          schema:
            type: integer
            format: int64
        - name: collectionId
          in: path
          description: Collection ID.
          required: true
          schema:
            type: integer
            format: int64
      requestBody:
        description: Collections's description in markdown.
        content:
          '*/*':
            schema:
              type: string
        required: true
      responses:
        default:
          description: default response
          content:
            application/json:
              schema:
                $ref: '#/components/schemas/Collection'
      security:
        - bearer: []
  /containers/{containerId}:
    get:
      tags:
        - containers
      description: Retrieve a tool
      operationId: getContainer
      parameters:
        - name: containerId
          in: path
          required: true
          schema:
            type: integer
            format: int64
        - name: include
          in: query
          schema:
            type: string
      responses:
        default:
          description: default response
          content:
            application/json:
              schema:
                $ref: '#/components/schemas/Tool'
      security:
        - bearer: []
    put:
      tags:
        - containers
      description: Update the tool with the given tool.
      operationId: updateContainer
      parameters:
        - name: containerId
          in: path
          required: true
          schema:
            type: integer
            format: int64
      requestBody:
        content:
          '*/*':
            schema:
              $ref: '#/components/schemas/Tool'
      responses:
        default:
          description: default response
          content:
            application/json:
              schema:
                $ref: '#/components/schemas/Tool'
      security:
        - bearer: []
    delete:
      tags:
        - containers
      description: Delete a tool.
      operationId: deleteContainer
      parameters:
        - name: containerId
          in: path
          required: true
          schema:
            type: integer
            format: int64
      responses:
        default:
          description: default response
          content:
            application/json: {}
      security:
        - bearer: []
  /containers/{containerId}/refresh:
    get:
      tags:
        - containers
      description: Refresh one particular tool.
      operationId: refresh
      parameters:
        - name: containerId
          in: path
          required: true
          schema:
            type: integer
            format: int64
      responses:
        default:
          description: default response
          content:
            application/json:
              schema:
                $ref: '#/components/schemas/Tool'
      security:
        - bearer: []
  /containers/{containerId}/publish:
    post:
      tags:
        - containers
      description: Publish or unpublish a tool.
      operationId: publish
      parameters:
        - name: containerId
          in: path
          required: true
          schema:
            type: integer
            format: int64
      requestBody:
        content:
          '*/*':
            schema:
              $ref: '#/components/schemas/PublishRequest'
      responses:
        default:
          description: default response
          content:
            application/json:
              schema:
                $ref: '#/components/schemas/Tool'
      security:
        - bearer: []
  /containers/tags:
    get:
      tags:
        - containers
      description: List the tags for a tool.
      operationId: tags
      parameters:
        - name: containerId
          in: query
          schema:
            type: integer
            format: int64
      responses:
        default:
          description: default response
          content:
            application/json:
              schema:
                type: array
                items:
                  $ref: '#/components/schemas/Tag'
      security:
        - bearer: []
  /containers/{containerId}/labels:
    put:
      tags:
        - containers
      description: Update the labels linked to a tool.
      operationId: updateLabels
      parameters:
        - name: containerId
          in: path
          required: true
          schema:
            type: integer
            format: int64
        - name: labels
          in: query
          schema:
            type: string
      requestBody:
        content:
          '*/*':
            schema:
              type: string
      responses:
        default:
          description: default response
          content:
            application/json:
              schema:
                $ref: '#/components/schemas/Tool'
      security:
        - bearer: []
  /containers/{toolId}/defaultVersion:
    put:
      tags:
        - containers
      description: Update the default version of the given tool.
      operationId: updateDefaultVersion
      parameters:
        - name: toolId
          in: path
          required: true
          schema:
            type: integer
            format: int64
      requestBody:
        content:
          '*/*':
            schema:
              type: string
      responses:
        default:
          description: default response
          content:
            application/json:
              schema:
                $ref: '#/components/schemas/Tool'
      security:
        - bearer: []
  /containers/{containerId}/updateTagPaths:
    put:
      tags:
        - containers
      description: Change the tool paths.
      operationId: updateTagContainerPath
      parameters:
        - name: containerId
          in: path
          required: true
          schema:
            type: integer
            format: int64
      requestBody:
        content:
          '*/*':
            schema:
              $ref: '#/components/schemas/Tool'
      responses:
        default:
          description: default response
          content:
            application/json:
              schema:
                $ref: '#/components/schemas/Tool'
      security:
        - bearer: []
  /containers/namespace/{namespace}/published:
    get:
      tags:
        - containers
      description: List all published tools belonging to the specified namespace.
      operationId: getPublishedContainersByNamespace
      parameters:
        - name: namespace
          in: path
          required: true
          schema:
            type: string
      responses:
        default:
          description: default response
          content:
            application/json:
              schema:
                type: array
                items:
                  $ref: '#/components/schemas/Tool'
  /containers/schema/{containerId}/published:
    get:
      tags:
        - containers
      description: Get a published tool's schema by ID.
      operationId: getPublishedContainerSchema
      parameters:
        - name: containerId
          in: path
          required: true
          schema:
            type: integer
            format: int64
      responses:
        default:
          description: default response
          content:
            application/json:
              schema:
                type: array
                items:
                  type: object
  /containers/registerManual:
    post:
      tags:
        - containers
      description: Register a tool manually, along with tags.
      operationId: registerManual
      requestBody:
        content:
          '*/*':
            schema:
              $ref: '#/components/schemas/Tool'
      responses:
        default:
          description: default response
          content:
            application/json:
              schema:
                $ref: '#/components/schemas/Tool'
      security:
        - bearer: []
  /containers/published:
    get:
      tags:
        - containers
      description: List all published tools.
      operationId: allPublishedContainers
      parameters:
        - name: offset
          in: query
          schema:
            type: string
        - name: limit
          in: query
          schema:
            type: integer
            format: int32
            default: 100
        - name: filter
          in: query
          schema:
            type: string
            default: ""
        - name: sortCol
          in: query
          schema:
            type: string
            default: stars
        - name: sortOrder
          in: query
          schema:
            type: string
            default: desc
      responses:
        default:
          description: default response
          content:
            application/json:
              schema:
                type: array
                items:
                  $ref: '#/components/schemas/Tool'
  /containers/path/{repository}/published:
    get:
      tags:
        - containers
      description: Get a list of published tools by path.
      operationId: getPublishedContainerByPath
      parameters:
        - name: repository
          in: path
          required: true
          schema:
            type: string
      responses:
        default:
          description: default response
          content:
            application/json:
              schema:
                type: array
                items:
                  $ref: '#/components/schemas/Tool'
      security:
        - bearer: []
  /containers/path/{repository}:
    get:
      tags:
        - containers
      description: Get a list of tools by path.
      operationId: getContainerByPath
      parameters:
        - name: repository
          in: path
          required: true
          schema:
            type: string
      responses:
        default:
          description: default response
          content:
            application/json:
              schema:
                type: array
                items:
                  $ref: '#/components/schemas/Tool'
      security:
        - bearer: []
  /containers/path/tool/{repository}:
    get:
      tags:
        - containers
      description: Get a tool by the specific tool path
      operationId: getContainerByToolPath
      parameters:
        - name: repository
          in: path
          required: true
          schema:
            type: string
        - name: include
          in: query
          schema:
            type: string
      responses:
        default:
          description: default response
          content:
            application/json:
              schema:
                $ref: '#/components/schemas/Tool'
      security:
        - bearer: []
  /containers/path/tool/{repository}/published:
    get:
      tags:
        - containers
      description: Get a published tool by the specific tool path.
      operationId: getPublishedContainerByToolPath
      parameters:
        - name: repository
          in: path
          required: true
          schema:
            type: string
        - name: include
          in: query
          schema:
            type: string
      responses:
        default:
          description: default response
          content:
            application/json:
              schema:
                $ref: '#/components/schemas/Tool'
  /containers/{containerId}/dockerfile:
    get:
      tags:
        - containers
      description: Get the corresponding Dockerfile.
      operationId: dockerfile
      parameters:
        - name: containerId
          in: path
          required: true
          schema:
            type: integer
            format: int64
        - name: tag
          in: query
          schema:
            type: string
      responses:
        default:
          description: default response
          content:
            application/json:
              schema:
                $ref: '#/components/schemas/SourceFile'
      security:
        - bearer: []
  /containers/{containerId}/primaryDescriptor:
    get:
      tags:
        - containers
      description: Get the primary descriptor file.
      operationId: primaryDescriptor
      parameters:
        - name: containerId
          in: path
          required: true
          schema:
            type: integer
            format: int64
        - name: tag
          in: query
          schema:
            type: string
        - name: language
          in: query
          schema:
            type: string
      responses:
        default:
          description: default response
          content:
            application/json:
              schema:
                $ref: '#/components/schemas/SourceFile'
      security:
        - bearer: []
  /containers/{containerId}/descriptor/{relative-path}:
    get:
      tags:
        - containers
      description: Get the corresponding descriptor file.
      operationId: secondaryDescriptorPath
      parameters:
        - name: containerId
          in: path
          required: true
          schema:
            type: integer
            format: int64
        - name: tag
          in: query
          schema:
            type: string
        - name: relative-path
          in: path
          required: true
          schema:
            type: string
        - name: language
          in: query
          schema:
            type: string
      responses:
        default:
          description: default response
          content:
            application/json:
              schema:
                $ref: '#/components/schemas/SourceFile'
      security:
        - bearer: []
  /containers/{containerId}/secondaryDescriptors:
    get:
      tags:
        - containers
      description: Get a list of secondary descriptor files.
      operationId: secondaryDescriptors
      parameters:
        - name: containerId
          in: path
          required: true
          schema:
            type: integer
            format: int64
        - name: tag
          in: query
          schema:
            type: string
        - name: language
          in: query
          schema:
            type: string
      responses:
        default:
          description: default response
          content:
            application/json:
              schema:
                type: array
                items:
                  $ref: '#/components/schemas/SourceFile'
      security:
        - bearer: []
  /containers/{containerId}/testParameterFiles:
    get:
      tags:
        - containers
      description: Get the corresponding test parameter files.
      operationId: getTestParameterFiles
      parameters:
        - name: containerId
          in: path
          required: true
          schema:
            type: integer
            format: int64
        - name: tag
          in: query
          schema:
            type: string
        - name: descriptorType
          in: query
          schema:
            type: string
      responses:
        default:
          description: default response
          content:
            application/json:
              schema:
                type: array
                items:
                  $ref: '#/components/schemas/SourceFile'
      security:
        - bearer: []
    put:
      tags:
        - containers
      description: Add test parameter files to a tag.
      operationId: addTestParameterFiles
      parameters:
        - name: containerId
          in: path
          required: true
          schema:
            type: integer
            format: int64
        - name: testParameterPaths
          in: query
          schema:
            type: array
            items:
              type: string
        - name: tagName
          in: query
          schema:
            type: string
        - name: descriptorType
          in: query
          schema:
            type: string
      requestBody:
        content:
          '*/*':
            schema:
              type: string
      responses:
        default:
          description: default response
          content:
            application/json:
              schema:
                uniqueItems: true
                type: array
                items:
                  $ref: '#/components/schemas/SourceFile'
      security:
        - bearer: []
    delete:
      tags:
        - containers
      description: Delete test parameter files to a tag.
      operationId: deleteTestParameterFiles
      parameters:
        - name: containerId
          in: path
          required: true
          schema:
            type: integer
            format: int64
        - name: testParameterPaths
          in: query
          schema:
            type: array
            items:
              type: string
        - name: tagName
          in: query
          schema:
            type: string
        - name: descriptorType
          in: query
          schema:
            type: string
      responses:
        default:
          description: default response
          content:
            application/json:
              schema:
                uniqueItems: true
                type: array
                items:
                  $ref: '#/components/schemas/SourceFile'
      security:
        - bearer: []
  /containers/{containerId}/star:
    put:
      tags:
        - containers
      description: Star a tool.
      operationId: starEntry
      parameters:
        - name: containerId
          in: path
          required: true
          schema:
            type: integer
            format: int64
      requestBody:
        content:
          '*/*':
            schema:
              $ref: '#/components/schemas/StarRequest'
      responses:
        default:
          description: default response
          content:
            application/json: {}
      security:
        - bearer: []
  /containers/{toolId}/zip/{tagId}:
    get:
      tags:
        - containers
      description: Download a ZIP file of a tool and all associated files.
      operationId: getToolZip
      parameters:
        - name: toolId
          in: path
          required: true
          schema:
            type: integer
            format: int64
        - name: tagId
          in: path
          required: true
          schema:
            type: integer
            format: int64
      responses:
        default:
          description: default response
          content:
            application/zip: {}
      security:
        - bearer: []
  /containers/{alias}/aliases:
    get:
      tags:
        - containers
      description: Retrieves a tool by alias.
      operationId: getToolByAlias
      parameters:
        - name: alias
          in: path
          required: true
          schema:
            type: string
      responses:
        default:
          description: default response
          content:
            application/json:
              schema:
                $ref: '#/components/schemas/Tool'
      security:
        - bearer: []
  /containers/{containerId}/users:
    get:
      tags:
        - containers
      description: Get users of a tool.
      operationId: getUsers
      parameters:
        - name: containerId
          in: path
          required: true
          schema:
            type: integer
            format: int64
      responses:
        default:
          description: default response
          content:
            application/json:
              schema:
                type: array
                items:
                  $ref: '#/components/schemas/User'
      security:
        - bearer: []
  /containers/{containerId}/starredUsers:
    get:
      tags:
        - containers
      description: Returns list of users who starred a tool.
      operationId: getStarredUsers
      parameters:
        - name: containerId
          in: path
          required: true
          schema:
            type: integer
            format: int64
      responses:
        default:
          description: default response
          content:
            application/json:
              schema:
                uniqueItems: true
                type: array
                items:
                  $ref: '#/components/schemas/User'
  /containers/path/{containerId}/tags:
    get:
      tags:
        - containertags
      description: Get tags for a tool by id.
      operationId: getTagsByPath
      parameters:
        - name: containerId
          in: path
          required: true
          schema:
            type: integer
            format: int64
      responses:
        default:
          description: default response
          content:
            application/json:
              schema:
                uniqueItems: true
                type: array
                items:
                  $ref: '#/components/schemas/Tag'
      security:
        - bearer: []
  /containers/{containerId}/tags:
    put:
      tags:
        - containertags
      description: Update the tags linked to a tool.
      operationId: updateTags
      parameters:
        - name: containerId
          in: path
          required: true
          schema:
            type: integer
            format: int64
      requestBody:
        content:
          '*/*':
            schema:
              type: array
              items:
                $ref: '#/components/schemas/Tag'
      responses:
        default:
          description: default response
          content:
            application/json:
              schema:
<<<<<<< HEAD
                uniqueItems: true
                type: array
                items:
                  $ref: '#/components/schemas/Tag'
=======
                $ref: '#/components/schemas/DockstoreTool'
          description: default response
>>>>>>> 10ef956f
      security:
        - bearer: []
    post:
      tags:
        - containertags
      description: Add new tags linked to a tool.
      operationId: addTags
      parameters:
        - name: containerId
          in: path
          required: true
          schema:
            type: integer
            format: int64
      requestBody:
        content:
          '*/*':
            schema:
              type: array
              items:
                $ref: '#/components/schemas/Tag'
      responses:
        default:
          description: default response
          content:
            application/json:
              schema:
<<<<<<< HEAD
                uniqueItems: true
=======
                items:
                  $ref: '#/components/schemas/DockstoreTool'
>>>>>>> 10ef956f
                type: array
                items:
                  $ref: '#/components/schemas/Tag'
      security:
        - bearer: []
  /containers/{containerId}/tags/{tagId}:
    delete:
      tags:
        - containertags
      description: Delete tag linked to a tool.
      operationId: deleteTags
      parameters:
        - name: containerId
          in: path
          required: true
          schema:
            type: integer
            format: int64
        - name: tagId
          in: path
          required: true
          schema:
            type: integer
            format: int64
      responses:
        default:
<<<<<<< HEAD
=======
          content:
            application/json:
              schema:
                $ref: '#/components/schemas/DockstoreTool'
>>>>>>> 10ef956f
          description: default response
          content:
            application/json: {}
      security:
        - bearer: []
  /containers/{containerId}/requestDOI/{tagId}:
    post:
      tags:
        - containertags
      description: Request a DOI for this version of a tool.
      operationId: requestDOIForToolTag
      parameters:
        - name: containerId
          in: path
          required: true
          schema:
<<<<<<< HEAD
            type: integer
            format: int64
        - name: tagId
          in: path
=======
            type: string
        - in: query
          name: include
          schema:
            type: string
      responses:
        default:
          content:
            application/json:
              schema:
                $ref: '#/components/schemas/DockstoreTool'
          description: default response
      tags:
        - containers
  /containers/path/{containerId}/tags:
    get:
      description: Get tags for a tool by id.
      operationId: getTagsByPath
      parameters:
        - in: path
          name: containerId
>>>>>>> 10ef956f
          required: true
          schema:
            type: integer
            format: int64
      responses:
        default:
          description: default response
          content:
            application/json:
              schema:
                uniqueItems: true
                type: array
                items:
                  $ref: '#/components/schemas/Tag'
      security:
        - bearer: []
  /containers/{containerId}/tags/{tagId}/sourcefiles:
    get:
      tags:
        - containertags
      description: Retrieve sourcefiles for a container's version
      operationId: getTagsSourcefiles
      parameters:
        - name: containerId
          in: path
          description: Container to retrieve the version from
          required: true
          schema:
            type: integer
            format: int64
        - name: tagId
          in: path
          description: Tag to retrieve the sourcefiles from
          required: true
          schema:
            type: integer
            format: int64
        - name: fileTypes
          in: query
          description: List of file types to filter sourcefiles by
          schema:
            type: array
            items:
              type: string
              enum:
                - DOCKSTORE_CWL
                - DOCKSTORE_WDL
                - DOCKERFILE
                - CWL_TEST_JSON
                - WDL_TEST_JSON
                - NEXTFLOW
                - NEXTFLOW_CONFIG
                - NEXTFLOW_TEST_PARAMS
                - DOCKSTORE_YML
                - DOCKSTORE_SERVICE_YML
                - DOCKSTORE_SERVICE_TEST_JSON
                - DOCKSTORE_SERVICE_OTHER
                - DOCKSTORE_GXFORMAT2
                - GXFORMAT2_TEST_FILE
                - DOCKSTORE_SWL
                - SWL_TEST_JSON
      responses:
        default:
          description: default response
          content:
            application/json:
              schema:
<<<<<<< HEAD
                uniqueItems: true
=======
                items:
                  $ref: '#/components/schemas/DockstoreTool'
>>>>>>> 10ef956f
                type: array
                items:
                  $ref: '#/components/schemas/SourceFile'
      security:
        - bearer: []
  /entries/{id}/collections:
    get:
      tags:
        - entries
      description: Get the collections and approved organizations that contain the published entry
      operationId: entryCollections
      parameters:
        - name: id
          in: path
          required: true
          schema:
            type: integer
            format: int64
      responses:
        default:
          description: default response
          content:
            application/json:
              schema:
<<<<<<< HEAD
=======
                items:
                  $ref: '#/components/schemas/DockstoreTool'
>>>>>>> 10ef956f
                type: array
                items:
                  $ref: '#/components/schemas/CollectionOrganization'
  /entries/{entryId}/verifiedPlatforms:
    get:
      tags:
        - entries
      description: Get the verified platforms for each version of an entry.
      operationId: getVerifiedPlatforms
      parameters:
        - name: entryId
          in: path
          description: id of the entry
          required: true
          schema:
            type: integer
            format: int64
      responses:
        default:
<<<<<<< HEAD
          description: default response
          content:
            application/json:
              schema:
                type: array
                items:
                  $ref: '#/components/schemas/VersionVerifiedPlatform'
=======
          content:
            application/json:
              schema:
                items:
                  $ref: '#/components/schemas/DockstoreTool'
                type: array
          description: default response
      tags:
        - containers
  /containers/registerManual:
    post:
      description: Register a tool manually, along with tags.
      operationId: registerManual
      requestBody:
        content:
          '*/*':
            schema:
              $ref: '#/components/schemas/DockstoreTool'
      responses:
        default:
          content:
            application/json:
              schema:
                $ref: '#/components/schemas/DockstoreTool'
          description: default response
>>>>>>> 10ef956f
      security:
        - bearer: []
  /entries/{entryId}/versions/{versionId}/fileTypes:
    get:
      tags:
        - entries
      description: Retrieve the unique file types of a version's sourcefile
      operationId: getVersionsFileTypes
      parameters:
        - name: entryId
          in: path
          description: Entry to retrieve the version from
          required: true
          schema:
            type: integer
            format: int64
        - name: versionId
          in: path
          description: Version to retrieve the sourcefile types from
          required: true
          schema:
            type: integer
            format: int64
      responses:
        default:
          description: default response
          content:
            application/json:
              schema:
                uniqueItems: true
                type: array
                items:
                  type: string
                  enum:
                    - DOCKSTORE_CWL
                    - DOCKSTORE_WDL
                    - DOCKERFILE
                    - CWL_TEST_JSON
                    - WDL_TEST_JSON
                    - NEXTFLOW
                    - NEXTFLOW_CONFIG
                    - NEXTFLOW_TEST_PARAMS
                    - DOCKSTORE_YML
                    - DOCKSTORE_SERVICE_YML
                    - DOCKSTORE_SERVICE_TEST_JSON
                    - DOCKSTORE_SERVICE_OTHER
                    - DOCKSTORE_GXFORMAT2
                    - GXFORMAT2_TEST_FILE
                    - DOCKSTORE_SWL
                    - SWL_TEST_JSON
      security:
        - bearer: []
  /entries/{id}/topic:
    post:
      tags:
        - entries
      description: Create a discourse topic for an entry.
      operationId: setDiscourseTopic
      parameters:
        - name: id
          in: path
          description: The id of the entry to add a topic to.
          required: true
          schema:
            type: integer
            format: int64
      responses:
        default:
          description: default response
          content:
            application/json:
              schema:
                $ref: '#/components/schemas/Entry'
      security:
        - bearer: []
  /entries/{id}/aliases:
    post:
      tags:
        - entries
      description: Add aliases linked to a entry in Dockstore.
      operationId: addAliases_2
      parameters:
        - name: id
          in: path
          required: true
          schema:
            type: integer
            format: int64
        - name: aliases
          in: query
          schema:
            type: string
      responses:
        "200":
          description: Successfully added alias to entry
          content:
            application/json:
              schema:
<<<<<<< HEAD
                $ref: '#/components/schemas/Entry'
=======
                $ref: '#/components/schemas/DockstoreTool'
          description: default response
>>>>>>> 10ef956f
      security:
        - bearer: []
  /events:
    get:
      tags:
        - events
      summary: Get events based on filters.
      description: Optional authentication.
      operationId: getEvents
      parameters:
        - name: event_search_type
          in: query
          schema:
            type: string
            enum:
              - STARRED_ENTRIES
              - STARRED_ORGANIZATION
              - ALL_STARRED
        - name: limit
          in: query
          schema:
            maximum: 100
            minimum: 1
            type: integer
            format: int32
            default: 10
        - name: offset
          in: query
          schema:
            type: integer
            format: int32
            default: 0
      responses:
        default:
          description: default response
          content:
            application/json:
              schema:
                type: array
                items:
                  $ref: '#/components/schemas/Event'
      security:
        - bearer: []
  /containers/hostedEntry/{entryId}:
    delete:
      tags:
        - hosted
      description: Delete a revision of a hosted tool.
      operationId: deleteHostedToolVersion_1
      parameters:
        - name: entryId
          in: path
          required: true
          schema:
            type: integer
            format: int64
        - name: version
          in: query
          schema:
            type: string
      responses:
        "200":
          description: Successfully deleted hosted entry version
          content:
            application/json:
              schema:
<<<<<<< HEAD
                $ref: '#/components/schemas/Entry'
=======
                $ref: '#/components/schemas/DockstoreTool'
          description: default response
>>>>>>> 10ef956f
      security:
        - bearer: []
    patch:
      tags:
        - hosted
      description: Non-idempotent operation for creating new revisions of hosted tools.
      operationId: editHostedTool
      parameters:
        - name: entryId
          in: path
          description: Entry to modify
          required: true
          schema:
            type: integer
            format: int64
      requestBody:
        description: Set of updated sourcefiles, add files by adding new files with unknown paths, delete files by including them with emptied content
        content:
          application/json:
            schema:
<<<<<<< HEAD
              uniqueItems: true
              type: array
              items:
                $ref: '#/components/schemas/SourceFile'
        required: true
=======
              $ref: '#/components/schemas/DockstoreTool'
>>>>>>> 10ef956f
      responses:
        default:
          description: default response
          content:
            application/json:
              schema:
<<<<<<< HEAD
                $ref: '#/components/schemas/Tool'
=======
                $ref: '#/components/schemas/DockstoreTool'
          description: default response
>>>>>>> 10ef956f
      security:
        - bearer: []
  /containers/hostedEntry:
    post:
      tags:
        - hosted
      description: Create a hosted tool.
      operationId: createHostedTool_1
      parameters:
        - name: registry
          in: query
          schema:
            type: string
        - name: name
          in: query
          schema:
            type: string
        - name: descriptorType
          in: query
          schema:
            type: string
        - name: namespace
          in: query
          schema:
            type: string
        - name: entryName
          in: query
          schema:
            type: string
      responses:
        "200":
          description: Successfully created hosted entry
          content:
            application/json:
              schema:
                $ref: '#/components/schemas/Entry'
      security:
        - bearer: []
  /workflows/hostedEntry/{entryId}:
    post:
      tags:
        - hosted
      summary: Creates a new revision of a hosted workflow from a zip
      operationId: addZip
      parameters:
        - name: entryId
          in: path
          description: hosted entry ID
          required: true
          schema:
            type: integer
            format: int64
      requestBody:
        content:
          multipart/form-data:
            schema:
              type: object
              properties:
                file:
                  type: string
                  format: binary
      responses:
        "200":
          description: successful operation
          content:
            application/json:
              schema:
<<<<<<< HEAD
                $ref: '#/components/schemas/Workflow'
      deprecated: true
=======
                $ref: '#/components/schemas/DockstoreTool'
          description: default response
>>>>>>> 10ef956f
      security:
        - bearer: []
    delete:
      tags:
        - hosted
      description: Delete a revision of a hosted workflow.
      operationId: deleteHostedWorkflowVersion_1
      parameters:
        - name: entryId
          in: path
          required: true
          schema:
            type: integer
            format: int64
        - name: version
          in: query
          schema:
            type: string
      responses:
        "200":
          description: Successfully deleted hosted entry version
          content:
            application/json:
              schema:
                $ref: '#/components/schemas/Entry'
      security:
        - bearer: []
    patch:
      tags:
        - hosted
      description: Non-idempotent operation for creating new revisions of hosted workflows
      operationId: editHostedWorkflow
      parameters:
        - name: entryId
          in: path
          description: Entry to modify
          required: true
          schema:
            type: integer
            format: int64
      requestBody:
        description: Set of updated sourcefiles, add files by adding new files with unknown paths, delete files by including them with emptied content
        content:
          application/json:
            schema:
              uniqueItems: true
              type: array
              items:
                $ref: '#/components/schemas/SourceFile'
        required: true
      responses:
        default:
          description: default response
          content:
            application/json:
              schema:
<<<<<<< HEAD
                $ref: '#/components/schemas/Workflow'
=======
                $ref: '#/components/schemas/DockstoreTool'
          description: default response
>>>>>>> 10ef956f
      security:
        - bearer: []
  /workflows/hostedEntry:
    post:
      tags:
        - hosted
      description: Create a hosted workflow.
      operationId: createHostedWorkflow_1
      parameters:
        - name: registry
          in: query
          schema:
            type: string
        - name: name
          in: query
          schema:
            type: string
        - name: descriptorType
          in: query
          schema:
            type: string
        - name: namespace
          in: query
          schema:
            type: string
        - name: entryName
          in: query
          schema:
            type: string
      responses:
        "200":
          description: Successfully created hosted entry
          content:
            application/json:
              schema:
<<<<<<< HEAD
                $ref: '#/components/schemas/Entry'
=======
                $ref: '#/components/schemas/DockstoreTool'
          description: default response
>>>>>>> 10ef956f
      security:
        - bearer: []
  /lambdaEvents/{organization}:
    get:
      tags:
        - lambdaEvents
      description: Get all of the Lambda Events for the given GitHub organization.
      operationId: getLambdaEventsByOrganization
      parameters:
        - name: organization
          in: path
          required: true
          schema:
            type: string
        - name: offset
          in: query
          schema:
            type: string
            default: "0"
        - name: limit
          in: query
          schema:
            type: integer
            format: int32
            default: 100
      responses:
        default:
          description: default response
          content:
            application/json:
              schema:
                type: array
                items:
                  $ref: '#/components/schemas/LambdaEvent'
      security:
        - bearer: []
  /metadata/config.json:
    get:
      tags:
        - metadata
      summary: Configuration for UI clients of the API
      description: Configuration, NO authentication
      operationId: getConfig
      responses:
        default:
          description: default response
          content:
            application/json:
              schema:
                $ref: '#/components/schemas/Config'
  /metadata/sitemap:
    get:
      tags:
        - metadata
      summary: List all available workflow, tool, organization, and collection paths.
      description: List all available workflow, tool, organization, and collection paths. Available means published for tools/workflows, and approved for organizations and their respective collections. NO authentication
      operationId: sitemap
      responses:
        default:
          description: default response
          content:
            text/html:
              schema:
                type: string
            text/xml:
              schema:
                type: string
  /metadata/rss:
    get:
      tags:
        - metadata
      summary: List all published tools and workflows in creation order
      description: List all published tools and workflows in creation order, NO authentication
      operationId: rssFeed
      responses:
        default:
          description: default response
          content:
            text/xml:
              schema:
                type: string
  /metadata/runner_dependencies:
    get:
      tags:
        - metadata
      summary: Returns the file containing runner dependencies
      description: Returns the file containing runner dependencies, NO authentication
      operationId: getRunnerDependencies
      parameters:
        - name: client_version
          in: query
          description: The Dockstore client version
          schema:
            type: string
        - name: python_version
          in: query
          description: Python version, only relevant for the cwltool runner
          schema:
            type: string
            default: "3"
        - name: runner
          in: query
          description: The tool runner
          schema:
            type: string
            default: cwltool
            enum:
              - cwltool
        - name: output
          in: query
          description: Response type
          schema:
            type: string
            default: text
            enum:
              - json
              - text
      responses:
        default:
          description: The requirements.txt file
          content:
            application/json:
              schema:
                type: string
  /metadata/sourceControlList:
    get:
      tags:
        - metadata
      summary: Get the list of source controls supported on Dockstore
      description: Get the list of source controls supported on Dockstore, NO authentication
      operationId: getSourceControlList
      responses:
        default:
          description: List of source control repositories
          content:
            application/json:
              schema:
                type: array
                items:
                  $ref: '#/components/schemas/SourceControlBean'
  /metadata/dockerRegistryList:
    get:
      tags:
        - metadata
      summary: Get the list of docker registries supported on Dockstore
      description: Get the list of docker registries supported on Dockstore, NO authentication
      operationId: getDockerRegistries
      responses:
        default:
          description: List of Docker registries
          content:
            application/json:
              schema:
                type: array
                items:
                  $ref: '#/components/schemas/RegistryBean'
  /metadata/descriptorLanguageList:
    get:
      tags:
        - metadata
      summary: Get the list of descriptor languages supported on Dockstore
      description: Get the list of descriptor languages supported on Dockstore, NO authentication
      operationId: getDescriptorLanguages
      responses:
        default:
          description: List of descriptor languages
          content:
            application/json:
              schema:
                type: array
                items:
                  $ref: '#/components/schemas/DescriptorLanguageBean'
  /metadata/okHttpCachePerformance:
    get:
      tags:
        - metadata
      summary: Get measures of cache performance
      description: Get measures of cache performance, NO authentication
      operationId: getCachePerformance
      responses:
        default:
          description: Cache performance information
          content:
            application/json:
              schema:
                type: object
                additionalProperties:
                  type: string
  /metadata/elasticSearch:
    get:
      tags:
        - metadata
      summary: Successful response if elastic search is up and running
      description: Successful response if elastic search is up and running, NO authentication
      operationId: checkElasticSearch
      responses:
        default:
          description: default response
          content:
            text/html: {}
            text/xml: {}
  /curation/notifications/{id}:
    get:
      tags:
        - curation
      description: Return the notification with given id
      operationId: getNotification
      parameters:
        - name: id
          in: path
          required: true
          schema:
            type: integer
            format: int64
      responses:
        default:
          description: default response
          content:
            application/json:
              schema:
                $ref: '#/components/schemas/Notification'
    put:
      tags:
        - curation
      description: Update a notification
      operationId: updateNotification
      parameters:
        - name: id
          in: path
          required: true
          schema:
            type: integer
            format: int64
      requestBody:
        content:
          '*/*':
            schema:
              $ref: '#/components/schemas/Notification'
      responses:
        default:
          description: default response
          content:
            application/json:
              schema:
                $ref: '#/components/schemas/Notification'
      security:
        - bearer: []
    delete:
      tags:
        - curation
      description: Delete a notification
      operationId: deleteNotification
      parameters:
        - name: id
          in: path
          required: true
          schema:
            type: integer
            format: int64
      responses:
        default:
          description: default response
          content:
            application/json: {}
      security:
        - bearer: []
  /curation/notifications:
    get:
      tags:
        - curation
      description: Return all active notifications
      operationId: getActiveNotifications
      responses:
        default:
          description: default response
          content:
            application/json:
              schema:
                type: array
                items:
                  $ref: '#/components/schemas/Notification'
    post:
      tags:
        - curation
      description: Create a notification
      operationId: createNotification
      requestBody:
        description: Notification to create
        content:
          application/json:
            schema:
              $ref: '#/components/schemas/Notification'
        required: true
      responses:
        default:
          description: default response
          content:
            application/json:
              schema:
                $ref: '#/components/schemas/Notification'
      security:
        - bearer: []
  /organizations:
    get:
      tags:
        - organizations
      summary: List all available organizations.
      description: List all organizations that have been approved by a curator or admin, sorted by number of stars.
      operationId: getApprovedOrganizations
      responses:
        default:
          description: default response
          content:
            application/json:
              schema:
                type: array
                items:
                  $ref: '#/components/schemas/Organization'
    post:
      tags:
        - organizations
      summary: Create an organization.
      description: Create an organization. Organization requires approval by an admin before being made public.
      operationId: createOrganization
      requestBody:
        description: Organization to register.
        content:
          application/json:
            schema:
              $ref: '#/components/schemas/Organization'
        required: true
      responses:
        default:
          description: default response
          content:
            application/json:
              schema:
                $ref: '#/components/schemas/Organization'
      security:
        - bearer: []
  /organizations/{organizationId}/approve:
    post:
      tags:
        - organizations
      summary: Approve an organization.
      description: Approve the organization with the given id. Admin/curator only.
      operationId: approveOrganization
      parameters:
        - name: organizationId
          in: path
          description: Organization ID.
          required: true
          schema:
            type: integer
            format: int64
      responses:
        default:
          description: default response
          content:
            application/json:
              schema:
                $ref: '#/components/schemas/Organization'
      security:
        - bearer: []
  /organizations/{organizationId}/reject:
    post:
      tags:
        - organizations
      summary: Reject an organization.
      description: Reject the organization with the given id. Admin/curator only.
      operationId: rejectOrganization
      parameters:
        - name: organizationId
          in: path
          description: Organization ID.
          required: true
          schema:
            type: integer
<<<<<<< HEAD
            format: int64
=======
      requestBody:
        content:
          '*/*':
            schema:
              $ref: '#/components/schemas/DockstoreTool'
>>>>>>> 10ef956f
      responses:
        default:
          description: default response
          content:
            application/json:
              schema:
<<<<<<< HEAD
                $ref: '#/components/schemas/Organization'
=======
                $ref: '#/components/schemas/DockstoreTool'
          description: default response
>>>>>>> 10ef956f
      security:
        - bearer: []
  /organizations/{organizationId}/request:
    post:
      tags:
        - organizations
      summary: Re-request an organization review.
      description: Re-request a review of the given organization. Requires the organization to be rejected.
      operationId: requestOrganizationReview
      parameters:
        - name: organizationId
          in: path
          description: Organization ID.
          required: true
          schema:
            type: integer
            format: int64
      responses:
        default:
          description: default response
          content:
            application/json:
              schema:
                $ref: '#/components/schemas/Organization'
      security:
        - bearer: []
  /organizations/name/{name}:
    get:
      tags:
        - organizations
      summary: Retrieve an organization by name.
      description: Retrieve an organization by name. Supports optional authentication.
      operationId: getOrganizationByName
      parameters:
        - name: name
          in: path
          description: Organization name.
          required: true
          schema:
            type: string
      responses:
        default:
          description: default response
          content:
            application/json:
              schema:
<<<<<<< HEAD
                $ref: '#/components/schemas/Organization'
=======
                $ref: '#/components/schemas/DockstoreTool'
          description: default response
>>>>>>> 10ef956f
      security:
        - bearer: []
  /organizations/{organizationId}:
    get:
      tags:
        - organizations
      summary: Retrieve an organization by ID.
      description: Retrieve an organization by ID. Supports optional authentication.
      operationId: getOrganizationById
      parameters:
        - name: organizationId
          in: path
          description: Organization ID.
          required: true
          schema:
            type: integer
            format: int64
      responses:
        default:
          description: default response
          content:
            application/json:
              schema:
                $ref: '#/components/schemas/Organization'
      security:
        - bearer: []
    put:
      tags:
        - organizations
      summary: Update an organization.
      description: Update an organization. Currently only name, display name, description, topic, email, link, avatarUrl, and location can be updated.
      operationId: updateOrganization
      parameters:
        - name: organizationId
          in: path
          description: Organization ID.
          required: true
          schema:
            type: integer
            format: int64
      requestBody:
        description: Organization to register.
        content:
          application/json:
            schema:
              $ref: '#/components/schemas/Organization'
        required: true
      responses:
        default:
          description: default response
          content:
            application/json:
              schema:
                $ref: '#/components/schemas/Organization'
      security:
        - bearer: []
    delete:
      tags:
        - organizations
      summary: Delete pending or rejected organization
      description: Delete pending or rejected organization
      operationId: deleteRejectedOrPendingOrganization
      parameters:
        - name: organizationId
          in: path
          description: Organization ID.
          required: true
          schema:
            type: integer
            format: int64
      responses:
        "204":
          description: NO CONTENT
        "400":
          description: BAD REQUEST
        "403":
          description: FORBIDDEN
      security:
        - bearer: []
  /organizations/{organizationId}/description:
    get:
      tags:
        - organizations
      summary: Retrieve an organization description by organization ID.
      description: Retrieve an organization description by organization ID. Supports optional authentication.
      operationId: getOrganizationDescription
      parameters:
        - name: organizationId
          in: path
          description: Organization ID.
          required: true
          schema:
            type: integer
            format: int64
      responses:
        default:
          description: default response
          content:
            application/json:
              schema:
                type: string
      security:
        - bearer: []
    put:
      tags:
        - organizations
      summary: Update an organization's description.
      description: Update an organization's description. Expects description in markdown format.
      operationId: updateOrganizationDescription
      parameters:
        - name: organizationId
          in: path
          description: Organization ID.
          required: true
          schema:
            type: integer
            format: int64
      requestBody:
        description: Organization's description in markdown.
        content:
          '*/*':
            schema:
              type: string
        required: true
      responses:
        default:
          description: default response
          content:
            application/json:
              schema:
                $ref: '#/components/schemas/Organization'
      security:
        - bearer: []
<<<<<<< HEAD
  /organizations/{organizationId}/members:
=======
      tags:
        - curation
  /entries/{entryId}/exportToOrcid:
    post:
      description: Export entry to ORCID
      operationId: exportToORCID
      parameters:
        - description: The id of the entry to export.
          in: path
          name: entryId
          required: true
          schema:
            format: int64
            type: integer
        - description: Optional version ID of the entry version to export.
          in: query
          name: versionId
          schema:
            format: int64
            type: integer
      responses:
        "204":
          description: No Content
        "400":
          description: Bad Request
        "404":
          description: Not Found
        "500":
          description: Internal Server Error
      security:
        - bearer: []
      tags:
        - entries
  /entries/{entryId}/verifiedPlatforms:
>>>>>>> 10ef956f
    get:
      tags:
        - organizations
      summary: Retrieve all members for an organization.
      description: Retrieve all members for an organization. Supports optional authentication.
      operationId: getOrganizationMembers
      parameters:
        - name: organizationId
          in: path
          description: Organization ID.
          required: true
          schema:
            type: integer
            format: int64
      responses:
        default:
          description: default response
          content:
            application/json:
              schema:
                uniqueItems: true
                type: array
                items:
                  $ref: '#/components/schemas/OrganizationUser'
      security:
        - bearer: []
  /organizations/{organizationId}/events:
    get:
      tags:
        - organizations
      summary: Retrieve all events for an organization.
      description: Retrieve all events for an organization. Supports optional authentication.
      operationId: getOrganizationEvents
      parameters:
        - name: organizationId
          in: path
          description: Organization ID.
          required: true
          schema:
            type: integer
            format: int64
        - name: offset
          in: query
          description: Start index of paging.  If this exceeds the current result set return an empty set.  If not specified in the request, this will start at the beginning of the results.
          required: true
          schema:
            type: integer
            format: int32
            default: 0
        - name: limit
          in: query
          description: Amount of records to return in a given page, limited to 100
          required: true
          schema:
            maximum: 100
            minimum: 1
            type: integer
            format: int32
            default: 100
      responses:
        default:
          description: default response
          content:
            application/json:
              schema:
                type: array
                items:
                  $ref: '#/components/schemas/Event'
      security:
        - bearer: []
  /organizations/{organizationId}/star:
    put:
      tags:
        - organizations
      summary: Star an organization.
      description: Star an organization.
      operationId: starOrganization
      parameters:
        - name: organizationId
          in: path
          description: Organization ID.
          required: true
          schema:
            type: integer
            format: int64
      requestBody:
        description: StarRequest to star an organization for a user.
        content:
          '*/*':
            schema:
              $ref: '#/components/schemas/StarRequest'
        required: true
      responses:
        default:
          description: default response
          content:
            application/json: {}
      security:
        - bearer: []
  /organizations/{organizationId}/starredUsers:
    get:
      tags:
        - organizations
      summary: Return list of users who starred the given approved organization.
      description: Return list of users who starred the given approved organization.
      operationId: getStarredUsersForApprovedOrganization
      parameters:
        - name: organizationId
          in: path
          description: Organization ID.
          required: true
          schema:
            type: integer
            format: int64
      responses:
        default:
          description: default response
          content:
            application/json:
              schema:
                uniqueItems: true
                type: array
                items:
                  $ref: '#/components/schemas/User'
  /organizations/all:
    get:
      tags:
        - organizations
      summary: List all organizations.
      description: List all organizations, regardless of organization status. Admin/curator only.
      operationId: getAllOrganizations
      parameters:
        - name: type
          in: query
          description: Filter to apply to organizations.
          required: true
          schema:
            type: string
            enum:
              - all
              - pending
              - rejected
              - approved
      responses:
        default:
          description: default response
          content:
            application/json:
              schema:
                type: array
                items:
                  $ref: '#/components/schemas/Organization'
      security:
        - bearer: []
  /organizations/{organizationId}/users/{username}:
    put:
      tags:
        - organizations
      summary: Add a user role to an organization.
      description: Add a user role to an organization.
      operationId: addUserToOrgByUsername
      parameters:
        - name: username
          in: path
          description: User to add to org.
          required: true
          schema:
            type: string
        - name: organizationId
          in: path
          description: Organization ID.
          required: true
          schema:
            type: integer
            format: int64
      requestBody:
        description: Role of user.
        content:
          '*/*':
            schema:
              type: string
              enum:
                - MAINTAINER
                - MEMBER
        required: true
      responses:
        default:
          description: default response
          content:
            application/json:
              schema:
                $ref: '#/components/schemas/OrganizationUser'
      security:
        - bearer: []
  /organizations/{organizationId}/user:
    put:
      tags:
        - organizations
      summary: Add a user role to an organization.
      description: Add a user role to an organization.
      operationId: addUserToOrg
      parameters:
        - name: role
          in: query
          description: Role of user.
          required: true
          schema:
            type: string
            enum:
              - ADMIN
              - MAINTAINER
              - MEMBER
        - name: userId
          in: query
          description: User ID of user to add to organization.
          required: true
          schema:
            type: integer
            format: int64
        - name: organizationId
          in: path
          description: Organization ID.
          required: true
          schema:
            type: integer
            format: int64
      requestBody:
        description: This is here to appease Swagger. It requires PUT methods to have a body, even if it is empty. Please leave it empty.
        content:
          '*/*':
            schema:
              type: string
      responses:
        default:
          description: default response
          content:
            application/json:
              schema:
                $ref: '#/components/schemas/OrganizationUser'
      security:
        - bearer: []
    post:
      tags:
        - organizations
      summary: Update a user role in an organization.
      description: Update a user role in an organization.
      operationId: updateUserRole
      parameters:
        - name: role
          in: query
          description: Role of user.
          required: true
          schema:
            type: string
            enum:
              - ADMIN
              - MAINTAINER
              - MEMBER
        - name: userId
          in: query
          description: User ID of user to add to organization.
          required: true
          schema:
            type: integer
            format: int64
        - name: organizationId
          in: path
          description: Organization ID.
          required: true
          schema:
            type: integer
            format: int64
      responses:
        default:
          description: default response
          content:
            application/json:
              schema:
                $ref: '#/components/schemas/OrganizationUser'
      security:
        - bearer: []
    delete:
      tags:
        - organizations
      summary: Remove a user from an organization.
      description: Remove a user from an organization.
      operationId: deleteUserRole
      parameters:
        - name: userId
          in: query
          description: User ID of user to add to organization.
          required: true
          schema:
            type: integer
            format: int64
        - name: organizationId
          in: path
          description: Organization ID.
          required: true
          schema:
            type: integer
            format: int64
      responses:
        default:
          description: default response
          content:
            application/json: {}
      security:
        - bearer: []
  /organizations/{organizationId}/invitation:
    post:
      tags:
        - organizations
      summary: Accept or reject an organization invitation.
      description: Accept or reject an organization invitation. True accepts the invitation, false rejects the invitation.
      operationId: acceptOrRejectInvitation
      parameters:
        - name: organizationId
          in: path
          description: Organization ID.
          required: true
          schema:
            type: integer
            format: int64
        - name: accept
          in: query
          description: Accept or reject.
          required: true
          schema:
            type: boolean
      responses:
        default:
          description: default response
          content:
            application/json: {}
      security:
        - bearer: []
  /organizations/{organizationId}/aliases:
    post:
      tags:
        - organizations
      summary: Add aliases linked to a listing in Dockstore.
      description: Add aliases linked to a listing in Dockstore. Aliases are alphanumerical (case-insensitive and may contain internal hyphens), given in a comma-delimited list.
      operationId: addOrganizationAliases_1
      parameters:
        - name: organizationId
          in: path
          description: Organization to modify.
          required: true
          schema:
            type: integer
            format: int64
        - name: aliases
          in: query
          description: Comma-delimited list of aliases.
          required: true
          schema:
            type: string
      responses:
        "200":
          description: Successfully created organization alias
          content:
            application/json:
              schema:
                $ref: '#/components/schemas/Organization'
      security:
        - bearer: []
  /organizations/{alias}/aliases:
    get:
      tags:
        - organizations
      summary: Retrieve an organization by alias.
      description: Retrieve an organization by alias.
      operationId: getOrganizationByAlias
      parameters:
        - name: alias
          in: path
          description: Alias.
          required: true
          schema:
            type: string
      responses:
        default:
          description: default response
          content:
            application/json:
              schema:
                $ref: '#/components/schemas/Organization'
  /auth/tokens/github:
    post:
      tags:
        - tokens
      description: Allow satellizer to post a new GitHub token to dockstore, used by login, can create new users.
      operationId: addToken
      requestBody:
        content:
          '*/*':
            schema:
              type: string
      responses:
        default:
          description: default response
          content:
            application/json:
              schema:
                $ref: '#/components/schemas/Token'
      security:
        - bearer: []
  /auth/tokens/{tokenId}:
    get:
      tags:
        - tokens
      description: Get a specific token by id.
      operationId: listToken
      parameters:
        - name: tokenId
          in: path
          required: true
          schema:
            type: integer
            format: int64
      responses:
        default:
          description: default response
          content:
            application/json:
              schema:
                $ref: '#/components/schemas/Token'
      security:
        - bearer: []
    delete:
      tags:
        - tokens
      description: Delete a token.
      operationId: deleteToken
      parameters:
        - name: tokenId
          in: path
          required: true
          schema:
            type: integer
            format: int64
      responses:
        default:
          description: default response
          content:
            application/json: {}
      security:
        - bearer: []
  /auth/tokens/quay.io:
    get:
      tags:
        - tokens
      description: Add a new quay IO token.
      operationId: addQuayToken
      parameters:
        - name: access_token
          in: query
          schema:
            type: string
      responses:
        default:
          description: default response
          content:
            application/json:
              schema:
                $ref: '#/components/schemas/Token'
      security:
        - bearer: []
  /auth/tokens/gitlab.com:
    get:
      tags:
        - tokens
      description: Add a new gitlab.com token.
      operationId: addGitlabToken
      parameters:
        - name: code
          in: query
          schema:
            type: string
      responses:
        default:
          description: default response
          content:
            application/json:
              schema:
                $ref: '#/components/schemas/Token'
      security:
        - bearer: []
  /auth/tokens/google:
    post:
      tags:
        - tokens
      description: Allow satellizer to post a new Google token to Dockstore.
      operationId: addGoogleToken
      requestBody:
        content:
          '*/*':
            schema:
              type: string
      responses:
        default:
          description: default response
          content:
            application/json:
              schema:
                $ref: '#/components/schemas/Token'
      security:
        - bearer: []
  /auth/tokens/github.com:
    get:
      tags:
        - tokens
      description: Add a new github.com token, used by accounts page.
      operationId: addGithubToken
      parameters:
        - name: code
          in: query
          schema:
            type: string
      responses:
        default:
          description: default response
          content:
            application/json:
              schema:
                $ref: '#/components/schemas/Token'
      security:
        - bearer: []
  /auth/tokens/bitbucket.org:
    get:
      tags:
        - tokens
      description: Add a new bitbucket.org token, used by quay.io redirect.
      operationId: addBitbucketToken
      parameters:
        - name: code
          in: query
          schema:
            type: string
      responses:
        default:
          description: default response
          content:
            application/json:
              schema:
                $ref: '#/components/schemas/Token'
      security:
        - bearer: []
  /auth/tokens/orcid.org:
    post:
      tags:
        - tokens
      summary: Add a new orcid.org token
      description: Using OAuth code from ORCID, request and store tokens from ORCID API
      operationId: addOrcidToken
      parameters:
        - name: code
          in: query
          schema:
            type: string
      responses:
        default:
          description: default response
          content:
            application/json:
              schema:
                $ref: '#/components/schemas/Token'
      security:
        - bearer: []
  /auth/tokens/zenodo.org:
    get:
      tags:
        - tokens
      description: Add a new zenodo.org token, used by accounts page.
      operationId: addZenodoToken
      parameters:
        - name: code
          in: query
          schema:
            type: string
      responses:
        default:
          description: default response
          content:
            application/json:
              schema:
                $ref: '#/components/schemas/Token'
      security:
        - bearer: []
  /toolTester/logs/search:
    get:
      tags:
        - toolTester
      summary: Search for ToolTester log files
      operationId: search
      parameters:
        - name: tool_id
          in: query
          description: TRS Tool Id
          required: true
          schema:
            type: string
          example: '#workflow/github.com/dockstore/hello_world'
        - name: tool_version_name
          in: query
          required: true
          schema:
            type: string
          example: v1.0.0
      responses:
        default:
          description: default response
          content:
            application/json:
              schema:
                type: array
                items:
                  $ref: '#/components/schemas/ToolTesterLog'
  /toolTester/logs:
    get:
      tags:
        - toolTester
      summary: Get ToolTester log file
      operationId: getToolTesterLog
      parameters:
        - name: tool_id
          in: query
          description: TRS Tool Id
          required: true
          schema:
            type: string
          example: '#workflow/github.com/dockstore/hello_world'
        - name: tool_version_name
          in: query
          required: true
          schema:
            type: string
          example: v1.0.0
        - name: test_filename
          in: query
          required: true
          schema:
            type: string
          example: hello_world.cwl.json
        - name: runner
          in: query
          required: true
          schema:
            type: string
          example: cwltool
        - name: log_type
          in: query
          required: true
          schema:
            type: string
            enum:
              - FULL
              - SUMMARY
        - name: filename
          in: query
          required: true
          schema:
            type: string
          example: 1554477737092.log
      responses:
        default:
          description: default response
          content:
            text/plain:
              schema:
                type: string
  /users/updateUserMetadata:
    get:
      tags:
        - users
      description: Update metadata of all users.
      operationId: updateUserMetadata
      responses:
        default:
          description: default response
          content:
            application/json:
              schema:
                type: array
                items:
                  $ref: '#/components/schemas/User'
      security:
        - bearer: []
  /users/{userId}:
    get:
      tags:
        - users
      description: Get user by id.
      operationId: getSpecificUser
      parameters:
        - name: userId
          in: path
          required: true
          schema:
            type: integer
            format: int64
      responses:
        default:
          description: default response
          content:
            application/json:
              schema:
                $ref: '#/components/schemas/User'
      security:
        - bearer: []
  /users/user:
    get:
      tags:
        - users
      description: Get the logged-in user.
      operationId: getUser
      responses:
        default:
          description: default response
          content:
            application/json:
              schema:
                $ref: '#/components/schemas/User'
      security:
        - bearer: []
    delete:
      tags:
        - users
      description: Delete user if possible.
      operationId: selfDestruct
      responses:
        default:
          description: default response
          content:
            application/json:
              schema:
                type: boolean
      security:
        - bearer: []
  /users/user/memberships:
    get:
      tags:
        - users
      description: Get the logged-in user's memberships.
      operationId: getUserMemberships
      responses:
        default:
          description: default response
          content:
            application/json:
              schema:
                uniqueItems: true
                type: array
                items:
                  $ref: '#/components/schemas/OrganizationUser'
      security:
        - bearer: []
  /users/user/extended:
    get:
      tags:
        - users
      description: Get additional information about the authenticated user.
      operationId: getExtendedUserData
      responses:
        default:
          description: default response
          content:
            application/json:
              schema:
                $ref: '#/components/schemas/ExtendedUserData'
      security:
        - bearer: []
  /users/user/changeUsername:
    post:
      tags:
        - users
      description: Change username if possible.
      operationId: changeUsername
      parameters:
        - name: username
          in: query
          schema:
            type: string
      responses:
        default:
          description: default response
          content:
            application/json:
              schema:
                $ref: '#/components/schemas/User'
      security:
        - bearer: []
  /users/user/{userId}:
    delete:
      tags:
        - users
      description: Terminate user if possible.
      operationId: terminateUsers
      parameters:
        - name: userId
          in: path
          required: true
          schema:
            type: integer
            format: int64
      responses:
        default:
          description: default response
          content:
            application/json:
              schema:
                type: boolean
      security:
        - bearer: []
  /users/checkUser/{username}:
    get:
      tags:
        - users
      description: Check if user with some username exists.
      operationId: checkUserExists
      parameters:
        - name: username
          in: path
          required: true
          schema:
            type: string
      responses:
        default:
          description: default response
          content:
            application/json:
              schema:
                type: boolean
      security:
        - bearer: []
  /users/{userId}/tokens:
    get:
      tags:
        - users
      description: Get tokens with user id.
      operationId: getUserTokens
      parameters:
        - name: userId
          in: path
          required: true
          schema:
            type: integer
            format: int64
      responses:
        default:
          description: default response
          content:
            application/json:
              schema:
                type: array
                items:
                  $ref: '#/components/schemas/Token'
      security:
        - bearer: []
  /users/{userId}/containers/published:
    get:
      tags:
        - users
      description: List all published tools from a user.
      operationId: userPublishedContainers
      parameters:
        - name: userId
          in: path
          required: true
          schema:
            type: integer
            format: int64
      responses:
        default:
          description: default response
          content:
            application/json:
              schema:
                type: array
                items:
                  $ref: '#/components/schemas/Tool'
      security:
        - bearer: []
  /users/{userId}/workflows/published:
    get:
      tags:
        - users
      description: List all published workflows from a user.
      operationId: userPublishedWorkflows
      parameters:
        - name: userId
          in: path
          required: true
          schema:
            type: integer
            format: int64
      responses:
        default:
          description: default response
          content:
            application/json:
              schema:
                type: array
                items:
                  $ref: '#/components/schemas/Workflow'
      security:
        - bearer: []
  /users/{userId}/containers/{organization}/refresh:
    get:
      tags:
        - users
      description: Refresh all tools owned by the authenticated user with specified organization.
      operationId: refreshToolsByOrganization
      parameters:
        - name: userId
          in: path
          required: true
          schema:
            type: integer
            format: int64
        - name: organization
          in: path
          required: true
          schema:
            type: string
        - name: dockerRegistry
          in: query
          schema:
            type: string
      responses:
        default:
          description: default response
          content:
            application/json:
              schema:
                type: array
                items:
                  $ref: '#/components/schemas/Tool'
      security:
        - bearer: []
  /users/{userId}/workflows:
    get:
      tags:
        - users
      description: List all workflows owned by the authenticated user.
      operationId: userWorkflows
      parameters:
        - name: userId
          in: path
          description: User ID
          required: true
          schema:
            type: integer
            format: int64
      responses:
        default:
          description: default response
          content:
            application/json:
              schema:
                type: array
                items:
                  $ref: '#/components/schemas/Workflow'
      security:
        - bearer: []
    patch:
      tags:
        - users
      description: Adds the logged-in user to any Dockstore workflows that they should have access to.
      operationId: addUserToDockstoreWorkflows
      parameters:
        - name: userId
          in: path
          description: User to update
          required: true
          schema:
            type: integer
            format: int64
      requestBody:
        description: This is here to appease Swagger. It requires PATCH methods to have a body, even if it is empty. Please leave it empty.
        content:
          '*/*':
            schema:
              type: string
      responses:
        default:
          description: default response
          content:
            application/json:
              schema:
                type: array
                items:
                  $ref: '#/components/schemas/Workflow'
      security:
        - bearer: []
  /users/{userId}/services:
    get:
      tags:
        - users
      description: List all services owned by the authenticated user.
      operationId: userServices
      parameters:
        - name: userId
          in: path
          required: true
          schema:
            type: integer
            format: int64
      responses:
        default:
          description: default response
          content:
            application/json:
              schema:
                type: array
                items:
                  $ref: '#/components/schemas/Workflow'
      security:
        - bearer: []
  /users/{userId}/containers:
    get:
      tags:
        - users
      description: List all tools owned by the authenticated user.
      operationId: userContainers
      parameters:
        - name: userId
          in: path
          required: true
          schema:
            type: integer
            format: int64
      responses:
        default:
          description: default response
          content:
            application/json:
              schema:
                type: array
                items:
                  $ref: '#/components/schemas/Tool'
      security:
        - bearer: []
  /users/users/organizations:
    get:
      tags:
        - users
      description: Get all of the Dockstore organizations for a user, sorted by most recently updated.
      operationId: getUserDockstoreOrganizations
      parameters:
        - name: count
          in: query
          description: Maximum number of organizations to return
          schema:
            type: integer
            format: int32
        - name: filter
          in: query
          description: Filter paths with matching text
          schema:
            type: string
      responses:
        default:
          description: default response
          content:
            application/json:
              schema:
                type: array
                items:
                  $ref: '#/components/schemas/OrganizationUpdateTime'
      security:
        - bearer: []
  /users/users/entries:
    get:
      tags:
        - users
      description: Get all of the entries for a user, sorted by most recently updated.
      operationId: getUserEntries
      parameters:
        - name: count
          in: query
          description: Maximum number of entries to return
          schema:
            type: integer
            format: int32
        - name: filter
          in: query
          description: Filter paths with matching text
          schema:
            type: string
      responses:
        default:
          description: default response
          content:
            application/json:
              schema:
                type: array
                items:
                  $ref: '#/components/schemas/EntryUpdateTime'
      security:
        - bearer: []
  /users/starredTools:
    get:
      tags:
        - users
      description: Get the authenticated user's starred tools.
      operationId: getStarredTools
      responses:
        default:
          description: default response
          content:
            application/json:
              schema:
                uniqueItems: true
                type: array
                items:
                  $ref: '#/components/schemas/Entry'
      security:
        - bearer: []
  /users/starredWorkflows:
    get:
      tags:
        - users
      description: Get the authenticated user's starred workflows.
      operationId: getStarredWorkflows
      responses:
        default:
          description: default response
          content:
            application/json:
              schema:
                uniqueItems: true
                type: array
                items:
                  $ref: '#/components/schemas/Entry'
      security:
        - bearer: []
  /users/starredOrganizations:
    get:
      tags:
        - users
      description: Get the authenticated user's starred organizations.
      operationId: getStarredOrganizations
      responses:
        default:
          description: default response
          content:
            application/json:
              schema:
                uniqueItems: true
                type: array
                items:
                  $ref: '#/components/schemas/Organization'
      security:
        - bearer: []
  /users/user/updateUserMetadata:
    get:
      tags:
        - users
      description: Update metadata for logged in user.
      operationId: updateLoggedInUserMetadata
      parameters:
        - name: source
          in: query
          schema:
            type: string
            enum:
              - quay.io
              - github.com
              - dockstore
              - bitbucket.org
              - gitlab.com
              - zenodo.org
              - google.com
              - orcid.org
      responses:
        default:
          description: default response
          content:
            application/json:
              schema:
                $ref: '#/components/schemas/User'
      security:
        - bearer: []
  /users/user/{userId}/limits:
    get:
      tags:
        - users
      description: Returns the specified user's limits. ADMIN or CURATOR only
      operationId: getUserLimits
      parameters:
        - name: userId
          in: path
          required: true
          schema:
            type: integer
            format: int64
      responses:
        default:
          description: default response
          content:
            application/json:
              schema:
                $ref: '#/components/schemas/Limits'
      security:
        - bearer: []
    put:
      tags:
        - users
      description: Update the specified user's limits. ADMIN or CURATOR only
      operationId: setUserLimits
      parameters:
        - name: userId
          in: path
          required: true
          schema:
            type: integer
            format: int64
      requestBody:
        content:
          '*/*':
            schema:
              $ref: '#/components/schemas/Limits'
      responses:
        default:
          description: default response
          content:
            application/json:
              schema:
                $ref: '#/components/schemas/Limits'
      security:
        - bearer: []
  /users/github/sync:
    post:
      tags:
        - users
      description: Syncs Dockstore account with GitHub App Installations.
      operationId: syncUserWithGitHub
      responses:
        default:
          description: default response
          content:
            application/json:
              schema:
                type: array
                items:
                  $ref: '#/components/schemas/Workflow'
      security:
        - bearer: []
  /users/{userId}/privileges:
    put:
      tags:
        - users
      description: Updates the provided userID to admin or curator status, ADMIN or CURATOR only
      operationId: setUserPrivileges
      parameters:
        - name: userId
          in: path
          required: true
          schema:
            type: integer
            format: int64
      requestBody:
        content:
          application/json:
            schema:
              $ref: '#/components/schemas/PrivilegeRequest'
        required: true
      responses:
        default:
          description: default response
          content:
            application/json:
              schema:
                $ref: '#/components/schemas/User'
      security:
        - bearer: []
  /users/github/events:
    get:
      tags:
        - users
      description: Get all of the GitHub Events for the logged in user.
      operationId: getUserGitHubEvents
      parameters:
        - name: offset
          in: query
          schema:
            type: string
        - name: limit
          in: query
          schema:
            type: integer
            format: int32
            default: 100
      responses:
        default:
          description: default response
          content:
            application/json:
              schema:
                type: array
                items:
                  $ref: '#/components/schemas/LambdaEvent'
      security:
        - bearer: []
  /users/registries:
    get:
      tags:
        - users
      description: Get all of the git registries accessible to the logged in user.
      operationId: getUserRegistries
      responses:
        default:
          description: default response
          content:
            application/json:
              schema:
                type: array
                items:
                  type: string
                  enum:
                    - dockstore.org
                    - github.com
                    - bitbucket.org
                    - gitlab.com
      security:
        - bearer: []
  /users/registries/{gitRegistry}/organizations:
    get:
      tags:
        - users
      description: Get all of the organizations for a given git registry accessible to the logged in user.
      operationId: getUserOrganizations
      parameters:
        - name: gitRegistry
          in: path
          description: Git registry
          required: true
          schema:
            type: string
            enum:
              - dockstore.org
              - github.com
              - bitbucket.org
              - gitlab.com
      responses:
        default:
          description: default response
          content:
            application/json:
              schema:
                uniqueItems: true
                type: array
                items:
                  type: string
      security:
        - bearer: []
  /users/registries/{gitRegistry}/organizations/{organization}:
    get:
      tags:
        - users
      description: Get all of the repositories for an organization for a given git registry accessible to the logged in user.
      operationId: getUserOrganizationRepositories
      parameters:
        - name: gitRegistry
          in: path
          description: Git registry
          required: true
          schema:
            type: string
            enum:
              - dockstore.org
              - github.com
              - bitbucket.org
              - gitlab.com
        - name: organization
          in: path
          description: Git organization
          required: true
          schema:
            type: string
      responses:
        default:
          description: default response
          content:
            application/json:
              schema:
                type: array
                items:
                  $ref: '#/components/schemas/Repository'
      security:
        - bearer: []
  /users/{userId}/cloudInstances:
    get:
      tags:
        - users
      description: Get all cloud instances belonging to the user
      operationId: getUserCloudInstances
      parameters:
        - name: userId
          in: path
          description: ID of user to get cloud instances for
          required: true
          schema:
            type: integer
            format: int64
      responses:
        "200":
          description: OK
          content:
            application/json:
              schema:
                type: array
                items:
                  $ref: '#/components/schemas/CloudInstance'
      security:
        - bearer: []
    post:
      tags:
        - users
      description: Create a new cloud instance belonging to the user
      operationId: postUserCloudInstance
      parameters:
        - name: userId
          in: path
          description: ID of user to create the cloud instance for
          required: true
          schema:
            type: integer
            format: int64
      requestBody:
        description: Cloud instance to add to the user
        content:
          application/json:
            schema:
              $ref: '#/components/schemas/CloudInstance'
        required: true
      responses:
        "204":
          description: No Content
        "403":
          description: Forbidden
        "401":
          description: Unauthorized
      security:
        - bearer: []
  /users/{userId}/cloudInstances/{cloudInstanceId}:
    put:
      tags:
        - users
      description: Update a cloud instance belonging to the user
      operationId: putUserCloudInstance
      parameters:
        - name: userId
          in: path
          description: ID of user to update the cloud instance for
          required: true
          schema:
            type: integer
            format: int64
        - name: cloudInstanceId
          in: path
          description: ID of cloud instance to update/delete
          required: true
          schema:
            type: integer
            format: int64
      requestBody:
        description: Cloud instance to replace for a user
        content:
          application/json:
            schema:
              $ref: '#/components/schemas/CloudInstance'
        required: true
      responses:
        "204":
          description: No Content
        "403":
          description: Forbidden
        "401":
          description: Unauthorized
        "404":
          description: Not Found
      security:
        - bearer: []
    delete:
      tags:
        - users
      description: Delete a cloud instance belonging to the user
      operationId: deleteUserCloudInstance
      parameters:
        - name: userId
          in: path
          description: ID of user to delete the cloud instance for
          required: true
          schema:
            type: integer
            format: int64
        - name: cloudInstanceId
          in: path
          description: ID of cloud instance to update/delete
          required: true
          schema:
            type: integer
            format: int64
      responses:
        "204":
          description: No Content
        "403":
          description: Forbidden
        "401":
          description: Unauthorized
        "404":
          description: Not Found
      security:
        - bearer: []
  /users/username/{username}:
    get:
      tags:
        - users
      description: Get a user by username.
      operationId: listUser
      parameters:
        - name: username
          in: path
          required: true
          schema:
            type: string
      responses:
        default:
          description: default response
          content:
            application/json:
              schema:
                $ref: '#/components/schemas/User'
      security:
        - bearer: []
  /users/dockerRegistries:
    get:
      tags:
        - users
      description: Get all of the Docker registries accessible to the logged-in user.
      operationId: getUserDockerRegistries
      responses:
        default:
          description: default response
          content:
            application/json:
              schema:
                type: array
                items:
                  type: string
      security:
        - bearer: []
  /users/dockerRegistries/{dockerRegistry}/organizations:
    get:
      tags:
        - users
      description: Get all of the organizations/namespaces of the Docker registry accessible to the logged-in user.
      operationId: getDockerRegistriesOrganization
      parameters:
        - name: dockerRegistry
          in: path
          description: Name of Docker registry
          required: true
          schema:
            type: string
      responses:
        default:
          description: default response
          content:
            application/json:
              schema:
                type: array
                items:
                  type: string
      security:
        - bearer: []
  /users/dockerRegistries/{dockerRegistry}/organizations/{organization}/repositories:
    get:
      tags:
        - users
      description: Get names of repositories associated with a specific namespace and Docker registry of the logged-in user.
      operationId: getDockerRegistryOrganizationRepositories
      parameters:
        - name: dockerRegistry
          in: path
          description: Name of Docker registry
          required: true
          schema:
            type: string
        - name: organization
          in: path
          description: Name of organization or namespace
          required: true
          schema:
            type: string
      responses:
        default:
          description: default response
          content:
            application/json:
              schema:
                type: array
                items:
                  type: string
      security:
        - bearer: []
  /workflows/{workflowId}/refresh:
    get:
      tags:
        - workflows
      description: Refresh one particular workflow.
      operationId: refresh_1
      parameters:
        - name: workflowId
          in: path
          required: true
          schema:
            type: integer
            format: int64
        - name: hardRefresh
          in: query
          schema:
            type: boolean
            default: true
      responses:
        default:
          description: default response
          content:
            application/json:
              schema:
                $ref: '#/components/schemas/Workflow'
      security:
        - bearer: []
  /workflows/{workflowId}/refresh/{version}:
    get:
      tags:
        - workflows
      description: Refresh one particular workflow version.
      operationId: refreshVersion
      parameters:
        - name: workflowId
          in: path
          required: true
          schema:
            type: integer
            format: int64
        - name: version
          in: path
          required: true
          schema:
            type: string
        - name: hardRefresh
          in: query
          schema:
            type: boolean
            default: true
      responses:
        default:
          description: default response
          content:
            application/json:
              schema:
                $ref: '#/components/schemas/Workflow'
      security:
        - bearer: []
  /workflows/{workflowId}/publish:
    post:
      tags:
        - workflows
      description: Publish or unpublish a workflow.
      operationId: publish_1
      parameters:
        - name: workflowId
          in: path
          required: true
          schema:
            type: integer
            format: int64
      requestBody:
        content:
          '*/*':
            schema:
              $ref: '#/components/schemas/PublishRequest'
      responses:
        default:
          description: default response
          content:
            application/json:
              schema:
                $ref: '#/components/schemas/Workflow'
      security:
        - bearer: []
  /workflows/versions:
    get:
      tags:
        - workflows
      description: List the versions for a published workflow.
      operationId: tags_1
      parameters:
        - name: workflowId
          in: query
          schema:
            type: integer
            format: int64
      responses:
        default:
          description: default response
          content:
            application/json:
              schema:
                type: array
                items:
                  $ref: '#/components/schemas/WorkflowVersion'
      security:
        - bearer: []
  /workflows/{workflowId}/labels:
    put:
      tags:
        - workflows
      description: Update the labels linked to a workflow.
      operationId: updateLabels_1
      parameters:
        - name: workflowId
          in: path
          required: true
          schema:
            type: integer
            format: int64
        - name: labels
          in: query
          schema:
            type: string
      requestBody:
        content:
          '*/*':
            schema:
              type: string
      responses:
        default:
          description: default response
          content:
            application/json:
              schema:
                $ref: '#/components/schemas/Workflow'
      security:
        - bearer: []
  /workflows/{workflowId}/defaultVersion:
    put:
      tags:
        - workflows
      description: Update the default version of a workflow.
      operationId: updateDefaultVersion_1
      parameters:
        - name: workflowId
          in: path
          required: true
          schema:
            type: integer
            format: int64
      requestBody:
        content:
          '*/*':
            schema:
              type: string
      responses:
        default:
          description: default response
          content:
            application/json:
              schema:
                $ref: '#/components/schemas/Workflow'
      security:
        - bearer: []
  /workflows/{workflowId}/primaryDescriptor:
    get:
      tags:
        - workflows
      description: Get the primary descriptor file.
      operationId: primaryDescriptor_1
      parameters:
        - name: workflowId
          in: path
          required: true
          schema:
            type: integer
            format: int64
        - name: tag
          in: query
          schema:
            type: string
        - name: language
          in: query
          schema:
            type: string
      responses:
        default:
          description: default response
          content:
            application/json:
              schema:
                $ref: '#/components/schemas/SourceFile'
      security:
        - bearer: []
  /workflows/{workflowId}/descriptor/{relative-path}:
    get:
      tags:
        - workflows
      description: Get the corresponding descriptor file from source control.
      operationId: secondaryDescriptorPath_1
      parameters:
        - name: workflowId
          in: path
          required: true
          schema:
            type: integer
            format: int64
        - name: tag
          in: query
          schema:
            type: string
        - name: relative-path
          in: path
          required: true
          schema:
            type: string
        - name: language
          in: query
          schema:
            type: string
      responses:
        default:
          description: default response
          content:
            application/json:
              schema:
                $ref: '#/components/schemas/SourceFile'
      security:
        - bearer: []
  /workflows/{workflowId}/secondaryDescriptors:
    get:
      tags:
        - workflows
      description: Get the corresponding descriptor documents from source control.
      operationId: secondaryDescriptors_1
      parameters:
        - name: workflowId
          in: path
          required: true
          schema:
            type: integer
            format: int64
        - name: tag
          in: query
          schema:
            type: string
        - name: language
          in: query
          schema:
            type: string
      responses:
        default:
          description: default response
          content:
            application/json:
              schema:
                type: array
                items:
                  $ref: '#/components/schemas/SourceFile'
      security:
        - bearer: []
  /workflows/{workflowId}/testParameterFiles:
    get:
      tags:
        - workflows
      description: Get the corresponding test parameter files.
      operationId: getTestParameterFiles_1
      parameters:
        - name: workflowId
          in: path
          required: true
          schema:
            type: integer
            format: int64
        - name: version
          in: query
          schema:
            type: string
      responses:
        default:
          description: default response
          content:
            application/json:
              schema:
                type: array
                items:
                  $ref: '#/components/schemas/SourceFile'
      security:
        - bearer: []
    put:
      tags:
        - workflows
      description: Add test parameter files for a given version.
      operationId: addTestParameterFiles_1
      parameters:
        - name: workflowId
          in: path
          required: true
          schema:
            type: integer
            format: int64
        - name: testParameterPaths
          in: query
          schema:
            type: array
            items:
              type: string
        - name: version
          in: query
          schema:
            type: string
      requestBody:
        content:
          '*/*':
            schema:
              type: string
      responses:
        default:
          description: default response
          content:
            application/json:
              schema:
                uniqueItems: true
                type: array
                items:
                  $ref: '#/components/schemas/SourceFile'
      security:
        - bearer: []
    delete:
      tags:
        - workflows
      description: Delete test parameter files for a given version.
      operationId: deleteTestParameterFiles_1
      parameters:
        - name: workflowId
          in: path
          required: true
          schema:
            type: integer
            format: int64
        - name: testParameterPaths
          in: query
          schema:
            type: array
            items:
              type: string
        - name: version
          in: query
          schema:
            type: string
      responses:
        default:
          description: default response
          content:
            application/json:
              schema:
                uniqueItems: true
                type: array
                items:
                  $ref: '#/components/schemas/SourceFile'
      security:
        - bearer: []
  /workflows/{workflowId}/star:
    put:
      tags:
        - workflows
      description: Star a workflow.
      operationId: starEntry_1
      parameters:
        - name: workflowId
          in: path
          required: true
          schema:
            type: integer
            format: int64
      requestBody:
        content:
          '*/*':
            schema:
              $ref: '#/components/schemas/StarRequest'
      responses:
        default:
          description: default response
          content:
            application/json: {}
      security:
        - bearer: []
  /workflows/{workflowId}:
    get:
      tags:
        - workflows
      description: Retrieve a workflow
      operationId: getWorkflow
      parameters:
        - name: workflowId
          in: path
          required: true
          schema:
            type: integer
            format: int64
        - name: include
          in: query
          schema:
            type: string
      responses:
        default:
          description: default response
          content:
            application/json:
              schema:
                $ref: '#/components/schemas/Workflow'
      security:
        - bearer: []
    put:
      tags:
        - workflows
      description: Update the workflow with the given workflow.
      operationId: updateWorkflow
      parameters:
        - name: workflowId
          in: path
          required: true
          schema:
            type: integer
            format: int64
      requestBody:
        content:
          '*/*':
            schema:
              $ref: '#/components/schemas/Workflow'
      responses:
        default:
          description: default response
          content:
            application/json:
              schema:
                $ref: '#/components/schemas/Workflow'
      security:
        - bearer: []
  /workflows/{workflowId}/users:
    get:
      tags:
        - workflows
      description: Get users of a workflow.
      operationId: getUsers_1
      parameters:
        - name: workflowId
          in: path
          required: true
          schema:
            type: integer
            format: int64
      responses:
        default:
          description: default response
          content:
            application/json:
              schema:
                type: array
                items:
                  $ref: '#/components/schemas/User'
      security:
        - bearer: []
  /workflows/{workflowId}/starredUsers:
    get:
      tags:
        - workflows
      description: Returns list of users who starred the given workflow.
      operationId: getStarredUsers_1
      parameters:
        - name: workflowId
          in: path
          required: true
          schema:
            type: integer
            format: int64
      responses:
        default:
          description: default response
          content:
            application/json:
              schema:
                uniqueItems: true
                type: array
                items:
                  $ref: '#/components/schemas/User'
  /workflows/{workflowId}/restub:
    get:
      tags:
        - workflows
      summary: Restub a workflow
      description: Restub a workflow
      operationId: restub
      parameters:
        - name: workflowId
          in: path
          required: true
          schema:
            type: integer
            format: int64
      responses:
        default:
          description: default response
          content:
            application/json:
              schema:
                $ref: '#/components/schemas/Workflow'
      security:
        - bearer: []
  /workflows/{workflowId}/requestDOI/{workflowVersionId}:
    put:
      tags:
        - workflows
      description: Request a DOI for this version of a workflow.
      operationId: requestDOIForWorkflowVersion
      parameters:
        - name: workflowId
          in: path
          required: true
          schema:
            type: integer
            format: int64
        - name: workflowVersionId
          in: path
          required: true
          schema:
            type: integer
            format: int64
      requestBody:
        content:
          '*/*':
            schema:
              type: string
      responses:
        default:
          description: default response
          content:
            application/json:
              schema:
                uniqueItems: true
                type: array
                items:
                  $ref: '#/components/schemas/WorkflowVersion'
      security:
        - bearer: []
  /workflows/{workflowId}/resetVersionPaths:
    put:
      tags:
        - workflows
      description: Reset the workflow paths.
      operationId: updateWorkflowPath
      parameters:
        - name: workflowId
          in: path
          required: true
          schema:
            type: integer
            format: int64
      requestBody:
        content:
          '*/*':
            schema:
              $ref: '#/components/schemas/Workflow'
      responses:
        default:
          description: default response
          content:
            application/json:
              schema:
                $ref: '#/components/schemas/Workflow'
      security:
        - bearer: []
  /workflows/published/{workflowId}:
    get:
      tags:
        - workflows
      description: Get a published workflow.
      operationId: getPublishedWorkflow
      parameters:
        - name: workflowId
          in: path
          required: true
          schema:
            type: integer
            format: int64
        - name: include
          in: query
          schema:
            type: string
      responses:
        default:
          description: default response
          content:
            application/json:
              schema:
                $ref: '#/components/schemas/Workflow'
  /workflows/organization/{organization}/published:
    get:
      tags:
        - workflows
      description: List all published workflows of an organization.
      operationId: getPublishedWorkflowsByOrganization
      parameters:
        - name: organization
          in: path
          required: true
          schema:
            type: string
      responses:
        default:
          description: default response
          content:
            application/json:
              schema:
                type: array
                items:
                  $ref: '#/components/schemas/Workflow'
  /workflows/published:
    get:
      tags:
        - workflows
      description: List all published workflows.
      operationId: allPublishedWorkflows
      parameters:
        - name: offset
          in: query
          schema:
            type: string
        - name: limit
          in: query
          schema:
            type: integer
            format: int32
            default: 100
        - name: filter
          in: query
          schema:
            type: string
            default: ""
        - name: sortCol
          in: query
          schema:
            type: string
            default: stars
        - name: sortOrder
          in: query
          schema:
            type: string
            default: desc
        - name: services
          in: query
          schema:
            type: boolean
            default: false
      responses:
        default:
          description: default response
          content:
            application/json:
              schema:
                type: array
                items:
                  $ref: '#/components/schemas/Workflow'
  /workflows/shared:
    get:
      tags:
        - workflows
      description: Retrieve all workflows shared with user.
      operationId: sharedWorkflows
      responses:
        default:
          description: default response
          content:
            application/json:
              schema:
                type: array
                items:
                  $ref: '#/components/schemas/SharedWorkflows'
      security:
        - bearer: []
  /workflows/path/workflow/{repository}:
    get:
      tags:
        - workflows
      summary: Get a workflow by path.
      description: Requires full path (including workflow name if applicable).
      operationId: getWorkflowByPath
      parameters:
        - name: repository
          in: path
          description: Repository path
          required: true
          schema:
            type: string
        - name: include
          in: query
          description: 'Comma-delimited list of fields to include: validations, aliases'
          schema:
            type: string
        - name: services
          in: query
          description: Whether to get a service or workflow
          schema:
            type: boolean
            default: false
      responses:
        default:
          description: default response
          content:
            application/json:
              schema:
                $ref: '#/components/schemas/Workflow'
      security:
        - bearer: []
  /workflows/path/workflow/{repository}/permissions:
    get:
      tags:
        - workflows
      description: Get all permissions for a workflow.
      operationId: getWorkflowPermissions
      parameters:
        - name: repository
          in: path
          required: true
          schema:
            type: string
        - name: services
          in: query
          schema:
            type: boolean
            default: false
      responses:
        default:
          description: default response
          content:
            application/json:
              schema:
                type: array
                items:
                  $ref: '#/components/schemas/Permission'
      security:
        - bearer: []
    delete:
      tags:
        - workflows
      description: Remove the specified user role for a workflow.
      operationId: removeWorkflowRole
      parameters:
        - name: repository
          in: path
          required: true
          schema:
            type: string
        - name: email
          in: query
          schema:
            type: string
        - name: role
          in: query
          schema:
            type: string
            enum:
              - OWNER
              - WRITER
              - READER
        - name: services
          in: query
          schema:
            type: boolean
            default: false
      responses:
        default:
          description: default response
          content:
            application/json:
              schema:
                type: array
                items:
                  $ref: '#/components/schemas/Permission'
      security:
        - bearer: []
    patch:
      tags:
        - workflows
      description: Set the specified permission for a user on a workflow.
      operationId: addWorkflowPermission
      parameters:
        - name: repository
          in: path
          required: true
          schema:
            type: string
        - name: services
          in: query
          schema:
            type: boolean
            default: false
      requestBody:
        content:
          '*/*':
            schema:
              $ref: '#/components/schemas/Permission'
      responses:
        default:
          description: default response
          content:
            application/json:
              schema:
                type: array
                items:
                  $ref: '#/components/schemas/Permission'
      security:
        - bearer: []
  /workflows/path/workflow/{repository}/actions:
    get:
      tags:
        - workflows
      description: Gets all actions a user can perform on a workflow.
      operationId: getWorkflowActions
      parameters:
        - name: repository
          in: path
          required: true
          schema:
            type: string
        - name: services
          in: query
          schema:
            type: boolean
            default: false
      responses:
        default:
          description: default response
          content:
            application/json:
              schema:
                type: array
                items:
                  type: string
                  enum:
                    - write
                    - read
                    - delete
                    - share
      security:
        - bearer: []
  /workflows/path/entry/{repository}:
    get:
      tags:
        - workflows
      description: Get an entry by path.
      operationId: getEntryByPath
      parameters:
        - name: repository
          in: path
          required: true
          schema:
            type: string
      responses:
        default:
          description: default response
          content:
            application/json:
              schema:
                $ref: '#/components/schemas/Entry'
      security:
        - bearer: []
  /workflows/path/entry/{repository}/published:
    get:
      tags:
        - workflows
      description: Get a published entry by path.
      operationId: getPublishedEntryByPath
      parameters:
        - name: repository
          in: path
          required: true
          schema:
            type: string
      responses:
        default:
          description: default response
          content:
            application/json:
              schema:
                $ref: '#/components/schemas/Entry'
  /workflows/path/{repository}:
    get:
      tags:
        - workflows
      description: Get a list of workflows by path.
      operationId: getAllWorkflowByPath
      parameters:
        - name: repository
          in: path
          required: true
          schema:
            type: string
      responses:
        default:
          description: default response
          content:
            application/json:
              schema:
                type: array
                items:
                  $ref: '#/components/schemas/Workflow'
      security:
        - bearer: []
  /workflows/path/workflow/{repository}/published:
    get:
      tags:
        - workflows
      description: Get a published workflow by path
      operationId: getPublishedWorkflowByPath
      parameters:
        - name: repository
          in: path
          required: true
          schema:
            type: string
        - name: include
          in: query
          schema:
            type: string
        - name: services
          in: query
          schema:
            type: boolean
            default: false
        - name: versionName
          in: query
          schema:
            type: string
      responses:
        default:
          description: default response
          content:
            application/json:
              schema:
                $ref: '#/components/schemas/Workflow'
  /workflows/manualRegister:
    post:
      tags:
        - workflows
      description: Manually register a workflow.
      operationId: manualRegister
      parameters:
        - name: workflowRegistry
          in: query
          schema:
            type: string
        - name: workflowPath
          in: query
          schema:
            type: string
        - name: defaultWorkflowPath
          in: query
          schema:
            type: string
        - name: workflowName
          in: query
          schema:
            type: string
        - name: descriptorType
          in: query
          schema:
            type: string
        - name: defaultTestParameterFilePath
          in: query
          schema:
            type: string
      responses:
        default:
          description: default response
          content:
            application/json:
              schema:
                $ref: '#/components/schemas/Workflow'
      security:
        - bearer: []
  /workflows/{workflowId}/workflowVersions:
    put:
      tags:
        - workflows
      description: Update the workflow versions linked to a workflow.
      operationId: updateWorkflowVersion
      parameters:
        - name: workflowId
          in: path
          required: true
          schema:
            type: integer
            format: int64
      requestBody:
        content:
          '*/*':
            schema:
              type: array
              items:
                $ref: '#/components/schemas/WorkflowVersion'
      responses:
        default:
          description: default response
          content:
            application/json:
              schema:
                uniqueItems: true
                type: array
                items:
                  $ref: '#/components/schemas/WorkflowVersion'
      security:
        - bearer: []
  /workflows/{workflowId}/dag/{workflowVersionId}:
    get:
      tags:
        - workflows
      description: Get the DAG for a given workflow version.
      operationId: getWorkflowDag
      parameters:
        - name: workflowId
          in: path
          required: true
          schema:
            type: integer
            format: int64
        - name: workflowVersionId
          in: path
          required: true
          schema:
            type: integer
            format: int64
      responses:
        default:
          description: default response
          content:
            application/json:
              schema:
                type: string
      security:
        - bearer: []
  /workflows/{workflowId}/tools/{workflowVersionId}:
    get:
      tags:
        - workflows
      description: Get the Tools for a given workflow version.
      operationId: getTableToolContent
      parameters:
        - name: workflowId
          in: path
          required: true
          schema:
            type: integer
            format: int64
        - name: workflowVersionId
          in: path
          required: true
          schema:
            type: integer
            format: int64
      responses:
        default:
          description: default response
          content:
            application/json:
              schema:
<<<<<<< HEAD
                type: string
=======
                items:
                  $ref: '#/components/schemas/DockstoreTool'
                type: array
          description: default response
>>>>>>> 10ef956f
      security:
        - bearer: []
  /workflows/{workflowId}/workflowVersions/{workflowVersionId}/sourcefiles:
    get:
      tags:
        - workflows
      description: Retrieve sourcefiles for an entry's version
      operationId: getWorkflowVersionsSourcefiles
      parameters:
        - name: workflowId
          in: path
          description: Workflow to retrieve the version from.
          required: true
          schema:
            type: integer
            format: int64
        - name: workflowVersionId
          in: path
          description: Workflow version to retrieve the version from.
          required: true
          schema:
            type: integer
            format: int64
        - name: fileTypes
          in: query
          description: List of file types to filter sourcefiles by
          schema:
            type: array
            items:
              type: string
              enum:
                - DOCKSTORE_CWL
                - DOCKSTORE_WDL
                - DOCKERFILE
                - CWL_TEST_JSON
                - WDL_TEST_JSON
                - NEXTFLOW
                - NEXTFLOW_CONFIG
                - NEXTFLOW_TEST_PARAMS
                - DOCKSTORE_YML
                - DOCKSTORE_SERVICE_YML
                - DOCKSTORE_SERVICE_TEST_JSON
                - DOCKSTORE_SERVICE_OTHER
                - DOCKSTORE_GXFORMAT2
                - GXFORMAT2_TEST_FILE
                - DOCKSTORE_SWL
                - SWL_TEST_JSON
      responses:
        default:
          description: default response
          content:
            application/json:
              schema:
<<<<<<< HEAD
                uniqueItems: true
=======
                items:
                  $ref: '#/components/schemas/DockstoreTool'
>>>>>>> 10ef956f
                type: array
                items:
                  $ref: '#/components/schemas/SourceFile'
      security:
        - bearer: []
  /workflows/{workflowId}/descriptorType:
    post:
      tags:
        - workflows
      summary: Changes the descriptor type of an unpublished, invalid workflow.
      description: Use with caution. This deletes all the workflowVersions, only use if there's nothing worth keeping in the workflow.
      operationId: updateDescriptorType
      parameters:
        - name: workflowId
          in: path
          required: true
          schema:
            type: integer
            format: int64
        - name: descriptorType
          in: query
          schema:
            type: string
            enum:
              - CWL
              - WDL
              - gxformat2
              - SWL
              - NFL
              - service
      responses:
        default:
          description: default response
          content:
            application/json:
              schema:
<<<<<<< HEAD
                $ref: '#/components/schemas/Workflow'
=======
                items:
                  $ref: '#/components/schemas/DockstoreTool'
                type: array
          description: default response
>>>>>>> 10ef956f
      security:
        - bearer: []
  /workflows/{entryId}/registerCheckerWorkflow/{descriptorType}:
    post:
      tags:
        - workflows
      description: Register a checker workflow and associates it with the given tool/workflow.
      operationId: registerCheckerWorkflow
      parameters:
        - name: checkerWorkflowPath
          in: query
          schema:
            type: string
        - name: testParameterPath
          in: query
          schema:
            type: string
        - name: entryId
          in: path
          required: true
          schema:
            type: integer
            format: int64
        - name: descriptorType
          in: path
          required: true
          schema:
            type: string
      responses:
        default:
          description: default response
          content:
            application/json:
              schema:
                $ref: '#/components/schemas/Entry'
      security:
        - bearer: []
  /workflows/{workflowId}/zip/{workflowVersionId}:
    get:
      tags:
        - workflows
      description: Download a ZIP file of a workflow and all associated files.
      operationId: getWorkflowZip
      parameters:
        - name: workflowId
          in: path
          required: true
          schema:
            type: integer
            format: int64
        - name: workflowVersionId
          in: path
          required: true
          schema:
            type: integer
            format: int64
      responses:
        default:
          description: default response
          content:
            application/zip: {}
      security:
        - bearer: []
  /workflows/{alias}/aliases:
    get:
      tags:
        - workflows
      description: Retrieves a workflow by alias.
      operationId: getWorkflowByAlias
      parameters:
        - name: alias
          in: path
          required: true
          schema:
            type: string
      responses:
        default:
          description: default response
          content:
            application/json:
              schema:
                $ref: '#/components/schemas/Workflow'
      security:
        - bearer: []
  /workflows/registries/{gitRegistry}/organizations/{organization}/repositories/{repositoryName}:
    post:
      tags:
        - workflows
      description: Adds a workflow for a registry and repository path with defaults set.
      operationId: addWorkflow
      parameters:
        - name: gitRegistry
          in: path
          description: Git registry
          required: true
          schema:
            type: string
            enum:
              - dockstore.org
              - github.com
              - bitbucket.org
              - gitlab.com
        - name: organization
          in: path
          description: Git repository organization
          required: true
          schema:
            type: string
        - name: repositoryName
          in: path
          description: Git repository name
          required: true
          schema:
            type: string
      responses:
        default:
          description: default response
          content:
            application/json:
              schema:
                $ref: '#/components/schemas/BioWorkflow'
      security:
        - bearer: []
    delete:
      tags:
        - workflows
      description: Delete a stubbed workflow for a registry and repository path.
      operationId: deleteWorkflow
      parameters:
        - name: gitRegistry
          in: path
          description: Git registry
          required: true
          schema:
            type: string
            enum:
              - dockstore.org
              - github.com
              - bitbucket.org
              - gitlab.com
        - name: organization
          in: path
          description: Git repository organization
          required: true
          schema:
            type: string
        - name: repositoryName
          in: path
          description: Git repository name
          required: true
          schema:
            type: string
      responses:
        default:
          description: default response
          content:
            application/json: {}
      security:
        - bearer: []
  /workflows/github/release:
    post:
      tags:
        - workflows
      description: Handle a release of a repository on GitHub. Will create a workflow/service and version when necessary.
      operationId: handleGitHubRelease
      requestBody:
        content:
          application/x-www-form-urlencoded:
            schema:
              required:
                - gitReference
                - installationId
                - repository
                - username
              type: object
              properties:
                repository:
                  type: string
                username:
                  type: string
                gitReference:
                  type: string
                installationId:
                  type: string
      responses:
        default:
          description: default response
          content:
            application/json: {}
      security:
        - bearer: []
  /workflows/github/install:
    post:
      tags:
        - workflows
      description: Handle the installation of our GitHub app onto a repository or organization.
      operationId: handleGitHubInstallation
      requestBody:
        content:
          application/x-www-form-urlencoded:
            schema:
              required:
                - installationId
                - repositories
                - username
              type: object
              properties:
                repositories:
                  type: string
                username:
                  type: string
                installationId:
                  type: string
      responses:
        "418":
          description: This code tells AWS Lambda not to retry.
      security:
        - bearer: []
  /workflows/github:
    delete:
      tags:
        - workflows
      description: Handles the deletion of a branch on GitHub. Will delete all workflow versions that match in all workflows that share the same repository.
      operationId: handleGitHubBranchDeletion
      parameters:
        - name: repository
          in: query
          description: Repository path (ex. dockstore/dockstore-ui2)
          required: true
          schema:
            type: string
        - name: username
          in: query
          description: Username of user on GitHub who triggered action
          required: true
          schema:
            type: string
        - name: gitReference
          in: query
          description: Full git reference for a GitHub branch/tag. Ex. refs/heads/master or refs/tags/v1.0
          required: true
          schema:
            type: string
        - name: installationId
          in: query
          description: GitHub installation ID
          required: true
          schema:
            type: string
      responses:
        "418":
          description: This code tells AWS Lambda not to retry.
      security:
        - bearer: []
  /api/ga4gh/v2/extended/tools/{organization}:
    get:
      tags:
        - extendedGA4GH
      summary: List tools of an organization
      description: This endpoint returns tools of an organization.
      operationId: toolsOrgGet
      parameters:
        - name: organization
          in: path
          required: true
          schema:
            type: string
      responses:
        "200":
          description: An array of Tools of the input organization.
          content:
            application/json:
              schema:
                type: array
                items:
                  $ref: '#/components/schemas/ToolV1'
  /api/ga4gh/v2/extended/tools/entry/_search:
    post:
      tags:
        - extendedGA4GH
      summary: Search the tools and workflows indices.
      description: This endpoint searches the indices for all published tools and workflows. Used by utilities that expect to talk to an elastic search endpoint.
      operationId: toolsIndexSearch
      requestBody:
        content:
          '*/*':
            schema:
              type: string
      responses:
        "200":
          description: An elastic search result.
          content:
            application/json:
              schema:
                type: string
  /api/ga4gh/v2/extended/tools/index:
    post:
      tags:
        - extendedGA4GH
      summary: Update the workflows and tools indices
      description: This endpoint updates the indices for all published tools and workflows.
      operationId: Update the workflows and tools indices
      responses:
        "200":
          description: Workflows and tools indices populated with entries.
          content:
            text/plain:
              schema:
                type: integer
      security:
        - bearer: []
  /api/ga4gh/v2/extended/workflows/{organization}:
    get:
      tags:
        - extendedGA4GH
      summary: List workflows of an organization
      description: This endpoint returns workflows of an organization.
      operationId: workflowsOrgGet
      parameters:
        - name: organization
          in: path
          required: true
          schema:
            type: string
      responses:
        "200":
          description: An array of Tools of the input organization.
          content:
<<<<<<< HEAD
            application/json:
              schema:
                type: array
                items:
                  $ref: '#/components/schemas/ToolV1'
  /api/ga4gh/v2/extended/containers/{organization}:
    get:
      tags:
        - extendedGA4GH
      summary: List entries of an organization
      description: This endpoint returns entries of an organization.
      operationId: entriesOrgGet
      parameters:
        - name: organization
          in: path
          required: true
          schema:
            type: string
      responses:
        "200":
          description: An array of Tools of the input organization.
          content:
            application/json:
              schema:
                type: array
                items:
                  $ref: '#/components/schemas/ToolV1'
  /api/ga4gh/v2/extended/organizations:
    get:
=======
            application/json: {}
          description: default response
      security:
        - bearer: []
>>>>>>> 10ef956f
      tags:
        - extendedGA4GH
      summary: List all organizations
      description: This endpoint returns list of all organizations.
      operationId: entriesOrgsGet
      responses:
        "200":
          description: An array of organizations' names.
          content:
            application/json:
              schema:
                type: array
                items:
                  type: string
  /api/ga4gh/v2/extended/{id}/versions/{version_id}/{type}/tests/{relative_path}:
    post:
      tags:
        - extendedGA4GH
      summary: Annotate test JSON with information on whether it ran successfully on particular platforms plus metadata
      description: Test JSON can be annotated with whether they ran correctly keyed by platform and associated with some metadata.
      operationId: verifyTestParameterFilePost
      parameters:
        - name: type
          in: path
          required: true
          schema:
            type: string
        - name: id
          in: path
          required: true
          schema:
            type: string
        - name: version_id
          in: path
          required: true
          schema:
            type: string
        - name: relative_path
          in: path
          required: true
          schema:
            type: string
        - name: platform
          in: query
          schema:
            type: string
        - name: platform_version
          in: query
          schema:
            type: string
        - name: verified
          in: query
          schema:
            type: boolean
        - name: metadata
          in: query
          schema:
            type: string
      responses:
        "200":
          description: The tool test JSON response.
          content:
            application/json:
              schema:
                type: string
        "401":
          description: Credentials not provided or incorrect.
          content:
            application/json:
              schema:
                $ref: '#/components/schemas/Error'
        "404":
          description: The tool test cannot be found to annotate.
          content:
            application/json:
              schema:
                $ref: '#/components/schemas/Error'
      security:
        - bearer: []
  /ga4gh/trs/v2/service-info:
    get:
      tags:
        - GA4GHV20
      summary: Show information about this service. It is assumed that removing this endpoint from a URL will result in a valid URL to query against
      operationId: getServiceInfo
      responses:
        "200":
          description: A successful operation to request the service information about this running service.'
          content:
            application/json:
              schema:
                $ref: '#/components/schemas/TRSService'
  /ga4gh/trs/v2/toolClasses:
    get:
      tags:
        - GA4GHV20
      summary: List all tool types
      description: 'This endpoint returns all tool-classes available. '
      operationId: toolClassesGet
      responses:
        "200":
          description: A list of potential tool classes.
          content:
            application/json:
              schema:
                type: array
                items:
                  $ref: '#/components/schemas/ToolClass'
            text/plain:
              schema:
                type: array
                items:
                  $ref: '#/components/schemas/ToolClass'
      security:
        - BEARER: []
  /ga4gh/trs/v2/tools:
    get:
      tags:
        - GA4GHV20
      summary: List all tools
      description: 'This endpoint returns all tools available or a filtered subset using metadata query parameters. '
      operationId: toolsGet
      parameters:
        - name: id
          in: query
          description: A unique identifier of the tool, scoped to this registry, for example `123456`.
          schema:
            type: string
        - name: alias
          in: query
          description: Support for this parameter is optional for tool registries that support aliases. If provided will only return entries with the given alias.
          schema:
            type: string
        - name: toolClass
          in: query
          description: Filter tools by the name of the subclass (#/definitions/ToolClass)
          schema:
            type: string
            enum:
              - CommandLineTool
              - Workflow
        - name: descriptorType
          in: query
          description: Filter tools by the name of the descriptor type (#/definitions/DescriptorType)
          schema:
            type: string
            enum:
              - CWL
              - WDL
              - NFL
              - SERVICE
              - GALAXY
        - name: registry
          in: query
          description: The image registry that contains the image.
          schema:
            type: string
        - name: organization
          in: query
          description: The organization in the registry that published the image.
          schema:
            type: string
        - name: name
          in: query
          description: The name of the image.
          schema:
            type: string
        - name: toolname
          in: query
          description: The name of the tool.
          schema:
            type: string
        - name: description
          in: query
          description: The description of the tool.
          schema:
            type: string
        - name: author
          in: query
          description: The author of the tool (TODO a thought occurs, are we assuming that the author of the CWL and the image are the same?).
          schema:
            type: string
        - name: checker
          in: query
          description: Return only checker workflows.
          schema:
            type: boolean
        - name: offset
          in: query
          description: Start index of paging. Pagination results can be based on numbers or other values chosen by the registry implementor (for example, SHA values). If this exceeds the current result set return an empty set.  If not specified in the request, this will start at the beginning of the results.
          schema:
            type: string
        - name: limit
          in: query
          description: Amount of records to return in a given page.
          schema:
            type: integer
            format: int32
      responses:
        "200":
          description: An array of Tools that match the filter.
          content:
            application/json:
              schema:
                type: array
                items:
                  $ref: '#/components/schemas/Tool'
            text/plain:
              schema:
                type: array
                items:
                  $ref: '#/components/schemas/Tool'
      security:
        - BEARER: []
  /ga4gh/trs/v2/tools/{id}:
    get:
      tags:
        - GA4GHV20
      summary: List one specific tool, acts as an anchor for self references
      description: This endpoint returns one specific tool (which has ToolVersions nested inside it).
      operationId: toolsIdGet
      parameters:
        - name: id
          in: path
          description: A unique identifier of the tool, scoped to this registry, for example `123456`.
          required: true
          schema:
            type: string
      responses:
        "200":
          description: A tool.
          content:
            application/json:
              schema:
                $ref: '#/components/schemas/Tool'
            text/plain:
              schema:
                $ref: '#/components/schemas/Tool'
        "404":
          description: The tool can not be found.
          content:
            application/json:
              schema:
                $ref: '#/components/schemas/Error'
            text/plain:
              schema:
                $ref: '#/components/schemas/Error'
      security:
        - BEARER: []
  /ga4gh/trs/v2/tools/{id}/versions:
    get:
      tags:
        - GA4GHV20
      summary: List versions of a tool
      description: Returns all versions of the specified tool.
      operationId: toolsIdVersionsGet
      parameters:
        - name: id
          in: path
          description: A unique identifier of the tool, scoped to this registry, for example `123456`.
          required: true
          schema:
            type: string
      responses:
        "200":
          description: An array of tool versions.
          content:
            application/json:
              schema:
                type: array
                items:
                  $ref: '#/components/schemas/ToolVersion'
            text/plain:
              schema:
                type: array
                items:
                  $ref: '#/components/schemas/ToolVersion'
      security:
        - BEARER: []
  /ga4gh/trs/v2/tools/{id}/versions/{version_id}:
    get:
      tags:
        - GA4GHV20
      summary: List one specific tool version, acts as an anchor for self references
      description: This endpoint returns one specific tool version.
      operationId: toolsIdVersionsVersionIdGet
      parameters:
        - name: id
          in: path
          description: A unique identifier of the tool, scoped to this registry, for example `123456`.
          required: true
          schema:
            type: string
        - name: version_id
          in: path
          description: An identifier of the tool version, scoped to this registry, for example `v1`. We recommend that versions use semantic versioning https://semver.org/spec/v2.0.0.html  (For example, `1.0.0` instead of `develop`)
          required: true
          schema:
            type: string
      responses:
        "200":
          description: A tool version.
          content:
            application/json:
              schema:
                $ref: '#/components/schemas/ToolVersion'
            text/plain:
              schema:
                $ref: '#/components/schemas/ToolVersion'
        "404":
          description: The tool can not be found.
          content:
            application/json:
              schema:
                $ref: '#/components/schemas/Error'
            text/plain:
              schema:
                $ref: '#/components/schemas/Error'
      security:
        - BEARER: []
  /ga4gh/trs/v2/tools/{id}/versions/{version_id}/{type}/descriptor:
    get:
      tags:
        - GA4GHV20
      summary: Get the tool descriptor for the specified tool
      description: Returns the descriptor for the specified tool (examples include CWL, WDL, or Nextflow documents).
      operationId: toolsIdVersionsVersionIdTypeDescriptorGet
      parameters:
        - name: type
          in: path
          description: The output type of the descriptor. Plain types return the bare descriptor while the "non-plain" types return a descriptor wrapped with metadata. Allowable values include "CWL", "WDL", "NFL", "PLAIN_CWL", "PLAIN_WDL", "PLAIN_NFL".
          required: true
          schema:
            type: string
        - name: id
          in: path
          description: A unique identifier of the tool, scoped to this registry, for example `123456`.
          required: true
          schema:
            type: string
        - name: version_id
          in: path
          description: An identifier of the tool version, scoped to this registry, for example `v1`.
          required: true
          schema:
            type: string
      responses:
        "200":
          description: The tool descriptor.
          content:
            application/json:
              schema:
                $ref: '#/components/schemas/FileWrapper'
            text/plain:
              schema:
                $ref: '#/components/schemas/FileWrapper'
        "404":
          description: The tool descriptor can not be found.
          content:
            application/json:
              schema:
                $ref: '#/components/schemas/Error'
            text/plain:
              schema:
                $ref: '#/components/schemas/Error'
      security:
        - BEARER: []
  /ga4gh/trs/v2/tools/{id}/versions/{version_id}/{type}/descriptor/{relative_path}:
    get:
      tags:
        - GA4GHV20
      summary: Get additional tool descriptor files relative to the main file
      description: Descriptors can often include imports that refer to additional descriptors. This returns additional descriptors for the specified tool in the same or other directories that can be reached as a relative path. This endpoint can be useful for workflow engine implementations like cwltool to programmatically download all the descriptors for a tool and run it. This can optionally include other files described with FileWrappers such as test parameters and containerfiles.
      operationId: toolsIdVersionsVersionIdTypeDescriptorRelativePathGet
      parameters:
        - name: type
          in: path
          description: The output type of the descriptor. If not specified, it is up to the underlying implementation to determine which output type to return. Plain types return the bare descriptor while the "non-plain" types return a descriptor wrapped with metadata. Allowable values are "CWL", "WDL", "NFL", "PLAIN_CWL", "PLAIN_WDL", "PLAIN_NFL".
          required: true
          schema:
            type: string
        - name: id
          in: path
          description: A unique identifier of the tool, scoped to this registry, for example `123456`.
          required: true
          schema:
            type: string
        - name: version_id
          in: path
          description: An identifier of the tool version for this particular tool registry, for example `v1`.
          required: true
          schema:
            type: string
        - name: relative_path
          in: path
          description: A relative path to the additional file (same directory or subdirectories), for example 'foo.cwl' would return a 'foo.cwl' from the same directory as the main descriptor. 'nestedDirectory/foo.cwl' would return the file  from a nested subdirectory.  Unencoded paths such 'sampleDirectory/foo.cwl' should also be allowed.
          required: true
          schema:
            type: string
      responses:
        "200":
          description: The tool descriptor.
          content:
            application/json:
              schema:
                $ref: '#/components/schemas/FileWrapper'
            text/plain:
              schema:
                $ref: '#/components/schemas/FileWrapper'
        "404":
          description: The tool can not be output in the specified type.
          content:
            application/json:
              schema:
                $ref: '#/components/schemas/Error'
            text/plain:
              schema:
                $ref: '#/components/schemas/Error'
      security:
        - BEARER: []
  /ga4gh/trs/v2/tools/{id}/versions/{version_id}/{type}/tests:
    get:
      tags:
        - GA4GHV20
      summary: Get a list of test JSONs
      description: Get a list of test JSONs (these allow you to execute the tool successfully) suitable for use with this descriptor type.
      operationId: toolsIdVersionsVersionIdTypeTestsGet
      parameters:
        - name: type
          in: path
          description: The type of the underlying descriptor. Allowable values include "CWL", "WDL", "NFL", "PLAIN_CWL", "PLAIN_WDL", "PLAIN_NFL". For example, "CWL" would return an list of ToolTests objects while "PLAIN_CWL" would return a bare JSON list with the content of the tests.
          required: true
          schema:
            type: string
        - name: id
          in: path
          description: A unique identifier of the tool, scoped to this registry, for example `123456`.
          required: true
          schema:
            type: string
        - name: version_id
          in: path
          description: An identifier of the tool version for this particular tool registry, for example `v1`.
          required: true
          schema:
            type: string
      responses:
        "200":
          description: The tool test JSON response.
          content:
            application/json:
              schema:
                type: array
                items:
                  $ref: '#/components/schemas/FileWrapper'
            text/plain:
              schema:
                type: array
                items:
                  $ref: '#/components/schemas/FileWrapper'
        "404":
          description: The tool can not be output in the specified type.
          content:
            application/json:
              schema:
                $ref: '#/components/schemas/Error'
            text/plain:
              schema:
                $ref: '#/components/schemas/Error'
      security:
        - BEARER: []
  /ga4gh/trs/v2/tools/{id}/versions/{version_id}/containerfile:
    get:
      tags:
        - GA4GHV20
      summary: Get the container specification(s) for the specified image.
      description: Returns the container specifications(s) for the specified image. For example, a CWL CommandlineTool can be associated with one specification for a container, a CWL Workflow can be associated with multiple specifications for containers.
      operationId: toolsIdVersionsVersionIdContainerfileGet
      parameters:
        - name: id
          in: path
          description: A unique identifier of the tool, scoped to this registry, for example `123456`.
          required: true
          schema:
            type: string
        - name: version_id
          in: path
          description: An identifier of the tool version for this particular tool registry, for example `v1`.
          required: true
          schema:
            type: string
      responses:
        "200":
          description: The tool payload.
          content:
            application/json:
              schema:
                type: array
                items:
                  $ref: '#/components/schemas/FileWrapper'
            text/plain:
              schema:
                type: array
                items:
                  $ref: '#/components/schemas/FileWrapper'
        "404":
          description: There are no container specifications for this tool.
          content:
            application/json:
              schema:
                $ref: '#/components/schemas/Error'
            text/plain:
              schema:
                $ref: '#/components/schemas/Error'
      security:
        - BEARER: []
  /ga4gh/trs/v2/tools/{id}/versions/{version_id}/{type}/files:
    get:
      tags:
        - GA4GHV20
      summary: Get a list of objects that contain the relative path and file type
      description: 'Get a list of objects that contain the relative path and file type. The descriptors are intended for use with the /tools/{id}/versions/{version_id}/{type}/descriptor/{relative_path : .+} endpoint.'
      operationId: toolsIdVersionsVersionIdTypeFilesGet
      parameters:
        - name: type
          in: path
          description: The output type of the descriptor. Examples of allowable values are "CWL", "WDL", and "NFL".
          required: true
          schema:
            type: string
        - name: id
          in: path
          description: A unique identifier of the tool, scoped to this registry, for example `123456`.
          required: true
          schema:
            type: string
        - name: version_id
          in: path
          description: An identifier of the tool version for this particular tool registry, for example `v1`.
          required: true
          schema:
            type: string
      responses:
        "200":
          description: The array of File JSON responses.
          content:
            application/json:
              schema:
                type: array
                items:
                  $ref: '#/components/schemas/ToolFile'
            text/plain:
              schema:
                type: array
                items:
                  $ref: '#/components/schemas/ToolFile'
        "404":
          description: The tool can not be output in the specified type.
          content:
            application/json:
              schema:
                $ref: '#/components/schemas/Error'
            text/plain:
              schema:
                $ref: '#/components/schemas/Error'
      security:
        - BEARER: []
  /api/ga4gh/v1/tools:
    get:
      tags:
        - GA4GHV1
      summary: List all tools
      description: This endpoint returns all tools available or a filtered subset using metadata query parameters.
      operationId: toolsGetV1
      parameters:
        - name: id
          in: query
          schema:
            type: string
        - name: registry
          in: query
          schema:
            type: string
        - name: organization
          in: query
          schema:
            type: string
        - name: name
          in: query
          schema:
            type: string
        - name: toolname
          in: query
          schema:
            type: string
        - name: description
          in: query
          schema:
            type: string
        - name: author
          in: query
          schema:
            type: string
        - name: offset
          in: query
          schema:
            type: string
        - name: limit
          in: query
          schema:
            type: integer
            format: int32
      responses:
        "200":
          description: An array of Tools that match the filter.
          content:
            application/json:
              schema:
                type: array
                items:
                  $ref: '#/components/schemas/ToolV1'
  /api/ga4gh/v1/tools/{id}:
    get:
      tags:
        - GA4GHV1
      summary: List one specific tool, acts as an anchor for self references
      description: This endpoint returns one specific tool (which has ToolVersions nested inside it)
      operationId: toolsIdGetV1
      parameters:
        - name: id
          in: path
          required: true
          schema:
            type: string
      responses:
        "200":
          description: A tool.
          content:
            application/json:
              schema:
                $ref: '#/components/schemas/ToolV1'
  /api/ga4gh/v1/tools/{id}/versions:
    get:
      tags:
        - GA4GHV1
      summary: List versions of a tool
      description: Returns all versions of the specified tool
      operationId: toolsIdVersionGetV1
      parameters:
        - name: id
          in: path
          required: true
          schema:
            type: string
      responses:
        "200":
          description: An array of tool versions
          content:
            application/json:
              schema:
                type: array
                items:
                  $ref: '#/components/schemas/ToolVersionV1'
  /api/ga4gh/v1/tools/{id}/versions/{version_id}/dockerfile:
    get:
      tags:
        - GA4GHV1
      summary: Get the dockerfile for the specified image.
      description: Returns the dockerfile for the specified image.
      operationId: dockerfileGetV1
      parameters:
        - name: id
          in: path
          required: true
          schema:
            type: string
        - name: version_id
          in: path
          required: true
          schema:
            type: string
      responses:
        "200":
          description: The tool payload.
          content:
            application/json:
              schema:
                $ref: '#/components/schemas/ToolDockerfile'
  /api/ga4gh/v1/tools/{id}/versions/{version_id}:
    get:
      tags:
        - GA4GHV1
      summary: List one specific tool version, acts as an anchor for self references
      description: This endpoint returns one specific tool version
      operationId: versionIdGetV1
      parameters:
        - name: id
          in: path
          required: true
          schema:
            type: string
        - name: version_id
          in: path
          required: true
          schema:
            type: string
      responses:
        "200":
          description: A tool version.
          content:
            application/json:
              schema:
                $ref: '#/components/schemas/ToolVersionV1'
  /api/ga4gh/v1/tools/{id}/versions/{version_id}/{type}/descriptor:
    get:
      tags:
        - GA4GHV1
      summary: Get the tool descriptor (CWL/WDL) for the specified tool.
      description: Returns the CWL or WDL descriptor for the specified tool.
      operationId: descriptorGetV1
      parameters:
        - name: type
          in: path
          required: true
          schema:
            type: string
        - name: id
          in: path
          required: true
          schema:
            type: string
        - name: version_id
          in: path
          required: true
          schema:
            type: string
      responses:
        "200":
          description: The tool descriptor.
          content:
            application/json:
              schema:
                $ref: '#/components/schemas/ToolDescriptor'
        "404":
          description: The tool can not be output in the specified type.
          content:
            application/json:
              schema:
                $ref: '#/components/schemas/ToolDescriptor'
  /api/ga4gh/v1/tools/{id}/versions/{version_id}/{type}/descriptor/{relative_path}:
    get:
      tags:
        - GA4GHV1
      summary: Get additional tool descriptor files (CWL/WDL) relative to the main file
      description: Returns additional CWL or WDL descriptors for the specified tool in the same or subdirectories
      operationId: relativeDescriptorGetV1
      parameters:
        - name: type
          in: path
          required: true
          schema:
            type: string
        - name: id
          in: path
          required: true
          schema:
            type: string
        - name: version_id
          in: path
          required: true
          schema:
            type: string
        - name: relative_path
          in: path
          required: true
          schema:
            type: string
      responses:
        "200":
          description: The tool descriptor.
          content:
            application/json:
              schema:
                $ref: '#/components/schemas/ToolDescriptor'
        "404":
          description: The tool can not be output in the specified type.
          content:
            application/json:
              schema:
                $ref: '#/components/schemas/ToolDescriptor'
  /api/ga4gh/v1/tools/{id}/versions/{version_id}/{type}/tests:
    get:
      tags:
        - GA4GHV1
      summary: Get an array of test JSONs suitable for use with this descriptor type.
      operationId: testsGetV1
      parameters:
        - name: type
          in: path
          required: true
          schema:
            type: string
        - name: id
          in: path
          required: true
          schema:
            type: string
        - name: version_id
          in: path
          required: true
          schema:
            type: string
      responses:
        "200":
          description: The tool test JSON response.
          content:
            application/json:
              schema:
                type: array
                items:
                  $ref: '#/components/schemas/ToolTestsV1'
        "404":
          description: The tool can not be output in the specified type.
          content:
            application/json:
              schema:
                type: array
                items:
                  $ref: '#/components/schemas/ToolTestsV1'
components:
  schemas:
    WorkflowVersionPathInfo:
      type: object
      properties:
        fullWorkflowPath:
          type: string
        tagName:
          type: string
    Alias:
      type: object
      properties:
        content:
          type: string
    Aliasable:
      type: object
      properties:
        aliases:
          type: object
          additionalProperties:
            $ref: '#/components/schemas/Alias'
    Checksum:
      required:
        - checksum
        - type
      type: object
      properties:
        checksum:
          type: string
          description: 'The hex-string encoded checksum for the data. '
        type:
          type: string
          description: The digest method used to create the checksum. The value (e.g. `sha-256`) SHOULD be listed as `Hash Name String` in the https://github.com/ga4gh-discovery/ga4gh-checksum/blob/master/hash-alg.csv[GA4GH Checksum Hash Algorithm Registry]. Other values MAY be used, as long as implementors are aware of the issues discussed in https://tools.ietf.org/html/rfc6920#section-9.4[RFC6920]. GA4GH may provide more explicit guidance for use of non-IANA-registered algorithms in the future.
      description: The checksum value and its type
      example: '[{checksum=77af4d6b9913e693e8d0b4b294fa62ade6054e6b2f1ffb617ac955dd63fb0182, type=sha256}]'
    EntryObjectObject:
      type: object
      properties:
        aliases:
          type: object
          additionalProperties:
            $ref: '#/components/schemas/Alias'
        author:
          type: string
        checker_id:
          type: integer
          format: int64
        conceptDoi:
          type: string
        dbCreateDate:
          type: integer
          format: int64
        dbUpdateDate:
          type: integer
          format: int64
        defaultVersion:
          type: string
        description:
          type: string
        email:
          type: string
        gitUrl:
          type: string
        has_checker:
          type: boolean
        id:
          type: integer
          format: int64
        input_file_formats:
          uniqueItems: true
          type: array
          items:
            $ref: '#/components/schemas/FileFormat'
        is_published:
          type: boolean
        labels:
          uniqueItems: true
          type: array
          items:
            $ref: '#/components/schemas/Label'
        lastUpdated:
          type: integer
          format: int64
        last_modified:
          type: integer
          format: int32
        last_modified_date:
          type: integer
          format: int64
        licenseInformation:
          $ref: '#/components/schemas/LicenseInformation'
        metadataFromEntry:
          type: object
          writeOnly: true
        metadataFromVersion:
          $ref: '#/components/schemas/Version'
        output_file_formats:
          uniqueItems: true
          type: array
          items:
            $ref: '#/components/schemas/FileFormat'
        starredUsers:
          uniqueItems: true
          type: array
          items:
            $ref: '#/components/schemas/User'
        topicId:
          type: integer
          format: int64
        users:
          uniqueItems: true
          type: array
          items:
            $ref: '#/components/schemas/User'
        workflowVersions:
          uniqueItems: true
          type: array
          items:
            type: object
    FileFormat:
      type: object
      properties:
        value:
          type: string
    Image:
      type: object
      properties:
        architecture:
          type: string
        checksums:
          type: array
          items:
            $ref: '#/components/schemas/Checksum'
        dbUpdateDate:
          type: string
          format: date-time
        imageID:
          type: string
        imageRegistry:
          type: string
          enum:
            - QUAY_IO
            - DOCKER_HUB
            - GITLAB
            - AMAZON_ECR
            - SEVEN_BRIDGES
        imageUpdateDate:
          type: string
        os:
          type: string
        repository:
          type: string
        size:
          type: integer
          format: int64
        tag:
          type: string
    Label:
      type: object
      properties:
        id:
          type: integer
          format: int64
        value:
          type: string
    LicenseInformation:
      type: object
      properties:
        licenseName:
          type: string
    ParsedInformation:
      type: object
      properties:
        descriptorLanguage:
          type: string
          enum:
            - CWL
            - WDL
            - gxformat2
            - SWL
            - NFL
            - service
        hasHTTPImports:
          type: boolean
        hasLocalImports:
          type: boolean
    Profile:
      type: object
      properties:
        avatarURL:
          type: string
        bio:
          type: string
        company:
          type: string
        email:
          type: string
        location:
          type: string
        name:
          type: string
        username:
          type: string
    User:
      type: object
      properties:
        avatarUrl:
          type: string
        curator:
          type: boolean
        id:
          type: integer
          format: int64
        isAdmin:
          type: boolean
        name:
          type: string
        orcid:
          type: string
        privacyPolicyVersion:
          type: string
          enum:
            - NONE
            - PRIVACY_POLICY_VERSION_2_5
        privacyPolicyVersionAcceptanceDate:
          type: integer
          format: int64
        setupComplete:
          type: boolean
        tosacceptanceDate:
          type: integer
          format: int64
        tosversion:
          type: string
          enum:
            - NONE
            - TOS_VERSION_1
            - TOS_VERSION_2
        tosversionAcceptanceDate:
          type: integer
          format: int64
          writeOnly: true
        userProfiles:
          type: object
          additionalProperties:
            $ref: '#/components/schemas/Profile'
        username:
          type: string
    Validation:
      type: object
      properties:
        id:
          type: integer
          format: int64
        message:
          type: string
        type:
          type: string
          enum:
            - DOCKSTORE_CWL
            - DOCKSTORE_WDL
            - DOCKERFILE
            - CWL_TEST_JSON
            - WDL_TEST_JSON
            - NEXTFLOW
            - NEXTFLOW_CONFIG
            - NEXTFLOW_TEST_PARAMS
            - DOCKSTORE_YML
            - DOCKSTORE_SERVICE_YML
            - DOCKSTORE_SERVICE_TEST_JSON
            - DOCKSTORE_SERVICE_OTHER
            - DOCKSTORE_GXFORMAT2
            - GXFORMAT2_TEST_FILE
            - DOCKSTORE_SWL
            - SWL_TEST_JSON
        valid:
          type: boolean
    Version:
      type: object
      properties:
        author:
          type: string
        commitID:
          type: string
        dbUpdateDate:
          type: integer
          format: int64
        description:
          type: string
        descriptionSource:
          type: string
          enum:
            - README
            - DESCRIPTOR
        dirtyBit:
          type: boolean
        doiStatus:
          type: string
          enum:
            - NOT_REQUESTED
            - REQUESTED
            - CREATED
        doiURL:
          type: string
        email:
          type: string
        frozen:
          type: boolean
        hidden:
          type: boolean
        id:
          type: integer
          format: int64
        images:
          uniqueItems: true
          type: array
          items:
            $ref: '#/components/schemas/Image'
        input_file_formats:
          uniqueItems: true
          type: array
          items:
            $ref: '#/components/schemas/FileFormat'
        name:
          type: string
        output_file_formats:
          uniqueItems: true
          type: array
          items:
            $ref: '#/components/schemas/FileFormat'
        parent:
          $ref: '#/components/schemas/EntryObjectObject'
        reference:
          type: string
        referenceType:
          type: string
          enum:
            - COMMIT
            - TAG
            - BRANCH
            - NOT_APPLICABLE
            - UNSET
        valid:
          type: boolean
        validations:
          uniqueItems: true
          type: array
          items:
            $ref: '#/components/schemas/Validation'
        verified:
          type: boolean
        verifiedSource:
          type: string
        verifiedSources:
          type: array
          items:
            type: string
        versionEditor:
          $ref: '#/components/schemas/User'
        versionMetadata:
          $ref: '#/components/schemas/VersionMetadata'
        workingDirectory:
          type: string
    VersionMetadata:
      type: object
      properties:
        id:
          type: integer
          format: int64
        parsedInformationSet:
          type: array
          items:
            $ref: '#/components/schemas/ParsedInformation'
    WorkflowVersion:
      type: object
      properties:
        aliases:
          type: object
          additionalProperties:
            $ref: '#/components/schemas/Alias'
        author:
          type: string
        commitID:
          type: string
        dbUpdateDate:
          type: integer
          format: int64
        description:
          type: string
        descriptionSource:
          type: string
          enum:
            - README
            - DESCRIPTOR
        dirtyBit:
          type: boolean
        doiStatus:
          type: string
          enum:
            - NOT_REQUESTED
            - REQUESTED
            - CREATED
        doiURL:
          type: string
        email:
          type: string
        frozen:
          type: boolean
        hidden:
          type: boolean
        id:
          type: integer
          format: int64
        images:
          uniqueItems: true
          type: array
          items:
            $ref: '#/components/schemas/Image'
        input_file_formats:
          uniqueItems: true
          type: array
          items:
            $ref: '#/components/schemas/FileFormat'
        last_modified:
          type: integer
          format: int64
        legacyVersion:
          type: boolean
        name:
          type: string
        output_file_formats:
          uniqueItems: true
          type: array
          items:
            $ref: '#/components/schemas/FileFormat'
        parent:
          $ref: '#/components/schemas/EntryObjectObject'
        reference:
          type: string
        referenceType:
          type: string
          enum:
            - COMMIT
            - TAG
            - BRANCH
            - NOT_APPLICABLE
            - UNSET
        subClass:
          type: string
          enum:
            - DOCKER_COMPOSE
            - SWARM
            - KUBERNETES
            - HELM
        synced:
          type: boolean
        valid:
          type: boolean
        validations:
          uniqueItems: true
          type: array
          items:
            $ref: '#/components/schemas/Validation'
        verified:
          type: boolean
        verifiedSource:
          type: string
        verifiedSources:
          type: array
          items:
            type: string
        versionEditor:
          $ref: '#/components/schemas/User'
        versionMetadata:
          $ref: '#/components/schemas/VersionMetadata'
        workflow_path:
          type: string
        workingDirectory:
          type: string
    CloudInstance:
      type: object
      properties:
        id:
          type: integer
          format: int64
        partner:
          type: string
          enum:
            - GALAXY
            - TERRA
            - DNA_STACK
            - DNA_NEXUS
            - CGC
            - NHLBI_BIODATA_CATALYST
            - ANVIL
            - CAVATICA
            - NEXTFLOW_TOWER
        supportedLanguages:
          uniqueItems: true
          type: array
          items:
            $ref: '#/components/schemas/Language'
        supportsFileImports:
          type: boolean
        supportsHttpImports:
          type: boolean
        url:
          type: string
    Language:
      type: object
    Collection:
      required:
        - name
        - topic
      type: object
      properties:
        aliases:
          type: object
          additionalProperties:
            $ref: '#/components/schemas/Alias'
        dbCreateDate:
          type: integer
          format: int64
        dbUpdateDate:
          type: integer
          format: int64
        description:
          type: string
          description: Description of the collection
        displayName:
          maxLength: 50
          minLength: 3
          pattern: '[\w ,_\-&()'']*'
          type: string
        entries:
          type: array
          items:
            $ref: '#/components/schemas/CollectionEntry'
        id:
          type: integer
          description: Implementation specific ID for the collection in this web service
          format: int64
        name:
          maxLength: 39
          minLength: 3
          pattern: '[a-zA-Z][a-zA-Z\d]*'
          type: string
          description: Name of the collection
          example: Alignment
        organizationID:
          type: integer
          format: int64
        organizationName:
          type: string
        topic:
          type: string
          description: Short description of the collection
          example: A collection of alignment algorithms
      description: Collection in an organization, collects entries
    CollectionEntry:
      type: object
      properties:
        dbUpdateDate:
          type: integer
          format: int64
        entryPath:
          type: string
        entryType:
          type: string
        id:
          type: integer
          format: int64
        versionName:
          type: string
    Tag:
      type: object
      properties:
        author:
          type: string
        automated:
          type: boolean
        commitID:
          type: string
        cwl_path:
          type: string
        dbUpdateDate:
          type: integer
          format: int64
        description:
          type: string
        descriptionSource:
          type: string
          enum:
            - README
            - DESCRIPTOR
        dirtyBit:
          type: boolean
        dockerfile_path:
          type: string
        doiStatus:
          type: string
          enum:
            - NOT_REQUESTED
            - REQUESTED
            - CREATED
        doiURL:
          type: string
        email:
          type: string
        frozen:
          type: boolean
        hidden:
          type: boolean
        id:
          type: integer
          format: int64
        image_id:
          type: string
        images:
          uniqueItems: true
          type: array
          items:
            $ref: '#/components/schemas/Image'
        input_file_formats:
          uniqueItems: true
          type: array
          items:
            $ref: '#/components/schemas/FileFormat'
        last_built:
          type: integer
          format: int64
        name:
          type: string
        output_file_formats:
          uniqueItems: true
          type: array
          items:
            $ref: '#/components/schemas/FileFormat'
        parent:
          $ref: '#/components/schemas/EntryObjectObject'
        reference:
          type: string
        referenceType:
          type: string
          enum:
            - COMMIT
            - TAG
            - BRANCH
            - NOT_APPLICABLE
            - UNSET
        size:
          type: integer
          format: int64
        valid:
          type: boolean
        validations:
          uniqueItems: true
          type: array
          items:
            $ref: '#/components/schemas/Validation'
        verified:
          type: boolean
        verifiedSource:
          type: string
        verifiedSources:
          type: array
          items:
            type: string
        versionEditor:
          $ref: '#/components/schemas/User'
        versionMetadata:
          $ref: '#/components/schemas/VersionMetadata'
        wdl_path:
          type: string
        workingDirectory:
          type: string
    Tool:
      required:
        - id
        - organization
        - toolclass
        - url
        - versions
      type: object
      properties:
        aliases:
          type: array
          description: Support for this parameter is optional for tool registries that support aliases. A list of strings that can be used to identify this tool which could be  straight up URLs.  This can be used to expose alternative ids (such as GUIDs) for a tool for registries. Can be used to match tools across registries.
          items:
            type: string
            description: Support for this parameter is optional for tool registries that support aliases. A list of strings that can be used to identify this tool which could be  straight up URLs.  This can be used to expose alternative ids (such as GUIDs) for a tool for registries. Can be used to match tools across registries.
        checker_url:
          type: string
          description: Optional url to the checker tool that will exit successfully if this tool produced the expected result given test data.
        description:
          type: string
          description: The description of the tool.
        has_checker:
          type: boolean
          description: Whether this tool has a checker tool associated with it.
        id:
          type: string
          description: A unique identifier of the tool, scoped to this registry.
          example: "123456"
        meta_version:
          type: string
          description: The version of this tool in the registry. Iterates when fields like the description, author, etc. are updated.
        name:
          type: string
          description: The name of the tool.
        organization:
          type: string
          description: The organization that published the image.
        toolclass:
          $ref: '#/components/schemas/ToolClass'
        url:
          type: string
          description: The URL for this tool in this registry.
          example: http://agora.broadinstitute.org/tools/123456
        versions:
          type: array
          description: A list of versions for this tool.
          items:
            $ref: '#/components/schemas/ToolVersion'
      description: A tool (or described tool) is defined as a tuple of a descriptor file (which potentially consists of multiple files), a set of container images, and a set of instructions for creating those images.
    PublishRequest:
      type: object
      properties:
        publish:
          type: boolean
    SourceFile:
      required:
        - absolutePath
        - path
        - type
      type: object
      properties:
        absolutePath:
          type: string
          description: Absolute path of sourcefile in git repo
        checksums:
          type: array
          items:
            $ref: '#/components/schemas/Checksum'
        content:
          type: string
        frozen:
          type: boolean
        id:
          type: integer
          format: int64
        path:
          type: string
          description: Path to sourcefile relative to its parent
        type:
          type: string
          description: Enumerates the type of file
          enum:
            - DOCKSTORE_CWL
            - DOCKSTORE_WDL
            - DOCKERFILE
            - CWL_TEST_JSON
            - WDL_TEST_JSON
            - NEXTFLOW
            - NEXTFLOW_CONFIG
            - NEXTFLOW_TEST_PARAMS
            - DOCKSTORE_YML
            - DOCKSTORE_SERVICE_YML
            - DOCKSTORE_SERVICE_TEST_JSON
            - DOCKSTORE_SERVICE_OTHER
            - DOCKSTORE_GXFORMAT2
            - GXFORMAT2_TEST_FILE
            - DOCKSTORE_SWL
            - SWL_TEST_JSON
        verifiedBySource:
          type: object
          additionalProperties:
            $ref: '#/components/schemas/VerificationInformation'
    VerificationInformation:
      type: object
      properties:
        metadata:
          type: string
        platformVersion:
          type: string
        verified:
          type: boolean
    StarRequest:
      type: object
      properties:
        star:
          type: boolean
    CollectionOrganization:
      type: object
      properties:
        collectionDisplayName:
          type: string
        collectionId:
          type: integer
          format: int64
        collectionName:
          type: string
        organizationDisplayName:
          type: string
        organizationId:
          type: integer
          format: int64
        organizationName:
          type: string
    VersionVerifiedPlatform:
      type: object
      properties:
        metadata:
          type: string
        path:
          type: string
        platformVersion:
          type: string
        source:
          type: string
        verified:
          type: boolean
        versionId:
          type: integer
          format: int64
    Entry:
      type: object
      properties:
        aliases:
          type: object
          additionalProperties:
            $ref: '#/components/schemas/Alias'
        author:
          type: string
        checker_id:
          type: integer
          format: int64
        conceptDoi:
          type: string
        dbCreateDate:
          type: integer
          format: int64
        dbUpdateDate:
          type: integer
          format: int64
        defaultVersion:
          type: string
        description:
          type: string
        email:
          type: string
        gitUrl:
          type: string
        has_checker:
          type: boolean
        id:
          type: integer
          format: int64
        input_file_formats:
          uniqueItems: true
          type: array
          items:
            $ref: '#/components/schemas/FileFormat'
        is_published:
          type: boolean
        labels:
          uniqueItems: true
          type: array
          items:
            $ref: '#/components/schemas/Label'
        lastUpdated:
          type: integer
          format: int64
        last_modified:
          type: integer
          format: int32
        last_modified_date:
          type: integer
          format: int64
        licenseInformation:
          $ref: '#/components/schemas/LicenseInformation'
        metadataFromEntry:
          $ref: '#/components/schemas/Entry'
        metadataFromVersion:
          $ref: '#/components/schemas/Version'
        output_file_formats:
          uniqueItems: true
          type: array
          items:
            $ref: '#/components/schemas/FileFormat'
        starredUsers:
          uniqueItems: true
          type: array
          items:
            $ref: '#/components/schemas/User'
        topicId:
          type: integer
          format: int64
        users:
          uniqueItems: true
          type: array
          items:
            $ref: '#/components/schemas/User'
        workflowVersions:
          uniqueItems: true
          type: array
          items:
            $ref: '#/components/schemas/Version'
    BioWorkflow:
      type: object
      properties:
        descriptorType:
          type: string
          enum:
            - CWL
            - WDL
            - gxformat2
            - SWL
            - NFL
            - service
        aliases:
          type: object
          additionalProperties:
            $ref: '#/components/schemas/Alias'
        author:
          type: string
        checker_id:
          type: integer
          format: int64
        conceptDoi:
          type: string
        dbCreateDate:
          type: integer
          format: int64
        dbUpdateDate:
          type: integer
          format: int64
        defaultTestParameterFilePath:
          type: string
        defaultVersion:
          type: string
        description:
          type: string
        descriptorTypeSubclass:
          type: string
          enum:
            - docker-compose
            - helm
            - swarm
            - kubernetes
            - n/a
        email:
          type: string
        forumUrl:
          maxLength: 256
          minLength: 0
          type: string
        full_workflow_path:
          type: string
        gitUrl:
          type: string
        has_checker:
          type: boolean
        id:
          type: integer
          format: int64
        input_file_formats:
          uniqueItems: true
          type: array
          items:
            $ref: '#/components/schemas/FileFormat'
        is_checker:
          type: boolean
        is_published:
          type: boolean
        labels:
          uniqueItems: true
          type: array
          items:
            $ref: '#/components/schemas/Label'
        lastUpdated:
          type: integer
          format: int64
        last_modified:
          type: integer
          format: int32
        last_modified_date:
          type: integer
          format: int64
        licenseInformation:
          $ref: '#/components/schemas/LicenseInformation'
        metadataFromEntry:
          $ref: '#/components/schemas/Workflow'
        metadataFromVersion:
          $ref: '#/components/schemas/Version'
        mode:
          type: string
          enum:
            - FULL
            - STUB
            - HOSTED
            - DOCKSTORE_YML
        organization:
          type: string
        output_file_formats:
          uniqueItems: true
          type: array
          items:
            $ref: '#/components/schemas/FileFormat'
        parent_id:
          type: integer
          format: int64
        path:
          type: string
        repository:
          type: string
        sourceControl:
          type: string
          enum:
            - dockstore.org
            - github.com
            - bitbucket.org
            - gitlab.com
        source_control_provider:
          type: string
        starredUsers:
          uniqueItems: true
          type: array
          items:
            $ref: '#/components/schemas/User'
        topicId:
          type: integer
          format: int64
        users:
          uniqueItems: true
          type: array
          items:
            $ref: '#/components/schemas/User'
        workflowName:
          type: string
        workflowVersions:
          uniqueItems: true
          type: array
          items:
            $ref: '#/components/schemas/WorkflowVersion'
        workflow_path:
          type: string
    Event:
      type: object
      properties:
        collection:
          $ref: '#/components/schemas/Collection'
        dbCreateDate:
          type: integer
          format: int64
        dbUpdateDate:
          type: integer
          format: int64
        id:
          type: integer
          format: int64
        initiatorUser:
          $ref: '#/components/schemas/User'
        organization:
          $ref: '#/components/schemas/Organization'
        tool:
          $ref: '#/components/schemas/Tool'
        type:
          type: string
          enum:
            - CREATE_ORG
            - DELETE_ORG
            - MODIFY_ORG
            - APPROVE_ORG
            - REJECT_ORG
            - REREQUEST_ORG
            - ADD_USER_TO_ORG
            - REMOVE_USER_FROM_ORG
            - MODIFY_USER_ROLE_ORG
            - APPROVE_ORG_INVITE
            - REJECT_ORG_INVITE
            - CREATE_COLLECTION
            - MODIFY_COLLECTION
            - REMOVE_FROM_COLLECTION
            - ADD_TO_COLLECTION
            - ADD_VERSION_TO_ENTRY
        user:
          $ref: '#/components/schemas/User'
        version:
          $ref: '#/components/schemas/Version'
        workflow:
          $ref: '#/components/schemas/Workflow'
    Organization:
      type: object
      properties:
        aliases:
          type: object
          additionalProperties:
            $ref: '#/components/schemas/Alias'
        avatarUrl:
          pattern: ([^\s]+)(\.jpg|\.jpeg|\.png|\.gif)
          type: string
        collectionsLength:
          type: integer
          format: int64
        dbCreateDate:
          type: integer
          format: int64
        dbUpdateDate:
          type: integer
          format: int64
        description:
          type: string
        displayName:
          maxLength: 50
          minLength: 3
          pattern: '[\w ,_\-&()'']*'
          type: string
        email:
          type: string
        id:
          type: integer
          format: int64
        link:
          type: string
        location:
          type: string
        name:
          maxLength: 39
          minLength: 3
          pattern: '[a-zA-Z][a-zA-Z\d]*'
          type: string
        starredUsers:
          uniqueItems: true
          type: array
          items:
            $ref: '#/components/schemas/User'
        status:
          type: string
          enum:
            - PENDING
            - REJECTED
            - APPROVED
        topic:
          type: string
        users:
          uniqueItems: true
          type: array
          items:
            $ref: '#/components/schemas/OrganizationUser'
    OrganizationUser:
      type: object
      properties:
        accepted:
          type: boolean
        dbCreateDate:
          type: integer
          format: int64
        dbUpdateDate:
          type: integer
          format: int64
        id:
          $ref: '#/components/schemas/OrganizationUserId'
        organization:
          $ref: '#/components/schemas/Organization'
        role:
          type: string
          enum:
            - ADMIN
            - MAINTAINER
            - MEMBER
        user:
          $ref: '#/components/schemas/User'
    OrganizationUserId:
      type: object
      properties:
        organizationId:
          type: integer
          format: int64
        userId:
          type: integer
          format: int64
    Service:
      type: object
      allOf:
        - $ref: '#/components/schemas/Workflow'
    Workflow:
      required:
        - type
      type: object
      properties:
        descriptorType:
          type: string
          enum:
            - CWL
            - WDL
            - gxformat2
            - SWL
            - NFL
            - service
        aliases:
          type: object
          additionalProperties:
            $ref: '#/components/schemas/Alias'
        author:
          type: string
        checker_id:
          type: integer
          format: int64
        conceptDoi:
          type: string
        dbCreateDate:
          type: integer
          format: int64
        dbUpdateDate:
          type: integer
          format: int64
        defaultTestParameterFilePath:
          type: string
        defaultVersion:
          type: string
        description:
          type: string
        descriptorTypeSubclass:
          type: string
          enum:
            - docker-compose
            - helm
            - swarm
            - kubernetes
            - n/a
        email:
          type: string
        forumUrl:
          maxLength: 256
          minLength: 0
          type: string
        full_workflow_path:
          type: string
        gitUrl:
          type: string
        has_checker:
          type: boolean
        id:
          type: integer
          format: int64
        input_file_formats:
          uniqueItems: true
          type: array
          items:
            $ref: '#/components/schemas/FileFormat'
        isChecker:
          type: boolean
        is_published:
          type: boolean
        labels:
          uniqueItems: true
          type: array
          items:
            $ref: '#/components/schemas/Label'
        lastUpdated:
          type: integer
          format: int64
        last_modified:
          type: integer
          format: int32
        last_modified_date:
          type: integer
          format: int64
        licenseInformation:
          $ref: '#/components/schemas/LicenseInformation'
        metadataFromEntry:
          $ref: '#/components/schemas/Workflow'
        metadataFromVersion:
          $ref: '#/components/schemas/Version'
        mode:
          type: string
          enum:
            - FULL
            - STUB
            - HOSTED
            - DOCKSTORE_YML
        organization:
          type: string
        output_file_formats:
          uniqueItems: true
          type: array
          items:
            $ref: '#/components/schemas/FileFormat'
        parentEntry:
          $ref: '#/components/schemas/Entry'
        path:
          type: string
        repository:
          type: string
        sourceControl:
          type: string
          enum:
            - dockstore.org
            - github.com
            - bitbucket.org
            - gitlab.com
        source_control_provider:
          type: string
        starredUsers:
          uniqueItems: true
          type: array
          items:
            $ref: '#/components/schemas/User'
        topicId:
          type: integer
          format: int64
        users:
          uniqueItems: true
          type: array
          items:
            $ref: '#/components/schemas/User'
        workflowName:
          type: string
        workflowVersions:
          uniqueItems: true
          type: array
          items:
            $ref: '#/components/schemas/WorkflowVersion'
        workflow_path:
          type: string
        type:
          type: string
      discriminator:
        propertyName: type
    LambdaEvent:
      type: object
      properties:
        eventDate:
          type: integer
          format: int64
        githubUsername:
          type: string
        id:
          type: integer
          format: int64
        message:
          type: string
        organization:
          type: string
        reference:
          type: string
        repository:
          type: string
        success:
          type: boolean
        type:
          type: string
          enum:
            - PUSH
            - DELETE
            - INSTALL
            - PUBLISH
    Config:
      type: object
      properties:
        bdCatalystSevenBridgesImportUrl:
          type: string
        bdCatalystTerraImportUrl:
          type: string
        bitBucketAuthUrl:
          type: string
        bitBucketClientId:
          type: string
        composeSetupVersion:
          type: string
        cwlVisualizerUri:
          type: string
        deployVersion:
          type: string
        discourseUrl:
          type: string
        dnaNexusImportUrl:
          type: string
        dnaStackImportUrl:
          type: string
        documentationUrl:
          type: string
        featuredContentUrl:
          type: string
        gitBuildVersion:
          type: string
        gitCommitId:
          type: string
        gitHubAppInstallationUrl:
          type: string
        gitHubAuthUrl:
          type: string
        gitHubRedirectPath:
          type: string
        gitHubScope:
          type: string
        githubClientId:
          type: string
        gitlabAuthUrl:
          type: string
        gitlabClientId:
          type: string
        gitlabRedirectPath:
          type: string
        gitlabScope:
          type: string
        googleClientId:
          type: string
        googleScope:
          type: string
        orcidAuthUrl:
          type: string
        orcidClientId:
          type: string
        orcidRedirectPath:
          type: string
        orcidScope:
          type: string
        quayIoAuthUrl:
          type: string
        quayIoClientId:
          type: string
        quayIoRedirectPath:
          type: string
        quayIoScope:
          type: string
        tagManagerId:
          type: string
        terraImportUrl:
          type: string
        zenodoAuthUrl:
          type: string
        zenodoClientId:
          type: string
        zenodoRedirectPath:
          type: string
        zenodoScope:
          type: string
    SourceControlBean:
      type: object
      properties:
        friendlyName:
          type: string
        value:
          type: string
    RegistryBean:
      type: object
      properties:
        customDockerPath:
          type: string
        dockerPath:
          type: string
        enum:
          type: string
        friendlyName:
          type: string
        privateOnly:
          type: string
        url:
          type: string
    DescriptorLanguageBean:
      type: object
      properties:
        friendlyName:
          type: string
        value:
          type: string
    Notification:
      type: object
      properties:
        dbCreateDate:
          type: integer
          format: int64
        dbUpdateDate:
          type: integer
          format: int64
        expiration:
          type: integer
          format: int64
        id:
          type: integer
          format: int64
        message:
          maxLength: 1024
          minLength: 0
          type: string
        priority:
          type: string
          enum:
            - LOW
            - MEDIUM
            - CRITICAL
        type:
          type: string
          enum:
            - SITEWIDE
            - NEWSBODY
    Token:
      type: object
      properties:
        content:
          type: string
        dbCreateDate:
          type: integer
          format: int64
        dbUpdateDate:
          type: integer
          format: int64
        id:
          type: integer
          format: int64
        refreshToken:
          type: string
        token:
          type: string
        tokenSource:
          type: string
          enum:
            - quay.io
            - github.com
            - dockstore
            - bitbucket.org
            - gitlab.com
            - zenodo.org
            - google.com
            - orcid.org
        userId:
          type: integer
          format: int64
        username:
          type: string
    ToolTesterLog:
      type: object
      properties:
        filename:
          type: string
        logType:
          type: string
          enum:
            - FULL
            - SUMMARY
        runner:
          type: string
        testFilename:
          type: string
        toolId:
          type: string
        toolVersionName:
          type: string
    ExtendedUserData:
      type: object
      properties:
        canChangeUsername:
          type: boolean
    OrganizationUpdateTime:
      type: object
      properties:
        displayName:
          type: string
        lastUpdateDate:
          type: integer
          format: int64
        name:
          type: string
    EntryUpdateTime:
      type: object
      properties:
        entryType:
          type: string
          enum:
            - TOOL
            - WORKFLOW
            - SERVICE
        lastUpdateDate:
          type: integer
          format: int64
        path:
          type: string
        prettyPath:
          type: string
    Limits:
      type: object
      properties:
        hostedEntryCountLimit:
          type: integer
          format: int32
        hostedEntryVersionLimit:
          type: integer
          format: int32
    PrivilegeRequest:
      type: object
      properties:
        admin:
          type: boolean
        curator:
          type: boolean
    Repository:
      type: object
      properties:
        canDelete:
          type: boolean
        gitRegistry:
          type: string
          enum:
            - dockstore.org
            - github.com
            - bitbucket.org
            - gitlab.com
        organization:
          type: string
        path:
          type: string
        present:
          type: boolean
        repositoryName:
          type: string
    SharedWorkflows:
      type: object
      properties:
        role:
          type: string
          enum:
            - OWNER
            - WRITER
            - READER
        workflows:
          type: array
          items:
            $ref: '#/components/schemas/Workflow'
    Permission:
      type: object
      properties:
        email:
          type: string
        role:
          type: string
          enum:
            - OWNER
            - WRITER
            - READER
    ToolClass:
      type: object
      properties:
        description:
          type: string
        id:
          type: string
        name:
          type: string
    ToolV1:
      type: object
      properties:
        author:
          type: string
        contains:
          type: array
          items:
            type: string
        description:
          type: string
        id:
          type: string
        meta-version:
          type: string
        organization:
          type: string
        signed:
          type: boolean
        toolclass:
          $ref: '#/components/schemas/ToolClass'
        toolname:
          type: string
        url:
          type: string
        verified:
          type: boolean
        verified-source:
          type: string
        versions:
          type: array
          items:
            $ref: '#/components/schemas/ToolVersionV1'
    ToolVersionV1:
      type: object
      properties:
        descriptor-type:
          type: array
          items:
            type: string
            enum:
              - CWL
              - WDL
        dockerfile:
          type: boolean
        id:
          type: string
        image:
          type: string
        meta-version:
          type: string
        name:
          type: string
        url:
          type: string
        verified:
          type: boolean
        verified-source:
          type: string
    Error:
      required:
        - code
      type: object
      properties:
        code:
          type: integer
          format: int32
        message:
          type: string
    ServiceType:
      required:
        - artifact
        - group
        - version
      type: object
      properties:
        artifact:
          type: string
          description: Name of the API or GA4GH specification implemented. Official GA4GH types should be assigned as part of standards approval process. Custom artifacts are supported.
          example: beacon
        group:
          type: string
          description: Namespace in reverse domain name format. Use `org.ga4gh` for implementations compliant with official GA4GH specifications. For services with custom APIs not standardized by GA4GH, or implementations diverging from official GA4GH specifications, use a different namespace (e.g. your organization's reverse domain name).
          example: org.ga4gh
        version:
          type: string
          description: Version of the API or specification. GA4GH specifications use semantic versioning.
          example: 1.0.0
      description: Type of a GA4GH service
    TRSService:
      required:
        - id
        - name
        - organization
        - type
        - version
      type: object
      properties:
        contactUrl:
          type: string
          description: URL of the contact for the provider of this service, e.g. a link to a contact form (RFC 3986 format), or an email (RFC 2368 format).
          example: mailto:support@example.com
        createdAt:
          type: string
          description: Timestamp describing when the service was first deployed and available (RFC 3339 format)
          format: date-time
          example: "2019-06-04T12:58:19Z"
        description:
          type: string
          description: Description of the service. Should be human readable and provide information about the service.
          example: This service provides...
        documentationUrl:
          type: string
          description: URL of the documentation of this service (RFC 3986 format). This should help someone learn how to use your service, including any specifics required to access data, e.g. authentication.
          example: https://docs.myservice.example.com
        environment:
          type: string
          description: Environment the service is running in. Use this to distinguish between production, development and testing/staging deployments. Suggested values are prod, test, dev, staging. However this is advised and not enforced.
          example: test
        id:
          type: string
          description: Unique ID of this service. Reverse domain name notation is recommended, though not required. The identifier should attempt to be globally unique so it can be used in downstream aggregator services e.g. Service Registry.
          example: org.ga4gh.myservice
        name:
          type: string
          description: Name of this service. Should be human readable.
          example: My project
        organization:
          type: object
          description: Organization providing the service
        type:
          $ref: '#/components/schemas/ServiceType'
        updatedAt:
          type: string
          description: Timestamp describing when the service was last updated (RFC 3339 format)
          format: date-time
          example: "2019-06-04T12:58:19Z"
        version:
          type: string
          description: Version of the service being described. Semantic versioning is recommended, but other identifiers, such as dates or commit hashes, are also allowed. The version should be changed whenever the service is updated.
          example: 1.0.0
      description: GA4GH service
    ImageData:
      type: object
      properties:
        checksum:
          type: array
          description: A production (immutable) tool version is required to have a hashcode. Not required otherwise, but might be useful to detect changes.  This exposes the hashcode for specific image versions to verify that the container version pulled is actually the version that was indexed by the registry.
          example: '[{checksum=77af4d6b9913e693e8d0b4b294fa62ade6054e6b2f1ffb617ac955dd63fb0182, type=sha256}]'
          items:
            $ref: '#/components/schemas/Checksum'
        image_name:
          type: string
          description: Used in conjunction with a registry_url if provided to locate images.
        image_type:
          type: string
          enum:
            - Docker
            - Singularity
            - Conda
        registry_host:
          type: string
          description: A docker registry or a URL to a Singularity registry. Used along with image_name to locate a specific image.
        size:
          type: integer
          description: Size of the container in bytes.
          format: int64
        updated:
          type: string
          description: Last time the container was updated.
      description: Describes one container image.
    ToolVersion:
      required:
        - id
        - url
      type: object
      properties:
        author:
          type: array
          description: Contact information for the author of this version of the tool in the registry. (More complex authorship information is handled by the descriptor).
          items:
            type: string
            description: Contact information for the author of this version of the tool in the registry. (More complex authorship information is handled by the descriptor).
        containerfile:
          type: boolean
          description: Reports if this tool has a containerfile available. (For Docker-based tools, this would indicate the presence of a Dockerfile)
        descriptor_type:
          type: array
          description: The type (or types) of descriptors available.
          items:
            type: string
            description: The type (or types) of descriptors available.
            enum:
              - CWL
              - WDL
              - NFL
              - SERVICE
              - GALAXY
        id:
          type: string
          description: An identifier of the version of this tool for this particular tool registry.
          example: v1
        images:
          type: array
          description: All known docker images (and versions/hashes) used by this tool. If the tool has to evaluate any of the docker images strings at runtime, those ones cannot be reported here.
          items:
            $ref: '#/components/schemas/ImageData'
        included_apps:
          type: array
          description: An array of IDs for the applications that are stored inside this tool.
          example: '[https://bio.tools/tool/mytum.de/SNAP2/1, https://bio.tools/bioexcel_seqqc]'
          items:
            type: string
            description: An array of IDs for the applications that are stored inside this tool.
            example: '[https://bio.tools/tool/mytum.de/SNAP2/1, https://bio.tools/bioexcel_seqqc]'
        is_production:
          type: boolean
          description: This version of a tool is guaranteed to not change over time (for example, a  tool built from a tag in git as opposed to a branch). A production quality tool  is required to have a checksum
        meta_version:
          type: string
          description: The version of this tool version in the registry. Iterates when fields like the description, author, etc. are updated.
        name:
          type: string
          description: The name of the version.
        signed:
          type: boolean
          description: Reports whether this version of the tool has been signed.
        url:
          type: string
          description: The URL for this tool version in this registry.
          example: http://agora.broadinstitute.org/tools/123456/versions/1
        verified:
          type: boolean
          description: Reports whether this tool has been verified by a specific organization or individual.
        verified_source:
          type: array
          description: Source of metadata that can support a verified tool, such as an email or URL.
          items:
            type: string
            description: Source of metadata that can support a verified tool, such as an email or URL.
      description: A tool version describes a particular iteration of a tool as described by a reference to a specific image and/or documents.
    FileWrapper:
      type: object
      properties:
        checksum:
          type: array
          description: 'A production (immutable) tool version is required to have a hashcode. Not required otherwise, but might be useful to detect changes. '
          example: '[{checksum=77af4d6b9913e693e8d0b4b294fa62ade6054e6b2f1ffb617ac955dd63fb0182, type=sha256}]'
          items:
            $ref: '#/components/schemas/Checksum'
        content:
          type: string
          description: The content of the file itself. One of url or content is required.
        url:
          type: string
          description: Optional url to the underlying content, should include version information, and can include a git hash.  Note that this URL should resolve to the raw unwrapped content that would otherwise be available in content. One of url or content is required.
      description: 'A file provides content for one of - A tool descriptor is a metadata document that describes one or more tools. - A tool document that describes how to test with one or more sample test JSON. - A containerfile is a document that describes how to build a particular container image. Examples include Dockerfiles for creating Docker images and Singularity recipes for Singularity images '
    ToolFile:
      type: object
      properties:
        file_type:
          type: string
          enum:
            - TEST_FILE
            - PRIMARY_DESCRIPTOR
            - SECONDARY_DESCRIPTOR
            - CONTAINERFILE
            - OTHER
        path:
          type: string
          description: Relative path of the file.  A descriptor's path can be used with the GA4GH .../{type}/descriptor/{relative_path} endpoint.
    ToolDockerfile:
      type: object
      properties:
        dockerfile:
          type: string
        url:
          type: string
    ToolDescriptor:
      required:
        - type
      type: object
      properties:
        descriptor:
          type: string
        type:
          type: string
          enum:
            - CWL
            - WDL
            - NFL
            - SERVICE
            - GXFORMAT2
        url:
          type: string
    ToolTestsV1:
      type: object
      properties:
        test:
          type: string
        url:
          type: string
  securitySchemes:
    bearer:
      type: http
      scheme: bearer<|MERGE_RESOLUTION|>--- conflicted
+++ resolved
@@ -1,198 +1,8 @@
-openapi: 3.0.1
-info:
-  title: Dockstore API
-  description: This describes the dockstore API, a webservice that manages pairs of Docker images and associated metadata such as CWL documents and Dockerfiles used to build those images. Explore swagger.json for a Swagger 2.0 description of our API and explore openapi.yaml for OpenAPI 3.0 descriptions.
-  termsOfService: TBD
-  contact:
-    name: Dockstore@ga4gh
-    url: https://discuss.dockstore.org/t/opening-helpdesk-tickets/1506
-    email: theglobalalliance@genomicsandhealth.org
-  license:
-    name: Apache License Version 2.0
-    url: https://github.com/dockstore/dockstore/blob/develop/LICENSE
-  version: 1.11.0-alpha.1-SNAPSHOT
-servers:
-  - url: /api
-    description: Current server when hosted on AWS
-    variables: {}
-  - url: /
-    description: When working locally
-    variables: {}
-  - url: https://dockstore.org/api
-    description: Production server
-    variables: {}
-  - url: https://staging.dockstore.org/api
-    description: Staging server
-    variables: {}
-  - url: https://dev.dockstore.net/api
-    description: Nightly build server
-    variables: {}
-tags:
-  - name: aliases
-    description: Create, update list aliases for accessing entries
-  - name: organizations
-    description: Operations on Dockstore organizations
-  - name: NIHdatacommons
-    description: Needed for SmartAPI compatibility apparantly, might be cargo cult behaviour
-  - name: containers
-    description: List and register entries in the dockstore (pairs of images + metadata (CWL and Dockerfile))
-  - name: containertags
-    description: List and modify tags for containers
-  - name: entries
-    description: Interact with entries in Dockstore regardless of whether they are containers or workflows
-  - name: hosted
-    description: Created and modify hosted entries in the dockstore
-  - name: lambdaEvents
-    description: Query lambda events triggered by GitHub Apps
-  - name: metadata
-    description: Information about Dockstore like RSS, sitemap, lists of dependencies, etc.
-  - name: curation
-    description: List and modify notifications for users of Dockstore
-  - name: workflows
-    description: List and register workflows in the dockstore (CWL, Nextflow, WDL)
-  - name: tokens
-    description: List, modify, refresh, and delete tokens for external services
-  - name: toolTester
-    description: Interactions with the Dockstore-support's ToolTester application
-  - name: users
-    description: List, modify, and manage end users of the dockstore
-  - name: extendedGA4GH
-    description: Optional experimental extensions of the GA4GH API
-  - name: GA4GHV20
-    description: A curated subset of resources proposed as a common standard for tool repositories. Implements TRS [2.0.0](https://github.com/ga4gh/tool-registry-service-schemas/releases/tag/2.0.0).
-  - name: GA4GH
-    description: A curated subset of resources proposed as a common standard for tool repositories. Implements TRS [2.0.0-beta.2](https://github.com/ga4gh/tool-registry-service-schemas/releases/tag/2.0.0-beta.2) . Integrators are welcome to use these endpoints but they are subject to change based on community input.
-  - name: GA4GHV1
-    description: A curated subset of resources proposed as a common standard for tool repositories. Implements TRS [1.0.0](https://github.com/ga4gh/tool-registry-service-schemas/releases/tag/1.0.0) and is considered final (not subject to change)
-paths:
-  /aliases/workflow-versions/{alias}:
-    get:
-      tags:
-        - aliases
-      description: Retrieves workflow version path information by alias.
-      operationId: getWorkflowVersionPathInfoByAlias
-      parameters:
-        - name: alias
-          in: path
-          required: true
-          schema:
-            type: string
-      responses:
-        default:
-          description: default response
-          content:
-            application/json:
-              schema:
-                $ref: '#/components/schemas/WorkflowVersionPathInfo'
-      security:
-        - bearer: []
-  /aliases/workflow-versions/{workflowVersionId}:
-    post:
-      tags:
-        - aliases
-      description: Add aliases linked to a workflow version in Dockstore.
-      operationId: addAliases_1
-      parameters:
-        - name: workflowVersionId
-          in: path
-          required: true
-          schema:
-            type: integer
-            format: int64
-        - name: aliases
-          in: query
-          schema:
-            type: string
-      responses:
-        default:
-          description: default response
-          content:
-            application/json:
-              schema:
-                $ref: '#/components/schemas/WorkflowVersion'
-      security:
-        - bearer: []
-  /cloudInstances/{cloudInstanceId}:
-    delete:
-      tags:
-        - Cloud Instances
-      summary: Delete a public cloud instance, admin only
-      operationId: deleteCloudInstance
-      parameters:
-        - name: cloudInstanceId
-          in: path
-          description: ID of cloud instance to delete
-          required: true
-          schema:
-            type: integer
-            format: int64
-      responses:
-        "204":
-          description: No Content
-        "403":
-          description: Forbidden
-        "401":
-          description: Unauthorized
-      security:
-        - bearer: []
-  /cloudInstances:
-    get:
-      tags:
-        - Cloud Instances
-      summary: Get all known public cloud instances
-      operationId: getCloudInstances
-      responses:
-        "200":
-          description: OK
-          content:
-            application/json:
-              schema:
-                type: array
-                items:
-                  $ref: '#/components/schemas/CloudInstance'
-    post:
-      tags:
-        - Cloud Instances
-      summary: Add a new public cloud instance, admin only
-      operationId: postCloudInstance
-      requestBody:
-        description: Cloud instance to create
+components:
+  schemas:
+    Alias:
+      properties:
         content:
-<<<<<<< HEAD
-          application/json:
-            schema:
-              $ref: '#/components/schemas/CloudInstance'
-        required: true
-      responses:
-        "204":
-          description: No Content
-        "403":
-          description: Forbidden
-        "401":
-          description: Unauthorized
-      security:
-        - bearer: []
-  /organizations/{organizationId}/collections:
-    get:
-      tags:
-        - organizations
-      summary: Retrieve all collections for an organization.
-      description: Retrieve all collections for an organization. Supports optional authentication.
-      operationId: getCollectionsFromOrganization
-      parameters:
-        - name: organizationId
-          in: path
-          description: Organization ID.
-          required: true
-          schema:
-            type: integer
-            format: int64
-        - name: include
-          in: query
-          description: Included fields.
-          required: true
-          schema:
-=======
           type: string
       type: object
     Aliasable:
@@ -2136,543 +1946,557 @@
           type: string
         verifiedSources:
           items:
->>>>>>> 10ef956f
-            type: string
-      responses:
-        default:
-          description: default response
-          content:
-            application/json:
-              schema:
-                type: array
-                items:
-                  $ref: '#/components/schemas/Collection'
-      security:
-        - bearer: []
+            type: string
+          type: array
+        versionEditor:
+          $ref: '#/components/schemas/User'
+        versionMetadata:
+          $ref: '#/components/schemas/VersionMetadata'
+        workflow_path:
+          type: string
+        workingDirectory:
+          type: string
+      type: object
+    WorkflowVersionPathInfo:
+      properties:
+        fullWorkflowPath:
+          type: string
+        tagName:
+          type: string
+      type: object
+  securitySchemes:
+    bearer:
+      scheme: bearer
+      type: http
+info:
+  contact:
+    email: theglobalalliance@genomicsandhealth.org
+    name: Dockstore@ga4gh
+    url: https://discuss.dockstore.org/t/opening-helpdesk-tickets/1506
+  description: This describes the dockstore API, a webservice that manages pairs of Docker images and associated metadata such as CWL documents and Dockerfiles used to build those images. Explore swagger.json for a Swagger 2.0 description of our API and explore openapi.yaml for OpenAPI 3.0 descriptions.
+  license:
+    name: Apache License Version 2.0
+    url: https://github.com/dockstore/dockstore/blob/develop/LICENSE
+  termsOfService: TBD
+  title: Dockstore API
+  version: 1.11.0-alpha.1-SNAPSHOT
+openapi: 3.0.1
+paths:
+  /aliases/workflow-versions/{alias}:
+    get:
+      description: Retrieves workflow version path information by alias.
+      operationId: getWorkflowVersionPathInfoByAlias
+      parameters:
+        - in: path
+          name: alias
+          required: true
+          schema:
+            type: string
+      responses:
+        default:
+          content:
+            application/json:
+              schema:
+                $ref: '#/components/schemas/WorkflowVersionPathInfo'
+          description: default response
+      security:
+        - bearer: []
+      tags:
+        - aliases
+  /aliases/workflow-versions/{workflowVersionId}:
     post:
-      tags:
-        - organizations
-      summary: Create a collection in the given organization.
-      description: Create a collection in the given organization.
-      operationId: createCollection
-      parameters:
-        - name: organizationId
-          in: path
-          description: Organization ID.
-          required: true
-          schema:
-            type: integer
-            format: int64
-      requestBody:
-        description: Collection to register.
-        content:
-          '*/*':
-            schema:
-              $ref: '#/components/schemas/Collection'
-        required: true
-      responses:
-        default:
-          description: default response
-          content:
-            application/json:
-              schema:
-                $ref: '#/components/schemas/Collection'
-      security:
-        - bearer: []
-  /organizations/collections/{collectionId}/aliases:
+      description: Add aliases linked to a workflow version in Dockstore.
+      operationId: addAliases_1
+      parameters:
+        - in: path
+          name: workflowVersionId
+          required: true
+          schema:
+            format: int64
+            type: integer
+        - in: query
+          name: aliases
+          schema:
+            type: string
+      responses:
+        default:
+          content:
+            application/json:
+              schema:
+                $ref: '#/components/schemas/WorkflowVersion'
+          description: default response
+      security:
+        - bearer: []
+      tags:
+        - aliases
+  /api/ga4gh/v1/tools:
+    get:
+      description: This endpoint returns all tools available or a filtered subset using metadata query parameters.
+      operationId: toolsGetV1
+      parameters:
+        - in: query
+          name: id
+          schema:
+            type: string
+        - in: query
+          name: registry
+          schema:
+            type: string
+        - in: query
+          name: organization
+          schema:
+            type: string
+        - in: query
+          name: name
+          schema:
+            type: string
+        - in: query
+          name: toolname
+          schema:
+            type: string
+        - in: query
+          name: description
+          schema:
+            type: string
+        - in: query
+          name: author
+          schema:
+            type: string
+        - in: query
+          name: offset
+          schema:
+            type: string
+        - in: query
+          name: limit
+          schema:
+            format: int32
+            type: integer
+      responses:
+        "200":
+          content:
+            application/json:
+              schema:
+                items:
+                  $ref: '#/components/schemas/ToolV1'
+                type: array
+          description: An array of Tools that match the filter.
+      summary: List all tools
+      tags:
+        - GA4GHV1
+  /api/ga4gh/v1/tools/{id}:
+    get:
+      description: This endpoint returns one specific tool (which has ToolVersions nested inside it)
+      operationId: toolsIdGetV1
+      parameters:
+        - in: path
+          name: id
+          required: true
+          schema:
+            type: string
+      responses:
+        "200":
+          content:
+            application/json:
+              schema:
+                $ref: '#/components/schemas/ToolV1'
+          description: A tool.
+      summary: List one specific tool, acts as an anchor for self references
+      tags:
+        - GA4GHV1
+  /api/ga4gh/v1/tools/{id}/versions:
+    get:
+      description: Returns all versions of the specified tool
+      operationId: toolsIdVersionGetV1
+      parameters:
+        - in: path
+          name: id
+          required: true
+          schema:
+            type: string
+      responses:
+        "200":
+          content:
+            application/json:
+              schema:
+                items:
+                  $ref: '#/components/schemas/ToolVersionV1'
+                type: array
+          description: An array of tool versions
+      summary: List versions of a tool
+      tags:
+        - GA4GHV1
+  /api/ga4gh/v1/tools/{id}/versions/{version_id}:
+    get:
+      description: This endpoint returns one specific tool version
+      operationId: versionIdGetV1
+      parameters:
+        - in: path
+          name: id
+          required: true
+          schema:
+            type: string
+        - in: path
+          name: version_id
+          required: true
+          schema:
+            type: string
+      responses:
+        "200":
+          content:
+            application/json:
+              schema:
+                $ref: '#/components/schemas/ToolVersionV1'
+          description: A tool version.
+      summary: List one specific tool version, acts as an anchor for self references
+      tags:
+        - GA4GHV1
+  /api/ga4gh/v1/tools/{id}/versions/{version_id}/dockerfile:
+    get:
+      description: Returns the dockerfile for the specified image.
+      operationId: dockerfileGetV1
+      parameters:
+        - in: path
+          name: id
+          required: true
+          schema:
+            type: string
+        - in: path
+          name: version_id
+          required: true
+          schema:
+            type: string
+      responses:
+        "200":
+          content:
+            application/json:
+              schema:
+                $ref: '#/components/schemas/ToolDockerfile'
+          description: The tool payload.
+      summary: Get the dockerfile for the specified image.
+      tags:
+        - GA4GHV1
+  /api/ga4gh/v1/tools/{id}/versions/{version_id}/{type}/descriptor:
+    get:
+      description: Returns the CWL or WDL descriptor for the specified tool.
+      operationId: descriptorGetV1
+      parameters:
+        - in: path
+          name: type
+          required: true
+          schema:
+            type: string
+        - in: path
+          name: id
+          required: true
+          schema:
+            type: string
+        - in: path
+          name: version_id
+          required: true
+          schema:
+            type: string
+      responses:
+        "200":
+          content:
+            application/json:
+              schema:
+                $ref: '#/components/schemas/ToolDescriptor'
+          description: The tool descriptor.
+        "404":
+          content:
+            application/json:
+              schema:
+                $ref: '#/components/schemas/ToolDescriptor'
+          description: The tool can not be output in the specified type.
+      summary: Get the tool descriptor (CWL/WDL) for the specified tool.
+      tags:
+        - GA4GHV1
+  /api/ga4gh/v1/tools/{id}/versions/{version_id}/{type}/descriptor/{relative_path}:
+    get:
+      description: Returns additional CWL or WDL descriptors for the specified tool in the same or subdirectories
+      operationId: relativeDescriptorGetV1
+      parameters:
+        - in: path
+          name: type
+          required: true
+          schema:
+            type: string
+        - in: path
+          name: id
+          required: true
+          schema:
+            type: string
+        - in: path
+          name: version_id
+          required: true
+          schema:
+            type: string
+        - in: path
+          name: relative_path
+          required: true
+          schema:
+            type: string
+      responses:
+        "200":
+          content:
+            application/json:
+              schema:
+                $ref: '#/components/schemas/ToolDescriptor'
+          description: The tool descriptor.
+        "404":
+          content:
+            application/json:
+              schema:
+                $ref: '#/components/schemas/ToolDescriptor'
+          description: The tool can not be output in the specified type.
+      summary: Get additional tool descriptor files (CWL/WDL) relative to the main file
+      tags:
+        - GA4GHV1
+  /api/ga4gh/v1/tools/{id}/versions/{version_id}/{type}/tests:
+    get:
+      operationId: testsGetV1
+      parameters:
+        - in: path
+          name: type
+          required: true
+          schema:
+            type: string
+        - in: path
+          name: id
+          required: true
+          schema:
+            type: string
+        - in: path
+          name: version_id
+          required: true
+          schema:
+            type: string
+      responses:
+        "200":
+          content:
+            application/json:
+              schema:
+                items:
+                  $ref: '#/components/schemas/ToolTestsV1'
+                type: array
+          description: The tool test JSON response.
+        "404":
+          content:
+            application/json:
+              schema:
+                items:
+                  $ref: '#/components/schemas/ToolTestsV1'
+                type: array
+          description: The tool can not be output in the specified type.
+      summary: Get an array of test JSONs suitable for use with this descriptor type.
+      tags:
+        - GA4GHV1
+  /api/ga4gh/v2/extended/containers/{organization}:
+    get:
+      description: This endpoint returns entries of an organization.
+      operationId: entriesOrgGet
+      parameters:
+        - in: path
+          name: organization
+          required: true
+          schema:
+            type: string
+      responses:
+        "200":
+          content:
+            application/json:
+              schema:
+                items:
+                  $ref: '#/components/schemas/ToolV1'
+                type: array
+          description: An array of Tools of the input organization.
+      summary: List entries of an organization
+      tags:
+        - extendedGA4GH
+  /api/ga4gh/v2/extended/organizations:
+    get:
+      description: This endpoint returns list of all organizations.
+      operationId: entriesOrgsGet
+      responses:
+        "200":
+          content:
+            application/json:
+              schema:
+                items:
+                  type: string
+                type: array
+          description: An array of organizations' names.
+      summary: List all organizations
+      tags:
+        - extendedGA4GH
+  /api/ga4gh/v2/extended/tools/entry/_search:
     post:
-      tags:
-        - organizations
-      summary: Add aliases linked to a collection in Dockstore.
-      description: Aliases are alphanumerical (case-insensitive and may contain internal hyphens), given in a comma-delimited list.
-      operationId: addCollectionAliases_1
-      parameters:
-        - name: collectionId
-          in: path
-          description: Collection to modify.
-          required: true
-          schema:
-            type: integer
-            format: int64
-        - name: aliases
-          in: query
-          description: Comma-delimited list of aliases.
-          required: true
-          schema:
-            type: string
-      responses:
-        "200":
-          description: Successfully added alias to collection
-          content:
-            application/json:
-              schema:
-                $ref: '#/components/schemas/Collection'
-      security:
-        - bearer: []
-  /organizations/collections/{alias}/aliases:
-    get:
-      tags:
-        - organizations
-      summary: Retrieve a collection by alias.
-      description: Retrieve a collection by alias.
-      operationId: getCollectionByAlias
-      parameters:
-        - name: alias
-          in: path
-          description: Alias of the collection.
-          required: true
-          schema:
-            type: string
-      responses:
-        default:
-          description: default response
-          content:
-            application/json:
-              schema:
-                $ref: '#/components/schemas/Collection'
-  /organizations/{organizationId}/collections/{collectionId}:
-    get:
-      tags:
-        - organizations
-      summary: Retrieve a collection by ID.
-      description: Retrieve a collection by ID. Supports optional authentication.
-      operationId: getCollectionById
-      parameters:
-        - name: organizationId
-          in: path
-          description: Organization ID.
-          required: true
-          schema:
-            type: integer
-            format: int64
-        - name: collectionId
-          in: path
-          description: Collection ID.
-          required: true
-          schema:
-            type: integer
-            format: int64
-      responses:
-        default:
-          description: default response
-          content:
-            application/json:
-              schema:
-                $ref: '#/components/schemas/Collection'
-      security:
-        - bearer: []
-    put:
-      tags:
-        - organizations
-      summary: Update a collection.
-      description: Update a collection. Currently only name, display name, description, and topic can be updated.
-      operationId: updateCollection
-      parameters:
-        - name: organizationId
-          in: path
-          description: Organization ID.
-          required: true
-          schema:
-            type: integer
-            format: int64
-        - name: collectionId
-          in: path
-          description: Collection ID.
-          required: true
-          schema:
-            type: integer
-            format: int64
-      requestBody:
-        description: Collection to register.
-        content:
-          '*/*':
-            schema:
-              $ref: '#/components/schemas/Collection'
-        required: true
-      responses:
-        default:
-          description: default response
-          content:
-            application/json:
-              schema:
-                $ref: '#/components/schemas/Collection'
-      security:
-        - bearer: []
-  /organizations/{organizationName}/collections/{collectionName}/name:
-    get:
-      tags:
-        - organizations
-      summary: Retrieve a collection by name.
-      description: Retrieve a collection by name. Supports optional authentication.
-      operationId: getCollectionByName
-      parameters:
-        - name: organizationName
-          in: path
-          description: Organization name.
-          required: true
-          schema:
-            type: string
-        - name: collectionName
-          in: path
-          description: Collection name.
-          required: true
-          schema:
-            type: string
-      responses:
-        default:
-          description: default response
-          content:
-            application/json:
-              schema:
-                $ref: '#/components/schemas/Collection'
-      security:
-        - bearer: []
-  /organizations/{organizationId}/collections/{collectionId}/entry:
-    post:
-      tags:
-        - organizations
-      summary: Add an entry to a collection.
-      description: Add an entry to a collection.
-      operationId: addEntryToCollection
-      parameters:
-        - name: organizationId
-          in: path
-          description: Organization ID.
-          required: true
-          schema:
-            type: integer
-            format: int64
-        - name: collectionId
-          in: path
-          description: Collection ID.
-          required: true
-          schema:
-            type: integer
-            format: int64
-        - name: entryId
-          in: query
-          description: Entry ID.
-          required: true
-          schema:
-            type: integer
-            format: int64
-        - name: versionId
-          in: query
-          description: Version ID.
-          schema:
-            type: integer
-            format: int64
-      responses:
-        default:
-          description: default response
-          content:
-            application/json:
-              schema:
-<<<<<<< HEAD
-                $ref: '#/components/schemas/Collection'
-=======
-                $ref: '#/components/schemas/WorkflowVersion'
-          description: default response
->>>>>>> 10ef956f
-      security:
-        - bearer: []
-    delete:
-      tags:
-        - organizations
-      summary: Delete an entry to a collection.
-      description: Delete an entry to a collection.
-      operationId: deleteEntryFromCollection
-      parameters:
-        - name: organizationId
-          in: path
-          description: Organization ID.
-          required: true
-          schema:
-            type: integer
-            format: int64
-        - name: collectionId
-          in: path
-          description: Collection ID.
-          required: true
-          schema:
-            type: integer
-            format: int64
-        - name: entryId
-          in: query
-          description: Entry ID.
-          required: true
-          schema:
-            type: integer
-            format: int64
-        - name: versionId
-          in: query
-          description: Version ID.
-          schema:
-            type: string
-      responses:
-        default:
-          description: default response
-          content:
-            application/json:
-              schema:
-                $ref: '#/components/schemas/Collection'
-      security:
-        - bearer: []
-  /organizations/{organizationId}/collections/{collectionId}/description:
-    get:
-      tags:
-        - organizations
-      summary: Retrieve a collection description by organization ID and collection ID.
-      description: Retrieve a collection description by organization ID and collection ID. Supports optional authentication.
-      operationId: getCollectionDescription
-      parameters:
-        - name: organizationId
-          in: path
-          description: Organization ID.
-          required: true
-          schema:
-            type: integer
-            format: int64
-        - name: collectionId
-          in: path
-          description: Collection ID.
-          required: true
-          schema:
-            type: integer
-            format: int64
-      responses:
-        default:
-          description: default response
-          content:
-            application/json:
-              schema:
-                type: string
-      security:
-        - bearer: []
-    put:
-      tags:
-        - organizations
-      summary: Update a collection's description.
-      description: Update a collection's description. Description in markdown.
-      operationId: updateCollectionDescription
-      parameters:
-        - name: organizationId
-          in: path
-          description: Organization ID.
-          required: true
-          schema:
-            type: integer
-            format: int64
-        - name: collectionId
-          in: path
-          description: Collection ID.
-          required: true
-          schema:
-            type: integer
-            format: int64
-      requestBody:
-        description: Collections's description in markdown.
-        content:
-          '*/*':
-            schema:
-              type: string
-        required: true
-      responses:
-        default:
-          description: default response
-          content:
-            application/json:
-              schema:
-                $ref: '#/components/schemas/Collection'
-      security:
-        - bearer: []
-  /containers/{containerId}:
-    get:
-      tags:
-        - containers
-      description: Retrieve a tool
-      operationId: getContainer
-      parameters:
-        - name: containerId
-          in: path
-          required: true
-          schema:
-            type: integer
-            format: int64
-        - name: include
-          in: query
-          schema:
-            type: string
-      responses:
-        default:
-          description: default response
-          content:
-            application/json:
-              schema:
-                $ref: '#/components/schemas/Tool'
-      security:
-        - bearer: []
-    put:
-      tags:
-        - containers
-      description: Update the tool with the given tool.
-      operationId: updateContainer
-      parameters:
-        - name: containerId
-          in: path
-          required: true
-          schema:
-            type: integer
-            format: int64
-      requestBody:
-        content:
-          '*/*':
-            schema:
-              $ref: '#/components/schemas/Tool'
-      responses:
-        default:
-          description: default response
-          content:
-            application/json:
-              schema:
-                $ref: '#/components/schemas/Tool'
-      security:
-        - bearer: []
-    delete:
-      tags:
-        - containers
-      description: Delete a tool.
-      operationId: deleteContainer
-      parameters:
-        - name: containerId
-          in: path
-          required: true
-          schema:
-            type: integer
-            format: int64
-      responses:
-        default:
-          description: default response
-          content:
-            application/json: {}
-      security:
-        - bearer: []
-  /containers/{containerId}/refresh:
-    get:
-      tags:
-        - containers
-      description: Refresh one particular tool.
-      operationId: refresh
-      parameters:
-        - name: containerId
-          in: path
-          required: true
-          schema:
-            type: integer
-            format: int64
-      responses:
-        default:
-          description: default response
-          content:
-            application/json:
-              schema:
-                $ref: '#/components/schemas/Tool'
-      security:
-        - bearer: []
-  /containers/{containerId}/publish:
-    post:
-      tags:
-        - containers
-      description: Publish or unpublish a tool.
-      operationId: publish
-      parameters:
-        - name: containerId
-          in: path
-          required: true
-          schema:
-            type: integer
-            format: int64
-      requestBody:
-        content:
-          '*/*':
-            schema:
-              $ref: '#/components/schemas/PublishRequest'
-      responses:
-        default:
-          description: default response
-          content:
-            application/json:
-              schema:
-                $ref: '#/components/schemas/Tool'
-      security:
-        - bearer: []
-  /containers/tags:
-    get:
-      tags:
-        - containers
-      description: List the tags for a tool.
-      operationId: tags
-      parameters:
-        - name: containerId
-          in: query
-          schema:
-            type: integer
-            format: int64
-      responses:
-        default:
-          description: default response
-          content:
-            application/json:
-              schema:
-                type: array
-                items:
-                  $ref: '#/components/schemas/Tag'
-      security:
-        - bearer: []
-  /containers/{containerId}/labels:
-    put:
-      tags:
-        - containers
-      description: Update the labels linked to a tool.
-      operationId: updateLabels
-      parameters:
-        - name: containerId
-          in: path
-          required: true
-          schema:
-            type: integer
-            format: int64
-        - name: labels
-          in: query
-          schema:
-            type: string
+      description: This endpoint searches the indices for all published tools and workflows. Used by utilities that expect to talk to an elastic search endpoint.
+      operationId: toolsIndexSearch
       requestBody:
         content:
           '*/*':
             schema:
               type: string
       responses:
-        default:
-          description: default response
-          content:
-            application/json:
-              schema:
-                $ref: '#/components/schemas/Tool'
-      security:
-        - bearer: []
-  /containers/{toolId}/defaultVersion:
-    put:
-      tags:
-        - containers
-      description: Update the default version of the given tool.
-      operationId: updateDefaultVersion
-      parameters:
-        - name: toolId
-          in: path
-          required: true
-          schema:
-            type: integer
-            format: int64
+        "200":
+          content:
+            application/json:
+              schema:
+                type: string
+          description: An elastic search result.
+      summary: Search the tools and workflows indices.
+      tags:
+        - extendedGA4GH
+  /api/ga4gh/v2/extended/tools/index:
+    post:
+      description: This endpoint updates the indices for all published tools and workflows.
+      operationId: Update the workflows and tools indices
+      responses:
+        "200":
+          content:
+            text/plain:
+              schema:
+                type: integer
+          description: Workflows and tools indices populated with entries.
+      security:
+        - bearer: []
+      summary: Update the workflows and tools indices
+      tags:
+        - extendedGA4GH
+  /api/ga4gh/v2/extended/tools/{organization}:
+    get:
+      description: This endpoint returns tools of an organization.
+      operationId: toolsOrgGet
+      parameters:
+        - in: path
+          name: organization
+          required: true
+          schema:
+            type: string
+      responses:
+        "200":
+          content:
+            application/json:
+              schema:
+                items:
+                  $ref: '#/components/schemas/ToolV1'
+                type: array
+          description: An array of Tools of the input organization.
+      summary: List tools of an organization
+      tags:
+        - extendedGA4GH
+  /api/ga4gh/v2/extended/workflows/{organization}:
+    get:
+      description: This endpoint returns workflows of an organization.
+      operationId: workflowsOrgGet
+      parameters:
+        - in: path
+          name: organization
+          required: true
+          schema:
+            type: string
+      responses:
+        "200":
+          content:
+            application/json:
+              schema:
+                items:
+                  $ref: '#/components/schemas/ToolV1'
+                type: array
+          description: An array of Tools of the input organization.
+      summary: List workflows of an organization
+      tags:
+        - extendedGA4GH
+  /api/ga4gh/v2/extended/{id}/versions/{version_id}/{type}/tests/{relative_path}:
+    post:
+      description: Test JSON can be annotated with whether they ran correctly keyed by platform and associated with some metadata.
+      operationId: verifyTestParameterFilePost
+      parameters:
+        - in: path
+          name: type
+          required: true
+          schema:
+            type: string
+        - in: path
+          name: id
+          required: true
+          schema:
+            type: string
+        - in: path
+          name: version_id
+          required: true
+          schema:
+            type: string
+        - in: path
+          name: relative_path
+          required: true
+          schema:
+            type: string
+        - in: query
+          name: platform
+          schema:
+            type: string
+        - in: query
+          name: platform_version
+          schema:
+            type: string
+        - in: query
+          name: verified
+          schema:
+            type: boolean
+        - in: query
+          name: metadata
+          schema:
+            type: string
+      responses:
+        "200":
+          content:
+            application/json:
+              schema:
+                type: string
+          description: The tool test JSON response.
+        "401":
+          content:
+            application/json:
+              schema:
+                $ref: '#/components/schemas/Error'
+          description: Credentials not provided or incorrect.
+        "404":
+          content:
+            application/json:
+              schema:
+                $ref: '#/components/schemas/Error'
+          description: The tool test cannot be found to annotate.
+      security:
+        - bearer: []
+      summary: Annotate test JSON with information on whether it ran successfully on particular platforms plus metadata
+      tags:
+        - extendedGA4GH
+  /auth/tokens/bitbucket.org:
+    get:
+      description: Add a new bitbucket.org token, used by quay.io redirect.
+      operationId: addBitbucketToken
+      parameters:
+        - in: query
+          name: code
+          schema:
+            type: string
+      responses:
+        default:
+          content:
+            application/json:
+              schema:
+                $ref: '#/components/schemas/Token'
+          description: default response
+      security:
+        - bearer: []
+      tags:
+        - tokens
+  /auth/tokens/github:
+    post:
+      description: Allow satellizer to post a new GitHub token to dockstore, used by login, can create new users.
+      operationId: addToken
       requestBody:
         content:
           '*/*':
@@ -2680,417 +2504,742 @@
               type: string
       responses:
         default:
-          description: default response
-          content:
-            application/json:
-              schema:
-                $ref: '#/components/schemas/Tool'
-      security:
-        - bearer: []
-  /containers/{containerId}/updateTagPaths:
-    put:
-      tags:
-        - containers
-      description: Change the tool paths.
-      operationId: updateTagContainerPath
-      parameters:
-        - name: containerId
-          in: path
-          required: true
-          schema:
-            type: integer
-            format: int64
+          content:
+            application/json:
+              schema:
+                $ref: '#/components/schemas/Token'
+          description: default response
+      security:
+        - bearer: []
+      tags:
+        - tokens
+  /auth/tokens/github.com:
+    get:
+      description: Add a new github.com token, used by accounts page.
+      operationId: addGithubToken
+      parameters:
+        - in: query
+          name: code
+          schema:
+            type: string
+      responses:
+        default:
+          content:
+            application/json:
+              schema:
+                $ref: '#/components/schemas/Token'
+          description: default response
+      security:
+        - bearer: []
+      tags:
+        - tokens
+  /auth/tokens/gitlab.com:
+    get:
+      description: Add a new gitlab.com token.
+      operationId: addGitlabToken
+      parameters:
+        - in: query
+          name: code
+          schema:
+            type: string
+      responses:
+        default:
+          content:
+            application/json:
+              schema:
+                $ref: '#/components/schemas/Token'
+          description: default response
+      security:
+        - bearer: []
+      tags:
+        - tokens
+  /auth/tokens/google:
+    post:
+      description: Allow satellizer to post a new Google token to Dockstore.
+      operationId: addGoogleToken
       requestBody:
         content:
           '*/*':
             schema:
-              $ref: '#/components/schemas/Tool'
-      responses:
-        default:
-          description: default response
-          content:
-            application/json:
-              schema:
-                $ref: '#/components/schemas/Tool'
-      security:
-        - bearer: []
+              type: string
+      responses:
+        default:
+          content:
+            application/json:
+              schema:
+                $ref: '#/components/schemas/Token'
+          description: default response
+      security:
+        - bearer: []
+      tags:
+        - tokens
+  /auth/tokens/orcid.org:
+    post:
+      description: Using OAuth code from ORCID, request and store tokens from ORCID API
+      operationId: addOrcidToken
+      parameters:
+        - in: query
+          name: code
+          schema:
+            type: string
+      responses:
+        default:
+          content:
+            application/json:
+              schema:
+                $ref: '#/components/schemas/Token'
+          description: default response
+      security:
+        - bearer: []
+      summary: Add a new orcid.org token
+      tags:
+        - tokens
+  /auth/tokens/quay.io:
+    get:
+      description: Add a new quay IO token.
+      operationId: addQuayToken
+      parameters:
+        - in: query
+          name: access_token
+          schema:
+            type: string
+      responses:
+        default:
+          content:
+            application/json:
+              schema:
+                $ref: '#/components/schemas/Token'
+          description: default response
+      security:
+        - bearer: []
+      tags:
+        - tokens
+  /auth/tokens/zenodo.org:
+    get:
+      description: Add a new zenodo.org token, used by accounts page.
+      operationId: addZenodoToken
+      parameters:
+        - in: query
+          name: code
+          schema:
+            type: string
+      responses:
+        default:
+          content:
+            application/json:
+              schema:
+                $ref: '#/components/schemas/Token'
+          description: default response
+      security:
+        - bearer: []
+      tags:
+        - tokens
+  /auth/tokens/{tokenId}:
+    delete:
+      description: Delete a token.
+      operationId: deleteToken
+      parameters:
+        - in: path
+          name: tokenId
+          required: true
+          schema:
+            format: int64
+            type: integer
+      responses:
+        default:
+          content:
+            application/json: {}
+          description: default response
+      security:
+        - bearer: []
+      tags:
+        - tokens
+    get:
+      description: Get a specific token by id.
+      operationId: listToken
+      parameters:
+        - in: path
+          name: tokenId
+          required: true
+          schema:
+            format: int64
+            type: integer
+      responses:
+        default:
+          content:
+            application/json:
+              schema:
+                $ref: '#/components/schemas/Token'
+          description: default response
+      security:
+        - bearer: []
+      tags:
+        - tokens
+  /cloudInstances:
+    get:
+      operationId: getCloudInstances
+      responses:
+        "200":
+          content:
+            application/json:
+              schema:
+                items:
+                  $ref: '#/components/schemas/CloudInstance'
+                type: array
+          description: OK
+      summary: Get all known public cloud instances
+      tags:
+        - Cloud Instances
+    post:
+      operationId: postCloudInstance
+      requestBody:
+        content:
+          application/json:
+            schema:
+              $ref: '#/components/schemas/CloudInstance'
+        description: Cloud instance to create
+        required: true
+      responses:
+        "204":
+          description: No Content
+        "401":
+          description: Unauthorized
+        "403":
+          description: Forbidden
+      security:
+        - bearer: []
+      summary: Add a new public cloud instance, admin only
+      tags:
+        - Cloud Instances
+  /cloudInstances/{cloudInstanceId}:
+    delete:
+      operationId: deleteCloudInstance
+      parameters:
+        - description: ID of cloud instance to delete
+          in: path
+          name: cloudInstanceId
+          required: true
+          schema:
+            format: int64
+            type: integer
+      responses:
+        "204":
+          description: No Content
+        "401":
+          description: Unauthorized
+        "403":
+          description: Forbidden
+      security:
+        - bearer: []
+      summary: Delete a public cloud instance, admin only
+      tags:
+        - Cloud Instances
+  /containers/hostedEntry:
+    post:
+      description: Create a hosted tool.
+      operationId: createHostedTool_1
+      parameters:
+        - in: query
+          name: registry
+          schema:
+            type: string
+        - in: query
+          name: name
+          schema:
+            type: string
+        - in: query
+          name: descriptorType
+          schema:
+            type: string
+        - in: query
+          name: namespace
+          schema:
+            type: string
+        - in: query
+          name: entryName
+          schema:
+            type: string
+      responses:
+        "200":
+          content:
+            application/json:
+              schema:
+                $ref: '#/components/schemas/Entry'
+          description: Successfully created hosted entry
+      security:
+        - bearer: []
+      tags:
+        - hosted
+  /containers/hostedEntry/{entryId}:
+    delete:
+      description: Delete a revision of a hosted tool.
+      operationId: deleteHostedToolVersion_1
+      parameters:
+        - in: path
+          name: entryId
+          required: true
+          schema:
+            format: int64
+            type: integer
+        - in: query
+          name: version
+          schema:
+            type: string
+      responses:
+        "200":
+          content:
+            application/json:
+              schema:
+                $ref: '#/components/schemas/Entry'
+          description: Successfully deleted hosted entry version
+      security:
+        - bearer: []
+      tags:
+        - hosted
+    patch:
+      description: Non-idempotent operation for creating new revisions of hosted tools.
+      operationId: editHostedTool
+      parameters:
+        - description: Entry to modify
+          in: path
+          name: entryId
+          required: true
+          schema:
+            format: int64
+            type: integer
+      requestBody:
+        content:
+          application/json:
+            schema:
+              items:
+                $ref: '#/components/schemas/SourceFile'
+              type: array
+              uniqueItems: true
+        description: Set of updated sourcefiles, add files by adding new files with unknown paths, delete files by including them with emptied content
+        required: true
+      responses:
+        default:
+          content:
+            application/json:
+              schema:
+                $ref: '#/components/schemas/DockstoreTool'
+          description: default response
+      security:
+        - bearer: []
+      tags:
+        - hosted
   /containers/namespace/{namespace}/published:
     get:
-      tags:
-        - containers
       description: List all published tools belonging to the specified namespace.
       operationId: getPublishedContainersByNamespace
       parameters:
-        - name: namespace
-          in: path
-          required: true
-          schema:
-            type: string
-      responses:
-        default:
-          description: default response
-          content:
-            application/json:
-              schema:
-                type: array
-                items:
-                  $ref: '#/components/schemas/Tool'
-  /containers/schema/{containerId}/published:
-    get:
+        - in: path
+          name: namespace
+          required: true
+          schema:
+            type: string
+      responses:
+        default:
+          content:
+            application/json:
+              schema:
+                items:
+                  $ref: '#/components/schemas/DockstoreTool'
+                type: array
+          description: default response
       tags:
         - containers
-      description: Get a published tool's schema by ID.
-      operationId: getPublishedContainerSchema
-      parameters:
-        - name: containerId
-          in: path
-          required: true
-          schema:
-            type: integer
-            format: int64
-      responses:
-        default:
-          description: default response
-          content:
-            application/json:
-              schema:
-                type: array
-                items:
-                  type: object
+  /containers/path/tool/{repository}:
+    get:
+      description: Get a tool by the specific tool path
+      operationId: getContainerByToolPath
+      parameters:
+        - in: path
+          name: repository
+          required: true
+          schema:
+            type: string
+        - in: query
+          name: include
+          schema:
+            type: string
+      responses:
+        default:
+          content:
+            application/json:
+              schema:
+                $ref: '#/components/schemas/DockstoreTool'
+          description: default response
+      security:
+        - bearer: []
+      tags:
+        - containers
+  /containers/path/tool/{repository}/published:
+    get:
+      description: Get a published tool by the specific tool path.
+      operationId: getPublishedContainerByToolPath
+      parameters:
+        - in: path
+          name: repository
+          required: true
+          schema:
+            type: string
+        - in: query
+          name: include
+          schema:
+            type: string
+      responses:
+        default:
+          content:
+            application/json:
+              schema:
+                $ref: '#/components/schemas/DockstoreTool'
+          description: default response
+      tags:
+        - containers
+  /containers/path/{containerId}/tags:
+    get:
+      description: Get tags for a tool by id.
+      operationId: getTagsByPath
+      parameters:
+        - in: path
+          name: containerId
+          required: true
+          schema:
+            format: int64
+            type: integer
+      responses:
+        default:
+          content:
+            application/json:
+              schema:
+                items:
+                  $ref: '#/components/schemas/Tag'
+                type: array
+                uniqueItems: true
+          description: default response
+      security:
+        - bearer: []
+      tags:
+        - containertags
+  /containers/path/{repository}:
+    get:
+      description: Get a list of tools by path.
+      operationId: getContainerByPath
+      parameters:
+        - in: path
+          name: repository
+          required: true
+          schema:
+            type: string
+      responses:
+        default:
+          content:
+            application/json:
+              schema:
+                items:
+                  $ref: '#/components/schemas/DockstoreTool'
+                type: array
+          description: default response
+      security:
+        - bearer: []
+      tags:
+        - containers
+  /containers/path/{repository}/published:
+    get:
+      description: Get a list of published tools by path.
+      operationId: getPublishedContainerByPath
+      parameters:
+        - in: path
+          name: repository
+          required: true
+          schema:
+            type: string
+      responses:
+        default:
+          content:
+            application/json:
+              schema:
+                items:
+                  $ref: '#/components/schemas/DockstoreTool'
+                type: array
+          description: default response
+      security:
+        - bearer: []
+      tags:
+        - containers
+  /containers/published:
+    get:
+      description: List all published tools.
+      operationId: allPublishedContainers
+      parameters:
+        - in: query
+          name: offset
+          schema:
+            type: string
+        - in: query
+          name: limit
+          schema:
+            default: 100
+            format: int32
+            type: integer
+        - in: query
+          name: filter
+          schema:
+            default: ""
+            type: string
+        - in: query
+          name: sortCol
+          schema:
+            default: stars
+            type: string
+        - in: query
+          name: sortOrder
+          schema:
+            default: desc
+            type: string
+      responses:
+        default:
+          content:
+            application/json:
+              schema:
+                items:
+                  $ref: '#/components/schemas/DockstoreTool'
+                type: array
+          description: default response
+      tags:
+        - containers
   /containers/registerManual:
     post:
-      tags:
-        - containers
       description: Register a tool manually, along with tags.
       operationId: registerManual
       requestBody:
         content:
           '*/*':
             schema:
-              $ref: '#/components/schemas/Tool'
-      responses:
-        default:
-          description: default response
-          content:
-            application/json:
-              schema:
-                $ref: '#/components/schemas/Tool'
-      security:
-        - bearer: []
-  /containers/published:
-    get:
+              $ref: '#/components/schemas/DockstoreTool'
+      responses:
+        default:
+          content:
+            application/json:
+              schema:
+                $ref: '#/components/schemas/DockstoreTool'
+          description: default response
+      security:
+        - bearer: []
       tags:
         - containers
-      description: List all published tools.
-      operationId: allPublishedContainers
-      parameters:
-        - name: offset
-          in: query
-          schema:
-            type: string
-        - name: limit
-          in: query
-          schema:
-            type: integer
-            format: int32
-            default: 100
-        - name: filter
-          in: query
-          schema:
-            type: string
-            default: ""
-        - name: sortCol
-          in: query
-          schema:
-            type: string
-            default: stars
-        - name: sortOrder
-          in: query
-          schema:
-            type: string
-            default: desc
-      responses:
-        default:
-          description: default response
-          content:
-            application/json:
-              schema:
-                type: array
-                items:
-                  $ref: '#/components/schemas/Tool'
-  /containers/path/{repository}/published:
-    get:
+  /containers/schema/{containerId}/published:
+    get:
+      description: Get a published tool's schema by ID.
+      operationId: getPublishedContainerSchema
+      parameters:
+        - in: path
+          name: containerId
+          required: true
+          schema:
+            format: int64
+            type: integer
+      responses:
+        default:
+          content:
+            application/json:
+              schema:
+                items:
+                  type: object
+                type: array
+          description: default response
       tags:
         - containers
-      description: Get a list of published tools by path.
-      operationId: getPublishedContainerByPath
-      parameters:
-        - name: repository
-          in: path
-          required: true
-          schema:
-            type: string
-      responses:
-        default:
-          description: default response
-          content:
-            application/json:
-              schema:
-                type: array
-                items:
-                  $ref: '#/components/schemas/Tool'
-      security:
-        - bearer: []
-  /containers/path/{repository}:
-    get:
+  /containers/tags:
+    get:
+      description: List the tags for a tool.
+      operationId: tags
+      parameters:
+        - in: query
+          name: containerId
+          schema:
+            format: int64
+            type: integer
+      responses:
+        default:
+          content:
+            application/json:
+              schema:
+                items:
+                  $ref: '#/components/schemas/Tag'
+                type: array
+          description: default response
+      security:
+        - bearer: []
       tags:
         - containers
-      description: Get a list of tools by path.
-      operationId: getContainerByPath
-      parameters:
-        - name: repository
-          in: path
-          required: true
-          schema:
-            type: string
-      responses:
-        default:
-          description: default response
-          content:
-            application/json:
-              schema:
-                type: array
-                items:
-                  $ref: '#/components/schemas/Tool'
-      security:
-        - bearer: []
-  /containers/path/tool/{repository}:
-    get:
+  /containers/{alias}/aliases:
+    get:
+      description: Retrieves a tool by alias.
+      operationId: getToolByAlias
+      parameters:
+        - in: path
+          name: alias
+          required: true
+          schema:
+            type: string
+      responses:
+        default:
+          content:
+            application/json:
+              schema:
+                $ref: '#/components/schemas/DockstoreTool'
+          description: default response
+      security:
+        - bearer: []
       tags:
         - containers
-      description: Get a tool by the specific tool path
-      operationId: getContainerByToolPath
-      parameters:
-        - name: repository
-          in: path
-          required: true
-          schema:
-            type: string
-        - name: include
-          in: query
-          schema:
-            type: string
-      responses:
-        default:
-          description: default response
-          content:
-            application/json:
-              schema:
-                $ref: '#/components/schemas/Tool'
-      security:
-        - bearer: []
-  /containers/path/tool/{repository}/published:
-    get:
+  /containers/{containerId}:
+    delete:
+      description: Delete a tool.
+      operationId: deleteContainer
+      parameters:
+        - in: path
+          name: containerId
+          required: true
+          schema:
+            format: int64
+            type: integer
+      responses:
+        default:
+          content:
+            application/json: {}
+          description: default response
+      security:
+        - bearer: []
       tags:
         - containers
-      description: Get a published tool by the specific tool path.
-      operationId: getPublishedContainerByToolPath
-      parameters:
-        - name: repository
-          in: path
-          required: true
-          schema:
-            type: string
-        - name: include
-          in: query
-          schema:
-            type: string
-      responses:
-        default:
-          description: default response
-          content:
-            application/json:
-              schema:
-                $ref: '#/components/schemas/Tool'
+    get:
+      description: Retrieve a tool
+      operationId: getContainer
+      parameters:
+        - in: path
+          name: containerId
+          required: true
+          schema:
+            format: int64
+            type: integer
+        - in: query
+          name: include
+          schema:
+            type: string
+      responses:
+        default:
+          content:
+            application/json:
+              schema:
+                $ref: '#/components/schemas/DockstoreTool'
+          description: default response
+      security:
+        - bearer: []
+      tags:
+        - containers
+    put:
+      description: Update the tool with the given tool.
+      operationId: updateContainer
+      parameters:
+        - in: path
+          name: containerId
+          required: true
+          schema:
+            format: int64
+            type: integer
+      requestBody:
+        content:
+          '*/*':
+            schema:
+              $ref: '#/components/schemas/DockstoreTool'
+      responses:
+        default:
+          content:
+            application/json:
+              schema:
+                $ref: '#/components/schemas/DockstoreTool'
+          description: default response
+      security:
+        - bearer: []
+      tags:
+        - containers
+  /containers/{containerId}/descriptor/{relative-path}:
+    get:
+      description: Get the corresponding descriptor file.
+      operationId: secondaryDescriptorPath
+      parameters:
+        - in: path
+          name: containerId
+          required: true
+          schema:
+            format: int64
+            type: integer
+        - in: query
+          name: tag
+          schema:
+            type: string
+        - in: path
+          name: relative-path
+          required: true
+          schema:
+            type: string
+        - in: query
+          name: language
+          schema:
+            type: string
+      responses:
+        default:
+          content:
+            application/json:
+              schema:
+                $ref: '#/components/schemas/SourceFile'
+          description: default response
+      security:
+        - bearer: []
+      tags:
+        - containers
   /containers/{containerId}/dockerfile:
     get:
-      tags:
-        - containers
       description: Get the corresponding Dockerfile.
       operationId: dockerfile
       parameters:
-        - name: containerId
-          in: path
-          required: true
-          schema:
-            type: integer
-            format: int64
-        - name: tag
-          in: query
-          schema:
-            type: string
-      responses:
-        default:
-          description: default response
+        - in: path
+          name: containerId
+          required: true
+          schema:
+            format: int64
+            type: integer
+        - in: query
+          name: tag
+          schema:
+            type: string
+      responses:
+        default:
           content:
             application/json:
               schema:
                 $ref: '#/components/schemas/SourceFile'
-      security:
-        - bearer: []
-  /containers/{containerId}/primaryDescriptor:
-    get:
+          description: default response
+      security:
+        - bearer: []
       tags:
         - containers
-      description: Get the primary descriptor file.
-      operationId: primaryDescriptor
-      parameters:
-        - name: containerId
-          in: path
-          required: true
-          schema:
-            type: integer
-            format: int64
-        - name: tag
-          in: query
-          schema:
-            type: string
-        - name: language
-          in: query
-          schema:
-            type: string
-      responses:
-        default:
-          description: default response
-          content:
-            application/json:
-              schema:
-                $ref: '#/components/schemas/SourceFile'
-      security:
-        - bearer: []
-  /containers/{containerId}/descriptor/{relative-path}:
-    get:
-      tags:
-        - containers
-      description: Get the corresponding descriptor file.
-      operationId: secondaryDescriptorPath
-      parameters:
-        - name: containerId
-          in: path
-          required: true
-          schema:
-            type: integer
-            format: int64
-        - name: tag
-          in: query
-          schema:
-            type: string
-        - name: relative-path
-          in: path
-          required: true
-          schema:
-            type: string
-        - name: language
-          in: query
-          schema:
-            type: string
-      responses:
-        default:
-          description: default response
-          content:
-            application/json:
-              schema:
-                $ref: '#/components/schemas/SourceFile'
-      security:
-        - bearer: []
-  /containers/{containerId}/secondaryDescriptors:
-    get:
-      tags:
-        - containers
-      description: Get a list of secondary descriptor files.
-      operationId: secondaryDescriptors
-      parameters:
-        - name: containerId
-          in: path
-          required: true
-          schema:
-            type: integer
-            format: int64
-        - name: tag
-          in: query
-          schema:
-            type: string
-        - name: language
-          in: query
-          schema:
-            type: string
-      responses:
-        default:
-          description: default response
-          content:
-            application/json:
-              schema:
-                type: array
-                items:
-                  $ref: '#/components/schemas/SourceFile'
-      security:
-        - bearer: []
-  /containers/{containerId}/testParameterFiles:
-    get:
-      tags:
-        - containers
-      description: Get the corresponding test parameter files.
-      operationId: getTestParameterFiles
-      parameters:
-        - name: containerId
-          in: path
-          required: true
-          schema:
-            type: integer
-            format: int64
-        - name: tag
-          in: query
-          schema:
-            type: string
-        - name: descriptorType
-          in: query
-          schema:
-            type: string
-      responses:
-        default:
-          description: default response
-          content:
-            application/json:
-              schema:
-                type: array
-                items:
-                  $ref: '#/components/schemas/SourceFile'
-      security:
-        - bearer: []
+  /containers/{containerId}/labels:
     put:
-      tags:
-        - containers
-      description: Add test parameter files to a tag.
-      operationId: addTestParameterFiles
-      parameters:
-        - name: containerId
-          in: path
-          required: true
-          schema:
-            type: integer
-            format: int64
-        - name: testParameterPaths
-          in: query
-          schema:
-            type: array
-            items:
-              type: string
-        - name: tagName
-          in: query
-          schema:
-            type: string
-        - name: descriptorType
-          in: query
+      description: Update the labels linked to a tool.
+      operationId: updateLabels
+      parameters:
+        - in: path
+          name: containerId
+          required: true
+          schema:
+            format: int64
+            type: integer
+        - in: query
+          name: labels
           schema:
             type: string
       requestBody:
@@ -3100,67 +3249,168 @@
               type: string
       responses:
         default:
-          description: default response
-          content:
-            application/json:
-              schema:
+          content:
+            application/json:
+              schema:
+                $ref: '#/components/schemas/DockstoreTool'
+          description: default response
+      security:
+        - bearer: []
+      tags:
+        - containers
+  /containers/{containerId}/primaryDescriptor:
+    get:
+      description: Get the primary descriptor file.
+      operationId: primaryDescriptor
+      parameters:
+        - in: path
+          name: containerId
+          required: true
+          schema:
+            format: int64
+            type: integer
+        - in: query
+          name: tag
+          schema:
+            type: string
+        - in: query
+          name: language
+          schema:
+            type: string
+      responses:
+        default:
+          content:
+            application/json:
+              schema:
+                $ref: '#/components/schemas/SourceFile'
+          description: default response
+      security:
+        - bearer: []
+      tags:
+        - containers
+  /containers/{containerId}/publish:
+    post:
+      description: Publish or unpublish a tool.
+      operationId: publish
+      parameters:
+        - in: path
+          name: containerId
+          required: true
+          schema:
+            format: int64
+            type: integer
+      requestBody:
+        content:
+          '*/*':
+            schema:
+              $ref: '#/components/schemas/PublishRequest'
+      responses:
+        default:
+          content:
+            application/json:
+              schema:
+                $ref: '#/components/schemas/DockstoreTool'
+          description: default response
+      security:
+        - bearer: []
+      tags:
+        - containers
+  /containers/{containerId}/refresh:
+    get:
+      description: Refresh one particular tool.
+      operationId: refresh
+      parameters:
+        - in: path
+          name: containerId
+          required: true
+          schema:
+            format: int64
+            type: integer
+      responses:
+        default:
+          content:
+            application/json:
+              schema:
+                $ref: '#/components/schemas/DockstoreTool'
+          description: default response
+      security:
+        - bearer: []
+      tags:
+        - containers
+  /containers/{containerId}/requestDOI/{tagId}:
+    post:
+      description: Request a DOI for this version of a tool.
+      operationId: requestDOIForToolTag
+      parameters:
+        - in: path
+          name: containerId
+          required: true
+          schema:
+            format: int64
+            type: integer
+        - in: path
+          name: tagId
+          required: true
+          schema:
+            format: int64
+            type: integer
+      responses:
+        default:
+          content:
+            application/json:
+              schema:
+                items:
+                  $ref: '#/components/schemas/Tag'
+                type: array
                 uniqueItems: true
-                type: array
+          description: default response
+      security:
+        - bearer: []
+      tags:
+        - containertags
+  /containers/{containerId}/secondaryDescriptors:
+    get:
+      description: Get a list of secondary descriptor files.
+      operationId: secondaryDescriptors
+      parameters:
+        - in: path
+          name: containerId
+          required: true
+          schema:
+            format: int64
+            type: integer
+        - in: query
+          name: tag
+          schema:
+            type: string
+        - in: query
+          name: language
+          schema:
+            type: string
+      responses:
+        default:
+          content:
+            application/json:
+              schema:
                 items:
                   $ref: '#/components/schemas/SourceFile'
-      security:
-        - bearer: []
-    delete:
+                type: array
+          description: default response
+      security:
+        - bearer: []
       tags:
         - containers
-      description: Delete test parameter files to a tag.
-      operationId: deleteTestParameterFiles
-      parameters:
-        - name: containerId
-          in: path
-          required: true
-          schema:
-            type: integer
-            format: int64
-        - name: testParameterPaths
-          in: query
-          schema:
-            type: array
-            items:
-              type: string
-        - name: tagName
-          in: query
-          schema:
-            type: string
-        - name: descriptorType
-          in: query
-          schema:
-            type: string
-      responses:
-        default:
-          description: default response
-          content:
-            application/json:
-              schema:
-                uniqueItems: true
-                type: array
-                items:
-                  $ref: '#/components/schemas/SourceFile'
-      security:
-        - bearer: []
   /containers/{containerId}/star:
     put:
-      tags:
-        - containers
       description: Star a tool.
       operationId: starEntry
       parameters:
-        - name: containerId
-          in: path
-          required: true
-          schema:
-            type: integer
-            format: int64
+        - in: path
+          name: containerId
+          required: true
+          schema:
+            format: int64
+            type: integer
       requestBody:
         content:
           '*/*':
@@ -3168,319 +3418,149 @@
               $ref: '#/components/schemas/StarRequest'
       responses:
         default:
-          description: default response
           content:
             application/json: {}
-      security:
-        - bearer: []
-  /containers/{toolId}/zip/{tagId}:
-    get:
+          description: default response
+      security:
+        - bearer: []
       tags:
         - containers
-      description: Download a ZIP file of a tool and all associated files.
-      operationId: getToolZip
-      parameters:
-        - name: toolId
-          in: path
-          required: true
-          schema:
-            type: integer
-            format: int64
-        - name: tagId
-          in: path
-          required: true
-          schema:
-            type: integer
-            format: int64
-      responses:
-        default:
-          description: default response
-          content:
-            application/zip: {}
-      security:
-        - bearer: []
-  /containers/{alias}/aliases:
-    get:
-      tags:
-        - containers
-      description: Retrieves a tool by alias.
-      operationId: getToolByAlias
-      parameters:
-        - name: alias
-          in: path
-          required: true
-          schema:
-            type: string
-      responses:
-        default:
-          description: default response
-          content:
-            application/json:
-              schema:
-                $ref: '#/components/schemas/Tool'
-      security:
-        - bearer: []
-  /containers/{containerId}/users:
-    get:
-      tags:
-        - containers
-      description: Get users of a tool.
-      operationId: getUsers
-      parameters:
-        - name: containerId
-          in: path
-          required: true
-          schema:
-            type: integer
-            format: int64
-      responses:
-        default:
-          description: default response
-          content:
-            application/json:
-              schema:
-                type: array
-                items:
-                  $ref: '#/components/schemas/User'
-      security:
-        - bearer: []
   /containers/{containerId}/starredUsers:
     get:
-      tags:
-        - containers
       description: Returns list of users who starred a tool.
       operationId: getStarredUsers
       parameters:
-        - name: containerId
-          in: path
-          required: true
-          schema:
-            type: integer
-            format: int64
-      responses:
-        default:
-          description: default response
-          content:
-            application/json:
-              schema:
+        - in: path
+          name: containerId
+          required: true
+          schema:
+            format: int64
+            type: integer
+      responses:
+        default:
+          content:
+            application/json:
+              schema:
+                items:
+                  $ref: '#/components/schemas/User'
+                type: array
                 uniqueItems: true
-                type: array
-                items:
-                  $ref: '#/components/schemas/User'
-  /containers/path/{containerId}/tags:
-    get:
-      tags:
-        - containertags
-      description: Get tags for a tool by id.
-      operationId: getTagsByPath
-      parameters:
-        - name: containerId
-          in: path
-          required: true
-          schema:
-            type: integer
-            format: int64
-      responses:
-        default:
-          description: default response
-          content:
-            application/json:
-              schema:
-                uniqueItems: true
-                type: array
-                items:
-                  $ref: '#/components/schemas/Tag'
-      security:
-        - bearer: []
+          description: default response
+      tags:
+        - containers
   /containers/{containerId}/tags:
-    put:
-      tags:
-        - containertags
-      description: Update the tags linked to a tool.
-      operationId: updateTags
-      parameters:
-        - name: containerId
-          in: path
-          required: true
-          schema:
-            type: integer
-            format: int64
+    post:
+      description: Add new tags linked to a tool.
+      operationId: addTags
+      parameters:
+        - in: path
+          name: containerId
+          required: true
+          schema:
+            format: int64
+            type: integer
       requestBody:
         content:
           '*/*':
             schema:
-              type: array
               items:
                 $ref: '#/components/schemas/Tag'
-      responses:
-        default:
-          description: default response
-          content:
-            application/json:
-              schema:
-<<<<<<< HEAD
+              type: array
+      responses:
+        default:
+          content:
+            application/json:
+              schema:
+                items:
+                  $ref: '#/components/schemas/Tag'
+                type: array
                 uniqueItems: true
-                type: array
-                items:
-                  $ref: '#/components/schemas/Tag'
-=======
-                $ref: '#/components/schemas/DockstoreTool'
-          description: default response
->>>>>>> 10ef956f
-      security:
-        - bearer: []
-    post:
+          description: default response
+      security:
+        - bearer: []
       tags:
         - containertags
-      description: Add new tags linked to a tool.
-      operationId: addTags
-      parameters:
-        - name: containerId
-          in: path
-          required: true
-          schema:
-            type: integer
-            format: int64
+    put:
+      description: Update the tags linked to a tool.
+      operationId: updateTags
+      parameters:
+        - in: path
+          name: containerId
+          required: true
+          schema:
+            format: int64
+            type: integer
       requestBody:
         content:
           '*/*':
             schema:
-              type: array
               items:
                 $ref: '#/components/schemas/Tag'
-      responses:
-        default:
-          description: default response
-          content:
-            application/json:
-              schema:
-<<<<<<< HEAD
+              type: array
+      responses:
+        default:
+          content:
+            application/json:
+              schema:
+                items:
+                  $ref: '#/components/schemas/Tag'
+                type: array
                 uniqueItems: true
-=======
-                items:
-                  $ref: '#/components/schemas/DockstoreTool'
->>>>>>> 10ef956f
-                type: array
-                items:
-                  $ref: '#/components/schemas/Tag'
-      security:
-        - bearer: []
+          description: default response
+      security:
+        - bearer: []
+      tags:
+        - containertags
   /containers/{containerId}/tags/{tagId}:
     delete:
-      tags:
-        - containertags
       description: Delete tag linked to a tool.
       operationId: deleteTags
       parameters:
-        - name: containerId
-          in: path
-          required: true
-          schema:
-            type: integer
-            format: int64
-        - name: tagId
-          in: path
-          required: true
-          schema:
-            type: integer
-            format: int64
-      responses:
-        default:
-<<<<<<< HEAD
-=======
-          content:
-            application/json:
-              schema:
-                $ref: '#/components/schemas/DockstoreTool'
->>>>>>> 10ef956f
-          description: default response
+        - in: path
+          name: containerId
+          required: true
+          schema:
+            format: int64
+            type: integer
+        - in: path
+          name: tagId
+          required: true
+          schema:
+            format: int64
+            type: integer
+      responses:
+        default:
           content:
             application/json: {}
-      security:
-        - bearer: []
-  /containers/{containerId}/requestDOI/{tagId}:
-    post:
+          description: default response
+      security:
+        - bearer: []
       tags:
         - containertags
-      description: Request a DOI for this version of a tool.
-      operationId: requestDOIForToolTag
-      parameters:
-        - name: containerId
-          in: path
-          required: true
-          schema:
-<<<<<<< HEAD
-            type: integer
-            format: int64
-        - name: tagId
-          in: path
-=======
-            type: string
-        - in: query
-          name: include
-          schema:
-            type: string
-      responses:
-        default:
-          content:
-            application/json:
-              schema:
-                $ref: '#/components/schemas/DockstoreTool'
-          description: default response
-      tags:
-        - containers
-  /containers/path/{containerId}/tags:
-    get:
-      description: Get tags for a tool by id.
-      operationId: getTagsByPath
-      parameters:
-        - in: path
-          name: containerId
->>>>>>> 10ef956f
-          required: true
-          schema:
-            type: integer
-            format: int64
-      responses:
-        default:
-          description: default response
-          content:
-            application/json:
-              schema:
-                uniqueItems: true
-                type: array
-                items:
-                  $ref: '#/components/schemas/Tag'
-      security:
-        - bearer: []
   /containers/{containerId}/tags/{tagId}/sourcefiles:
     get:
-      tags:
-        - containertags
       description: Retrieve sourcefiles for a container's version
       operationId: getTagsSourcefiles
       parameters:
-        - name: containerId
-          in: path
-          description: Container to retrieve the version from
-          required: true
-          schema:
-            type: integer
-            format: int64
-        - name: tagId
-          in: path
-          description: Tag to retrieve the sourcefiles from
-          required: true
-          schema:
-            type: integer
-            format: int64
-        - name: fileTypes
+        - description: Container to retrieve the version from
+          in: path
+          name: containerId
+          required: true
+          schema:
+            format: int64
+            type: integer
+        - description: Tag to retrieve the sourcefiles from
+          in: path
+          name: tagId
+          required: true
+          schema:
+            format: int64
+            type: integer
+        - description: List of file types to filter sourcefiles by
           in: query
-          description: List of file types to filter sourcefiles by
-          schema:
-            type: array
+          name: fileTypes
+          schema:
             items:
-              type: string
               enum:
                 - DOCKSTORE_CWL
                 - DOCKSTORE_WDL
@@ -3498,88 +3578,146 @@
                 - GXFORMAT2_TEST_FILE
                 - DOCKSTORE_SWL
                 - SWL_TEST_JSON
-      responses:
-        default:
-          description: default response
-          content:
-            application/json:
-              schema:
-<<<<<<< HEAD
+              type: string
+            type: array
+      responses:
+        default:
+          content:
+            application/json:
+              schema:
+                items:
+                  $ref: '#/components/schemas/SourceFile'
+                type: array
                 uniqueItems: true
-=======
-                items:
-                  $ref: '#/components/schemas/DockstoreTool'
->>>>>>> 10ef956f
-                type: array
+          description: default response
+      security:
+        - bearer: []
+      tags:
+        - containertags
+  /containers/{containerId}/testParameterFiles:
+    delete:
+      description: Delete test parameter files to a tag.
+      operationId: deleteTestParameterFiles
+      parameters:
+        - in: path
+          name: containerId
+          required: true
+          schema:
+            format: int64
+            type: integer
+        - in: query
+          name: testParameterPaths
+          schema:
+            items:
+              type: string
+            type: array
+        - in: query
+          name: tagName
+          schema:
+            type: string
+        - in: query
+          name: descriptorType
+          schema:
+            type: string
+      responses:
+        default:
+          content:
+            application/json:
+              schema:
                 items:
                   $ref: '#/components/schemas/SourceFile'
-      security:
-        - bearer: []
-  /entries/{id}/collections:
-    get:
-      tags:
-        - entries
-      description: Get the collections and approved organizations that contain the published entry
-      operationId: entryCollections
-      parameters:
-        - name: id
-          in: path
-          required: true
-          schema:
-            type: integer
-            format: int64
-      responses:
-        default:
-          description: default response
-          content:
-            application/json:
-              schema:
-<<<<<<< HEAD
-=======
-                items:
-                  $ref: '#/components/schemas/DockstoreTool'
->>>>>>> 10ef956f
-                type: array
-                items:
-                  $ref: '#/components/schemas/CollectionOrganization'
-  /entries/{entryId}/verifiedPlatforms:
-    get:
-      tags:
-        - entries
-      description: Get the verified platforms for each version of an entry.
-      operationId: getVerifiedPlatforms
-      parameters:
-        - name: entryId
-          in: path
-          description: id of the entry
-          required: true
-          schema:
-            type: integer
-            format: int64
-      responses:
-        default:
-<<<<<<< HEAD
-          description: default response
-          content:
-            application/json:
-              schema:
-                type: array
-                items:
-                  $ref: '#/components/schemas/VersionVerifiedPlatform'
-=======
-          content:
-            application/json:
-              schema:
-                items:
-                  $ref: '#/components/schemas/DockstoreTool'
-                type: array
-          description: default response
+                type: array
+                uniqueItems: true
+          description: default response
+      security:
+        - bearer: []
       tags:
         - containers
-  /containers/registerManual:
-    post:
-      description: Register a tool manually, along with tags.
-      operationId: registerManual
+    get:
+      description: Get the corresponding test parameter files.
+      operationId: getTestParameterFiles
+      parameters:
+        - in: path
+          name: containerId
+          required: true
+          schema:
+            format: int64
+            type: integer
+        - in: query
+          name: tag
+          schema:
+            type: string
+        - in: query
+          name: descriptorType
+          schema:
+            type: string
+      responses:
+        default:
+          content:
+            application/json:
+              schema:
+                items:
+                  $ref: '#/components/schemas/SourceFile'
+                type: array
+          description: default response
+      security:
+        - bearer: []
+      tags:
+        - containers
+    put:
+      description: Add test parameter files to a tag.
+      operationId: addTestParameterFiles
+      parameters:
+        - in: path
+          name: containerId
+          required: true
+          schema:
+            format: int64
+            type: integer
+        - in: query
+          name: testParameterPaths
+          schema:
+            items:
+              type: string
+            type: array
+        - in: query
+          name: tagName
+          schema:
+            type: string
+        - in: query
+          name: descriptorType
+          schema:
+            type: string
+      requestBody:
+        content:
+          '*/*':
+            schema:
+              type: string
+      responses:
+        default:
+          content:
+            application/json:
+              schema:
+                items:
+                  $ref: '#/components/schemas/SourceFile'
+                type: array
+                uniqueItems: true
+          description: default response
+      security:
+        - bearer: []
+      tags:
+        - containers
+  /containers/{containerId}/updateTagPaths:
+    put:
+      description: Change the tool paths.
+      operationId: updateTagContainerPath
+      parameters:
+        - in: path
+          name: containerId
+          required: true
+          schema:
+            format: int64
+            type: integer
       requestBody:
         content:
           '*/*':
@@ -3592,40 +3730,269 @@
               schema:
                 $ref: '#/components/schemas/DockstoreTool'
           description: default response
->>>>>>> 10ef956f
-      security:
-        - bearer: []
+      security:
+        - bearer: []
+      tags:
+        - containers
+  /containers/{containerId}/users:
+    get:
+      description: Get users of a tool.
+      operationId: getUsers
+      parameters:
+        - in: path
+          name: containerId
+          required: true
+          schema:
+            format: int64
+            type: integer
+      responses:
+        default:
+          content:
+            application/json:
+              schema:
+                items:
+                  $ref: '#/components/schemas/User'
+                type: array
+          description: default response
+      security:
+        - bearer: []
+      tags:
+        - containers
+  /containers/{toolId}/defaultVersion:
+    put:
+      description: Update the default version of the given tool.
+      operationId: updateDefaultVersion
+      parameters:
+        - in: path
+          name: toolId
+          required: true
+          schema:
+            format: int64
+            type: integer
+      requestBody:
+        content:
+          '*/*':
+            schema:
+              type: string
+      responses:
+        default:
+          content:
+            application/json:
+              schema:
+                $ref: '#/components/schemas/DockstoreTool'
+          description: default response
+      security:
+        - bearer: []
+      tags:
+        - containers
+  /containers/{toolId}/zip/{tagId}:
+    get:
+      description: Download a ZIP file of a tool and all associated files.
+      operationId: getToolZip
+      parameters:
+        - in: path
+          name: toolId
+          required: true
+          schema:
+            format: int64
+            type: integer
+        - in: path
+          name: tagId
+          required: true
+          schema:
+            format: int64
+            type: integer
+      responses:
+        default:
+          content:
+            application/zip: {}
+          description: default response
+      security:
+        - bearer: []
+      tags:
+        - containers
+  /curation/notifications:
+    get:
+      description: Return all active notifications
+      operationId: getActiveNotifications
+      responses:
+        default:
+          content:
+            application/json:
+              schema:
+                items:
+                  $ref: '#/components/schemas/Notification'
+                type: array
+          description: default response
+      tags:
+        - curation
+    post:
+      description: Create a notification
+      operationId: createNotification
+      requestBody:
+        content:
+          application/json:
+            schema:
+              $ref: '#/components/schemas/Notification'
+        description: Notification to create
+        required: true
+      responses:
+        default:
+          content:
+            application/json:
+              schema:
+                $ref: '#/components/schemas/Notification'
+          description: default response
+      security:
+        - bearer: []
+      tags:
+        - curation
+  /curation/notifications/{id}:
+    delete:
+      description: Delete a notification
+      operationId: deleteNotification
+      parameters:
+        - in: path
+          name: id
+          required: true
+          schema:
+            format: int64
+            type: integer
+      responses:
+        default:
+          content:
+            application/json: {}
+          description: default response
+      security:
+        - bearer: []
+      tags:
+        - curation
+    get:
+      description: Return the notification with given id
+      operationId: getNotification
+      parameters:
+        - in: path
+          name: id
+          required: true
+          schema:
+            format: int64
+            type: integer
+      responses:
+        default:
+          content:
+            application/json:
+              schema:
+                $ref: '#/components/schemas/Notification'
+          description: default response
+      tags:
+        - curation
+    put:
+      description: Update a notification
+      operationId: updateNotification
+      parameters:
+        - in: path
+          name: id
+          required: true
+          schema:
+            format: int64
+            type: integer
+      requestBody:
+        content:
+          '*/*':
+            schema:
+              $ref: '#/components/schemas/Notification'
+      responses:
+        default:
+          content:
+            application/json:
+              schema:
+                $ref: '#/components/schemas/Notification'
+          description: default response
+      security:
+        - bearer: []
+      tags:
+        - curation
+  /entries/{entryId}/exportToOrcid:
+    post:
+      description: Export entry to ORCID
+      operationId: exportToORCID
+      parameters:
+        - description: The id of the entry to export.
+          in: path
+          name: entryId
+          required: true
+          schema:
+            format: int64
+            type: integer
+        - description: Optional version ID of the entry version to export.
+          in: query
+          name: versionId
+          schema:
+            format: int64
+            type: integer
+      responses:
+        "204":
+          description: No Content
+        "400":
+          description: Bad Request
+        "404":
+          description: Not Found
+        "500":
+          description: Internal Server Error
+      security:
+        - bearer: []
+      tags:
+        - entries
+  /entries/{entryId}/verifiedPlatforms:
+    get:
+      description: Get the verified platforms for each version of an entry.
+      operationId: getVerifiedPlatforms
+      parameters:
+        - description: id of the entry
+          in: path
+          name: entryId
+          required: true
+          schema:
+            format: int64
+            type: integer
+      responses:
+        default:
+          content:
+            application/json:
+              schema:
+                items:
+                  $ref: '#/components/schemas/VersionVerifiedPlatform'
+                type: array
+          description: default response
+      security:
+        - bearer: []
+      tags:
+        - entries
   /entries/{entryId}/versions/{versionId}/fileTypes:
     get:
-      tags:
-        - entries
       description: Retrieve the unique file types of a version's sourcefile
       operationId: getVersionsFileTypes
       parameters:
-        - name: entryId
-          in: path
-          description: Entry to retrieve the version from
-          required: true
-          schema:
-            type: integer
-            format: int64
-        - name: versionId
-          in: path
-          description: Version to retrieve the sourcefile types from
-          required: true
-          schema:
-            type: integer
-            format: int64
-      responses:
-        default:
-          description: default response
-          content:
-            application/json:
-              schema:
-                uniqueItems: true
-                type: array
-                items:
-                  type: string
+        - description: Entry to retrieve the version from
+          in: path
+          name: entryId
+          required: true
+          schema:
+            format: int64
+            type: integer
+        - description: Version to retrieve the sourcefile types from
+          in: path
+          name: versionId
+          required: true
+          schema:
+            format: int64
+            type: integer
+      responses:
+        default:
+          content:
+            application/json:
+              schema:
+                items:
                   enum:
                     - DOCKSTORE_CWL
                     - DOCKSTORE_WDL
@@ -3643,871 +4010,988 @@
                     - GXFORMAT2_TEST_FILE
                     - DOCKSTORE_SWL
                     - SWL_TEST_JSON
-      security:
-        - bearer: []
+                  type: string
+                type: array
+                uniqueItems: true
+          description: default response
+      security:
+        - bearer: []
+      tags:
+        - entries
+  /entries/{id}/aliases:
+    post:
+      description: Add aliases linked to a entry in Dockstore.
+      operationId: addAliases_2
+      parameters:
+        - in: path
+          name: id
+          required: true
+          schema:
+            format: int64
+            type: integer
+        - in: query
+          name: aliases
+          schema:
+            type: string
+      responses:
+        "200":
+          content:
+            application/json:
+              schema:
+                $ref: '#/components/schemas/Entry'
+          description: Successfully added alias to entry
+      security:
+        - bearer: []
+      tags:
+        - entries
+  /entries/{id}/collections:
+    get:
+      description: Get the collections and approved organizations that contain the published entry
+      operationId: entryCollections
+      parameters:
+        - in: path
+          name: id
+          required: true
+          schema:
+            format: int64
+            type: integer
+      responses:
+        default:
+          content:
+            application/json:
+              schema:
+                items:
+                  $ref: '#/components/schemas/CollectionOrganization'
+                type: array
+          description: default response
+      tags:
+        - entries
   /entries/{id}/topic:
     post:
-      tags:
-        - entries
       description: Create a discourse topic for an entry.
       operationId: setDiscourseTopic
       parameters:
-        - name: id
-          in: path
-          description: The id of the entry to add a topic to.
-          required: true
-          schema:
-            type: integer
-            format: int64
-      responses:
-        default:
-          description: default response
+        - description: The id of the entry to add a topic to.
+          in: path
+          name: id
+          required: true
+          schema:
+            format: int64
+            type: integer
+      responses:
+        default:
           content:
             application/json:
               schema:
                 $ref: '#/components/schemas/Entry'
-      security:
-        - bearer: []
-  /entries/{id}/aliases:
-    post:
+          description: default response
+      security:
+        - bearer: []
       tags:
         - entries
-      description: Add aliases linked to a entry in Dockstore.
-      operationId: addAliases_2
-      parameters:
-        - name: id
-          in: path
-          required: true
-          schema:
-            type: integer
-            format: int64
-        - name: aliases
-          in: query
-          schema:
-            type: string
-      responses:
-        "200":
-          description: Successfully added alias to entry
-          content:
-            application/json:
-              schema:
-<<<<<<< HEAD
-                $ref: '#/components/schemas/Entry'
-=======
-                $ref: '#/components/schemas/DockstoreTool'
-          description: default response
->>>>>>> 10ef956f
-      security:
-        - bearer: []
   /events:
     get:
-      tags:
-        - events
-      summary: Get events based on filters.
       description: Optional authentication.
       operationId: getEvents
       parameters:
-        - name: event_search_type
-          in: query
-          schema:
-            type: string
+        - in: query
+          name: event_search_type
+          schema:
             enum:
               - STARRED_ENTRIES
               - STARRED_ORGANIZATION
               - ALL_STARRED
-        - name: limit
-          in: query
-          schema:
+            type: string
+        - in: query
+          name: limit
+          schema:
+            default: 10
+            format: int32
             maximum: 100
             minimum: 1
             type: integer
+        - in: query
+          name: offset
+          schema:
+            default: 0
             format: int32
-            default: 10
-        - name: offset
+            type: integer
+      responses:
+        default:
+          content:
+            application/json:
+              schema:
+                items:
+                  $ref: '#/components/schemas/Event'
+                type: array
+          description: default response
+      security:
+        - bearer: []
+      summary: Get events based on filters.
+      tags:
+        - events
+  /ga4gh/trs/v2/service-info:
+    get:
+      operationId: getServiceInfo
+      responses:
+        "200":
+          content:
+            application/json:
+              schema:
+                $ref: '#/components/schemas/TRSService'
+          description: A successful operation to request the service information about this running service.'
+      summary: Show information about this service. It is assumed that removing this endpoint from a URL will result in a valid URL to query against
+      tags:
+        - GA4GHV20
+  /ga4gh/trs/v2/toolClasses:
+    get:
+      description: 'This endpoint returns all tool-classes available. '
+      operationId: toolClassesGet
+      responses:
+        "200":
+          content:
+            application/json:
+              schema:
+                items:
+                  $ref: '#/components/schemas/ToolClass'
+                type: array
+            text/plain:
+              schema:
+                items:
+                  $ref: '#/components/schemas/ToolClass'
+                type: array
+          description: A list of potential tool classes.
+      security:
+        - BEARER: []
+      summary: List all tool types
+      tags:
+        - GA4GHV20
+  /ga4gh/trs/v2/tools:
+    get:
+      description: 'This endpoint returns all tools available or a filtered subset using metadata query parameters. '
+      operationId: toolsGet
+      parameters:
+        - description: A unique identifier of the tool, scoped to this registry, for example `123456`.
           in: query
-          schema:
-            type: integer
+          name: id
+          schema:
+            type: string
+        - description: Support for this parameter is optional for tool registries that support aliases. If provided will only return entries with the given alias.
+          in: query
+          name: alias
+          schema:
+            type: string
+        - description: Filter tools by the name of the subclass (#/definitions/ToolClass)
+          in: query
+          name: toolClass
+          schema:
+            enum:
+              - CommandLineTool
+              - Workflow
+            type: string
+        - description: Filter tools by the name of the descriptor type (#/definitions/DescriptorType)
+          in: query
+          name: descriptorType
+          schema:
+            enum:
+              - CWL
+              - WDL
+              - NFL
+              - SERVICE
+              - GALAXY
+            type: string
+        - description: The image registry that contains the image.
+          in: query
+          name: registry
+          schema:
+            type: string
+        - description: The organization in the registry that published the image.
+          in: query
+          name: organization
+          schema:
+            type: string
+        - description: The name of the image.
+          in: query
+          name: name
+          schema:
+            type: string
+        - description: The name of the tool.
+          in: query
+          name: toolname
+          schema:
+            type: string
+        - description: The description of the tool.
+          in: query
+          name: description
+          schema:
+            type: string
+        - description: The author of the tool (TODO a thought occurs, are we assuming that the author of the CWL and the image are the same?).
+          in: query
+          name: author
+          schema:
+            type: string
+        - description: Return only checker workflows.
+          in: query
+          name: checker
+          schema:
+            type: boolean
+        - description: Start index of paging. Pagination results can be based on numbers or other values chosen by the registry implementor (for example, SHA values). If this exceeds the current result set return an empty set.  If not specified in the request, this will start at the beginning of the results.
+          in: query
+          name: offset
+          schema:
+            type: string
+        - description: Amount of records to return in a given page.
+          in: query
+          name: limit
+          schema:
             format: int32
-            default: 0
-      responses:
-        default:
-          description: default response
-          content:
-            application/json:
-              schema:
-                type: array
-                items:
-                  $ref: '#/components/schemas/Event'
-      security:
-        - bearer: []
-  /containers/hostedEntry/{entryId}:
-    delete:
-      tags:
-        - hosted
-      description: Delete a revision of a hosted tool.
-      operationId: deleteHostedToolVersion_1
-      parameters:
-        - name: entryId
-          in: path
-          required: true
-          schema:
-            type: integer
-            format: int64
-        - name: version
-          in: query
-          schema:
-            type: string
+            type: integer
       responses:
         "200":
-          description: Successfully deleted hosted entry version
-          content:
-            application/json:
-              schema:
-<<<<<<< HEAD
-                $ref: '#/components/schemas/Entry'
-=======
-                $ref: '#/components/schemas/DockstoreTool'
-          description: default response
->>>>>>> 10ef956f
-      security:
-        - bearer: []
-    patch:
-      tags:
-        - hosted
-      description: Non-idempotent operation for creating new revisions of hosted tools.
-      operationId: editHostedTool
-      parameters:
-        - name: entryId
-          in: path
-          description: Entry to modify
-          required: true
-          schema:
-            type: integer
-            format: int64
-      requestBody:
-        description: Set of updated sourcefiles, add files by adding new files with unknown paths, delete files by including them with emptied content
-        content:
-          application/json:
-            schema:
-<<<<<<< HEAD
-              uniqueItems: true
-              type: array
-              items:
-                $ref: '#/components/schemas/SourceFile'
-        required: true
-=======
-              $ref: '#/components/schemas/DockstoreTool'
->>>>>>> 10ef956f
-      responses:
-        default:
-          description: default response
-          content:
-            application/json:
-              schema:
-<<<<<<< HEAD
+          content:
+            application/json:
+              schema:
+                items:
+                  $ref: '#/components/schemas/Tool'
+                type: array
+            text/plain:
+              schema:
+                items:
+                  $ref: '#/components/schemas/Tool'
+                type: array
+          description: An array of Tools that match the filter.
+      security:
+        - BEARER: []
+      summary: List all tools
+      tags:
+        - GA4GHV20
+  /ga4gh/trs/v2/tools/{id}:
+    get:
+      description: This endpoint returns one specific tool (which has ToolVersions nested inside it).
+      operationId: toolsIdGet
+      parameters:
+        - description: A unique identifier of the tool, scoped to this registry, for example `123456`.
+          in: path
+          name: id
+          required: true
+          schema:
+            type: string
+      responses:
+        "200":
+          content:
+            application/json:
+              schema:
                 $ref: '#/components/schemas/Tool'
-=======
-                $ref: '#/components/schemas/DockstoreTool'
-          description: default response
->>>>>>> 10ef956f
-      security:
-        - bearer: []
-  /containers/hostedEntry:
-    post:
-      tags:
-        - hosted
-      description: Create a hosted tool.
-      operationId: createHostedTool_1
-      parameters:
-        - name: registry
-          in: query
-          schema:
-            type: string
-        - name: name
-          in: query
-          schema:
-            type: string
-        - name: descriptorType
-          in: query
-          schema:
-            type: string
-        - name: namespace
-          in: query
-          schema:
-            type: string
-        - name: entryName
-          in: query
+            text/plain:
+              schema:
+                $ref: '#/components/schemas/Tool'
+          description: A tool.
+        "404":
+          content:
+            application/json:
+              schema:
+                $ref: '#/components/schemas/Error'
+            text/plain:
+              schema:
+                $ref: '#/components/schemas/Error'
+          description: The tool can not be found.
+      security:
+        - BEARER: []
+      summary: List one specific tool, acts as an anchor for self references
+      tags:
+        - GA4GHV20
+  /ga4gh/trs/v2/tools/{id}/versions:
+    get:
+      description: Returns all versions of the specified tool.
+      operationId: toolsIdVersionsGet
+      parameters:
+        - description: A unique identifier of the tool, scoped to this registry, for example `123456`.
+          in: path
+          name: id
+          required: true
           schema:
             type: string
       responses:
         "200":
-          description: Successfully created hosted entry
-          content:
-            application/json:
-              schema:
-                $ref: '#/components/schemas/Entry'
-      security:
-        - bearer: []
-  /workflows/hostedEntry/{entryId}:
-    post:
-      tags:
-        - hosted
-      summary: Creates a new revision of a hosted workflow from a zip
-      operationId: addZip
-      parameters:
-        - name: entryId
-          in: path
-          description: hosted entry ID
-          required: true
-          schema:
-            type: integer
-            format: int64
-      requestBody:
-        content:
-          multipart/form-data:
-            schema:
-              type: object
-              properties:
-                file:
-                  type: string
-                  format: binary
+          content:
+            application/json:
+              schema:
+                items:
+                  $ref: '#/components/schemas/ToolVersion'
+                type: array
+            text/plain:
+              schema:
+                items:
+                  $ref: '#/components/schemas/ToolVersion'
+                type: array
+          description: An array of tool versions.
+      security:
+        - BEARER: []
+      summary: List versions of a tool
+      tags:
+        - GA4GHV20
+  /ga4gh/trs/v2/tools/{id}/versions/{version_id}:
+    get:
+      description: This endpoint returns one specific tool version.
+      operationId: toolsIdVersionsVersionIdGet
+      parameters:
+        - description: A unique identifier of the tool, scoped to this registry, for example `123456`.
+          in: path
+          name: id
+          required: true
+          schema:
+            type: string
+        - description: An identifier of the tool version, scoped to this registry, for example `v1`. We recommend that versions use semantic versioning https://semver.org/spec/v2.0.0.html  (For example, `1.0.0` instead of `develop`)
+          in: path
+          name: version_id
+          required: true
+          schema:
+            type: string
       responses:
         "200":
-          description: successful operation
-          content:
-            application/json:
-              schema:
-<<<<<<< HEAD
-                $ref: '#/components/schemas/Workflow'
-      deprecated: true
-=======
-                $ref: '#/components/schemas/DockstoreTool'
-          description: default response
->>>>>>> 10ef956f
-      security:
-        - bearer: []
-    delete:
-      tags:
-        - hosted
-      description: Delete a revision of a hosted workflow.
-      operationId: deleteHostedWorkflowVersion_1
-      parameters:
-        - name: entryId
-          in: path
-          required: true
-          schema:
-            type: integer
-            format: int64
-        - name: version
-          in: query
+          content:
+            application/json:
+              schema:
+                $ref: '#/components/schemas/ToolVersion'
+            text/plain:
+              schema:
+                $ref: '#/components/schemas/ToolVersion'
+          description: A tool version.
+        "404":
+          content:
+            application/json:
+              schema:
+                $ref: '#/components/schemas/Error'
+            text/plain:
+              schema:
+                $ref: '#/components/schemas/Error'
+          description: The tool can not be found.
+      security:
+        - BEARER: []
+      summary: List one specific tool version, acts as an anchor for self references
+      tags:
+        - GA4GHV20
+  /ga4gh/trs/v2/tools/{id}/versions/{version_id}/containerfile:
+    get:
+      description: Returns the container specifications(s) for the specified image. For example, a CWL CommandlineTool can be associated with one specification for a container, a CWL Workflow can be associated with multiple specifications for containers.
+      operationId: toolsIdVersionsVersionIdContainerfileGet
+      parameters:
+        - description: A unique identifier of the tool, scoped to this registry, for example `123456`.
+          in: path
+          name: id
+          required: true
+          schema:
+            type: string
+        - description: An identifier of the tool version for this particular tool registry, for example `v1`.
+          in: path
+          name: version_id
+          required: true
           schema:
             type: string
       responses:
         "200":
-          description: Successfully deleted hosted entry version
-          content:
-            application/json:
-              schema:
-                $ref: '#/components/schemas/Entry'
-      security:
-        - bearer: []
-    patch:
-      tags:
-        - hosted
-      description: Non-idempotent operation for creating new revisions of hosted workflows
-      operationId: editHostedWorkflow
-      parameters:
-        - name: entryId
-          in: path
-          description: Entry to modify
-          required: true
-          schema:
-            type: integer
-            format: int64
-      requestBody:
-        description: Set of updated sourcefiles, add files by adding new files with unknown paths, delete files by including them with emptied content
-        content:
-          application/json:
-            schema:
-              uniqueItems: true
-              type: array
-              items:
-                $ref: '#/components/schemas/SourceFile'
-        required: true
-      responses:
-        default:
-          description: default response
-          content:
-            application/json:
-              schema:
-<<<<<<< HEAD
-                $ref: '#/components/schemas/Workflow'
-=======
-                $ref: '#/components/schemas/DockstoreTool'
-          description: default response
->>>>>>> 10ef956f
-      security:
-        - bearer: []
-  /workflows/hostedEntry:
-    post:
-      tags:
-        - hosted
-      description: Create a hosted workflow.
-      operationId: createHostedWorkflow_1
-      parameters:
-        - name: registry
-          in: query
-          schema:
-            type: string
-        - name: name
-          in: query
-          schema:
-            type: string
-        - name: descriptorType
-          in: query
-          schema:
-            type: string
-        - name: namespace
-          in: query
-          schema:
-            type: string
-        - name: entryName
-          in: query
+          content:
+            application/json:
+              schema:
+                items:
+                  $ref: '#/components/schemas/FileWrapper'
+                type: array
+            text/plain:
+              schema:
+                items:
+                  $ref: '#/components/schemas/FileWrapper'
+                type: array
+          description: The tool payload.
+        "404":
+          content:
+            application/json:
+              schema:
+                $ref: '#/components/schemas/Error'
+            text/plain:
+              schema:
+                $ref: '#/components/schemas/Error'
+          description: There are no container specifications for this tool.
+      security:
+        - BEARER: []
+      summary: Get the container specification(s) for the specified image.
+      tags:
+        - GA4GHV20
+  /ga4gh/trs/v2/tools/{id}/versions/{version_id}/{type}/descriptor:
+    get:
+      description: Returns the descriptor for the specified tool (examples include CWL, WDL, or Nextflow documents).
+      operationId: toolsIdVersionsVersionIdTypeDescriptorGet
+      parameters:
+        - description: The output type of the descriptor. Plain types return the bare descriptor while the "non-plain" types return a descriptor wrapped with metadata. Allowable values include "CWL", "WDL", "NFL", "PLAIN_CWL", "PLAIN_WDL", "PLAIN_NFL".
+          in: path
+          name: type
+          required: true
+          schema:
+            type: string
+        - description: A unique identifier of the tool, scoped to this registry, for example `123456`.
+          in: path
+          name: id
+          required: true
+          schema:
+            type: string
+        - description: An identifier of the tool version, scoped to this registry, for example `v1`.
+          in: path
+          name: version_id
+          required: true
           schema:
             type: string
       responses:
         "200":
-          description: Successfully created hosted entry
-          content:
-            application/json:
-              schema:
-<<<<<<< HEAD
-                $ref: '#/components/schemas/Entry'
-=======
-                $ref: '#/components/schemas/DockstoreTool'
-          description: default response
->>>>>>> 10ef956f
-      security:
-        - bearer: []
+          content:
+            application/json:
+              schema:
+                $ref: '#/components/schemas/FileWrapper'
+            text/plain:
+              schema:
+                $ref: '#/components/schemas/FileWrapper'
+          description: The tool descriptor.
+        "404":
+          content:
+            application/json:
+              schema:
+                $ref: '#/components/schemas/Error'
+            text/plain:
+              schema:
+                $ref: '#/components/schemas/Error'
+          description: The tool descriptor can not be found.
+      security:
+        - BEARER: []
+      summary: Get the tool descriptor for the specified tool
+      tags:
+        - GA4GHV20
+  /ga4gh/trs/v2/tools/{id}/versions/{version_id}/{type}/descriptor/{relative_path}:
+    get:
+      description: Descriptors can often include imports that refer to additional descriptors. This returns additional descriptors for the specified tool in the same or other directories that can be reached as a relative path. This endpoint can be useful for workflow engine implementations like cwltool to programmatically download all the descriptors for a tool and run it. This can optionally include other files described with FileWrappers such as test parameters and containerfiles.
+      operationId: toolsIdVersionsVersionIdTypeDescriptorRelativePathGet
+      parameters:
+        - description: The output type of the descriptor. If not specified, it is up to the underlying implementation to determine which output type to return. Plain types return the bare descriptor while the "non-plain" types return a descriptor wrapped with metadata. Allowable values are "CWL", "WDL", "NFL", "PLAIN_CWL", "PLAIN_WDL", "PLAIN_NFL".
+          in: path
+          name: type
+          required: true
+          schema:
+            type: string
+        - description: A unique identifier of the tool, scoped to this registry, for example `123456`.
+          in: path
+          name: id
+          required: true
+          schema:
+            type: string
+        - description: An identifier of the tool version for this particular tool registry, for example `v1`.
+          in: path
+          name: version_id
+          required: true
+          schema:
+            type: string
+        - description: A relative path to the additional file (same directory or subdirectories), for example 'foo.cwl' would return a 'foo.cwl' from the same directory as the main descriptor. 'nestedDirectory/foo.cwl' would return the file  from a nested subdirectory.  Unencoded paths such 'sampleDirectory/foo.cwl' should also be allowed.
+          in: path
+          name: relative_path
+          required: true
+          schema:
+            type: string
+      responses:
+        "200":
+          content:
+            application/json:
+              schema:
+                $ref: '#/components/schemas/FileWrapper'
+            text/plain:
+              schema:
+                $ref: '#/components/schemas/FileWrapper'
+          description: The tool descriptor.
+        "404":
+          content:
+            application/json:
+              schema:
+                $ref: '#/components/schemas/Error'
+            text/plain:
+              schema:
+                $ref: '#/components/schemas/Error'
+          description: The tool can not be output in the specified type.
+      security:
+        - BEARER: []
+      summary: Get additional tool descriptor files relative to the main file
+      tags:
+        - GA4GHV20
+  /ga4gh/trs/v2/tools/{id}/versions/{version_id}/{type}/files:
+    get:
+      description: 'Get a list of objects that contain the relative path and file type. The descriptors are intended for use with the /tools/{id}/versions/{version_id}/{type}/descriptor/{relative_path : .+} endpoint.'
+      operationId: toolsIdVersionsVersionIdTypeFilesGet
+      parameters:
+        - description: The output type of the descriptor. Examples of allowable values are "CWL", "WDL", and "NFL".
+          in: path
+          name: type
+          required: true
+          schema:
+            type: string
+        - description: A unique identifier of the tool, scoped to this registry, for example `123456`.
+          in: path
+          name: id
+          required: true
+          schema:
+            type: string
+        - description: An identifier of the tool version for this particular tool registry, for example `v1`.
+          in: path
+          name: version_id
+          required: true
+          schema:
+            type: string
+      responses:
+        "200":
+          content:
+            application/json:
+              schema:
+                items:
+                  $ref: '#/components/schemas/ToolFile'
+                type: array
+            text/plain:
+              schema:
+                items:
+                  $ref: '#/components/schemas/ToolFile'
+                type: array
+          description: The array of File JSON responses.
+        "404":
+          content:
+            application/json:
+              schema:
+                $ref: '#/components/schemas/Error'
+            text/plain:
+              schema:
+                $ref: '#/components/schemas/Error'
+          description: The tool can not be output in the specified type.
+      security:
+        - BEARER: []
+      summary: Get a list of objects that contain the relative path and file type
+      tags:
+        - GA4GHV20
+  /ga4gh/trs/v2/tools/{id}/versions/{version_id}/{type}/tests:
+    get:
+      description: Get a list of test JSONs (these allow you to execute the tool successfully) suitable for use with this descriptor type.
+      operationId: toolsIdVersionsVersionIdTypeTestsGet
+      parameters:
+        - description: The type of the underlying descriptor. Allowable values include "CWL", "WDL", "NFL", "PLAIN_CWL", "PLAIN_WDL", "PLAIN_NFL". For example, "CWL" would return an list of ToolTests objects while "PLAIN_CWL" would return a bare JSON list with the content of the tests.
+          in: path
+          name: type
+          required: true
+          schema:
+            type: string
+        - description: A unique identifier of the tool, scoped to this registry, for example `123456`.
+          in: path
+          name: id
+          required: true
+          schema:
+            type: string
+        - description: An identifier of the tool version for this particular tool registry, for example `v1`.
+          in: path
+          name: version_id
+          required: true
+          schema:
+            type: string
+      responses:
+        "200":
+          content:
+            application/json:
+              schema:
+                items:
+                  $ref: '#/components/schemas/FileWrapper'
+                type: array
+            text/plain:
+              schema:
+                items:
+                  $ref: '#/components/schemas/FileWrapper'
+                type: array
+          description: The tool test JSON response.
+        "404":
+          content:
+            application/json:
+              schema:
+                $ref: '#/components/schemas/Error'
+            text/plain:
+              schema:
+                $ref: '#/components/schemas/Error'
+          description: The tool can not be output in the specified type.
+      security:
+        - BEARER: []
+      summary: Get a list of test JSONs
+      tags:
+        - GA4GHV20
   /lambdaEvents/{organization}:
     get:
-      tags:
-        - lambdaEvents
       description: Get all of the Lambda Events for the given GitHub organization.
       operationId: getLambdaEventsByOrganization
       parameters:
-        - name: organization
-          in: path
-          required: true
-          schema:
-            type: string
-        - name: offset
-          in: query
-          schema:
-            type: string
+        - in: path
+          name: organization
+          required: true
+          schema:
+            type: string
+        - in: query
+          name: offset
+          schema:
             default: "0"
-        - name: limit
-          in: query
-          schema:
-            type: integer
+            type: string
+        - in: query
+          name: limit
+          schema:
+            default: 100
             format: int32
-            default: 100
-      responses:
-        default:
-          description: default response
-          content:
-            application/json:
-              schema:
-                type: array
+            type: integer
+      responses:
+        default:
+          content:
+            application/json:
+              schema:
                 items:
                   $ref: '#/components/schemas/LambdaEvent'
-      security:
-        - bearer: []
+                type: array
+          description: default response
+      security:
+        - bearer: []
+      tags:
+        - lambdaEvents
   /metadata/config.json:
     get:
-      tags:
-        - metadata
-      summary: Configuration for UI clients of the API
       description: Configuration, NO authentication
       operationId: getConfig
       responses:
         default:
-          description: default response
           content:
             application/json:
               schema:
                 $ref: '#/components/schemas/Config'
-  /metadata/sitemap:
-    get:
+          description: default response
+      summary: Configuration for UI clients of the API
       tags:
         - metadata
-      summary: List all available workflow, tool, organization, and collection paths.
-      description: List all available workflow, tool, organization, and collection paths. Available means published for tools/workflows, and approved for organizations and their respective collections. NO authentication
-      operationId: sitemap
-      responses:
-        default:
-          description: default response
-          content:
-            text/html:
-              schema:
-                type: string
-            text/xml:
-              schema:
-                type: string
+  /metadata/descriptorLanguageList:
+    get:
+      description: Get the list of descriptor languages supported on Dockstore, NO authentication
+      operationId: getDescriptorLanguages
+      responses:
+        default:
+          content:
+            application/json:
+              schema:
+                items:
+                  $ref: '#/components/schemas/DescriptorLanguageBean'
+                type: array
+          description: List of descriptor languages
+      summary: Get the list of descriptor languages supported on Dockstore
+      tags:
+        - metadata
+  /metadata/dockerRegistryList:
+    get:
+      description: Get the list of docker registries supported on Dockstore, NO authentication
+      operationId: getDockerRegistries
+      responses:
+        default:
+          content:
+            application/json:
+              schema:
+                items:
+                  $ref: '#/components/schemas/RegistryBean'
+                type: array
+          description: List of Docker registries
+      summary: Get the list of docker registries supported on Dockstore
+      tags:
+        - metadata
+  /metadata/elasticSearch:
+    get:
+      description: Successful response if elastic search is up and running, NO authentication
+      operationId: checkElasticSearch
+      responses:
+        default:
+          content:
+            text/html: {}
+            text/xml: {}
+          description: default response
+      summary: Successful response if elastic search is up and running
+      tags:
+        - metadata
+  /metadata/okHttpCachePerformance:
+    get:
+      description: Get measures of cache performance, NO authentication
+      operationId: getCachePerformance
+      responses:
+        default:
+          content:
+            application/json:
+              schema:
+                additionalProperties:
+                  type: string
+                type: object
+          description: Cache performance information
+      summary: Get measures of cache performance
+      tags:
+        - metadata
   /metadata/rss:
     get:
-      tags:
-        - metadata
-      summary: List all published tools and workflows in creation order
       description: List all published tools and workflows in creation order, NO authentication
       operationId: rssFeed
       responses:
         default:
-          description: default response
           content:
             text/xml:
               schema:
                 type: string
+          description: default response
+      summary: List all published tools and workflows in creation order
+      tags:
+        - metadata
   /metadata/runner_dependencies:
     get:
-      tags:
-        - metadata
-      summary: Returns the file containing runner dependencies
       description: Returns the file containing runner dependencies, NO authentication
       operationId: getRunnerDependencies
       parameters:
-        - name: client_version
+        - description: The Dockstore client version
           in: query
-          description: The Dockstore client version
-          schema:
-            type: string
-        - name: python_version
+          name: client_version
+          schema:
+            type: string
+        - description: Python version, only relevant for the cwltool runner
           in: query
-          description: Python version, only relevant for the cwltool runner
-          schema:
-            type: string
+          name: python_version
+          schema:
             default: "3"
-        - name: runner
+            type: string
+        - description: The tool runner
           in: query
-          description: The tool runner
-          schema:
-            type: string
+          name: runner
+          schema:
             default: cwltool
             enum:
               - cwltool
-        - name: output
+            type: string
+        - description: Response type
           in: query
-          description: Response type
-          schema:
-            type: string
+          name: output
+          schema:
             default: text
             enum:
               - json
               - text
-      responses:
-        default:
+            type: string
+      responses:
+        default:
+          content:
+            application/json:
+              schema:
+                type: string
           description: The requirements.txt file
-          content:
-            application/json:
+      summary: Returns the file containing runner dependencies
+      tags:
+        - metadata
+  /metadata/sitemap:
+    get:
+      description: List all available workflow, tool, organization, and collection paths. Available means published for tools/workflows, and approved for organizations and their respective collections. NO authentication
+      operationId: sitemap
+      responses:
+        default:
+          content:
+            text/html:
               schema:
                 type: string
+            text/xml:
+              schema:
+                type: string
+          description: default response
+      summary: List all available workflow, tool, organization, and collection paths.
+      tags:
+        - metadata
   /metadata/sourceControlList:
     get:
-      tags:
-        - metadata
-      summary: Get the list of source controls supported on Dockstore
       description: Get the list of source controls supported on Dockstore, NO authentication
       operationId: getSourceControlList
       responses:
         default:
+          content:
+            application/json:
+              schema:
+                items:
+                  $ref: '#/components/schemas/SourceControlBean'
+                type: array
           description: List of source control repositories
-          content:
-            application/json:
-              schema:
-                type: array
-                items:
-                  $ref: '#/components/schemas/SourceControlBean'
-  /metadata/dockerRegistryList:
-    get:
+      summary: Get the list of source controls supported on Dockstore
       tags:
         - metadata
-      summary: Get the list of docker registries supported on Dockstore
-      description: Get the list of docker registries supported on Dockstore, NO authentication
-      operationId: getDockerRegistries
-      responses:
-        default:
-          description: List of Docker registries
-          content:
-            application/json:
-              schema:
-                type: array
-                items:
-                  $ref: '#/components/schemas/RegistryBean'
-  /metadata/descriptorLanguageList:
-    get:
-      tags:
-        - metadata
-      summary: Get the list of descriptor languages supported on Dockstore
-      description: Get the list of descriptor languages supported on Dockstore, NO authentication
-      operationId: getDescriptorLanguages
-      responses:
-        default:
-          description: List of descriptor languages
-          content:
-            application/json:
-              schema:
-                type: array
-                items:
-                  $ref: '#/components/schemas/DescriptorLanguageBean'
-  /metadata/okHttpCachePerformance:
-    get:
-      tags:
-        - metadata
-      summary: Get measures of cache performance
-      description: Get measures of cache performance, NO authentication
-      operationId: getCachePerformance
-      responses:
-        default:
-          description: Cache performance information
-          content:
-            application/json:
-              schema:
-                type: object
-                additionalProperties:
-                  type: string
-  /metadata/elasticSearch:
-    get:
-      tags:
-        - metadata
-      summary: Successful response if elastic search is up and running
-      description: Successful response if elastic search is up and running, NO authentication
-      operationId: checkElasticSearch
-      responses:
-        default:
-          description: default response
-          content:
-            text/html: {}
-            text/xml: {}
-  /curation/notifications/{id}:
-    get:
-      tags:
-        - curation
-      description: Return the notification with given id
-      operationId: getNotification
-      parameters:
-        - name: id
-          in: path
-          required: true
-          schema:
-            type: integer
-            format: int64
-      responses:
-        default:
-          description: default response
-          content:
-            application/json:
-              schema:
-                $ref: '#/components/schemas/Notification'
-    put:
-      tags:
-        - curation
-      description: Update a notification
-      operationId: updateNotification
-      parameters:
-        - name: id
-          in: path
-          required: true
-          schema:
-            type: integer
-            format: int64
-      requestBody:
-        content:
-          '*/*':
-            schema:
-              $ref: '#/components/schemas/Notification'
-      responses:
-        default:
-          description: default response
-          content:
-            application/json:
-              schema:
-                $ref: '#/components/schemas/Notification'
-      security:
-        - bearer: []
-    delete:
-      tags:
-        - curation
-      description: Delete a notification
-      operationId: deleteNotification
-      parameters:
-        - name: id
-          in: path
-          required: true
-          schema:
-            type: integer
-            format: int64
-      responses:
-        default:
-          description: default response
-          content:
-            application/json: {}
-      security:
-        - bearer: []
-  /curation/notifications:
-    get:
-      tags:
-        - curation
-      description: Return all active notifications
-      operationId: getActiveNotifications
-      responses:
-        default:
-          description: default response
-          content:
-            application/json:
-              schema:
-                type: array
-                items:
-                  $ref: '#/components/schemas/Notification'
-    post:
-      tags:
-        - curation
-      description: Create a notification
-      operationId: createNotification
-      requestBody:
-        description: Notification to create
-        content:
-          application/json:
-            schema:
-              $ref: '#/components/schemas/Notification'
-        required: true
-      responses:
-        default:
-          description: default response
-          content:
-            application/json:
-              schema:
-                $ref: '#/components/schemas/Notification'
-      security:
-        - bearer: []
   /organizations:
     get:
-      tags:
-        - organizations
-      summary: List all available organizations.
       description: List all organizations that have been approved by a curator or admin, sorted by number of stars.
       operationId: getApprovedOrganizations
       responses:
         default:
-          description: default response
-          content:
-            application/json:
-              schema:
-                type: array
+          content:
+            application/json:
+              schema:
                 items:
                   $ref: '#/components/schemas/Organization'
+                type: array
+          description: default response
+      summary: List all available organizations.
+      tags:
+        - organizations
     post:
-      tags:
-        - organizations
-      summary: Create an organization.
       description: Create an organization. Organization requires approval by an admin before being made public.
       operationId: createOrganization
       requestBody:
-        description: Organization to register.
         content:
           application/json:
             schema:
               $ref: '#/components/schemas/Organization'
+        description: Organization to register.
         required: true
       responses:
         default:
-          description: default response
           content:
             application/json:
               schema:
                 $ref: '#/components/schemas/Organization'
-      security:
-        - bearer: []
-  /organizations/{organizationId}/approve:
+          description: default response
+      security:
+        - bearer: []
+      summary: Create an organization.
+      tags:
+        - organizations
+  /organizations/all:
+    get:
+      description: List all organizations, regardless of organization status. Admin/curator only.
+      operationId: getAllOrganizations
+      parameters:
+        - description: Filter to apply to organizations.
+          in: query
+          name: type
+          required: true
+          schema:
+            enum:
+              - all
+              - pending
+              - rejected
+              - approved
+            type: string
+      responses:
+        default:
+          content:
+            application/json:
+              schema:
+                items:
+                  $ref: '#/components/schemas/Organization'
+                type: array
+          description: default response
+      security:
+        - bearer: []
+      summary: List all organizations.
+      tags:
+        - organizations
+  /organizations/collections/{alias}/aliases:
+    get:
+      description: Retrieve a collection by alias.
+      operationId: getCollectionByAlias
+      parameters:
+        - description: Alias of the collection.
+          in: path
+          name: alias
+          required: true
+          schema:
+            type: string
+      responses:
+        default:
+          content:
+            application/json:
+              schema:
+                $ref: '#/components/schemas/Collection'
+          description: default response
+      summary: Retrieve a collection by alias.
+      tags:
+        - organizations
+  /organizations/collections/{collectionId}/aliases:
     post:
+      description: Aliases are alphanumerical (case-insensitive and may contain internal hyphens), given in a comma-delimited list.
+      operationId: addCollectionAliases_1
+      parameters:
+        - description: Collection to modify.
+          in: path
+          name: collectionId
+          required: true
+          schema:
+            format: int64
+            type: integer
+        - description: Comma-delimited list of aliases.
+          in: query
+          name: aliases
+          required: true
+          schema:
+            type: string
+      responses:
+        "200":
+          content:
+            application/json:
+              schema:
+                $ref: '#/components/schemas/Collection'
+          description: Successfully added alias to collection
+      security:
+        - bearer: []
+      summary: Add aliases linked to a collection in Dockstore.
       tags:
         - organizations
-      summary: Approve an organization.
-      description: Approve the organization with the given id. Admin/curator only.
-      operationId: approveOrganization
-      parameters:
-        - name: organizationId
-          in: path
-          description: Organization ID.
-          required: true
-          schema:
-            type: integer
-            format: int64
-      responses:
-        default:
-          description: default response
-          content:
-            application/json:
-              schema:
-                $ref: '#/components/schemas/Organization'
-      security:
-        - bearer: []
-  /organizations/{organizationId}/reject:
-    post:
-      tags:
-        - organizations
-      summary: Reject an organization.
-      description: Reject the organization with the given id. Admin/curator only.
-      operationId: rejectOrganization
-      parameters:
-        - name: organizationId
-          in: path
-          description: Organization ID.
-          required: true
-          schema:
-            type: integer
-<<<<<<< HEAD
-            format: int64
-=======
-      requestBody:
-        content:
-          '*/*':
-            schema:
-              $ref: '#/components/schemas/DockstoreTool'
->>>>>>> 10ef956f
-      responses:
-        default:
-          description: default response
-          content:
-            application/json:
-              schema:
-<<<<<<< HEAD
-                $ref: '#/components/schemas/Organization'
-=======
-                $ref: '#/components/schemas/DockstoreTool'
-          description: default response
->>>>>>> 10ef956f
-      security:
-        - bearer: []
-  /organizations/{organizationId}/request:
-    post:
-      tags:
-        - organizations
-      summary: Re-request an organization review.
-      description: Re-request a review of the given organization. Requires the organization to be rejected.
-      operationId: requestOrganizationReview
-      parameters:
-        - name: organizationId
-          in: path
-          description: Organization ID.
-          required: true
-          schema:
-            type: integer
-            format: int64
-      responses:
-        default:
-          description: default response
-          content:
-            application/json:
-              schema:
-                $ref: '#/components/schemas/Organization'
-      security:
-        - bearer: []
   /organizations/name/{name}:
     get:
-      tags:
-        - organizations
-      summary: Retrieve an organization by name.
       description: Retrieve an organization by name. Supports optional authentication.
       operationId: getOrganizationByName
       parameters:
-        - name: name
-          in: path
-          description: Organization name.
-          required: true
-          schema:
-            type: string
-      responses:
-        default:
-          description: default response
-          content:
-            application/json:
-              schema:
-<<<<<<< HEAD
+        - description: Organization name.
+          in: path
+          name: name
+          required: true
+          schema:
+            type: string
+      responses:
+        default:
+          content:
+            application/json:
+              schema:
                 $ref: '#/components/schemas/Organization'
-=======
-                $ref: '#/components/schemas/DockstoreTool'
-          description: default response
->>>>>>> 10ef956f
-      security:
-        - bearer: []
+          description: default response
+      security:
+        - bearer: []
+      summary: Retrieve an organization by name.
+      tags:
+        - organizations
+  /organizations/{alias}/aliases:
+    get:
+      description: Retrieve an organization by alias.
+      operationId: getOrganizationByAlias
+      parameters:
+        - description: Alias.
+          in: path
+          name: alias
+          required: true
+          schema:
+            type: string
+      responses:
+        default:
+          content:
+            application/json:
+              schema:
+                $ref: '#/components/schemas/Organization'
+          description: default response
+      summary: Retrieve an organization by alias.
+      tags:
+        - organizations
   /organizations/{organizationId}:
-    get:
-      tags:
-        - organizations
-      summary: Retrieve an organization by ID.
-      description: Retrieve an organization by ID. Supports optional authentication.
-      operationId: getOrganizationById
-      parameters:
-        - name: organizationId
-          in: path
-          description: Organization ID.
-          required: true
-          schema:
-            type: integer
-            format: int64
-      responses:
-        default:
-          description: default response
-          content:
-            application/json:
-              schema:
-                $ref: '#/components/schemas/Organization'
-      security:
-        - bearer: []
-    put:
-      tags:
-        - organizations
-      summary: Update an organization.
-      description: Update an organization. Currently only name, display name, description, topic, email, link, avatarUrl, and location can be updated.
-      operationId: updateOrganization
-      parameters:
-        - name: organizationId
-          in: path
-          description: Organization ID.
-          required: true
-          schema:
-            type: integer
-            format: int64
-      requestBody:
-        description: Organization to register.
-        content:
-          application/json:
-            schema:
-              $ref: '#/components/schemas/Organization'
-        required: true
-      responses:
-        default:
-          description: default response
-          content:
-            application/json:
-              schema:
-                $ref: '#/components/schemas/Organization'
-      security:
-        - bearer: []
     delete:
-      tags:
-        - organizations
-      summary: Delete pending or rejected organization
       description: Delete pending or rejected organization
       operationId: deleteRejectedOrPendingOrganization
       parameters:
-        - name: organizationId
-          in: path
-          description: Organization ID.
-          required: true
-          schema:
-            type: integer
-            format: int64
+        - description: Organization ID.
+          in: path
+          name: organizationId
+          required: true
+          schema:
+            format: int64
+            type: integer
       responses:
         "204":
           description: NO CONTENT
@@ -4517,1265 +5001,1306 @@
           description: FORBIDDEN
       security:
         - bearer: []
-  /organizations/{organizationId}/description:
-    get:
+      summary: Delete pending or rejected organization
       tags:
         - organizations
-      summary: Retrieve an organization description by organization ID.
-      description: Retrieve an organization description by organization ID. Supports optional authentication.
-      operationId: getOrganizationDescription
-      parameters:
-        - name: organizationId
-          in: path
-          description: Organization ID.
-          required: true
-          schema:
-            type: integer
-            format: int64
-      responses:
-        default:
-          description: default response
-          content:
-            application/json:
-              schema:
-                type: string
-      security:
-        - bearer: []
+    get:
+      description: Retrieve an organization by ID. Supports optional authentication.
+      operationId: getOrganizationById
+      parameters:
+        - description: Organization ID.
+          in: path
+          name: organizationId
+          required: true
+          schema:
+            format: int64
+            type: integer
+      responses:
+        default:
+          content:
+            application/json:
+              schema:
+                $ref: '#/components/schemas/Organization'
+          description: default response
+      security:
+        - bearer: []
+      summary: Retrieve an organization by ID.
+      tags:
+        - organizations
     put:
+      description: Update an organization. Currently only name, display name, description, topic, email, link, avatarUrl, and location can be updated.
+      operationId: updateOrganization
+      parameters:
+        - description: Organization ID.
+          in: path
+          name: organizationId
+          required: true
+          schema:
+            format: int64
+            type: integer
+      requestBody:
+        content:
+          application/json:
+            schema:
+              $ref: '#/components/schemas/Organization'
+        description: Organization to register.
+        required: true
+      responses:
+        default:
+          content:
+            application/json:
+              schema:
+                $ref: '#/components/schemas/Organization'
+          description: default response
+      security:
+        - bearer: []
+      summary: Update an organization.
       tags:
         - organizations
-      summary: Update an organization's description.
-      description: Update an organization's description. Expects description in markdown format.
-      operationId: updateOrganizationDescription
-      parameters:
-        - name: organizationId
-          in: path
-          description: Organization ID.
-          required: true
-          schema:
-            type: integer
-            format: int64
+  /organizations/{organizationId}/aliases:
+    post:
+      description: Add aliases linked to a listing in Dockstore. Aliases are alphanumerical (case-insensitive and may contain internal hyphens), given in a comma-delimited list.
+      operationId: addOrganizationAliases_1
+      parameters:
+        - description: Organization to modify.
+          in: path
+          name: organizationId
+          required: true
+          schema:
+            format: int64
+            type: integer
+        - description: Comma-delimited list of aliases.
+          in: query
+          name: aliases
+          required: true
+          schema:
+            type: string
+      responses:
+        "200":
+          content:
+            application/json:
+              schema:
+                $ref: '#/components/schemas/Organization'
+          description: Successfully created organization alias
+      security:
+        - bearer: []
+      summary: Add aliases linked to a listing in Dockstore.
+      tags:
+        - organizations
+  /organizations/{organizationId}/approve:
+    post:
+      description: Approve the organization with the given id. Admin/curator only.
+      operationId: approveOrganization
+      parameters:
+        - description: Organization ID.
+          in: path
+          name: organizationId
+          required: true
+          schema:
+            format: int64
+            type: integer
+      responses:
+        default:
+          content:
+            application/json:
+              schema:
+                $ref: '#/components/schemas/Organization'
+          description: default response
+      security:
+        - bearer: []
+      summary: Approve an organization.
+      tags:
+        - organizations
+  /organizations/{organizationId}/collections:
+    get:
+      description: Retrieve all collections for an organization. Supports optional authentication.
+      operationId: getCollectionsFromOrganization
+      parameters:
+        - description: Organization ID.
+          in: path
+          name: organizationId
+          required: true
+          schema:
+            format: int64
+            type: integer
+        - description: Included fields.
+          in: query
+          name: include
+          required: true
+          schema:
+            type: string
+      responses:
+        default:
+          content:
+            application/json:
+              schema:
+                items:
+                  $ref: '#/components/schemas/Collection'
+                type: array
+          description: default response
+      security:
+        - bearer: []
+      summary: Retrieve all collections for an organization.
+      tags:
+        - organizations
+    post:
+      description: Create a collection in the given organization.
+      operationId: createCollection
+      parameters:
+        - description: Organization ID.
+          in: path
+          name: organizationId
+          required: true
+          schema:
+            format: int64
+            type: integer
       requestBody:
-        description: Organization's description in markdown.
         content:
           '*/*':
             schema:
-              type: string
+              $ref: '#/components/schemas/Collection'
+        description: Collection to register.
         required: true
       responses:
         default:
-          description: default response
-          content:
-            application/json:
-              schema:
-                $ref: '#/components/schemas/Organization'
-      security:
-        - bearer: []
-<<<<<<< HEAD
-  /organizations/{organizationId}/members:
-=======
-      tags:
-        - curation
-  /entries/{entryId}/exportToOrcid:
-    post:
-      description: Export entry to ORCID
-      operationId: exportToORCID
-      parameters:
-        - description: The id of the entry to export.
-          in: path
-          name: entryId
-          required: true
-          schema:
-            format: int64
-            type: integer
-        - description: Optional version ID of the entry version to export.
-          in: query
-          name: versionId
-          schema:
-            format: int64
-            type: integer
-      responses:
-        "204":
-          description: No Content
-        "400":
-          description: Bad Request
-        "404":
-          description: Not Found
-        "500":
-          description: Internal Server Error
-      security:
-        - bearer: []
-      tags:
-        - entries
-  /entries/{entryId}/verifiedPlatforms:
->>>>>>> 10ef956f
-    get:
+          content:
+            application/json:
+              schema:
+                $ref: '#/components/schemas/Collection'
+          description: default response
+      security:
+        - bearer: []
+      summary: Create a collection in the given organization.
       tags:
         - organizations
-      summary: Retrieve all members for an organization.
-      description: Retrieve all members for an organization. Supports optional authentication.
-      operationId: getOrganizationMembers
-      parameters:
-        - name: organizationId
-          in: path
-          description: Organization ID.
-          required: true
-          schema:
-            type: integer
-            format: int64
-      responses:
-        default:
-          description: default response
-          content:
-            application/json:
-              schema:
-                uniqueItems: true
-                type: array
-                items:
-                  $ref: '#/components/schemas/OrganizationUser'
-      security:
-        - bearer: []
-  /organizations/{organizationId}/events:
-    get:
+  /organizations/{organizationId}/collections/{collectionId}:
+    get:
+      description: Retrieve a collection by ID. Supports optional authentication.
+      operationId: getCollectionById
+      parameters:
+        - description: Organization ID.
+          in: path
+          name: organizationId
+          required: true
+          schema:
+            format: int64
+            type: integer
+        - description: Collection ID.
+          in: path
+          name: collectionId
+          required: true
+          schema:
+            format: int64
+            type: integer
+      responses:
+        default:
+          content:
+            application/json:
+              schema:
+                $ref: '#/components/schemas/Collection'
+          description: default response
+      security:
+        - bearer: []
+      summary: Retrieve a collection by ID.
       tags:
         - organizations
-      summary: Retrieve all events for an organization.
-      description: Retrieve all events for an organization. Supports optional authentication.
-      operationId: getOrganizationEvents
-      parameters:
-        - name: organizationId
-          in: path
-          description: Organization ID.
-          required: true
-          schema:
-            type: integer
-            format: int64
-        - name: offset
-          in: query
-          description: Start index of paging.  If this exceeds the current result set return an empty set.  If not specified in the request, this will start at the beginning of the results.
-          required: true
-          schema:
-            type: integer
-            format: int32
-            default: 0
-        - name: limit
-          in: query
-          description: Amount of records to return in a given page, limited to 100
-          required: true
-          schema:
-            maximum: 100
-            minimum: 1
-            type: integer
-            format: int32
-            default: 100
-      responses:
-        default:
-          description: default response
-          content:
-            application/json:
-              schema:
-                type: array
-                items:
-                  $ref: '#/components/schemas/Event'
-      security:
-        - bearer: []
-  /organizations/{organizationId}/star:
     put:
-      tags:
-        - organizations
-      summary: Star an organization.
-      description: Star an organization.
-      operationId: starOrganization
-      parameters:
-        - name: organizationId
-          in: path
-          description: Organization ID.
-          required: true
-          schema:
-            type: integer
-            format: int64
+      description: Update a collection. Currently only name, display name, description, and topic can be updated.
+      operationId: updateCollection
+      parameters:
+        - description: Organization ID.
+          in: path
+          name: organizationId
+          required: true
+          schema:
+            format: int64
+            type: integer
+        - description: Collection ID.
+          in: path
+          name: collectionId
+          required: true
+          schema:
+            format: int64
+            type: integer
       requestBody:
-        description: StarRequest to star an organization for a user.
         content:
           '*/*':
             schema:
-              $ref: '#/components/schemas/StarRequest'
+              $ref: '#/components/schemas/Collection'
+        description: Collection to register.
         required: true
       responses:
         default:
-          description: default response
-          content:
-            application/json: {}
-      security:
-        - bearer: []
-  /organizations/{organizationId}/starredUsers:
-    get:
+          content:
+            application/json:
+              schema:
+                $ref: '#/components/schemas/Collection'
+          description: default response
+      security:
+        - bearer: []
+      summary: Update a collection.
       tags:
         - organizations
-      summary: Return list of users who starred the given approved organization.
-      description: Return list of users who starred the given approved organization.
-      operationId: getStarredUsersForApprovedOrganization
-      parameters:
-        - name: organizationId
-          in: path
-          description: Organization ID.
-          required: true
-          schema:
-            type: integer
-            format: int64
-      responses:
-        default:
-          description: default response
-          content:
-            application/json:
-              schema:
-                uniqueItems: true
-                type: array
-                items:
-                  $ref: '#/components/schemas/User'
-  /organizations/all:
-    get:
+  /organizations/{organizationId}/collections/{collectionId}/description:
+    get:
+      description: Retrieve a collection description by organization ID and collection ID. Supports optional authentication.
+      operationId: getCollectionDescription
+      parameters:
+        - description: Organization ID.
+          in: path
+          name: organizationId
+          required: true
+          schema:
+            format: int64
+            type: integer
+        - description: Collection ID.
+          in: path
+          name: collectionId
+          required: true
+          schema:
+            format: int64
+            type: integer
+      responses:
+        default:
+          content:
+            application/json:
+              schema:
+                type: string
+          description: default response
+      security:
+        - bearer: []
+      summary: Retrieve a collection description by organization ID and collection ID.
       tags:
         - organizations
-      summary: List all organizations.
-      description: List all organizations, regardless of organization status. Admin/curator only.
-      operationId: getAllOrganizations
-      parameters:
-        - name: type
-          in: query
-          description: Filter to apply to organizations.
-          required: true
-          schema:
-            type: string
-            enum:
-              - all
-              - pending
-              - rejected
-              - approved
-      responses:
-        default:
-          description: default response
-          content:
-            application/json:
-              schema:
-                type: array
-                items:
-                  $ref: '#/components/schemas/Organization'
-      security:
-        - bearer: []
-  /organizations/{organizationId}/users/{username}:
     put:
-      tags:
-        - organizations
-      summary: Add a user role to an organization.
-      description: Add a user role to an organization.
-      operationId: addUserToOrgByUsername
-      parameters:
-        - name: username
-          in: path
-          description: User to add to org.
-          required: true
-          schema:
-            type: string
-        - name: organizationId
-          in: path
-          description: Organization ID.
-          required: true
-          schema:
-            type: integer
-            format: int64
-      requestBody:
-        description: Role of user.
-        content:
-          '*/*':
-            schema:
-              type: string
-              enum:
-                - MAINTAINER
-                - MEMBER
-        required: true
-      responses:
-        default:
-          description: default response
-          content:
-            application/json:
-              schema:
-                $ref: '#/components/schemas/OrganizationUser'
-      security:
-        - bearer: []
-  /organizations/{organizationId}/user:
-    put:
-      tags:
-        - organizations
-      summary: Add a user role to an organization.
-      description: Add a user role to an organization.
-      operationId: addUserToOrg
-      parameters:
-        - name: role
-          in: query
-          description: Role of user.
-          required: true
-          schema:
-            type: string
-            enum:
-              - ADMIN
-              - MAINTAINER
-              - MEMBER
-        - name: userId
-          in: query
-          description: User ID of user to add to organization.
-          required: true
-          schema:
-            type: integer
-            format: int64
-        - name: organizationId
-          in: path
-          description: Organization ID.
-          required: true
-          schema:
-            type: integer
-            format: int64
-      requestBody:
-        description: This is here to appease Swagger. It requires PUT methods to have a body, even if it is empty. Please leave it empty.
-        content:
-          '*/*':
-            schema:
-              type: string
-      responses:
-        default:
-          description: default response
-          content:
-            application/json:
-              schema:
-                $ref: '#/components/schemas/OrganizationUser'
-      security:
-        - bearer: []
-    post:
-      tags:
-        - organizations
-      summary: Update a user role in an organization.
-      description: Update a user role in an organization.
-      operationId: updateUserRole
-      parameters:
-        - name: role
-          in: query
-          description: Role of user.
-          required: true
-          schema:
-            type: string
-            enum:
-              - ADMIN
-              - MAINTAINER
-              - MEMBER
-        - name: userId
-          in: query
-          description: User ID of user to add to organization.
-          required: true
-          schema:
-            type: integer
-            format: int64
-        - name: organizationId
-          in: path
-          description: Organization ID.
-          required: true
-          schema:
-            type: integer
-            format: int64
-      responses:
-        default:
-          description: default response
-          content:
-            application/json:
-              schema:
-                $ref: '#/components/schemas/OrganizationUser'
-      security:
-        - bearer: []
-    delete:
-      tags:
-        - organizations
-      summary: Remove a user from an organization.
-      description: Remove a user from an organization.
-      operationId: deleteUserRole
-      parameters:
-        - name: userId
-          in: query
-          description: User ID of user to add to organization.
-          required: true
-          schema:
-            type: integer
-            format: int64
-        - name: organizationId
-          in: path
-          description: Organization ID.
-          required: true
-          schema:
-            type: integer
-            format: int64
-      responses:
-        default:
-          description: default response
-          content:
-            application/json: {}
-      security:
-        - bearer: []
-  /organizations/{organizationId}/invitation:
-    post:
-      tags:
-        - organizations
-      summary: Accept or reject an organization invitation.
-      description: Accept or reject an organization invitation. True accepts the invitation, false rejects the invitation.
-      operationId: acceptOrRejectInvitation
-      parameters:
-        - name: organizationId
-          in: path
-          description: Organization ID.
-          required: true
-          schema:
-            type: integer
-            format: int64
-        - name: accept
-          in: query
-          description: Accept or reject.
-          required: true
-          schema:
-            type: boolean
-      responses:
-        default:
-          description: default response
-          content:
-            application/json: {}
-      security:
-        - bearer: []
-  /organizations/{organizationId}/aliases:
-    post:
-      tags:
-        - organizations
-      summary: Add aliases linked to a listing in Dockstore.
-      description: Add aliases linked to a listing in Dockstore. Aliases are alphanumerical (case-insensitive and may contain internal hyphens), given in a comma-delimited list.
-      operationId: addOrganizationAliases_1
-      parameters:
-        - name: organizationId
-          in: path
-          description: Organization to modify.
-          required: true
-          schema:
-            type: integer
-            format: int64
-        - name: aliases
-          in: query
-          description: Comma-delimited list of aliases.
-          required: true
-          schema:
-            type: string
-      responses:
-        "200":
-          description: Successfully created organization alias
-          content:
-            application/json:
-              schema:
-                $ref: '#/components/schemas/Organization'
-      security:
-        - bearer: []
-  /organizations/{alias}/aliases:
-    get:
-      tags:
-        - organizations
-      summary: Retrieve an organization by alias.
-      description: Retrieve an organization by alias.
-      operationId: getOrganizationByAlias
-      parameters:
-        - name: alias
-          in: path
-          description: Alias.
-          required: true
-          schema:
-            type: string
-      responses:
-        default:
-          description: default response
-          content:
-            application/json:
-              schema:
-                $ref: '#/components/schemas/Organization'
-  /auth/tokens/github:
-    post:
-      tags:
-        - tokens
-      description: Allow satellizer to post a new GitHub token to dockstore, used by login, can create new users.
-      operationId: addToken
+      description: Update a collection's description. Description in markdown.
+      operationId: updateCollectionDescription
+      parameters:
+        - description: Organization ID.
+          in: path
+          name: organizationId
+          required: true
+          schema:
+            format: int64
+            type: integer
+        - description: Collection ID.
+          in: path
+          name: collectionId
+          required: true
+          schema:
+            format: int64
+            type: integer
       requestBody:
         content:
           '*/*':
             schema:
               type: string
-      responses:
-        default:
-          description: default response
-          content:
-            application/json:
-              schema:
-                $ref: '#/components/schemas/Token'
-      security:
-        - bearer: []
-  /auth/tokens/{tokenId}:
-    get:
-      tags:
-        - tokens
-      description: Get a specific token by id.
-      operationId: listToken
-      parameters:
-        - name: tokenId
-          in: path
-          required: true
-          schema:
-            type: integer
-            format: int64
-      responses:
-        default:
-          description: default response
-          content:
-            application/json:
-              schema:
-                $ref: '#/components/schemas/Token'
-      security:
-        - bearer: []
+        description: Collections's description in markdown.
+        required: true
+      responses:
+        default:
+          content:
+            application/json:
+              schema:
+                $ref: '#/components/schemas/Collection'
+          description: default response
+      security:
+        - bearer: []
+      summary: Update a collection's description.
+      tags:
+        - organizations
+  /organizations/{organizationId}/collections/{collectionId}/entry:
     delete:
-      tags:
-        - tokens
-      description: Delete a token.
-      operationId: deleteToken
-      parameters:
-        - name: tokenId
-          in: path
-          required: true
-          schema:
-            type: integer
-            format: int64
-      responses:
-        default:
-          description: default response
-          content:
-            application/json: {}
-      security:
-        - bearer: []
-  /auth/tokens/quay.io:
-    get:
-      tags:
-        - tokens
-      description: Add a new quay IO token.
-      operationId: addQuayToken
-      parameters:
-        - name: access_token
+      description: Delete an entry to a collection.
+      operationId: deleteEntryFromCollection
+      parameters:
+        - description: Organization ID.
+          in: path
+          name: organizationId
+          required: true
+          schema:
+            format: int64
+            type: integer
+        - description: Collection ID.
+          in: path
+          name: collectionId
+          required: true
+          schema:
+            format: int64
+            type: integer
+        - description: Entry ID.
           in: query
-          schema:
-            type: string
-      responses:
-        default:
-          description: default response
-          content:
-            application/json:
-              schema:
-                $ref: '#/components/schemas/Token'
-      security:
-        - bearer: []
-  /auth/tokens/gitlab.com:
-    get:
-      tags:
-        - tokens
-      description: Add a new gitlab.com token.
-      operationId: addGitlabToken
-      parameters:
-        - name: code
+          name: entryId
+          required: true
+          schema:
+            format: int64
+            type: integer
+        - description: Version ID.
           in: query
-          schema:
-            type: string
-      responses:
-        default:
-          description: default response
-          content:
-            application/json:
-              schema:
-                $ref: '#/components/schemas/Token'
-      security:
-        - bearer: []
-  /auth/tokens/google:
+          name: versionId
+          schema:
+            type: string
+      responses:
+        default:
+          content:
+            application/json:
+              schema:
+                $ref: '#/components/schemas/Collection'
+          description: default response
+      security:
+        - bearer: []
+      summary: Delete an entry to a collection.
+      tags:
+        - organizations
     post:
-      tags:
-        - tokens
-      description: Allow satellizer to post a new Google token to Dockstore.
-      operationId: addGoogleToken
+      description: Add an entry to a collection.
+      operationId: addEntryToCollection
+      parameters:
+        - description: Organization ID.
+          in: path
+          name: organizationId
+          required: true
+          schema:
+            format: int64
+            type: integer
+        - description: Collection ID.
+          in: path
+          name: collectionId
+          required: true
+          schema:
+            format: int64
+            type: integer
+        - description: Entry ID.
+          in: query
+          name: entryId
+          required: true
+          schema:
+            format: int64
+            type: integer
+        - description: Version ID.
+          in: query
+          name: versionId
+          schema:
+            format: int64
+            type: integer
+      responses:
+        default:
+          content:
+            application/json:
+              schema:
+                $ref: '#/components/schemas/Collection'
+          description: default response
+      security:
+        - bearer: []
+      summary: Add an entry to a collection.
+      tags:
+        - organizations
+  /organizations/{organizationId}/description:
+    get:
+      description: Retrieve an organization description by organization ID. Supports optional authentication.
+      operationId: getOrganizationDescription
+      parameters:
+        - description: Organization ID.
+          in: path
+          name: organizationId
+          required: true
+          schema:
+            format: int64
+            type: integer
+      responses:
+        default:
+          content:
+            application/json:
+              schema:
+                type: string
+          description: default response
+      security:
+        - bearer: []
+      summary: Retrieve an organization description by organization ID.
+      tags:
+        - organizations
+    put:
+      description: Update an organization's description. Expects description in markdown format.
+      operationId: updateOrganizationDescription
+      parameters:
+        - description: Organization ID.
+          in: path
+          name: organizationId
+          required: true
+          schema:
+            format: int64
+            type: integer
       requestBody:
         content:
           '*/*':
             schema:
               type: string
-      responses:
-        default:
-          description: default response
-          content:
-            application/json:
-              schema:
-                $ref: '#/components/schemas/Token'
-      security:
-        - bearer: []
-  /auth/tokens/github.com:
-    get:
-      tags:
-        - tokens
-      description: Add a new github.com token, used by accounts page.
-      operationId: addGithubToken
-      parameters:
-        - name: code
+        description: Organization's description in markdown.
+        required: true
+      responses:
+        default:
+          content:
+            application/json:
+              schema:
+                $ref: '#/components/schemas/Organization'
+          description: default response
+      security:
+        - bearer: []
+      summary: Update an organization's description.
+      tags:
+        - organizations
+  /organizations/{organizationId}/events:
+    get:
+      description: Retrieve all events for an organization. Supports optional authentication.
+      operationId: getOrganizationEvents
+      parameters:
+        - description: Organization ID.
+          in: path
+          name: organizationId
+          required: true
+          schema:
+            format: int64
+            type: integer
+        - description: Start index of paging.  If this exceeds the current result set return an empty set.  If not specified in the request, this will start at the beginning of the results.
           in: query
-          schema:
-            type: string
-      responses:
-        default:
-          description: default response
-          content:
-            application/json:
-              schema:
-                $ref: '#/components/schemas/Token'
-      security:
-        - bearer: []
-  /auth/tokens/bitbucket.org:
-    get:
-      tags:
-        - tokens
-      description: Add a new bitbucket.org token, used by quay.io redirect.
-      operationId: addBitbucketToken
-      parameters:
-        - name: code
+          name: offset
+          required: true
+          schema:
+            default: 0
+            format: int32
+            type: integer
+        - description: Amount of records to return in a given page, limited to 100
           in: query
-          schema:
-            type: string
-      responses:
-        default:
-          description: default response
-          content:
-            application/json:
-              schema:
-                $ref: '#/components/schemas/Token'
-      security:
-        - bearer: []
-  /auth/tokens/orcid.org:
+          name: limit
+          required: true
+          schema:
+            default: 100
+            format: int32
+            maximum: 100
+            minimum: 1
+            type: integer
+      responses:
+        default:
+          content:
+            application/json:
+              schema:
+                items:
+                  $ref: '#/components/schemas/Event'
+                type: array
+          description: default response
+      security:
+        - bearer: []
+      summary: Retrieve all events for an organization.
+      tags:
+        - organizations
+  /organizations/{organizationId}/invitation:
     post:
-      tags:
-        - tokens
-      summary: Add a new orcid.org token
-      description: Using OAuth code from ORCID, request and store tokens from ORCID API
-      operationId: addOrcidToken
-      parameters:
-        - name: code
+      description: Accept or reject an organization invitation. True accepts the invitation, false rejects the invitation.
+      operationId: acceptOrRejectInvitation
+      parameters:
+        - description: Organization ID.
+          in: path
+          name: organizationId
+          required: true
+          schema:
+            format: int64
+            type: integer
+        - description: Accept or reject.
           in: query
-          schema:
-            type: string
-      responses:
-        default:
-          description: default response
-          content:
-            application/json:
-              schema:
-                $ref: '#/components/schemas/Token'
-      security:
-        - bearer: []
-  /auth/tokens/zenodo.org:
-    get:
-      tags:
-        - tokens
-      description: Add a new zenodo.org token, used by accounts page.
-      operationId: addZenodoToken
-      parameters:
-        - name: code
+          name: accept
+          required: true
+          schema:
+            type: boolean
+      responses:
+        default:
+          content:
+            application/json: {}
+          description: default response
+      security:
+        - bearer: []
+      summary: Accept or reject an organization invitation.
+      tags:
+        - organizations
+  /organizations/{organizationId}/members:
+    get:
+      description: Retrieve all members for an organization. Supports optional authentication.
+      operationId: getOrganizationMembers
+      parameters:
+        - description: Organization ID.
+          in: path
+          name: organizationId
+          required: true
+          schema:
+            format: int64
+            type: integer
+      responses:
+        default:
+          content:
+            application/json:
+              schema:
+                items:
+                  $ref: '#/components/schemas/OrganizationUser'
+                type: array
+                uniqueItems: true
+          description: default response
+      security:
+        - bearer: []
+      summary: Retrieve all members for an organization.
+      tags:
+        - organizations
+  /organizations/{organizationId}/reject:
+    post:
+      description: Reject the organization with the given id. Admin/curator only.
+      operationId: rejectOrganization
+      parameters:
+        - description: Organization ID.
+          in: path
+          name: organizationId
+          required: true
+          schema:
+            format: int64
+            type: integer
+      responses:
+        default:
+          content:
+            application/json:
+              schema:
+                $ref: '#/components/schemas/Organization'
+          description: default response
+      security:
+        - bearer: []
+      summary: Reject an organization.
+      tags:
+        - organizations
+  /organizations/{organizationId}/request:
+    post:
+      description: Re-request a review of the given organization. Requires the organization to be rejected.
+      operationId: requestOrganizationReview
+      parameters:
+        - description: Organization ID.
+          in: path
+          name: organizationId
+          required: true
+          schema:
+            format: int64
+            type: integer
+      responses:
+        default:
+          content:
+            application/json:
+              schema:
+                $ref: '#/components/schemas/Organization'
+          description: default response
+      security:
+        - bearer: []
+      summary: Re-request an organization review.
+      tags:
+        - organizations
+  /organizations/{organizationId}/star:
+    put:
+      description: Star an organization.
+      operationId: starOrganization
+      parameters:
+        - description: Organization ID.
+          in: path
+          name: organizationId
+          required: true
+          schema:
+            format: int64
+            type: integer
+      requestBody:
+        content:
+          '*/*':
+            schema:
+              $ref: '#/components/schemas/StarRequest'
+        description: StarRequest to star an organization for a user.
+        required: true
+      responses:
+        default:
+          content:
+            application/json: {}
+          description: default response
+      security:
+        - bearer: []
+      summary: Star an organization.
+      tags:
+        - organizations
+  /organizations/{organizationId}/starredUsers:
+    get:
+      description: Return list of users who starred the given approved organization.
+      operationId: getStarredUsersForApprovedOrganization
+      parameters:
+        - description: Organization ID.
+          in: path
+          name: organizationId
+          required: true
+          schema:
+            format: int64
+            type: integer
+      responses:
+        default:
+          content:
+            application/json:
+              schema:
+                items:
+                  $ref: '#/components/schemas/User'
+                type: array
+                uniqueItems: true
+          description: default response
+      summary: Return list of users who starred the given approved organization.
+      tags:
+        - organizations
+  /organizations/{organizationId}/user:
+    delete:
+      description: Remove a user from an organization.
+      operationId: deleteUserRole
+      parameters:
+        - description: User ID of user to add to organization.
           in: query
-          schema:
-            type: string
-      responses:
-        default:
-          description: default response
-          content:
-            application/json:
-              schema:
-                $ref: '#/components/schemas/Token'
-      security:
-        - bearer: []
-  /toolTester/logs/search:
-    get:
-      tags:
-        - toolTester
-      summary: Search for ToolTester log files
-      operationId: search
-      parameters:
-        - name: tool_id
+          name: userId
+          required: true
+          schema:
+            format: int64
+            type: integer
+        - description: Organization ID.
+          in: path
+          name: organizationId
+          required: true
+          schema:
+            format: int64
+            type: integer
+      responses:
+        default:
+          content:
+            application/json: {}
+          description: default response
+      security:
+        - bearer: []
+      summary: Remove a user from an organization.
+      tags:
+        - organizations
+    post:
+      description: Update a user role in an organization.
+      operationId: updateUserRole
+      parameters:
+        - description: Role of user.
           in: query
-          description: TRS Tool Id
-          required: true
-          schema:
-            type: string
-          example: '#workflow/github.com/dockstore/hello_world'
-        - name: tool_version_name
+          name: role
+          required: true
+          schema:
+            enum:
+              - ADMIN
+              - MAINTAINER
+              - MEMBER
+            type: string
+        - description: User ID of user to add to organization.
           in: query
-          required: true
-          schema:
-            type: string
-          example: v1.0.0
-      responses:
-        default:
-          description: default response
-          content:
-            application/json:
-              schema:
-                type: array
-                items:
-                  $ref: '#/components/schemas/ToolTesterLog'
-  /toolTester/logs:
-    get:
-      tags:
-        - toolTester
-      summary: Get ToolTester log file
-      operationId: getToolTesterLog
-      parameters:
-        - name: tool_id
+          name: userId
+          required: true
+          schema:
+            format: int64
+            type: integer
+        - description: Organization ID.
+          in: path
+          name: organizationId
+          required: true
+          schema:
+            format: int64
+            type: integer
+      responses:
+        default:
+          content:
+            application/json:
+              schema:
+                $ref: '#/components/schemas/OrganizationUser'
+          description: default response
+      security:
+        - bearer: []
+      summary: Update a user role in an organization.
+      tags:
+        - organizations
+    put:
+      description: Add a user role to an organization.
+      operationId: addUserToOrg
+      parameters:
+        - description: Role of user.
           in: query
-          description: TRS Tool Id
-          required: true
-          schema:
-            type: string
-          example: '#workflow/github.com/dockstore/hello_world'
-        - name: tool_version_name
+          name: role
+          required: true
+          schema:
+            enum:
+              - ADMIN
+              - MAINTAINER
+              - MEMBER
+            type: string
+        - description: User ID of user to add to organization.
           in: query
-          required: true
-          schema:
-            type: string
-          example: v1.0.0
-        - name: test_filename
-          in: query
-          required: true
-          schema:
-            type: string
-          example: hello_world.cwl.json
-        - name: runner
-          in: query
-          required: true
-          schema:
-            type: string
-          example: cwltool
-        - name: log_type
-          in: query
-          required: true
-          schema:
-            type: string
-            enum:
-              - FULL
-              - SUMMARY
-        - name: filename
-          in: query
-          required: true
-          schema:
-            type: string
-          example: 1554477737092.log
-      responses:
-        default:
-          description: default response
-          content:
-            text/plain:
-              schema:
-                type: string
-  /users/updateUserMetadata:
-    get:
-      tags:
-        - users
-      description: Update metadata of all users.
-      operationId: updateUserMetadata
-      responses:
-        default:
-          description: default response
-          content:
-            application/json:
-              schema:
-                type: array
-                items:
-                  $ref: '#/components/schemas/User'
-      security:
-        - bearer: []
-  /users/{userId}:
-    get:
-      tags:
-        - users
-      description: Get user by id.
-      operationId: getSpecificUser
-      parameters:
-        - name: userId
-          in: path
-          required: true
-          schema:
-            type: integer
-            format: int64
-      responses:
-        default:
-          description: default response
-          content:
-            application/json:
-              schema:
-                $ref: '#/components/schemas/User'
-      security:
-        - bearer: []
-  /users/user:
-    get:
-      tags:
-        - users
-      description: Get the logged-in user.
-      operationId: getUser
-      responses:
-        default:
-          description: default response
-          content:
-            application/json:
-              schema:
-                $ref: '#/components/schemas/User'
-      security:
-        - bearer: []
-    delete:
-      tags:
-        - users
-      description: Delete user if possible.
-      operationId: selfDestruct
-      responses:
-        default:
-          description: default response
-          content:
-            application/json:
-              schema:
-                type: boolean
-      security:
-        - bearer: []
-  /users/user/memberships:
-    get:
-      tags:
-        - users
-      description: Get the logged-in user's memberships.
-      operationId: getUserMemberships
-      responses:
-        default:
-          description: default response
-          content:
-            application/json:
-              schema:
-                uniqueItems: true
-                type: array
-                items:
-                  $ref: '#/components/schemas/OrganizationUser'
-      security:
-        - bearer: []
-  /users/user/extended:
-    get:
-      tags:
-        - users
-      description: Get additional information about the authenticated user.
-      operationId: getExtendedUserData
-      responses:
-        default:
-          description: default response
-          content:
-            application/json:
-              schema:
-                $ref: '#/components/schemas/ExtendedUserData'
-      security:
-        - bearer: []
-  /users/user/changeUsername:
-    post:
-      tags:
-        - users
-      description: Change username if possible.
-      operationId: changeUsername
-      parameters:
-        - name: username
-          in: query
-          schema:
-            type: string
-      responses:
-        default:
-          description: default response
-          content:
-            application/json:
-              schema:
-                $ref: '#/components/schemas/User'
-      security:
-        - bearer: []
-  /users/user/{userId}:
-    delete:
-      tags:
-        - users
-      description: Terminate user if possible.
-      operationId: terminateUsers
-      parameters:
-        - name: userId
-          in: path
-          required: true
-          schema:
-            type: integer
-            format: int64
-      responses:
-        default:
-          description: default response
-          content:
-            application/json:
-              schema:
-                type: boolean
-      security:
-        - bearer: []
-  /users/checkUser/{username}:
-    get:
-      tags:
-        - users
-      description: Check if user with some username exists.
-      operationId: checkUserExists
-      parameters:
-        - name: username
-          in: path
-          required: true
-          schema:
-            type: string
-      responses:
-        default:
-          description: default response
-          content:
-            application/json:
-              schema:
-                type: boolean
-      security:
-        - bearer: []
-  /users/{userId}/tokens:
-    get:
-      tags:
-        - users
-      description: Get tokens with user id.
-      operationId: getUserTokens
-      parameters:
-        - name: userId
-          in: path
-          required: true
-          schema:
-            type: integer
-            format: int64
-      responses:
-        default:
-          description: default response
-          content:
-            application/json:
-              schema:
-                type: array
-                items:
-                  $ref: '#/components/schemas/Token'
-      security:
-        - bearer: []
-  /users/{userId}/containers/published:
-    get:
-      tags:
-        - users
-      description: List all published tools from a user.
-      operationId: userPublishedContainers
-      parameters:
-        - name: userId
-          in: path
-          required: true
-          schema:
-            type: integer
-            format: int64
-      responses:
-        default:
-          description: default response
-          content:
-            application/json:
-              schema:
-                type: array
-                items:
-                  $ref: '#/components/schemas/Tool'
-      security:
-        - bearer: []
-  /users/{userId}/workflows/published:
-    get:
-      tags:
-        - users
-      description: List all published workflows from a user.
-      operationId: userPublishedWorkflows
-      parameters:
-        - name: userId
-          in: path
-          required: true
-          schema:
-            type: integer
-            format: int64
-      responses:
-        default:
-          description: default response
-          content:
-            application/json:
-              schema:
-                type: array
-                items:
-                  $ref: '#/components/schemas/Workflow'
-      security:
-        - bearer: []
-  /users/{userId}/containers/{organization}/refresh:
-    get:
-      tags:
-        - users
-      description: Refresh all tools owned by the authenticated user with specified organization.
-      operationId: refreshToolsByOrganization
-      parameters:
-        - name: userId
-          in: path
-          required: true
-          schema:
-            type: integer
-            format: int64
-        - name: organization
-          in: path
-          required: true
-          schema:
-            type: string
-        - name: dockerRegistry
-          in: query
-          schema:
-            type: string
-      responses:
-        default:
-          description: default response
-          content:
-            application/json:
-              schema:
-                type: array
-                items:
-                  $ref: '#/components/schemas/Tool'
-      security:
-        - bearer: []
-  /users/{userId}/workflows:
-    get:
-      tags:
-        - users
-      description: List all workflows owned by the authenticated user.
-      operationId: userWorkflows
-      parameters:
-        - name: userId
-          in: path
-          description: User ID
-          required: true
-          schema:
-            type: integer
-            format: int64
-      responses:
-        default:
-          description: default response
-          content:
-            application/json:
-              schema:
-                type: array
-                items:
-                  $ref: '#/components/schemas/Workflow'
-      security:
-        - bearer: []
-    patch:
-      tags:
-        - users
-      description: Adds the logged-in user to any Dockstore workflows that they should have access to.
-      operationId: addUserToDockstoreWorkflows
-      parameters:
-        - name: userId
-          in: path
-          description: User to update
-          required: true
-          schema:
-            type: integer
-            format: int64
+          name: userId
+          required: true
+          schema:
+            format: int64
+            type: integer
+        - description: Organization ID.
+          in: path
+          name: organizationId
+          required: true
+          schema:
+            format: int64
+            type: integer
       requestBody:
-        description: This is here to appease Swagger. It requires PATCH methods to have a body, even if it is empty. Please leave it empty.
         content:
           '*/*':
             schema:
               type: string
-      responses:
-        default:
-          description: default response
-          content:
-            application/json:
-              schema:
-                type: array
+        description: This is here to appease Swagger. It requires PUT methods to have a body, even if it is empty. Please leave it empty.
+      responses:
+        default:
+          content:
+            application/json:
+              schema:
+                $ref: '#/components/schemas/OrganizationUser'
+          description: default response
+      security:
+        - bearer: []
+      summary: Add a user role to an organization.
+      tags:
+        - organizations
+  /organizations/{organizationId}/users/{username}:
+    put:
+      description: Add a user role to an organization.
+      operationId: addUserToOrgByUsername
+      parameters:
+        - description: User to add to org.
+          in: path
+          name: username
+          required: true
+          schema:
+            type: string
+        - description: Organization ID.
+          in: path
+          name: organizationId
+          required: true
+          schema:
+            format: int64
+            type: integer
+      requestBody:
+        content:
+          '*/*':
+            schema:
+              enum:
+                - MAINTAINER
+                - MEMBER
+              type: string
+        description: Role of user.
+        required: true
+      responses:
+        default:
+          content:
+            application/json:
+              schema:
+                $ref: '#/components/schemas/OrganizationUser'
+          description: default response
+      security:
+        - bearer: []
+      summary: Add a user role to an organization.
+      tags:
+        - organizations
+  /organizations/{organizationName}/collections/{collectionName}/name:
+    get:
+      description: Retrieve a collection by name. Supports optional authentication.
+      operationId: getCollectionByName
+      parameters:
+        - description: Organization name.
+          in: path
+          name: organizationName
+          required: true
+          schema:
+            type: string
+        - description: Collection name.
+          in: path
+          name: collectionName
+          required: true
+          schema:
+            type: string
+      responses:
+        default:
+          content:
+            application/json:
+              schema:
+                $ref: '#/components/schemas/Collection'
+          description: default response
+      security:
+        - bearer: []
+      summary: Retrieve a collection by name.
+      tags:
+        - organizations
+  /toolTester/logs:
+    get:
+      operationId: getToolTesterLog
+      parameters:
+        - description: TRS Tool Id
+          example: '#workflow/github.com/dockstore/hello_world'
+          in: query
+          name: tool_id
+          required: true
+          schema:
+            type: string
+        - example: v1.0.0
+          in: query
+          name: tool_version_name
+          required: true
+          schema:
+            type: string
+        - example: hello_world.cwl.json
+          in: query
+          name: test_filename
+          required: true
+          schema:
+            type: string
+        - example: cwltool
+          in: query
+          name: runner
+          required: true
+          schema:
+            type: string
+        - in: query
+          name: log_type
+          required: true
+          schema:
+            enum:
+              - FULL
+              - SUMMARY
+            type: string
+        - example: 1554477737092.log
+          in: query
+          name: filename
+          required: true
+          schema:
+            type: string
+      responses:
+        default:
+          content:
+            text/plain:
+              schema:
+                type: string
+          description: default response
+      summary: Get ToolTester log file
+      tags:
+        - toolTester
+  /toolTester/logs/search:
+    get:
+      operationId: search
+      parameters:
+        - description: TRS Tool Id
+          example: '#workflow/github.com/dockstore/hello_world'
+          in: query
+          name: tool_id
+          required: true
+          schema:
+            type: string
+        - example: v1.0.0
+          in: query
+          name: tool_version_name
+          required: true
+          schema:
+            type: string
+      responses:
+        default:
+          content:
+            application/json:
+              schema:
+                items:
+                  $ref: '#/components/schemas/ToolTesterLog'
+                type: array
+          description: default response
+      summary: Search for ToolTester log files
+      tags:
+        - toolTester
+  /users/checkUser/{username}:
+    get:
+      description: Check if user with some username exists.
+      operationId: checkUserExists
+      parameters:
+        - in: path
+          name: username
+          required: true
+          schema:
+            type: string
+      responses:
+        default:
+          content:
+            application/json:
+              schema:
+                type: boolean
+          description: default response
+      security:
+        - bearer: []
+      tags:
+        - users
+  /users/dockerRegistries:
+    get:
+      description: Get all of the Docker registries accessible to the logged-in user.
+      operationId: getUserDockerRegistries
+      responses:
+        default:
+          content:
+            application/json:
+              schema:
+                items:
+                  type: string
+                type: array
+          description: default response
+      security:
+        - bearer: []
+      tags:
+        - users
+  /users/dockerRegistries/{dockerRegistry}/organizations:
+    get:
+      description: Get all of the organizations/namespaces of the Docker registry accessible to the logged-in user.
+      operationId: getDockerRegistriesOrganization
+      parameters:
+        - description: Name of Docker registry
+          in: path
+          name: dockerRegistry
+          required: true
+          schema:
+            type: string
+      responses:
+        default:
+          content:
+            application/json:
+              schema:
+                items:
+                  type: string
+                type: array
+          description: default response
+      security:
+        - bearer: []
+      tags:
+        - users
+  /users/dockerRegistries/{dockerRegistry}/organizations/{organization}/repositories:
+    get:
+      description: Get names of repositories associated with a specific namespace and Docker registry of the logged-in user.
+      operationId: getDockerRegistryOrganizationRepositories
+      parameters:
+        - description: Name of Docker registry
+          in: path
+          name: dockerRegistry
+          required: true
+          schema:
+            type: string
+        - description: Name of organization or namespace
+          in: path
+          name: organization
+          required: true
+          schema:
+            type: string
+      responses:
+        default:
+          content:
+            application/json:
+              schema:
+                items:
+                  type: string
+                type: array
+          description: default response
+      security:
+        - bearer: []
+      tags:
+        - users
+  /users/github/events:
+    get:
+      description: Get all of the GitHub Events for the logged in user.
+      operationId: getUserGitHubEvents
+      parameters:
+        - in: query
+          name: offset
+          schema:
+            type: string
+        - in: query
+          name: limit
+          schema:
+            default: 100
+            format: int32
+            type: integer
+      responses:
+        default:
+          content:
+            application/json:
+              schema:
+                items:
+                  $ref: '#/components/schemas/LambdaEvent'
+                type: array
+          description: default response
+      security:
+        - bearer: []
+      tags:
+        - users
+  /users/github/sync:
+    post:
+      description: Syncs Dockstore account with GitHub App Installations.
+      operationId: syncUserWithGitHub
+      responses:
+        default:
+          content:
+            application/json:
+              schema:
                 items:
                   $ref: '#/components/schemas/Workflow'
-      security:
-        - bearer: []
-  /users/{userId}/services:
-    get:
+                type: array
+          description: default response
+      security:
+        - bearer: []
       tags:
         - users
-      description: List all services owned by the authenticated user.
-      operationId: userServices
-      parameters:
-        - name: userId
-          in: path
-          required: true
-          schema:
-            type: integer
-            format: int64
-      responses:
-        default:
-          description: default response
-          content:
-            application/json:
-              schema:
-                type: array
-                items:
-                  $ref: '#/components/schemas/Workflow'
-      security:
-        - bearer: []
-  /users/{userId}/containers:
-    get:
+  /users/registries:
+    get:
+      description: Get all of the git registries accessible to the logged in user.
+      operationId: getUserRegistries
+      responses:
+        default:
+          content:
+            application/json:
+              schema:
+                items:
+                  enum:
+                    - dockstore.org
+                    - github.com
+                    - bitbucket.org
+                    - gitlab.com
+                  type: string
+                type: array
+          description: default response
+      security:
+        - bearer: []
       tags:
         - users
-      description: List all tools owned by the authenticated user.
-      operationId: userContainers
-      parameters:
-        - name: userId
-          in: path
-          required: true
-          schema:
-            type: integer
-            format: int64
-      responses:
-        default:
-          description: default response
-          content:
-            application/json:
-              schema:
-                type: array
-                items:
-                  $ref: '#/components/schemas/Tool'
-      security:
-        - bearer: []
-  /users/users/organizations:
-    get:
+  /users/registries/{gitRegistry}/organizations:
+    get:
+      description: Get all of the organizations for a given git registry accessible to the logged in user.
+      operationId: getUserOrganizations
+      parameters:
+        - description: Git registry
+          in: path
+          name: gitRegistry
+          required: true
+          schema:
+            enum:
+              - dockstore.org
+              - github.com
+              - bitbucket.org
+              - gitlab.com
+            type: string
+      responses:
+        default:
+          content:
+            application/json:
+              schema:
+                items:
+                  type: string
+                type: array
+                uniqueItems: true
+          description: default response
+      security:
+        - bearer: []
       tags:
         - users
-      description: Get all of the Dockstore organizations for a user, sorted by most recently updated.
-      operationId: getUserDockstoreOrganizations
-      parameters:
-        - name: count
-          in: query
-          description: Maximum number of organizations to return
-          schema:
-            type: integer
-            format: int32
-        - name: filter
-          in: query
-          description: Filter paths with matching text
-          schema:
-            type: string
-      responses:
-        default:
-          description: default response
-          content:
-            application/json:
-              schema:
-                type: array
-                items:
-                  $ref: '#/components/schemas/OrganizationUpdateTime'
-      security:
-        - bearer: []
-  /users/users/entries:
-    get:
+  /users/registries/{gitRegistry}/organizations/{organization}:
+    get:
+      description: Get all of the repositories for an organization for a given git registry accessible to the logged in user.
+      operationId: getUserOrganizationRepositories
+      parameters:
+        - description: Git registry
+          in: path
+          name: gitRegistry
+          required: true
+          schema:
+            enum:
+              - dockstore.org
+              - github.com
+              - bitbucket.org
+              - gitlab.com
+            type: string
+        - description: Git organization
+          in: path
+          name: organization
+          required: true
+          schema:
+            type: string
+      responses:
+        default:
+          content:
+            application/json:
+              schema:
+                items:
+                  $ref: '#/components/schemas/Repository'
+                type: array
+          description: default response
+      security:
+        - bearer: []
       tags:
         - users
-      description: Get all of the entries for a user, sorted by most recently updated.
-      operationId: getUserEntries
-      parameters:
-        - name: count
-          in: query
-          description: Maximum number of entries to return
-          schema:
-            type: integer
-            format: int32
-        - name: filter
-          in: query
-          description: Filter paths with matching text
-          schema:
-            type: string
-      responses:
-        default:
-          description: default response
-          content:
-            application/json:
-              schema:
-                type: array
-                items:
-                  $ref: '#/components/schemas/EntryUpdateTime'
-      security:
-        - bearer: []
+  /users/starredOrganizations:
+    get:
+      description: Get the authenticated user's starred organizations.
+      operationId: getStarredOrganizations
+      responses:
+        default:
+          content:
+            application/json:
+              schema:
+                items:
+                  $ref: '#/components/schemas/Organization'
+                type: array
+                uniqueItems: true
+          description: default response
+      security:
+        - bearer: []
+      tags:
+        - users
   /users/starredTools:
     get:
-      tags:
-        - users
       description: Get the authenticated user's starred tools.
       operationId: getStarredTools
       responses:
         default:
-          description: default response
-          content:
-            application/json:
-              schema:
+          content:
+            application/json:
+              schema:
+                items:
+                  $ref: '#/components/schemas/Entry'
+                type: array
                 uniqueItems: true
-                type: array
-                items:
-                  $ref: '#/components/schemas/Entry'
-      security:
-        - bearer: []
+          description: default response
+      security:
+        - bearer: []
+      tags:
+        - users
   /users/starredWorkflows:
     get:
-      tags:
-        - users
       description: Get the authenticated user's starred workflows.
       operationId: getStarredWorkflows
       responses:
         default:
-          description: default response
-          content:
-            application/json:
-              schema:
+          content:
+            application/json:
+              schema:
+                items:
+                  $ref: '#/components/schemas/Entry'
+                type: array
                 uniqueItems: true
-                type: array
-                items:
-                  $ref: '#/components/schemas/Entry'
-      security:
-        - bearer: []
-  /users/starredOrganizations:
-    get:
+          description: default response
+      security:
+        - bearer: []
       tags:
         - users
-      description: Get the authenticated user's starred organizations.
-      operationId: getStarredOrganizations
-      responses:
-        default:
-          description: default response
-          content:
-            application/json:
-              schema:
+  /users/updateUserMetadata:
+    get:
+      description: Update metadata of all users.
+      operationId: updateUserMetadata
+      responses:
+        default:
+          content:
+            application/json:
+              schema:
+                items:
+                  $ref: '#/components/schemas/User'
+                type: array
+          description: default response
+      security:
+        - bearer: []
+      tags:
+        - users
+  /users/user:
+    delete:
+      description: Delete user if possible.
+      operationId: selfDestruct
+      responses:
+        default:
+          content:
+            application/json:
+              schema:
+                type: boolean
+          description: default response
+      security:
+        - bearer: []
+      tags:
+        - users
+    get:
+      description: Get the logged-in user.
+      operationId: getUser
+      responses:
+        default:
+          content:
+            application/json:
+              schema:
+                $ref: '#/components/schemas/User'
+          description: default response
+      security:
+        - bearer: []
+      tags:
+        - users
+  /users/user/changeUsername:
+    post:
+      description: Change username if possible.
+      operationId: changeUsername
+      parameters:
+        - in: query
+          name: username
+          schema:
+            type: string
+      responses:
+        default:
+          content:
+            application/json:
+              schema:
+                $ref: '#/components/schemas/User'
+          description: default response
+      security:
+        - bearer: []
+      tags:
+        - users
+  /users/user/extended:
+    get:
+      description: Get additional information about the authenticated user.
+      operationId: getExtendedUserData
+      responses:
+        default:
+          content:
+            application/json:
+              schema:
+                $ref: '#/components/schemas/ExtendedUserData'
+          description: default response
+      security:
+        - bearer: []
+      tags:
+        - users
+  /users/user/memberships:
+    get:
+      description: Get the logged-in user's memberships.
+      operationId: getUserMemberships
+      responses:
+        default:
+          content:
+            application/json:
+              schema:
+                items:
+                  $ref: '#/components/schemas/OrganizationUser'
+                type: array
                 uniqueItems: true
-                type: array
-                items:
-                  $ref: '#/components/schemas/Organization'
-      security:
-        - bearer: []
+          description: default response
+      security:
+        - bearer: []
+      tags:
+        - users
   /users/user/updateUserMetadata:
     get:
-      tags:
-        - users
       description: Update metadata for logged in user.
       operationId: updateLoggedInUserMetadata
       parameters:
-        - name: source
-          in: query
-          schema:
-            type: string
+        - in: query
+          name: source
+          schema:
             enum:
               - quay.io
               - github.com
@@ -5785,49 +6310,72 @@
               - zenodo.org
               - google.com
               - orcid.org
-      responses:
-        default:
-          description: default response
+            type: string
+      responses:
+        default:
           content:
             application/json:
               schema:
                 $ref: '#/components/schemas/User'
-      security:
-        - bearer: []
+          description: default response
+      security:
+        - bearer: []
+      tags:
+        - users
+  /users/user/{userId}:
+    delete:
+      description: Terminate user if possible.
+      operationId: terminateUsers
+      parameters:
+        - in: path
+          name: userId
+          required: true
+          schema:
+            format: int64
+            type: integer
+      responses:
+        default:
+          content:
+            application/json:
+              schema:
+                type: boolean
+          description: default response
+      security:
+        - bearer: []
+      tags:
+        - users
   /users/user/{userId}/limits:
     get:
-      tags:
-        - users
       description: Returns the specified user's limits. ADMIN or CURATOR only
       operationId: getUserLimits
       parameters:
-        - name: userId
-          in: path
-          required: true
-          schema:
-            type: integer
-            format: int64
-      responses:
-        default:
-          description: default response
+        - in: path
+          name: userId
+          required: true
+          schema:
+            format: int64
+            type: integer
+      responses:
+        default:
           content:
             application/json:
               schema:
                 $ref: '#/components/schemas/Limits'
-      security:
-        - bearer: []
+          description: default response
+      security:
+        - bearer: []
+      tags:
+        - users
     put:
-      tags:
-        - users
       description: Update the specified user's limits. ADMIN or CURATOR only
       operationId: setUserLimits
       parameters:
-        - name: userId
-          in: path
-          required: true
-          schema:
-            type: integer
-            format: int64
+        - in: path
+          name: userId
+          required: true
+          schema:
+            format: int64
+            type: integer
       requestBody:
         content:
           '*/*':
@@ -5835,43 +6383,332 @@
               $ref: '#/components/schemas/Limits'
       responses:
         default:
-          description: default response
           content:
             application/json:
               schema:
                 $ref: '#/components/schemas/Limits'
-      security:
-        - bearer: []
-  /users/github/sync:
+          description: default response
+      security:
+        - bearer: []
+      tags:
+        - users
+  /users/username/{username}:
+    get:
+      description: Get a user by username.
+      operationId: listUser
+      parameters:
+        - in: path
+          name: username
+          required: true
+          schema:
+            type: string
+      responses:
+        default:
+          content:
+            application/json:
+              schema:
+                $ref: '#/components/schemas/User'
+          description: default response
+      security:
+        - bearer: []
+      tags:
+        - users
+  /users/users/entries:
+    get:
+      description: Get all of the entries for a user, sorted by most recently updated.
+      operationId: getUserEntries
+      parameters:
+        - description: Maximum number of entries to return
+          in: query
+          name: count
+          schema:
+            format: int32
+            type: integer
+        - description: Filter paths with matching text
+          in: query
+          name: filter
+          schema:
+            type: string
+      responses:
+        default:
+          content:
+            application/json:
+              schema:
+                items:
+                  $ref: '#/components/schemas/EntryUpdateTime'
+                type: array
+          description: default response
+      security:
+        - bearer: []
+      tags:
+        - users
+  /users/users/organizations:
+    get:
+      description: Get all of the Dockstore organizations for a user, sorted by most recently updated.
+      operationId: getUserDockstoreOrganizations
+      parameters:
+        - description: Maximum number of organizations to return
+          in: query
+          name: count
+          schema:
+            format: int32
+            type: integer
+        - description: Filter paths with matching text
+          in: query
+          name: filter
+          schema:
+            type: string
+      responses:
+        default:
+          content:
+            application/json:
+              schema:
+                items:
+                  $ref: '#/components/schemas/OrganizationUpdateTime'
+                type: array
+          description: default response
+      security:
+        - bearer: []
+      tags:
+        - users
+  /users/{userId}:
+    get:
+      description: Get user by id.
+      operationId: getSpecificUser
+      parameters:
+        - in: path
+          name: userId
+          required: true
+          schema:
+            format: int64
+            type: integer
+      responses:
+        default:
+          content:
+            application/json:
+              schema:
+                $ref: '#/components/schemas/User'
+          description: default response
+      security:
+        - bearer: []
+      tags:
+        - users
+  /users/{userId}/cloudInstances:
+    get:
+      description: Get all cloud instances belonging to the user
+      operationId: getUserCloudInstances
+      parameters:
+        - description: ID of user to get cloud instances for
+          in: path
+          name: userId
+          required: true
+          schema:
+            format: int64
+            type: integer
+      responses:
+        "200":
+          content:
+            application/json:
+              schema:
+                items:
+                  $ref: '#/components/schemas/CloudInstance'
+                type: array
+          description: OK
+      security:
+        - bearer: []
+      tags:
+        - users
     post:
+      description: Create a new cloud instance belonging to the user
+      operationId: postUserCloudInstance
+      parameters:
+        - description: ID of user to create the cloud instance for
+          in: path
+          name: userId
+          required: true
+          schema:
+            format: int64
+            type: integer
+      requestBody:
+        content:
+          application/json:
+            schema:
+              $ref: '#/components/schemas/CloudInstance'
+        description: Cloud instance to add to the user
+        required: true
+      responses:
+        "204":
+          description: No Content
+        "401":
+          description: Unauthorized
+        "403":
+          description: Forbidden
+      security:
+        - bearer: []
       tags:
         - users
-      description: Syncs Dockstore account with GitHub App Installations.
-      operationId: syncUserWithGitHub
-      responses:
-        default:
-          description: default response
-          content:
-            application/json:
-              schema:
-                type: array
-                items:
-                  $ref: '#/components/schemas/Workflow'
-      security:
-        - bearer: []
+  /users/{userId}/cloudInstances/{cloudInstanceId}:
+    delete:
+      description: Delete a cloud instance belonging to the user
+      operationId: deleteUserCloudInstance
+      parameters:
+        - description: ID of user to delete the cloud instance for
+          in: path
+          name: userId
+          required: true
+          schema:
+            format: int64
+            type: integer
+        - description: ID of cloud instance to update/delete
+          in: path
+          name: cloudInstanceId
+          required: true
+          schema:
+            format: int64
+            type: integer
+      responses:
+        "204":
+          description: No Content
+        "401":
+          description: Unauthorized
+        "403":
+          description: Forbidden
+        "404":
+          description: Not Found
+      security:
+        - bearer: []
+      tags:
+        - users
+    put:
+      description: Update a cloud instance belonging to the user
+      operationId: putUserCloudInstance
+      parameters:
+        - description: ID of user to update the cloud instance for
+          in: path
+          name: userId
+          required: true
+          schema:
+            format: int64
+            type: integer
+        - description: ID of cloud instance to update/delete
+          in: path
+          name: cloudInstanceId
+          required: true
+          schema:
+            format: int64
+            type: integer
+      requestBody:
+        content:
+          application/json:
+            schema:
+              $ref: '#/components/schemas/CloudInstance'
+        description: Cloud instance to replace for a user
+        required: true
+      responses:
+        "204":
+          description: No Content
+        "401":
+          description: Unauthorized
+        "403":
+          description: Forbidden
+        "404":
+          description: Not Found
+      security:
+        - bearer: []
+      tags:
+        - users
+  /users/{userId}/containers:
+    get:
+      description: List all tools owned by the authenticated user.
+      operationId: userContainers
+      parameters:
+        - in: path
+          name: userId
+          required: true
+          schema:
+            format: int64
+            type: integer
+      responses:
+        default:
+          content:
+            application/json:
+              schema:
+                items:
+                  $ref: '#/components/schemas/DockstoreTool'
+                type: array
+          description: default response
+      security:
+        - bearer: []
+      tags:
+        - users
+  /users/{userId}/containers/published:
+    get:
+      description: List all published tools from a user.
+      operationId: userPublishedContainers
+      parameters:
+        - in: path
+          name: userId
+          required: true
+          schema:
+            format: int64
+            type: integer
+      responses:
+        default:
+          content:
+            application/json:
+              schema:
+                items:
+                  $ref: '#/components/schemas/DockstoreTool'
+                type: array
+          description: default response
+      security:
+        - bearer: []
+      tags:
+        - users
+  /users/{userId}/containers/{organization}/refresh:
+    get:
+      description: Refresh all tools owned by the authenticated user with specified organization.
+      operationId: refreshToolsByOrganization
+      parameters:
+        - in: path
+          name: userId
+          required: true
+          schema:
+            format: int64
+            type: integer
+        - in: path
+          name: organization
+          required: true
+          schema:
+            type: string
+        - in: query
+          name: dockerRegistry
+          schema:
+            type: string
+      responses:
+        default:
+          content:
+            application/json:
+              schema:
+                items:
+                  $ref: '#/components/schemas/DockstoreTool'
+                type: array
+          description: default response
+      security:
+        - bearer: []
+      tags:
+        - users
   /users/{userId}/privileges:
     put:
-      tags:
-        - users
       description: Updates the provided userID to admin or curator status, ADMIN or CURATOR only
       operationId: setUserPrivileges
       parameters:
-        - name: userId
-          in: path
-          required: true
-          schema:
-            type: integer
-            format: int64
+        - in: path
+          name: userId
+          required: true
+          schema:
+            format: int64
+            type: integer
       requestBody:
         content:
           application/json:
@@ -5880,416 +6717,1174 @@
         required: true
       responses:
         default:
-          description: default response
           content:
             application/json:
               schema:
                 $ref: '#/components/schemas/User'
-      security:
-        - bearer: []
-  /users/github/events:
-    get:
+          description: default response
+      security:
+        - bearer: []
       tags:
         - users
-      description: Get all of the GitHub Events for the logged in user.
-      operationId: getUserGitHubEvents
-      parameters:
-        - name: offset
+  /users/{userId}/services:
+    get:
+      description: List all services owned by the authenticated user.
+      operationId: userServices
+      parameters:
+        - in: path
+          name: userId
+          required: true
+          schema:
+            format: int64
+            type: integer
+      responses:
+        default:
+          content:
+            application/json:
+              schema:
+                items:
+                  $ref: '#/components/schemas/Workflow'
+                type: array
+          description: default response
+      security:
+        - bearer: []
+      tags:
+        - users
+  /users/{userId}/tokens:
+    get:
+      description: Get tokens with user id.
+      operationId: getUserTokens
+      parameters:
+        - in: path
+          name: userId
+          required: true
+          schema:
+            format: int64
+            type: integer
+      responses:
+        default:
+          content:
+            application/json:
+              schema:
+                items:
+                  $ref: '#/components/schemas/Token'
+                type: array
+          description: default response
+      security:
+        - bearer: []
+      tags:
+        - users
+  /users/{userId}/workflows:
+    get:
+      description: List all workflows owned by the authenticated user.
+      operationId: userWorkflows
+      parameters:
+        - description: User ID
+          in: path
+          name: userId
+          required: true
+          schema:
+            format: int64
+            type: integer
+      responses:
+        default:
+          content:
+            application/json:
+              schema:
+                items:
+                  $ref: '#/components/schemas/Workflow'
+                type: array
+          description: default response
+      security:
+        - bearer: []
+      tags:
+        - users
+    patch:
+      description: Adds the logged-in user to any Dockstore workflows that they should have access to.
+      operationId: addUserToDockstoreWorkflows
+      parameters:
+        - description: User to update
+          in: path
+          name: userId
+          required: true
+          schema:
+            format: int64
+            type: integer
+      requestBody:
+        content:
+          '*/*':
+            schema:
+              type: string
+        description: This is here to appease Swagger. It requires PATCH methods to have a body, even if it is empty. Please leave it empty.
+      responses:
+        default:
+          content:
+            application/json:
+              schema:
+                items:
+                  $ref: '#/components/schemas/Workflow'
+                type: array
+          description: default response
+      security:
+        - bearer: []
+      tags:
+        - users
+  /users/{userId}/workflows/published:
+    get:
+      description: List all published workflows from a user.
+      operationId: userPublishedWorkflows
+      parameters:
+        - in: path
+          name: userId
+          required: true
+          schema:
+            format: int64
+            type: integer
+      responses:
+        default:
+          content:
+            application/json:
+              schema:
+                items:
+                  $ref: '#/components/schemas/Workflow'
+                type: array
+          description: default response
+      security:
+        - bearer: []
+      tags:
+        - users
+  /workflows/github:
+    delete:
+      description: Handles the deletion of a branch on GitHub. Will delete all workflow versions that match in all workflows that share the same repository.
+      operationId: handleGitHubBranchDeletion
+      parameters:
+        - description: Repository path (ex. dockstore/dockstore-ui2)
           in: query
-          schema:
-            type: string
-        - name: limit
+          name: repository
+          required: true
+          schema:
+            type: string
+        - description: Username of user on GitHub who triggered action
           in: query
-          schema:
-            type: integer
+          name: username
+          required: true
+          schema:
+            type: string
+        - description: Full git reference for a GitHub branch/tag. Ex. refs/heads/master or refs/tags/v1.0
+          in: query
+          name: gitReference
+          required: true
+          schema:
+            type: string
+        - description: GitHub installation ID
+          in: query
+          name: installationId
+          required: true
+          schema:
+            type: string
+      responses:
+        "418":
+          description: This code tells AWS Lambda not to retry.
+      security:
+        - bearer: []
+      tags:
+        - workflows
+  /workflows/github/install:
+    post:
+      description: Handle the installation of our GitHub app onto a repository or organization.
+      operationId: handleGitHubInstallation
+      requestBody:
+        content:
+          application/x-www-form-urlencoded:
+            schema:
+              properties:
+                installationId:
+                  type: string
+                repositories:
+                  type: string
+                username:
+                  type: string
+              required:
+                - installationId
+                - repositories
+                - username
+              type: object
+      responses:
+        "418":
+          description: This code tells AWS Lambda not to retry.
+      security:
+        - bearer: []
+      tags:
+        - workflows
+  /workflows/github/release:
+    post:
+      description: Handle a release of a repository on GitHub. Will create a workflow/service and version when necessary.
+      operationId: handleGitHubRelease
+      requestBody:
+        content:
+          application/x-www-form-urlencoded:
+            schema:
+              properties:
+                gitReference:
+                  type: string
+                installationId:
+                  type: string
+                repository:
+                  type: string
+                username:
+                  type: string
+              required:
+                - gitReference
+                - installationId
+                - repository
+                - username
+              type: object
+      responses:
+        default:
+          content:
+            application/json: {}
+          description: default response
+      security:
+        - bearer: []
+      tags:
+        - workflows
+  /workflows/hostedEntry:
+    post:
+      description: Create a hosted workflow.
+      operationId: createHostedWorkflow_1
+      parameters:
+        - in: query
+          name: registry
+          schema:
+            type: string
+        - in: query
+          name: name
+          schema:
+            type: string
+        - in: query
+          name: descriptorType
+          schema:
+            type: string
+        - in: query
+          name: namespace
+          schema:
+            type: string
+        - in: query
+          name: entryName
+          schema:
+            type: string
+      responses:
+        "200":
+          content:
+            application/json:
+              schema:
+                $ref: '#/components/schemas/Entry'
+          description: Successfully created hosted entry
+      security:
+        - bearer: []
+      tags:
+        - hosted
+  /workflows/hostedEntry/{entryId}:
+    delete:
+      description: Delete a revision of a hosted workflow.
+      operationId: deleteHostedWorkflowVersion_1
+      parameters:
+        - in: path
+          name: entryId
+          required: true
+          schema:
+            format: int64
+            type: integer
+        - in: query
+          name: version
+          schema:
+            type: string
+      responses:
+        "200":
+          content:
+            application/json:
+              schema:
+                $ref: '#/components/schemas/Entry'
+          description: Successfully deleted hosted entry version
+      security:
+        - bearer: []
+      tags:
+        - hosted
+    patch:
+      description: Non-idempotent operation for creating new revisions of hosted workflows
+      operationId: editHostedWorkflow
+      parameters:
+        - description: Entry to modify
+          in: path
+          name: entryId
+          required: true
+          schema:
+            format: int64
+            type: integer
+      requestBody:
+        content:
+          application/json:
+            schema:
+              items:
+                $ref: '#/components/schemas/SourceFile'
+              type: array
+              uniqueItems: true
+        description: Set of updated sourcefiles, add files by adding new files with unknown paths, delete files by including them with emptied content
+        required: true
+      responses:
+        default:
+          content:
+            application/json:
+              schema:
+                $ref: '#/components/schemas/Workflow'
+          description: default response
+      security:
+        - bearer: []
+      tags:
+        - hosted
+    post:
+      deprecated: true
+      operationId: addZip
+      parameters:
+        - description: hosted entry ID
+          in: path
+          name: entryId
+          required: true
+          schema:
+            format: int64
+            type: integer
+      requestBody:
+        content:
+          multipart/form-data:
+            schema:
+              properties:
+                file:
+                  format: binary
+                  type: string
+              type: object
+      responses:
+        "200":
+          content:
+            application/json:
+              schema:
+                $ref: '#/components/schemas/Workflow'
+          description: successful operation
+      security:
+        - bearer: []
+      summary: Creates a new revision of a hosted workflow from a zip
+      tags:
+        - hosted
+  /workflows/manualRegister:
+    post:
+      description: Manually register a workflow.
+      operationId: manualRegister
+      parameters:
+        - in: query
+          name: workflowRegistry
+          schema:
+            type: string
+        - in: query
+          name: workflowPath
+          schema:
+            type: string
+        - in: query
+          name: defaultWorkflowPath
+          schema:
+            type: string
+        - in: query
+          name: workflowName
+          schema:
+            type: string
+        - in: query
+          name: descriptorType
+          schema:
+            type: string
+        - in: query
+          name: defaultTestParameterFilePath
+          schema:
+            type: string
+      responses:
+        default:
+          content:
+            application/json:
+              schema:
+                $ref: '#/components/schemas/Workflow'
+          description: default response
+      security:
+        - bearer: []
+      tags:
+        - workflows
+  /workflows/organization/{organization}/published:
+    get:
+      description: List all published workflows of an organization.
+      operationId: getPublishedWorkflowsByOrganization
+      parameters:
+        - in: path
+          name: organization
+          required: true
+          schema:
+            type: string
+      responses:
+        default:
+          content:
+            application/json:
+              schema:
+                items:
+                  $ref: '#/components/schemas/Workflow'
+                type: array
+          description: default response
+      tags:
+        - workflows
+  /workflows/path/entry/{repository}:
+    get:
+      description: Get an entry by path.
+      operationId: getEntryByPath
+      parameters:
+        - in: path
+          name: repository
+          required: true
+          schema:
+            type: string
+      responses:
+        default:
+          content:
+            application/json:
+              schema:
+                $ref: '#/components/schemas/Entry'
+          description: default response
+      security:
+        - bearer: []
+      tags:
+        - workflows
+  /workflows/path/entry/{repository}/published:
+    get:
+      description: Get a published entry by path.
+      operationId: getPublishedEntryByPath
+      parameters:
+        - in: path
+          name: repository
+          required: true
+          schema:
+            type: string
+      responses:
+        default:
+          content:
+            application/json:
+              schema:
+                $ref: '#/components/schemas/Entry'
+          description: default response
+      tags:
+        - workflows
+  /workflows/path/workflow/{repository}:
+    get:
+      description: Requires full path (including workflow name if applicable).
+      operationId: getWorkflowByPath
+      parameters:
+        - description: Repository path
+          in: path
+          name: repository
+          required: true
+          schema:
+            type: string
+        - description: 'Comma-delimited list of fields to include: validations, aliases'
+          in: query
+          name: include
+          schema:
+            type: string
+        - description: Whether to get a service or workflow
+          in: query
+          name: services
+          schema:
+            default: false
+            type: boolean
+      responses:
+        default:
+          content:
+            application/json:
+              schema:
+                $ref: '#/components/schemas/Workflow'
+          description: default response
+      security:
+        - bearer: []
+      summary: Get a workflow by path.
+      tags:
+        - workflows
+  /workflows/path/workflow/{repository}/actions:
+    get:
+      description: Gets all actions a user can perform on a workflow.
+      operationId: getWorkflowActions
+      parameters:
+        - in: path
+          name: repository
+          required: true
+          schema:
+            type: string
+        - in: query
+          name: services
+          schema:
+            default: false
+            type: boolean
+      responses:
+        default:
+          content:
+            application/json:
+              schema:
+                items:
+                  enum:
+                    - write
+                    - read
+                    - delete
+                    - share
+                  type: string
+                type: array
+          description: default response
+      security:
+        - bearer: []
+      tags:
+        - workflows
+  /workflows/path/workflow/{repository}/permissions:
+    delete:
+      description: Remove the specified user role for a workflow.
+      operationId: removeWorkflowRole
+      parameters:
+        - in: path
+          name: repository
+          required: true
+          schema:
+            type: string
+        - in: query
+          name: email
+          schema:
+            type: string
+        - in: query
+          name: role
+          schema:
+            enum:
+              - OWNER
+              - WRITER
+              - READER
+            type: string
+        - in: query
+          name: services
+          schema:
+            default: false
+            type: boolean
+      responses:
+        default:
+          content:
+            application/json:
+              schema:
+                items:
+                  $ref: '#/components/schemas/Permission'
+                type: array
+          description: default response
+      security:
+        - bearer: []
+      tags:
+        - workflows
+    get:
+      description: Get all permissions for a workflow.
+      operationId: getWorkflowPermissions
+      parameters:
+        - in: path
+          name: repository
+          required: true
+          schema:
+            type: string
+        - in: query
+          name: services
+          schema:
+            default: false
+            type: boolean
+      responses:
+        default:
+          content:
+            application/json:
+              schema:
+                items:
+                  $ref: '#/components/schemas/Permission'
+                type: array
+          description: default response
+      security:
+        - bearer: []
+      tags:
+        - workflows
+    patch:
+      description: Set the specified permission for a user on a workflow.
+      operationId: addWorkflowPermission
+      parameters:
+        - in: path
+          name: repository
+          required: true
+          schema:
+            type: string
+        - in: query
+          name: services
+          schema:
+            default: false
+            type: boolean
+      requestBody:
+        content:
+          '*/*':
+            schema:
+              $ref: '#/components/schemas/Permission'
+      responses:
+        default:
+          content:
+            application/json:
+              schema:
+                items:
+                  $ref: '#/components/schemas/Permission'
+                type: array
+          description: default response
+      security:
+        - bearer: []
+      tags:
+        - workflows
+  /workflows/path/workflow/{repository}/published:
+    get:
+      description: Get a published workflow by path
+      operationId: getPublishedWorkflowByPath
+      parameters:
+        - in: path
+          name: repository
+          required: true
+          schema:
+            type: string
+        - in: query
+          name: include
+          schema:
+            type: string
+        - in: query
+          name: services
+          schema:
+            default: false
+            type: boolean
+        - in: query
+          name: versionName
+          schema:
+            type: string
+      responses:
+        default:
+          content:
+            application/json:
+              schema:
+                $ref: '#/components/schemas/Workflow'
+          description: default response
+      tags:
+        - workflows
+  /workflows/path/{repository}:
+    get:
+      description: Get a list of workflows by path.
+      operationId: getAllWorkflowByPath
+      parameters:
+        - in: path
+          name: repository
+          required: true
+          schema:
+            type: string
+      responses:
+        default:
+          content:
+            application/json:
+              schema:
+                items:
+                  $ref: '#/components/schemas/Workflow'
+                type: array
+          description: default response
+      security:
+        - bearer: []
+      tags:
+        - workflows
+  /workflows/published:
+    get:
+      description: List all published workflows.
+      operationId: allPublishedWorkflows
+      parameters:
+        - in: query
+          name: offset
+          schema:
+            type: string
+        - in: query
+          name: limit
+          schema:
+            default: 100
             format: int32
-            default: 100
-      responses:
-        default:
-          description: default response
-          content:
-            application/json:
-              schema:
-                type: array
-                items:
-                  $ref: '#/components/schemas/LambdaEvent'
-      security:
-        - bearer: []
-  /users/registries:
-    get:
-      tags:
-        - users
-      description: Get all of the git registries accessible to the logged in user.
-      operationId: getUserRegistries
-      responses:
-        default:
-          description: default response
-          content:
-            application/json:
-              schema:
-                type: array
-                items:
-                  type: string
-                  enum:
-                    - dockstore.org
-                    - github.com
-                    - bitbucket.org
-                    - gitlab.com
-      security:
-        - bearer: []
-  /users/registries/{gitRegistry}/organizations:
-    get:
-      tags:
-        - users
-      description: Get all of the organizations for a given git registry accessible to the logged in user.
-      operationId: getUserOrganizations
-      parameters:
-        - name: gitRegistry
-          in: path
-          description: Git registry
-          required: true
-          schema:
-            type: string
+            type: integer
+        - in: query
+          name: filter
+          schema:
+            default: ""
+            type: string
+        - in: query
+          name: sortCol
+          schema:
+            default: stars
+            type: string
+        - in: query
+          name: sortOrder
+          schema:
+            default: desc
+            type: string
+        - in: query
+          name: services
+          schema:
+            default: false
+            type: boolean
+      responses:
+        default:
+          content:
+            application/json:
+              schema:
+                items:
+                  $ref: '#/components/schemas/Workflow'
+                type: array
+          description: default response
+      tags:
+        - workflows
+  /workflows/published/{workflowId}:
+    get:
+      description: Get a published workflow.
+      operationId: getPublishedWorkflow
+      parameters:
+        - in: path
+          name: workflowId
+          required: true
+          schema:
+            format: int64
+            type: integer
+        - in: query
+          name: include
+          schema:
+            type: string
+      responses:
+        default:
+          content:
+            application/json:
+              schema:
+                $ref: '#/components/schemas/Workflow'
+          description: default response
+      tags:
+        - workflows
+  /workflows/registries/{gitRegistry}/organizations/{organization}/repositories/{repositoryName}:
+    delete:
+      description: Delete a stubbed workflow for a registry and repository path.
+      operationId: deleteWorkflow
+      parameters:
+        - description: Git registry
+          in: path
+          name: gitRegistry
+          required: true
+          schema:
             enum:
               - dockstore.org
               - github.com
               - bitbucket.org
               - gitlab.com
-      responses:
-        default:
-          description: default response
-          content:
-            application/json:
-              schema:
-                uniqueItems: true
-                type: array
-                items:
-                  type: string
-      security:
-        - bearer: []
-  /users/registries/{gitRegistry}/organizations/{organization}:
-    get:
-      tags:
-        - users
-      description: Get all of the repositories for an organization for a given git registry accessible to the logged in user.
-      operationId: getUserOrganizationRepositories
-      parameters:
-        - name: gitRegistry
-          in: path
-          description: Git registry
-          required: true
-          schema:
-            type: string
+            type: string
+        - description: Git repository organization
+          in: path
+          name: organization
+          required: true
+          schema:
+            type: string
+        - description: Git repository name
+          in: path
+          name: repositoryName
+          required: true
+          schema:
+            type: string
+      responses:
+        default:
+          content:
+            application/json: {}
+          description: default response
+      security:
+        - bearer: []
+      tags:
+        - workflows
+    post:
+      description: Adds a workflow for a registry and repository path with defaults set.
+      operationId: addWorkflow
+      parameters:
+        - description: Git registry
+          in: path
+          name: gitRegistry
+          required: true
+          schema:
             enum:
               - dockstore.org
               - github.com
               - bitbucket.org
               - gitlab.com
-        - name: organization
-          in: path
-          description: Git organization
-          required: true
-          schema:
-            type: string
-      responses:
-        default:
-          description: default response
-          content:
-            application/json:
-              schema:
-                type: array
-                items:
-                  $ref: '#/components/schemas/Repository'
-      security:
-        - bearer: []
-  /users/{userId}/cloudInstances:
-    get:
-      tags:
-        - users
-      description: Get all cloud instances belonging to the user
-      operationId: getUserCloudInstances
-      parameters:
-        - name: userId
-          in: path
-          description: ID of user to get cloud instances for
-          required: true
-          schema:
-            type: integer
-            format: int64
-      responses:
-        "200":
-          description: OK
-          content:
-            application/json:
-              schema:
-                type: array
-                items:
-                  $ref: '#/components/schemas/CloudInstance'
-      security:
-        - bearer: []
+            type: string
+        - description: Git repository organization
+          in: path
+          name: organization
+          required: true
+          schema:
+            type: string
+        - description: Git repository name
+          in: path
+          name: repositoryName
+          required: true
+          schema:
+            type: string
+      responses:
+        default:
+          content:
+            application/json:
+              schema:
+                $ref: '#/components/schemas/BioWorkflow'
+          description: default response
+      security:
+        - bearer: []
+      tags:
+        - workflows
+  /workflows/shared:
+    get:
+      description: Retrieve all workflows shared with user.
+      operationId: sharedWorkflows
+      responses:
+        default:
+          content:
+            application/json:
+              schema:
+                items:
+                  $ref: '#/components/schemas/SharedWorkflows'
+                type: array
+          description: default response
+      security:
+        - bearer: []
+      tags:
+        - workflows
+  /workflows/versions:
+    get:
+      description: List the versions for a published workflow.
+      operationId: tags_1
+      parameters:
+        - in: query
+          name: workflowId
+          schema:
+            format: int64
+            type: integer
+      responses:
+        default:
+          content:
+            application/json:
+              schema:
+                items:
+                  $ref: '#/components/schemas/WorkflowVersion'
+                type: array
+          description: default response
+      security:
+        - bearer: []
+      tags:
+        - workflows
+  /workflows/{alias}/aliases:
+    get:
+      description: Retrieves a workflow by alias.
+      operationId: getWorkflowByAlias
+      parameters:
+        - in: path
+          name: alias
+          required: true
+          schema:
+            type: string
+      responses:
+        default:
+          content:
+            application/json:
+              schema:
+                $ref: '#/components/schemas/Workflow'
+          description: default response
+      security:
+        - bearer: []
+      tags:
+        - workflows
+  /workflows/{entryId}/registerCheckerWorkflow/{descriptorType}:
     post:
-      tags:
-        - users
-      description: Create a new cloud instance belonging to the user
-      operationId: postUserCloudInstance
-      parameters:
-        - name: userId
-          in: path
-          description: ID of user to create the cloud instance for
-          required: true
-          schema:
-            type: integer
-            format: int64
+      description: Register a checker workflow and associates it with the given tool/workflow.
+      operationId: registerCheckerWorkflow
+      parameters:
+        - in: query
+          name: checkerWorkflowPath
+          schema:
+            type: string
+        - in: query
+          name: testParameterPath
+          schema:
+            type: string
+        - in: path
+          name: entryId
+          required: true
+          schema:
+            format: int64
+            type: integer
+        - in: path
+          name: descriptorType
+          required: true
+          schema:
+            type: string
+      responses:
+        default:
+          content:
+            application/json:
+              schema:
+                $ref: '#/components/schemas/Entry'
+          description: default response
+      security:
+        - bearer: []
+      tags:
+        - workflows
+  /workflows/{workflowId}:
+    get:
+      description: Retrieve a workflow
+      operationId: getWorkflow
+      parameters:
+        - in: path
+          name: workflowId
+          required: true
+          schema:
+            format: int64
+            type: integer
+        - in: query
+          name: include
+          schema:
+            type: string
+      responses:
+        default:
+          content:
+            application/json:
+              schema:
+                $ref: '#/components/schemas/Workflow'
+          description: default response
+      security:
+        - bearer: []
+      tags:
+        - workflows
+    put:
+      description: Update the workflow with the given workflow.
+      operationId: updateWorkflow
+      parameters:
+        - in: path
+          name: workflowId
+          required: true
+          schema:
+            format: int64
+            type: integer
       requestBody:
-        description: Cloud instance to add to the user
         content:
-          application/json:
+          '*/*':
             schema:
-              $ref: '#/components/schemas/CloudInstance'
-        required: true
-      responses:
-        "204":
-          description: No Content
-        "403":
-          description: Forbidden
-        "401":
-          description: Unauthorized
-      security:
-        - bearer: []
-  /users/{userId}/cloudInstances/{cloudInstanceId}:
+              $ref: '#/components/schemas/Workflow'
+      responses:
+        default:
+          content:
+            application/json:
+              schema:
+                $ref: '#/components/schemas/Workflow'
+          description: default response
+      security:
+        - bearer: []
+      tags:
+        - workflows
+  /workflows/{workflowId}/dag/{workflowVersionId}:
+    get:
+      description: Get the DAG for a given workflow version.
+      operationId: getWorkflowDag
+      parameters:
+        - in: path
+          name: workflowId
+          required: true
+          schema:
+            format: int64
+            type: integer
+        - in: path
+          name: workflowVersionId
+          required: true
+          schema:
+            format: int64
+            type: integer
+      responses:
+        default:
+          content:
+            application/json:
+              schema:
+                type: string
+          description: default response
+      security:
+        - bearer: []
+      tags:
+        - workflows
+  /workflows/{workflowId}/defaultVersion:
     put:
-      tags:
-        - users
-      description: Update a cloud instance belonging to the user
-      operationId: putUserCloudInstance
-      parameters:
-        - name: userId
-          in: path
-          description: ID of user to update the cloud instance for
-          required: true
-          schema:
-            type: integer
-            format: int64
-        - name: cloudInstanceId
-          in: path
-          description: ID of cloud instance to update/delete
-          required: true
-          schema:
-            type: integer
-            format: int64
+      description: Update the default version of a workflow.
+      operationId: updateDefaultVersion_1
+      parameters:
+        - in: path
+          name: workflowId
+          required: true
+          schema:
+            format: int64
+            type: integer
       requestBody:
-        description: Cloud instance to replace for a user
         content:
-          application/json:
+          '*/*':
             schema:
-              $ref: '#/components/schemas/CloudInstance'
-        required: true
-      responses:
-        "204":
-          description: No Content
-        "403":
-          description: Forbidden
-        "401":
-          description: Unauthorized
-        "404":
-          description: Not Found
-      security:
-        - bearer: []
-    delete:
-      tags:
-        - users
-      description: Delete a cloud instance belonging to the user
-      operationId: deleteUserCloudInstance
-      parameters:
-        - name: userId
-          in: path
-          description: ID of user to delete the cloud instance for
-          required: true
-          schema:
-            type: integer
-            format: int64
-        - name: cloudInstanceId
-          in: path
-          description: ID of cloud instance to update/delete
-          required: true
-          schema:
-            type: integer
-            format: int64
-      responses:
-        "204":
-          description: No Content
-        "403":
-          description: Forbidden
-        "401":
-          description: Unauthorized
-        "404":
-          description: Not Found
-      security:
-        - bearer: []
-  /users/username/{username}:
-    get:
-      tags:
-        - users
-      description: Get a user by username.
-      operationId: listUser
-      parameters:
-        - name: username
-          in: path
-          required: true
-          schema:
-            type: string
-      responses:
-        default:
-          description: default response
-          content:
-            application/json:
-              schema:
-                $ref: '#/components/schemas/User'
-      security:
-        - bearer: []
-  /users/dockerRegistries:
-    get:
-      tags:
-        - users
-      description: Get all of the Docker registries accessible to the logged-in user.
-      operationId: getUserDockerRegistries
-      responses:
-        default:
-          description: default response
-          content:
-            application/json:
-              schema:
-                type: array
-                items:
-                  type: string
-      security:
-        - bearer: []
-  /users/dockerRegistries/{dockerRegistry}/organizations:
-    get:
-      tags:
-        - users
-      description: Get all of the organizations/namespaces of the Docker registry accessible to the logged-in user.
-      operationId: getDockerRegistriesOrganization
-      parameters:
-        - name: dockerRegistry
-          in: path
-          description: Name of Docker registry
-          required: true
-          schema:
-            type: string
-      responses:
-        default:
-          description: default response
-          content:
-            application/json:
-              schema:
-                type: array
-                items:
-                  type: string
-      security:
-        - bearer: []
-  /users/dockerRegistries/{dockerRegistry}/organizations/{organization}/repositories:
-    get:
-      tags:
-        - users
-      description: Get names of repositories associated with a specific namespace and Docker registry of the logged-in user.
-      operationId: getDockerRegistryOrganizationRepositories
-      parameters:
-        - name: dockerRegistry
-          in: path
-          description: Name of Docker registry
-          required: true
-          schema:
-            type: string
-        - name: organization
-          in: path
-          description: Name of organization or namespace
-          required: true
-          schema:
-            type: string
-      responses:
-        default:
-          description: default response
-          content:
-            application/json:
-              schema:
-                type: array
-                items:
-                  type: string
-      security:
-        - bearer: []
-  /workflows/{workflowId}/refresh:
-    get:
+              type: string
+      responses:
+        default:
+          content:
+            application/json:
+              schema:
+                $ref: '#/components/schemas/Workflow'
+          description: default response
+      security:
+        - bearer: []
       tags:
         - workflows
-      description: Refresh one particular workflow.
-      operationId: refresh_1
-      parameters:
-        - name: workflowId
-          in: path
-          required: true
-          schema:
-            type: integer
-            format: int64
-        - name: hardRefresh
-          in: query
-          schema:
-            type: boolean
-            default: true
-      responses:
-        default:
-          description: default response
+  /workflows/{workflowId}/descriptor/{relative-path}:
+    get:
+      description: Get the corresponding descriptor file from source control.
+      operationId: secondaryDescriptorPath_1
+      parameters:
+        - in: path
+          name: workflowId
+          required: true
+          schema:
+            format: int64
+            type: integer
+        - in: query
+          name: tag
+          schema:
+            type: string
+        - in: path
+          name: relative-path
+          required: true
+          schema:
+            type: string
+        - in: query
+          name: language
+          schema:
+            type: string
+      responses:
+        default:
+          content:
+            application/json:
+              schema:
+                $ref: '#/components/schemas/SourceFile'
+          description: default response
+      security:
+        - bearer: []
+      tags:
+        - workflows
+  /workflows/{workflowId}/descriptorType:
+    post:
+      description: Use with caution. This deletes all the workflowVersions, only use if there's nothing worth keeping in the workflow.
+      operationId: updateDescriptorType
+      parameters:
+        - in: path
+          name: workflowId
+          required: true
+          schema:
+            format: int64
+            type: integer
+        - in: query
+          name: descriptorType
+          schema:
+            enum:
+              - CWL
+              - WDL
+              - gxformat2
+              - SWL
+              - NFL
+              - service
+            type: string
+      responses:
+        default:
           content:
             application/json:
               schema:
                 $ref: '#/components/schemas/Workflow'
-      security:
-        - bearer: []
-  /workflows/{workflowId}/refresh/{version}:
-    get:
+          description: default response
+      security:
+        - bearer: []
+      summary: Changes the descriptor type of an unpublished, invalid workflow.
       tags:
         - workflows
-      description: Refresh one particular workflow version.
-      operationId: refreshVersion
-      parameters:
-        - name: workflowId
-          in: path
-          required: true
-          schema:
-            type: integer
-            format: int64
-        - name: version
-          in: path
-          required: true
-          schema:
-            type: string
-        - name: hardRefresh
-          in: query
-          schema:
-            type: boolean
-            default: true
-      responses:
-        default:
-          description: default response
+  /workflows/{workflowId}/labels:
+    put:
+      description: Update the labels linked to a workflow.
+      operationId: updateLabels_1
+      parameters:
+        - in: path
+          name: workflowId
+          required: true
+          schema:
+            format: int64
+            type: integer
+        - in: query
+          name: labels
+          schema:
+            type: string
+      requestBody:
+        content:
+          '*/*':
+            schema:
+              type: string
+      responses:
+        default:
           content:
             application/json:
               schema:
                 $ref: '#/components/schemas/Workflow'
-      security:
-        - bearer: []
+          description: default response
+      security:
+        - bearer: []
+      tags:
+        - workflows
+  /workflows/{workflowId}/primaryDescriptor:
+    get:
+      description: Get the primary descriptor file.
+      operationId: primaryDescriptor_1
+      parameters:
+        - in: path
+          name: workflowId
+          required: true
+          schema:
+            format: int64
+            type: integer
+        - in: query
+          name: tag
+          schema:
+            type: string
+        - in: query
+          name: language
+          schema:
+            type: string
+      responses:
+        default:
+          content:
+            application/json:
+              schema:
+                $ref: '#/components/schemas/SourceFile'
+          description: default response
+      security:
+        - bearer: []
+      tags:
+        - workflows
   /workflows/{workflowId}/publish:
     post:
-      tags:
-        - workflows
       description: Publish or unpublish a workflow.
       operationId: publish_1
       parameters:
-        - name: workflowId
-          in: path
-          required: true
-          schema:
-            type: integer
-            format: int64
+        - in: path
+          name: workflowId
+          required: true
+          schema:
+            format: int64
+            type: integer
       requestBody:
         content:
           '*/*':
@@ -6297,53 +7892,91 @@
               $ref: '#/components/schemas/PublishRequest'
       responses:
         default:
-          description: default response
           content:
             application/json:
               schema:
                 $ref: '#/components/schemas/Workflow'
-      security:
-        - bearer: []
-  /workflows/versions:
-    get:
+          description: default response
+      security:
+        - bearer: []
       tags:
         - workflows
-      description: List the versions for a published workflow.
-      operationId: tags_1
-      parameters:
-        - name: workflowId
-          in: query
-          schema:
-            type: integer
-            format: int64
-      responses:
-        default:
-          description: default response
-          content:
-            application/json:
-              schema:
-                type: array
-                items:
-                  $ref: '#/components/schemas/WorkflowVersion'
-      security:
-        - bearer: []
-  /workflows/{workflowId}/labels:
+  /workflows/{workflowId}/refresh:
+    get:
+      description: Refresh one particular workflow.
+      operationId: refresh_1
+      parameters:
+        - in: path
+          name: workflowId
+          required: true
+          schema:
+            format: int64
+            type: integer
+        - in: query
+          name: hardRefresh
+          schema:
+            default: true
+            type: boolean
+      responses:
+        default:
+          content:
+            application/json:
+              schema:
+                $ref: '#/components/schemas/Workflow'
+          description: default response
+      security:
+        - bearer: []
+      tags:
+        - workflows
+  /workflows/{workflowId}/refresh/{version}:
+    get:
+      description: Refresh one particular workflow version.
+      operationId: refreshVersion
+      parameters:
+        - in: path
+          name: workflowId
+          required: true
+          schema:
+            format: int64
+            type: integer
+        - in: path
+          name: version
+          required: true
+          schema:
+            type: string
+        - in: query
+          name: hardRefresh
+          schema:
+            default: true
+            type: boolean
+      responses:
+        default:
+          content:
+            application/json:
+              schema:
+                $ref: '#/components/schemas/Workflow'
+          description: default response
+      security:
+        - bearer: []
+      tags:
+        - workflows
+  /workflows/{workflowId}/requestDOI/{workflowVersionId}:
     put:
-      tags:
-        - workflows
-      description: Update the labels linked to a workflow.
-      operationId: updateLabels_1
-      parameters:
-        - name: workflowId
-          in: path
-          required: true
-          schema:
-            type: integer
-            format: int64
-        - name: labels
-          in: query
-          schema:
-            type: string
+      description: Request a DOI for this version of a workflow.
+      operationId: requestDOIForWorkflowVersion
+      parameters:
+        - in: path
+          name: workflowId
+          required: true
+          schema:
+            format: int64
+            type: integer
+        - in: path
+          name: workflowVersionId
+          required: true
+          schema:
+            format: int64
+            type: integer
       requestBody:
         content:
           '*/*':
@@ -6351,26 +7984,230 @@
               type: string
       responses:
         default:
-          description: default response
+          content:
+            application/json:
+              schema:
+                items:
+                  $ref: '#/components/schemas/WorkflowVersion'
+                type: array
+                uniqueItems: true
+          description: default response
+      security:
+        - bearer: []
+      tags:
+        - workflows
+  /workflows/{workflowId}/resetVersionPaths:
+    put:
+      description: Reset the workflow paths.
+      operationId: updateWorkflowPath
+      parameters:
+        - in: path
+          name: workflowId
+          required: true
+          schema:
+            format: int64
+            type: integer
+      requestBody:
+        content:
+          '*/*':
+            schema:
+              $ref: '#/components/schemas/Workflow'
+      responses:
+        default:
           content:
             application/json:
               schema:
                 $ref: '#/components/schemas/Workflow'
-      security:
-        - bearer: []
-  /workflows/{workflowId}/defaultVersion:
+          description: default response
+      security:
+        - bearer: []
+      tags:
+        - workflows
+  /workflows/{workflowId}/restub:
+    get:
+      description: Restub a workflow
+      operationId: restub
+      parameters:
+        - in: path
+          name: workflowId
+          required: true
+          schema:
+            format: int64
+            type: integer
+      responses:
+        default:
+          content:
+            application/json:
+              schema:
+                $ref: '#/components/schemas/Workflow'
+          description: default response
+      security:
+        - bearer: []
+      summary: Restub a workflow
+      tags:
+        - workflows
+  /workflows/{workflowId}/secondaryDescriptors:
+    get:
+      description: Get the corresponding descriptor documents from source control.
+      operationId: secondaryDescriptors_1
+      parameters:
+        - in: path
+          name: workflowId
+          required: true
+          schema:
+            format: int64
+            type: integer
+        - in: query
+          name: tag
+          schema:
+            type: string
+        - in: query
+          name: language
+          schema:
+            type: string
+      responses:
+        default:
+          content:
+            application/json:
+              schema:
+                items:
+                  $ref: '#/components/schemas/SourceFile'
+                type: array
+          description: default response
+      security:
+        - bearer: []
+      tags:
+        - workflows
+  /workflows/{workflowId}/star:
     put:
+      description: Star a workflow.
+      operationId: starEntry_1
+      parameters:
+        - in: path
+          name: workflowId
+          required: true
+          schema:
+            format: int64
+            type: integer
+      requestBody:
+        content:
+          '*/*':
+            schema:
+              $ref: '#/components/schemas/StarRequest'
+      responses:
+        default:
+          content:
+            application/json: {}
+          description: default response
+      security:
+        - bearer: []
       tags:
         - workflows
-      description: Update the default version of a workflow.
-      operationId: updateDefaultVersion_1
-      parameters:
-        - name: workflowId
-          in: path
-          required: true
-          schema:
-            type: integer
-            format: int64
+  /workflows/{workflowId}/starredUsers:
+    get:
+      description: Returns list of users who starred the given workflow.
+      operationId: getStarredUsers_1
+      parameters:
+        - in: path
+          name: workflowId
+          required: true
+          schema:
+            format: int64
+            type: integer
+      responses:
+        default:
+          content:
+            application/json:
+              schema:
+                items:
+                  $ref: '#/components/schemas/User'
+                type: array
+                uniqueItems: true
+          description: default response
+      tags:
+        - workflows
+  /workflows/{workflowId}/testParameterFiles:
+    delete:
+      description: Delete test parameter files for a given version.
+      operationId: deleteTestParameterFiles_1
+      parameters:
+        - in: path
+          name: workflowId
+          required: true
+          schema:
+            format: int64
+            type: integer
+        - in: query
+          name: testParameterPaths
+          schema:
+            items:
+              type: string
+            type: array
+        - in: query
+          name: version
+          schema:
+            type: string
+      responses:
+        default:
+          content:
+            application/json:
+              schema:
+                items:
+                  $ref: '#/components/schemas/SourceFile'
+                type: array
+                uniqueItems: true
+          description: default response
+      security:
+        - bearer: []
+      tags:
+        - workflows
+    get:
+      description: Get the corresponding test parameter files.
+      operationId: getTestParameterFiles_1
+      parameters:
+        - in: path
+          name: workflowId
+          required: true
+          schema:
+            format: int64
+            type: integer
+        - in: query
+          name: version
+          schema:
+            type: string
+      responses:
+        default:
+          content:
+            application/json:
+              schema:
+                items:
+                  $ref: '#/components/schemas/SourceFile'
+                type: array
+          description: default response
+      security:
+        - bearer: []
+      tags:
+        - workflows
+    put:
+      description: Add test parameter files for a given version.
+      operationId: addTestParameterFiles_1
+      parameters:
+        - in: path
+          name: workflowId
+          required: true
+          schema:
+            format: int64
+            type: integer
+        - in: query
+          name: testParameterPaths
+          schema:
+            items:
+              type: string
+            type: array
+        - in: query
+          name: version
+          schema:
+            type: string
       requestBody:
         content:
           '*/*':
@@ -6378,953 +8215,126 @@
               type: string
       responses:
         default:
-          description: default response
-          content:
-            application/json:
-              schema:
-                $ref: '#/components/schemas/Workflow'
-      security:
-        - bearer: []
-  /workflows/{workflowId}/primaryDescriptor:
-    get:
+          content:
+            application/json:
+              schema:
+                items:
+                  $ref: '#/components/schemas/SourceFile'
+                type: array
+                uniqueItems: true
+          description: default response
+      security:
+        - bearer: []
       tags:
         - workflows
-      description: Get the primary descriptor file.
-      operationId: primaryDescriptor_1
-      parameters:
-        - name: workflowId
-          in: path
-          required: true
-          schema:
-            type: integer
-            format: int64
-        - name: tag
-          in: query
-          schema:
-            type: string
-        - name: language
-          in: query
-          schema:
-            type: string
-      responses:
-        default:
-          description: default response
-          content:
-            application/json:
-              schema:
-                $ref: '#/components/schemas/SourceFile'
-      security:
-        - bearer: []
-  /workflows/{workflowId}/descriptor/{relative-path}:
-    get:
+  /workflows/{workflowId}/tools/{workflowVersionId}:
+    get:
+      description: Get the Tools for a given workflow version.
+      operationId: getTableToolContent
+      parameters:
+        - in: path
+          name: workflowId
+          required: true
+          schema:
+            format: int64
+            type: integer
+        - in: path
+          name: workflowVersionId
+          required: true
+          schema:
+            format: int64
+            type: integer
+      responses:
+        default:
+          content:
+            application/json:
+              schema:
+                type: string
+          description: default response
+      security:
+        - bearer: []
       tags:
         - workflows
-      description: Get the corresponding descriptor file from source control.
-      operationId: secondaryDescriptorPath_1
-      parameters:
-        - name: workflowId
-          in: path
-          required: true
-          schema:
-            type: integer
-            format: int64
-        - name: tag
-          in: query
-          schema:
-            type: string
-        - name: relative-path
-          in: path
-          required: true
-          schema:
-            type: string
-        - name: language
-          in: query
-          schema:
-            type: string
-      responses:
-        default:
-          description: default response
-          content:
-            application/json:
-              schema:
-                $ref: '#/components/schemas/SourceFile'
-      security:
-        - bearer: []
-  /workflows/{workflowId}/secondaryDescriptors:
-    get:
+  /workflows/{workflowId}/users:
+    get:
+      description: Get users of a workflow.
+      operationId: getUsers_1
+      parameters:
+        - in: path
+          name: workflowId
+          required: true
+          schema:
+            format: int64
+            type: integer
+      responses:
+        default:
+          content:
+            application/json:
+              schema:
+                items:
+                  $ref: '#/components/schemas/User'
+                type: array
+          description: default response
+      security:
+        - bearer: []
       tags:
         - workflows
-      description: Get the corresponding descriptor documents from source control.
-      operationId: secondaryDescriptors_1
-      parameters:
-        - name: workflowId
-          in: path
-          required: true
-          schema:
-            type: integer
-            format: int64
-        - name: tag
-          in: query
-          schema:
-            type: string
-        - name: language
-          in: query
-          schema:
-            type: string
-      responses:
-        default:
-          description: default response
-          content:
-            application/json:
-              schema:
-                type: array
-                items:
-                  $ref: '#/components/schemas/SourceFile'
-      security:
-        - bearer: []
-  /workflows/{workflowId}/testParameterFiles:
-    get:
-      tags:
-        - workflows
-      description: Get the corresponding test parameter files.
-      operationId: getTestParameterFiles_1
-      parameters:
-        - name: workflowId
-          in: path
-          required: true
-          schema:
-            type: integer
-            format: int64
-        - name: version
-          in: query
-          schema:
-            type: string
-      responses:
-        default:
-          description: default response
-          content:
-            application/json:
-              schema:
-                type: array
-                items:
-                  $ref: '#/components/schemas/SourceFile'
-      security:
-        - bearer: []
+  /workflows/{workflowId}/workflowVersions:
     put:
-      tags:
-        - workflows
-      description: Add test parameter files for a given version.
-      operationId: addTestParameterFiles_1
-      parameters:
-        - name: workflowId
-          in: path
-          required: true
-          schema:
-            type: integer
-            format: int64
-        - name: testParameterPaths
-          in: query
-          schema:
-            type: array
-            items:
-              type: string
-        - name: version
-          in: query
-          schema:
-            type: string
+      description: Update the workflow versions linked to a workflow.
+      operationId: updateWorkflowVersion
+      parameters:
+        - in: path
+          name: workflowId
+          required: true
+          schema:
+            format: int64
+            type: integer
       requestBody:
         content:
           '*/*':
             schema:
-              type: string
-      responses:
-        default:
-          description: default response
-          content:
-            application/json:
-              schema:
-                uniqueItems: true
-                type: array
-                items:
-                  $ref: '#/components/schemas/SourceFile'
-      security:
-        - bearer: []
-    delete:
-      tags:
-        - workflows
-      description: Delete test parameter files for a given version.
-      operationId: deleteTestParameterFiles_1
-      parameters:
-        - name: workflowId
-          in: path
-          required: true
-          schema:
-            type: integer
-            format: int64
-        - name: testParameterPaths
-          in: query
-          schema:
-            type: array
-            items:
-              type: string
-        - name: version
-          in: query
-          schema:
-            type: string
-      responses:
-        default:
-          description: default response
-          content:
-            application/json:
-              schema:
-                uniqueItems: true
-                type: array
-                items:
-                  $ref: '#/components/schemas/SourceFile'
-      security:
-        - bearer: []
-  /workflows/{workflowId}/star:
-    put:
-      tags:
-        - workflows
-      description: Star a workflow.
-      operationId: starEntry_1
-      parameters:
-        - name: workflowId
-          in: path
-          required: true
-          schema:
-            type: integer
-            format: int64
-      requestBody:
-        content:
-          '*/*':
-            schema:
-              $ref: '#/components/schemas/StarRequest'
-      responses:
-        default:
-          description: default response
-          content:
-            application/json: {}
-      security:
-        - bearer: []
-  /workflows/{workflowId}:
-    get:
-      tags:
-        - workflows
-      description: Retrieve a workflow
-      operationId: getWorkflow
-      parameters:
-        - name: workflowId
-          in: path
-          required: true
-          schema:
-            type: integer
-            format: int64
-        - name: include
-          in: query
-          schema:
-            type: string
-      responses:
-        default:
-          description: default response
-          content:
-            application/json:
-              schema:
-                $ref: '#/components/schemas/Workflow'
-      security:
-        - bearer: []
-    put:
-      tags:
-        - workflows
-      description: Update the workflow with the given workflow.
-      operationId: updateWorkflow
-      parameters:
-        - name: workflowId
-          in: path
-          required: true
-          schema:
-            type: integer
-            format: int64
-      requestBody:
-        content:
-          '*/*':
-            schema:
-              $ref: '#/components/schemas/Workflow'
-      responses:
-        default:
-          description: default response
-          content:
-            application/json:
-              schema:
-                $ref: '#/components/schemas/Workflow'
-      security:
-        - bearer: []
-  /workflows/{workflowId}/users:
-    get:
-      tags:
-        - workflows
-      description: Get users of a workflow.
-      operationId: getUsers_1
-      parameters:
-        - name: workflowId
-          in: path
-          required: true
-          schema:
-            type: integer
-            format: int64
-      responses:
-        default:
-          description: default response
-          content:
-            application/json:
-              schema:
-                type: array
-                items:
-                  $ref: '#/components/schemas/User'
-      security:
-        - bearer: []
-  /workflows/{workflowId}/starredUsers:
-    get:
-      tags:
-        - workflows
-      description: Returns list of users who starred the given workflow.
-      operationId: getStarredUsers_1
-      parameters:
-        - name: workflowId
-          in: path
-          required: true
-          schema:
-            type: integer
-            format: int64
-      responses:
-        default:
-          description: default response
-          content:
-            application/json:
-              schema:
-                uniqueItems: true
-                type: array
-                items:
-                  $ref: '#/components/schemas/User'
-  /workflows/{workflowId}/restub:
-    get:
-      tags:
-        - workflows
-      summary: Restub a workflow
-      description: Restub a workflow
-      operationId: restub
-      parameters:
-        - name: workflowId
-          in: path
-          required: true
-          schema:
-            type: integer
-            format: int64
-      responses:
-        default:
-          description: default response
-          content:
-            application/json:
-              schema:
-                $ref: '#/components/schemas/Workflow'
-      security:
-        - bearer: []
-  /workflows/{workflowId}/requestDOI/{workflowVersionId}:
-    put:
-      tags:
-        - workflows
-      description: Request a DOI for this version of a workflow.
-      operationId: requestDOIForWorkflowVersion
-      parameters:
-        - name: workflowId
-          in: path
-          required: true
-          schema:
-            type: integer
-            format: int64
-        - name: workflowVersionId
-          in: path
-          required: true
-          schema:
-            type: integer
-            format: int64
-      requestBody:
-        content:
-          '*/*':
-            schema:
-              type: string
-      responses:
-        default:
-          description: default response
-          content:
-            application/json:
-              schema:
-                uniqueItems: true
-                type: array
-                items:
-                  $ref: '#/components/schemas/WorkflowVersion'
-      security:
-        - bearer: []
-  /workflows/{workflowId}/resetVersionPaths:
-    put:
-      tags:
-        - workflows
-      description: Reset the workflow paths.
-      operationId: updateWorkflowPath
-      parameters:
-        - name: workflowId
-          in: path
-          required: true
-          schema:
-            type: integer
-            format: int64
-      requestBody:
-        content:
-          '*/*':
-            schema:
-              $ref: '#/components/schemas/Workflow'
-      responses:
-        default:
-          description: default response
-          content:
-            application/json:
-              schema:
-                $ref: '#/components/schemas/Workflow'
-      security:
-        - bearer: []
-  /workflows/published/{workflowId}:
-    get:
-      tags:
-        - workflows
-      description: Get a published workflow.
-      operationId: getPublishedWorkflow
-      parameters:
-        - name: workflowId
-          in: path
-          required: true
-          schema:
-            type: integer
-            format: int64
-        - name: include
-          in: query
-          schema:
-            type: string
-      responses:
-        default:
-          description: default response
-          content:
-            application/json:
-              schema:
-                $ref: '#/components/schemas/Workflow'
-  /workflows/organization/{organization}/published:
-    get:
-      tags:
-        - workflows
-      description: List all published workflows of an organization.
-      operationId: getPublishedWorkflowsByOrganization
-      parameters:
-        - name: organization
-          in: path
-          required: true
-          schema:
-            type: string
-      responses:
-        default:
-          description: default response
-          content:
-            application/json:
-              schema:
-                type: array
-                items:
-                  $ref: '#/components/schemas/Workflow'
-  /workflows/published:
-    get:
-      tags:
-        - workflows
-      description: List all published workflows.
-      operationId: allPublishedWorkflows
-      parameters:
-        - name: offset
-          in: query
-          schema:
-            type: string
-        - name: limit
-          in: query
-          schema:
-            type: integer
-            format: int32
-            default: 100
-        - name: filter
-          in: query
-          schema:
-            type: string
-            default: ""
-        - name: sortCol
-          in: query
-          schema:
-            type: string
-            default: stars
-        - name: sortOrder
-          in: query
-          schema:
-            type: string
-            default: desc
-        - name: services
-          in: query
-          schema:
-            type: boolean
-            default: false
-      responses:
-        default:
-          description: default response
-          content:
-            application/json:
-              schema:
-                type: array
-                items:
-                  $ref: '#/components/schemas/Workflow'
-  /workflows/shared:
-    get:
-      tags:
-        - workflows
-      description: Retrieve all workflows shared with user.
-      operationId: sharedWorkflows
-      responses:
-        default:
-          description: default response
-          content:
-            application/json:
-              schema:
-                type: array
-                items:
-                  $ref: '#/components/schemas/SharedWorkflows'
-      security:
-        - bearer: []
-  /workflows/path/workflow/{repository}:
-    get:
-      tags:
-        - workflows
-      summary: Get a workflow by path.
-      description: Requires full path (including workflow name if applicable).
-      operationId: getWorkflowByPath
-      parameters:
-        - name: repository
-          in: path
-          description: Repository path
-          required: true
-          schema:
-            type: string
-        - name: include
-          in: query
-          description: 'Comma-delimited list of fields to include: validations, aliases'
-          schema:
-            type: string
-        - name: services
-          in: query
-          description: Whether to get a service or workflow
-          schema:
-            type: boolean
-            default: false
-      responses:
-        default:
-          description: default response
-          content:
-            application/json:
-              schema:
-                $ref: '#/components/schemas/Workflow'
-      security:
-        - bearer: []
-  /workflows/path/workflow/{repository}/permissions:
-    get:
-      tags:
-        - workflows
-      description: Get all permissions for a workflow.
-      operationId: getWorkflowPermissions
-      parameters:
-        - name: repository
-          in: path
-          required: true
-          schema:
-            type: string
-        - name: services
-          in: query
-          schema:
-            type: boolean
-            default: false
-      responses:
-        default:
-          description: default response
-          content:
-            application/json:
-              schema:
-                type: array
-                items:
-                  $ref: '#/components/schemas/Permission'
-      security:
-        - bearer: []
-    delete:
-      tags:
-        - workflows
-      description: Remove the specified user role for a workflow.
-      operationId: removeWorkflowRole
-      parameters:
-        - name: repository
-          in: path
-          required: true
-          schema:
-            type: string
-        - name: email
-          in: query
-          schema:
-            type: string
-        - name: role
-          in: query
-          schema:
-            type: string
-            enum:
-              - OWNER
-              - WRITER
-              - READER
-        - name: services
-          in: query
-          schema:
-            type: boolean
-            default: false
-      responses:
-        default:
-          description: default response
-          content:
-            application/json:
-              schema:
-                type: array
-                items:
-                  $ref: '#/components/schemas/Permission'
-      security:
-        - bearer: []
-    patch:
-      tags:
-        - workflows
-      description: Set the specified permission for a user on a workflow.
-      operationId: addWorkflowPermission
-      parameters:
-        - name: repository
-          in: path
-          required: true
-          schema:
-            type: string
-        - name: services
-          in: query
-          schema:
-            type: boolean
-            default: false
-      requestBody:
-        content:
-          '*/*':
-            schema:
-              $ref: '#/components/schemas/Permission'
-      responses:
-        default:
-          description: default response
-          content:
-            application/json:
-              schema:
-                type: array
-                items:
-                  $ref: '#/components/schemas/Permission'
-      security:
-        - bearer: []
-  /workflows/path/workflow/{repository}/actions:
-    get:
-      tags:
-        - workflows
-      description: Gets all actions a user can perform on a workflow.
-      operationId: getWorkflowActions
-      parameters:
-        - name: repository
-          in: path
-          required: true
-          schema:
-            type: string
-        - name: services
-          in: query
-          schema:
-            type: boolean
-            default: false
-      responses:
-        default:
-          description: default response
-          content:
-            application/json:
-              schema:
-                type: array
-                items:
-                  type: string
-                  enum:
-                    - write
-                    - read
-                    - delete
-                    - share
-      security:
-        - bearer: []
-  /workflows/path/entry/{repository}:
-    get:
-      tags:
-        - workflows
-      description: Get an entry by path.
-      operationId: getEntryByPath
-      parameters:
-        - name: repository
-          in: path
-          required: true
-          schema:
-            type: string
-      responses:
-        default:
-          description: default response
-          content:
-            application/json:
-              schema:
-                $ref: '#/components/schemas/Entry'
-      security:
-        - bearer: []
-  /workflows/path/entry/{repository}/published:
-    get:
-      tags:
-        - workflows
-      description: Get a published entry by path.
-      operationId: getPublishedEntryByPath
-      parameters:
-        - name: repository
-          in: path
-          required: true
-          schema:
-            type: string
-      responses:
-        default:
-          description: default response
-          content:
-            application/json:
-              schema:
-                $ref: '#/components/schemas/Entry'
-  /workflows/path/{repository}:
-    get:
-      tags:
-        - workflows
-      description: Get a list of workflows by path.
-      operationId: getAllWorkflowByPath
-      parameters:
-        - name: repository
-          in: path
-          required: true
-          schema:
-            type: string
-      responses:
-        default:
-          description: default response
-          content:
-            application/json:
-              schema:
-                type: array
-                items:
-                  $ref: '#/components/schemas/Workflow'
-      security:
-        - bearer: []
-  /workflows/path/workflow/{repository}/published:
-    get:
-      tags:
-        - workflows
-      description: Get a published workflow by path
-      operationId: getPublishedWorkflowByPath
-      parameters:
-        - name: repository
-          in: path
-          required: true
-          schema:
-            type: string
-        - name: include
-          in: query
-          schema:
-            type: string
-        - name: services
-          in: query
-          schema:
-            type: boolean
-            default: false
-        - name: versionName
-          in: query
-          schema:
-            type: string
-      responses:
-        default:
-          description: default response
-          content:
-            application/json:
-              schema:
-                $ref: '#/components/schemas/Workflow'
-  /workflows/manualRegister:
-    post:
-      tags:
-        - workflows
-      description: Manually register a workflow.
-      operationId: manualRegister
-      parameters:
-        - name: workflowRegistry
-          in: query
-          schema:
-            type: string
-        - name: workflowPath
-          in: query
-          schema:
-            type: string
-        - name: defaultWorkflowPath
-          in: query
-          schema:
-            type: string
-        - name: workflowName
-          in: query
-          schema:
-            type: string
-        - name: descriptorType
-          in: query
-          schema:
-            type: string
-        - name: defaultTestParameterFilePath
-          in: query
-          schema:
-            type: string
-      responses:
-        default:
-          description: default response
-          content:
-            application/json:
-              schema:
-                $ref: '#/components/schemas/Workflow'
-      security:
-        - bearer: []
-  /workflows/{workflowId}/workflowVersions:
-    put:
-      tags:
-        - workflows
-      description: Update the workflow versions linked to a workflow.
-      operationId: updateWorkflowVersion
-      parameters:
-        - name: workflowId
-          in: path
-          required: true
-          schema:
-            type: integer
-            format: int64
-      requestBody:
-        content:
-          '*/*':
-            schema:
-              type: array
               items:
                 $ref: '#/components/schemas/WorkflowVersion'
-      responses:
-        default:
-          description: default response
-          content:
-            application/json:
-              schema:
+              type: array
+      responses:
+        default:
+          content:
+            application/json:
+              schema:
+                items:
+                  $ref: '#/components/schemas/WorkflowVersion'
+                type: array
                 uniqueItems: true
-                type: array
-                items:
-                  $ref: '#/components/schemas/WorkflowVersion'
-      security:
-        - bearer: []
-  /workflows/{workflowId}/dag/{workflowVersionId}:
-    get:
+          description: default response
+      security:
+        - bearer: []
       tags:
         - workflows
-      description: Get the DAG for a given workflow version.
-      operationId: getWorkflowDag
-      parameters:
-        - name: workflowId
-          in: path
-          required: true
-          schema:
-            type: integer
-            format: int64
-        - name: workflowVersionId
-          in: path
-          required: true
-          schema:
-            type: integer
-            format: int64
-      responses:
-        default:
-          description: default response
-          content:
-            application/json:
-              schema:
-                type: string
-      security:
-        - bearer: []
-  /workflows/{workflowId}/tools/{workflowVersionId}:
-    get:
-      tags:
-        - workflows
-      description: Get the Tools for a given workflow version.
-      operationId: getTableToolContent
-      parameters:
-        - name: workflowId
-          in: path
-          required: true
-          schema:
-            type: integer
-            format: int64
-        - name: workflowVersionId
-          in: path
-          required: true
-          schema:
-            type: integer
-            format: int64
-      responses:
-        default:
-          description: default response
-          content:
-            application/json:
-              schema:
-<<<<<<< HEAD
-                type: string
-=======
-                items:
-                  $ref: '#/components/schemas/DockstoreTool'
-                type: array
-          description: default response
->>>>>>> 10ef956f
-      security:
-        - bearer: []
   /workflows/{workflowId}/workflowVersions/{workflowVersionId}/sourcefiles:
     get:
-      tags:
-        - workflows
       description: Retrieve sourcefiles for an entry's version
       operationId: getWorkflowVersionsSourcefiles
       parameters:
-        - name: workflowId
-          in: path
-          description: Workflow to retrieve the version from.
-          required: true
-          schema:
-            type: integer
-            format: int64
-        - name: workflowVersionId
-          in: path
-          description: Workflow version to retrieve the version from.
-          required: true
-          schema:
-            type: integer
-            format: int64
-        - name: fileTypes
+        - description: Workflow to retrieve the version from.
+          in: path
+          name: workflowId
+          required: true
+          schema:
+            format: int64
+            type: integer
+        - description: Workflow version to retrieve the version from.
+          in: path
+          name: workflowVersionId
+          required: true
+          schema:
+            format: int64
+            type: integer
+        - description: List of file types to filter sourcefiles by
           in: query
-          description: List of file types to filter sourcefiles by
-          schema:
-            type: array
+          name: fileTypes
+          schema:
             items:
-              type: string
               enum:
                 - DOCKSTORE_CWL
                 - DOCKSTORE_WDL
@@ -7342,3208 +8352,98 @@
                 - GXFORMAT2_TEST_FILE
                 - DOCKSTORE_SWL
                 - SWL_TEST_JSON
-      responses:
-        default:
-          description: default response
-          content:
-            application/json:
-              schema:
-<<<<<<< HEAD
+              type: string
+            type: array
+      responses:
+        default:
+          content:
+            application/json:
+              schema:
+                items:
+                  $ref: '#/components/schemas/SourceFile'
+                type: array
                 uniqueItems: true
-=======
-                items:
-                  $ref: '#/components/schemas/DockstoreTool'
->>>>>>> 10ef956f
-                type: array
-                items:
-                  $ref: '#/components/schemas/SourceFile'
-      security:
-        - bearer: []
-  /workflows/{workflowId}/descriptorType:
-    post:
+          description: default response
+      security:
+        - bearer: []
       tags:
         - workflows
-      summary: Changes the descriptor type of an unpublished, invalid workflow.
-      description: Use with caution. This deletes all the workflowVersions, only use if there's nothing worth keeping in the workflow.
-      operationId: updateDescriptorType
-      parameters:
-        - name: workflowId
-          in: path
-          required: true
-          schema:
-            type: integer
-            format: int64
-        - name: descriptorType
-          in: query
-          schema:
-            type: string
-            enum:
-              - CWL
-              - WDL
-              - gxformat2
-              - SWL
-              - NFL
-              - service
-      responses:
-        default:
-          description: default response
-          content:
-            application/json:
-              schema:
-<<<<<<< HEAD
-                $ref: '#/components/schemas/Workflow'
-=======
-                items:
-                  $ref: '#/components/schemas/DockstoreTool'
-                type: array
-          description: default response
->>>>>>> 10ef956f
-      security:
-        - bearer: []
-  /workflows/{entryId}/registerCheckerWorkflow/{descriptorType}:
-    post:
-      tags:
-        - workflows
-      description: Register a checker workflow and associates it with the given tool/workflow.
-      operationId: registerCheckerWorkflow
-      parameters:
-        - name: checkerWorkflowPath
-          in: query
-          schema:
-            type: string
-        - name: testParameterPath
-          in: query
-          schema:
-            type: string
-        - name: entryId
-          in: path
-          required: true
-          schema:
-            type: integer
-            format: int64
-        - name: descriptorType
-          in: path
-          required: true
-          schema:
-            type: string
-      responses:
-        default:
-          description: default response
-          content:
-            application/json:
-              schema:
-                $ref: '#/components/schemas/Entry'
-      security:
-        - bearer: []
   /workflows/{workflowId}/zip/{workflowVersionId}:
     get:
-      tags:
-        - workflows
       description: Download a ZIP file of a workflow and all associated files.
       operationId: getWorkflowZip
       parameters:
-        - name: workflowId
-          in: path
-          required: true
-          schema:
-            type: integer
-            format: int64
-        - name: workflowVersionId
-          in: path
-          required: true
-          schema:
-            type: integer
-            format: int64
-      responses:
-        default:
-          description: default response
+        - in: path
+          name: workflowId
+          required: true
+          schema:
+            format: int64
+            type: integer
+        - in: path
+          name: workflowVersionId
+          required: true
+          schema:
+            format: int64
+            type: integer
+      responses:
+        default:
           content:
             application/zip: {}
-      security:
-        - bearer: []
-  /workflows/{alias}/aliases:
-    get:
+          description: default response
+      security:
+        - bearer: []
       tags:
         - workflows
-      description: Retrieves a workflow by alias.
-      operationId: getWorkflowByAlias
-      parameters:
-        - name: alias
-          in: path
-          required: true
-          schema:
-            type: string
-      responses:
-        default:
-          description: default response
-          content:
-            application/json:
-              schema:
-                $ref: '#/components/schemas/Workflow'
-      security:
-        - bearer: []
-  /workflows/registries/{gitRegistry}/organizations/{organization}/repositories/{repositoryName}:
-    post:
-      tags:
-        - workflows
-      description: Adds a workflow for a registry and repository path with defaults set.
-      operationId: addWorkflow
-      parameters:
-        - name: gitRegistry
-          in: path
-          description: Git registry
-          required: true
-          schema:
-            type: string
-            enum:
-              - dockstore.org
-              - github.com
-              - bitbucket.org
-              - gitlab.com
-        - name: organization
-          in: path
-          description: Git repository organization
-          required: true
-          schema:
-            type: string
-        - name: repositoryName
-          in: path
-          description: Git repository name
-          required: true
-          schema:
-            type: string
-      responses:
-        default:
-          description: default response
-          content:
-            application/json:
-              schema:
-                $ref: '#/components/schemas/BioWorkflow'
-      security:
-        - bearer: []
-    delete:
-      tags:
-        - workflows
-      description: Delete a stubbed workflow for a registry and repository path.
-      operationId: deleteWorkflow
-      parameters:
-        - name: gitRegistry
-          in: path
-          description: Git registry
-          required: true
-          schema:
-            type: string
-            enum:
-              - dockstore.org
-              - github.com
-              - bitbucket.org
-              - gitlab.com
-        - name: organization
-          in: path
-          description: Git repository organization
-          required: true
-          schema:
-            type: string
-        - name: repositoryName
-          in: path
-          description: Git repository name
-          required: true
-          schema:
-            type: string
-      responses:
-        default:
-          description: default response
-          content:
-            application/json: {}
-      security:
-        - bearer: []
-  /workflows/github/release:
-    post:
-      tags:
-        - workflows
-      description: Handle a release of a repository on GitHub. Will create a workflow/service and version when necessary.
-      operationId: handleGitHubRelease
-      requestBody:
-        content:
-          application/x-www-form-urlencoded:
-            schema:
-              required:
-                - gitReference
-                - installationId
-                - repository
-                - username
-              type: object
-              properties:
-                repository:
-                  type: string
-                username:
-                  type: string
-                gitReference:
-                  type: string
-                installationId:
-                  type: string
-      responses:
-        default:
-          description: default response
-          content:
-            application/json: {}
-      security:
-        - bearer: []
-  /workflows/github/install:
-    post:
-      tags:
-        - workflows
-      description: Handle the installation of our GitHub app onto a repository or organization.
-      operationId: handleGitHubInstallation
-      requestBody:
-        content:
-          application/x-www-form-urlencoded:
-            schema:
-              required:
-                - installationId
-                - repositories
-                - username
-              type: object
-              properties:
-                repositories:
-                  type: string
-                username:
-                  type: string
-                installationId:
-                  type: string
-      responses:
-        "418":
-          description: This code tells AWS Lambda not to retry.
-      security:
-        - bearer: []
-  /workflows/github:
-    delete:
-      tags:
-        - workflows
-      description: Handles the deletion of a branch on GitHub. Will delete all workflow versions that match in all workflows that share the same repository.
-      operationId: handleGitHubBranchDeletion
-      parameters:
-        - name: repository
-          in: query
-          description: Repository path (ex. dockstore/dockstore-ui2)
-          required: true
-          schema:
-            type: string
-        - name: username
-          in: query
-          description: Username of user on GitHub who triggered action
-          required: true
-          schema:
-            type: string
-        - name: gitReference
-          in: query
-          description: Full git reference for a GitHub branch/tag. Ex. refs/heads/master or refs/tags/v1.0
-          required: true
-          schema:
-            type: string
-        - name: installationId
-          in: query
-          description: GitHub installation ID
-          required: true
-          schema:
-            type: string
-      responses:
-        "418":
-          description: This code tells AWS Lambda not to retry.
-      security:
-        - bearer: []
-  /api/ga4gh/v2/extended/tools/{organization}:
-    get:
-      tags:
-        - extendedGA4GH
-      summary: List tools of an organization
-      description: This endpoint returns tools of an organization.
-      operationId: toolsOrgGet
-      parameters:
-        - name: organization
-          in: path
-          required: true
-          schema:
-            type: string
-      responses:
-        "200":
-          description: An array of Tools of the input organization.
-          content:
-            application/json:
-              schema:
-                type: array
-                items:
-                  $ref: '#/components/schemas/ToolV1'
-  /api/ga4gh/v2/extended/tools/entry/_search:
-    post:
-      tags:
-        - extendedGA4GH
-      summary: Search the tools and workflows indices.
-      description: This endpoint searches the indices for all published tools and workflows. Used by utilities that expect to talk to an elastic search endpoint.
-      operationId: toolsIndexSearch
-      requestBody:
-        content:
-          '*/*':
-            schema:
-              type: string
-      responses:
-        "200":
-          description: An elastic search result.
-          content:
-            application/json:
-              schema:
-                type: string
-  /api/ga4gh/v2/extended/tools/index:
-    post:
-      tags:
-        - extendedGA4GH
-      summary: Update the workflows and tools indices
-      description: This endpoint updates the indices for all published tools and workflows.
-      operationId: Update the workflows and tools indices
-      responses:
-        "200":
-          description: Workflows and tools indices populated with entries.
-          content:
-            text/plain:
-              schema:
-                type: integer
-      security:
-        - bearer: []
-  /api/ga4gh/v2/extended/workflows/{organization}:
-    get:
-      tags:
-        - extendedGA4GH
-      summary: List workflows of an organization
-      description: This endpoint returns workflows of an organization.
-      operationId: workflowsOrgGet
-      parameters:
-        - name: organization
-          in: path
-          required: true
-          schema:
-            type: string
-      responses:
-        "200":
-          description: An array of Tools of the input organization.
-          content:
-<<<<<<< HEAD
-            application/json:
-              schema:
-                type: array
-                items:
-                  $ref: '#/components/schemas/ToolV1'
-  /api/ga4gh/v2/extended/containers/{organization}:
-    get:
-      tags:
-        - extendedGA4GH
-      summary: List entries of an organization
-      description: This endpoint returns entries of an organization.
-      operationId: entriesOrgGet
-      parameters:
-        - name: organization
-          in: path
-          required: true
-          schema:
-            type: string
-      responses:
-        "200":
-          description: An array of Tools of the input organization.
-          content:
-            application/json:
-              schema:
-                type: array
-                items:
-                  $ref: '#/components/schemas/ToolV1'
-  /api/ga4gh/v2/extended/organizations:
-    get:
-=======
-            application/json: {}
-          description: default response
-      security:
-        - bearer: []
->>>>>>> 10ef956f
-      tags:
-        - extendedGA4GH
-      summary: List all organizations
-      description: This endpoint returns list of all organizations.
-      operationId: entriesOrgsGet
-      responses:
-        "200":
-          description: An array of organizations' names.
-          content:
-            application/json:
-              schema:
-                type: array
-                items:
-                  type: string
-  /api/ga4gh/v2/extended/{id}/versions/{version_id}/{type}/tests/{relative_path}:
-    post:
-      tags:
-        - extendedGA4GH
-      summary: Annotate test JSON with information on whether it ran successfully on particular platforms plus metadata
-      description: Test JSON can be annotated with whether they ran correctly keyed by platform and associated with some metadata.
-      operationId: verifyTestParameterFilePost
-      parameters:
-        - name: type
-          in: path
-          required: true
-          schema:
-            type: string
-        - name: id
-          in: path
-          required: true
-          schema:
-            type: string
-        - name: version_id
-          in: path
-          required: true
-          schema:
-            type: string
-        - name: relative_path
-          in: path
-          required: true
-          schema:
-            type: string
-        - name: platform
-          in: query
-          schema:
-            type: string
-        - name: platform_version
-          in: query
-          schema:
-            type: string
-        - name: verified
-          in: query
-          schema:
-            type: boolean
-        - name: metadata
-          in: query
-          schema:
-            type: string
-      responses:
-        "200":
-          description: The tool test JSON response.
-          content:
-            application/json:
-              schema:
-                type: string
-        "401":
-          description: Credentials not provided or incorrect.
-          content:
-            application/json:
-              schema:
-                $ref: '#/components/schemas/Error'
-        "404":
-          description: The tool test cannot be found to annotate.
-          content:
-            application/json:
-              schema:
-                $ref: '#/components/schemas/Error'
-      security:
-        - bearer: []
-  /ga4gh/trs/v2/service-info:
-    get:
-      tags:
-        - GA4GHV20
-      summary: Show information about this service. It is assumed that removing this endpoint from a URL will result in a valid URL to query against
-      operationId: getServiceInfo
-      responses:
-        "200":
-          description: A successful operation to request the service information about this running service.'
-          content:
-            application/json:
-              schema:
-                $ref: '#/components/schemas/TRSService'
-  /ga4gh/trs/v2/toolClasses:
-    get:
-      tags:
-        - GA4GHV20
-      summary: List all tool types
-      description: 'This endpoint returns all tool-classes available. '
-      operationId: toolClassesGet
-      responses:
-        "200":
-          description: A list of potential tool classes.
-          content:
-            application/json:
-              schema:
-                type: array
-                items:
-                  $ref: '#/components/schemas/ToolClass'
-            text/plain:
-              schema:
-                type: array
-                items:
-                  $ref: '#/components/schemas/ToolClass'
-      security:
-        - BEARER: []
-  /ga4gh/trs/v2/tools:
-    get:
-      tags:
-        - GA4GHV20
-      summary: List all tools
-      description: 'This endpoint returns all tools available or a filtered subset using metadata query parameters. '
-      operationId: toolsGet
-      parameters:
-        - name: id
-          in: query
-          description: A unique identifier of the tool, scoped to this registry, for example `123456`.
-          schema:
-            type: string
-        - name: alias
-          in: query
-          description: Support for this parameter is optional for tool registries that support aliases. If provided will only return entries with the given alias.
-          schema:
-            type: string
-        - name: toolClass
-          in: query
-          description: Filter tools by the name of the subclass (#/definitions/ToolClass)
-          schema:
-            type: string
-            enum:
-              - CommandLineTool
-              - Workflow
-        - name: descriptorType
-          in: query
-          description: Filter tools by the name of the descriptor type (#/definitions/DescriptorType)
-          schema:
-            type: string
-            enum:
-              - CWL
-              - WDL
-              - NFL
-              - SERVICE
-              - GALAXY
-        - name: registry
-          in: query
-          description: The image registry that contains the image.
-          schema:
-            type: string
-        - name: organization
-          in: query
-          description: The organization in the registry that published the image.
-          schema:
-            type: string
-        - name: name
-          in: query
-          description: The name of the image.
-          schema:
-            type: string
-        - name: toolname
-          in: query
-          description: The name of the tool.
-          schema:
-            type: string
-        - name: description
-          in: query
-          description: The description of the tool.
-          schema:
-            type: string
-        - name: author
-          in: query
-          description: The author of the tool (TODO a thought occurs, are we assuming that the author of the CWL and the image are the same?).
-          schema:
-            type: string
-        - name: checker
-          in: query
-          description: Return only checker workflows.
-          schema:
-            type: boolean
-        - name: offset
-          in: query
-          description: Start index of paging. Pagination results can be based on numbers or other values chosen by the registry implementor (for example, SHA values). If this exceeds the current result set return an empty set.  If not specified in the request, this will start at the beginning of the results.
-          schema:
-            type: string
-        - name: limit
-          in: query
-          description: Amount of records to return in a given page.
-          schema:
-            type: integer
-            format: int32
-      responses:
-        "200":
-          description: An array of Tools that match the filter.
-          content:
-            application/json:
-              schema:
-                type: array
-                items:
-                  $ref: '#/components/schemas/Tool'
-            text/plain:
-              schema:
-                type: array
-                items:
-                  $ref: '#/components/schemas/Tool'
-      security:
-        - BEARER: []
-  /ga4gh/trs/v2/tools/{id}:
-    get:
-      tags:
-        - GA4GHV20
-      summary: List one specific tool, acts as an anchor for self references
-      description: This endpoint returns one specific tool (which has ToolVersions nested inside it).
-      operationId: toolsIdGet
-      parameters:
-        - name: id
-          in: path
-          description: A unique identifier of the tool, scoped to this registry, for example `123456`.
-          required: true
-          schema:
-            type: string
-      responses:
-        "200":
-          description: A tool.
-          content:
-            application/json:
-              schema:
-                $ref: '#/components/schemas/Tool'
-            text/plain:
-              schema:
-                $ref: '#/components/schemas/Tool'
-        "404":
-          description: The tool can not be found.
-          content:
-            application/json:
-              schema:
-                $ref: '#/components/schemas/Error'
-            text/plain:
-              schema:
-                $ref: '#/components/schemas/Error'
-      security:
-        - BEARER: []
-  /ga4gh/trs/v2/tools/{id}/versions:
-    get:
-      tags:
-        - GA4GHV20
-      summary: List versions of a tool
-      description: Returns all versions of the specified tool.
-      operationId: toolsIdVersionsGet
-      parameters:
-        - name: id
-          in: path
-          description: A unique identifier of the tool, scoped to this registry, for example `123456`.
-          required: true
-          schema:
-            type: string
-      responses:
-        "200":
-          description: An array of tool versions.
-          content:
-            application/json:
-              schema:
-                type: array
-                items:
-                  $ref: '#/components/schemas/ToolVersion'
-            text/plain:
-              schema:
-                type: array
-                items:
-                  $ref: '#/components/schemas/ToolVersion'
-      security:
-        - BEARER: []
-  /ga4gh/trs/v2/tools/{id}/versions/{version_id}:
-    get:
-      tags:
-        - GA4GHV20
-      summary: List one specific tool version, acts as an anchor for self references
-      description: This endpoint returns one specific tool version.
-      operationId: toolsIdVersionsVersionIdGet
-      parameters:
-        - name: id
-          in: path
-          description: A unique identifier of the tool, scoped to this registry, for example `123456`.
-          required: true
-          schema:
-            type: string
-        - name: version_id
-          in: path
-          description: An identifier of the tool version, scoped to this registry, for example `v1`. We recommend that versions use semantic versioning https://semver.org/spec/v2.0.0.html  (For example, `1.0.0` instead of `develop`)
-          required: true
-          schema:
-            type: string
-      responses:
-        "200":
-          description: A tool version.
-          content:
-            application/json:
-              schema:
-                $ref: '#/components/schemas/ToolVersion'
-            text/plain:
-              schema:
-                $ref: '#/components/schemas/ToolVersion'
-        "404":
-          description: The tool can not be found.
-          content:
-            application/json:
-              schema:
-                $ref: '#/components/schemas/Error'
-            text/plain:
-              schema:
-                $ref: '#/components/schemas/Error'
-      security:
-        - BEARER: []
-  /ga4gh/trs/v2/tools/{id}/versions/{version_id}/{type}/descriptor:
-    get:
-      tags:
-        - GA4GHV20
-      summary: Get the tool descriptor for the specified tool
-      description: Returns the descriptor for the specified tool (examples include CWL, WDL, or Nextflow documents).
-      operationId: toolsIdVersionsVersionIdTypeDescriptorGet
-      parameters:
-        - name: type
-          in: path
-          description: The output type of the descriptor. Plain types return the bare descriptor while the "non-plain" types return a descriptor wrapped with metadata. Allowable values include "CWL", "WDL", "NFL", "PLAIN_CWL", "PLAIN_WDL", "PLAIN_NFL".
-          required: true
-          schema:
-            type: string
-        - name: id
-          in: path
-          description: A unique identifier of the tool, scoped to this registry, for example `123456`.
-          required: true
-          schema:
-            type: string
-        - name: version_id
-          in: path
-          description: An identifier of the tool version, scoped to this registry, for example `v1`.
-          required: true
-          schema:
-            type: string
-      responses:
-        "200":
-          description: The tool descriptor.
-          content:
-            application/json:
-              schema:
-                $ref: '#/components/schemas/FileWrapper'
-            text/plain:
-              schema:
-                $ref: '#/components/schemas/FileWrapper'
-        "404":
-          description: The tool descriptor can not be found.
-          content:
-            application/json:
-              schema:
-                $ref: '#/components/schemas/Error'
-            text/plain:
-              schema:
-                $ref: '#/components/schemas/Error'
-      security:
-        - BEARER: []
-  /ga4gh/trs/v2/tools/{id}/versions/{version_id}/{type}/descriptor/{relative_path}:
-    get:
-      tags:
-        - GA4GHV20
-      summary: Get additional tool descriptor files relative to the main file
-      description: Descriptors can often include imports that refer to additional descriptors. This returns additional descriptors for the specified tool in the same or other directories that can be reached as a relative path. This endpoint can be useful for workflow engine implementations like cwltool to programmatically download all the descriptors for a tool and run it. This can optionally include other files described with FileWrappers such as test parameters and containerfiles.
-      operationId: toolsIdVersionsVersionIdTypeDescriptorRelativePathGet
-      parameters:
-        - name: type
-          in: path
-          description: The output type of the descriptor. If not specified, it is up to the underlying implementation to determine which output type to return. Plain types return the bare descriptor while the "non-plain" types return a descriptor wrapped with metadata. Allowable values are "CWL", "WDL", "NFL", "PLAIN_CWL", "PLAIN_WDL", "PLAIN_NFL".
-          required: true
-          schema:
-            type: string
-        - name: id
-          in: path
-          description: A unique identifier of the tool, scoped to this registry, for example `123456`.
-          required: true
-          schema:
-            type: string
-        - name: version_id
-          in: path
-          description: An identifier of the tool version for this particular tool registry, for example `v1`.
-          required: true
-          schema:
-            type: string
-        - name: relative_path
-          in: path
-          description: A relative path to the additional file (same directory or subdirectories), for example 'foo.cwl' would return a 'foo.cwl' from the same directory as the main descriptor. 'nestedDirectory/foo.cwl' would return the file  from a nested subdirectory.  Unencoded paths such 'sampleDirectory/foo.cwl' should also be allowed.
-          required: true
-          schema:
-            type: string
-      responses:
-        "200":
-          description: The tool descriptor.
-          content:
-            application/json:
-              schema:
-                $ref: '#/components/schemas/FileWrapper'
-            text/plain:
-              schema:
-                $ref: '#/components/schemas/FileWrapper'
-        "404":
-          description: The tool can not be output in the specified type.
-          content:
-            application/json:
-              schema:
-                $ref: '#/components/schemas/Error'
-            text/plain:
-              schema:
-                $ref: '#/components/schemas/Error'
-      security:
-        - BEARER: []
-  /ga4gh/trs/v2/tools/{id}/versions/{version_id}/{type}/tests:
-    get:
-      tags:
-        - GA4GHV20
-      summary: Get a list of test JSONs
-      description: Get a list of test JSONs (these allow you to execute the tool successfully) suitable for use with this descriptor type.
-      operationId: toolsIdVersionsVersionIdTypeTestsGet
-      parameters:
-        - name: type
-          in: path
-          description: The type of the underlying descriptor. Allowable values include "CWL", "WDL", "NFL", "PLAIN_CWL", "PLAIN_WDL", "PLAIN_NFL". For example, "CWL" would return an list of ToolTests objects while "PLAIN_CWL" would return a bare JSON list with the content of the tests.
-          required: true
-          schema:
-            type: string
-        - name: id
-          in: path
-          description: A unique identifier of the tool, scoped to this registry, for example `123456`.
-          required: true
-          schema:
-            type: string
-        - name: version_id
-          in: path
-          description: An identifier of the tool version for this particular tool registry, for example `v1`.
-          required: true
-          schema:
-            type: string
-      responses:
-        "200":
-          description: The tool test JSON response.
-          content:
-            application/json:
-              schema:
-                type: array
-                items:
-                  $ref: '#/components/schemas/FileWrapper'
-            text/plain:
-              schema:
-                type: array
-                items:
-                  $ref: '#/components/schemas/FileWrapper'
-        "404":
-          description: The tool can not be output in the specified type.
-          content:
-            application/json:
-              schema:
-                $ref: '#/components/schemas/Error'
-            text/plain:
-              schema:
-                $ref: '#/components/schemas/Error'
-      security:
-        - BEARER: []
-  /ga4gh/trs/v2/tools/{id}/versions/{version_id}/containerfile:
-    get:
-      tags:
-        - GA4GHV20
-      summary: Get the container specification(s) for the specified image.
-      description: Returns the container specifications(s) for the specified image. For example, a CWL CommandlineTool can be associated with one specification for a container, a CWL Workflow can be associated with multiple specifications for containers.
-      operationId: toolsIdVersionsVersionIdContainerfileGet
-      parameters:
-        - name: id
-          in: path
-          description: A unique identifier of the tool, scoped to this registry, for example `123456`.
-          required: true
-          schema:
-            type: string
-        - name: version_id
-          in: path
-          description: An identifier of the tool version for this particular tool registry, for example `v1`.
-          required: true
-          schema:
-            type: string
-      responses:
-        "200":
-          description: The tool payload.
-          content:
-            application/json:
-              schema:
-                type: array
-                items:
-                  $ref: '#/components/schemas/FileWrapper'
-            text/plain:
-              schema:
-                type: array
-                items:
-                  $ref: '#/components/schemas/FileWrapper'
-        "404":
-          description: There are no container specifications for this tool.
-          content:
-            application/json:
-              schema:
-                $ref: '#/components/schemas/Error'
-            text/plain:
-              schema:
-                $ref: '#/components/schemas/Error'
-      security:
-        - BEARER: []
-  /ga4gh/trs/v2/tools/{id}/versions/{version_id}/{type}/files:
-    get:
-      tags:
-        - GA4GHV20
-      summary: Get a list of objects that contain the relative path and file type
-      description: 'Get a list of objects that contain the relative path and file type. The descriptors are intended for use with the /tools/{id}/versions/{version_id}/{type}/descriptor/{relative_path : .+} endpoint.'
-      operationId: toolsIdVersionsVersionIdTypeFilesGet
-      parameters:
-        - name: type
-          in: path
-          description: The output type of the descriptor. Examples of allowable values are "CWL", "WDL", and "NFL".
-          required: true
-          schema:
-            type: string
-        - name: id
-          in: path
-          description: A unique identifier of the tool, scoped to this registry, for example `123456`.
-          required: true
-          schema:
-            type: string
-        - name: version_id
-          in: path
-          description: An identifier of the tool version for this particular tool registry, for example `v1`.
-          required: true
-          schema:
-            type: string
-      responses:
-        "200":
-          description: The array of File JSON responses.
-          content:
-            application/json:
-              schema:
-                type: array
-                items:
-                  $ref: '#/components/schemas/ToolFile'
-            text/plain:
-              schema:
-                type: array
-                items:
-                  $ref: '#/components/schemas/ToolFile'
-        "404":
-          description: The tool can not be output in the specified type.
-          content:
-            application/json:
-              schema:
-                $ref: '#/components/schemas/Error'
-            text/plain:
-              schema:
-                $ref: '#/components/schemas/Error'
-      security:
-        - BEARER: []
-  /api/ga4gh/v1/tools:
-    get:
-      tags:
-        - GA4GHV1
-      summary: List all tools
-      description: This endpoint returns all tools available or a filtered subset using metadata query parameters.
-      operationId: toolsGetV1
-      parameters:
-        - name: id
-          in: query
-          schema:
-            type: string
-        - name: registry
-          in: query
-          schema:
-            type: string
-        - name: organization
-          in: query
-          schema:
-            type: string
-        - name: name
-          in: query
-          schema:
-            type: string
-        - name: toolname
-          in: query
-          schema:
-            type: string
-        - name: description
-          in: query
-          schema:
-            type: string
-        - name: author
-          in: query
-          schema:
-            type: string
-        - name: offset
-          in: query
-          schema:
-            type: string
-        - name: limit
-          in: query
-          schema:
-            type: integer
-            format: int32
-      responses:
-        "200":
-          description: An array of Tools that match the filter.
-          content:
-            application/json:
-              schema:
-                type: array
-                items:
-                  $ref: '#/components/schemas/ToolV1'
-  /api/ga4gh/v1/tools/{id}:
-    get:
-      tags:
-        - GA4GHV1
-      summary: List one specific tool, acts as an anchor for self references
-      description: This endpoint returns one specific tool (which has ToolVersions nested inside it)
-      operationId: toolsIdGetV1
-      parameters:
-        - name: id
-          in: path
-          required: true
-          schema:
-            type: string
-      responses:
-        "200":
-          description: A tool.
-          content:
-            application/json:
-              schema:
-                $ref: '#/components/schemas/ToolV1'
-  /api/ga4gh/v1/tools/{id}/versions:
-    get:
-      tags:
-        - GA4GHV1
-      summary: List versions of a tool
-      description: Returns all versions of the specified tool
-      operationId: toolsIdVersionGetV1
-      parameters:
-        - name: id
-          in: path
-          required: true
-          schema:
-            type: string
-      responses:
-        "200":
-          description: An array of tool versions
-          content:
-            application/json:
-              schema:
-                type: array
-                items:
-                  $ref: '#/components/schemas/ToolVersionV1'
-  /api/ga4gh/v1/tools/{id}/versions/{version_id}/dockerfile:
-    get:
-      tags:
-        - GA4GHV1
-      summary: Get the dockerfile for the specified image.
-      description: Returns the dockerfile for the specified image.
-      operationId: dockerfileGetV1
-      parameters:
-        - name: id
-          in: path
-          required: true
-          schema:
-            type: string
-        - name: version_id
-          in: path
-          required: true
-          schema:
-            type: string
-      responses:
-        "200":
-          description: The tool payload.
-          content:
-            application/json:
-              schema:
-                $ref: '#/components/schemas/ToolDockerfile'
-  /api/ga4gh/v1/tools/{id}/versions/{version_id}:
-    get:
-      tags:
-        - GA4GHV1
-      summary: List one specific tool version, acts as an anchor for self references
-      description: This endpoint returns one specific tool version
-      operationId: versionIdGetV1
-      parameters:
-        - name: id
-          in: path
-          required: true
-          schema:
-            type: string
-        - name: version_id
-          in: path
-          required: true
-          schema:
-            type: string
-      responses:
-        "200":
-          description: A tool version.
-          content:
-            application/json:
-              schema:
-                $ref: '#/components/schemas/ToolVersionV1'
-  /api/ga4gh/v1/tools/{id}/versions/{version_id}/{type}/descriptor:
-    get:
-      tags:
-        - GA4GHV1
-      summary: Get the tool descriptor (CWL/WDL) for the specified tool.
-      description: Returns the CWL or WDL descriptor for the specified tool.
-      operationId: descriptorGetV1
-      parameters:
-        - name: type
-          in: path
-          required: true
-          schema:
-            type: string
-        - name: id
-          in: path
-          required: true
-          schema:
-            type: string
-        - name: version_id
-          in: path
-          required: true
-          schema:
-            type: string
-      responses:
-        "200":
-          description: The tool descriptor.
-          content:
-            application/json:
-              schema:
-                $ref: '#/components/schemas/ToolDescriptor'
-        "404":
-          description: The tool can not be output in the specified type.
-          content:
-            application/json:
-              schema:
-                $ref: '#/components/schemas/ToolDescriptor'
-  /api/ga4gh/v1/tools/{id}/versions/{version_id}/{type}/descriptor/{relative_path}:
-    get:
-      tags:
-        - GA4GHV1
-      summary: Get additional tool descriptor files (CWL/WDL) relative to the main file
-      description: Returns additional CWL or WDL descriptors for the specified tool in the same or subdirectories
-      operationId: relativeDescriptorGetV1
-      parameters:
-        - name: type
-          in: path
-          required: true
-          schema:
-            type: string
-        - name: id
-          in: path
-          required: true
-          schema:
-            type: string
-        - name: version_id
-          in: path
-          required: true
-          schema:
-            type: string
-        - name: relative_path
-          in: path
-          required: true
-          schema:
-            type: string
-      responses:
-        "200":
-          description: The tool descriptor.
-          content:
-            application/json:
-              schema:
-                $ref: '#/components/schemas/ToolDescriptor'
-        "404":
-          description: The tool can not be output in the specified type.
-          content:
-            application/json:
-              schema:
-                $ref: '#/components/schemas/ToolDescriptor'
-  /api/ga4gh/v1/tools/{id}/versions/{version_id}/{type}/tests:
-    get:
-      tags:
-        - GA4GHV1
-      summary: Get an array of test JSONs suitable for use with this descriptor type.
-      operationId: testsGetV1
-      parameters:
-        - name: type
-          in: path
-          required: true
-          schema:
-            type: string
-        - name: id
-          in: path
-          required: true
-          schema:
-            type: string
-        - name: version_id
-          in: path
-          required: true
-          schema:
-            type: string
-      responses:
-        "200":
-          description: The tool test JSON response.
-          content:
-            application/json:
-              schema:
-                type: array
-                items:
-                  $ref: '#/components/schemas/ToolTestsV1'
-        "404":
-          description: The tool can not be output in the specified type.
-          content:
-            application/json:
-              schema:
-                type: array
-                items:
-                  $ref: '#/components/schemas/ToolTestsV1'
-components:
-  schemas:
-    WorkflowVersionPathInfo:
-      type: object
-      properties:
-        fullWorkflowPath:
-          type: string
-        tagName:
-          type: string
-    Alias:
-      type: object
-      properties:
-        content:
-          type: string
-    Aliasable:
-      type: object
-      properties:
-        aliases:
-          type: object
-          additionalProperties:
-            $ref: '#/components/schemas/Alias'
-    Checksum:
-      required:
-        - checksum
-        - type
-      type: object
-      properties:
-        checksum:
-          type: string
-          description: 'The hex-string encoded checksum for the data. '
-        type:
-          type: string
-          description: The digest method used to create the checksum. The value (e.g. `sha-256`) SHOULD be listed as `Hash Name String` in the https://github.com/ga4gh-discovery/ga4gh-checksum/blob/master/hash-alg.csv[GA4GH Checksum Hash Algorithm Registry]. Other values MAY be used, as long as implementors are aware of the issues discussed in https://tools.ietf.org/html/rfc6920#section-9.4[RFC6920]. GA4GH may provide more explicit guidance for use of non-IANA-registered algorithms in the future.
-      description: The checksum value and its type
-      example: '[{checksum=77af4d6b9913e693e8d0b4b294fa62ade6054e6b2f1ffb617ac955dd63fb0182, type=sha256}]'
-    EntryObjectObject:
-      type: object
-      properties:
-        aliases:
-          type: object
-          additionalProperties:
-            $ref: '#/components/schemas/Alias'
-        author:
-          type: string
-        checker_id:
-          type: integer
-          format: int64
-        conceptDoi:
-          type: string
-        dbCreateDate:
-          type: integer
-          format: int64
-        dbUpdateDate:
-          type: integer
-          format: int64
-        defaultVersion:
-          type: string
-        description:
-          type: string
-        email:
-          type: string
-        gitUrl:
-          type: string
-        has_checker:
-          type: boolean
-        id:
-          type: integer
-          format: int64
-        input_file_formats:
-          uniqueItems: true
-          type: array
-          items:
-            $ref: '#/components/schemas/FileFormat'
-        is_published:
-          type: boolean
-        labels:
-          uniqueItems: true
-          type: array
-          items:
-            $ref: '#/components/schemas/Label'
-        lastUpdated:
-          type: integer
-          format: int64
-        last_modified:
-          type: integer
-          format: int32
-        last_modified_date:
-          type: integer
-          format: int64
-        licenseInformation:
-          $ref: '#/components/schemas/LicenseInformation'
-        metadataFromEntry:
-          type: object
-          writeOnly: true
-        metadataFromVersion:
-          $ref: '#/components/schemas/Version'
-        output_file_formats:
-          uniqueItems: true
-          type: array
-          items:
-            $ref: '#/components/schemas/FileFormat'
-        starredUsers:
-          uniqueItems: true
-          type: array
-          items:
-            $ref: '#/components/schemas/User'
-        topicId:
-          type: integer
-          format: int64
-        users:
-          uniqueItems: true
-          type: array
-          items:
-            $ref: '#/components/schemas/User'
-        workflowVersions:
-          uniqueItems: true
-          type: array
-          items:
-            type: object
-    FileFormat:
-      type: object
-      properties:
-        value:
-          type: string
-    Image:
-      type: object
-      properties:
-        architecture:
-          type: string
-        checksums:
-          type: array
-          items:
-            $ref: '#/components/schemas/Checksum'
-        dbUpdateDate:
-          type: string
-          format: date-time
-        imageID:
-          type: string
-        imageRegistry:
-          type: string
-          enum:
-            - QUAY_IO
-            - DOCKER_HUB
-            - GITLAB
-            - AMAZON_ECR
-            - SEVEN_BRIDGES
-        imageUpdateDate:
-          type: string
-        os:
-          type: string
-        repository:
-          type: string
-        size:
-          type: integer
-          format: int64
-        tag:
-          type: string
-    Label:
-      type: object
-      properties:
-        id:
-          type: integer
-          format: int64
-        value:
-          type: string
-    LicenseInformation:
-      type: object
-      properties:
-        licenseName:
-          type: string
-    ParsedInformation:
-      type: object
-      properties:
-        descriptorLanguage:
-          type: string
-          enum:
-            - CWL
-            - WDL
-            - gxformat2
-            - SWL
-            - NFL
-            - service
-        hasHTTPImports:
-          type: boolean
-        hasLocalImports:
-          type: boolean
-    Profile:
-      type: object
-      properties:
-        avatarURL:
-          type: string
-        bio:
-          type: string
-        company:
-          type: string
-        email:
-          type: string
-        location:
-          type: string
-        name:
-          type: string
-        username:
-          type: string
-    User:
-      type: object
-      properties:
-        avatarUrl:
-          type: string
-        curator:
-          type: boolean
-        id:
-          type: integer
-          format: int64
-        isAdmin:
-          type: boolean
-        name:
-          type: string
-        orcid:
-          type: string
-        privacyPolicyVersion:
-          type: string
-          enum:
-            - NONE
-            - PRIVACY_POLICY_VERSION_2_5
-        privacyPolicyVersionAcceptanceDate:
-          type: integer
-          format: int64
-        setupComplete:
-          type: boolean
-        tosacceptanceDate:
-          type: integer
-          format: int64
-        tosversion:
-          type: string
-          enum:
-            - NONE
-            - TOS_VERSION_1
-            - TOS_VERSION_2
-        tosversionAcceptanceDate:
-          type: integer
-          format: int64
-          writeOnly: true
-        userProfiles:
-          type: object
-          additionalProperties:
-            $ref: '#/components/schemas/Profile'
-        username:
-          type: string
-    Validation:
-      type: object
-      properties:
-        id:
-          type: integer
-          format: int64
-        message:
-          type: string
-        type:
-          type: string
-          enum:
-            - DOCKSTORE_CWL
-            - DOCKSTORE_WDL
-            - DOCKERFILE
-            - CWL_TEST_JSON
-            - WDL_TEST_JSON
-            - NEXTFLOW
-            - NEXTFLOW_CONFIG
-            - NEXTFLOW_TEST_PARAMS
-            - DOCKSTORE_YML
-            - DOCKSTORE_SERVICE_YML
-            - DOCKSTORE_SERVICE_TEST_JSON
-            - DOCKSTORE_SERVICE_OTHER
-            - DOCKSTORE_GXFORMAT2
-            - GXFORMAT2_TEST_FILE
-            - DOCKSTORE_SWL
-            - SWL_TEST_JSON
-        valid:
-          type: boolean
-    Version:
-      type: object
-      properties:
-        author:
-          type: string
-        commitID:
-          type: string
-        dbUpdateDate:
-          type: integer
-          format: int64
-        description:
-          type: string
-        descriptionSource:
-          type: string
-          enum:
-            - README
-            - DESCRIPTOR
-        dirtyBit:
-          type: boolean
-        doiStatus:
-          type: string
-          enum:
-            - NOT_REQUESTED
-            - REQUESTED
-            - CREATED
-        doiURL:
-          type: string
-        email:
-          type: string
-        frozen:
-          type: boolean
-        hidden:
-          type: boolean
-        id:
-          type: integer
-          format: int64
-        images:
-          uniqueItems: true
-          type: array
-          items:
-            $ref: '#/components/schemas/Image'
-        input_file_formats:
-          uniqueItems: true
-          type: array
-          items:
-            $ref: '#/components/schemas/FileFormat'
-        name:
-          type: string
-        output_file_formats:
-          uniqueItems: true
-          type: array
-          items:
-            $ref: '#/components/schemas/FileFormat'
-        parent:
-          $ref: '#/components/schemas/EntryObjectObject'
-        reference:
-          type: string
-        referenceType:
-          type: string
-          enum:
-            - COMMIT
-            - TAG
-            - BRANCH
-            - NOT_APPLICABLE
-            - UNSET
-        valid:
-          type: boolean
-        validations:
-          uniqueItems: true
-          type: array
-          items:
-            $ref: '#/components/schemas/Validation'
-        verified:
-          type: boolean
-        verifiedSource:
-          type: string
-        verifiedSources:
-          type: array
-          items:
-            type: string
-        versionEditor:
-          $ref: '#/components/schemas/User'
-        versionMetadata:
-          $ref: '#/components/schemas/VersionMetadata'
-        workingDirectory:
-          type: string
-    VersionMetadata:
-      type: object
-      properties:
-        id:
-          type: integer
-          format: int64
-        parsedInformationSet:
-          type: array
-          items:
-            $ref: '#/components/schemas/ParsedInformation'
-    WorkflowVersion:
-      type: object
-      properties:
-        aliases:
-          type: object
-          additionalProperties:
-            $ref: '#/components/schemas/Alias'
-        author:
-          type: string
-        commitID:
-          type: string
-        dbUpdateDate:
-          type: integer
-          format: int64
-        description:
-          type: string
-        descriptionSource:
-          type: string
-          enum:
-            - README
-            - DESCRIPTOR
-        dirtyBit:
-          type: boolean
-        doiStatus:
-          type: string
-          enum:
-            - NOT_REQUESTED
-            - REQUESTED
-            - CREATED
-        doiURL:
-          type: string
-        email:
-          type: string
-        frozen:
-          type: boolean
-        hidden:
-          type: boolean
-        id:
-          type: integer
-          format: int64
-        images:
-          uniqueItems: true
-          type: array
-          items:
-            $ref: '#/components/schemas/Image'
-        input_file_formats:
-          uniqueItems: true
-          type: array
-          items:
-            $ref: '#/components/schemas/FileFormat'
-        last_modified:
-          type: integer
-          format: int64
-        legacyVersion:
-          type: boolean
-        name:
-          type: string
-        output_file_formats:
-          uniqueItems: true
-          type: array
-          items:
-            $ref: '#/components/schemas/FileFormat'
-        parent:
-          $ref: '#/components/schemas/EntryObjectObject'
-        reference:
-          type: string
-        referenceType:
-          type: string
-          enum:
-            - COMMIT
-            - TAG
-            - BRANCH
-            - NOT_APPLICABLE
-            - UNSET
-        subClass:
-          type: string
-          enum:
-            - DOCKER_COMPOSE
-            - SWARM
-            - KUBERNETES
-            - HELM
-        synced:
-          type: boolean
-        valid:
-          type: boolean
-        validations:
-          uniqueItems: true
-          type: array
-          items:
-            $ref: '#/components/schemas/Validation'
-        verified:
-          type: boolean
-        verifiedSource:
-          type: string
-        verifiedSources:
-          type: array
-          items:
-            type: string
-        versionEditor:
-          $ref: '#/components/schemas/User'
-        versionMetadata:
-          $ref: '#/components/schemas/VersionMetadata'
-        workflow_path:
-          type: string
-        workingDirectory:
-          type: string
-    CloudInstance:
-      type: object
-      properties:
-        id:
-          type: integer
-          format: int64
-        partner:
-          type: string
-          enum:
-            - GALAXY
-            - TERRA
-            - DNA_STACK
-            - DNA_NEXUS
-            - CGC
-            - NHLBI_BIODATA_CATALYST
-            - ANVIL
-            - CAVATICA
-            - NEXTFLOW_TOWER
-        supportedLanguages:
-          uniqueItems: true
-          type: array
-          items:
-            $ref: '#/components/schemas/Language'
-        supportsFileImports:
-          type: boolean
-        supportsHttpImports:
-          type: boolean
-        url:
-          type: string
-    Language:
-      type: object
-    Collection:
-      required:
-        - name
-        - topic
-      type: object
-      properties:
-        aliases:
-          type: object
-          additionalProperties:
-            $ref: '#/components/schemas/Alias'
-        dbCreateDate:
-          type: integer
-          format: int64
-        dbUpdateDate:
-          type: integer
-          format: int64
-        description:
-          type: string
-          description: Description of the collection
-        displayName:
-          maxLength: 50
-          minLength: 3
-          pattern: '[\w ,_\-&()'']*'
-          type: string
-        entries:
-          type: array
-          items:
-            $ref: '#/components/schemas/CollectionEntry'
-        id:
-          type: integer
-          description: Implementation specific ID for the collection in this web service
-          format: int64
-        name:
-          maxLength: 39
-          minLength: 3
-          pattern: '[a-zA-Z][a-zA-Z\d]*'
-          type: string
-          description: Name of the collection
-          example: Alignment
-        organizationID:
-          type: integer
-          format: int64
-        organizationName:
-          type: string
-        topic:
-          type: string
-          description: Short description of the collection
-          example: A collection of alignment algorithms
-      description: Collection in an organization, collects entries
-    CollectionEntry:
-      type: object
-      properties:
-        dbUpdateDate:
-          type: integer
-          format: int64
-        entryPath:
-          type: string
-        entryType:
-          type: string
-        id:
-          type: integer
-          format: int64
-        versionName:
-          type: string
-    Tag:
-      type: object
-      properties:
-        author:
-          type: string
-        automated:
-          type: boolean
-        commitID:
-          type: string
-        cwl_path:
-          type: string
-        dbUpdateDate:
-          type: integer
-          format: int64
-        description:
-          type: string
-        descriptionSource:
-          type: string
-          enum:
-            - README
-            - DESCRIPTOR
-        dirtyBit:
-          type: boolean
-        dockerfile_path:
-          type: string
-        doiStatus:
-          type: string
-          enum:
-            - NOT_REQUESTED
-            - REQUESTED
-            - CREATED
-        doiURL:
-          type: string
-        email:
-          type: string
-        frozen:
-          type: boolean
-        hidden:
-          type: boolean
-        id:
-          type: integer
-          format: int64
-        image_id:
-          type: string
-        images:
-          uniqueItems: true
-          type: array
-          items:
-            $ref: '#/components/schemas/Image'
-        input_file_formats:
-          uniqueItems: true
-          type: array
-          items:
-            $ref: '#/components/schemas/FileFormat'
-        last_built:
-          type: integer
-          format: int64
-        name:
-          type: string
-        output_file_formats:
-          uniqueItems: true
-          type: array
-          items:
-            $ref: '#/components/schemas/FileFormat'
-        parent:
-          $ref: '#/components/schemas/EntryObjectObject'
-        reference:
-          type: string
-        referenceType:
-          type: string
-          enum:
-            - COMMIT
-            - TAG
-            - BRANCH
-            - NOT_APPLICABLE
-            - UNSET
-        size:
-          type: integer
-          format: int64
-        valid:
-          type: boolean
-        validations:
-          uniqueItems: true
-          type: array
-          items:
-            $ref: '#/components/schemas/Validation'
-        verified:
-          type: boolean
-        verifiedSource:
-          type: string
-        verifiedSources:
-          type: array
-          items:
-            type: string
-        versionEditor:
-          $ref: '#/components/schemas/User'
-        versionMetadata:
-          $ref: '#/components/schemas/VersionMetadata'
-        wdl_path:
-          type: string
-        workingDirectory:
-          type: string
-    Tool:
-      required:
-        - id
-        - organization
-        - toolclass
-        - url
-        - versions
-      type: object
-      properties:
-        aliases:
-          type: array
-          description: Support for this parameter is optional for tool registries that support aliases. A list of strings that can be used to identify this tool which could be  straight up URLs.  This can be used to expose alternative ids (such as GUIDs) for a tool for registries. Can be used to match tools across registries.
-          items:
-            type: string
-            description: Support for this parameter is optional for tool registries that support aliases. A list of strings that can be used to identify this tool which could be  straight up URLs.  This can be used to expose alternative ids (such as GUIDs) for a tool for registries. Can be used to match tools across registries.
-        checker_url:
-          type: string
-          description: Optional url to the checker tool that will exit successfully if this tool produced the expected result given test data.
-        description:
-          type: string
-          description: The description of the tool.
-        has_checker:
-          type: boolean
-          description: Whether this tool has a checker tool associated with it.
-        id:
-          type: string
-          description: A unique identifier of the tool, scoped to this registry.
-          example: "123456"
-        meta_version:
-          type: string
-          description: The version of this tool in the registry. Iterates when fields like the description, author, etc. are updated.
-        name:
-          type: string
-          description: The name of the tool.
-        organization:
-          type: string
-          description: The organization that published the image.
-        toolclass:
-          $ref: '#/components/schemas/ToolClass'
-        url:
-          type: string
-          description: The URL for this tool in this registry.
-          example: http://agora.broadinstitute.org/tools/123456
-        versions:
-          type: array
-          description: A list of versions for this tool.
-          items:
-            $ref: '#/components/schemas/ToolVersion'
-      description: A tool (or described tool) is defined as a tuple of a descriptor file (which potentially consists of multiple files), a set of container images, and a set of instructions for creating those images.
-    PublishRequest:
-      type: object
-      properties:
-        publish:
-          type: boolean
-    SourceFile:
-      required:
-        - absolutePath
-        - path
-        - type
-      type: object
-      properties:
-        absolutePath:
-          type: string
-          description: Absolute path of sourcefile in git repo
-        checksums:
-          type: array
-          items:
-            $ref: '#/components/schemas/Checksum'
-        content:
-          type: string
-        frozen:
-          type: boolean
-        id:
-          type: integer
-          format: int64
-        path:
-          type: string
-          description: Path to sourcefile relative to its parent
-        type:
-          type: string
-          description: Enumerates the type of file
-          enum:
-            - DOCKSTORE_CWL
-            - DOCKSTORE_WDL
-            - DOCKERFILE
-            - CWL_TEST_JSON
-            - WDL_TEST_JSON
-            - NEXTFLOW
-            - NEXTFLOW_CONFIG
-            - NEXTFLOW_TEST_PARAMS
-            - DOCKSTORE_YML
-            - DOCKSTORE_SERVICE_YML
-            - DOCKSTORE_SERVICE_TEST_JSON
-            - DOCKSTORE_SERVICE_OTHER
-            - DOCKSTORE_GXFORMAT2
-            - GXFORMAT2_TEST_FILE
-            - DOCKSTORE_SWL
-            - SWL_TEST_JSON
-        verifiedBySource:
-          type: object
-          additionalProperties:
-            $ref: '#/components/schemas/VerificationInformation'
-    VerificationInformation:
-      type: object
-      properties:
-        metadata:
-          type: string
-        platformVersion:
-          type: string
-        verified:
-          type: boolean
-    StarRequest:
-      type: object
-      properties:
-        star:
-          type: boolean
-    CollectionOrganization:
-      type: object
-      properties:
-        collectionDisplayName:
-          type: string
-        collectionId:
-          type: integer
-          format: int64
-        collectionName:
-          type: string
-        organizationDisplayName:
-          type: string
-        organizationId:
-          type: integer
-          format: int64
-        organizationName:
-          type: string
-    VersionVerifiedPlatform:
-      type: object
-      properties:
-        metadata:
-          type: string
-        path:
-          type: string
-        platformVersion:
-          type: string
-        source:
-          type: string
-        verified:
-          type: boolean
-        versionId:
-          type: integer
-          format: int64
-    Entry:
-      type: object
-      properties:
-        aliases:
-          type: object
-          additionalProperties:
-            $ref: '#/components/schemas/Alias'
-        author:
-          type: string
-        checker_id:
-          type: integer
-          format: int64
-        conceptDoi:
-          type: string
-        dbCreateDate:
-          type: integer
-          format: int64
-        dbUpdateDate:
-          type: integer
-          format: int64
-        defaultVersion:
-          type: string
-        description:
-          type: string
-        email:
-          type: string
-        gitUrl:
-          type: string
-        has_checker:
-          type: boolean
-        id:
-          type: integer
-          format: int64
-        input_file_formats:
-          uniqueItems: true
-          type: array
-          items:
-            $ref: '#/components/schemas/FileFormat'
-        is_published:
-          type: boolean
-        labels:
-          uniqueItems: true
-          type: array
-          items:
-            $ref: '#/components/schemas/Label'
-        lastUpdated:
-          type: integer
-          format: int64
-        last_modified:
-          type: integer
-          format: int32
-        last_modified_date:
-          type: integer
-          format: int64
-        licenseInformation:
-          $ref: '#/components/schemas/LicenseInformation'
-        metadataFromEntry:
-          $ref: '#/components/schemas/Entry'
-        metadataFromVersion:
-          $ref: '#/components/schemas/Version'
-        output_file_formats:
-          uniqueItems: true
-          type: array
-          items:
-            $ref: '#/components/schemas/FileFormat'
-        starredUsers:
-          uniqueItems: true
-          type: array
-          items:
-            $ref: '#/components/schemas/User'
-        topicId:
-          type: integer
-          format: int64
-        users:
-          uniqueItems: true
-          type: array
-          items:
-            $ref: '#/components/schemas/User'
-        workflowVersions:
-          uniqueItems: true
-          type: array
-          items:
-            $ref: '#/components/schemas/Version'
-    BioWorkflow:
-      type: object
-      properties:
-        descriptorType:
-          type: string
-          enum:
-            - CWL
-            - WDL
-            - gxformat2
-            - SWL
-            - NFL
-            - service
-        aliases:
-          type: object
-          additionalProperties:
-            $ref: '#/components/schemas/Alias'
-        author:
-          type: string
-        checker_id:
-          type: integer
-          format: int64
-        conceptDoi:
-          type: string
-        dbCreateDate:
-          type: integer
-          format: int64
-        dbUpdateDate:
-          type: integer
-          format: int64
-        defaultTestParameterFilePath:
-          type: string
-        defaultVersion:
-          type: string
-        description:
-          type: string
-        descriptorTypeSubclass:
-          type: string
-          enum:
-            - docker-compose
-            - helm
-            - swarm
-            - kubernetes
-            - n/a
-        email:
-          type: string
-        forumUrl:
-          maxLength: 256
-          minLength: 0
-          type: string
-        full_workflow_path:
-          type: string
-        gitUrl:
-          type: string
-        has_checker:
-          type: boolean
-        id:
-          type: integer
-          format: int64
-        input_file_formats:
-          uniqueItems: true
-          type: array
-          items:
-            $ref: '#/components/schemas/FileFormat'
-        is_checker:
-          type: boolean
-        is_published:
-          type: boolean
-        labels:
-          uniqueItems: true
-          type: array
-          items:
-            $ref: '#/components/schemas/Label'
-        lastUpdated:
-          type: integer
-          format: int64
-        last_modified:
-          type: integer
-          format: int32
-        last_modified_date:
-          type: integer
-          format: int64
-        licenseInformation:
-          $ref: '#/components/schemas/LicenseInformation'
-        metadataFromEntry:
-          $ref: '#/components/schemas/Workflow'
-        metadataFromVersion:
-          $ref: '#/components/schemas/Version'
-        mode:
-          type: string
-          enum:
-            - FULL
-            - STUB
-            - HOSTED
-            - DOCKSTORE_YML
-        organization:
-          type: string
-        output_file_formats:
-          uniqueItems: true
-          type: array
-          items:
-            $ref: '#/components/schemas/FileFormat'
-        parent_id:
-          type: integer
-          format: int64
-        path:
-          type: string
-        repository:
-          type: string
-        sourceControl:
-          type: string
-          enum:
-            - dockstore.org
-            - github.com
-            - bitbucket.org
-            - gitlab.com
-        source_control_provider:
-          type: string
-        starredUsers:
-          uniqueItems: true
-          type: array
-          items:
-            $ref: '#/components/schemas/User'
-        topicId:
-          type: integer
-          format: int64
-        users:
-          uniqueItems: true
-          type: array
-          items:
-            $ref: '#/components/schemas/User'
-        workflowName:
-          type: string
-        workflowVersions:
-          uniqueItems: true
-          type: array
-          items:
-            $ref: '#/components/schemas/WorkflowVersion'
-        workflow_path:
-          type: string
-    Event:
-      type: object
-      properties:
-        collection:
-          $ref: '#/components/schemas/Collection'
-        dbCreateDate:
-          type: integer
-          format: int64
-        dbUpdateDate:
-          type: integer
-          format: int64
-        id:
-          type: integer
-          format: int64
-        initiatorUser:
-          $ref: '#/components/schemas/User'
-        organization:
-          $ref: '#/components/schemas/Organization'
-        tool:
-          $ref: '#/components/schemas/Tool'
-        type:
-          type: string
-          enum:
-            - CREATE_ORG
-            - DELETE_ORG
-            - MODIFY_ORG
-            - APPROVE_ORG
-            - REJECT_ORG
-            - REREQUEST_ORG
-            - ADD_USER_TO_ORG
-            - REMOVE_USER_FROM_ORG
-            - MODIFY_USER_ROLE_ORG
-            - APPROVE_ORG_INVITE
-            - REJECT_ORG_INVITE
-            - CREATE_COLLECTION
-            - MODIFY_COLLECTION
-            - REMOVE_FROM_COLLECTION
-            - ADD_TO_COLLECTION
-            - ADD_VERSION_TO_ENTRY
-        user:
-          $ref: '#/components/schemas/User'
-        version:
-          $ref: '#/components/schemas/Version'
-        workflow:
-          $ref: '#/components/schemas/Workflow'
-    Organization:
-      type: object
-      properties:
-        aliases:
-          type: object
-          additionalProperties:
-            $ref: '#/components/schemas/Alias'
-        avatarUrl:
-          pattern: ([^\s]+)(\.jpg|\.jpeg|\.png|\.gif)
-          type: string
-        collectionsLength:
-          type: integer
-          format: int64
-        dbCreateDate:
-          type: integer
-          format: int64
-        dbUpdateDate:
-          type: integer
-          format: int64
-        description:
-          type: string
-        displayName:
-          maxLength: 50
-          minLength: 3
-          pattern: '[\w ,_\-&()'']*'
-          type: string
-        email:
-          type: string
-        id:
-          type: integer
-          format: int64
-        link:
-          type: string
-        location:
-          type: string
-        name:
-          maxLength: 39
-          minLength: 3
-          pattern: '[a-zA-Z][a-zA-Z\d]*'
-          type: string
-        starredUsers:
-          uniqueItems: true
-          type: array
-          items:
-            $ref: '#/components/schemas/User'
-        status:
-          type: string
-          enum:
-            - PENDING
-            - REJECTED
-            - APPROVED
-        topic:
-          type: string
-        users:
-          uniqueItems: true
-          type: array
-          items:
-            $ref: '#/components/schemas/OrganizationUser'
-    OrganizationUser:
-      type: object
-      properties:
-        accepted:
-          type: boolean
-        dbCreateDate:
-          type: integer
-          format: int64
-        dbUpdateDate:
-          type: integer
-          format: int64
-        id:
-          $ref: '#/components/schemas/OrganizationUserId'
-        organization:
-          $ref: '#/components/schemas/Organization'
-        role:
-          type: string
-          enum:
-            - ADMIN
-            - MAINTAINER
-            - MEMBER
-        user:
-          $ref: '#/components/schemas/User'
-    OrganizationUserId:
-      type: object
-      properties:
-        organizationId:
-          type: integer
-          format: int64
-        userId:
-          type: integer
-          format: int64
-    Service:
-      type: object
-      allOf:
-        - $ref: '#/components/schemas/Workflow'
-    Workflow:
-      required:
-        - type
-      type: object
-      properties:
-        descriptorType:
-          type: string
-          enum:
-            - CWL
-            - WDL
-            - gxformat2
-            - SWL
-            - NFL
-            - service
-        aliases:
-          type: object
-          additionalProperties:
-            $ref: '#/components/schemas/Alias'
-        author:
-          type: string
-        checker_id:
-          type: integer
-          format: int64
-        conceptDoi:
-          type: string
-        dbCreateDate:
-          type: integer
-          format: int64
-        dbUpdateDate:
-          type: integer
-          format: int64
-        defaultTestParameterFilePath:
-          type: string
-        defaultVersion:
-          type: string
-        description:
-          type: string
-        descriptorTypeSubclass:
-          type: string
-          enum:
-            - docker-compose
-            - helm
-            - swarm
-            - kubernetes
-            - n/a
-        email:
-          type: string
-        forumUrl:
-          maxLength: 256
-          minLength: 0
-          type: string
-        full_workflow_path:
-          type: string
-        gitUrl:
-          type: string
-        has_checker:
-          type: boolean
-        id:
-          type: integer
-          format: int64
-        input_file_formats:
-          uniqueItems: true
-          type: array
-          items:
-            $ref: '#/components/schemas/FileFormat'
-        isChecker:
-          type: boolean
-        is_published:
-          type: boolean
-        labels:
-          uniqueItems: true
-          type: array
-          items:
-            $ref: '#/components/schemas/Label'
-        lastUpdated:
-          type: integer
-          format: int64
-        last_modified:
-          type: integer
-          format: int32
-        last_modified_date:
-          type: integer
-          format: int64
-        licenseInformation:
-          $ref: '#/components/schemas/LicenseInformation'
-        metadataFromEntry:
-          $ref: '#/components/schemas/Workflow'
-        metadataFromVersion:
-          $ref: '#/components/schemas/Version'
-        mode:
-          type: string
-          enum:
-            - FULL
-            - STUB
-            - HOSTED
-            - DOCKSTORE_YML
-        organization:
-          type: string
-        output_file_formats:
-          uniqueItems: true
-          type: array
-          items:
-            $ref: '#/components/schemas/FileFormat'
-        parentEntry:
-          $ref: '#/components/schemas/Entry'
-        path:
-          type: string
-        repository:
-          type: string
-        sourceControl:
-          type: string
-          enum:
-            - dockstore.org
-            - github.com
-            - bitbucket.org
-            - gitlab.com
-        source_control_provider:
-          type: string
-        starredUsers:
-          uniqueItems: true
-          type: array
-          items:
-            $ref: '#/components/schemas/User'
-        topicId:
-          type: integer
-          format: int64
-        users:
-          uniqueItems: true
-          type: array
-          items:
-            $ref: '#/components/schemas/User'
-        workflowName:
-          type: string
-        workflowVersions:
-          uniqueItems: true
-          type: array
-          items:
-            $ref: '#/components/schemas/WorkflowVersion'
-        workflow_path:
-          type: string
-        type:
-          type: string
-      discriminator:
-        propertyName: type
-    LambdaEvent:
-      type: object
-      properties:
-        eventDate:
-          type: integer
-          format: int64
-        githubUsername:
-          type: string
-        id:
-          type: integer
-          format: int64
-        message:
-          type: string
-        organization:
-          type: string
-        reference:
-          type: string
-        repository:
-          type: string
-        success:
-          type: boolean
-        type:
-          type: string
-          enum:
-            - PUSH
-            - DELETE
-            - INSTALL
-            - PUBLISH
-    Config:
-      type: object
-      properties:
-        bdCatalystSevenBridgesImportUrl:
-          type: string
-        bdCatalystTerraImportUrl:
-          type: string
-        bitBucketAuthUrl:
-          type: string
-        bitBucketClientId:
-          type: string
-        composeSetupVersion:
-          type: string
-        cwlVisualizerUri:
-          type: string
-        deployVersion:
-          type: string
-        discourseUrl:
-          type: string
-        dnaNexusImportUrl:
-          type: string
-        dnaStackImportUrl:
-          type: string
-        documentationUrl:
-          type: string
-        featuredContentUrl:
-          type: string
-        gitBuildVersion:
-          type: string
-        gitCommitId:
-          type: string
-        gitHubAppInstallationUrl:
-          type: string
-        gitHubAuthUrl:
-          type: string
-        gitHubRedirectPath:
-          type: string
-        gitHubScope:
-          type: string
-        githubClientId:
-          type: string
-        gitlabAuthUrl:
-          type: string
-        gitlabClientId:
-          type: string
-        gitlabRedirectPath:
-          type: string
-        gitlabScope:
-          type: string
-        googleClientId:
-          type: string
-        googleScope:
-          type: string
-        orcidAuthUrl:
-          type: string
-        orcidClientId:
-          type: string
-        orcidRedirectPath:
-          type: string
-        orcidScope:
-          type: string
-        quayIoAuthUrl:
-          type: string
-        quayIoClientId:
-          type: string
-        quayIoRedirectPath:
-          type: string
-        quayIoScope:
-          type: string
-        tagManagerId:
-          type: string
-        terraImportUrl:
-          type: string
-        zenodoAuthUrl:
-          type: string
-        zenodoClientId:
-          type: string
-        zenodoRedirectPath:
-          type: string
-        zenodoScope:
-          type: string
-    SourceControlBean:
-      type: object
-      properties:
-        friendlyName:
-          type: string
-        value:
-          type: string
-    RegistryBean:
-      type: object
-      properties:
-        customDockerPath:
-          type: string
-        dockerPath:
-          type: string
-        enum:
-          type: string
-        friendlyName:
-          type: string
-        privateOnly:
-          type: string
-        url:
-          type: string
-    DescriptorLanguageBean:
-      type: object
-      properties:
-        friendlyName:
-          type: string
-        value:
-          type: string
-    Notification:
-      type: object
-      properties:
-        dbCreateDate:
-          type: integer
-          format: int64
-        dbUpdateDate:
-          type: integer
-          format: int64
-        expiration:
-          type: integer
-          format: int64
-        id:
-          type: integer
-          format: int64
-        message:
-          maxLength: 1024
-          minLength: 0
-          type: string
-        priority:
-          type: string
-          enum:
-            - LOW
-            - MEDIUM
-            - CRITICAL
-        type:
-          type: string
-          enum:
-            - SITEWIDE
-            - NEWSBODY
-    Token:
-      type: object
-      properties:
-        content:
-          type: string
-        dbCreateDate:
-          type: integer
-          format: int64
-        dbUpdateDate:
-          type: integer
-          format: int64
-        id:
-          type: integer
-          format: int64
-        refreshToken:
-          type: string
-        token:
-          type: string
-        tokenSource:
-          type: string
-          enum:
-            - quay.io
-            - github.com
-            - dockstore
-            - bitbucket.org
-            - gitlab.com
-            - zenodo.org
-            - google.com
-            - orcid.org
-        userId:
-          type: integer
-          format: int64
-        username:
-          type: string
-    ToolTesterLog:
-      type: object
-      properties:
-        filename:
-          type: string
-        logType:
-          type: string
-          enum:
-            - FULL
-            - SUMMARY
-        runner:
-          type: string
-        testFilename:
-          type: string
-        toolId:
-          type: string
-        toolVersionName:
-          type: string
-    ExtendedUserData:
-      type: object
-      properties:
-        canChangeUsername:
-          type: boolean
-    OrganizationUpdateTime:
-      type: object
-      properties:
-        displayName:
-          type: string
-        lastUpdateDate:
-          type: integer
-          format: int64
-        name:
-          type: string
-    EntryUpdateTime:
-      type: object
-      properties:
-        entryType:
-          type: string
-          enum:
-            - TOOL
-            - WORKFLOW
-            - SERVICE
-        lastUpdateDate:
-          type: integer
-          format: int64
-        path:
-          type: string
-        prettyPath:
-          type: string
-    Limits:
-      type: object
-      properties:
-        hostedEntryCountLimit:
-          type: integer
-          format: int32
-        hostedEntryVersionLimit:
-          type: integer
-          format: int32
-    PrivilegeRequest:
-      type: object
-      properties:
-        admin:
-          type: boolean
-        curator:
-          type: boolean
-    Repository:
-      type: object
-      properties:
-        canDelete:
-          type: boolean
-        gitRegistry:
-          type: string
-          enum:
-            - dockstore.org
-            - github.com
-            - bitbucket.org
-            - gitlab.com
-        organization:
-          type: string
-        path:
-          type: string
-        present:
-          type: boolean
-        repositoryName:
-          type: string
-    SharedWorkflows:
-      type: object
-      properties:
-        role:
-          type: string
-          enum:
-            - OWNER
-            - WRITER
-            - READER
-        workflows:
-          type: array
-          items:
-            $ref: '#/components/schemas/Workflow'
-    Permission:
-      type: object
-      properties:
-        email:
-          type: string
-        role:
-          type: string
-          enum:
-            - OWNER
-            - WRITER
-            - READER
-    ToolClass:
-      type: object
-      properties:
-        description:
-          type: string
-        id:
-          type: string
-        name:
-          type: string
-    ToolV1:
-      type: object
-      properties:
-        author:
-          type: string
-        contains:
-          type: array
-          items:
-            type: string
-        description:
-          type: string
-        id:
-          type: string
-        meta-version:
-          type: string
-        organization:
-          type: string
-        signed:
-          type: boolean
-        toolclass:
-          $ref: '#/components/schemas/ToolClass'
-        toolname:
-          type: string
-        url:
-          type: string
-        verified:
-          type: boolean
-        verified-source:
-          type: string
-        versions:
-          type: array
-          items:
-            $ref: '#/components/schemas/ToolVersionV1'
-    ToolVersionV1:
-      type: object
-      properties:
-        descriptor-type:
-          type: array
-          items:
-            type: string
-            enum:
-              - CWL
-              - WDL
-        dockerfile:
-          type: boolean
-        id:
-          type: string
-        image:
-          type: string
-        meta-version:
-          type: string
-        name:
-          type: string
-        url:
-          type: string
-        verified:
-          type: boolean
-        verified-source:
-          type: string
-    Error:
-      required:
-        - code
-      type: object
-      properties:
-        code:
-          type: integer
-          format: int32
-        message:
-          type: string
-    ServiceType:
-      required:
-        - artifact
-        - group
-        - version
-      type: object
-      properties:
-        artifact:
-          type: string
-          description: Name of the API or GA4GH specification implemented. Official GA4GH types should be assigned as part of standards approval process. Custom artifacts are supported.
-          example: beacon
-        group:
-          type: string
-          description: Namespace in reverse domain name format. Use `org.ga4gh` for implementations compliant with official GA4GH specifications. For services with custom APIs not standardized by GA4GH, or implementations diverging from official GA4GH specifications, use a different namespace (e.g. your organization's reverse domain name).
-          example: org.ga4gh
-        version:
-          type: string
-          description: Version of the API or specification. GA4GH specifications use semantic versioning.
-          example: 1.0.0
-      description: Type of a GA4GH service
-    TRSService:
-      required:
-        - id
-        - name
-        - organization
-        - type
-        - version
-      type: object
-      properties:
-        contactUrl:
-          type: string
-          description: URL of the contact for the provider of this service, e.g. a link to a contact form (RFC 3986 format), or an email (RFC 2368 format).
-          example: mailto:support@example.com
-        createdAt:
-          type: string
-          description: Timestamp describing when the service was first deployed and available (RFC 3339 format)
-          format: date-time
-          example: "2019-06-04T12:58:19Z"
-        description:
-          type: string
-          description: Description of the service. Should be human readable and provide information about the service.
-          example: This service provides...
-        documentationUrl:
-          type: string
-          description: URL of the documentation of this service (RFC 3986 format). This should help someone learn how to use your service, including any specifics required to access data, e.g. authentication.
-          example: https://docs.myservice.example.com
-        environment:
-          type: string
-          description: Environment the service is running in. Use this to distinguish between production, development and testing/staging deployments. Suggested values are prod, test, dev, staging. However this is advised and not enforced.
-          example: test
-        id:
-          type: string
-          description: Unique ID of this service. Reverse domain name notation is recommended, though not required. The identifier should attempt to be globally unique so it can be used in downstream aggregator services e.g. Service Registry.
-          example: org.ga4gh.myservice
-        name:
-          type: string
-          description: Name of this service. Should be human readable.
-          example: My project
-        organization:
-          type: object
-          description: Organization providing the service
-        type:
-          $ref: '#/components/schemas/ServiceType'
-        updatedAt:
-          type: string
-          description: Timestamp describing when the service was last updated (RFC 3339 format)
-          format: date-time
-          example: "2019-06-04T12:58:19Z"
-        version:
-          type: string
-          description: Version of the service being described. Semantic versioning is recommended, but other identifiers, such as dates or commit hashes, are also allowed. The version should be changed whenever the service is updated.
-          example: 1.0.0
-      description: GA4GH service
-    ImageData:
-      type: object
-      properties:
-        checksum:
-          type: array
-          description: A production (immutable) tool version is required to have a hashcode. Not required otherwise, but might be useful to detect changes.  This exposes the hashcode for specific image versions to verify that the container version pulled is actually the version that was indexed by the registry.
-          example: '[{checksum=77af4d6b9913e693e8d0b4b294fa62ade6054e6b2f1ffb617ac955dd63fb0182, type=sha256}]'
-          items:
-            $ref: '#/components/schemas/Checksum'
-        image_name:
-          type: string
-          description: Used in conjunction with a registry_url if provided to locate images.
-        image_type:
-          type: string
-          enum:
-            - Docker
-            - Singularity
-            - Conda
-        registry_host:
-          type: string
-          description: A docker registry or a URL to a Singularity registry. Used along with image_name to locate a specific image.
-        size:
-          type: integer
-          description: Size of the container in bytes.
-          format: int64
-        updated:
-          type: string
-          description: Last time the container was updated.
-      description: Describes one container image.
-    ToolVersion:
-      required:
-        - id
-        - url
-      type: object
-      properties:
-        author:
-          type: array
-          description: Contact information for the author of this version of the tool in the registry. (More complex authorship information is handled by the descriptor).
-          items:
-            type: string
-            description: Contact information for the author of this version of the tool in the registry. (More complex authorship information is handled by the descriptor).
-        containerfile:
-          type: boolean
-          description: Reports if this tool has a containerfile available. (For Docker-based tools, this would indicate the presence of a Dockerfile)
-        descriptor_type:
-          type: array
-          description: The type (or types) of descriptors available.
-          items:
-            type: string
-            description: The type (or types) of descriptors available.
-            enum:
-              - CWL
-              - WDL
-              - NFL
-              - SERVICE
-              - GALAXY
-        id:
-          type: string
-          description: An identifier of the version of this tool for this particular tool registry.
-          example: v1
-        images:
-          type: array
-          description: All known docker images (and versions/hashes) used by this tool. If the tool has to evaluate any of the docker images strings at runtime, those ones cannot be reported here.
-          items:
-            $ref: '#/components/schemas/ImageData'
-        included_apps:
-          type: array
-          description: An array of IDs for the applications that are stored inside this tool.
-          example: '[https://bio.tools/tool/mytum.de/SNAP2/1, https://bio.tools/bioexcel_seqqc]'
-          items:
-            type: string
-            description: An array of IDs for the applications that are stored inside this tool.
-            example: '[https://bio.tools/tool/mytum.de/SNAP2/1, https://bio.tools/bioexcel_seqqc]'
-        is_production:
-          type: boolean
-          description: This version of a tool is guaranteed to not change over time (for example, a  tool built from a tag in git as opposed to a branch). A production quality tool  is required to have a checksum
-        meta_version:
-          type: string
-          description: The version of this tool version in the registry. Iterates when fields like the description, author, etc. are updated.
-        name:
-          type: string
-          description: The name of the version.
-        signed:
-          type: boolean
-          description: Reports whether this version of the tool has been signed.
-        url:
-          type: string
-          description: The URL for this tool version in this registry.
-          example: http://agora.broadinstitute.org/tools/123456/versions/1
-        verified:
-          type: boolean
-          description: Reports whether this tool has been verified by a specific organization or individual.
-        verified_source:
-          type: array
-          description: Source of metadata that can support a verified tool, such as an email or URL.
-          items:
-            type: string
-            description: Source of metadata that can support a verified tool, such as an email or URL.
-      description: A tool version describes a particular iteration of a tool as described by a reference to a specific image and/or documents.
-    FileWrapper:
-      type: object
-      properties:
-        checksum:
-          type: array
-          description: 'A production (immutable) tool version is required to have a hashcode. Not required otherwise, but might be useful to detect changes. '
-          example: '[{checksum=77af4d6b9913e693e8d0b4b294fa62ade6054e6b2f1ffb617ac955dd63fb0182, type=sha256}]'
-          items:
-            $ref: '#/components/schemas/Checksum'
-        content:
-          type: string
-          description: The content of the file itself. One of url or content is required.
-        url:
-          type: string
-          description: Optional url to the underlying content, should include version information, and can include a git hash.  Note that this URL should resolve to the raw unwrapped content that would otherwise be available in content. One of url or content is required.
-      description: 'A file provides content for one of - A tool descriptor is a metadata document that describes one or more tools. - A tool document that describes how to test with one or more sample test JSON. - A containerfile is a document that describes how to build a particular container image. Examples include Dockerfiles for creating Docker images and Singularity recipes for Singularity images '
-    ToolFile:
-      type: object
-      properties:
-        file_type:
-          type: string
-          enum:
-            - TEST_FILE
-            - PRIMARY_DESCRIPTOR
-            - SECONDARY_DESCRIPTOR
-            - CONTAINERFILE
-            - OTHER
-        path:
-          type: string
-          description: Relative path of the file.  A descriptor's path can be used with the GA4GH .../{type}/descriptor/{relative_path} endpoint.
-    ToolDockerfile:
-      type: object
-      properties:
-        dockerfile:
-          type: string
-        url:
-          type: string
-    ToolDescriptor:
-      required:
-        - type
-      type: object
-      properties:
-        descriptor:
-          type: string
-        type:
-          type: string
-          enum:
-            - CWL
-            - WDL
-            - NFL
-            - SERVICE
-            - GXFORMAT2
-        url:
-          type: string
-    ToolTestsV1:
-      type: object
-      properties:
-        test:
-          type: string
-        url:
-          type: string
-  securitySchemes:
-    bearer:
-      type: http
-      scheme: bearer+servers:
+  - description: Current server when hosted on AWS
+    url: /api
+    variables: {}
+  - description: When working locally
+    url: /
+    variables: {}
+  - description: Production server
+    url: https://dockstore.org/api
+    variables: {}
+  - description: Staging server
+    url: https://staging.dockstore.org/api
+    variables: {}
+  - description: Nightly build server
+    url: https://dev.dockstore.net/api
+    variables: {}
+tags:
+  - description: Create, update list aliases for accessing entries
+    name: aliases
+  - description: Operations on Dockstore organizations
+    name: organizations
+  - description: Needed for SmartAPI compatibility apparantly, might be cargo cult behaviour
+    name: NIHdatacommons
+  - description: List and register entries in the dockstore (pairs of images + metadata (CWL and Dockerfile))
+    name: containers
+  - description: List and modify tags for containers
+    name: containertags
+  - description: Interact with entries in Dockstore regardless of whether they are containers or workflows
+    name: entries
+  - description: Created and modify hosted entries in the dockstore
+    name: hosted
+  - description: Query lambda events triggered by GitHub Apps
+    name: lambdaEvents
+  - description: Information about Dockstore like RSS, sitemap, lists of dependencies, etc.
+    name: metadata
+  - description: List and modify notifications for users of Dockstore
+    name: curation
+  - description: List and register workflows in the dockstore (CWL, Nextflow, WDL)
+    name: workflows
+  - description: List, modify, refresh, and delete tokens for external services
+    name: tokens
+  - description: Interactions with the Dockstore-support's ToolTester application
+    name: toolTester
+  - description: List, modify, and manage end users of the dockstore
+    name: users
+  - description: Optional experimental extensions of the GA4GH API
+    name: extendedGA4GH
+  - description: A curated subset of resources proposed as a common standard for tool repositories. Implements TRS [2.0.0](https://github.com/ga4gh/tool-registry-service-schemas/releases/tag/2.0.0).
+    name: GA4GHV20
+  - description: A curated subset of resources proposed as a common standard for tool repositories. Implements TRS [2.0.0-beta.2](https://github.com/ga4gh/tool-registry-service-schemas/releases/tag/2.0.0-beta.2) . Integrators are welcome to use these endpoints but they are subject to change based on community input.
+    name: GA4GH
+  - description: A curated subset of resources proposed as a common standard for tool repositories. Implements TRS [1.0.0](https://github.com/ga4gh/tool-registry-service-schemas/releases/tag/1.0.0) and is considered final (not subject to change)
+    name: GA4GHV1
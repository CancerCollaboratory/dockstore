--- conflicted
+++ resolved
@@ -1,172 +1,8 @@
-<<<<<<< HEAD
-openapi: 3.0.1
-info:
-  title: Dockstore API
-  description: This describes the dockstore API, a webservice that manages pairs of
-    Docker images and associated metadata such as CWL documents and Dockerfiles used
-    to build those images. Explore swagger.json for a Swagger 2.0 description of our
-    API and explore openapi.yaml for OpenAPI 3.0 descriptions.
-  termsOfService: TBD
-  contact:
-    name: Dockstore@ga4gh
-    url: https://discuss.dockstore.org/t/opening-helpdesk-tickets/1506
-    email: theglobalalliance@genomicsandhealth.org
-  license:
-    name: Apache License Version 2.0
-    url: https://github.com/dockstore/dockstore/blob/develop/LICENSE
-  version: 1.9.0-alpha.4-SNAPSHOT
-servers:
-- url: /api
-  description: Current server when hosted on AWS
-  variables: {}
-- url: /
-  description: When working locally
-  variables: {}
-- url: https://dockstore.org/api
-  description: Production server
-  variables: {}
-- url: https://staging.dockstore.org/api
-  description: Staging server
-  variables: {}
-- url: https://dev.dockstore.net/api
-  description: Nightly build server
-  variables: {}
-tags:
-- name: aliases
-  description: Create, update list aliases for accessing entries
-- name: organizations
-  description: Operations on Dockstore organizations
-- name: NIHdatacommons
-  description: Needed for SmartAPI compatibility apparantly, might be cargo cult behaviour
-- name: containers
-  description: List and register entries in the dockstore (pairs of images + metadata
-    (CWL and Dockerfile))
-- name: containertags
-  description: List and modify tags for containers
-- name: entries
-  description: Interact with entries in Dockstore regardless of whether they are containers
-    or workflows
-- name: hosted
-  description: Created and modify hosted entries in the dockstore
-- name: metadata
-  description: Information about Dockstore like RSS, sitemap, lists of dependencies,
-    etc.
-- name: curation
-  description: List and modify notifications for users of Dockstore
-- name: workflows
-  description: List and register workflows in the dockstore (CWL, Nextflow, WDL)
-- name: tokens
-  description: List, modify, refresh, and delete tokens for external services
-- name: toolTester
-  description: Interactions with the Dockstore-support's ToolTester application
-- name: users
-  description: List, modify, and manage end users of the dockstore
-- name: extendedGA4GH
-  description: Optional experimental extensions of the GA4GH API
-- name: GA4GHV20
-  description: A curated subset of resources proposed as a common standard for tool
-    repositories. Implements TRS [2.0.0](https://github.com/ga4gh/tool-registry-service-schemas/releases/tag/2.0.0).
-- name: GA4GH
-  description: A curated subset of resources proposed as a common standard for tool
-    repositories. Implements TRS [2.0.0-beta.2](https://github.com/ga4gh/tool-registry-service-schemas/releases/tag/2.0.0-beta.2)
-    . Integrators are welcome to use these endpoints but they are subject to change
-    based on community input.
-- name: GA4GHV1
-  description: A curated subset of resources proposed as a common standard for tool
-    repositories. Implements TRS [1.0.0](https://github.com/ga4gh/tool-registry-service-schemas/releases/tag/1.0.0)
-    and is considered final (not subject to change)
-paths:
-  /organizations/{organizationId}/collections:
-    get:
-      tags:
-      - organizations
-      summary: Retrieve all collections for an organization.
-      description: Retrieve all collections for an organization. Supports optional
-        authentication.
-      operationId: getCollectionsFromOrganization
-      parameters:
-      - name: organizationId
-        in: path
-        description: Organization ID.
-        required: true
-        schema:
-          type: integer
-          format: int64
-      - name: include
-        in: query
-        description: Included fields.
-        required: true
-        schema:
-          type: string
-      responses:
-        default:
-          description: default response
-          content:
-            application/json:
-              schema:
-                type: array
-                items:
-                  $ref: '#/components/schemas/Collection'
-      security:
-      - bearer: []
-    post:
-      tags:
-      - organizations
-      summary: Create a collection in the given organization.
-      description: Create a collection in the given organization.
-      operationId: createCollection
-      parameters:
-      - name: organizationId
-        in: path
-        description: Organization ID.
-        required: true
-        schema:
-          type: integer
-          format: int64
-      requestBody:
-        description: Collection to register.
-        content:
-          '*/*':
-            schema:
-              $ref: '#/components/schemas/Collection'
-        required: true
-      responses:
-        default:
-          description: default response
-          content:
-            application/json:
-              schema:
-                $ref: '#/components/schemas/Collection'
-      security:
-      - bearer: []
-  /organizations/collections/{collectionId}/aliases:
-    post:
-      tags:
-      - organizations
-      summary: Add aliases linked to a collection in Dockstore.
-      description: Aliases are alphanumerical (case-insensitive and may contain internal
-        hyphens), given in a comma-delimited list.
-      operationId: addCollectionAliases_1
-      parameters:
-      - name: collectionId
-        in: path
-        description: Collection to modify.
-        required: true
-        schema:
-          type: integer
-          format: int64
-      - name: aliases
-        in: query
-        description: Comma-delimited list of aliases.
-        required: true
-        schema:
-=======
 components:
   schemas:
     Alias:
       properties:
         content:
->>>>>>> 92f6d8fa
           type: string
       type: object
     Aliasable:
@@ -188,12 +24,9 @@
         type: object
       type: object
     Checksum:
-      description: A production (immutable) tool version is required to have a hashcode.
-        Not required otherwise, but might be useful to detect changes.  This exposes
-        the hashcode for specific image versions to verify that the container version
-        pulled is actually the version that was indexed by the registry.
-      example: '[{checksum=77af4d6b9913e693e8d0b4b294fa62ade6054e6b2f1ffb617ac955dd63fb0182,
-        type=sha256}]'
+      description: 'A production (immutable) tool version is required to have a hashcode.
+        Not required otherwise, but might be useful to detect changes. '
+      example: '[{checksum=ea2a5db69bd20a42976838790bc29294df3af02b, type=sha1}]'
       properties:
         checksum:
           description: 'The hex-string encoded checksum for the data. '
@@ -367,32 +200,6 @@
           type: boolean
         id:
           format: int64
-<<<<<<< HEAD
-      responses:
-        default:
-          description: default response
-          content:
-            application/json:
-              schema:
-                $ref: '#/components/schemas/Collection'
-      security:
-      - bearer: []
-  /organizations/{organizationId}/collections/{collectionId}/description:
-    get:
-      tags:
-      - organizations
-      summary: Retrieve a collection description by organization ID and collection
-        ID.
-      description: Retrieve a collection description by organization ID and collection
-        ID. Supports optional authentication.
-      operationId: getCollectionDescription
-      parameters:
-      - name: organizationId
-        in: path
-        description: Organization ID.
-        required: true
-        schema:
-=======
           type: integer
         input_file_formats:
           items:
@@ -411,7 +218,6 @@
           type: string
         last_modified:
           format: int32
->>>>>>> 92f6d8fa
           type: integer
         last_modified_date:
           format: date-time
@@ -597,105 +403,8 @@
       properties:
         id:
           format: int64
-<<<<<<< HEAD
-      requestBody:
-        content:
-          multipart/form-data:
-            schema:
-              type: object
-              properties:
-                file:
-                  type: string
-                  format: binary
-      responses:
-        "200":
-          description: successful operation
-          content:
-            application/json:
-              schema:
-                $ref: '#/components/schemas/Workflow'
-      deprecated: true
-      security:
-      - bearer: []
-  /metadata/config.json:
-    get:
-      tags:
-      - metadata
-      summary: Configuration for UI clients of the API
-      description: Configuration, NO authentication
-      operationId: getConfig
-      responses:
-        default:
-          description: default response
-          content:
-            application/json:
-              schema:
-                $ref: '#/components/schemas/Config'
-  /metadata/dockerRegistryList:
-    get:
-      tags:
-      - metadata
-      summary: Get the list of docker registries supported on Dockstore
-      description: Get the list of docker registries supported on Dockstore, NO authentication
-      operationId: getDockerRegistries
-      responses:
-        default:
-          description: List of Docker registries
-          content:
-            application/json:
-              schema:
-                type: array
-                items:
-                  $ref: '#/components/schemas/RegistryBean'
-  /metadata/sitemap:
-    get:
-      tags:
-      - metadata
-      summary: List all available workflow, tool, organization, and collection paths.
-      description: List all available workflow, tool, organization, and collection
-        paths. Available means published for tools/workflows, and approved for organizations
-        and their respective collections. NO authentication
-      operationId: sitemap
-      responses:
-        default:
-          description: default response
-          content:
-            text/html:
-              schema:
-                type: string
-            text/xml:
-              schema:
-                type: string
-  /metadata/rss:
-    get:
-      tags:
-      - metadata
-      summary: List all published tools and workflows in creation order
-      description: List all published tools and workflows in creation order, NO authentication
-      operationId: rssFeed
-      responses:
-        default:
-          description: default response
-          content:
-            text/xml:
-              schema:
-                type: string
-  /metadata/runner_dependencies:
-    get:
-      tags:
-      - metadata
-      summary: Returns the file containing runner dependencies
-      description: Returns the file containing runner dependencies, NO authentication
-      operationId: getRunnerDependencies
-      parameters:
-      - name: client_version
-        in: query
-        description: The Dockstore client version
-        schema:
-=======
           type: integer
         value:
->>>>>>> 92f6d8fa
           type: string
       type: object
     Organization:
@@ -779,117 +488,6 @@
           $ref: '#/components/schemas/Organization'
         role:
           enum:
-<<<<<<< HEAD
-          - json
-          - text
-      responses:
-        default:
-          description: The requirements.txt file
-          content:
-            application/json:
-              schema:
-                type: string
-  /metadata/sourceControlList:
-    get:
-      tags:
-      - metadata
-      summary: Get the list of source controls supported on Dockstore
-      description: Get the list of source controls supported on Dockstore, NO authentication
-      operationId: getSourceControlList
-      responses:
-        default:
-          description: List of source control repositories
-          content:
-            application/json:
-              schema:
-                type: array
-                items:
-                  $ref: '#/components/schemas/SourceControlBean'
-  /metadata/descriptorLanguageList:
-    get:
-      tags:
-      - metadata
-      summary: Get the list of descriptor languages supported on Dockstore
-      description: Get the list of descriptor languages supported on Dockstore, NO
-        authentication
-      operationId: getDescriptorLanguages
-      responses:
-        default:
-          description: List of descriptor languages
-          content:
-            application/json:
-              schema:
-                type: array
-                items:
-                  $ref: '#/components/schemas/DescriptorLanguageBean'
-  /metadata/okHttpCachePerformance:
-    get:
-      tags:
-      - metadata
-      summary: Get measures of cache performance
-      description: Get measures of cache performance, NO authentication
-      operationId: getCachePerformance
-      responses:
-        default:
-          description: Cache performance information
-          content:
-            application/json:
-              schema:
-                type: object
-                additionalProperties:
-                  type: string
-  /metadata/elasticSearch:
-    get:
-      tags:
-      - metadata
-      summary: Successful response if elastic search is up and running
-      description: Successful response if elastic search is up and running, NO authentication
-      operationId: checkElasticSearch
-      responses:
-        default:
-          description: default response
-          content:
-            text/html: {}
-            text/xml: {}
-  /organizations/{organizationId}/description:
-    get:
-      tags:
-      - organizations
-      summary: Retrieve an organization description by organization ID.
-      description: Retrieve an organization description by organization ID. Supports
-        optional authentication.
-      operationId: getOrganizationDescription
-      parameters:
-      - name: organizationId
-        in: path
-        description: Organization ID.
-        required: true
-        schema:
-          type: integer
-          format: int64
-      responses:
-        default:
-          description: default response
-          content:
-            application/json:
-              schema:
-                type: string
-      security:
-      - bearer: []
-    put:
-      tags:
-      - organizations
-      summary: Update an organization's description.
-      description: Update an organization's description. Expects description in markdown
-        format.
-      operationId: updateOrganizationDescription
-      parameters:
-      - name: organizationId
-        in: path
-        description: Organization ID.
-        required: true
-        schema:
-=======
           - MAINTAINER
           - MEMBER
           type: string
@@ -900,148 +498,9 @@
       properties:
         organizationId:
           format: int64
->>>>>>> 92f6d8fa
           type: integer
         userId:
           format: int64
-<<<<<<< HEAD
-      requestBody:
-        description: Organization's description in markdown.
-        content:
-          '*/*':
-            schema:
-              type: string
-        required: true
-      responses:
-        default:
-          description: default response
-          content:
-            application/json:
-              schema:
-                $ref: '#/components/schemas/Organization'
-      security:
-      - bearer: []
-  /organizations/{organizationId}/members:
-    get:
-      tags:
-      - organizations
-      summary: Retrieve all members for an organization.
-      description: Retrieve all members for an organization. Supports optional authentication.
-      operationId: getOrganizationMembers
-      parameters:
-      - name: organizationId
-        in: path
-        description: Organization ID.
-        required: true
-        schema:
-          type: integer
-          format: int64
-      responses:
-        default:
-          description: default response
-          content:
-            application/json:
-              schema:
-                uniqueItems: true
-                type: array
-                items:
-                  $ref: '#/components/schemas/OrganizationUser'
-      security:
-      - bearer: []
-  /organizations/{organizationId}/events:
-    get:
-      tags:
-      - organizations
-      summary: Retrieve all events for an organization.
-      description: Retrieve all events for an organization. Supports optional authentication.
-      operationId: getOrganizationEvents
-      parameters:
-      - name: organizationId
-        in: path
-        description: Organization ID.
-        required: true
-        schema:
-          type: integer
-          format: int64
-      - name: offset
-        in: query
-        description: Start index of paging.  If this exceeds the current result set
-          return an empty set.  If not specified in the request, this will start at
-          the beginning of the results.
-        required: true
-        schema:
-          type: integer
-          format: int32
-          default: 0
-      - name: limit
-        in: query
-        description: Amount of records to return in a given page, limited to 100
-        required: true
-        schema:
-          maximum: 100
-          minimum: 1
-          type: integer
-          format: int32
-          default: 100
-      requestBody:
-        content:
-          '*/*':
-            schema:
-              $ref: '#/components/schemas/User'
-      responses:
-        default:
-          description: default response
-          content:
-            application/json:
-              schema:
-                type: array
-                items:
-                  $ref: '#/components/schemas/Event'
-      security:
-      - bearer: []
-  /organizations/{organizationId}/star:
-    put:
-      tags:
-      - organizations
-      summary: Star an organization.
-      description: Star an organization.
-      operationId: starOrganization
-      parameters:
-      - name: organizationId
-        in: path
-        description: Organization ID.
-        required: true
-        schema:
-          type: integer
-          format: int64
-      requestBody:
-        description: StarRequest to star an organization for a user.
-        content:
-          '*/*':
-            schema:
-              $ref: '#/components/schemas/StarRequest'
-        required: true
-      responses:
-        default:
-          description: default response
-          content:
-            application/json: {}
-      security:
-      - bearer: []
-  /organizations/{organizationId}/unstar:
-    delete:
-      tags:
-      - organizations
-      summary: Unstar an organization.
-      description: Unstar an organization.
-      operationId: unstarOrganization
-      parameters:
-      - name: organizationId
-        in: path
-        description: Organization ID.
-        required: true
-        schema:
-=======
           type: integer
       type: object
     Profile:
@@ -1189,7 +648,6 @@
           type: boolean
         id:
           format: int64
->>>>>>> 92f6d8fa
           type: integer
         image_id:
           type: string
@@ -1225,29 +683,6 @@
           type: string
         size:
           format: int64
-<<<<<<< HEAD
-      responses:
-        default:
-          description: default response
-          content:
-            application/json: {}
-      security:
-      - bearer: []
-  /organizations/{organizationId}/starredUsers:
-    get:
-      tags:
-      - organizations
-      summary: Return list of users who starred the given approved organization.
-      description: Return list of users who starred the given approved organization.
-      operationId: getStarredUsersForApprovedOrganization
-      parameters:
-      - name: organizationId
-        in: path
-        description: Organization ID.
-        required: true
-        schema:
-=======
->>>>>>> 92f6d8fa
           type: integer
         sourceFiles:
           items:
@@ -1518,125 +953,6 @@
       properties:
         id:
           format: int64
-<<<<<<< HEAD
-      responses:
-        default:
-          description: default response
-          content:
-            application/json:
-              schema:
-                uniqueItems: true
-                type: array
-                items:
-                  $ref: '#/components/schemas/User'
-  /organizations/all:
-    get:
-      tags:
-      - organizations
-      summary: List all organizations.
-      description: List all organizations, regardless of organization status. Admin/curator
-        only.
-      operationId: getAllOrganizations
-      parameters:
-      - name: type
-        in: query
-        description: Filter to apply to organizations.
-        required: true
-        schema:
-          type: string
-          enum:
-          - all
-          - pending
-          - rejected
-          - approved
-      responses:
-        default:
-          description: default response
-          content:
-            application/json:
-              schema:
-                type: array
-                items:
-                  $ref: '#/components/schemas/Organization'
-      security:
-      - bearer: []
-  /organizations:
-    get:
-      tags:
-      - organizations
-      summary: List all available organizations.
-      description: List all organizations that have been approved by a curator or
-        admin, sorted by number of stars.
-      operationId: getApprovedOrganizations
-      responses:
-        default:
-          description: default response
-          content:
-            application/json:
-              schema:
-                type: array
-                items:
-                  $ref: '#/components/schemas/Organization'
-    post:
-      tags:
-      - organizations
-      summary: Create an organization.
-      description: Create an organization. Organization requires approval by an admin
-        before being made public.
-      operationId: createOrganization
-      requestBody:
-        description: Organization to register.
-        content:
-          '*/*':
-            schema:
-              $ref: '#/components/schemas/Organization'
-        required: true
-      responses:
-        default:
-          description: default response
-          content:
-            application/json:
-              schema:
-                $ref: '#/components/schemas/Organization'
-      security:
-      - bearer: []
-  /organizations/name/{name}:
-    get:
-      tags:
-      - organizations
-      summary: Retrieve an organization by name.
-      description: Retrieve an organization by name. Supports optional authentication.
-      operationId: getOrganizationByName
-      parameters:
-      - name: name
-        in: path
-        description: Organization name.
-        required: true
-        schema:
-          type: string
-      responses:
-        default:
-          description: default response
-          content:
-            application/json:
-              schema:
-                $ref: '#/components/schemas/Organization'
-      security:
-      - bearer: []
-  /organizations/{organizationId}:
-    get:
-      tags:
-      - organizations
-      summary: Retrieve an organization by ID.
-      description: Retrieve an organization by ID. Supports optional authentication.
-      operationId: getOrganizationById
-      parameters:
-      - name: organizationId
-        in: path
-        description: Organization ID.
-        required: true
-        schema:
-=======
           type: integer
         message:
           type: string
@@ -1705,7 +1021,6 @@
           type: boolean
         id:
           format: int64
->>>>>>> 92f6d8fa
           type: integer
         images:
           items:
@@ -1771,31 +1086,6 @@
           type: string
         checker_id:
           format: int64
-<<<<<<< HEAD
-      responses:
-        default:
-          description: default response
-          content:
-            application/json:
-              schema:
-                $ref: '#/components/schemas/Organization'
-      security:
-      - bearer: []
-    put:
-      tags:
-      - organizations
-      summary: Update an organization.
-      description: Update an organization. Currently only name, display name, description,
-        topic, email, link, avatarUrl, and location can be updated.
-      operationId: updateOrganization
-      parameters:
-      - name: organizationId
-        in: path
-        description: Organization ID.
-        required: true
-        schema:
-=======
->>>>>>> 92f6d8fa
           type: integer
         conceptDoi:
           type: string
@@ -1840,110 +1130,6 @@
           type: boolean
         id:
           format: int64
-<<<<<<< HEAD
-      requestBody:
-        description: Organization to register.
-        content:
-          '*/*':
-            schema:
-              $ref: '#/components/schemas/Organization'
-        required: true
-      responses:
-        default:
-          description: default response
-          content:
-            application/json:
-              schema:
-                $ref: '#/components/schemas/Organization'
-      security:
-      - bearer: []
-  /organizations/{organizationId}/approve:
-    post:
-      tags:
-      - organizations
-      summary: Approve an organization.
-      description: Approve the organization with the given id. Admin/curator only.
-      operationId: approveOrganization
-      parameters:
-      - name: organizationId
-        in: path
-        description: Organization ID.
-        required: true
-        schema:
-          type: integer
-          format: int64
-      responses:
-        default:
-          description: default response
-          content:
-            application/json:
-              schema:
-                $ref: '#/components/schemas/Organization'
-      security:
-      - bearer: []
-  /organizations/{organizationId}/reject:
-    post:
-      tags:
-      - organizations
-      summary: Reject an organization.
-      description: Reject the organization with the given id. Admin/curator only.
-      operationId: rejectOrganization
-      parameters:
-      - name: organizationId
-        in: path
-        description: Organization ID.
-        required: true
-        schema:
-          type: integer
-          format: int64
-      responses:
-        default:
-          description: default response
-          content:
-            application/json:
-              schema:
-                $ref: '#/components/schemas/Organization'
-      security:
-      - bearer: []
-  /organizations/{organizationId}/request:
-    post:
-      tags:
-      - organizations
-      summary: Re-request an organization review.
-      description: Re-request a review of the given organization. Requires the organization
-        to be rejected.
-      operationId: requestOrganizationReview
-      parameters:
-      - name: organizationId
-        in: path
-        description: Organization ID.
-        required: true
-        schema:
-          type: integer
-          format: int64
-      responses:
-        default:
-          description: default response
-          content:
-            application/json:
-              schema:
-                $ref: '#/components/schemas/Organization'
-      security:
-      - bearer: []
-  /organizations/{organizationId}/users/{username}:
-    put:
-      tags:
-      - organizations
-      summary: Add a user role to an organization.
-      description: Add a user role to an organization.
-      operationId: addUserToOrgByUsername
-      parameters:
-      - name: username
-        in: path
-        description: User to add to org.
-        required: true
-        schema:
-=======
           type: integer
         input_file_formats:
           items:
@@ -1979,7 +1165,6 @@
           - HOSTED
           - SERVICE
           - DOCKSTORE_YML
->>>>>>> 92f6d8fa
           type: string
         organization:
           type: string
@@ -2773,14 +1958,6 @@
                 items:
                   $ref: '#/components/schemas/RegistryBean'
                 type: array
-<<<<<<< HEAD
-                items:
-                  $ref: '#/components/schemas/ToolClass'
-      security:
-      - BEARER: []
-  /ga4gh/trs/v2/tools/{id}:
-    get:
-=======
           description: List of Docker registries
       summary: Get the list of docker registries supported on Dockstore
       tags:
@@ -2869,7 +2046,6 @@
                 type: string
           description: The requirements.txt file
       summary: Returns the file containing runner dependencies
->>>>>>> 92f6d8fa
       tags:
       - metadata
   /metadata/sitemap:
@@ -3026,106 +2202,8 @@
                 $ref: '#/components/schemas/Aliasable'
           description: default response
       security:
-<<<<<<< HEAD
-      - BEARER: []
-  /ga4gh/trs/v2/tools:
-    get:
-      tags:
-      - GA4GHV20
-      summary: List all tools
-      description: 'This endpoint returns all tools available or a filtered subset
-        using metadata query parameters. '
-      operationId: toolsGet
-      parameters:
-      - name: id
-        in: query
-        description: A unique identifier of the tool, scoped to this registry, for
-          example `123456`.
-        schema:
-          type: string
-      - name: alias
-        in: query
-        description: Support for this parameter is optional for tool registries that
-          support aliases. If provided will only return entries with the given alias.
-        schema:
-          type: string
-      - name: toolClass
-        in: query
-        description: Filter tools by the name of the subclass (#/definitions/ToolClass)
-        schema:
-          type: string
-      - name: registry
-        in: query
-        description: The image registry that contains the image.
-        schema:
-          type: string
-      - name: organization
-        in: query
-        description: The organization in the registry that published the image.
-        schema:
-          type: string
-      - name: name
-        in: query
-        description: The name of the image.
-        schema:
-          type: string
-      - name: toolname
-        in: query
-        description: The name of the tool.
-        schema:
-          type: string
-      - name: description
-        in: query
-        description: The description of the tool.
-        schema:
-          type: string
-      - name: author
-        in: query
-        description: The author of the tool (TODO a thought occurs, are we assuming
-          that the author of the CWL and the image are the same?).
-        schema:
-          type: string
-      - name: checker
-        in: query
-        description: Return only checker workflows.
-        schema:
-          type: boolean
-      - name: offset
-        in: query
-        description: Start index of paging. Pagination results can be based on numbers
-          or other values chosen by the registry implementor (for example, SHA values).
-          If this exceeds the current result set return an empty set.  If not specified
-          in the request, this will start at the beginning of the results.
-        schema:
-          type: string
-      - name: limit
-        in: query
-        description: Amount of records to return in a given page.
-        schema:
-          type: integer
-          format: int32
-      responses:
-        "200":
-          description: An array of Tools that match the filter.
-          content:
-            application/json:
-              schema:
-                type: array
-                items:
-                  $ref: '#/components/schemas/Tool'
-            text/plain:
-              schema:
-                type: array
-                items:
-                  $ref: '#/components/schemas/Tool'
-      security:
-      - BEARER: []
-  /ga4gh/trs/v2/tools/{id}/versions/{version_id}/{type}/descriptor/{relative_path}:
-    get:
-=======
       - bearer: []
       summary: Add aliases linked to a collection in Dockstore.
->>>>>>> 92f6d8fa
       tags:
       - organizations
   /organizations/name/{name}:
@@ -3252,7 +2330,7 @@
           content:
             application/json:
               schema:
-                $ref: '#/components/schemas/Aliasable'
+                $ref: '#/components/schemas/Organization'
           description: default response
       security:
       - bearer: []
@@ -3812,127 +2890,6 @@
         required: true
         schema:
           format: int64
-<<<<<<< HEAD
-        images:
-          uniqueItems: true
-          type: array
-          items:
-            $ref: '#/components/schemas/Image'
-        input_file_formats:
-          uniqueItems: true
-          type: array
-          items:
-            $ref: '#/components/schemas/FileFormat'
-        last_modified:
-          type: string
-          format: date-time
-        name:
-          type: string
-        output_file_formats:
-          uniqueItems: true
-          type: array
-          items:
-            $ref: '#/components/schemas/FileFormat'
-        reference:
-          type: string
-        referenceType:
-          type: string
-          enum:
-          - COMMIT
-          - TAG
-          - BRANCH
-          - NOT_APPLICABLE
-          - UNSET
-        sourceFiles:
-          uniqueItems: true
-          type: array
-          items:
-            $ref: '#/components/schemas/SourceFile'
-        subClass:
-          type: string
-          enum:
-          - DOCKER_COMPOSE
-          - SWARM
-          - KUBERNETES
-          - HELM
-        valid:
-          type: boolean
-        validations:
-          uniqueItems: true
-          type: array
-          items:
-            $ref: '#/components/schemas/Validation'
-        verified:
-          type: boolean
-        verifiedSource:
-          type: string
-        verifiedSources:
-          type: array
-          items:
-            type: string
-        versionEditor:
-          $ref: '#/components/schemas/User'
-        workflow_path:
-          type: string
-        workingDirectory:
-          type: string
-    Config:
-      type: object
-      properties:
-        bdCatalystSevenBridgesImportUrl:
-          type: string
-        bdCatalystTerraImportUrl:
-          type: string
-        bitBucketAuthUrl:
-          type: string
-        bitBucketClientId:
-          type: string
-        cwlVisualizerUri:
-          type: string
-        discourseUrl:
-          type: string
-        dnaNexusImportUrl:
-          type: string
-        dnaStackImportUrl:
-          type: string
-        documentationUrl:
-          type: string
-        featuredContentUrl:
-          type: string
-        gitBuildVersion:
-          type: string
-        gitCommitId:
-          type: string
-        gitHubAppInstallationUrl:
-          type: string
-        gitHubAuthUrl:
-          type: string
-        gitHubRedirectPath:
-          type: string
-        gitHubScope:
-          type: string
-        githubClientId:
-          type: string
-        gitlabAuthUrl:
-          type: string
-        gitlabClientId:
-          type: string
-        gitlabRedirectPath:
-          type: string
-        gitlabScope:
-          type: string
-        googleClientId:
-          type: string
-        googleScope:
-          type: string
-        quayIoAuthUrl:
-          type: string
-        quayIoClientId:
-          type: string
-        quayIoRedirectPath:
-          type: string
-        quayIoScope:
-=======
           type: integer
       responses:
         default:
@@ -4010,7 +2967,6 @@
           enum:
           - MAINTAINER
           - MEMBER
->>>>>>> 92f6d8fa
           type: string
       - description: User ID of user to add to organization.
         in: query
@@ -4170,52 +3126,11 @@
         required: true
         schema:
           type: string
-<<<<<<< HEAD
-    RegistryBean:
-      type: object
-      properties:
-        customDockerPath:
-          type: string
-        dockerPath:
-          type: string
-        enum:
-          type: string
-        friendlyName:
-          type: string
-        privateOnly:
-          type: string
-        url:
-          type: string
-    SourceControlBean:
-      type: object
-      properties:
-        friendlyName:
-          type: string
-        value:
-          type: string
-    DescriptorLanguageBean:
-      type: object
-      properties:
-        friendlyName:
-          type: string
-        value:
-          type: string
-    StarRequest:
-      type: object
-      properties:
-        star:
-          type: boolean
-    ToolTesterLog:
-      type: object
-      properties:
-        filename:
-=======
       - example: hello_world.cwl.json
         in: query
         name: test_filename
         required: true
         schema:
->>>>>>> 92f6d8fa
           type: string
       - example: cwltool
         in: query

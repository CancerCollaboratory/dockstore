openapi: 3.0.1
info:
  title: Dockstore
  description: The Dockstore API, includes proprietary and GA4GH V1+V2 endpoints
  termsOfService: http://swagger.io/terms/
  contact:
    name: Dockstore@ga4gh
    url: https://discuss.dockstore.org/t/opening-helpdesk-tickets/1506
    email: theglobalalliance@genomicsandhealth.org
  license:
    name: Apache 2.0
    url: https://github.com/dockstore/dockstore/blob/develop/LICENSE
  version: 1.6.0
externalDocs:
  description: User documentation for dockstore
  url: https://docs.dockstore.org/
tags:
- name: metadata
  description: description of the webservice itself
- name: toolTester
  description: Interactions with the Dockstore-support's ToolTester application
paths:
  /organizations/collections/{collectionId}/aliases:
    put:
      operationId: updateAliases_1
      parameters:
      - name: collectionId
        in: path
        required: true
        schema:
          type: integer
          format: int64
      - name: aliases
        in: query
        schema:
          type: string
      requestBody:
        content:
          '*/*':
            schema:
              $ref: '#/components/schemas/User'
      responses:
        default:
          description: default response
          content:
            application/json:
              schema:
                $ref: '#/components/schemas/Aliasable'
  /organizations/collections/{alias}/aliases:
    get:
      operationId: getCollectionByAlias
      parameters:
      - name: alias
        in: path
        required: true
        schema:
          type: string
      responses:
        default:
          description: default response
          content:
            application/json:
              schema:
                $ref: '#/components/schemas/Collection'
  /organizations/{organizationId}/collections/{collectionId}:
    get:
      operationId: getCollectionById
      parameters:
      - name: organizationId
        in: path
        required: true
        schema:
          type: integer
          format: int64
      - name: collectionId
        in: path
        required: true
        schema:
          type: integer
          format: int64
      requestBody:
        content:
          '*/*':
            schema:
              $ref: '#/components/schemas/User'
      responses:
        default:
          description: default response
          content:
            application/json:
              schema:
                $ref: '#/components/schemas/Collection'
    put:
      operationId: updateCollection
      parameters:
      - name: organizationId
        in: path
        required: true
        schema:
          type: integer
          format: int64
      - name: collectionId
        in: path
        required: true
        schema:
          type: integer
          format: int64
      requestBody:
        content:
          '*/*':
            schema:
              $ref: '#/components/schemas/User'
      responses:
        default:
          description: default response
          content:
            application/json:
              schema:
                $ref: '#/components/schemas/Collection'
  /organizations/{organizationName}/collections/{collectionName}/name:
    get:
      operationId: getCollectionByName
      parameters:
      - name: organizationName
        in: path
        required: true
        schema:
          type: string
      - name: collectionName
        in: path
        required: true
        schema:
          type: string
      requestBody:
        content:
          '*/*':
            schema:
              $ref: '#/components/schemas/User'
      responses:
        default:
          description: default response
          content:
            application/json:
              schema:
                $ref: '#/components/schemas/Collection'
  /organizations/{organizationId}/collections/{collectionId}/entry:
    post:
      operationId: addEntryToCollection
      parameters:
      - name: organizationId
        in: path
        required: true
        schema:
          type: integer
          format: int64
      - name: collectionId
        in: path
        required: true
        schema:
          type: integer
          format: int64
      - name: entryId
        in: query
        schema:
          type: integer
          format: int64
      requestBody:
        content:
          '*/*':
            schema:
              $ref: '#/components/schemas/User'
      responses:
        default:
          description: default response
          content:
            application/json:
              schema:
                $ref: '#/components/schemas/Collection'
    delete:
      operationId: deleteEntryFromCollection
      parameters:
      - name: organizationId
        in: path
        required: true
        schema:
          type: integer
          format: int64
      - name: collectionId
        in: path
        required: true
        schema:
          type: integer
          format: int64
      - name: entryId
        in: query
        schema:
          type: integer
          format: int64
      requestBody:
        content:
          '*/*':
            schema:
              $ref: '#/components/schemas/User'
      responses:
        default:
          description: default response
          content:
            application/json:
              schema:
                $ref: '#/components/schemas/Collection'
  /organizations/{organizationId}/collections:
    get:
      operationId: getCollectionsFromOrganization
      parameters:
      - name: organizationId
        in: path
        required: true
        schema:
          type: integer
          format: int64
      - name: include
        in: query
        schema:
          type: string
      requestBody:
        content:
          '*/*':
            schema:
              $ref: '#/components/schemas/User'
      responses:
        default:
          description: default response
          content:
            application/json:
              schema:
                type: array
                items:
                  $ref: '#/components/schemas/Collection'
    post:
      operationId: createCollection
      parameters:
      - name: organizationId
        in: path
        required: true
        schema:
          type: integer
          format: int64
      requestBody:
        content:
          '*/*':
            schema:
              $ref: '#/components/schemas/User'
      responses:
        default:
          description: default response
          content:
            application/json:
              schema:
                $ref: '#/components/schemas/Collection'
  /organizations/{organizationId}/collections/{collectionId}/description:
    get:
      operationId: getCollectionDescription
      parameters:
      - name: organizationId
        in: path
        required: true
        schema:
          type: integer
          format: int64
      - name: collectionId
        in: path
        required: true
        schema:
          type: integer
          format: int64
      requestBody:
        content:
          '*/*':
            schema:
              $ref: '#/components/schemas/User'
      responses:
        default:
          description: default response
          content:
            application/json:
              schema:
                type: string
    put:
      operationId: updateCollectionDescription
      parameters:
      - name: organizationId
        in: path
        required: true
        schema:
          type: integer
          format: int64
      - name: collectionId
        in: path
        required: true
        schema:
          type: integer
          format: int64
      requestBody:
        content:
          '*/*':
            schema:
              $ref: '#/components/schemas/User'
      responses:
        default:
          description: default response
          content:
            application/json:
              schema:
                $ref: '#/components/schemas/Collection'
  /containers/{containerId}/publish:
    post:
      operationId: publish
      parameters:
      - name: containerId
        in: path
        required: true
        schema:
          type: integer
          format: int64
      requestBody:
        content:
          '*/*':
            schema:
              $ref: '#/components/schemas/User'
      responses:
        default:
          description: default response
          content:
            application/json:
              schema:
                $ref: '#/components/schemas/Tool'
  /containers/tags:
    get:
      operationId: tags
      parameters:
      - name: containerId
        in: query
        schema:
          type: integer
          format: int64
      requestBody:
        content:
          '*/*':
            schema:
              $ref: '#/components/schemas/User'
      responses:
        default:
          description: default response
          content:
            application/json:
              schema:
                type: array
                items:
                  $ref: '#/components/schemas/Tag'
  /containers/{containerId}/refresh:
    get:
      operationId: refresh
      parameters:
      - name: containerId
        in: path
        required: true
        schema:
          type: integer
          format: int64
      requestBody:
        content:
          '*/*':
            schema:
              $ref: '#/components/schemas/User'
      responses:
        default:
          description: default response
          content:
            application/json:
              schema:
                $ref: '#/components/schemas/Tool'
  /containers/{containerId}/labels:
    put:
      operationId: updateLabels
      parameters:
      - name: containerId
        in: path
        required: true
        schema:
          type: integer
          format: int64
      - name: labels
        in: query
        schema:
          type: string
      requestBody:
        content:
          '*/*':
            schema:
              $ref: '#/components/schemas/User'
      responses:
        default:
          description: default response
          content:
            application/json:
              schema:
                $ref: '#/components/schemas/Tool'
  /containers/{containerId}:
    get:
      operationId: getContainer
      parameters:
      - name: containerId
        in: path
        required: true
        schema:
          type: integer
          format: int64
      - name: include
        in: query
        schema:
          type: string
      requestBody:
        content:
          '*/*':
            schema:
              $ref: '#/components/schemas/User'
      responses:
        default:
          description: default response
          content:
            application/json:
              schema:
                $ref: '#/components/schemas/Tool'
    put:
      operationId: updateContainer
      parameters:
      - name: containerId
        in: path
        required: true
        schema:
          type: integer
          format: int64
      requestBody:
        content:
          '*/*':
            schema:
              $ref: '#/components/schemas/User'
      responses:
        default:
          description: default response
          content:
            application/json:
              schema:
                $ref: '#/components/schemas/Tool'
    delete:
      operationId: deleteContainer
      parameters:
      - name: containerId
        in: path
        required: true
        schema:
          type: integer
          format: int64
      requestBody:
        content:
          '*/*':
            schema:
              $ref: '#/components/schemas/User'
      responses:
        default:
          description: default response
          content:
            application/json: {}
  /containers/{toolId}/defaultVersion:
    put:
      operationId: updateDefaultVersion
      parameters:
      - name: toolId
        in: path
        required: true
        schema:
          type: integer
          format: int64
      requestBody:
        content:
          '*/*':
            schema:
              $ref: '#/components/schemas/User'
      responses:
        default:
          description: default response
          content:
            application/json:
              schema:
                $ref: '#/components/schemas/Tool'
  /containers/{containerId}/updateTagPaths:
    put:
      operationId: updateTagContainerPath
      parameters:
      - name: containerId
        in: path
        required: true
        schema:
          type: integer
          format: int64
      requestBody:
        content:
          '*/*':
            schema:
              $ref: '#/components/schemas/User'
      responses:
        default:
          description: default response
          content:
            application/json:
              schema:
                $ref: '#/components/schemas/Tool'
  /containers/published/{containerId}:
    get:
      operationId: getPublishedContainer
      parameters:
      - name: containerId
        in: path
        required: true
        schema:
          type: integer
          format: int64
      - name: include
        in: query
        schema:
          type: string
      responses:
        default:
          description: default response
          content:
            application/json:
              schema:
                $ref: '#/components/schemas/Tool'
  /containers/namespace/{namespace}/published:
    get:
      operationId: getPublishedContainersByNamespace
      parameters:
      - name: namespace
        in: path
        required: true
        schema:
          type: string
      responses:
        default:
          description: default response
          content:
            application/json:
              schema:
                type: array
                items:
                  $ref: '#/components/schemas/Tool'
  /containers/schema/{containerId}/published:
    get:
      operationId: getPublishedContainerSchema
      parameters:
      - name: containerId
        in: path
        required: true
        schema:
          type: integer
          format: int64
      responses:
        default:
          description: default response
          content:
            application/json:
              schema:
                type: array
                items:
                  type: object
  /containers/registerManual:
    post:
      operationId: registerManual
      requestBody:
        content:
          '*/*':
            schema:
              $ref: '#/components/schemas/User'
      responses:
        default:
          description: default response
          content:
            application/json:
              schema:
                $ref: '#/components/schemas/Tool'
  /containers/published:
    get:
      operationId: allPublishedContainers
      parameters:
      - name: offset
        in: query
        schema:
          type: string
      - name: limit
        in: query
        schema:
          type: integer
          format: int32
          default: 100
      - name: filter
        in: query
        schema:
          type: string
          default: ""
      - name: sortCol
        in: query
        schema:
          type: string
          default: stars
      - name: sortOrder
        in: query
        schema:
          type: string
          default: desc
      responses:
        default:
          description: default response
          content:
            application/json:
              schema:
                type: array
                items:
                  $ref: '#/components/schemas/Tool'
  /containers/path/{repository}/published:
    get:
      operationId: getPublishedContainerByPath
      parameters:
      - name: repository
        in: path
        required: true
        schema:
          type: string
      responses:
        default:
          description: default response
          content:
            application/json:
              schema:
                type: array
                items:
                  $ref: '#/components/schemas/Tool'
  /containers/path/{repository}:
    get:
      operationId: getContainerByPath
      parameters:
      - name: repository
        in: path
        required: true
        schema:
          type: string
      requestBody:
        content:
          '*/*':
            schema:
              $ref: '#/components/schemas/User'
      responses:
        default:
          description: default response
          content:
            application/json:
              schema:
                type: array
                items:
                  $ref: '#/components/schemas/Tool'
  /containers/path/tool/{repository}:
    get:
      operationId: getContainerByToolPath
      parameters:
      - name: repository
        in: path
        required: true
        schema:
          type: string
      - name: include
        in: query
        schema:
          type: string
      requestBody:
        content:
          '*/*':
            schema:
              $ref: '#/components/schemas/User'
      responses:
        default:
          description: default response
          content:
            application/json:
              schema:
                $ref: '#/components/schemas/Tool'
  /containers/path/tool/{repository}/published:
    get:
      operationId: getPublishedContainerByToolPath
      parameters:
      - name: repository
        in: path
        required: true
        schema:
          type: string
      - name: include
        in: query
        schema:
          type: string
      responses:
        default:
          description: default response
          content:
            application/json:
              schema:
                $ref: '#/components/schemas/Tool'
  /containers/{containerId}/dockerfile:
    get:
      operationId: dockerfile
      parameters:
      - name: containerId
        in: path
        required: true
        schema:
          type: integer
          format: int64
      - name: tag
        in: query
        schema:
          type: string
      requestBody:
        content:
          '*/*':
            schema:
              $ref: '#/components/schemas/User'
      responses:
        default:
          description: default response
          content:
            application/json:
              schema:
                $ref: '#/components/schemas/SourceFile'
  /containers/{containerId}/verifiedSources:
    get:
      operationId: verifiedSources
      parameters:
      - name: containerId
        in: path
        required: true
        schema:
          type: integer
          format: int64
      responses:
        default:
          description: default response
          content:
            application/json:
              schema:
                type: string
  /containers/{containerId}/primaryDescriptor:
    get:
      operationId: primaryDescriptor
      parameters:
      - name: containerId
        in: path
        required: true
        schema:
          type: integer
          format: int64
      - name: tag
        in: query
        schema:
          type: string
      - name: language
        in: query
        schema:
          type: string
      requestBody:
        content:
          '*/*':
            schema:
              $ref: '#/components/schemas/User'
      responses:
        default:
          description: default response
          content:
            application/json:
              schema:
                $ref: '#/components/schemas/SourceFile'
  /containers/{containerId}/descriptor/{relative-path}:
    get:
      operationId: secondaryDescriptorPath
      parameters:
      - name: containerId
        in: path
        required: true
        schema:
          type: integer
          format: int64
      - name: tag
        in: query
        schema:
          type: string
      - name: relative-path
        in: path
        required: true
        schema:
          type: string
      - name: language
        in: query
        schema:
          type: string
      requestBody:
        content:
          '*/*':
            schema:
              $ref: '#/components/schemas/User'
      responses:
        default:
          description: default response
          content:
            application/json:
              schema:
                $ref: '#/components/schemas/SourceFile'
  /containers/{containerId}/secondaryDescriptors:
    get:
      operationId: secondaryDescriptors
      parameters:
      - name: containerId
        in: path
        required: true
        schema:
          type: integer
          format: int64
      - name: tag
        in: query
        schema:
          type: string
      - name: language
        in: query
        schema:
          type: string
      requestBody:
        content:
          '*/*':
            schema:
              $ref: '#/components/schemas/User'
      responses:
        default:
          description: default response
          content:
            application/json:
              schema:
                type: array
                items:
                  $ref: '#/components/schemas/SourceFile'
  /containers/{containerId}/testParameterFiles:
    get:
      operationId: getTestParameterFiles
      parameters:
      - name: containerId
        in: path
        required: true
        schema:
          type: integer
          format: int64
      - name: tag
        in: query
        schema:
          type: string
      - name: descriptorType
        in: query
        schema:
          type: string
      requestBody:
        content:
          '*/*':
            schema:
              $ref: '#/components/schemas/User'
      responses:
        default:
          description: default response
          content:
            application/json:
              schema:
                type: array
                items:
                  $ref: '#/components/schemas/SourceFile'
    put:
      operationId: addTestParameterFiles
      parameters:
      - name: containerId
        in: path
        required: true
        schema:
          type: integer
          format: int64
      - name: testParameterPaths
        in: query
        schema:
          type: array
          items:
            type: string
      - name: tagName
        in: query
        schema:
          type: string
      - name: descriptorType
        in: query
        schema:
          type: string
      requestBody:
        content:
          '*/*':
            schema:
              $ref: '#/components/schemas/User'
      responses:
        default:
          description: default response
          content:
            application/json:
              schema:
                uniqueItems: true
                type: array
                items:
                  $ref: '#/components/schemas/SourceFile'
    delete:
      operationId: deleteTestParameterFiles
      parameters:
      - name: containerId
        in: path
        required: true
        schema:
          type: integer
          format: int64
      - name: testParameterPaths
        in: query
        schema:
          type: array
          items:
            type: string
      - name: tagName
        in: query
        schema:
          type: string
      - name: descriptorType
        in: query
        schema:
          type: string
      requestBody:
        content:
          '*/*':
            schema:
              $ref: '#/components/schemas/User'
      responses:
        default:
          description: default response
          content:
            application/json:
              schema:
                uniqueItems: true
                type: array
                items:
                  $ref: '#/components/schemas/SourceFile'
  /containers/dockerRegistryList:
    get:
      operationId: getDockerRegistries
      responses:
        default:
          description: default response
          content:
            application/json:
              schema:
                type: array
                items:
                  $ref: '#/components/schemas/RegistryBean'
  /containers/{containerId}/star:
    put:
      operationId: starEntry
      parameters:
      - name: containerId
        in: path
        required: true
        schema:
          type: integer
          format: int64
      requestBody:
        content:
          '*/*':
            schema:
              $ref: '#/components/schemas/User'
      responses:
        default:
          description: default response
          content:
            application/json: {}
  /containers/{containerId}/unstar:
    delete:
      operationId: unstarEntry
      parameters:
      - name: containerId
        in: path
        required: true
        schema:
          type: integer
          format: int64
      requestBody:
        content:
          '*/*':
            schema:
              $ref: '#/components/schemas/User'
      responses:
        default:
          description: default response
          content:
            application/json: {}
  /containers/{toolId}/zip/{tagId}:
    get:
      operationId: getToolZip
      parameters:
      - name: toolId
        in: path
        required: true
        schema:
          type: integer
          format: int64
      - name: tagId
        in: path
        required: true
        schema:
          type: integer
          format: int64
      requestBody:
        content:
          '*/*':
            schema:
              $ref: '#/components/schemas/User'
      responses:
        default:
          description: default response
          content:
            application/zip: {}
  /containers/{alias}/aliases:
    get:
      operationId: getToolByAlias
      parameters:
      - name: alias
        in: path
        required: true
        schema:
          type: string
      requestBody:
        content:
          '*/*':
            schema:
              $ref: '#/components/schemas/User'
      responses:
        default:
          description: default response
          content:
            application/json:
              schema:
                $ref: '#/components/schemas/Tool'
  /containers/{containerId}/users:
    get:
      operationId: getUsers
      parameters:
      - name: containerId
        in: path
        required: true
        schema:
          type: integer
          format: int64
      requestBody:
        content:
          '*/*':
            schema:
              $ref: '#/components/schemas/User'
      responses:
        default:
          description: default response
          content:
            application/json:
              schema:
                type: array
                items:
                  $ref: '#/components/schemas/User'
  /containers/{containerId}/starredUsers:
    get:
      operationId: getStarredUsers
      parameters:
      - name: containerId
        in: path
        required: true
        schema:
          type: integer
          format: int64
      responses:
        default:
          description: default response
          content:
            application/json:
              schema:
                uniqueItems: true
                type: array
                items:
                  $ref: '#/components/schemas/User'
  /containers/{containerId}/tags/{tagId}:
    delete:
      operationId: deleteTags
      parameters:
      - name: containerId
        in: path
        required: true
        schema:
          type: integer
          format: int64
      - name: tagId
        in: path
        required: true
        schema:
          type: integer
          format: int64
      requestBody:
        content:
          '*/*':
            schema:
              $ref: '#/components/schemas/User'
      responses:
        default:
          description: default response
          content:
            application/json: {}
  /containers/{containerId}/verify/{tagId}:
    post:
      operationId: verifyToolTag
      parameters:
      - name: containerId
        in: path
        required: true
        schema:
          type: integer
          format: int64
      - name: tagId
        in: path
        required: true
        schema:
          type: integer
          format: int64
      requestBody:
        content:
          '*/*':
            schema:
              $ref: '#/components/schemas/User'
      responses:
        default:
          description: default response
          content:
            application/json:
              schema:
                uniqueItems: true
                type: array
                items:
                  $ref: '#/components/schemas/Tag'
  /containers/{containerId}/requestDOI/{tagId}:
    post:
      operationId: requestDOIForToolTag
      parameters:
      - name: containerId
        in: path
        required: true
        schema:
          type: integer
          format: int64
      - name: tagId
        in: path
        required: true
        schema:
          type: integer
          format: int64
      requestBody:
        content:
          '*/*':
            schema:
              $ref: '#/components/schemas/User'
      responses:
        default:
          description: default response
          content:
            application/json:
              schema:
                uniqueItems: true
                type: array
                items:
                  $ref: '#/components/schemas/Tag'
  /containers/path/{containerId}/tags:
    get:
      operationId: getTagsByPath
      parameters:
      - name: containerId
        in: path
        required: true
        schema:
          type: integer
          format: int64
      requestBody:
        content:
          '*/*':
            schema:
              $ref: '#/components/schemas/User'
      responses:
        default:
          description: default response
          content:
            application/json:
              schema:
                uniqueItems: true
                type: array
                items:
                  $ref: '#/components/schemas/Tag'
  /containers/{containerId}/tags:
    put:
      operationId: updateTags
      parameters:
      - name: containerId
        in: path
        required: true
        schema:
          type: integer
          format: int64
      requestBody:
        content:
          '*/*':
            schema:
              $ref: '#/components/schemas/User'
      responses:
        default:
          description: default response
          content:
            application/json:
              schema:
                uniqueItems: true
                type: array
                items:
                  $ref: '#/components/schemas/Tag'
    post:
      operationId: addTags
      parameters:
      - name: containerId
        in: path
        required: true
        schema:
          type: integer
          format: int64
      requestBody:
        content:
          '*/*':
            schema:
              $ref: '#/components/schemas/User'
      responses:
        default:
          description: default response
          content:
            application/json:
              schema:
                uniqueItems: true
                type: array
                items:
                  $ref: '#/components/schemas/Tag'
  /entries/{id}/aliases:
    put:
      operationId: updateAliases_2
      parameters:
      - name: id
        in: path
        required: true
        schema:
          type: integer
          format: int64
      - name: aliases
        in: query
        schema:
          type: string
      requestBody:
        content:
          '*/*':
            schema:
              $ref: '#/components/schemas/User'
      responses:
        default:
          description: default response
          content:
            application/json:
              schema:
                $ref: '#/components/schemas/Entry'
  /entries/{id}/collections:
    get:
      operationId: entryCollections
      parameters:
      - name: id
        in: path
        required: true
        schema:
          type: integer
          format: int64
      responses:
        default:
          description: default response
          content:
            application/json:
              schema:
                type: array
                items:
                  $ref: '#/components/schemas/CollectionOrganization'
  /entries/{id}/topic:
    post:
      description: Create a discourse topic for an entry.
      operationId: setDiscourseTopic
      parameters:
      - name: id
        in: path
        description: The id of the entry to add a topic to.
        required: true
        schema:
          type: integer
          format: int64
      responses:
        default:
          description: default response
          content:
            application/json:
              schema:
                $ref: '#/components/schemas/Entry'
      security:
      - bearer: []
  /containers/hostedEntry/{entryId}:
    delete:
      operationId: deleteHostedVersion_1
      parameters:
      - name: entryId
        in: path
        required: true
        schema:
          type: integer
          format: int64
      - name: version
        in: query
        schema:
          type: string
      requestBody:
        content:
          '*/*':
            schema:
              $ref: '#/components/schemas/User'
      responses:
        default:
          description: default response
          content:
            application/json:
              schema:
                $ref: '#/components/schemas/Tool'
    patch:
      operationId: editHosted
      parameters:
      - name: entryId
        in: path
        required: true
        schema:
          type: integer
          format: int64
      requestBody:
        content:
          '*/*':
            schema:
              $ref: '#/components/schemas/User'
      responses:
        default:
          description: default response
          content:
            application/json:
              schema:
                $ref: '#/components/schemas/Tool'
  /containers/hostedEntry:
    post:
      operationId: createHosted_1
      parameters:
      - name: registry
        in: query
        schema:
          type: string
      - name: name
        in: query
        schema:
          type: string
      - name: descriptorType
        in: query
        schema:
          type: string
      - name: namespace
        in: query
        schema:
          type: string
      - name: entryName
        in: query
        schema:
          type: string
      requestBody:
        content:
          '*/*':
            schema:
              $ref: '#/components/schemas/User'
      responses:
        default:
          description: default response
          content:
            application/json:
              schema:
                $ref: '#/components/schemas/Entry'
  /workflows/hostedEntry/{entryId}:
    post:
      operationId: addZip
      parameters:
      - name: entryId
        in: path
        required: true
        schema:
          type: integer
          format: int64
      requestBody:
        content:
          multipart/form-data:
            schema:
              $ref: '#/components/schemas/User'
      responses:
        default:
          description: default response
          content:
            application/json:
              schema:
                $ref: '#/components/schemas/Workflow'
    delete:
      operationId: deleteHostedVersion_2
      parameters:
      - name: entryId
        in: path
        required: true
        schema:
          type: integer
          format: int64
      - name: version
        in: query
        schema:
          type: string
      requestBody:
        content:
          '*/*':
            schema:
              $ref: '#/components/schemas/User'
      responses:
        default:
          description: default response
          content:
            application/json:
              schema:
                $ref: '#/components/schemas/Entry'
    patch:
      operationId: editHosted_1
      parameters:
      - name: entryId
        in: path
        required: true
        schema:
          type: integer
          format: int64
      requestBody:
        content:
          '*/*':
            schema:
              $ref: '#/components/schemas/User'
      responses:
        default:
          description: default response
          content:
            application/json:
              schema:
                $ref: '#/components/schemas/Workflow'
  /workflows/hostedEntry:
    post:
      operationId: createHosted_2
      parameters:
      - name: registry
        in: query
        schema:
          type: string
      - name: name
        in: query
        schema:
          type: string
      - name: descriptorType
        in: query
        schema:
          type: string
      - name: namespace
        in: query
        schema:
          type: string
      - name: entryName
        in: query
        schema:
          type: string
      requestBody:
        content:
          '*/*':
            schema:
              $ref: '#/components/schemas/User'
      responses:
        default:
          description: default response
          content:
            application/json:
              schema:
                $ref: '#/components/schemas/Workflow'
  /metadata/dockerRegistryList:
    get:
      tags:
      - metadata
      summary: Get the list of docker registries supported on Dockstore
      description: Get the list of docker registries supported on Dockstore, NO authentication
      operationId: getDockerRegistries_1
      responses:
        default:
          description: List of Docker registries
          content:
            application/json:
              schema:
                type: array
                items:
                  $ref: '#/components/schemas/RegistryBean'
  /metadata/sitemap:
    get:
      tags:
      - metadata
      summary: List all available workflow, tool, organization, and collection paths.
      description: List all available workflow, tool, organization, and collection
        paths. Available means published for tools/workflows, and approved for organizations
        and their respective collections. NO authentication
      operationId: sitemap
      responses:
        default:
          description: default response
          content:
            text/html:
              schema:
                type: string
            text/xml:
              schema:
                type: string
  /metadata/rss:
    get:
      tags:
      - metadata
      summary: List all published tools and workflows in creation order
      description: List all published tools and workflows in creation order, NO authentication
      operationId: rssFeed
      responses:
        default:
          description: default response
          content:
            text/xml:
              schema:
                type: string
  /metadata/runner_dependencies:
    get:
      tags:
      - metadata
      summary: Returns the file containing runner dependencies
      description: Returns the file containing runner dependencies, NO authentication
      operationId: getRunnerDependencies
      parameters:
      - name: client_version
        in: query
        description: The Dockstore client version
        schema:
          type: string
      - name: python_version
        in: query
        description: Python version, only relevant for the cwltool runner
        schema:
          type: string
          default: "2"
      - name: runner
        in: query
        description: The tool runner
        schema:
          type: string
          default: cwltool
          enum:
          - cwltool
      - name: output
        in: query
        description: Response type
        schema:
          type: string
          default: text
          enum:
          - json
          - text
      responses:
        default:
          description: The requirements.txt file
          content:
            application/json:
              schema:
                type: string
  /metadata/sourceControlList:
    get:
      tags:
      - metadata
      summary: Get the list of source controls supported on Dockstore
      description: Get the list of source controls supported on Dockstore, NO authentication
      operationId: getSourceControlList
      responses:
        default:
          description: List of source control repositories
          content:
            application/json:
              schema:
                type: array
                items:
                  $ref: '#/components/schemas/SourceControlBean'
  /metadata/descriptorLanguageList:
    get:
      tags:
      - metadata
      summary: Get the list of descriptor languages supported on Dockstore
      description: Get the list of descriptor languages supported on Dockstore, NO
        authentication
      operationId: getDescriptorLanguages
      responses:
        default:
          description: List of descriptor languages
          content:
            application/json:
              schema:
                type: array
                items:
                  $ref: '#/components/schemas/DescriptorLanguageBean'
  /metadata/okHttpCachePerformance:
    get:
      tags:
      - metadata
      summary: Get measures of cache performance
      description: Get measures of cache performance, NO authentication
      operationId: getCachePerformance
      responses:
        default:
          description: Cache performance information
          content:
            application/json:
              schema:
                type: object
                additionalProperties:
                  type: string
  /metadata/elasticSearch:
    get:
      tags:
      - metadata
      summary: Successful response if elastic search is up and running
      description: Successful response if elastic search is up and running, NO authentication
      operationId: checkElasticSearch
      responses:
        default:
          description: default response
          content:
            text/html: {}
            text/xml: {}
  /metadata/config.json:
    get:
      tags:
      - metadata
      summary: Configuration for UI clients of the API
      description: Configuration, NO authentication
      operationId: getConfig
      responses:
        default:
          description: default response
          content:
            application/json:
              schema:
                $ref: '#/components/schemas/Config'
  /organizations:
    get:
      operationId: getApprovedOrganizations
      responses:
        default:
          description: default response
          content:
            application/json:
              schema:
                type: array
                items:
                  $ref: '#/components/schemas/Organization'
    post:
      operationId: createOrganization
      requestBody:
        content:
          '*/*':
            schema:
              $ref: '#/components/schemas/User'
      responses:
        default:
          description: default response
          content:
            application/json:
              schema:
                $ref: '#/components/schemas/Organization'
  /organizations/{organizationId}/approve:
    post:
      operationId: approveOrganization
      parameters:
      - name: organizationId
        in: path
        required: true
        schema:
          type: integer
          format: int64
      requestBody:
        content:
          '*/*':
            schema:
              $ref: '#/components/schemas/User'
      responses:
        default:
          description: default response
          content:
            application/json:
              schema:
                $ref: '#/components/schemas/Organization'
  /organizations/{organizationId}/reject:
    post:
      operationId: rejectOrganization
      parameters:
      - name: organizationId
        in: path
        required: true
        schema:
          type: integer
          format: int64
      requestBody:
        content:
          '*/*':
            schema:
              $ref: '#/components/schemas/User'
      responses:
        default:
          description: default response
          content:
            application/json:
              schema:
                $ref: '#/components/schemas/Organization'
  /organizations/{organizationId}/request:
    post:
      operationId: requestOrganizationReview
      parameters:
      - name: organizationId
        in: path
        required: true
        schema:
          type: integer
          format: int64
      requestBody:
        content:
          '*/*':
            schema:
              $ref: '#/components/schemas/User'
      responses:
        default:
          description: default response
          content:
            application/json:
              schema:
                $ref: '#/components/schemas/Organization'
  /organizations/name/{name}:
    get:
      operationId: getOrganizationByName
      parameters:
      - name: name
        in: path
        required: true
        schema:
          type: string
      requestBody:
        content:
          '*/*':
            schema:
              $ref: '#/components/schemas/User'
      responses:
        default:
          description: default response
          content:
            application/json:
              schema:
                $ref: '#/components/schemas/Organization'
  /organizations/{organizationId}:
    get:
      operationId: getOrganizationById
      parameters:
      - name: organizationId
        in: path
        required: true
        schema:
          type: integer
          format: int64
      requestBody:
        content:
          '*/*':
            schema:
              $ref: '#/components/schemas/User'
      responses:
        default:
          description: default response
          content:
            application/json:
              schema:
                $ref: '#/components/schemas/Organization'
    put:
      operationId: updateOrganization
      parameters:
      - name: organizationId
        in: path
        required: true
        schema:
          type: integer
          format: int64
      requestBody:
        content:
          '*/*':
            schema:
              $ref: '#/components/schemas/User'
      responses:
        default:
          description: default response
          content:
            application/json:
              schema:
                $ref: '#/components/schemas/Organization'
  /organizations/{organizationId}/description:
    get:
      operationId: getOrganizationDescription
      parameters:
      - name: organizationId
        in: path
        required: true
        schema:
          type: integer
          format: int64
      requestBody:
        content:
          '*/*':
            schema:
              $ref: '#/components/schemas/User'
      responses:
        default:
          description: default response
          content:
            application/json:
              schema:
                type: string
    put:
      operationId: updateOrganizationDescription
      parameters:
      - name: organizationId
        in: path
        required: true
        schema:
          type: integer
          format: int64
      requestBody:
        content:
          '*/*':
            schema:
              $ref: '#/components/schemas/User'
      responses:
        default:
          description: default response
          content:
            application/json:
              schema:
                $ref: '#/components/schemas/Organization'
  /organizations/{organizationId}/members:
    get:
      operationId: getOrganizationMembers
      parameters:
      - name: organizationId
        in: path
        required: true
        schema:
          type: integer
          format: int64
      requestBody:
        content:
          '*/*':
            schema:
              $ref: '#/components/schemas/User'
      responses:
        default:
          description: default response
          content:
            application/json:
              schema:
                uniqueItems: true
                type: array
                items:
                  $ref: '#/components/schemas/OrganizationUser'
  /organizations/{organizationId}/events:
    get:
      operationId: getOrganizationEvents
      parameters:
      - name: organizationId
        in: path
        required: true
        schema:
          type: integer
          format: int64
      - name: offset
        in: query
        schema:
          type: integer
          format: int32
          default: 0
      - name: limit
        in: query
        schema:
          type: integer
          format: int32
          default: 100
      requestBody:
        content:
          '*/*':
            schema:
              $ref: '#/components/schemas/User'
      responses:
        default:
          description: default response
          content:
            application/json:
              schema:
                type: array
                items:
                  $ref: '#/components/schemas/Event'
  /organizations/{organizationId}/star:
    put:
      operationId: starOrganization
      parameters:
      - name: organizationId
        in: path
        required: true
        schema:
          type: integer
          format: int64
      requestBody:
        content:
          '*/*':
            schema:
              $ref: '#/components/schemas/User'
      responses:
        default:
          description: default response
          content:
            application/json: {}
  /organizations/{organizationId}/unstar:
    delete:
      operationId: unstarOrganization
      parameters:
      - name: organizationId
        in: path
        required: true
        schema:
          type: integer
          format: int64
      requestBody:
        content:
          '*/*':
            schema:
              $ref: '#/components/schemas/User'
      responses:
        default:
          description: default response
          content:
            application/json: {}
  /organizations/{organizationId}/starredUsers:
    get:
      operationId: getStarredUsersForApprovedOrganization
      parameters:
      - name: organizationId
        in: path
        required: true
        schema:
          type: integer
          format: int64
      responses:
        default:
          description: default response
          content:
            application/json:
              schema:
                uniqueItems: true
                type: array
                items:
                  $ref: '#/components/schemas/User'
  /organizations/all:
    get:
      operationId: getAllOrganizations
      parameters:
      - name: type
        in: query
        schema:
          type: string
      responses:
        default:
          description: default response
          content:
            application/json:
              schema:
                type: array
                items:
                  $ref: '#/components/schemas/Organization'
  /organizations/{organizationId}/users/{username}:
    put:
      operationId: addUserToOrgByUsername
      parameters:
      - name: username
        in: path
        required: true
        schema:
          type: string
      - name: organizationId
        in: path
        required: true
        schema:
          type: integer
          format: int64
      requestBody:
        content:
          '*/*':
            schema:
              $ref: '#/components/schemas/User'
      responses:
        default:
          description: default response
          content:
            application/json:
              schema:
                $ref: '#/components/schemas/OrganizationUser'
  /organizations/{organizationId}/user:
    put:
      operationId: addUserToOrg
      parameters:
      - name: role
        in: query
        schema:
          type: string
      - name: userId
        in: query
        schema:
          type: integer
          format: int64
      - name: organizationId
        in: path
        required: true
        schema:
          type: integer
          format: int64
      requestBody:
        content:
          '*/*':
            schema:
              $ref: '#/components/schemas/User'
      responses:
        default:
          description: default response
          content:
            application/json:
              schema:
                $ref: '#/components/schemas/OrganizationUser'
    post:
      operationId: updateUserRole
      parameters:
      - name: role
        in: query
        schema:
          type: string
      - name: userId
        in: query
        schema:
          type: integer
          format: int64
      - name: organizationId
        in: path
        required: true
        schema:
          type: integer
          format: int64
      requestBody:
        content:
          '*/*':
            schema:
              $ref: '#/components/schemas/User'
      responses:
        default:
          description: default response
          content:
            application/json:
              schema:
                $ref: '#/components/schemas/OrganizationUser'
    delete:
      operationId: deleteUserRole
      parameters:
      - name: userId
        in: query
        schema:
          type: integer
          format: int64
      - name: organizationId
        in: path
        required: true
        schema:
          type: integer
          format: int64
      requestBody:
        content:
          '*/*':
            schema:
              $ref: '#/components/schemas/User'
      responses:
        default:
          description: default response
          content:
            application/json: {}
  /organizations/{organizationId}/invitation:
    post:
      operationId: acceptOrRejectInvitation
      parameters:
      - name: organizationId
        in: path
        required: true
        schema:
          type: integer
          format: int64
      - name: accept
        in: query
        schema:
          type: boolean
      requestBody:
        content:
          '*/*':
            schema:
              $ref: '#/components/schemas/User'
      responses:
        default:
          description: default response
          content:
            application/json: {}
  /organizations/{organizationId}/aliases:
    put:
      operationId: updateAliases_3
      parameters:
      - name: organizationId
        in: path
        required: true
        schema:
          type: integer
          format: int64
      - name: aliases
        in: query
        schema:
          type: string
      requestBody:
        content:
          '*/*':
            schema:
              $ref: '#/components/schemas/User'
      responses:
        default:
          description: default response
          content:
            application/json:
              schema:
                $ref: '#/components/schemas/Aliasable'
  /organizations/{alias}/aliases:
    get:
      operationId: getOrganizationByAlias
      parameters:
      - name: alias
        in: path
        required: true
        schema:
          type: string
      responses:
        default:
          description: default response
          content:
            application/json:
              schema:
                $ref: '#/components/schemas/Organization'
  /workflows/path/service/upsertVersion:
    post:
      operationId: upsertServiceVersion
      requestBody:
        content:
          application/x-www-form-urlencoded:
            schema:
              $ref: '#/components/schemas/User'
      responses:
        default:
          description: default response
          content:
            application/json:
              schema:
                $ref: '#/components/schemas/Service'
  /workflows/path/service:
    post:
      operationId: addService
      requestBody:
        content:
          application/x-www-form-urlencoded:
            schema:
              $ref: '#/components/schemas/User'
      responses:
        default:
          description: default response
          content:
            application/json:
              schema:
                $ref: '#/components/schemas/Workflow'
  /auth/tokens/{tokenId}:
    get:
      operationId: listToken
      parameters:
      - name: tokenId
        in: path
        required: true
        schema:
          type: integer
          format: int64
      requestBody:
        content:
          '*/*':
            schema:
              $ref: '#/components/schemas/User'
      responses:
        default:
          description: default response
          content:
            application/json:
              schema:
                $ref: '#/components/schemas/Token'
    delete:
      operationId: deleteToken
      parameters:
      - name: tokenId
        in: path
        required: true
        schema:
          type: integer
          format: int64
      requestBody:
        content:
          '*/*':
            schema:
              $ref: '#/components/schemas/User'
      responses:
        default:
          description: default response
          content:
            application/json: {}
  /auth/tokens/quay.io:
    get:
      operationId: addQuayToken
      parameters:
      - name: access_token
        in: query
        schema:
          type: string
      requestBody:
        content:
          '*/*':
            schema:
              $ref: '#/components/schemas/User'
      responses:
        default:
          description: default response
          content:
            application/json:
              schema:
                $ref: '#/components/schemas/Token'
  /auth/tokens/gitlab.com:
    get:
      operationId: addGitlabToken
      parameters:
      - name: code
        in: query
        schema:
          type: string
      requestBody:
        content:
          '*/*':
            schema:
              $ref: '#/components/schemas/User'
      responses:
        default:
          description: default response
          content:
            application/json:
              schema:
                $ref: '#/components/schemas/Token'
  /auth/tokens/google:
    post:
      operationId: addGoogleToken
      requestBody:
        content:
          '*/*':
            schema:
              $ref: '#/components/schemas/User'
      responses:
        default:
          description: default response
          content:
            application/json:
              schema:
                $ref: '#/components/schemas/Token'
  /auth/tokens/github:
    post:
      operationId: addToken
      requestBody:
        content:
          '*/*':
            schema:
              type: string
      responses:
        default:
          description: default response
          content:
            application/json:
              schema:
                $ref: '#/components/schemas/Token'
  /auth/tokens/github.com:
    get:
      operationId: addGithubToken
      parameters:
      - name: code
        in: query
        schema:
          type: string
      requestBody:
        content:
          '*/*':
            schema:
              $ref: '#/components/schemas/User'
      responses:
        default:
          description: default response
          content:
            application/json:
              schema:
                $ref: '#/components/schemas/Token'
  /auth/tokens/bitbucket.org:
    get:
      operationId: addBitbucketToken
      parameters:
      - name: code
        in: query
        schema:
          type: string
      requestBody:
        content:
          '*/*':
            schema:
              $ref: '#/components/schemas/User'
      responses:
        default:
          description: default response
          content:
            application/json:
              schema:
                $ref: '#/components/schemas/Token'
  /auth/tokens/zenodo.org:
    get:
      operationId: addZenodoToken
      parameters:
      - name: code
        in: query
        schema:
          type: string
      requestBody:
        content:
          '*/*':
            schema:
              $ref: '#/components/schemas/User'
      responses:
        default:
          description: default response
          content:
            application/json:
              schema:
                $ref: '#/components/schemas/Token'
  /toolTester/logs/search:
    get:
      tags:
      - toolTester
      summary: Search for ToolTester log files
      operationId: search
      parameters:
      - name: tool_id
        in: query
        description: TRS Tool Id
        required: true
        schema:
          type: string
        example: '#workflow/github.com/dockstore/hello_world'
      - name: tool_version_name
        in: query
        required: true
        schema:
          type: string
        example: v1.0.0
      responses:
        default:
          description: default response
          content:
            application/json:
              schema:
                type: array
                items:
                  $ref: '#/components/schemas/ToolTesterLog'
  /toolTester/logs:
    get:
      tags:
      - toolTester
      summary: Get ToolTester log file
      operationId: getToolTesterLog
      parameters:
      - name: tool_id
        in: query
        description: TRS Tool Id
        required: true
        schema:
          type: string
        example: '#workflow/github.com/dockstore/hello_world'
      - name: tool_version_name
        in: query
        required: true
        schema:
          type: string
        example: v1.0.0
      - name: test_filename
        in: query
        required: true
        schema:
          type: string
        example: hello_world.cwl.json
      - name: runner
        in: query
        required: true
        schema:
          type: string
        example: cwltool
      - name: log_type
        in: query
        required: true
        schema:
          type: string
          enum:
          - FULL
          - SUMMARY
      - name: filename
        in: query
        required: true
        schema:
          type: string
        example: 1554477737092.log
      responses:
        default:
          description: default response
          content:
            text/plain:
              schema:
                type: string
  /users/{userId}/containers/refresh:
    get:
      operationId: refresh_1
      parameters:
      - name: userId
        in: path
        required: true
        schema:
          type: integer
          format: int64
      requestBody:
        content:
          '*/*':
            schema:
              $ref: '#/components/schemas/User'
      responses:
        default:
          description: default response
          content:
            application/json:
              schema:
                type: array
                items:
                  $ref: '#/components/schemas/Tool'
  /users/updateUserMetadata:
    get:
      operationId: updateUserMetadata
      requestBody:
        content:
          '*/*':
            schema:
              $ref: '#/components/schemas/User'
      responses:
        default:
          description: default response
          content:
            application/json:
              schema:
                type: array
                items:
                  $ref: '#/components/schemas/User'
  /users/{userId}:
    get:
      operationId: getSpecificUser
      parameters:
      - name: userId
        in: path
        required: true
        schema:
          type: integer
          format: int64
      requestBody:
        content:
          '*/*':
            schema:
              $ref: '#/components/schemas/User'
      responses:
        default:
          description: default response
          content:
            application/json:
              schema:
                $ref: '#/components/schemas/User'
  /users/user:
    get:
      operationId: getUser
      requestBody:
        content:
          '*/*':
            schema:
              $ref: '#/components/schemas/User'
      responses:
        default:
          description: default response
          content:
            application/json:
              schema:
                $ref: '#/components/schemas/User'
    delete:
      operationId: selfDestruct
      requestBody:
        content:
          '*/*':
            schema:
              $ref: '#/components/schemas/User'
      responses:
        default:
          description: default response
          content:
            application/json:
              schema:
                type: boolean
  /users/username/{username}:
    get:
      operationId: listUser
      parameters:
      - name: username
        in: path
        required: true
        schema:
          type: string
      requestBody:
        content:
          '*/*':
            schema:
              $ref: '#/components/schemas/User'
      responses:
        default:
          description: default response
          content:
            application/json:
              schema:
                $ref: '#/components/schemas/User'
  /users/user/memberships:
    get:
      operationId: getUserMemberships
      requestBody:
        content:
          '*/*':
            schema:
              $ref: '#/components/schemas/User'
      responses:
        default:
          description: default response
          content:
            application/json:
              schema:
                uniqueItems: true
                type: array
                items:
                  $ref: '#/components/schemas/OrganizationUser'
  /users/user/extended:
    get:
      operationId: getExtendedUserData
      requestBody:
        content:
          '*/*':
            schema:
              $ref: '#/components/schemas/User'
      responses:
        default:
          description: default response
          content:
            application/json:
              schema:
                $ref: '#/components/schemas/ExtendedUserData'
  /users/user/changeUsername:
    post:
      operationId: changeUsername
      parameters:
      - name: username
        in: query
        schema:
          type: string
      requestBody:
        content:
          '*/*':
            schema:
              $ref: '#/components/schemas/User'
      responses:
        default:
          description: default response
          content:
            application/json:
              schema:
                $ref: '#/components/schemas/User'
  /users/user/{userId}:
    delete:
      operationId: terminateUser
      parameters:
      - name: userId
        in: path
        required: true
        schema:
          type: integer
          format: int64
      requestBody:
        content:
          '*/*':
            schema:
              $ref: '#/components/schemas/User'
      responses:
        default:
          description: default response
          content:
            application/json:
              schema:
                type: boolean
  /users/checkUser/{username}:
    get:
      operationId: checkUserExists
      parameters:
      - name: username
        in: path
        required: true
        schema:
          type: string
      requestBody:
        content:
          '*/*':
            schema:
              $ref: '#/components/schemas/User'
      responses:
        default:
          description: default response
          content:
            application/json:
              schema:
                type: boolean
  /users/{userId}/tokens:
    get:
      operationId: getUserTokens
      parameters:
      - name: userId
        in: path
        required: true
        schema:
          type: integer
          format: int64
      requestBody:
        content:
          '*/*':
            schema:
              $ref: '#/components/schemas/User'
      responses:
        default:
          description: default response
          content:
            application/json:
              schema:
                type: array
                items:
                  $ref: '#/components/schemas/Token'
  /users/{userId}/tokens/github.com:
    get:
      operationId: getGithubUserTokens
      parameters:
      - name: userId
        in: path
        required: true
        schema:
          type: integer
          format: int64
      requestBody:
        content:
          '*/*':
            schema:
              $ref: '#/components/schemas/User'
      responses:
        default:
          description: default response
          content:
            application/json:
              schema:
                type: array
                items:
                  $ref: '#/components/schemas/Token'
  /users/{userId}/tokens/gitlab.com:
    get:
      operationId: getGitlabUserTokens
      parameters:
      - name: userId
        in: path
        required: true
        schema:
          type: integer
          format: int64
      requestBody:
        content:
          '*/*':
            schema:
              $ref: '#/components/schemas/User'
      responses:
        default:
          description: default response
          content:
            application/json:
              schema:
                type: array
                items:
                  $ref: '#/components/schemas/Token'
  /users/{userId}/tokens/quay.io:
    get:
      operationId: getQuayUserTokens
      parameters:
      - name: userId
        in: path
        required: true
        schema:
          type: integer
          format: int64
      requestBody:
        content:
          '*/*':
            schema:
              $ref: '#/components/schemas/User'
      responses:
        default:
          description: default response
          content:
            application/json:
              schema:
                type: array
                items:
                  $ref: '#/components/schemas/Token'
  /users/{userId}/tokens/dockstore:
    get:
      operationId: getDockstoreUserTokens
      parameters:
      - name: userId
        in: path
        required: true
        schema:
          type: integer
          format: int64
      requestBody:
        content:
          '*/*':
            schema:
              $ref: '#/components/schemas/User'
      responses:
        default:
          description: default response
          content:
            application/json:
              schema:
                type: array
                items:
                  $ref: '#/components/schemas/Token'
  /users/{userId}/containers/published:
    get:
      operationId: userPublishedContainers
      parameters:
      - name: userId
        in: path
        required: true
        schema:
          type: integer
          format: int64
      requestBody:
        content:
          '*/*':
            schema:
              $ref: '#/components/schemas/User'
      responses:
        default:
          description: default response
          content:
            application/json:
              schema:
                type: array
                items:
                  $ref: '#/components/schemas/Tool'
  /users/{userId}/workflows/published:
    get:
      operationId: userPublishedWorkflows
      parameters:
      - name: userId
        in: path
        required: true
        schema:
          type: integer
          format: int64
      requestBody:
        content:
          '*/*':
            schema:
              $ref: '#/components/schemas/User'
      responses:
        default:
          description: default response
          content:
            application/json:
              schema:
                type: array
                items:
                  $ref: '#/components/schemas/Workflow'
  /users/{userId}/containers/{organization}/refresh:
    get:
      operationId: refreshToolsByOrganization
      parameters:
      - name: userId
        in: path
        required: true
        schema:
          type: integer
          format: int64
      - name: organization
        in: path
        required: true
        schema:
          type: string
      requestBody:
        content:
          '*/*':
            schema:
              $ref: '#/components/schemas/User'
      responses:
        default:
          description: default response
          content:
            application/json:
              schema:
                type: array
                items:
                  $ref: '#/components/schemas/Tool'
  /users/{userId}/workflows/{organization}/refresh:
    get:
      operationId: refreshWorkflowsByOrganization
      parameters:
      - name: userId
        in: path
        required: true
        schema:
          type: integer
          format: int64
      - name: organization
        in: path
        required: true
        schema:
          type: string
      requestBody:
        content:
          '*/*':
            schema:
              $ref: '#/components/schemas/User'
      responses:
        default:
          description: default response
          content:
            application/json:
              schema:
                type: array
                items:
                  $ref: '#/components/schemas/Workflow'
  /users/{userId}/workflows/refresh:
    get:
      operationId: refreshWorkflows
      parameters:
      - name: userId
        in: path
        required: true
        schema:
          type: integer
          format: int64
      requestBody:
        content:
          '*/*':
            schema:
              $ref: '#/components/schemas/User'
      responses:
        default:
          description: default response
          content:
            application/json:
              schema:
                type: array
                items:
                  $ref: '#/components/schemas/Workflow'
  /users/{userId}/workflows:
    get:
      operationId: userWorkflows
      parameters:
      - name: userId
        in: path
        required: true
        schema:
          type: integer
          format: int64
      requestBody:
        content:
          '*/*':
            schema:
              $ref: '#/components/schemas/User'
      responses:
        default:
          description: default response
          content:
            application/json:
              schema:
                type: array
                items:
                  $ref: '#/components/schemas/Workflow'
  /users/{userId}/services:
    get:
      operationId: userServices
      parameters:
      - name: userId
        in: path
        required: true
        schema:
          type: integer
          format: int64
      requestBody:
        content:
          '*/*':
            schema:
              $ref: '#/components/schemas/User'
      responses:
        default:
          description: default response
          content:
            application/json:
              schema:
                type: array
                items:
                  $ref: '#/components/schemas/Workflow'
  /users/{userId}/containers:
    get:
      operationId: userContainers
      parameters:
      - name: userId
        in: path
        required: true
        schema:
          type: integer
          format: int64
      requestBody:
        content:
          '*/*':
            schema:
              $ref: '#/components/schemas/User'
      responses:
        default:
          description: default response
          content:
            application/json:
              schema:
                type: array
                items:
                  $ref: '#/components/schemas/Tool'
  /users/starredTools:
    get:
      operationId: getStarredTools
      requestBody:
        content:
          '*/*':
            schema:
              $ref: '#/components/schemas/User'
      responses:
        default:
          description: default response
          content:
            application/json:
              schema:
                uniqueItems: true
                type: array
                items:
                  $ref: '#/components/schemas/Entry'
  /users/starredWorkflows:
    get:
      operationId: getStarredWorkflows
      requestBody:
        content:
          '*/*':
            schema:
              $ref: '#/components/schemas/User'
      responses:
        default:
          description: default response
          content:
            application/json:
              schema:
                uniqueItems: true
                type: array
                items:
                  $ref: '#/components/schemas/Entry'
  /users/starredOrganizations:
    get:
      operationId: getStarredOrganizations
      requestBody:
        content:
          '*/*':
            schema:
              $ref: '#/components/schemas/User'
      responses:
        default:
          description: default response
          content:
            application/json:
              schema:
                uniqueItems: true
                type: array
                items:
                  $ref: '#/components/schemas/Organization'
  /users/user/updateUserMetadata:
    get:
      operationId: updateLoggedInUserMetadata
      parameters:
      - name: source
        in: query
        schema:
          type: string
          enum:
          - quay.io
          - github.com
          - dockstore
          - bitbucket.org
          - gitlab.com
          - zenodo.org
          - google.com
      requestBody:
        content:
          '*/*':
            schema:
              $ref: '#/components/schemas/User'
      responses:
        default:
          description: default response
          content:
            application/json:
              schema:
                $ref: '#/components/schemas/User'
  /users/user/{userId}/limits:
    get:
      operationId: getUserLimits
      parameters:
      - name: userId
        in: path
        required: true
        schema:
          type: integer
          format: int64
      requestBody:
        content:
          '*/*':
            schema:
              $ref: '#/components/schemas/User'
      responses:
        default:
          description: default response
          content:
            application/json:
              schema:
                $ref: '#/components/schemas/Limits'
    put:
      operationId: setUserLimits
      parameters:
      - name: userId
        in: path
        required: true
        schema:
          type: integer
          format: int64
      requestBody:
        content:
          '*/*':
            schema:
              $ref: '#/components/schemas/User'
      responses:
        default:
          description: default response
          content:
            application/json:
              schema:
                $ref: '#/components/schemas/Limits'
  /users/services/sync:
    post:
      operationId: syncUserServices
      requestBody:
        content:
          '*/*':
            schema:
              $ref: '#/components/schemas/User'
      responses:
        default:
          description: default response
          content:
            application/json:
              schema:
                type: array
                items:
                  $ref: '#/components/schemas/Workflow'
  /users/services/{organizationName}/sync:
    post:
      operationId: syncUserServicesbyOrganization
      parameters:
      - name: organizationName
        in: path
        required: true
        schema:
          type: string
      requestBody:
        content:
          '*/*':
            schema:
              $ref: '#/components/schemas/User'
      responses:
        default:
          description: default response
          content:
            application/json:
              schema:
                type: array
                items:
                  $ref: '#/components/schemas/Workflow'
  /workflows/{workflowId}/publish:
    post:
      operationId: publish_1
      parameters:
      - name: workflowId
        in: path
        required: true
        schema:
          type: integer
          format: int64
      requestBody:
        content:
          '*/*':
            schema:
              $ref: '#/components/schemas/User'
      responses:
        default:
          description: default response
          content:
            application/json:
              schema:
                $ref: '#/components/schemas/Workflow'
  /workflows/versions:
    get:
      operationId: tags_1
      parameters:
      - name: workflowId
        in: query
        schema:
          type: integer
          format: int64
      requestBody:
        content:
          '*/*':
            schema:
              $ref: '#/components/schemas/User'
      responses:
        default:
          description: default response
          content:
            application/json:
              schema:
                type: array
                items:
                  $ref: '#/components/schemas/WorkflowVersion'
  /workflows/{workflowId}/refresh:
    get:
      operationId: refresh_2
      parameters:
      - name: workflowId
        in: path
        required: true
        schema:
          type: integer
          format: int64
      requestBody:
        content:
          '*/*':
            schema:
              $ref: '#/components/schemas/User'
      responses:
        default:
          description: default response
          content:
            application/json:
              schema:
                $ref: '#/components/schemas/Workflow'
  /workflows/{workflowId}/labels:
    put:
      operationId: updateLabels_1
      parameters:
      - name: workflowId
        in: path
        required: true
        schema:
          type: integer
          format: int64
      - name: labels
        in: query
        schema:
          type: string
      requestBody:
        content:
          '*/*':
            schema:
              $ref: '#/components/schemas/User'
      responses:
        default:
          description: default response
          content:
            application/json:
              schema:
                $ref: '#/components/schemas/Workflow'
  /workflows/{workflowId}/defaultVersion:
    put:
      operationId: updateDefaultVersion_1
      parameters:
      - name: workflowId
        in: path
        required: true
        schema:
          type: integer
          format: int64
      requestBody:
        content:
          '*/*':
            schema:
              $ref: '#/components/schemas/User'
      responses:
        default:
          description: default response
          content:
            application/json:
              schema:
                $ref: '#/components/schemas/Workflow'
  /workflows/{workflowId}/verifiedSources:
    get:
      operationId: verifiedSources_1
      parameters:
      - name: workflowId
        in: path
        required: true
        schema:
          type: integer
          format: int64
      responses:
        default:
          description: default response
          content:
            application/json:
              schema:
                type: string
  /workflows/{workflowId}/primaryDescriptor:
    get:
      operationId: primaryDescriptor_1
      parameters:
      - name: workflowId
        in: path
        required: true
        schema:
          type: integer
          format: int64
      - name: tag
        in: query
        schema:
          type: string
      - name: language
        in: query
        schema:
          type: string
      requestBody:
        content:
          '*/*':
            schema:
              $ref: '#/components/schemas/User'
      responses:
        default:
          description: default response
          content:
            application/json:
              schema:
                $ref: '#/components/schemas/SourceFile'
  /workflows/{workflowId}/descriptor/{relative-path}:
    get:
      operationId: secondaryDescriptorPath_1
      parameters:
      - name: workflowId
        in: path
        required: true
        schema:
          type: integer
          format: int64
      - name: tag
        in: query
        schema:
          type: string
      - name: relative-path
        in: path
        required: true
        schema:
          type: string
      - name: language
        in: query
        schema:
          type: string
      requestBody:
        content:
          '*/*':
            schema:
              $ref: '#/components/schemas/User'
      responses:
        default:
          description: default response
          content:
            application/json:
              schema:
                $ref: '#/components/schemas/SourceFile'
  /workflows/{workflowId}/secondaryDescriptors:
    get:
      operationId: secondaryDescriptors_1
      parameters:
      - name: workflowId
        in: path
        required: true
        schema:
          type: integer
          format: int64
      - name: tag
        in: query
        schema:
          type: string
      - name: language
        in: query
        schema:
          type: string
      requestBody:
        content:
          '*/*':
            schema:
              $ref: '#/components/schemas/User'
      responses:
        default:
          description: default response
          content:
            application/json:
              schema:
                type: array
                items:
                  $ref: '#/components/schemas/SourceFile'
  /workflows/{workflowId}/testParameterFiles:
    get:
      operationId: getTestParameterFiles_1
      parameters:
      - name: workflowId
        in: path
        required: true
        schema:
          type: integer
          format: int64
      - name: version
        in: query
        schema:
          type: string
      requestBody:
        content:
          '*/*':
            schema:
              $ref: '#/components/schemas/User'
      responses:
        default:
          description: default response
          content:
            application/json:
              schema:
                type: array
                items:
                  $ref: '#/components/schemas/SourceFile'
    put:
      operationId: addTestParameterFiles_1
      parameters:
      - name: workflowId
        in: path
        required: true
        schema:
          type: integer
          format: int64
      - name: testParameterPaths
        in: query
        schema:
          type: array
          items:
            type: string
      - name: version
        in: query
        schema:
          type: string
      requestBody:
        content:
          '*/*':
            schema:
              $ref: '#/components/schemas/User'
      responses:
        default:
          description: default response
          content:
            application/json:
              schema:
                uniqueItems: true
                type: array
                items:
                  $ref: '#/components/schemas/SourceFile'
    delete:
      operationId: deleteTestParameterFiles_1
      parameters:
      - name: workflowId
        in: path
        required: true
        schema:
          type: integer
          format: int64
      - name: testParameterPaths
        in: query
        schema:
          type: array
          items:
            type: string
      - name: version
        in: query
        schema:
          type: string
      requestBody:
        content:
          '*/*':
            schema:
              $ref: '#/components/schemas/User'
      responses:
        default:
          description: default response
          content:
            application/json:
              schema:
                uniqueItems: true
                type: array
                items:
                  $ref: '#/components/schemas/SourceFile'
  /workflows/{workflowId}/star:
    put:
      operationId: starEntry_1
      parameters:
      - name: workflowId
        in: path
        required: true
        schema:
          type: integer
          format: int64
      requestBody:
        content:
          '*/*':
            schema:
              $ref: '#/components/schemas/User'
      responses:
        default:
          description: default response
          content:
            application/json: {}
  /workflows/{workflowId}/unstar:
    delete:
      operationId: unstarEntry_1
      parameters:
      - name: workflowId
        in: path
        required: true
        schema:
          type: integer
          format: int64
      requestBody:
        content:
          '*/*':
            schema:
              $ref: '#/components/schemas/User'
      responses:
        default:
          description: default response
          content:
            application/json: {}
  /workflows/{workflowId}/users:
    get:
      operationId: getUsers_1
      parameters:
      - name: workflowId
        in: path
        required: true
        schema:
          type: integer
          format: int64
      requestBody:
        content:
          '*/*':
            schema:
              $ref: '#/components/schemas/User'
      responses:
        default:
          description: default response
          content:
            application/json:
              schema:
                type: array
                items:
                  $ref: '#/components/schemas/User'
  /workflows/{workflowId}/starredUsers:
    get:
      operationId: getStarredUsers_1
      parameters:
      - name: workflowId
        in: path
        required: true
        schema:
          type: integer
          format: int64
      responses:
        default:
          description: default response
          content:
            application/json:
              schema:
                uniqueItems: true
                type: array
                items:
                  $ref: '#/components/schemas/User'
  /workflows/{workflowId}:
    get:
      operationId: getWorkflow
      parameters:
      - name: workflowId
        in: path
        required: true
        schema:
          type: integer
          format: int64
      - name: include
        in: query
        schema:
          type: string
      requestBody:
        content:
          '*/*':
            schema:
              $ref: '#/components/schemas/User'
      responses:
        default:
          description: default response
          content:
            application/json:
              schema:
                $ref: '#/components/schemas/Workflow'
    put:
      operationId: updateWorkflow
      parameters:
      - name: workflowId
        in: path
        required: true
        schema:
          type: integer
          format: int64
      requestBody:
        content:
          '*/*':
            schema:
              $ref: '#/components/schemas/User'
      responses:
        default:
          description: default response
          content:
            application/json:
              schema:
                $ref: '#/components/schemas/Workflow'
  /workflows/{workflowId}/verify/{workflowVersionId}:
    post:
      operationId: verifyWorkflowVersion
      parameters:
      - name: workflowId
        in: path
        required: true
        schema:
          type: integer
          format: int64
      - name: workflowVersionId
        in: path
        required: true
        schema:
          type: integer
          format: int64
      requestBody:
        content:
          '*/*':
            schema:
              $ref: '#/components/schemas/User'
      responses:
        default:
          description: default response
          content:
            application/json:
              schema:
                uniqueItems: true
                type: array
                items:
                  $ref: '#/components/schemas/WorkflowVersion'
  /workflows/{workflowId}/requestDOI/{workflowVersionId}:
    put:
      operationId: requestDOIForWorkflowVersion
      parameters:
      - name: workflowId
        in: path
        required: true
        schema:
          type: integer
          format: int64
      - name: workflowVersionId
        in: path
        required: true
        schema:
          type: integer
          format: int64
      requestBody:
        content:
          '*/*':
            schema:
              $ref: '#/components/schemas/User'
      responses:
        default:
          description: default response
          content:
            application/json:
              schema:
                uniqueItems: true
                type: array
                items:
                  $ref: '#/components/schemas/WorkflowVersion'
  /workflows/{workflowId}/resetVersionPaths:
    put:
      operationId: updateWorkflowPath
      parameters:
      - name: workflowId
        in: path
        required: true
        schema:
          type: integer
          format: int64
      requestBody:
        content:
          '*/*':
            schema:
              $ref: '#/components/schemas/User'
      responses:
        default:
          description: default response
          content:
            application/json:
              schema:
                $ref: '#/components/schemas/Workflow'
  /workflows/published/{workflowId}:
    get:
      operationId: getPublishedWorkflow
      parameters:
      - name: workflowId
        in: path
        required: true
        schema:
          type: integer
          format: int64
      - name: include
        in: query
        schema:
          type: string
      responses:
        default:
          description: default response
          content:
            application/json:
              schema:
                $ref: '#/components/schemas/Workflow'
  /workflows/organization/{organization}/published:
    get:
      operationId: getPublishedWorkflowsByOrganization
      parameters:
      - name: organization
        in: path
        required: true
        schema:
          type: string
      responses:
        default:
          description: default response
          content:
            application/json:
              schema:
                type: array
                items:
                  $ref: '#/components/schemas/Workflow'
  /workflows/published:
    get:
      operationId: allPublishedWorkflows
      parameters:
      - name: offset
        in: query
        schema:
          type: string
      - name: limit
        in: query
        schema:
          type: integer
          format: int32
          default: 100
      - name: filter
        in: query
        schema:
          type: string
          default: ""
      - name: sortCol
        in: query
        schema:
          type: string
          default: stars
      - name: sortOrder
        in: query
        schema:
          type: string
          default: desc
      - name: services
        in: query
        schema:
          type: boolean
          default: false
      responses:
        default:
          description: default response
          content:
            application/json:
              schema:
                type: array
                items:
                  $ref: '#/components/schemas/Workflow'
  /workflows/shared:
    get:
      operationId: sharedWorkflows
      requestBody:
        content:
          '*/*':
            schema:
              $ref: '#/components/schemas/User'
      responses:
        default:
          description: default response
          content:
            application/json:
              schema:
                type: array
                items:
                  $ref: '#/components/schemas/SharedWorkflows'
  /workflows/path/workflow/{repository}:
    get:
      operationId: getWorkflowByPath
      parameters:
      - name: repository
        in: path
        required: true
        schema:
          type: string
      - name: include
        in: query
        schema:
          type: string
      - name: services
        in: query
        schema:
          type: boolean
          default: false
      requestBody:
        content:
          '*/*':
            schema:
              $ref: '#/components/schemas/User'
      responses:
        default:
          description: default response
          content:
            application/json:
              schema:
                $ref: '#/components/schemas/Workflow'
  /workflows/path/workflow/{repository}/permissions:
    get:
      operationId: getWorkflowPermissions
      parameters:
      - name: repository
        in: path
        required: true
        schema:
          type: string
      - name: services
        in: query
        schema:
          type: boolean
          default: false
      requestBody:
        content:
          '*/*':
            schema:
              $ref: '#/components/schemas/User'
      responses:
        default:
          description: default response
          content:
            application/json:
              schema:
                type: array
                items:
                  $ref: '#/components/schemas/Permission'
    delete:
      operationId: removeWorkflowRole
      parameters:
      - name: repository
        in: path
        required: true
        schema:
          type: string
      - name: email
        in: query
        schema:
          type: string
      - name: role
        in: query
        schema:
          type: string
          enum:
          - OWNER
          - WRITER
          - READER
      - name: services
        in: query
        schema:
          type: boolean
          default: false
      requestBody:
        content:
          '*/*':
            schema:
              $ref: '#/components/schemas/User'
      responses:
        default:
          description: default response
          content:
            application/json:
              schema:
                type: array
                items:
                  $ref: '#/components/schemas/Permission'
    patch:
      operationId: addWorkflowPermission
      parameters:
      - name: repository
        in: path
        required: true
        schema:
          type: string
      - name: services
        in: query
        schema:
          type: boolean
          default: false
      requestBody:
        content:
          '*/*':
            schema:
              $ref: '#/components/schemas/User'
      responses:
        default:
          description: default response
          content:
            application/json:
              schema:
                type: array
                items:
                  $ref: '#/components/schemas/Permission'
  /workflows/path/workflow/{repository}/actions:
    get:
      operationId: getWorkflowActions
      parameters:
      - name: repository
        in: path
        required: true
        schema:
          type: string
      - name: services
        in: query
        schema:
          type: boolean
          default: false
      requestBody:
        content:
          '*/*':
            schema:
              $ref: '#/components/schemas/User'
      responses:
        default:
          description: default response
          content:
            application/json:
              schema:
                type: array
                items:
                  type: string
                  enum:
                  - write
                  - read
                  - delete
                  - share
  /workflows/path/entry/{repository}:
    get:
      operationId: getEntryByPath
      parameters:
      - name: repository
        in: path
        required: true
        schema:
          type: string
      requestBody:
        content:
          '*/*':
            schema:
              $ref: '#/components/schemas/User'
      responses:
        default:
          description: default response
          content:
            application/json:
              schema:
                $ref: '#/components/schemas/Entry'
  /workflows/path/entry/{repository}/published:
    get:
      operationId: getPublishedEntryByPath
      parameters:
      - name: repository
        in: path
        required: true
        schema:
          type: string
      responses:
        default:
          description: default response
          content:
            application/json:
              schema:
                $ref: '#/components/schemas/Entry'
  /workflows/path/{repository}:
    get:
      operationId: getAllWorkflowByPath
      parameters:
      - name: repository
        in: path
        required: true
        schema:
          type: string
      requestBody:
        content:
          '*/*':
            schema:
              $ref: '#/components/schemas/User'
      responses:
        default:
          description: default response
          content:
            application/json:
              schema:
                type: array
                items:
                  $ref: '#/components/schemas/Workflow'
  /workflows/path/workflow/{repository}/published:
    get:
      operationId: getPublishedWorkflowByPath
      parameters:
      - name: repository
        in: path
        required: true
        schema:
          type: string
      - name: include
        in: query
        schema:
          type: string
      - name: services
        in: query
        schema:
          type: boolean
          default: false
      responses:
        default:
          description: default response
          content:
            application/json:
              schema:
                $ref: '#/components/schemas/Workflow'
  /workflows/manualRegister:
    post:
      operationId: manualRegister
      parameters:
      - name: workflowRegistry
        in: query
        schema:
          type: string
      - name: workflowPath
        in: query
        schema:
          type: string
      - name: defaultWorkflowPath
        in: query
        schema:
          type: string
      - name: workflowName
        in: query
        schema:
          type: string
      - name: descriptorType
        in: query
        schema:
          type: string
      - name: defaultTestParameterFilePath
        in: query
        schema:
          type: string
      requestBody:
        content:
          '*/*':
            schema:
              $ref: '#/components/schemas/User'
      responses:
        default:
          description: default response
          content:
            application/json:
              schema:
                $ref: '#/components/schemas/Workflow'
  /workflows/{workflowId}/restub:
    get:
      operationId: restub
      parameters:
      - name: workflowId
        in: path
        required: true
        schema:
          type: integer
          format: int64
      requestBody:
        content:
          '*/*':
            schema:
              $ref: '#/components/schemas/User'
      responses:
        default:
          description: default response
          content:
            application/json:
              schema:
                $ref: '#/components/schemas/Workflow'
  /workflows/path/workflow/{repository}/upsertVersion:
    put:
      operationId: upsertVersions
      parameters:
      - name: repository
        in: path
        required: true
        schema:
          type: string
      - name: gitReference
        in: query
        schema:
          type: string
      requestBody:
        content:
          '*/*':
            schema:
              $ref: '#/components/schemas/User'
      responses:
        default:
          description: default response
          content:
            application/json:
              schema:
                type: array
                items:
                  $ref: '#/components/schemas/Workflow'
  /workflows/{workflowId}/workflowVersions:
    put:
      operationId: updateWorkflowVersion
      parameters:
      - name: workflowId
        in: path
        required: true
        schema:
          type: integer
          format: int64
      requestBody:
        content:
          '*/*':
            schema:
              $ref: '#/components/schemas/User'
      responses:
        default:
          description: default response
          content:
            application/json:
              schema:
                uniqueItems: true
                type: array
                items:
                  $ref: '#/components/schemas/WorkflowVersion'
  /workflows/{workflowId}/dag/{workflowVersionId}:
    get:
      operationId: getWorkflowDag
      parameters:
      - name: workflowId
        in: path
        required: true
        schema:
          type: integer
          format: int64
      - name: workflowVersionId
        in: path
        required: true
        schema:
          type: integer
          format: int64
      requestBody:
        content:
          '*/*':
            schema:
              $ref: '#/components/schemas/User'
      responses:
        default:
          description: default response
          content:
            application/json:
              schema:
                type: string
  /workflows/{workflowId}/tools/{workflowVersionId}:
    get:
      operationId: getTableToolContent
      parameters:
      - name: workflowId
        in: path
        required: true
        schema:
          type: integer
          format: int64
      - name: workflowVersionId
        in: path
        required: true
        schema:
          type: integer
          format: int64
      requestBody:
        content:
          '*/*':
            schema:
              $ref: '#/components/schemas/User'
      responses:
        default:
          description: default response
          content:
            application/json:
              schema:
                type: string
  /workflows/{entryId}/registerCheckerWorkflow/{descriptorType}:
    post:
      operationId: registerCheckerWorkflow
      parameters:
      - name: checkerWorkflowPath
        in: query
        schema:
          type: string
      - name: testParameterPath
        in: query
        schema:
          type: string
      - name: entryId
        in: path
        required: true
        schema:
          type: integer
          format: int64
      - name: descriptorType
        in: path
        required: true
        schema:
          type: string
      requestBody:
        content:
          '*/*':
            schema:
              $ref: '#/components/schemas/User'
      responses:
        default:
          description: default response
          content:
            application/json:
              schema:
                $ref: '#/components/schemas/Entry'
  /workflows/{workflowId}/zip/{workflowVersionId}:
    get:
      operationId: getWorkflowZip
      parameters:
      - name: workflowId
        in: path
        required: true
        schema:
          type: integer
          format: int64
      - name: workflowVersionId
        in: path
        required: true
        schema:
          type: integer
          format: int64
      requestBody:
        content:
          '*/*':
            schema:
              $ref: '#/components/schemas/User'
      responses:
        default:
          description: default response
          content:
            application/zip: {}
  /workflows/{alias}/aliases:
    get:
      operationId: getWorkflowByAlias
      parameters:
      - name: alias
        in: path
        required: true
        schema:
          type: string
      requestBody:
        content:
          '*/*':
            schema:
              $ref: '#/components/schemas/User'
      responses:
        default:
          description: default response
          content:
            application/json:
              schema:
                $ref: '#/components/schemas/Workflow'
  /api/ga4gh/v2/extended/tools/{organization}:
    get:
      operationId: toolsOrgGet
      parameters:
      - name: organization
        in: path
        required: true
        schema:
          type: string
      responses:
        default:
          description: default response
          content:
            application/json: {}
            text/plain: {}
  /api/ga4gh/v2/extended/tools/entry/_search:
    post:
      operationId: toolsIndexSearch
      requestBody:
        content:
          '*/*':
            schema:
              type: string
      responses:
        default:
          description: default response
          content:
            application/json: {}
  /api/ga4gh/v2/extended/tools/index:
    post:
      operationId: toolsIndexGet
      requestBody:
        content:
          '*/*':
            schema:
              $ref: '#/components/schemas/User'
      responses:
        default:
          description: default response
          content:
            text/plain: {}
  /api/ga4gh/v2/extended/workflows/{organization}:
    get:
      operationId: workflowsOrgGet
      parameters:
      - name: organization
        in: path
        required: true
        schema:
          type: string
      responses:
        default:
          description: default response
          content:
            application/json: {}
            text/plain: {}
  /api/ga4gh/v2/extended/containers/{organization}:
    get:
      operationId: entriesOrgGet
      parameters:
      - name: organization
        in: path
        required: true
        schema:
          type: string
      responses:
        default:
          description: default response
          content:
            application/json: {}
            text/plain: {}
  /api/ga4gh/v2/extended/organizations:
    get:
      operationId: entriesOrgGet_1
      responses:
        default:
          description: default response
          content:
            application/json: {}
            text/plain: {}
  /api/ga4gh/v2/extended/{id}/versions/{version_id}/{type}/tests/{relative_path}:
    post:
      operationId: toolsIdVersionsVersionIdTypeTestsPost
      parameters:
      - name: type
        in: path
        required: true
        schema:
          type: string
      - name: id
        in: path
        required: true
        schema:
          type: string
      - name: version_id
        in: path
        required: true
        schema:
          type: string
      - name: relative_path
        in: path
        required: true
        schema:
          type: string
      - name: platform
        in: query
        schema:
          type: string
      - name: platform_version
        in: query
        schema:
          type: string
      - name: verified
        in: query
        schema:
          type: boolean
      - name: metadata
        in: query
        schema:
          type: string
      requestBody:
        content:
          '*/*':
            schema:
              $ref: '#/components/schemas/User'
      responses:
        default:
          description: default response
          content:
            application/json: {}
  /api/ga4gh/v2/metadata:
    get:
      operationId: metadataGet
      requestBody:
        content:
          '*/*':
            schema:
              $ref: '#/components/schemas/User'
      responses:
        default:
          description: default response
          content:
            application/json: {}
            text/plain: {}
  /api/ga4gh/v1/metadata:
    get:
      operationId: metadataGet_1
      responses:
        default:
          description: default response
          content:
            application/json: {}
            text/plain: {}
  /api/ga4gh/v2/toolClasses:
    get:
      operationId: toolClassesGet
      requestBody:
        content:
          '*/*':
            schema:
              $ref: '#/components/schemas/User'
      responses:
        default:
          description: default response
          content:
            application/json: {}
            text/plain: {}
  /api/ga4gh/v1/tool-classes:
    get:
      operationId: toolClassesGet_1
      responses:
        default:
          description: default response
          content:
            application/json: {}
            text/plain: {}
  /api/ga4gh/v2/tools:
    get:
      operationId: toolsGet
      parameters:
      - name: id
        in: query
        schema:
          type: string
      - name: alias
        in: query
        schema:
          type: string
      - name: registry
        in: query
        schema:
          type: string
      - name: organization
        in: query
        schema:
          type: string
      - name: name
        in: query
        schema:
          type: string
      - name: toolname
        in: query
        schema:
          type: string
      - name: description
        in: query
        schema:
          type: string
      - name: author
        in: query
        schema:
          type: string
      - name: checker
        in: query
        schema:
          type: boolean
      - name: offset
        in: query
        schema:
          type: string
      - name: limit
        in: query
        schema:
          type: integer
          format: int32
          default: 1000
      requestBody:
        content:
          '*/*':
            schema:
              $ref: '#/components/schemas/User'
      responses:
        default:
          description: default response
          content:
            application/json: {}
            text/plain: {}
  /api/ga4gh/v2/tools/{id}:
    get:
      operationId: toolsIdGet
      parameters:
      - name: id
        in: path
        required: true
        schema:
          type: string
      requestBody:
        content:
          '*/*':
            schema:
              $ref: '#/components/schemas/User'
      responses:
        default:
          description: default response
          content:
            application/json: {}
            text/plain: {}
  /api/ga4gh/v2/tools/{id}/versions:
    get:
      operationId: toolsIdVersionsGet
      parameters:
      - name: id
        in: path
        required: true
        schema:
          type: string
      requestBody:
        content:
          '*/*':
            schema:
              $ref: '#/components/schemas/User'
      responses:
        default:
          description: default response
          content:
            application/json: {}
            text/plain: {}
  /api/ga4gh/v2/tools/{id}/versions/{version_id}:
    get:
      operationId: toolsIdVersionsVersionIdGet
      parameters:
      - name: id
        in: path
        required: true
        schema:
          type: string
      - name: version_id
        in: path
        required: true
        schema:
          type: string
      requestBody:
        content:
          '*/*':
            schema:
              $ref: '#/components/schemas/User'
      responses:
        default:
          description: default response
          content:
            application/json: {}
            text/plain: {}
  /api/ga4gh/v2/tools/{id}/versions/{version_id}/{type}/descriptor:
    get:
      operationId: toolsIdVersionsVersionIdTypeDescriptorGet
      parameters:
      - name: type
        in: path
        required: true
        schema:
          type: string
      - name: id
        in: path
        required: true
        schema:
          type: string
      - name: version_id
        in: path
        required: true
        schema:
          type: string
      requestBody:
        content:
          '*/*':
            schema:
              $ref: '#/components/schemas/User'
      responses:
        default:
<<<<<<< HEAD
          content:
            application/json:
              schema:
                $ref: '#/components/schemas/Workflow'
=======
>>>>>>> 34b28c9f
          description: default response
          content:
            application/json: {}
            text/plain: {}
  /api/ga4gh/v2/tools/{id}/versions/{version_id}/{type}/descriptor/{relative_path}:
    get:
      operationId: toolsIdVersionsVersionIdTypeDescriptorRelativePathGet
      parameters:
      - name: type
        in: path
        required: true
        schema:
          type: string
      - name: id
        in: path
        required: true
        schema:
          type: string
      - name: version_id
        in: path
        required: true
        schema:
          type: string
      - name: relative_path
        in: path
        required: true
        schema:
          type: string
      requestBody:
        content:
          '*/*':
            schema:
              $ref: '#/components/schemas/User'
      responses:
        default:
          description: default response
          content:
            application/json: {}
            text/plain: {}
  /api/ga4gh/v2/tools/{id}/versions/{version_id}/{type}/tests:
    get:
      operationId: toolsIdVersionsVersionIdTypeTestsGet
      parameters:
      - name: type
        in: path
        required: true
        schema:
          type: string
      - name: id
        in: path
        required: true
        schema:
          type: string
      - name: version_id
        in: path
        required: true
        schema:
          type: string
      requestBody:
        content:
          '*/*':
            schema:
              $ref: '#/components/schemas/User'
      responses:
        default:
          description: default response
          content:
            application/json: {}
            text/plain: {}
  /api/ga4gh/v2/tools/{id}/versions/{version_id}/containerfile:
    get:
      operationId: toolsIdVersionsVersionIdContainerfileGet
      parameters:
      - name: id
        in: path
        required: true
        schema:
          type: string
      - name: version_id
        in: path
        required: true
        schema:
          type: string
      requestBody:
        content:
          '*/*':
            schema:
              $ref: '#/components/schemas/User'
      responses:
        default:
          description: default response
          content:
            application/json: {}
            text/plain: {}
  /api/ga4gh/v2/tools/{id}/versions/{version_id}/{type}/files:
    get:
      operationId: toolsIdVersionsVersionIdTypeFilesGet
      parameters:
      - name: type
        in: path
        required: true
        schema:
          type: string
      - name: id
        in: path
        required: true
        schema:
          type: string
      - name: version_id
        in: path
        required: true
        schema:
          type: string
      requestBody:
        content:
          '*/*':
            schema:
              $ref: '#/components/schemas/User'
      responses:
        default:
          description: default response
          content:
            application/json: {}
            text/plain: {}
  /api/ga4gh/v1/tools:
    get:
      operationId: toolsGet_1
      parameters:
      - name: id
        in: query
        schema:
          type: string
      - name: registry
        in: query
        schema:
          type: string
      - name: organization
        in: query
        schema:
          type: string
      - name: name
        in: query
        schema:
          type: string
      - name: toolname
        in: query
        schema:
          type: string
      - name: description
        in: query
        schema:
          type: string
      - name: author
        in: query
        schema:
          type: string
      - name: offset
        in: query
        schema:
          type: string
      - name: limit
        in: query
        schema:
          type: integer
          format: int32
      responses:
        default:
          description: default response
          content:
            application/json: {}
            text/plain: {}
  /api/ga4gh/v1/tools/{id}:
    get:
      operationId: toolsIdGet_1
      parameters:
      - name: id
        in: path
        required: true
        schema:
          type: string
      responses:
        default:
          description: default response
          content:
            application/json: {}
            text/plain: {}
  /api/ga4gh/v1/tools/{id}/versions:
    get:
      operationId: toolsIdVersionsGet_1
      parameters:
      - name: id
        in: path
        required: true
        schema:
          type: string
      responses:
        default:
          description: default response
          content:
            application/json: {}
            text/plain: {}
  /api/ga4gh/v1/tools/{id}/versions/{version_id}/dockerfile:
    get:
      operationId: toolsIdVersionsVersionIdDockerfileGet
      parameters:
      - name: id
        in: path
        required: true
        schema:
          type: string
      - name: version_id
        in: path
        required: true
        schema:
          type: string
      responses:
        default:
          description: default response
          content:
            application/json: {}
            text/plain: {}
  /api/ga4gh/v1/tools/{id}/versions/{version_id}:
    get:
      operationId: toolsIdVersionsVersionIdGet_1
      parameters:
      - name: id
        in: path
        required: true
        schema:
          type: string
      - name: version_id
        in: path
        required: true
        schema:
          type: string
      responses:
        default:
          description: default response
          content:
            application/json: {}
            text/plain: {}
  /api/ga4gh/v1/tools/{id}/versions/{version_id}/{type}/descriptor:
    get:
      operationId: toolsIdVersionsVersionIdTypeDescriptorGet_1
      parameters:
      - name: type
        in: path
        required: true
        schema:
          type: string
      - name: id
        in: path
        required: true
        schema:
          type: string
      - name: version_id
        in: path
        required: true
        schema:
          type: string
      responses:
        default:
          description: default response
          content:
            application/json: {}
            text/plain: {}
  /api/ga4gh/v1/tools/{id}/versions/{version_id}/{type}/descriptor/{relative_path}:
    get:
      operationId: toolsIdVersionsVersionIdTypeDescriptorRelativePathGet_1
      parameters:
      - name: type
        in: path
        required: true
        schema:
          type: string
      - name: id
        in: path
        required: true
        schema:
          type: string
      - name: version_id
        in: path
        required: true
        schema:
          type: string
      - name: relative_path
        in: path
        required: true
        schema:
          type: string
      responses:
        default:
          description: default response
          content:
            application/json: {}
            text/plain: {}
  /api/ga4gh/v1/tools/{id}/versions/{version_id}/{type}/tests:
    get:
      operationId: toolsIdVersionsVersionIdTypeTestsGet_1
      parameters:
      - name: type
        in: path
        required: true
        schema:
          type: string
      - name: id
        in: path
        required: true
        schema:
          type: string
      - name: version_id
        in: path
        required: true
        schema:
          type: string
      responses:
        default:
          description: default response
          content:
            application/json: {}
            text/plain: {}
components:
  schemas:
    Alias:
      type: object
      properties:
        content:
          type: string
    Collection:
      required:
      - name
      - topic
      type: object
      properties:
        id:
          type: integer
          description: Implementation specific ID for the collection in this web service
          format: int64
        name:
          maxLength: 39
          minLength: 3
          pattern: '[a-zA-Z][a-zA-Z\d]*'
          type: string
          description: Name of the collection
          example: Alignment
        description:
          type: string
          description: Description of the collection
        displayName:
          maxLength: 50
          minLength: 3
          pattern: '[\w ,_\-&()'']*'
          type: string
        topic:
          type: string
          description: Short description of the collection
          example: A collection of alignment algorithms
        entries:
          uniqueItems: true
          type: array
          items:
            $ref: '#/components/schemas/Entry'
        organizationID:
          type: integer
          format: int64
        aliases:
          type: object
          additionalProperties:
            $ref: '#/components/schemas/Alias'
        dbCreateDate:
          type: string
          format: date-time
        dbUpdateDate:
          type: string
          format: date-time
        organizationName:
          type: string
      description: Collection in an organization, collects entries
    Entry:
      type: object
      properties:
        id:
          type: integer
          format: int64
        author:
          type: string
        description:
          type: string
        labels:
          uniqueItems: true
          type: array
          items:
            $ref: '#/components/schemas/Label'
        users:
          uniqueItems: true
          type: array
          items:
            $ref: '#/components/schemas/User'
        starredUsers:
          uniqueItems: true
          type: array
          items:
            $ref: '#/components/schemas/User'
        email:
          type: string
        defaultVersion:
          type: string
        lastUpdated:
          type: string
          format: date-time
        gitUrl:
          type: string
        aliases:
          type: object
          additionalProperties:
            $ref: '#/components/schemas/Alias'
        dbCreateDate:
          type: string
          format: date-time
        dbUpdateDate:
          type: string
          format: date-time
        topicId:
          type: integer
          format: int64
        workflowVersions:
          uniqueItems: true
          type: array
          items:
            $ref: '#/components/schemas/Version'
        is_published:
          type: boolean
        last_modified:
          type: integer
          format: int32
        checker_id:
          type: integer
          format: int64
        has_checker:
          type: boolean
        input_file_formats:
          uniqueItems: true
          type: array
          items:
            $ref: '#/components/schemas/FileFormat'
        output_file_formats:
          uniqueItems: true
          type: array
          items:
            $ref: '#/components/schemas/FileFormat'
        last_modified_date:
          type: string
          format: date-time
    FileFormat:
      type: object
      properties:
        value:
          type: string
    Label:
      type: object
      properties:
        id:
          type: integer
          format: int64
        value:
          type: string
    Profile:
      type: object
      properties:
        name:
          type: string
        email:
          type: string
        avatarURL:
          type: string
        company:
          type: string
        location:
          type: string
        bio:
          type: string
        username:
          type: string
    SourceFile:
      type: object
      properties:
        id:
          type: integer
          format: int64
        type:
          type: string
          enum:
          - DOCKSTORE_CWL
          - DOCKSTORE_WDL
          - DOCKERFILE
          - CWL_TEST_JSON
          - WDL_TEST_JSON
          - NEXTFLOW
          - NEXTFLOW_CONFIG
          - NEXTFLOW_TEST_PARAMS
          - DOCKSTORE_YML
          - DOCKSTORE_SERVICE_YML
          - DOCKSTORE_SERVICE_TEST_JSON
          - DOCKSTORE_SERVICE_OTHER
        content:
          type: string
        path:
          type: string
        absolutePath:
          type: string
        frozen:
          type: boolean
        verifiedBySource:
          type: object
          additionalProperties:
            $ref: '#/components/schemas/VerificationInformation'
    User:
      type: object
      properties:
        id:
          type: integer
          format: int64
        username:
          type: string
        isAdmin:
          type: boolean
        userProfiles:
          type: object
          additionalProperties:
            $ref: '#/components/schemas/Profile'
        avatarUrl:
          type: string
        curator:
          type: boolean
        setupComplete:
          type: boolean
        privacyPolicyVersion:
          type: string
          enum:
          - NONE
          - PRIVACY_POLICY_VERSION_2_5
        privacyPolicyVersionAcceptanceDate:
          type: string
          format: date-time
        name:
          type: string
        tosversion:
          type: string
          enum:
          - NONE
          - TOS_VERSION_1
        tosversionAcceptanceDate:
          type: string
          format: date-time
          writeOnly: true
        tosacceptanceDate:
          type: string
          format: date-time
    Validation:
      type: object
      properties:
        id:
          type: integer
          format: int64
        type:
          type: string
          enum:
          - DOCKSTORE_CWL
          - DOCKSTORE_WDL
          - DOCKERFILE
          - CWL_TEST_JSON
          - WDL_TEST_JSON
          - NEXTFLOW
          - NEXTFLOW_CONFIG
          - NEXTFLOW_TEST_PARAMS
          - DOCKSTORE_YML
          - DOCKSTORE_SERVICE_YML
          - DOCKSTORE_SERVICE_TEST_JSON
          - DOCKSTORE_SERVICE_OTHER
        valid:
          type: boolean
        message:
          type: string
    VerificationInformation:
      type: object
      properties:
        verified:
          type: boolean
        metadata:
          type: string
        platformVersion:
          type: string
    Version:
      type: object
      properties:
        id:
          type: integer
          format: int64
        reference:
          type: string
        name:
          type: string
        commitID:
          type: string
        frozen:
          type: boolean
        referenceType:
          type: string
          enum:
          - COMMIT
          - TAG
          - BRANCH
          - NOT_APPLICABLE
          - UNSET
        sourceFiles:
          uniqueItems: true
          type: array
          items:
            $ref: '#/components/schemas/SourceFile'
        valid:
          type: boolean
        dirtyBit:
          type: boolean
        versionEditor:
          $ref: '#/components/schemas/User'
        validations:
          uniqueItems: true
          type: array
          items:
            $ref: '#/components/schemas/Validation'
        hidden:
          type: boolean
        verified:
          type: boolean
        verifiedSource:
          type: string
        doiURL:
          type: string
        doiStatus:
          type: string
          enum:
          - NOT_REQUESTED
          - REQUESTED
          - CREATED
        workingDirectory:
          type: string
        dbUpdateDate:
          type: string
          format: date-time
        input_file_formats:
          uniqueItems: true
          type: array
          items:
            $ref: '#/components/schemas/FileFormat'
        output_file_formats:
          uniqueItems: true
          type: array
          items:
            $ref: '#/components/schemas/FileFormat'
    Aliasable:
      type: object
      properties:
        aliases:
          type: object
          additionalProperties:
            $ref: '#/components/schemas/Alias'
    Tag:
      type: object
      properties:
        id:
          type: integer
          format: int64
        reference:
          type: string
        name:
          type: string
        commitID:
          type: string
        frozen:
          type: boolean
        referenceType:
          type: string
          enum:
          - COMMIT
          - TAG
          - BRANCH
          - NOT_APPLICABLE
          - UNSET
        sourceFiles:
          uniqueItems: true
          type: array
          items:
            $ref: '#/components/schemas/SourceFile'
        valid:
          type: boolean
        dirtyBit:
          type: boolean
        versionEditor:
          $ref: '#/components/schemas/User'
        validations:
          uniqueItems: true
          type: array
          items:
            $ref: '#/components/schemas/Validation'
        size:
          type: integer
          format: int64
        automated:
          type: boolean
        workingDirectory:
          type: string
        hidden:
          type: boolean
        verified:
          type: boolean
        verifiedSource:
          type: string
        doiURL:
          type: string
        doiStatus:
          type: string
          enum:
          - NOT_REQUESTED
          - REQUESTED
          - CREATED
        dbUpdateDate:
          type: string
          format: date-time
        input_file_formats:
          uniqueItems: true
          type: array
          items:
            $ref: '#/components/schemas/FileFormat'
        output_file_formats:
          uniqueItems: true
          type: array
          items:
            $ref: '#/components/schemas/FileFormat'
        last_built:
          type: string
          format: date-time
        image_id:
          type: string
        dockerfile_path:
          type: string
        cwl_path:
          type: string
        wdl_path:
          type: string
    Tool:
      type: object
      properties:
        id:
          type: integer
          format: int64
        author:
          type: string
        description:
          type: string
        labels:
          uniqueItems: true
          type: array
          items:
            $ref: '#/components/schemas/Label'
        users:
          uniqueItems: true
          type: array
          items:
            $ref: '#/components/schemas/User'
        starredUsers:
          uniqueItems: true
          type: array
          items:
            $ref: '#/components/schemas/User'
        email:
          type: string
        defaultVersion:
          type: string
        lastUpdated:
          type: string
          format: date-time
        gitUrl:
          type: string
        aliases:
          type: object
          additionalProperties:
            $ref: '#/components/schemas/Alias'
        dbCreateDate:
          type: string
          format: date-time
        dbUpdateDate:
          type: string
          format: date-time
        topicId:
          type: integer
          format: int64
        mode:
          type: string
          enum:
          - AUTO_DETECT_QUAY_TAGS_AUTOMATED_BUILDS
          - AUTO_DETECT_QUAY_TAGS_WITH_MIXED
          - MANUAL_IMAGE_PATH
          - HOSTED
        name:
          type: string
        toolname:
          type: string
        namespace:
          type: string
        lastBuild:
          type: string
          format: date-time
        workflowVersions:
          uniqueItems: true
          type: array
          items:
            $ref: '#/components/schemas/Tag'
        tags:
          uniqueItems: true
          type: array
          items:
            $ref: '#/components/schemas/Tag'
        path:
          type: string
        customerDockerRegistryPath:
          type: string
          writeOnly: true
        descriptorType:
          type: array
          items:
            type: string
        is_published:
          type: boolean
        last_modified:
          type: integer
          format: int32
        tool_maintainer_email:
          type: string
        private_access:
          type: boolean
        registry_string:
          type: string
        registry:
          type: integer
          format: int32
        tool_path:
          type: string
        default_cwl_path:
          type: string
        default_wdl_path:
          type: string
        default_dockerfile_path:
          type: string
        defaultCWLTestParameterFile:
          type: string
        defaultWDLTestParameterFile:
          type: string
        custom_docker_registry_path:
          type: string
        checker_id:
          type: integer
          format: int64
        has_checker:
          type: boolean
        input_file_formats:
          uniqueItems: true
          type: array
          items:
            $ref: '#/components/schemas/FileFormat'
        output_file_formats:
          uniqueItems: true
          type: array
          items:
            $ref: '#/components/schemas/FileFormat'
        last_modified_date:
          type: string
          format: date-time
    PublishRequest:
      type: object
      properties:
        publish:
          type: boolean
    RegistryBean:
      type: object
      properties:
        dockerPath:
          type: string
        friendlyName:
          type: string
        url:
          type: string
        privateOnly:
          type: string
        customDockerPath:
          type: string
        enum:
          type: string
    StarRequest:
      type: object
      properties:
        star:
          type: boolean
    CollectionOrganization:
      type: object
      properties:
        collectionId:
          type: integer
          format: int64
        collectionName:
          type: string
        collectionDisplayName:
          type: string
        organizationId:
          type: integer
          format: int64
        organizationName:
          type: string
        organizationDisplayName:
          type: string
    BioWorkflow:
      type: object
      allOf:
      - $ref: '#/components/schemas/Workflow'
      - type: object
        properties:
          is_checker:
            type: boolean
          parent_id:
            type: integer
            format: int64
    Service:
      type: object
      allOf:
      - $ref: '#/components/schemas/Workflow'
    Workflow:
      required:
      - type
      type: object
      properties:
        descriptorType:
          type: string
          enum:
          - CWL
          - WDL
          - NFL
          - service
          
          
        id:
          type: integer
          format: int64
        author:
          type: string
        description:
          type: string
        labels:
          uniqueItems: true
          type: array
          items:
            $ref: '#/components/schemas/Label'
        users:
          uniqueItems: true
          type: array
          items:
            $ref: '#/components/schemas/User'
        starredUsers:
          uniqueItems: true
          type: array
          items:
            $ref: '#/components/schemas/User'
        email:
          type: string
        defaultVersion:
          type: string
        lastUpdated:
          type: string
          format: date-time
        gitUrl:
          type: string
        aliases:
          type: object
          additionalProperties:
            $ref: '#/components/schemas/Alias'
        dbCreateDate:
          type: string
          format: date-time
        dbUpdateDate:
          type: string
          format: date-time
        topicId:
          type: integer
          format: int64
        mode:
          type: string
          enum:
          - FULL
          - STUB
          - HOSTED
          - SERVICE
        workflowName:
          type: string
        organization:
          type: string
        repository:
          type: string
        sourceControl:
          type: string
          enum:
          - dockstore.org
          - github.com
          - bitbucket.org
          - gitlab.com
        workflowVersions:
          uniqueItems: true
          type: array
          items:
            $ref: '#/components/schemas/WorkflowVersion'
        path:
          type: string
        isChecker:
          type: boolean
        parentEntry:
          $ref: '#/components/schemas/Entry'
        is_published:
          type: boolean
        last_modified:
          type: integer
          format: int32
        full_workflow_path:
          type: string
        workflow_path:
          type: string
        defaultTestParameterFilePath:
          type: string
        source_control_provider:
          type: string
        checker_id:
          type: integer
          format: int64
        has_checker:
          type: boolean
        input_file_formats:
          uniqueItems: true
          type: array
          items:
            $ref: '#/components/schemas/FileFormat'
        output_file_formats:
          uniqueItems: true
          type: array
          items:
            $ref: '#/components/schemas/FileFormat'
        last_modified_date:
          type: string
          format: date-time
        type:
          type: string
      discriminator:
        propertyName: type
    WorkflowVersion:
      type: object
      properties:
        id:
          type: integer
          format: int64
        reference:
          type: string
        name:
          type: string
        commitID:
          type: string
        frozen:
          type: boolean
        referenceType:
          type: string
          enum:
          - COMMIT
          - TAG
          - BRANCH
          - NOT_APPLICABLE
          - UNSET
        sourceFiles:
          uniqueItems: true
          type: array
          items:
            $ref: '#/components/schemas/SourceFile'
        valid:
          type: boolean
        dirtyBit:
          type: boolean
        versionEditor:
          $ref: '#/components/schemas/User'
        validations:
          uniqueItems: true
          type: array
          items:
            $ref: '#/components/schemas/Validation'
        subClass:
          type: string
          enum:
          - DOCKER_COMPOSE
          - SWARM
          - KUBERNETES
          - HELM
        workingDirectory:
          type: string
        hidden:
          type: boolean
        verified:
          type: boolean
        verifiedSource:
          type: string
        doiURL:
          type: string
        doiStatus:
          type: string
          enum:
          - NOT_REQUESTED
          - REQUESTED
          - CREATED
        dbUpdateDate:
          type: string
          format: date-time
        input_file_formats:
          uniqueItems: true
          type: array
          items:
            $ref: '#/components/schemas/FileFormat'
        output_file_formats:
          uniqueItems: true
          type: array
          items:
            $ref: '#/components/schemas/FileFormat'
        workflow_path:
          type: string
        last_modified:
          type: string
          format: date-time
    SourceControlBean:
      type: object
      properties:
        value:
          type: string
        friendlyName:
          type: string
    DescriptorLanguageBean:
      type: object
      properties:
        value:
          type: string
        friendlyName:
          type: string
    Config:
      type: object
      properties:
        dnaStackImportUrl:
          type: string
        dnaNexusImportUrl:
          type: string
        terraImportUrl:
          type: string
        gitHubAuthUrl:
          type: string
        gitHubRedirectPath:
          type: string
        gitHubScope:
          type: string
        quayIoAuthUrl:
          type: string
        quayIoRedirectPath:
          type: string
        quayIoScope:
          type: string
        bitBucketAuthUrl:
          type: string
        gitlabAuthUrl:
          type: string
        gitlabRedirectPath:
          type: string
        gitlabScope:
          type: string
        zenodoAuthUrl:
          type: string
        zenodoRedirectPath:
          type: string
        zenodoScope:
          type: string
        googleScope:
          type: string
        cwlVisualizerUri:
          type: string
        tagManagerId:
          type: string
        gitHubAppInstallationUrl:
          type: string
        documentationUrl:
          type: string
        githubClientId:
          type: string
        quayIoClientId:
          type: string
        bitBucketClientId:
          type: string
        gitlabClientId:
          type: string
        zenodoClientId:
          type: string
        googleClientId:
          type: string
        discourseUrl:
          type: string
    Organization:
      type: object
      properties:
        id:
          type: integer
          format: int64
        name:
          maxLength: 39
          minLength: 3
          pattern: '[a-zA-Z][a-zA-Z\d]*'
          type: string
        description:
          type: string
        link:
          type: string
        location:
          type: string
        email:
          type: string
        status:
          type: string
          enum:
          - PENDING
          - REJECTED
          - APPROVED
        users:
          uniqueItems: true
          type: array
          items:
            $ref: '#/components/schemas/OrganizationUser'
        topic:
          type: string
        displayName:
          maxLength: 50
          minLength: 3
          pattern: '[\w ,_\-&()'']*'
          type: string
        starredUsers:
          uniqueItems: true
          type: array
          items:
            $ref: '#/components/schemas/User'
        aliases:
          type: object
          additionalProperties:
            $ref: '#/components/schemas/Alias'
        dbCreateDate:
          type: string
          format: date-time
        dbUpdateDate:
          type: string
          format: date-time
        avatarUrl:
          pattern: ([^\s]+)(?i)(\.jpg|\.jpeg|\.png|\.gif)
          type: string
    OrganizationUser:
      type: object
      properties:
        id:
          $ref: '#/components/schemas/OrganizationUserId'
        user:
          $ref: '#/components/schemas/User'
        organization:
          $ref: '#/components/schemas/Organization'
        role:
          type: string
          enum:
          - MAINTAINER
          - MEMBER
        accepted:
          type: boolean
        dbCreateDate:
          type: string
          format: date-time
        dbUpdateDate:
          type: string
          format: date-time
    OrganizationUserId:
      type: object
      properties:
        userId:
          type: integer
          format: int64
        organizationId:
          type: integer
          format: int64
    Event:
      type: object
      properties:
        id:
          type: integer
          format: int64
        user:
          $ref: '#/components/schemas/User'
        organization:
          $ref: '#/components/schemas/Organization'
        tool:
          $ref: '#/components/schemas/Tool'
        workflow:
          $ref: '#/components/schemas/Workflow'
        collection:
          $ref: '#/components/schemas/Collection'
        initiatorUser:
          $ref: '#/components/schemas/User'
        type:
          type: string
          enum:
          - CREATE_ORG
          - DELETE_ORG
          - MODIFY_ORG
          - APPROVE_ORG
          - REJECT_ORG
          - REREQUEST_ORG
          - ADD_USER_TO_ORG
          - REMOVE_USER_FROM_ORG
          - MODIFY_USER_ROLE_ORG
          - APPROVE_ORG_INVITE
          - REJECT_ORG_INVITE
          - CREATE_COLLECTION
          - MODIFY_COLLECTION
          - REMOVE_FROM_COLLECTION
          - ADD_TO_COLLECTION
        dbCreateDate:
          type: string
          format: date-time
        dbUpdateDate:
          type: string
          format: date-time
    Token:
      type: object
      properties:
        id:
          type: integer
          format: int64
        tokenSource:
          type: string
          enum:
          - quay.io
          - github.com
          - dockstore
          - bitbucket.org
          - gitlab.com
          - zenodo.org
          - google.com
        content:
          type: string
        username:
          type: string
        refreshToken:
          type: string
        userId:
          type: integer
          format: int64
        dbCreateDate:
          type: string
          format: date-time
        dbUpdateDate:
          type: string
          format: date-time
        token:
          type: string
    ToolTesterLog:
      type: object
      properties:
        toolId:
          type: string
        toolVersionName:
          type: string
        testFilename:
          type: string
        runner:
          type: string
        logType:
          type: string
          enum:
          - FULL
          - SUMMARY
        filename:
          type: string
    ExtendedUserData:
      type: object
      properties:
        canChangeUsername:
          type: boolean
    Limits:
      type: object
      properties:
        hostedEntryCountLimit:
          type: integer
          format: int32
        hostedEntryVersionLimit:
          type: integer
          format: int32
    SharedWorkflows:
      type: object
      properties:
        role:
          type: string
          enum:
          - OWNER
          - WRITER
          - READER
        workflows:
          type: array
          items:
            $ref: '#/components/schemas/Workflow'
    Permission:
      type: object
      properties:
        email:
          type: string
        role:
          type: string
          enum:
          - OWNER
          - WRITER
          - READER
  securitySchemes:
    bearer:
      type: http
      scheme: bearer
      bearerFormat: JWT<|MERGE_RESOLUTION|>--- conflicted
+++ resolved
@@ -20,32 +20,6 @@
 - name: toolTester
   description: Interactions with the Dockstore-support's ToolTester application
 paths:
-  /organizations/collections/{collectionId}/aliases:
-    put:
-      operationId: updateAliases_1
-      parameters:
-      - name: collectionId
-        in: path
-        required: true
-        schema:
-          type: integer
-          format: int64
-      - name: aliases
-        in: query
-        schema:
-          type: string
-      requestBody:
-        content:
-          '*/*':
-            schema:
-              $ref: '#/components/schemas/User'
-      responses:
-        default:
-          description: default response
-          content:
-            application/json:
-              schema:
-                $ref: '#/components/schemas/Aliasable'
   /organizations/collections/{alias}/aliases:
     get:
       operationId: getCollectionByAlias
@@ -312,6 +286,32 @@
             application/json:
               schema:
                 $ref: '#/components/schemas/Collection'
+  /organizations/collections/{collectionId}/aliases:
+    put:
+      operationId: updateAliases_1
+      parameters:
+      - name: collectionId
+        in: path
+        required: true
+        schema:
+          type: integer
+          format: int64
+      - name: aliases
+        in: query
+        schema:
+          type: string
+      requestBody:
+        content:
+          '*/*':
+            schema:
+              $ref: '#/components/schemas/User'
+      responses:
+        default:
+          description: default response
+          content:
+            application/json:
+              schema:
+                $ref: '#/components/schemas/Collection'
   /containers/{containerId}/publish:
     post:
       operationId: publish
@@ -367,6 +367,521 @@
         schema:
           type: integer
           format: int64
+      requestBody:
+        content:
+          '*/*':
+            schema:
+              $ref: '#/components/schemas/User'
+      responses:
+        default:
+          description: default response
+          content:
+            application/json:
+              schema:
+                $ref: '#/components/schemas/Tool'
+  /containers/{containerId}/users:
+    get:
+      operationId: getUsers
+      parameters:
+      - name: containerId
+        in: path
+        required: true
+        schema:
+          type: integer
+          format: int64
+      requestBody:
+        content:
+          '*/*':
+            schema:
+              $ref: '#/components/schemas/User'
+      responses:
+        default:
+          description: default response
+          content:
+            application/json:
+              schema:
+                type: array
+                items:
+                  $ref: '#/components/schemas/User'
+  /containers/{containerId}/starredUsers:
+    get:
+      operationId: getStarredUsers
+      parameters:
+      - name: containerId
+        in: path
+        required: true
+        schema:
+          type: integer
+          format: int64
+      responses:
+        default:
+          description: default response
+          content:
+            application/json:
+              schema:
+                uniqueItems: true
+                type: array
+                items:
+                  $ref: '#/components/schemas/User'
+  /containers/published:
+    get:
+      operationId: allPublishedContainers
+      parameters:
+      - name: offset
+        in: query
+        schema:
+          type: string
+      - name: limit
+        in: query
+        schema:
+          type: integer
+          format: int32
+          default: 100
+      - name: filter
+        in: query
+        schema:
+          type: string
+          default: ""
+      - name: sortCol
+        in: query
+        schema:
+          type: string
+          default: stars
+      - name: sortOrder
+        in: query
+        schema:
+          type: string
+          default: desc
+      responses:
+        default:
+          description: default response
+          content:
+            application/json:
+              schema:
+                type: array
+                items:
+                  $ref: '#/components/schemas/Tool'
+  /containers/path/{repository}/published:
+    get:
+      operationId: getPublishedContainerByPath
+      parameters:
+      - name: repository
+        in: path
+        required: true
+        schema:
+          type: string
+      responses:
+        default:
+          description: default response
+          content:
+            application/json:
+              schema:
+                type: array
+                items:
+                  $ref: '#/components/schemas/Tool'
+  /containers/path/{repository}:
+    get:
+      operationId: getContainerByPath
+      parameters:
+      - name: repository
+        in: path
+        required: true
+        schema:
+          type: string
+      requestBody:
+        content:
+          '*/*':
+            schema:
+              $ref: '#/components/schemas/User'
+      responses:
+        default:
+          description: default response
+          content:
+            application/json:
+              schema:
+                type: array
+                items:
+                  $ref: '#/components/schemas/Tool'
+  /containers/path/tool/{repository}:
+    get:
+      operationId: getContainerByToolPath
+      parameters:
+      - name: repository
+        in: path
+        required: true
+        schema:
+          type: string
+      - name: include
+        in: query
+        schema:
+          type: string
+      requestBody:
+        content:
+          '*/*':
+            schema:
+              $ref: '#/components/schemas/User'
+      responses:
+        default:
+          description: default response
+          content:
+            application/json:
+              schema:
+                $ref: '#/components/schemas/Tool'
+  /containers/path/tool/{repository}/published:
+    get:
+      operationId: getPublishedContainerByToolPath
+      parameters:
+      - name: repository
+        in: path
+        required: true
+        schema:
+          type: string
+      - name: include
+        in: query
+        schema:
+          type: string
+      responses:
+        default:
+          description: default response
+          content:
+            application/json:
+              schema:
+                $ref: '#/components/schemas/Tool'
+  /containers/{containerId}/dockerfile:
+    get:
+      operationId: dockerfile
+      parameters:
+      - name: containerId
+        in: path
+        required: true
+        schema:
+          type: integer
+          format: int64
+      - name: tag
+        in: query
+        schema:
+          type: string
+      requestBody:
+        content:
+          '*/*':
+            schema:
+              $ref: '#/components/schemas/User'
+      responses:
+        default:
+          description: default response
+          content:
+            application/json:
+              schema:
+                $ref: '#/components/schemas/SourceFile'
+  /containers/{containerId}/verifiedSources:
+    get:
+      operationId: verifiedSources
+      parameters:
+      - name: containerId
+        in: path
+        required: true
+        schema:
+          type: integer
+          format: int64
+      responses:
+        default:
+          description: default response
+          content:
+            application/json:
+              schema:
+                type: string
+  /containers/{containerId}/primaryDescriptor:
+    get:
+      operationId: primaryDescriptor
+      parameters:
+      - name: containerId
+        in: path
+        required: true
+        schema:
+          type: integer
+          format: int64
+      - name: tag
+        in: query
+        schema:
+          type: string
+      - name: language
+        in: query
+        schema:
+          type: string
+      requestBody:
+        content:
+          '*/*':
+            schema:
+              $ref: '#/components/schemas/User'
+      responses:
+        default:
+          description: default response
+          content:
+            application/json:
+              schema:
+                $ref: '#/components/schemas/SourceFile'
+  /containers/{containerId}/descriptor/{relative-path}:
+    get:
+      operationId: secondaryDescriptorPath
+      parameters:
+      - name: containerId
+        in: path
+        required: true
+        schema:
+          type: integer
+          format: int64
+      - name: tag
+        in: query
+        schema:
+          type: string
+      - name: relative-path
+        in: path
+        required: true
+        schema:
+          type: string
+      - name: language
+        in: query
+        schema:
+          type: string
+      requestBody:
+        content:
+          '*/*':
+            schema:
+              $ref: '#/components/schemas/User'
+      responses:
+        default:
+          description: default response
+          content:
+            application/json:
+              schema:
+                $ref: '#/components/schemas/SourceFile'
+  /containers/{containerId}/secondaryDescriptors:
+    get:
+      operationId: secondaryDescriptors
+      parameters:
+      - name: containerId
+        in: path
+        required: true
+        schema:
+          type: integer
+          format: int64
+      - name: tag
+        in: query
+        schema:
+          type: string
+      - name: language
+        in: query
+        schema:
+          type: string
+      requestBody:
+        content:
+          '*/*':
+            schema:
+              $ref: '#/components/schemas/User'
+      responses:
+        default:
+          description: default response
+          content:
+            application/json:
+              schema:
+                type: array
+                items:
+                  $ref: '#/components/schemas/SourceFile'
+  /containers/{containerId}/testParameterFiles:
+    get:
+      operationId: getTestParameterFiles
+      parameters:
+      - name: containerId
+        in: path
+        required: true
+        schema:
+          type: integer
+          format: int64
+      - name: tag
+        in: query
+        schema:
+          type: string
+      - name: descriptorType
+        in: query
+        schema:
+          type: string
+      requestBody:
+        content:
+          '*/*':
+            schema:
+              $ref: '#/components/schemas/User'
+      responses:
+        default:
+          description: default response
+          content:
+            application/json:
+              schema:
+                type: array
+                items:
+                  $ref: '#/components/schemas/SourceFile'
+    put:
+      operationId: addTestParameterFiles
+      parameters:
+      - name: containerId
+        in: path
+        required: true
+        schema:
+          type: integer
+          format: int64
+      - name: testParameterPaths
+        in: query
+        schema:
+          type: array
+          items:
+            type: string
+      - name: tagName
+        in: query
+        schema:
+          type: string
+      - name: descriptorType
+        in: query
+        schema:
+          type: string
+      requestBody:
+        content:
+          '*/*':
+            schema:
+              $ref: '#/components/schemas/User'
+      responses:
+        default:
+          description: default response
+          content:
+            application/json:
+              schema:
+                uniqueItems: true
+                type: array
+                items:
+                  $ref: '#/components/schemas/SourceFile'
+    delete:
+      operationId: deleteTestParameterFiles
+      parameters:
+      - name: containerId
+        in: path
+        required: true
+        schema:
+          type: integer
+          format: int64
+      - name: testParameterPaths
+        in: query
+        schema:
+          type: array
+          items:
+            type: string
+      - name: tagName
+        in: query
+        schema:
+          type: string
+      - name: descriptorType
+        in: query
+        schema:
+          type: string
+      requestBody:
+        content:
+          '*/*':
+            schema:
+              $ref: '#/components/schemas/User'
+      responses:
+        default:
+          description: default response
+          content:
+            application/json:
+              schema:
+                uniqueItems: true
+                type: array
+                items:
+                  $ref: '#/components/schemas/SourceFile'
+  /containers/dockerRegistryList:
+    get:
+      operationId: getDockerRegistries
+      responses:
+        default:
+          description: default response
+          content:
+            application/json:
+              schema:
+                type: array
+                items:
+                  $ref: '#/components/schemas/RegistryBean'
+  /containers/{containerId}/star:
+    put:
+      operationId: starEntry
+      parameters:
+      - name: containerId
+        in: path
+        required: true
+        schema:
+          type: integer
+          format: int64
+      requestBody:
+        content:
+          '*/*':
+            schema:
+              $ref: '#/components/schemas/User'
+      responses:
+        default:
+          description: default response
+          content:
+            application/json: {}
+  /containers/{containerId}/unstar:
+    delete:
+      operationId: unstarEntry
+      parameters:
+      - name: containerId
+        in: path
+        required: true
+        schema:
+          type: integer
+          format: int64
+      requestBody:
+        content:
+          '*/*':
+            schema:
+              $ref: '#/components/schemas/User'
+      responses:
+        default:
+          description: default response
+          content:
+            application/json: {}
+  /containers/{toolId}/zip/{tagId}:
+    get:
+      operationId: getToolZip
+      parameters:
+      - name: toolId
+        in: path
+        required: true
+        schema:
+          type: integer
+          format: int64
+      - name: tagId
+        in: path
+        required: true
+        schema:
+          type: integer
+          format: int64
+      requestBody:
+        content:
+          '*/*':
+            schema:
+              $ref: '#/components/schemas/User'
+      responses:
+        default:
+          description: default response
+          content:
+            application/zip: {}
+  /containers/{alias}/aliases:
+    get:
+      operationId: getToolByAlias
+      parameters:
+      - name: alias
+        in: path
+        required: true
+        schema:
+          type: string
       requestBody:
         content:
           '*/*':
@@ -588,133 +1103,9 @@
             application/json:
               schema:
                 $ref: '#/components/schemas/Tool'
-  /containers/published:
-    get:
-      operationId: allPublishedContainers
-      parameters:
-      - name: offset
-        in: query
-        schema:
-          type: string
-      - name: limit
-        in: query
-        schema:
-          type: integer
-          format: int32
-          default: 100
-      - name: filter
-        in: query
-        schema:
-          type: string
-          default: ""
-      - name: sortCol
-        in: query
-        schema:
-          type: string
-          default: stars
-      - name: sortOrder
-        in: query
-        schema:
-          type: string
-          default: desc
-      responses:
-        default:
-          description: default response
-          content:
-            application/json:
-              schema:
-                type: array
-                items:
-                  $ref: '#/components/schemas/Tool'
-  /containers/path/{repository}/published:
-    get:
-      operationId: getPublishedContainerByPath
-      parameters:
-      - name: repository
-        in: path
-        required: true
-        schema:
-          type: string
-      responses:
-        default:
-          description: default response
-          content:
-            application/json:
-              schema:
-                type: array
-                items:
-                  $ref: '#/components/schemas/Tool'
-  /containers/path/{repository}:
-    get:
-      operationId: getContainerByPath
-      parameters:
-      - name: repository
-        in: path
-        required: true
-        schema:
-          type: string
-      requestBody:
-        content:
-          '*/*':
-            schema:
-              $ref: '#/components/schemas/User'
-      responses:
-        default:
-          description: default response
-          content:
-            application/json:
-              schema:
-                type: array
-                items:
-                  $ref: '#/components/schemas/Tool'
-  /containers/path/tool/{repository}:
-    get:
-      operationId: getContainerByToolPath
-      parameters:
-      - name: repository
-        in: path
-        required: true
-        schema:
-          type: string
-      - name: include
-        in: query
-        schema:
-          type: string
-      requestBody:
-        content:
-          '*/*':
-            schema:
-              $ref: '#/components/schemas/User'
-      responses:
-        default:
-          description: default response
-          content:
-            application/json:
-              schema:
-                $ref: '#/components/schemas/Tool'
-  /containers/path/tool/{repository}/published:
-    get:
-      operationId: getPublishedContainerByToolPath
-      parameters:
-      - name: repository
-        in: path
-        required: true
-        schema:
-          type: string
-      - name: include
-        in: query
-        schema:
-          type: string
-      responses:
-        default:
-          description: default response
-          content:
-            application/json:
-              schema:
-                $ref: '#/components/schemas/Tool'
-  /containers/{containerId}/dockerfile:
-    get:
-      operationId: dockerfile
+  /containers/path/{containerId}/tags:
+    get:
+      operationId: getTagsByPath
       parameters:
       - name: containerId
         in: path
@@ -722,25 +1113,24 @@
         schema:
           type: integer
           format: int64
-      - name: tag
-        in: query
-        schema:
-          type: string
-      requestBody:
-        content:
-          '*/*':
-            schema:
-              $ref: '#/components/schemas/User'
-      responses:
-        default:
-          description: default response
-          content:
-            application/json:
-              schema:
-                $ref: '#/components/schemas/SourceFile'
-  /containers/{containerId}/verifiedSources:
-    get:
-      operationId: verifiedSources
+      requestBody:
+        content:
+          '*/*':
+            schema:
+              $ref: '#/components/schemas/User'
+      responses:
+        default:
+          description: default response
+          content:
+            application/json:
+              schema:
+                uniqueItems: true
+                type: array
+                items:
+                  $ref: '#/components/schemas/Tag'
+  /containers/{containerId}/tags:
+    put:
+      operationId: updateTags
       parameters:
       - name: containerId
         in: path
@@ -748,16 +1138,23 @@
         schema:
           type: integer
           format: int64
-      responses:
-        default:
-          description: default response
-          content:
-            application/json:
-              schema:
-                type: string
-  /containers/{containerId}/primaryDescriptor:
-    get:
-      operationId: primaryDescriptor
+      requestBody:
+        content:
+          '*/*':
+            schema:
+              $ref: '#/components/schemas/User'
+      responses:
+        default:
+          description: default response
+          content:
+            application/json:
+              schema:
+                uniqueItems: true
+                type: array
+                items:
+                  $ref: '#/components/schemas/Tag'
+    post:
+      operationId: addTags
       parameters:
       - name: containerId
         in: path
@@ -765,148 +1162,6 @@
         schema:
           type: integer
           format: int64
-      - name: tag
-        in: query
-        schema:
-          type: string
-      - name: language
-        in: query
-        schema:
-          type: string
-      requestBody:
-        content:
-          '*/*':
-            schema:
-              $ref: '#/components/schemas/User'
-      responses:
-        default:
-          description: default response
-          content:
-            application/json:
-              schema:
-                $ref: '#/components/schemas/SourceFile'
-  /containers/{containerId}/descriptor/{relative-path}:
-    get:
-      operationId: secondaryDescriptorPath
-      parameters:
-      - name: containerId
-        in: path
-        required: true
-        schema:
-          type: integer
-          format: int64
-      - name: tag
-        in: query
-        schema:
-          type: string
-      - name: relative-path
-        in: path
-        required: true
-        schema:
-          type: string
-      - name: language
-        in: query
-        schema:
-          type: string
-      requestBody:
-        content:
-          '*/*':
-            schema:
-              $ref: '#/components/schemas/User'
-      responses:
-        default:
-          description: default response
-          content:
-            application/json:
-              schema:
-                $ref: '#/components/schemas/SourceFile'
-  /containers/{containerId}/secondaryDescriptors:
-    get:
-      operationId: secondaryDescriptors
-      parameters:
-      - name: containerId
-        in: path
-        required: true
-        schema:
-          type: integer
-          format: int64
-      - name: tag
-        in: query
-        schema:
-          type: string
-      - name: language
-        in: query
-        schema:
-          type: string
-      requestBody:
-        content:
-          '*/*':
-            schema:
-              $ref: '#/components/schemas/User'
-      responses:
-        default:
-          description: default response
-          content:
-            application/json:
-              schema:
-                type: array
-                items:
-                  $ref: '#/components/schemas/SourceFile'
-  /containers/{containerId}/testParameterFiles:
-    get:
-      operationId: getTestParameterFiles
-      parameters:
-      - name: containerId
-        in: path
-        required: true
-        schema:
-          type: integer
-          format: int64
-      - name: tag
-        in: query
-        schema:
-          type: string
-      - name: descriptorType
-        in: query
-        schema:
-          type: string
-      requestBody:
-        content:
-          '*/*':
-            schema:
-              $ref: '#/components/schemas/User'
-      responses:
-        default:
-          description: default response
-          content:
-            application/json:
-              schema:
-                type: array
-                items:
-                  $ref: '#/components/schemas/SourceFile'
-    put:
-      operationId: addTestParameterFiles
-      parameters:
-      - name: containerId
-        in: path
-        required: true
-        schema:
-          type: integer
-          format: int64
-      - name: testParameterPaths
-        in: query
-        schema:
-          type: array
-          items:
-            type: string
-      - name: tagName
-        in: query
-        schema:
-          type: string
-      - name: descriptorType
-        in: query
-        schema:
-          type: string
       requestBody:
         content:
           '*/*':
@@ -921,188 +1176,7 @@
                 uniqueItems: true
                 type: array
                 items:
-                  $ref: '#/components/schemas/SourceFile'
-    delete:
-      operationId: deleteTestParameterFiles
-      parameters:
-      - name: containerId
-        in: path
-        required: true
-        schema:
-          type: integer
-          format: int64
-      - name: testParameterPaths
-        in: query
-        schema:
-          type: array
-          items:
-            type: string
-      - name: tagName
-        in: query
-        schema:
-          type: string
-      - name: descriptorType
-        in: query
-        schema:
-          type: string
-      requestBody:
-        content:
-          '*/*':
-            schema:
-              $ref: '#/components/schemas/User'
-      responses:
-        default:
-          description: default response
-          content:
-            application/json:
-              schema:
-                uniqueItems: true
-                type: array
-                items:
-                  $ref: '#/components/schemas/SourceFile'
-  /containers/dockerRegistryList:
-    get:
-      operationId: getDockerRegistries
-      responses:
-        default:
-          description: default response
-          content:
-            application/json:
-              schema:
-                type: array
-                items:
-                  $ref: '#/components/schemas/RegistryBean'
-  /containers/{containerId}/star:
-    put:
-      operationId: starEntry
-      parameters:
-      - name: containerId
-        in: path
-        required: true
-        schema:
-          type: integer
-          format: int64
-      requestBody:
-        content:
-          '*/*':
-            schema:
-              $ref: '#/components/schemas/User'
-      responses:
-        default:
-          description: default response
-          content:
-            application/json: {}
-  /containers/{containerId}/unstar:
-    delete:
-      operationId: unstarEntry
-      parameters:
-      - name: containerId
-        in: path
-        required: true
-        schema:
-          type: integer
-          format: int64
-      requestBody:
-        content:
-          '*/*':
-            schema:
-              $ref: '#/components/schemas/User'
-      responses:
-        default:
-          description: default response
-          content:
-            application/json: {}
-  /containers/{toolId}/zip/{tagId}:
-    get:
-      operationId: getToolZip
-      parameters:
-      - name: toolId
-        in: path
-        required: true
-        schema:
-          type: integer
-          format: int64
-      - name: tagId
-        in: path
-        required: true
-        schema:
-          type: integer
-          format: int64
-      requestBody:
-        content:
-          '*/*':
-            schema:
-              $ref: '#/components/schemas/User'
-      responses:
-        default:
-          description: default response
-          content:
-            application/zip: {}
-  /containers/{alias}/aliases:
-    get:
-      operationId: getToolByAlias
-      parameters:
-      - name: alias
-        in: path
-        required: true
-        schema:
-          type: string
-      requestBody:
-        content:
-          '*/*':
-            schema:
-              $ref: '#/components/schemas/User'
-      responses:
-        default:
-          description: default response
-          content:
-            application/json:
-              schema:
-                $ref: '#/components/schemas/Tool'
-  /containers/{containerId}/users:
-    get:
-      operationId: getUsers
-      parameters:
-      - name: containerId
-        in: path
-        required: true
-        schema:
-          type: integer
-          format: int64
-      requestBody:
-        content:
-          '*/*':
-            schema:
-              $ref: '#/components/schemas/User'
-      responses:
-        default:
-          description: default response
-          content:
-            application/json:
-              schema:
-                type: array
-                items:
-                  $ref: '#/components/schemas/User'
-  /containers/{containerId}/starredUsers:
-    get:
-      operationId: getStarredUsers
-      parameters:
-      - name: containerId
-        in: path
-        required: true
-        schema:
-          type: integer
-          format: int64
-      responses:
-        default:
-          description: default response
-          content:
-            application/json:
-              schema:
-                uniqueItems: true
-                type: array
-                items:
-                  $ref: '#/components/schemas/User'
+                  $ref: '#/components/schemas/Tag'
   /containers/{containerId}/tags/{tagId}:
     delete:
       operationId: deleteTags
@@ -1191,106 +1265,6 @@
                 type: array
                 items:
                   $ref: '#/components/schemas/Tag'
-  /containers/path/{containerId}/tags:
-    get:
-      operationId: getTagsByPath
-      parameters:
-      - name: containerId
-        in: path
-        required: true
-        schema:
-          type: integer
-          format: int64
-      requestBody:
-        content:
-          '*/*':
-            schema:
-              $ref: '#/components/schemas/User'
-      responses:
-        default:
-          description: default response
-          content:
-            application/json:
-              schema:
-                uniqueItems: true
-                type: array
-                items:
-                  $ref: '#/components/schemas/Tag'
-  /containers/{containerId}/tags:
-    put:
-      operationId: updateTags
-      parameters:
-      - name: containerId
-        in: path
-        required: true
-        schema:
-          type: integer
-          format: int64
-      requestBody:
-        content:
-          '*/*':
-            schema:
-              $ref: '#/components/schemas/User'
-      responses:
-        default:
-          description: default response
-          content:
-            application/json:
-              schema:
-                uniqueItems: true
-                type: array
-                items:
-                  $ref: '#/components/schemas/Tag'
-    post:
-      operationId: addTags
-      parameters:
-      - name: containerId
-        in: path
-        required: true
-        schema:
-          type: integer
-          format: int64
-      requestBody:
-        content:
-          '*/*':
-            schema:
-              $ref: '#/components/schemas/User'
-      responses:
-        default:
-          description: default response
-          content:
-            application/json:
-              schema:
-                uniqueItems: true
-                type: array
-                items:
-                  $ref: '#/components/schemas/Tag'
-  /entries/{id}/aliases:
-    put:
-      operationId: updateAliases_2
-      parameters:
-      - name: id
-        in: path
-        required: true
-        schema:
-          type: integer
-          format: int64
-      - name: aliases
-        in: query
-        schema:
-          type: string
-      requestBody:
-        content:
-          '*/*':
-            schema:
-              $ref: '#/components/schemas/User'
-      responses:
-        default:
-          description: default response
-          content:
-            application/json:
-              schema:
-                $ref: '#/components/schemas/Entry'
   /entries/{id}/collections:
     get:
       operationId: entryCollections
@@ -1331,6 +1305,32 @@
                 $ref: '#/components/schemas/Entry'
       security:
       - bearer: []
+  /entries/{id}/aliases:
+    put:
+      operationId: updateAliases_2
+      parameters:
+      - name: id
+        in: path
+        required: true
+        schema:
+          type: integer
+          format: int64
+      - name: aliases
+        in: query
+        schema:
+          type: string
+      requestBody:
+        content:
+          '*/*':
+            schema:
+              $ref: '#/components/schemas/User'
+      responses:
+        default:
+          description: default response
+          content:
+            application/json:
+              schema:
+                $ref: '#/components/schemas/Aliasable'
   /containers/hostedEntry/{entryId}:
     delete:
       operationId: deleteHostedVersion_1
@@ -1686,6 +1686,157 @@
             application/json:
               schema:
                 $ref: '#/components/schemas/Config'
+  /organizations/{organizationId}/user:
+    put:
+      operationId: addUserToOrg
+      parameters:
+      - name: role
+        in: query
+        schema:
+          type: string
+      - name: userId
+        in: query
+        schema:
+          type: integer
+          format: int64
+      - name: organizationId
+        in: path
+        required: true
+        schema:
+          type: integer
+          format: int64
+      requestBody:
+        content:
+          '*/*':
+            schema:
+              $ref: '#/components/schemas/User'
+      responses:
+        default:
+          description: default response
+          content:
+            application/json:
+              schema:
+                $ref: '#/components/schemas/OrganizationUser'
+    post:
+      operationId: updateUserRole
+      parameters:
+      - name: role
+        in: query
+        schema:
+          type: string
+      - name: userId
+        in: query
+        schema:
+          type: integer
+          format: int64
+      - name: organizationId
+        in: path
+        required: true
+        schema:
+          type: integer
+          format: int64
+      requestBody:
+        content:
+          '*/*':
+            schema:
+              $ref: '#/components/schemas/User'
+      responses:
+        default:
+          description: default response
+          content:
+            application/json:
+              schema:
+                $ref: '#/components/schemas/OrganizationUser'
+    delete:
+      operationId: deleteUserRole
+      parameters:
+      - name: userId
+        in: query
+        schema:
+          type: integer
+          format: int64
+      - name: organizationId
+        in: path
+        required: true
+        schema:
+          type: integer
+          format: int64
+      requestBody:
+        content:
+          '*/*':
+            schema:
+              $ref: '#/components/schemas/User'
+      responses:
+        default:
+          description: default response
+          content:
+            application/json: {}
+  /organizations/{organizationId}/invitation:
+    post:
+      operationId: acceptOrRejectInvitation
+      parameters:
+      - name: organizationId
+        in: path
+        required: true
+        schema:
+          type: integer
+          format: int64
+      - name: accept
+        in: query
+        schema:
+          type: boolean
+      requestBody:
+        content:
+          '*/*':
+            schema:
+              $ref: '#/components/schemas/User'
+      responses:
+        default:
+          description: default response
+          content:
+            application/json: {}
+  /organizations/{organizationId}/aliases:
+    put:
+      operationId: updateAliases_3
+      parameters:
+      - name: organizationId
+        in: path
+        required: true
+        schema:
+          type: integer
+          format: int64
+      - name: aliases
+        in: query
+        schema:
+          type: string
+      requestBody:
+        content:
+          '*/*':
+            schema:
+              $ref: '#/components/schemas/User'
+      responses:
+        default:
+          description: default response
+          content:
+            application/json:
+              schema:
+                $ref: '#/components/schemas/Aliasable'
+  /organizations/{alias}/aliases:
+    get:
+      operationId: getOrganizationByAlias
+      parameters:
+      - name: alias
+        in: path
+        required: true
+        schema:
+          type: string
+      responses:
+        default:
+          description: default response
+          content:
+            application/json:
+              schema:
+                $ref: '#/components/schemas/Organization'
   /organizations:
     get:
       operationId: getApprovedOrganizations
@@ -1799,6 +1950,67 @@
             application/json:
               schema:
                 $ref: '#/components/schemas/Organization'
+  /organizations/{organizationId}/members:
+    get:
+      operationId: getOrganizationMembers
+      parameters:
+      - name: organizationId
+        in: path
+        required: true
+        schema:
+          type: integer
+          format: int64
+      requestBody:
+        content:
+          '*/*':
+            schema:
+              $ref: '#/components/schemas/User'
+      responses:
+        default:
+          description: default response
+          content:
+            application/json:
+              schema:
+                uniqueItems: true
+                type: array
+                items:
+                  $ref: '#/components/schemas/OrganizationUser'
+  /organizations/{organizationId}/events:
+    get:
+      operationId: getOrganizationEvents
+      parameters:
+      - name: organizationId
+        in: path
+        required: true
+        schema:
+          type: integer
+          format: int64
+      - name: offset
+        in: query
+        schema:
+          type: integer
+          format: int32
+          default: 0
+      - name: limit
+        in: query
+        schema:
+          type: integer
+          format: int32
+          default: 100
+      requestBody:
+        content:
+          '*/*':
+            schema:
+              $ref: '#/components/schemas/User'
+      responses:
+        default:
+          description: default response
+          content:
+            application/json:
+              schema:
+                type: array
+                items:
+                  $ref: '#/components/schemas/Event'
   /organizations/{organizationId}:
     get:
       operationId: getOrganizationById
@@ -1885,67 +2097,6 @@
             application/json:
               schema:
                 $ref: '#/components/schemas/Organization'
-  /organizations/{organizationId}/members:
-    get:
-      operationId: getOrganizationMembers
-      parameters:
-      - name: organizationId
-        in: path
-        required: true
-        schema:
-          type: integer
-          format: int64
-      requestBody:
-        content:
-          '*/*':
-            schema:
-              $ref: '#/components/schemas/User'
-      responses:
-        default:
-          description: default response
-          content:
-            application/json:
-              schema:
-                uniqueItems: true
-                type: array
-                items:
-                  $ref: '#/components/schemas/OrganizationUser'
-  /organizations/{organizationId}/events:
-    get:
-      operationId: getOrganizationEvents
-      parameters:
-      - name: organizationId
-        in: path
-        required: true
-        schema:
-          type: integer
-          format: int64
-      - name: offset
-        in: query
-        schema:
-          type: integer
-          format: int32
-          default: 0
-      - name: limit
-        in: query
-        schema:
-          type: integer
-          format: int32
-          default: 100
-      requestBody:
-        content:
-          '*/*':
-            schema:
-              $ref: '#/components/schemas/User'
-      responses:
-        default:
-          description: default response
-          content:
-            application/json:
-              schema:
-                type: array
-                items:
-                  $ref: '#/components/schemas/Event'
   /organizations/{organizationId}/star:
     put:
       operationId: starOrganization
@@ -2050,157 +2201,6 @@
             application/json:
               schema:
                 $ref: '#/components/schemas/OrganizationUser'
-  /organizations/{organizationId}/user:
-    put:
-      operationId: addUserToOrg
-      parameters:
-      - name: role
-        in: query
-        schema:
-          type: string
-      - name: userId
-        in: query
-        schema:
-          type: integer
-          format: int64
-      - name: organizationId
-        in: path
-        required: true
-        schema:
-          type: integer
-          format: int64
-      requestBody:
-        content:
-          '*/*':
-            schema:
-              $ref: '#/components/schemas/User'
-      responses:
-        default:
-          description: default response
-          content:
-            application/json:
-              schema:
-                $ref: '#/components/schemas/OrganizationUser'
-    post:
-      operationId: updateUserRole
-      parameters:
-      - name: role
-        in: query
-        schema:
-          type: string
-      - name: userId
-        in: query
-        schema:
-          type: integer
-          format: int64
-      - name: organizationId
-        in: path
-        required: true
-        schema:
-          type: integer
-          format: int64
-      requestBody:
-        content:
-          '*/*':
-            schema:
-              $ref: '#/components/schemas/User'
-      responses:
-        default:
-          description: default response
-          content:
-            application/json:
-              schema:
-                $ref: '#/components/schemas/OrganizationUser'
-    delete:
-      operationId: deleteUserRole
-      parameters:
-      - name: userId
-        in: query
-        schema:
-          type: integer
-          format: int64
-      - name: organizationId
-        in: path
-        required: true
-        schema:
-          type: integer
-          format: int64
-      requestBody:
-        content:
-          '*/*':
-            schema:
-              $ref: '#/components/schemas/User'
-      responses:
-        default:
-          description: default response
-          content:
-            application/json: {}
-  /organizations/{organizationId}/invitation:
-    post:
-      operationId: acceptOrRejectInvitation
-      parameters:
-      - name: organizationId
-        in: path
-        required: true
-        schema:
-          type: integer
-          format: int64
-      - name: accept
-        in: query
-        schema:
-          type: boolean
-      requestBody:
-        content:
-          '*/*':
-            schema:
-              $ref: '#/components/schemas/User'
-      responses:
-        default:
-          description: default response
-          content:
-            application/json: {}
-  /organizations/{organizationId}/aliases:
-    put:
-      operationId: updateAliases_3
-      parameters:
-      - name: organizationId
-        in: path
-        required: true
-        schema:
-          type: integer
-          format: int64
-      - name: aliases
-        in: query
-        schema:
-          type: string
-      requestBody:
-        content:
-          '*/*':
-            schema:
-              $ref: '#/components/schemas/User'
-      responses:
-        default:
-          description: default response
-          content:
-            application/json:
-              schema:
-                $ref: '#/components/schemas/Aliasable'
-  /organizations/{alias}/aliases:
-    get:
-      operationId: getOrganizationByAlias
-      parameters:
-      - name: alias
-        in: path
-        required: true
-        schema:
-          type: string
-      responses:
-        default:
-          description: default response
-          content:
-            application/json:
-              schema:
-                $ref: '#/components/schemas/Organization'
   /workflows/path/service/upsertVersion:
     post:
       operationId: upsertServiceVersion
@@ -2231,6 +2231,66 @@
             application/json:
               schema:
                 $ref: '#/components/schemas/Workflow'
+  /auth/tokens/github.com:
+    get:
+      operationId: addGithubToken
+      parameters:
+      - name: code
+        in: query
+        schema:
+          type: string
+      requestBody:
+        content:
+          '*/*':
+            schema:
+              $ref: '#/components/schemas/User'
+      responses:
+        default:
+          description: default response
+          content:
+            application/json:
+              schema:
+                $ref: '#/components/schemas/Token'
+  /auth/tokens/bitbucket.org:
+    get:
+      operationId: addBitbucketToken
+      parameters:
+      - name: code
+        in: query
+        schema:
+          type: string
+      requestBody:
+        content:
+          '*/*':
+            schema:
+              $ref: '#/components/schemas/User'
+      responses:
+        default:
+          description: default response
+          content:
+            application/json:
+              schema:
+                $ref: '#/components/schemas/Token'
+  /auth/tokens/zenodo.org:
+    get:
+      operationId: addZenodoToken
+      parameters:
+      - name: code
+        in: query
+        schema:
+          type: string
+      requestBody:
+        content:
+          '*/*':
+            schema:
+              $ref: '#/components/schemas/User'
+      responses:
+        default:
+          description: default response
+          content:
+            application/json:
+              schema:
+                $ref: '#/components/schemas/Token'
   /auth/tokens/{tokenId}:
     get:
       operationId: listToken
@@ -2342,66 +2402,6 @@
             application/json:
               schema:
                 $ref: '#/components/schemas/Token'
-  /auth/tokens/github.com:
-    get:
-      operationId: addGithubToken
-      parameters:
-      - name: code
-        in: query
-        schema:
-          type: string
-      requestBody:
-        content:
-          '*/*':
-            schema:
-              $ref: '#/components/schemas/User'
-      responses:
-        default:
-          description: default response
-          content:
-            application/json:
-              schema:
-                $ref: '#/components/schemas/Token'
-  /auth/tokens/bitbucket.org:
-    get:
-      operationId: addBitbucketToken
-      parameters:
-      - name: code
-        in: query
-        schema:
-          type: string
-      requestBody:
-        content:
-          '*/*':
-            schema:
-              $ref: '#/components/schemas/User'
-      responses:
-        default:
-          description: default response
-          content:
-            application/json:
-              schema:
-                $ref: '#/components/schemas/Token'
-  /auth/tokens/zenodo.org:
-    get:
-      operationId: addZenodoToken
-      parameters:
-      - name: code
-        in: query
-        schema:
-          type: string
-      requestBody:
-        content:
-          '*/*':
-            schema:
-              $ref: '#/components/schemas/User'
-      responses:
-        default:
-          description: default response
-          content:
-            application/json:
-              schema:
-                $ref: '#/components/schemas/Token'
   /toolTester/logs/search:
     get:
       tags:
@@ -2508,23 +2508,6 @@
                 type: array
                 items:
                   $ref: '#/components/schemas/Tool'
-  /users/updateUserMetadata:
-    get:
-      operationId: updateUserMetadata
-      requestBody:
-        content:
-          '*/*':
-            schema:
-              $ref: '#/components/schemas/User'
-      responses:
-        default:
-          description: default response
-          content:
-            application/json:
-              schema:
-                type: array
-                items:
-                  $ref: '#/components/schemas/User'
   /users/{userId}:
     get:
       operationId: getSpecificUser
@@ -2576,6 +2559,23 @@
             application/json:
               schema:
                 type: boolean
+  /users/updateUserMetadata:
+    get:
+      operationId: updateUserMetadata
+      requestBody:
+        content:
+          '*/*':
+            schema:
+              $ref: '#/components/schemas/User'
+      responses:
+        default:
+          description: default response
+          content:
+            application/json:
+              schema:
+                type: array
+                items:
+                  $ref: '#/components/schemas/User'
   /users/username/{username}:
     get:
       operationId: listUser
@@ -3247,6 +3247,300 @@
             application/json:
               schema:
                 $ref: '#/components/schemas/Workflow'
+  /workflows/{workflowId}/users:
+    get:
+      operationId: getUsers_1
+      parameters:
+      - name: workflowId
+        in: path
+        required: true
+        schema:
+          type: integer
+          format: int64
+      requestBody:
+        content:
+          '*/*':
+            schema:
+              $ref: '#/components/schemas/User'
+      responses:
+        default:
+          description: default response
+          content:
+            application/json:
+              schema:
+                type: array
+                items:
+                  $ref: '#/components/schemas/User'
+  /workflows/{workflowId}/starredUsers:
+    get:
+      operationId: getStarredUsers_1
+      parameters:
+      - name: workflowId
+        in: path
+        required: true
+        schema:
+          type: integer
+          format: int64
+      responses:
+        default:
+          description: default response
+          content:
+            application/json:
+              schema:
+                uniqueItems: true
+                type: array
+                items:
+                  $ref: '#/components/schemas/User'
+  /workflows/{workflowId}/verifiedSources:
+    get:
+      operationId: verifiedSources_1
+      parameters:
+      - name: workflowId
+        in: path
+        required: true
+        schema:
+          type: integer
+          format: int64
+      responses:
+        default:
+          description: default response
+          content:
+            application/json:
+              schema:
+                type: string
+  /workflows/{workflowId}/primaryDescriptor:
+    get:
+      operationId: primaryDescriptor_1
+      parameters:
+      - name: workflowId
+        in: path
+        required: true
+        schema:
+          type: integer
+          format: int64
+      - name: tag
+        in: query
+        schema:
+          type: string
+      - name: language
+        in: query
+        schema:
+          type: string
+      requestBody:
+        content:
+          '*/*':
+            schema:
+              $ref: '#/components/schemas/User'
+      responses:
+        default:
+          description: default response
+          content:
+            application/json:
+              schema:
+                $ref: '#/components/schemas/SourceFile'
+  /workflows/{workflowId}/descriptor/{relative-path}:
+    get:
+      operationId: secondaryDescriptorPath_1
+      parameters:
+      - name: workflowId
+        in: path
+        required: true
+        schema:
+          type: integer
+          format: int64
+      - name: tag
+        in: query
+        schema:
+          type: string
+      - name: relative-path
+        in: path
+        required: true
+        schema:
+          type: string
+      - name: language
+        in: query
+        schema:
+          type: string
+      requestBody:
+        content:
+          '*/*':
+            schema:
+              $ref: '#/components/schemas/User'
+      responses:
+        default:
+          description: default response
+          content:
+            application/json:
+              schema:
+                $ref: '#/components/schemas/SourceFile'
+  /workflows/{workflowId}/secondaryDescriptors:
+    get:
+      operationId: secondaryDescriptors_1
+      parameters:
+      - name: workflowId
+        in: path
+        required: true
+        schema:
+          type: integer
+          format: int64
+      - name: tag
+        in: query
+        schema:
+          type: string
+      - name: language
+        in: query
+        schema:
+          type: string
+      requestBody:
+        content:
+          '*/*':
+            schema:
+              $ref: '#/components/schemas/User'
+      responses:
+        default:
+          description: default response
+          content:
+            application/json:
+              schema:
+                type: array
+                items:
+                  $ref: '#/components/schemas/SourceFile'
+  /workflows/{workflowId}/testParameterFiles:
+    get:
+      operationId: getTestParameterFiles_1
+      parameters:
+      - name: workflowId
+        in: path
+        required: true
+        schema:
+          type: integer
+          format: int64
+      - name: version
+        in: query
+        schema:
+          type: string
+      requestBody:
+        content:
+          '*/*':
+            schema:
+              $ref: '#/components/schemas/User'
+      responses:
+        default:
+          description: default response
+          content:
+            application/json:
+              schema:
+                type: array
+                items:
+                  $ref: '#/components/schemas/SourceFile'
+    put:
+      operationId: addTestParameterFiles_1
+      parameters:
+      - name: workflowId
+        in: path
+        required: true
+        schema:
+          type: integer
+          format: int64
+      - name: testParameterPaths
+        in: query
+        schema:
+          type: array
+          items:
+            type: string
+      - name: version
+        in: query
+        schema:
+          type: string
+      requestBody:
+        content:
+          '*/*':
+            schema:
+              $ref: '#/components/schemas/User'
+      responses:
+        default:
+          description: default response
+          content:
+            application/json:
+              schema:
+                uniqueItems: true
+                type: array
+                items:
+                  $ref: '#/components/schemas/SourceFile'
+    delete:
+      operationId: deleteTestParameterFiles_1
+      parameters:
+      - name: workflowId
+        in: path
+        required: true
+        schema:
+          type: integer
+          format: int64
+      - name: testParameterPaths
+        in: query
+        schema:
+          type: array
+          items:
+            type: string
+      - name: version
+        in: query
+        schema:
+          type: string
+      requestBody:
+        content:
+          '*/*':
+            schema:
+              $ref: '#/components/schemas/User'
+      responses:
+        default:
+          description: default response
+          content:
+            application/json:
+              schema:
+                uniqueItems: true
+                type: array
+                items:
+                  $ref: '#/components/schemas/SourceFile'
+  /workflows/{workflowId}/star:
+    put:
+      operationId: starEntry_1
+      parameters:
+      - name: workflowId
+        in: path
+        required: true
+        schema:
+          type: integer
+          format: int64
+      requestBody:
+        content:
+          '*/*':
+            schema:
+              $ref: '#/components/schemas/User'
+      responses:
+        default:
+          description: default response
+          content:
+            application/json: {}
+  /workflows/{workflowId}/unstar:
+    delete:
+      operationId: unstarEntry_1
+      parameters:
+      - name: workflowId
+        in: path
+        required: true
+        schema:
+          type: integer
+          format: int64
+      requestBody:
+        content:
+          '*/*':
+            schema:
+              $ref: '#/components/schemas/User'
+      responses:
+        default:
+          description: default response
+          content:
+            application/json: {}
   /workflows/{workflowId}/labels:
     put:
       operationId: updateLabels_1
@@ -3295,300 +3589,6 @@
             application/json:
               schema:
                 $ref: '#/components/schemas/Workflow'
-  /workflows/{workflowId}/verifiedSources:
-    get:
-      operationId: verifiedSources_1
-      parameters:
-      - name: workflowId
-        in: path
-        required: true
-        schema:
-          type: integer
-          format: int64
-      responses:
-        default:
-          description: default response
-          content:
-            application/json:
-              schema:
-                type: string
-  /workflows/{workflowId}/primaryDescriptor:
-    get:
-      operationId: primaryDescriptor_1
-      parameters:
-      - name: workflowId
-        in: path
-        required: true
-        schema:
-          type: integer
-          format: int64
-      - name: tag
-        in: query
-        schema:
-          type: string
-      - name: language
-        in: query
-        schema:
-          type: string
-      requestBody:
-        content:
-          '*/*':
-            schema:
-              $ref: '#/components/schemas/User'
-      responses:
-        default:
-          description: default response
-          content:
-            application/json:
-              schema:
-                $ref: '#/components/schemas/SourceFile'
-  /workflows/{workflowId}/descriptor/{relative-path}:
-    get:
-      operationId: secondaryDescriptorPath_1
-      parameters:
-      - name: workflowId
-        in: path
-        required: true
-        schema:
-          type: integer
-          format: int64
-      - name: tag
-        in: query
-        schema:
-          type: string
-      - name: relative-path
-        in: path
-        required: true
-        schema:
-          type: string
-      - name: language
-        in: query
-        schema:
-          type: string
-      requestBody:
-        content:
-          '*/*':
-            schema:
-              $ref: '#/components/schemas/User'
-      responses:
-        default:
-          description: default response
-          content:
-            application/json:
-              schema:
-                $ref: '#/components/schemas/SourceFile'
-  /workflows/{workflowId}/secondaryDescriptors:
-    get:
-      operationId: secondaryDescriptors_1
-      parameters:
-      - name: workflowId
-        in: path
-        required: true
-        schema:
-          type: integer
-          format: int64
-      - name: tag
-        in: query
-        schema:
-          type: string
-      - name: language
-        in: query
-        schema:
-          type: string
-      requestBody:
-        content:
-          '*/*':
-            schema:
-              $ref: '#/components/schemas/User'
-      responses:
-        default:
-          description: default response
-          content:
-            application/json:
-              schema:
-                type: array
-                items:
-                  $ref: '#/components/schemas/SourceFile'
-  /workflows/{workflowId}/testParameterFiles:
-    get:
-      operationId: getTestParameterFiles_1
-      parameters:
-      - name: workflowId
-        in: path
-        required: true
-        schema:
-          type: integer
-          format: int64
-      - name: version
-        in: query
-        schema:
-          type: string
-      requestBody:
-        content:
-          '*/*':
-            schema:
-              $ref: '#/components/schemas/User'
-      responses:
-        default:
-          description: default response
-          content:
-            application/json:
-              schema:
-                type: array
-                items:
-                  $ref: '#/components/schemas/SourceFile'
-    put:
-      operationId: addTestParameterFiles_1
-      parameters:
-      - name: workflowId
-        in: path
-        required: true
-        schema:
-          type: integer
-          format: int64
-      - name: testParameterPaths
-        in: query
-        schema:
-          type: array
-          items:
-            type: string
-      - name: version
-        in: query
-        schema:
-          type: string
-      requestBody:
-        content:
-          '*/*':
-            schema:
-              $ref: '#/components/schemas/User'
-      responses:
-        default:
-          description: default response
-          content:
-            application/json:
-              schema:
-                uniqueItems: true
-                type: array
-                items:
-                  $ref: '#/components/schemas/SourceFile'
-    delete:
-      operationId: deleteTestParameterFiles_1
-      parameters:
-      - name: workflowId
-        in: path
-        required: true
-        schema:
-          type: integer
-          format: int64
-      - name: testParameterPaths
-        in: query
-        schema:
-          type: array
-          items:
-            type: string
-      - name: version
-        in: query
-        schema:
-          type: string
-      requestBody:
-        content:
-          '*/*':
-            schema:
-              $ref: '#/components/schemas/User'
-      responses:
-        default:
-          description: default response
-          content:
-            application/json:
-              schema:
-                uniqueItems: true
-                type: array
-                items:
-                  $ref: '#/components/schemas/SourceFile'
-  /workflows/{workflowId}/star:
-    put:
-      operationId: starEntry_1
-      parameters:
-      - name: workflowId
-        in: path
-        required: true
-        schema:
-          type: integer
-          format: int64
-      requestBody:
-        content:
-          '*/*':
-            schema:
-              $ref: '#/components/schemas/User'
-      responses:
-        default:
-          description: default response
-          content:
-            application/json: {}
-  /workflows/{workflowId}/unstar:
-    delete:
-      operationId: unstarEntry_1
-      parameters:
-      - name: workflowId
-        in: path
-        required: true
-        schema:
-          type: integer
-          format: int64
-      requestBody:
-        content:
-          '*/*':
-            schema:
-              $ref: '#/components/schemas/User'
-      responses:
-        default:
-          description: default response
-          content:
-            application/json: {}
-  /workflows/{workflowId}/users:
-    get:
-      operationId: getUsers_1
-      parameters:
-      - name: workflowId
-        in: path
-        required: true
-        schema:
-          type: integer
-          format: int64
-      requestBody:
-        content:
-          '*/*':
-            schema:
-              $ref: '#/components/schemas/User'
-      responses:
-        default:
-          description: default response
-          content:
-            application/json:
-              schema:
-                type: array
-                items:
-                  $ref: '#/components/schemas/User'
-  /workflows/{workflowId}/starredUsers:
-    get:
-      operationId: getStarredUsers_1
-      parameters:
-      - name: workflowId
-        in: path
-        required: true
-        schema:
-          type: integer
-          format: int64
-      responses:
-        default:
-          description: default response
-          content:
-            application/json:
-              schema:
-                uniqueItems: true
-                type: array
-                items:
-                  $ref: '#/components/schemas/User'
   /workflows/{workflowId}:
     get:
       operationId: getWorkflow
@@ -3624,219 +3624,6 @@
         schema:
           type: integer
           format: int64
-      requestBody:
-        content:
-          '*/*':
-            schema:
-              $ref: '#/components/schemas/User'
-      responses:
-        default:
-          description: default response
-          content:
-            application/json:
-              schema:
-                $ref: '#/components/schemas/Workflow'
-  /workflows/{workflowId}/verify/{workflowVersionId}:
-    post:
-      operationId: verifyWorkflowVersion
-      parameters:
-      - name: workflowId
-        in: path
-        required: true
-        schema:
-          type: integer
-          format: int64
-      - name: workflowVersionId
-        in: path
-        required: true
-        schema:
-          type: integer
-          format: int64
-      requestBody:
-        content:
-          '*/*':
-            schema:
-              $ref: '#/components/schemas/User'
-      responses:
-        default:
-          description: default response
-          content:
-            application/json:
-              schema:
-                uniqueItems: true
-                type: array
-                items:
-                  $ref: '#/components/schemas/WorkflowVersion'
-  /workflows/{workflowId}/requestDOI/{workflowVersionId}:
-    put:
-      operationId: requestDOIForWorkflowVersion
-      parameters:
-      - name: workflowId
-        in: path
-        required: true
-        schema:
-          type: integer
-          format: int64
-      - name: workflowVersionId
-        in: path
-        required: true
-        schema:
-          type: integer
-          format: int64
-      requestBody:
-        content:
-          '*/*':
-            schema:
-              $ref: '#/components/schemas/User'
-      responses:
-        default:
-          description: default response
-          content:
-            application/json:
-              schema:
-                uniqueItems: true
-                type: array
-                items:
-                  $ref: '#/components/schemas/WorkflowVersion'
-  /workflows/{workflowId}/resetVersionPaths:
-    put:
-      operationId: updateWorkflowPath
-      parameters:
-      - name: workflowId
-        in: path
-        required: true
-        schema:
-          type: integer
-          format: int64
-      requestBody:
-        content:
-          '*/*':
-            schema:
-              $ref: '#/components/schemas/User'
-      responses:
-        default:
-          description: default response
-          content:
-            application/json:
-              schema:
-                $ref: '#/components/schemas/Workflow'
-  /workflows/published/{workflowId}:
-    get:
-      operationId: getPublishedWorkflow
-      parameters:
-      - name: workflowId
-        in: path
-        required: true
-        schema:
-          type: integer
-          format: int64
-      - name: include
-        in: query
-        schema:
-          type: string
-      responses:
-        default:
-          description: default response
-          content:
-            application/json:
-              schema:
-                $ref: '#/components/schemas/Workflow'
-  /workflows/organization/{organization}/published:
-    get:
-      operationId: getPublishedWorkflowsByOrganization
-      parameters:
-      - name: organization
-        in: path
-        required: true
-        schema:
-          type: string
-      responses:
-        default:
-          description: default response
-          content:
-            application/json:
-              schema:
-                type: array
-                items:
-                  $ref: '#/components/schemas/Workflow'
-  /workflows/published:
-    get:
-      operationId: allPublishedWorkflows
-      parameters:
-      - name: offset
-        in: query
-        schema:
-          type: string
-      - name: limit
-        in: query
-        schema:
-          type: integer
-          format: int32
-          default: 100
-      - name: filter
-        in: query
-        schema:
-          type: string
-          default: ""
-      - name: sortCol
-        in: query
-        schema:
-          type: string
-          default: stars
-      - name: sortOrder
-        in: query
-        schema:
-          type: string
-          default: desc
-      - name: services
-        in: query
-        schema:
-          type: boolean
-          default: false
-      responses:
-        default:
-          description: default response
-          content:
-            application/json:
-              schema:
-                type: array
-                items:
-                  $ref: '#/components/schemas/Workflow'
-  /workflows/shared:
-    get:
-      operationId: sharedWorkflows
-      requestBody:
-        content:
-          '*/*':
-            schema:
-              $ref: '#/components/schemas/User'
-      responses:
-        default:
-          description: default response
-          content:
-            application/json:
-              schema:
-                type: array
-                items:
-                  $ref: '#/components/schemas/SharedWorkflows'
-  /workflows/path/workflow/{repository}:
-    get:
-      operationId: getWorkflowByPath
-      parameters:
-      - name: repository
-        in: path
-        required: true
-        schema:
-          type: string
-      - name: include
-        in: query
-        schema:
-          type: string
-      - name: services
-        in: query
-        schema:
-          type: boolean
-          default: false
       requestBody:
         content:
           '*/*':
@@ -3943,6 +3730,556 @@
                 type: array
                 items:
                   $ref: '#/components/schemas/Permission'
+  /workflows/path/entry/{repository}:
+    get:
+      operationId: getEntryByPath
+      parameters:
+      - name: repository
+        in: path
+        required: true
+        schema:
+          type: string
+      requestBody:
+        content:
+          '*/*':
+            schema:
+              $ref: '#/components/schemas/User'
+      responses:
+        default:
+          description: default response
+          content:
+            application/json:
+              schema:
+                $ref: '#/components/schemas/Entry'
+  /workflows/path/entry/{repository}/published:
+    get:
+      operationId: getPublishedEntryByPath
+      parameters:
+      - name: repository
+        in: path
+        required: true
+        schema:
+          type: string
+      responses:
+        default:
+          description: default response
+          content:
+            application/json:
+              schema:
+                $ref: '#/components/schemas/Entry'
+  /workflows/path/{repository}:
+    get:
+      operationId: getAllWorkflowByPath
+      parameters:
+      - name: repository
+        in: path
+        required: true
+        schema:
+          type: string
+      requestBody:
+        content:
+          '*/*':
+            schema:
+              $ref: '#/components/schemas/User'
+      responses:
+        default:
+          description: default response
+          content:
+            application/json:
+              schema:
+                type: array
+                items:
+                  $ref: '#/components/schemas/Workflow'
+  /workflows/path/workflow/{repository}/published:
+    get:
+      operationId: getPublishedWorkflowByPath
+      parameters:
+      - name: repository
+        in: path
+        required: true
+        schema:
+          type: string
+      - name: include
+        in: query
+        schema:
+          type: string
+      - name: services
+        in: query
+        schema:
+          type: boolean
+          default: false
+      responses:
+        default:
+          description: default response
+          content:
+            application/json:
+              schema:
+                $ref: '#/components/schemas/Workflow'
+  /workflows/manualRegister:
+    post:
+      operationId: manualRegister
+      parameters:
+      - name: workflowRegistry
+        in: query
+        schema:
+          type: string
+      - name: workflowPath
+        in: query
+        schema:
+          type: string
+      - name: defaultWorkflowPath
+        in: query
+        schema:
+          type: string
+      - name: workflowName
+        in: query
+        schema:
+          type: string
+      - name: descriptorType
+        in: query
+        schema:
+          type: string
+      - name: defaultTestParameterFilePath
+        in: query
+        schema:
+          type: string
+      requestBody:
+        content:
+          '*/*':
+            schema:
+              $ref: '#/components/schemas/User'
+      responses:
+        default:
+          description: default response
+          content:
+            application/json:
+              schema:
+                $ref: '#/components/schemas/Workflow'
+  /workflows/{workflowId}/workflowVersions:
+    put:
+      operationId: updateWorkflowVersion
+      parameters:
+      - name: workflowId
+        in: path
+        required: true
+        schema:
+          type: integer
+          format: int64
+      requestBody:
+        content:
+          '*/*':
+            schema:
+              $ref: '#/components/schemas/User'
+      responses:
+        default:
+          description: default response
+          content:
+            application/json:
+              schema:
+                uniqueItems: true
+                type: array
+                items:
+                  $ref: '#/components/schemas/WorkflowVersion'
+  /workflows/{workflowId}/dag/{workflowVersionId}:
+    get:
+      operationId: getWorkflowDag
+      parameters:
+      - name: workflowId
+        in: path
+        required: true
+        schema:
+          type: integer
+          format: int64
+      - name: workflowVersionId
+        in: path
+        required: true
+        schema:
+          type: integer
+          format: int64
+      requestBody:
+        content:
+          '*/*':
+            schema:
+              $ref: '#/components/schemas/User'
+      responses:
+        default:
+          description: default response
+          content:
+            application/json:
+              schema:
+                type: string
+  /workflows/{workflowId}/tools/{workflowVersionId}:
+    get:
+      operationId: getTableToolContent
+      parameters:
+      - name: workflowId
+        in: path
+        required: true
+        schema:
+          type: integer
+          format: int64
+      - name: workflowVersionId
+        in: path
+        required: true
+        schema:
+          type: integer
+          format: int64
+      requestBody:
+        content:
+          '*/*':
+            schema:
+              $ref: '#/components/schemas/User'
+      responses:
+        default:
+          description: default response
+          content:
+            application/json:
+              schema:
+                type: string
+  /workflows/{entryId}/registerCheckerWorkflow/{descriptorType}:
+    post:
+      operationId: registerCheckerWorkflow
+      parameters:
+      - name: checkerWorkflowPath
+        in: query
+        schema:
+          type: string
+      - name: testParameterPath
+        in: query
+        schema:
+          type: string
+      - name: entryId
+        in: path
+        required: true
+        schema:
+          type: integer
+          format: int64
+      - name: descriptorType
+        in: path
+        required: true
+        schema:
+          type: string
+      requestBody:
+        content:
+          '*/*':
+            schema:
+              $ref: '#/components/schemas/User'
+      responses:
+        default:
+          description: default response
+          content:
+            application/json:
+              schema:
+                $ref: '#/components/schemas/Entry'
+  /workflows/{workflowId}/zip/{workflowVersionId}:
+    get:
+      operationId: getWorkflowZip
+      parameters:
+      - name: workflowId
+        in: path
+        required: true
+        schema:
+          type: integer
+          format: int64
+      - name: workflowVersionId
+        in: path
+        required: true
+        schema:
+          type: integer
+          format: int64
+      requestBody:
+        content:
+          '*/*':
+            schema:
+              $ref: '#/components/schemas/User'
+      responses:
+        default:
+          description: default response
+          content:
+            application/zip: {}
+  /workflows/{alias}/aliases:
+    get:
+      operationId: getWorkflowByAlias
+      parameters:
+      - name: alias
+        in: path
+        required: true
+        schema:
+          type: string
+      requestBody:
+        content:
+          '*/*':
+            schema:
+              $ref: '#/components/schemas/User'
+      responses:
+        default:
+          description: default response
+          content:
+            application/json:
+              schema:
+                $ref: '#/components/schemas/Workflow'
+  /workflows/{workflowId}/restub:
+    get:
+      operationId: restub
+      parameters:
+      - name: workflowId
+        in: path
+        required: true
+        schema:
+          type: integer
+          format: int64
+      requestBody:
+        content:
+          '*/*':
+            schema:
+              $ref: '#/components/schemas/User'
+      responses:
+        default:
+          description: default response
+          content:
+            application/json:
+              schema:
+                $ref: '#/components/schemas/Workflow'
+  /workflows/path/workflow/{repository}/upsertVersion:
+    put:
+      operationId: upsertVersions
+      parameters:
+      - name: repository
+        in: path
+        required: true
+        schema:
+          type: string
+      - name: gitReference
+        in: query
+        schema:
+          type: string
+      requestBody:
+        content:
+          '*/*':
+            schema:
+              $ref: '#/components/schemas/User'
+      responses:
+        default:
+          description: default response
+          content:
+            application/json:
+              schema:
+                type: array
+                items:
+                  $ref: '#/components/schemas/Workflow'
+  /workflows/{workflowId}/verify/{workflowVersionId}:
+    post:
+      operationId: verifyWorkflowVersion
+      parameters:
+      - name: workflowId
+        in: path
+        required: true
+        schema:
+          type: integer
+          format: int64
+      - name: workflowVersionId
+        in: path
+        required: true
+        schema:
+          type: integer
+          format: int64
+      requestBody:
+        content:
+          '*/*':
+            schema:
+              $ref: '#/components/schemas/User'
+      responses:
+        default:
+          description: default response
+          content:
+            application/json:
+              schema:
+                uniqueItems: true
+                type: array
+                items:
+                  $ref: '#/components/schemas/WorkflowVersion'
+  /workflows/{workflowId}/requestDOI/{workflowVersionId}:
+    put:
+      operationId: requestDOIForWorkflowVersion
+      parameters:
+      - name: workflowId
+        in: path
+        required: true
+        schema:
+          type: integer
+          format: int64
+      - name: workflowVersionId
+        in: path
+        required: true
+        schema:
+          type: integer
+          format: int64
+      requestBody:
+        content:
+          '*/*':
+            schema:
+              $ref: '#/components/schemas/User'
+      responses:
+        default:
+          description: default response
+          content:
+            application/json:
+              schema:
+                uniqueItems: true
+                type: array
+                items:
+                  $ref: '#/components/schemas/WorkflowVersion'
+  /workflows/{workflowId}/resetVersionPaths:
+    put:
+      operationId: updateWorkflowPath
+      parameters:
+      - name: workflowId
+        in: path
+        required: true
+        schema:
+          type: integer
+          format: int64
+      requestBody:
+        content:
+          '*/*':
+            schema:
+              $ref: '#/components/schemas/User'
+      responses:
+        default:
+          description: default response
+          content:
+            application/json:
+              schema:
+                $ref: '#/components/schemas/Workflow'
+  /workflows/published/{workflowId}:
+    get:
+      operationId: getPublishedWorkflow
+      parameters:
+      - name: workflowId
+        in: path
+        required: true
+        schema:
+          type: integer
+          format: int64
+      - name: include
+        in: query
+        schema:
+          type: string
+      responses:
+        default:
+          description: default response
+          content:
+            application/json:
+              schema:
+                $ref: '#/components/schemas/Workflow'
+  /workflows/organization/{organization}/published:
+    get:
+      operationId: getPublishedWorkflowsByOrganization
+      parameters:
+      - name: organization
+        in: path
+        required: true
+        schema:
+          type: string
+      responses:
+        default:
+          description: default response
+          content:
+            application/json:
+              schema:
+                type: array
+                items:
+                  $ref: '#/components/schemas/Workflow'
+  /workflows/published:
+    get:
+      operationId: allPublishedWorkflows
+      parameters:
+      - name: offset
+        in: query
+        schema:
+          type: string
+      - name: limit
+        in: query
+        schema:
+          type: integer
+          format: int32
+          default: 100
+      - name: filter
+        in: query
+        schema:
+          type: string
+          default: ""
+      - name: sortCol
+        in: query
+        schema:
+          type: string
+          default: stars
+      - name: sortOrder
+        in: query
+        schema:
+          type: string
+          default: desc
+      - name: services
+        in: query
+        schema:
+          type: boolean
+          default: false
+      responses:
+        default:
+          description: default response
+          content:
+            application/json:
+              schema:
+                type: array
+                items:
+                  $ref: '#/components/schemas/Workflow'
+  /workflows/shared:
+    get:
+      operationId: sharedWorkflows
+      requestBody:
+        content:
+          '*/*':
+            schema:
+              $ref: '#/components/schemas/User'
+      responses:
+        default:
+          description: default response
+          content:
+            application/json:
+              schema:
+                type: array
+                items:
+                  $ref: '#/components/schemas/SharedWorkflows'
+  /workflows/path/workflow/{repository}:
+    get:
+      operationId: getWorkflowByPath
+      parameters:
+      - name: repository
+        in: path
+        required: true
+        schema:
+          type: string
+      - name: include
+        in: query
+        schema:
+          type: string
+      - name: services
+        in: query
+        schema:
+          type: boolean
+          default: false
+      requestBody:
+        content:
+          '*/*':
+            schema:
+              $ref: '#/components/schemas/User'
+      responses:
+        default:
+          description: default response
+          content:
+            application/json:
+              schema:
+                $ref: '#/components/schemas/Workflow'
   /workflows/path/workflow/{repository}/actions:
     get:
       operationId: getWorkflowActions
@@ -3976,343 +4313,6 @@
                   - read
                   - delete
                   - share
-  /workflows/path/entry/{repository}:
-    get:
-      operationId: getEntryByPath
-      parameters:
-      - name: repository
-        in: path
-        required: true
-        schema:
-          type: string
-      requestBody:
-        content:
-          '*/*':
-            schema:
-              $ref: '#/components/schemas/User'
-      responses:
-        default:
-          description: default response
-          content:
-            application/json:
-              schema:
-                $ref: '#/components/schemas/Entry'
-  /workflows/path/entry/{repository}/published:
-    get:
-      operationId: getPublishedEntryByPath
-      parameters:
-      - name: repository
-        in: path
-        required: true
-        schema:
-          type: string
-      responses:
-        default:
-          description: default response
-          content:
-            application/json:
-              schema:
-                $ref: '#/components/schemas/Entry'
-  /workflows/path/{repository}:
-    get:
-      operationId: getAllWorkflowByPath
-      parameters:
-      - name: repository
-        in: path
-        required: true
-        schema:
-          type: string
-      requestBody:
-        content:
-          '*/*':
-            schema:
-              $ref: '#/components/schemas/User'
-      responses:
-        default:
-          description: default response
-          content:
-            application/json:
-              schema:
-                type: array
-                items:
-                  $ref: '#/components/schemas/Workflow'
-  /workflows/path/workflow/{repository}/published:
-    get:
-      operationId: getPublishedWorkflowByPath
-      parameters:
-      - name: repository
-        in: path
-        required: true
-        schema:
-          type: string
-      - name: include
-        in: query
-        schema:
-          type: string
-      - name: services
-        in: query
-        schema:
-          type: boolean
-          default: false
-      responses:
-        default:
-          description: default response
-          content:
-            application/json:
-              schema:
-                $ref: '#/components/schemas/Workflow'
-  /workflows/manualRegister:
-    post:
-      operationId: manualRegister
-      parameters:
-      - name: workflowRegistry
-        in: query
-        schema:
-          type: string
-      - name: workflowPath
-        in: query
-        schema:
-          type: string
-      - name: defaultWorkflowPath
-        in: query
-        schema:
-          type: string
-      - name: workflowName
-        in: query
-        schema:
-          type: string
-      - name: descriptorType
-        in: query
-        schema:
-          type: string
-      - name: defaultTestParameterFilePath
-        in: query
-        schema:
-          type: string
-      requestBody:
-        content:
-          '*/*':
-            schema:
-              $ref: '#/components/schemas/User'
-      responses:
-        default:
-          description: default response
-          content:
-            application/json:
-              schema:
-                $ref: '#/components/schemas/Workflow'
-  /workflows/{workflowId}/restub:
-    get:
-      operationId: restub
-      parameters:
-      - name: workflowId
-        in: path
-        required: true
-        schema:
-          type: integer
-          format: int64
-      requestBody:
-        content:
-          '*/*':
-            schema:
-              $ref: '#/components/schemas/User'
-      responses:
-        default:
-          description: default response
-          content:
-            application/json:
-              schema:
-                $ref: '#/components/schemas/Workflow'
-  /workflows/path/workflow/{repository}/upsertVersion:
-    put:
-      operationId: upsertVersions
-      parameters:
-      - name: repository
-        in: path
-        required: true
-        schema:
-          type: string
-      - name: gitReference
-        in: query
-        schema:
-          type: string
-      requestBody:
-        content:
-          '*/*':
-            schema:
-              $ref: '#/components/schemas/User'
-      responses:
-        default:
-          description: default response
-          content:
-            application/json:
-              schema:
-                type: array
-                items:
-                  $ref: '#/components/schemas/Workflow'
-  /workflows/{workflowId}/workflowVersions:
-    put:
-      operationId: updateWorkflowVersion
-      parameters:
-      - name: workflowId
-        in: path
-        required: true
-        schema:
-          type: integer
-          format: int64
-      requestBody:
-        content:
-          '*/*':
-            schema:
-              $ref: '#/components/schemas/User'
-      responses:
-        default:
-          description: default response
-          content:
-            application/json:
-              schema:
-                uniqueItems: true
-                type: array
-                items:
-                  $ref: '#/components/schemas/WorkflowVersion'
-  /workflows/{workflowId}/dag/{workflowVersionId}:
-    get:
-      operationId: getWorkflowDag
-      parameters:
-      - name: workflowId
-        in: path
-        required: true
-        schema:
-          type: integer
-          format: int64
-      - name: workflowVersionId
-        in: path
-        required: true
-        schema:
-          type: integer
-          format: int64
-      requestBody:
-        content:
-          '*/*':
-            schema:
-              $ref: '#/components/schemas/User'
-      responses:
-        default:
-          description: default response
-          content:
-            application/json:
-              schema:
-                type: string
-  /workflows/{workflowId}/tools/{workflowVersionId}:
-    get:
-      operationId: getTableToolContent
-      parameters:
-      - name: workflowId
-        in: path
-        required: true
-        schema:
-          type: integer
-          format: int64
-      - name: workflowVersionId
-        in: path
-        required: true
-        schema:
-          type: integer
-          format: int64
-      requestBody:
-        content:
-          '*/*':
-            schema:
-              $ref: '#/components/schemas/User'
-      responses:
-        default:
-          description: default response
-          content:
-            application/json:
-              schema:
-                type: string
-  /workflows/{entryId}/registerCheckerWorkflow/{descriptorType}:
-    post:
-      operationId: registerCheckerWorkflow
-      parameters:
-      - name: checkerWorkflowPath
-        in: query
-        schema:
-          type: string
-      - name: testParameterPath
-        in: query
-        schema:
-          type: string
-      - name: entryId
-        in: path
-        required: true
-        schema:
-          type: integer
-          format: int64
-      - name: descriptorType
-        in: path
-        required: true
-        schema:
-          type: string
-      requestBody:
-        content:
-          '*/*':
-            schema:
-              $ref: '#/components/schemas/User'
-      responses:
-        default:
-          description: default response
-          content:
-            application/json:
-              schema:
-                $ref: '#/components/schemas/Entry'
-  /workflows/{workflowId}/zip/{workflowVersionId}:
-    get:
-      operationId: getWorkflowZip
-      parameters:
-      - name: workflowId
-        in: path
-        required: true
-        schema:
-          type: integer
-          format: int64
-      - name: workflowVersionId
-        in: path
-        required: true
-        schema:
-          type: integer
-          format: int64
-      requestBody:
-        content:
-          '*/*':
-            schema:
-              $ref: '#/components/schemas/User'
-      responses:
-        default:
-          description: default response
-          content:
-            application/zip: {}
-  /workflows/{alias}/aliases:
-    get:
-      operationId: getWorkflowByAlias
-      parameters:
-      - name: alias
-        in: path
-        required: true
-        schema:
-          type: string
-      requestBody:
-        content:
-          '*/*':
-            schema:
-              $ref: '#/components/schemas/User'
-      responses:
-        default:
-          description: default response
-          content:
-            application/json:
-              schema:
-                $ref: '#/components/schemas/Workflow'
   /api/ga4gh/v2/extended/tools/{organization}:
     get:
       operationId: toolsOrgGet
@@ -4489,6 +4489,36 @@
           content:
             application/json: {}
             text/plain: {}
+  /api/ga4gh/v2/tools/{id}/versions/{version_id}/{type}/files:
+    get:
+      operationId: toolsIdVersionsVersionIdTypeFilesGet
+      parameters:
+      - name: type
+        in: path
+        required: true
+        schema:
+          type: string
+      - name: id
+        in: path
+        required: true
+        schema:
+          type: string
+      - name: version_id
+        in: path
+        required: true
+        schema:
+          type: string
+      requestBody:
+        content:
+          '*/*':
+            schema:
+              $ref: '#/components/schemas/User'
+      responses:
+        default:
+          description: default response
+          content:
+            application/json: {}
+            text/plain: {}
   /api/ga4gh/v2/tools:
     get:
       operationId: toolsGet
@@ -4641,13 +4671,6 @@
               $ref: '#/components/schemas/User'
       responses:
         default:
-<<<<<<< HEAD
-          content:
-            application/json:
-              schema:
-                $ref: '#/components/schemas/Workflow'
-=======
->>>>>>> 34b28c9f
           description: default response
           content:
             application/json: {}
@@ -4721,36 +4744,6 @@
     get:
       operationId: toolsIdVersionsVersionIdContainerfileGet
       parameters:
-      - name: id
-        in: path
-        required: true
-        schema:
-          type: string
-      - name: version_id
-        in: path
-        required: true
-        schema:
-          type: string
-      requestBody:
-        content:
-          '*/*':
-            schema:
-              $ref: '#/components/schemas/User'
-      responses:
-        default:
-          description: default response
-          content:
-            application/json: {}
-            text/plain: {}
-  /api/ga4gh/v2/tools/{id}/versions/{version_id}/{type}/files:
-    get:
-      operationId: toolsIdVersionsVersionIdTypeFilesGet
-      parameters:
-      - name: type
-        in: path
-        required: true
-        schema:
-          type: string
       - name: id
         in: path
         required: true
@@ -6051,6 +6044,17 @@
         hostedEntryVersionLimit:
           type: integer
           format: int32
+    Permission:
+      type: object
+      properties:
+        email:
+          type: string
+        role:
+          type: string
+          enum:
+          - OWNER
+          - WRITER
+          - READER
     SharedWorkflows:
       type: object
       properties:
@@ -6064,17 +6068,6 @@
           type: array
           items:
             $ref: '#/components/schemas/Workflow'
-    Permission:
-      type: object
-      properties:
-        email:
-          type: string
-        role:
-          type: string
-          enum:
-          - OWNER
-          - WRITER
-          - READER
   securitySchemes:
     bearer:
       type: http

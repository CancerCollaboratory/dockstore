openapi: 3.0.1
info:
  title: Dockstore API
  description: This describes the dockstore API, a webservice that manages pairs of
    Docker images and associated metadata such as CWL documents and Dockerfiles used
    to build those images. Explore swagger.json for a Swagger 2.0 description of our
    API and explore openapi.yaml for OpenAPI 3.0 descriptions.
  termsOfService: TBD
  contact:
    name: Dockstore@ga4gh
    url: https://discuss.dockstore.org/t/opening-helpdesk-tickets/1506
    email: theglobalalliance@genomicsandhealth.org
  license:
    name: Apache License Version 2.0
    url: https://github.com/dockstore/dockstore/blob/develop/LICENSE
  version: 1.9.0-alpha.1-SNAPSHOT
tags:
- name: aliases
  description: Create, update list aliases for accessing entries
- name: organizations
  description: Operations on Dockstore organizations
- name: NIHdatacommons
  description: Needed for SmartAPI compatibility apparantly, might be cargo cult behaviour
- name: containers
  description: List and register entries in the dockstore (pairs of images + metadata
    (CWL and Dockerfile))
- name: containertags
  description: List and modify tags for containers
- name: entries
  description: Interact with entries in Dockstore regardless of whether they are containers
    or workflows
- name: hosted
  description: Created and modify hosted entries in the dockstore
- name: metadata
  description: Information about Dockstore like RSS, sitemap, lists of dependencies,
    etc.
- name: curation
  description: List and modify notifications for users of Dockstore
- name: workflows
  description: List and register workflows in the dockstore (CWL, Nextflow, WDL)
- name: tokens
  description: List, modify, refresh, and delete tokens for external services
- name: toolTester
  description: Interactions with the Dockstore-support's ToolTester application
- name: users
  description: List, modify, and manage end users of the dockstore
- name: extendedGA4GH
  description: Optional experimental extensions of the GA4GH API
- name: GA4GHV20
  description: A curated subset of resources proposed as a common standard for tool
    repositories. Implements TRS [2.0.0](https://github.com/ga4gh/tool-registry-service-schemas/releases/tag/2.0.0).
- name: GA4GH
  description: A curated subset of resources proposed as a common standard for tool
    repositories. Implements TRS [2.0.0-beta.2](https://github.com/ga4gh/tool-registry-service-schemas/releases/tag/2.0.0-beta.2)
    . Integrators are welcome to use these endpoints but they are subject to change
    based on community input.
- name: GA4GHV1
  description: A curated subset of resources proposed as a common standard for tool
    repositories. Implements TRS [1.0.0](https://github.com/ga4gh/tool-registry-service-schemas/releases/tag/1.0.0)
    and is considered final (not subject to change)
paths:
  /organizations/collections/{collectionId}/aliases:
    post:
      tags:
      - organizations
      summary: Add aliases linked to a collection in Dockstore.
      description: Aliases are alphanumerical (case-insensitive and may contain internal
        hyphens), given in a comma-delimited list.
      operationId: addCollectionAliases_1
      parameters:
      - name: collectionId
        in: path
        description: Collection to modify.
        required: true
        schema:
          type: integer
          format: int64
      - name: aliases
        in: query
        description: Comma-delimited list of aliases.
        required: true
        schema:
          type: string
      responses:
        default:
          description: default response
          content:
            application/json:
              schema:
                $ref: '#/components/schemas/Aliasable'
      security:
      - bearer: []
  /organizations/collections/{alias}/aliases:
    get:
      tags:
      - organizations
      summary: Retrieve a collection by alias.
      description: Retrieve a collection by alias.
      operationId: getCollectionByAlias
      parameters:
      - name: alias
        in: path
        description: Alias of the collection.
        required: true
        schema:
          type: string
      responses:
        default:
          description: default response
          content:
            application/json:
              schema:
                $ref: '#/components/schemas/Collection'
  /organizations/{organizationId}/collections/{collectionId}:
    get:
      tags:
      - organizations
      summary: Retrieve a collection by ID.
      description: Retrieve a collection by ID. Supports optional authentication.
      operationId: getCollectionById
      parameters:
      - name: organizationId
        in: path
        description: Organization ID.
        required: true
        schema:
          type: integer
          format: int64
      - name: collectionId
        in: path
        description: Collection ID.
        required: true
        schema:
          type: integer
          format: int64
      responses:
        default:
          description: default response
          content:
            application/json:
              schema:
                $ref: '#/components/schemas/Collection'
      security:
      - bearer: []
    put:
      tags:
      - organizations
      summary: Update a collection.
      description: Update a collection. Currently only name, display name, description,
        and topic can be updated.
      operationId: updateCollection
      parameters:
      - name: organizationId
        in: path
        description: Organization ID.
        required: true
        schema:
          type: integer
          format: int64
      - name: collectionId
        in: path
        description: Collection ID.
        required: true
        schema:
          type: integer
          format: int64
      requestBody:
        description: Collection to register.
        content:
          '*/*':
            schema:
              $ref: '#/components/schemas/Collection'
        required: true
      responses:
        default:
          description: default response
          content:
            application/json:
              schema:
                $ref: '#/components/schemas/Collection'
      security:
      - bearer: []
  /organizations/{organizationName}/collections/{collectionName}/name:
    get:
      tags:
      - organizations
      summary: Retrieve a collection by name.
      description: Retrieve a collection by name. Supports optional authentication.
      operationId: getCollectionById_1
      parameters:
      - name: organizationName
        in: path
        description: Organization name.
        required: true
        schema:
          type: string
      - name: collectionName
        in: path
        description: Collection name.
        required: true
        schema:
          type: string
      responses:
        default:
          description: default response
          content:
            application/json:
              schema:
                $ref: '#/components/schemas/Collection'
      security:
      - bearer: []
  /organizations/{organizationId}/collections/{collectionId}/entry:
    post:
      tags:
      - organizations
      summary: Add an entry to a collection.
      description: Add an entry to a collection.
      operationId: addEntryToCollection
      parameters:
      - name: organizationId
        in: path
        description: Organization ID.
        required: true
        schema:
          type: integer
          format: int64
      - name: collectionId
        in: path
        description: Collection ID.
        required: true
        schema:
          type: integer
          format: int64
      - name: entryId
        in: query
        description: Entry ID.
        required: true
        schema:
          type: integer
          format: int64
      responses:
        default:
          description: default response
          content:
            application/json:
              schema:
                $ref: '#/components/schemas/Collection'
      security:
      - bearer: []
    delete:
      tags:
      - organizations
      summary: Delete an entry to a collection.
      description: Delete an entry to a collection.
      operationId: deleteEntryFromCollection
      parameters:
      - name: organizationId
        in: path
        description: Organization ID.
        required: true
        schema:
          type: integer
          format: int64
      - name: collectionId
        in: path
        description: Collection ID.
        required: true
        schema:
          type: integer
          format: int64
      - name: entryId
        in: query
        description: Entry ID.
        required: true
        schema:
          type: integer
          format: int64
      responses:
        default:
          description: default response
          content:
            application/json:
              schema:
                $ref: '#/components/schemas/Collection'
      security:
      - bearer: []
  /organizations/{organizationId}/collections:
    get:
      tags:
      - organizations
      summary: Retrieve all collections for an organization.
      description: Retrieve all collections for an organization. Supports optional
        authentication.
      operationId: getCollectionsFromOrganization
      parameters:
      - name: organizationId
        in: path
        description: Organization ID.
        required: true
        schema:
          type: integer
          format: int64
      - name: include
        in: query
        description: Included fields.
        required: true
        schema:
          type: string
      responses:
        default:
          description: default response
          content:
            application/json:
              schema:
                type: array
                items:
                  $ref: '#/components/schemas/Collection'
      security:
      - bearer: []
    post:
      tags:
      - organizations
      summary: Create a collection in the given organization.
      description: Create a collection in the given organization.
      operationId: createCollection
      parameters:
      - name: organizationId
        in: path
        description: Organization ID.
        required: true
        schema:
          type: integer
          format: int64
      requestBody:
        description: Collection to register.
        content:
          '*/*':
            schema:
              $ref: '#/components/schemas/Collection'
        required: true
      responses:
        default:
          description: default response
          content:
            application/json:
              schema:
                $ref: '#/components/schemas/Collection'
      security:
      - bearer: []
  /organizations/{organizationId}/collections/{collectionId}/description:
    get:
      tags:
      - organizations
      summary: Retrieve a collection description by organization ID and collection
        ID.
      description: Retrieve a collection description by organization ID and collection
        ID. Supports optional authentication.
      operationId: getCollectionDescription
      parameters:
      - name: organizationId
        in: path
        description: Organization ID.
        required: true
        schema:
          type: integer
          format: int64
      - name: collectionId
        in: path
        description: Collection ID.
        required: true
        schema:
          type: integer
          format: int64
      responses:
        default:
          description: default response
          content:
            application/json:
              schema:
                type: string
      security:
      - bearer: []
    put:
      tags:
      - organizations
      summary: Update a collection's description.
      description: Update a collection's description. Description in markdown.
      operationId: updateCollectionDescription
      parameters:
      - name: organizationId
        in: path
        description: Organization ID.
        required: true
        schema:
          type: integer
          format: int64
      - name: collectionId
        in: path
        description: Collection ID.
        required: true
        schema:
          type: integer
          format: int64
      requestBody:
        description: Collections's description in markdown.
        content:
          '*/*':
            schema:
              type: string
        required: true
      responses:
        default:
          description: default response
          content:
            application/json:
              schema:
                $ref: '#/components/schemas/Collection'
      security:
      - bearer: []
  /entries/{id}/topic:
    post:
      tags:
      - entries
      description: Create a discourse topic for an entry.
      operationId: setDiscourseTopic
      parameters:
      - name: id
        in: path
        description: The id of the entry to add a topic to.
        required: true
        schema:
          type: integer
          format: int64
      responses:
        default:
          description: default response
          content:
            application/json:
              schema:
                $ref: '#/components/schemas/Entry'
      security:
      - bearer: []
  /events:
    get:
      tags:
      - events
      summary: Get events based on filters.
      description: Optional authentication.
      operationId: getEvents
      parameters:
      - name: event_search_type
        in: query
        schema:
          type: string
          enum:
          - STARRED_ENTRIES
          - STARRED_ORGANIZATION
          - ALL_STARRED
      - name: limit
        in: query
        schema:
          maximum: 100
          minimum: 1
          type: integer
          format: int32
          default: 10
      - name: offset
        in: query
        schema:
          type: integer
          format: int32
          default: 0
      responses:
        default:
          description: default response
          content:
            application/json:
              schema:
                type: array
                items:
                  $ref: '#/components/schemas/Event'
      security:
      - bearer: []
<<<<<<< HEAD
  /metadata/dockerRegistryList:
    get:
      tags:
      - metadata
      summary: Get the list of docker registries supported on Dockstore
      description: Get the list of docker registries supported on Dockstore, NO authentication
      operationId: getDockerRegistries
      responses:
        default:
          description: List of Docker registries
          content:
            application/json:
              schema:
                type: array
                items:
                  $ref: '#/components/schemas/RegistryBean'
=======
>>>>>>> 4770590e
  /metadata/sitemap:
    get:
      tags:
      - metadata
      summary: List all available workflow, tool, organization, and collection paths.
      description: List all available workflow, tool, organization, and collection
        paths. Available means published for tools/workflows, and approved for organizations
        and their respective collections. NO authentication
      operationId: sitemap
      responses:
        default:
          description: default response
          content:
            text/html:
              schema:
                type: string
            text/xml:
              schema:
                type: string
  /metadata/rss:
    get:
      tags:
      - metadata
      summary: List all published tools and workflows in creation order
      description: List all published tools and workflows in creation order, NO authentication
      operationId: rssFeed
      responses:
        default:
          description: default response
          content:
            text/xml:
              schema:
                type: string
  /metadata/runner_dependencies:
    get:
      tags:
      - metadata
      summary: Returns the file containing runner dependencies
      description: Returns the file containing runner dependencies, NO authentication
      operationId: getRunnerDependencies
      parameters:
      - name: client_version
        in: query
        description: The Dockstore client version
        schema:
          type: string
      - name: python_version
        in: query
        description: Python version, only relevant for the cwltool runner
        schema:
          type: string
          default: "3"
      - name: runner
        in: query
        description: The tool runner
        schema:
          type: string
          default: cwltool
          enum:
          - cwltool
      - name: output
        in: query
        description: Response type
        schema:
          type: string
          default: text
          enum:
          - json
          - text
      responses:
        default:
          description: The requirements.txt file
          content:
            application/json:
              schema:
                type: string
  /metadata/sourceControlList:
    get:
      tags:
      - metadata
      summary: Get the list of source controls supported on Dockstore
      description: Get the list of source controls supported on Dockstore, NO authentication
      operationId: getSourceControlList
      responses:
        default:
          description: List of source control repositories
          content:
            application/json:
              schema:
                type: array
                items:
                  $ref: '#/components/schemas/SourceControlBean'
  /metadata/dockerRegistryList:
    get:
      tags:
      - metadata
      summary: Get the list of docker registries supported on Dockstore
      description: Get the list of docker registries supported on Dockstore, NO authentication
      operationId: getDockerRegistries
      responses:
        default:
          description: List of Docker registries
          content:
            application/json:
              schema:
                type: array
                items:
                  $ref: '#/components/schemas/RegistryBean'
  /metadata/config.json:
    get:
      tags:
      - metadata
      summary: Configuration for UI clients of the API
      description: Configuration, NO authentication
      operationId: getConfig
      responses:
        default:
          description: default response
          content:
            application/json:
              schema:
                $ref: '#/components/schemas/Config'
  /metadata/descriptorLanguageList:
    get:
      tags:
      - metadata
      summary: Get the list of descriptor languages supported on Dockstore
      description: Get the list of descriptor languages supported on Dockstore, NO
        authentication
      operationId: getDescriptorLanguages
      responses:
        default:
          description: List of descriptor languages
          content:
            application/json:
              schema:
                type: array
                items:
                  $ref: '#/components/schemas/DescriptorLanguageBean'
  /metadata/okHttpCachePerformance:
    get:
      tags:
      - metadata
      summary: Get measures of cache performance
      description: Get measures of cache performance, NO authentication
      operationId: getCachePerformance
      responses:
        default:
          description: Cache performance information
          content:
            application/json:
              schema:
                type: object
                additionalProperties:
                  type: string
  /metadata/elasticSearch:
    get:
      tags:
      - metadata
      summary: Successful response if elastic search is up and running
      description: Successful response if elastic search is up and running, NO authentication
      operationId: checkElasticSearch
      responses:
        default:
          description: default response
          content:
            text/html: {}
            text/xml: {}
<<<<<<< HEAD
  /metadata/config.json:
    get:
      tags:
      - metadata
      summary: Configuration for UI clients of the API
      description: Configuration, NO authentication
      operationId: getConfig
      responses:
        default:
          description: default response
          content:
            application/json:
              schema:
                $ref: '#/components/schemas/Config'
  /organizations:
    get:
      tags:
      - organizations
      summary: List all available organizations.
      description: List all organizations that have been approved by a curator or
        admin, sorted by number of stars.
      operationId: getApprovedOrganizations
      responses:
        default:
          description: default response
          content:
            application/json:
              schema:
                type: array
                items:
                  $ref: '#/components/schemas/Organization'
    post:
      tags:
      - organizations
      summary: Create an organization.
      description: Create an organization. Organization requires approval by an admin
        before being made public.
      operationId: createOrganization
      requestBody:
        description: Organization to register.
        content:
          '*/*':
            schema:
              $ref: '#/components/schemas/Organization'
        required: true
=======
  /organizations/{organizationId}/members:
    get:
      tags:
      - organizations
      summary: Retrieve all members for an organization.
      description: Retrieve all members for an organization. Supports optional authentication.
      operationId: getOrganizationMembers
      parameters:
      - name: organizationId
        in: path
        description: Organization ID.
        required: true
        schema:
          type: integer
          format: int64
>>>>>>> 4770590e
      responses:
        default:
          description: default response
          content:
            application/json:
              schema:
<<<<<<< HEAD
                $ref: '#/components/schemas/Organization'
      security:
      - bearer: []
  /organizations/{organizationId}/approve:
    post:
      tags:
      - organizations
      summary: Approve an organization.
      description: Approve the organization with the given id. Admin/curator only.
      operationId: approveOrganization
=======
                uniqueItems: true
                type: array
                items:
                  $ref: '#/components/schemas/OrganizationUser'
      security:
      - bearer: []
  /organizations/{organizationId}/events:
    get:
      tags:
      - organizations
      summary: Retrieve all events for an organization.
      description: Retrieve all events for an organization. Supports optional authentication.
      operationId: getOrganizationEvents
      parameters:
      - name: organizationId
        in: path
        description: Organization ID.
        required: true
        schema:
          type: integer
          format: int64
      - name: offset
        in: query
        description: Start index of paging.  If this exceeds the current result set
          return an empty set.  If not specified in the request, this will start at
          the beginning of the results.
        required: true
        schema:
          type: integer
          format: int32
          default: 0
      - name: limit
        in: query
        description: Amount of records to return in a given page, limited to 100
        required: true
        schema:
          maximum: 100
          minimum: 1
          type: integer
          format: int32
          default: 100
      requestBody:
        content:
          '*/*':
            schema:
              $ref: '#/components/schemas/User'
      responses:
        default:
          description: default response
          content:
            application/json:
              schema:
                type: array
                items:
                  $ref: '#/components/schemas/Event'
      security:
      - bearer: []
  /organizations/{organizationId}/star:
    put:
      tags:
      - organizations
      summary: Star an organization.
      description: Star an organization.
      operationId: starOrganization
      parameters:
      - name: organizationId
        in: path
        description: Organization ID.
        required: true
        schema:
          type: integer
          format: int64
      requestBody:
        description: StarRequest to star an organization for a user.
        content:
          '*/*':
            schema:
              $ref: '#/components/schemas/StarRequest'
        required: true
      responses:
        default:
          description: default response
          content:
            application/json: {}
      security:
      - bearer: []
  /organizations/{organizationId}/unstar:
    delete:
      tags:
      - organizations
      summary: Unstar an organization.
      description: Unstar an organization.
      operationId: unstarOrganization
>>>>>>> 4770590e
      parameters:
      - name: organizationId
        in: path
        description: Organization ID.
        required: true
        schema:
          type: integer
          format: int64
      responses:
        default:
          description: default response
          content:
            application/json:
              schema:
                $ref: '#/components/schemas/Organization'
      security:
      - bearer: []
  /organizations/{organizationId}/reject:
    post:
      tags:
      - organizations
      summary: Reject an organization.
      description: Reject the organization with the given id. Admin/curator only.
      operationId: rejectOrganization
      parameters:
      - name: organizationId
        in: path
        description: Organization ID.
        required: true
        schema:
          type: integer
          format: int64
      responses:
        default:
          description: default response
          content:
            application/json:
              schema:
                $ref: '#/components/schemas/Organization'
      security:
      - bearer: []
<<<<<<< HEAD
  /organizations/{organizationId}/request:
    post:
=======
  /organizations:
    get:
      tags:
      - organizations
      summary: List all available organizations.
      description: List all organizations that have been approved by a curator or
        admin, sorted by number of stars.
      operationId: getApprovedOrganizations
      responses:
        default:
          description: default response
          content:
            application/json:
              schema:
                type: array
                items:
                  $ref: '#/components/schemas/Organization'
    post:
      tags:
      - organizations
      summary: Create an organization.
      description: Create an organization. Organization requires approval by an admin
        before being made public.
      operationId: createOrganization
      requestBody:
        description: Organization to register.
        content:
          '*/*':
            schema:
              $ref: '#/components/schemas/Organization'
        required: true
      responses:
        default:
          description: default response
          content:
            application/json:
              schema:
                $ref: '#/components/schemas/Organization'
      security:
      - bearer: []
  /organizations/{organizationId}:
    get:
      tags:
      - organizations
      summary: Retrieve an organization by ID.
      description: Retrieve an organization by ID. Supports optional authentication.
      operationId: getOrganizationById
      parameters:
      - name: organizationId
        in: path
        description: Organization ID.
        required: true
        schema:
          type: integer
          format: int64
      responses:
        default:
          description: default response
          content:
            application/json:
              schema:
                $ref: '#/components/schemas/Organization'
      security:
      - bearer: []
    put:
      tags:
      - organizations
      summary: Update an organization.
      description: Update an organization. Currently only name, display name, description,
        topic, email, link, avatarUrl, and location can be updated.
      operationId: updateOrganization
      parameters:
      - name: organizationId
        in: path
        description: Organization ID.
        required: true
        schema:
          type: integer
          format: int64
      requestBody:
        description: Organization to register.
        content:
          '*/*':
            schema:
              $ref: '#/components/schemas/Organization'
        required: true
      responses:
        default:
          description: default response
          content:
            application/json:
              schema:
                $ref: '#/components/schemas/Organization'
      security:
      - bearer: []
  /organizations/{organizationId}/users/{username}:
    put:
>>>>>>> 4770590e
      tags:
      - organizations
      summary: Re-request an organization review.
      description: Re-request a review of the given organization. Requires the organization
        to be rejected.
      operationId: requestOrganizationReview
      parameters:
      - name: organizationId
        in: path
        description: Organization ID.
        required: true
        schema:
          type: integer
          format: int64
      responses:
        default:
          description: default response
          content:
            application/json:
              schema:
                $ref: '#/components/schemas/Organization'
      security:
      - bearer: []
  /organizations/name/{name}:
    get:
      tags:
      - organizations
      summary: Retrieve an organization by name.
      description: Retrieve an organization by name. Supports optional authentication.
      operationId: getOrganizationByName
      parameters:
      - name: name
        in: path
        description: Organization name.
        required: true
        schema:
          type: string
      responses:
        default:
          description: default response
          content:
            application/json:
              schema:
                $ref: '#/components/schemas/Organization'
      security:
      - bearer: []
  /organizations/{organizationId}:
    get:
      tags:
      - organizations
      summary: Retrieve an organization by ID.
      description: Retrieve an organization by ID. Supports optional authentication.
      operationId: getOrganizationById
      parameters:
      - name: organizationId
        in: path
        description: Organization ID.
        required: true
        schema:
          type: integer
          format: int64
      responses:
        default:
          description: default response
          content:
            application/json:
              schema:
                $ref: '#/components/schemas/Organization'
      security:
      - bearer: []
    put:
      tags:
      - organizations
      summary: Update an organization.
      description: Update an organization. Currently only name, display name, description,
        topic, email, link, avatarUrl, and location can be updated.
      operationId: updateOrganization
      parameters:
      - name: organizationId
        in: path
        description: Organization ID.
        required: true
        schema:
          type: integer
          format: int64
<<<<<<< HEAD
      requestBody:
        description: Organization to register.
        content:
          '*/*':
            schema:
              $ref: '#/components/schemas/Organization'
        required: true
=======
      - name: accept
        in: query
        description: Accept or reject.
        required: true
        schema:
          type: boolean
>>>>>>> 4770590e
      responses:
        default:
          description: default response
          content:
<<<<<<< HEAD
            application/json:
              schema:
                $ref: '#/components/schemas/Organization'
      security:
      - bearer: []
  /organizations/{organizationId}/description:
    get:
      tags:
      - organizations
      summary: Retrieve an organization description by organization ID.
      description: Retrieve an organization description by organization ID. Supports
        optional authentication.
      operationId: getOrganizationDescription
=======
            application/json: {}
      security:
      - bearer: []
  /organizations/{organizationId}/aliases:
    post:
      tags:
      - organizations
      summary: Add aliases linked to a listing in Dockstore.
      description: Add aliases linked to a listing in Dockstore. Aliases are alphanumerical
        (case-insensitive and may contain internal hyphens), given in a comma-delimited
        list.
      operationId: addOrganizationAliases_1
>>>>>>> 4770590e
      parameters:
      - name: organizationId
        in: path
        description: Organization to modify.
        required: true
        schema:
          type: integer
          format: int64
      - name: aliases
        in: query
        description: Comma-delimited list of aliases.
        required: true
        schema:
          type: string
      responses:
        default:
          description: default response
          content:
            application/json:
              schema:
<<<<<<< HEAD
                type: string
=======
                $ref: '#/components/schemas/Aliasable'
>>>>>>> 4770590e
      security:
      - bearer: []
  /organizations/{alias}/aliases:
    get:
      tags:
      - organizations
<<<<<<< HEAD
      summary: Update an organization's description.
      description: Update an organization's description. Expects description in markdown
        format.
      operationId: updateOrganizationDescription
=======
      summary: Retrieve an organization by alias.
      description: Retrieve an organization by alias.
      operationId: getOrganizationByAlias
>>>>>>> 4770590e
      parameters:
      - name: alias
        in: path
        description: Alias.
        required: true
        schema:
<<<<<<< HEAD
          type: integer
          format: int64
      requestBody:
        description: Organization's description in markdown.
        content:
          '*/*':
            schema:
              type: string
        required: true
=======
          type: string
>>>>>>> 4770590e
      responses:
        default:
          description: default response
          content:
            application/json:
              schema:
                $ref: '#/components/schemas/Organization'
<<<<<<< HEAD
      security:
      - bearer: []
  /organizations/{organizationId}/members:
    get:
=======
  /organizations/{organizationId}/approve:
    post:
>>>>>>> 4770590e
      tags:
      - organizations
      summary: Retrieve all members for an organization.
      description: Retrieve all members for an organization. Supports optional authentication.
      operationId: getOrganizationMembers
      parameters:
      - name: organizationId
        in: path
        description: Organization ID.
        required: true
        schema:
          type: integer
          format: int64
      responses:
        default:
          description: default response
          content:
            application/json:
              schema:
                uniqueItems: true
                type: array
                items:
                  $ref: '#/components/schemas/OrganizationUser'
      security:
      - bearer: []
  /organizations/{organizationId}/events:
    get:
      tags:
      - organizations
      summary: Retrieve all events for an organization.
      description: Retrieve all events for an organization. Supports optional authentication.
      operationId: getOrganizationEvents
      parameters:
      - name: organizationId
        in: path
        description: Organization ID.
        required: true
        schema:
          type: integer
          format: int64
      - name: offset
        in: query
        description: Start index of paging.  If this exceeds the current result set
          return an empty set.  If not specified in the request, this will start at
          the beginning of the results.
        required: true
        schema:
          type: integer
          format: int32
          default: 0
      - name: limit
        in: query
        description: Amount of records to return in a given page, limited to 100
        required: true
        schema:
          maximum: 100
          minimum: 1
          type: integer
          format: int32
          default: 100
      requestBody:
        content:
          '*/*':
            schema:
              $ref: '#/components/schemas/User'
      responses:
        default:
          description: default response
          content:
            application/json:
              schema:
                type: array
                items:
                  $ref: '#/components/schemas/Event'
      security:
      - bearer: []
  /organizations/{organizationId}/star:
    put:
      tags:
      - organizations
<<<<<<< HEAD
      summary: Star an organization.
      description: Star an organization.
      operationId: starOrganization
      parameters:
      - name: organizationId
        in: path
        description: Organization ID.
        required: true
        schema:
          type: integer
          format: int64
      requestBody:
        description: StarRequest to star an organization for a user.
        content:
          '*/*':
            schema:
              $ref: '#/components/schemas/StarRequest'
        required: true
      responses:
        default:
          description: default response
          content:
            application/json: {}
      security:
      - bearer: []
  /organizations/{organizationId}/unstar:
    delete:
      tags:
      - organizations
      summary: Unstar an organization.
      description: Unstar an organization.
      operationId: unstarOrganization
      parameters:
      - name: organizationId
        in: path
        description: Organization ID.
        required: true
        schema:
          type: integer
          format: int64
      responses:
        default:
          description: default response
          content:
            application/json: {}
      security:
      - bearer: []
  /organizations/{organizationId}/starredUsers:
    get:
      tags:
      - organizations
      summary: Return list of users who starred the given approved organization.
      description: Return list of users who starred the given approved organization.
      operationId: getStarredUsersForApprovedOrganization
      parameters:
      - name: organizationId
        in: path
        description: Organization ID.
        required: true
        schema:
          type: integer
          format: int64
      responses:
        default:
          description: default response
          content:
            application/json:
              schema:
                uniqueItems: true
                type: array
                items:
                  $ref: '#/components/schemas/User'
  /organizations/all:
    get:
      tags:
      - organizations
      summary: List all organizations.
      description: List all organizations, regardless of organization status. Admin/curator
        only.
      operationId: getAllOrganizations
      parameters:
      - name: type
        in: query
        description: Filter to apply to organizations.
        required: true
        schema:
          type: string
          enum:
          - all
          - pending
          - rejected
          - approved
      responses:
        default:
          description: default response
          content:
            application/json:
              schema:
                type: array
                items:
                  $ref: '#/components/schemas/Organization'
      security:
      - bearer: []
  /organizations/{organizationId}/users/{username}:
    put:
      tags:
      - organizations
      summary: Add a user role to an organization.
      description: Add a user role to an organization.
      operationId: addUserToOrgByUsername
      parameters:
      - name: username
        in: path
        description: User to add to org.
        required: true
        schema:
          type: string
      - name: organizationId
        in: path
        description: Organization ID.
        required: true
        schema:
          type: integer
          format: int64
      requestBody:
        description: Role of user.
        content:
          '*/*':
            schema:
              type: string
              enum:
              - MAINTAINER
              - MEMBER
        required: true
=======
      summary: Retrieve an organization by name.
      description: Retrieve an organization by name. Supports optional authentication.
      operationId: getOrganizationByName
      parameters:
      - name: name
        in: path
        description: Organization name.
        required: true
        schema:
          type: string
>>>>>>> 4770590e
      responses:
        default:
          description: default response
          content:
            application/json:
              schema:
<<<<<<< HEAD
                $ref: '#/components/schemas/OrganizationUser'
      security:
      - bearer: []
  /organizations/{organizationId}/user:
    put:
      tags:
      - organizations
      summary: Add a user role to an organization.
      description: Add a user role to an organization.
      operationId: addUserToOrg
      parameters:
      - name: role
        in: query
        description: Role of user.
        required: true
        schema:
          type: string
          enum:
          - MAINTAINER
          - MEMBER
      - name: userId
        in: query
        description: User ID of user to add to organization.
=======
                $ref: '#/components/schemas/Organization'
      security:
      - bearer: []
  /organizations/{organizationId}/description:
    get:
      tags:
      - organizations
      summary: Retrieve an organization description by organization ID.
      description: Retrieve an organization description by organization ID. Supports
        optional authentication.
      operationId: getOrganizationDescription
      parameters:
      - name: organizationId
        in: path
        description: Organization ID.
>>>>>>> 4770590e
        required: true
        schema:
          type: integer
          format: int64
<<<<<<< HEAD
      - name: organizationId
        in: path
        description: Organization ID.
        required: true
        schema:
          type: integer
          format: int64
      requestBody:
        description: This is here to appease Swagger. It requires PUT methods to have
          a body, even if it is empty. Please leave it empty.
        content:
          '*/*':
            schema:
              type: string
=======
>>>>>>> 4770590e
      responses:
        default:
          description: default response
          content:
            application/json:
              schema:
<<<<<<< HEAD
                $ref: '#/components/schemas/OrganizationUser'
      security:
      - bearer: []
    post:
      tags:
      - organizations
      summary: Update a user role in an organization.
      description: Update a user role in an organization.
      operationId: updateUserRole
      parameters:
      - name: role
        in: query
        description: Role of user.
        required: true
        schema:
          type: string
          enum:
          - MAINTAINER
          - MEMBER
      - name: userId
        in: query
        description: User ID of user to add to organization.
        required: true
        schema:
          type: integer
          format: int64
      - name: organizationId
        in: path
        description: Organization ID.
        required: true
        schema:
          type: integer
          format: int64
      responses:
        default:
          description: default response
          content:
            application/json:
              schema:
                $ref: '#/components/schemas/OrganizationUser'
      security:
      - bearer: []
    delete:
      tags:
      - organizations
      summary: Remove a user from an organization.
      description: Remove a user from an organization.
      operationId: deleteUserRole
      parameters:
      - name: userId
        in: query
        description: User ID of user to add to organization.
        required: true
        schema:
          type: integer
          format: int64
      - name: organizationId
        in: path
        description: Organization ID.
        required: true
        schema:
          type: integer
          format: int64
      responses:
        default:
          description: default response
          content:
            application/json: {}
      security:
      - bearer: []
  /organizations/{organizationId}/invitation:
    post:
      tags:
      - organizations
      summary: Accept or reject an organization invitation.
      description: Accept or reject an organization invitation. True accepts the invitation,
        false rejects the invitation.
      operationId: acceptOrRejectInvitation
      parameters:
      - name: organizationId
        in: path
        description: Organization ID.
        required: true
        schema:
          type: integer
          format: int64
      - name: accept
        in: query
        description: Accept or reject.
        required: true
        schema:
          type: boolean
      responses:
        default:
          description: default response
          content:
            application/json: {}
      security:
      - bearer: []
  /organizations/{organizationId}/aliases:
    post:
      tags:
      - organizations
      summary: Add aliases linked to a listing in Dockstore.
      description: Add aliases linked to a listing in Dockstore. Aliases are alphanumerical
        (case-insensitive and may contain internal hyphens), given in a comma-delimited
        list.
      operationId: addOrganizationAliases_1
      parameters:
      - name: organizationId
        in: path
        description: Organization to modify.
        required: true
        schema:
          type: integer
          format: int64
      - name: aliases
        in: query
        description: Comma-delimited list of aliases.
        required: true
        schema:
          type: string
      responses:
        default:
          description: default response
          content:
            application/json:
              schema:
                $ref: '#/components/schemas/Organization'
      security:
      - bearer: []
  /organizations/{alias}/aliases:
    get:
      tags:
      - organizations
      summary: Retrieve an organization by alias.
      description: Retrieve an organization by alias.
      operationId: getOrganizationByAlias
      parameters:
      - name: alias
        in: path
        description: Alias.
=======
                type: string
      security:
      - bearer: []
    put:
      tags:
      - organizations
      summary: Update an organization's description.
      description: Update an organization's description. Expects description in markdown
        format.
      operationId: updateOrganizationDescription
      parameters:
      - name: organizationId
        in: path
        description: Organization ID.
>>>>>>> 4770590e
        required: true
        schema:
          type: integer
          format: int64
      requestBody:
        description: Organization's description in markdown.
        content:
          '*/*':
            schema:
              type: string
        required: true
      responses:
        default:
          description: default response
          content:
            application/json:
              schema:
                $ref: '#/components/schemas/Organization'
      security:
      - bearer: []
  /toolTester/logs/search:
    get:
      tags:
      - toolTester
      summary: Search for ToolTester log files
      operationId: search
      parameters:
      - name: tool_id
        in: query
        description: TRS Tool Id
        required: true
        schema:
          type: string
        example: '#workflow/github.com/dockstore/hello_world'
      - name: tool_version_name
        in: query
        required: true
        schema:
          type: string
        example: v1.0.0
      responses:
        default:
          description: default response
          content:
            application/json:
              schema:
                type: array
                items:
                  $ref: '#/components/schemas/ToolTesterLog'
  /toolTester/logs:
    get:
      tags:
      - toolTester
      summary: Get ToolTester log file
      operationId: getToolTesterLog
      parameters:
      - name: tool_id
        in: query
        description: TRS Tool Id
        required: true
        schema:
          type: string
        example: '#workflow/github.com/dockstore/hello_world'
      - name: tool_version_name
        in: query
        required: true
        schema:
          type: string
        example: v1.0.0
      - name: test_filename
        in: query
        required: true
        schema:
          type: string
        example: hello_world.cwl.json
      - name: runner
        in: query
        required: true
        schema:
          type: string
        example: cwltool
      - name: log_type
        in: query
        required: true
        schema:
          type: string
          enum:
          - FULL
          - SUMMARY
      - name: filename
        in: query
        required: true
        schema:
          type: string
        example: 1554477737092.log
      responses:
        default:
          description: default response
          content:
            text/plain:
              schema:
                type: string
<<<<<<< HEAD
  /users/{userId}:
    get:
      tags:
      - users
      operationId: getSpecificUser
      parameters:
      - name: userId
        in: path
        required: true
        schema:
          type: integer
          format: int64
      requestBody:
        content:
          '*/*':
            schema:
              $ref: '#/components/schemas/User'
      responses:
        default:
          description: default response
          content:
            application/json:
              schema:
                $ref: '#/components/schemas/User'
  /users/user:
    get:
      tags:
      - users
      operationId: getUser
      requestBody:
        content:
          '*/*':
            schema:
              $ref: '#/components/schemas/User'
      responses:
        default:
          description: default response
          content:
            application/json:
              schema:
                $ref: '#/components/schemas/User'
  /users/users/organizations:
    get:
      tags:
      - users
      description: Get all of the Dockstore organizations for a user, sorted by most
        recently updated.
      operationId: getUserDockstoreOrganizations
      parameters:
      - name: count
        in: query
        description: Maximum number of organizations to return
        schema:
          type: integer
          format: int32
      - name: filter
        in: query
        description: Filter paths with matching text
        schema:
          type: string
      responses:
        default:
          description: default response
          content:
            application/json:
              schema:
                type: array
                items:
                  $ref: '#/components/schemas/OrganizationUpdateTime'
      security:
      - bearer: []
  /users/users/entries:
    get:
      tags:
      - users
      description: Get all of the entries for a user, sorted by most recently updated.
      operationId: getUserEntries
      parameters:
      - name: count
        in: query
        description: Maximum number of entries to return
        schema:
          type: integer
          format: int32
      - name: filter
        in: query
        description: Filter paths with matching text
        schema:
          type: string
      responses:
        default:
          description: default response
          content:
            application/json:
              schema:
                type: array
                items:
                  $ref: '#/components/schemas/EntryUpdateTime'
      security:
      - bearer: []
=======
>>>>>>> 4770590e
  /users/registries:
    get:
      tags:
      - users
      description: Get all of the git registries accessible to the logged in user.
      operationId: getUserRegistries
      responses:
        default:
          description: default response
          content:
            application/json:
              schema:
                type: array
                items:
                  type: string
                  enum:
                  - dockstore.org
                  - github.com
                  - bitbucket.org
                  - gitlab.com
      security:
      - bearer: []
  /users/registries/{gitRegistry}/organizations:
    get:
      tags:
      - users
      description: Get all of the organizations for a given git registry accessible
        to the logged in user.
      operationId: getUserOrganizations
      parameters:
      - name: gitRegistry
        in: path
        description: Git registry
        required: true
        schema:
          type: string
          enum:
          - dockstore.org
          - github.com
          - bitbucket.org
          - gitlab.com
      responses:
        default:
          description: default response
          content:
            application/json:
              schema:
                uniqueItems: true
                type: array
                items:
                  type: string
      security:
      - bearer: []
  /users/registries/{gitRegistry}/organizations/{organization}:
    get:
      tags:
      - users
      description: Get all of the repositories for an organization for a given git
        registry accessible to the logged in user.
      operationId: getUserOrganizationRepositories
      parameters:
      - name: gitRegistry
        in: path
        description: Git registry
        required: true
        schema:
          type: string
          enum:
          - dockstore.org
          - github.com
          - bitbucket.org
          - gitlab.com
      - name: organization
        in: path
        description: Git organization
        required: true
        schema:
          type: string
      responses:
        default:
          description: default response
          content:
            application/json:
              schema:
                type: array
                items:
                  $ref: '#/components/schemas/Repository'
      security:
      - bearer: []
<<<<<<< HEAD
  /workflows/registries/{gitRegistry}/organizations/{organization}/repositories/{repositoryName}:
    post:
      tags:
      - workflows
      description: Adds a workflow for a registry and repository path with defaults
        set.
      operationId: addWorkflow
      parameters:
      - name: gitRegistry
        in: path
        description: Git registry
        required: true
        schema:
          type: string
          enum:
          - dockstore.org
          - github.com
          - bitbucket.org
          - gitlab.com
      - name: organization
        in: path
        description: Git repository organization
        required: true
        schema:
          type: string
      - name: repositoryName
        in: path
        description: Git repository name
        required: true
        schema:
          type: string
=======
  /users/users/organizations:
    get:
      tags:
      - users
      description: Get all of the Dockstore organizations for a user, sorted by most
        recently updated.
      operationId: getUserDockstoreOrganizations
      parameters:
      - name: count
        in: query
        description: Maximum number of organizations to return
        schema:
          type: integer
          format: int32
      - name: filter
        in: query
        description: Filter paths with matching text
        schema:
          type: string
      responses:
        default:
          description: default response
          content:
            application/json:
              schema:
                type: array
                items:
                  $ref: '#/components/schemas/OrganizationUpdateTime'
      security:
      - bearer: []
  /users/users/entries:
    get:
      tags:
      - users
      description: Get all of the entries for a user, sorted by most recently updated.
      operationId: getUserEntries
      parameters:
      - name: count
        in: query
        description: Maximum number of entries to return
        schema:
          type: integer
          format: int32
      - name: filter
        in: query
        description: Filter paths with matching text
        schema:
          type: string
      responses:
        default:
          description: default response
          content:
            application/json:
              schema:
                type: array
                items:
                  $ref: '#/components/schemas/EntryUpdateTime'
      security:
      - bearer: []
  /users/user:
    get:
      tags:
      - users
      operationId: getUser
      requestBody:
        content:
          '*/*':
            schema:
              $ref: '#/components/schemas/User'
      responses:
        default:
          description: default response
          content:
            application/json:
              schema:
                $ref: '#/components/schemas/User'
  /users/{userId}:
    get:
      tags:
      - users
      operationId: getSpecificUser
      parameters:
      - name: userId
        in: path
        required: true
        schema:
          type: integer
          format: int64
      requestBody:
        content:
          '*/*':
            schema:
              $ref: '#/components/schemas/User'
>>>>>>> 4770590e
      responses:
        default:
          description: default response
          content:
            application/json:
              schema:
                $ref: '#/components/schemas/BioWorkflow'
      security:
      - bearer: []
    delete:
      tags:
      - workflows
      description: Delete a stubbed workflow for a registry and repository path.
      operationId: deleteWorkflow
      parameters:
      - name: gitRegistry
        in: path
        description: Git registry
        required: true
        schema:
          type: string
          enum:
          - dockstore.org
          - github.com
          - bitbucket.org
          - gitlab.com
      - name: organization
        in: path
        description: Git repository organization
        required: true
        schema:
          type: string
      - name: repositoryName
        in: path
        description: Git repository name
        required: true
        schema:
          type: string
      responses:
        default:
          description: default response
          content:
            application/json: {}
      security:
      - bearer: []
  /api/ga4gh/trs/v2/toolClasses:
    get:
      tags:
      - GA4GHV20
      summary: List all tool types
      description: 'This endpoint returns all tool-classes available. '
      operationId: toolClassesGet
      responses:
        "200":
          description: A list of potential tool classes.
          content:
            application/json:
              schema:
                type: array
                items:
                  $ref: '#/components/schemas/ToolClass'
            text/plain:
              schema:
                type: array
                items:
                  $ref: '#/components/schemas/ToolClass'
      security:
      - BEARER: []
  /api/ga4gh/trs/v2/tools/{id}/versions/{version_id}:
    get:
      tags:
      - GA4GHV20
      summary: List one specific tool version, acts as an anchor for self references
      description: This endpoint returns one specific tool version.
      operationId: toolsIdVersionsVersionIdGet
      parameters:
      - name: id
        in: path
        description: A unique identifier of the tool, scoped to this registry, for
          example `123456`.
        required: true
        schema:
          type: string
      - name: version_id
        in: path
        description: An identifier of the tool version, scoped to this registry, for
          example `v1`. We recommend that versions use semantic versioning https://semver.org/spec/v2.0.0.html  (For
          example, `1.0.0` instead of `develop`)
        required: true
        schema:
          type: string
      responses:
        "200":
          description: A tool version.
          content:
            application/json:
              schema:
                $ref: '#/components/schemas/ToolVersion'
            text/plain:
              schema:
                $ref: '#/components/schemas/ToolVersion'
        "404":
          description: The tool can not be found.
          content:
            application/json:
              schema:
                $ref: '#/components/schemas/Error'
            text/plain:
              schema:
                $ref: '#/components/schemas/Error'
      security:
      - BEARER: []
  /api/ga4gh/trs/v2/tools/{id}/versions/{version_id}/{type}/descriptor:
    get:
      tags:
      - GA4GHV20
      summary: Get the tool descriptor for the specified tool
      description: Returns the descriptor for the specified tool (examples include
        CWL, WDL, or Nextflow documents).
      operationId: toolsIdVersionsVersionIdTypeDescriptorGet
      parameters:
      - name: type
        in: path
        description: The output type of the descriptor. Plain types return the bare
          descriptor while the "non-plain" types return a descriptor wrapped with
          metadata. Allowable values include "CWL", "WDL", "NFL", "PLAIN_CWL", "PLAIN_WDL",
          "PLAIN_NFL".
        required: true
        schema:
          type: string
      - name: id
        in: path
        description: A unique identifier of the tool, scoped to this registry, for
          example `123456`.
        required: true
        schema:
          type: string
      - name: version_id
        in: path
        description: An identifier of the tool version, scoped to this registry, for
          example `v1`.
        required: true
        schema:
          type: string
      responses:
        "200":
          description: The tool descriptor.
          content:
            application/json:
              schema:
                $ref: '#/components/schemas/FileWrapper'
            text/plain:
              schema:
                $ref: '#/components/schemas/FileWrapper'
        "404":
          description: The tool descriptor can not be found.
          content:
            application/json:
              schema:
                $ref: '#/components/schemas/Error'
            text/plain:
              schema:
                $ref: '#/components/schemas/Error'
      security:
      - BEARER: []
  /api/ga4gh/trs/v2/tools/{id}/versions/{version_id}/{type}/descriptor/{relative_path}:
    get:
      tags:
      - GA4GHV20
      summary: Get additional tool descriptor files relative to the main file
      description: Descriptors can often include imports that refer to additional
        descriptors. This returns additional descriptors for the specified tool in
        the same or other directories that can be reached as a relative path. This
        endpoint can be useful for workflow engine implementations like cwltool to
        programmatically download all the descriptors for a tool and run it. This
        can optionally include other files described with FileWrappers such as test
        parameters and containerfiles.
      operationId: toolsIdVersionsVersionIdTypeDescriptorRelativePathGet
      parameters:
      - name: type
        in: path
        description: The output type of the descriptor. If not specified, it is up
          to the underlying implementation to determine which output type to return.
          Plain types return the bare descriptor while the "non-plain" types return
          a descriptor wrapped with metadata. Allowable values are "CWL", "WDL", "NFL",
          "PLAIN_CWL", "PLAIN_WDL", "PLAIN_NFL".
        required: true
        schema:
          type: string
      - name: id
        in: path
        description: A unique identifier of the tool, scoped to this registry, for
          example `123456`.
        required: true
        schema:
          type: string
      - name: version_id
        in: path
        description: An identifier of the tool version for this particular tool registry,
          for example `v1`.
        required: true
        schema:
          type: string
      - name: relative_path
        in: path
        description: A relative path to the additional file (same directory or subdirectories),
          for example 'foo.cwl' would return a 'foo.cwl' from the same directory as
          the main descriptor. 'nestedDirectory/foo.cwl' would return the file  from
          a nested subdirectory.  Unencoded paths such 'sampleDirectory/foo.cwl' should
          also be allowed.
        required: true
        schema:
          type: string
      responses:
        "200":
          description: The tool descriptor.
          content:
            application/json:
              schema:
                $ref: '#/components/schemas/FileWrapper'
            text/plain:
              schema:
                $ref: '#/components/schemas/FileWrapper'
        "404":
          description: The tool can not be output in the specified type.
          content:
            application/json:
              schema:
                $ref: '#/components/schemas/Error'
            text/plain:
              schema:
                $ref: '#/components/schemas/Error'
      security:
      - BEARER: []
  /api/ga4gh/trs/v2/tools/{id}/versions/{version_id}/{type}/tests:
    get:
      tags:
      - GA4GHV20
      summary: Get a list of test JSONs
      description: Get a list of test JSONs (these allow you to execute the tool successfully)
        suitable for use with this descriptor type.
      operationId: toolsIdVersionsVersionIdTypeTestsGet
      parameters:
      - name: type
        in: path
        description: The type of the underlying descriptor. Allowable values include
          "CWL", "WDL", "NFL", "PLAIN_CWL", "PLAIN_WDL", "PLAIN_NFL". For example,
          "CWL" would return an list of ToolTests objects while "PLAIN_CWL" would
          return a bare JSON list with the content of the tests.
        required: true
        schema:
          type: string
      - name: id
        in: path
        description: A unique identifier of the tool, scoped to this registry, for
          example `123456`.
        required: true
        schema:
          type: string
      - name: version_id
        in: path
        description: An identifier of the tool version for this particular tool registry,
          for example `v1`.
        required: true
        schema:
          type: string
      responses:
        "200":
          description: The tool test JSON response.
          content:
            application/json:
              schema:
                type: array
                items:
                  $ref: '#/components/schemas/FileWrapper'
            text/plain:
              schema:
                type: array
                items:
                  $ref: '#/components/schemas/FileWrapper'
        "404":
          description: The tool can not be output in the specified type.
          content:
            application/json:
              schema:
                $ref: '#/components/schemas/Error'
            text/plain:
              schema:
                $ref: '#/components/schemas/Error'
      security:
      - BEARER: []
  /api/ga4gh/trs/v2/tools/{id}/versions/{version_id}/containerfile:
    get:
      tags:
      - GA4GHV20
      summary: Get the container specification(s) for the specified image.
      description: Returns the container specifications(s) for the specified image.
        For example, a CWL CommandlineTool can be associated with one specification
        for a container, a CWL Workflow can be associated with multiple specifications
        for containers.
      operationId: toolsIdVersionsVersionIdContainerfileGet
      parameters:
      - name: id
        in: path
        description: A unique identifier of the tool, scoped to this registry, for
          example `123456`.
        required: true
        schema:
          type: string
      - name: version_id
        in: path
        description: An identifier of the tool version for this particular tool registry,
          for example `v1`.
        required: true
        schema:
          type: string
      responses:
        "200":
          description: The tool payload.
          content:
            application/json:
              schema:
                type: array
                items:
                  $ref: '#/components/schemas/FileWrapper'
            text/plain:
              schema:
                type: array
                items:
                  $ref: '#/components/schemas/FileWrapper'
        "404":
          description: There are no container specifications for this tool.
          content:
            application/json:
              schema:
                $ref: '#/components/schemas/Error'
            text/plain:
              schema:
                $ref: '#/components/schemas/Error'
      security:
      - BEARER: []
  /api/ga4gh/trs/v2/tools/{id}/versions/{version_id}/{type}/files:
    get:
      tags:
      - GA4GHV20
      summary: Get a list of objects that contain the relative path and file type
      description: 'Get a list of objects that contain the relative path and file
        type. The descriptors are intended for use with the /tools/{id}/versions/{version_id}/{type}/descriptor/{relative_path
        : .+} endpoint.'
      operationId: toolsIdVersionsVersionIdTypeFilesGet
      parameters:
      - name: type
        in: path
        description: The output type of the descriptor. Examples of allowable values
          are "CWL", "WDL", and "NFL".
        required: true
        schema:
          type: string
      - name: id
        in: path
        description: A unique identifier of the tool, scoped to this registry, for
          example `123456`.
        required: true
        schema:
          type: string
      - name: version_id
        in: path
        description: An identifier of the tool version for this particular tool registry,
          for example `v1`.
        required: true
        schema:
          type: string
      responses:
        "200":
          description: The array of File JSON responses.
          content:
            application/json:
              schema:
                type: array
                items:
                  $ref: '#/components/schemas/ToolFile'
            text/plain:
              schema:
                type: array
                items:
                  $ref: '#/components/schemas/ToolFile'
        "404":
          description: The tool can not be output in the specified type.
          content:
            application/json:
              schema:
                $ref: '#/components/schemas/Error'
            text/plain:
              schema:
                $ref: '#/components/schemas/Error'
      security:
      - BEARER: []
  /api/ga4gh/trs/v2/tools:
    get:
      tags:
      - GA4GHV20
      summary: List all tools
      description: 'This endpoint returns all tools available or a filtered subset
        using metadata query parameters. '
      operationId: toolsGet
      parameters:
      - name: id
        in: query
        description: A unique identifier of the tool, scoped to this registry, for
          example `123456`.
        schema:
          type: string
      - name: alias
        in: query
        description: Support for this parameter is optional for tool registries that
          support aliases. If provided will only return entries with the given alias.
        schema:
          type: string
      - name: toolClass
        in: query
        description: Filter tools by the name of the subclass (#/definitions/ToolClass)
        schema:
          type: string
      - name: registry
        in: query
        description: The image registry that contains the image.
        schema:
          type: string
      - name: organization
        in: query
        description: The organization in the registry that published the image.
        schema:
          type: string
      - name: name
        in: query
        description: The name of the image.
        schema:
          type: string
      - name: toolname
        in: query
        description: The name of the tool.
        schema:
          type: string
      - name: description
        in: query
        description: The description of the tool.
        schema:
          type: string
      - name: author
        in: query
        description: The author of the tool (TODO a thought occurs, are we assuming
          that the author of the CWL and the image are the same?).
        schema:
          type: string
      - name: checker
        in: query
        description: Return only checker workflows.
        schema:
          type: boolean
      - name: offset
        in: query
        description: Start index of paging. Pagination results can be based on numbers
          or other values chosen by the registry implementor (for example, SHA values).
          If this exceeds the current result set return an empty set.  If not specified
          in the request, this will start at the beginning of the results.
        schema:
          type: string
      - name: limit
        in: query
        description: Amount of records to return in a given page.
        schema:
          type: integer
          format: int32
      responses:
        "200":
          description: An array of Tools that match the filter.
          content:
            application/json:
              schema:
                type: array
                items:
                  $ref: '#/components/schemas/Tool'
            text/plain:
              schema:
                type: array
                items:
                  $ref: '#/components/schemas/Tool'
      security:
      - BEARER: []
  /api/ga4gh/trs/v2/tools/{id}:
    get:
      tags:
      - GA4GHV20
      summary: List one specific tool, acts as an anchor for self references
      description: This endpoint returns one specific tool (which has ToolVersions
        nested inside it).
      operationId: toolsIdGet
      parameters:
      - name: id
        in: path
        description: A unique identifier of the tool, scoped to this registry, for
          example `123456`.
        required: true
        schema:
          type: string
      responses:
        "200":
          description: A tool.
          content:
            application/json:
              schema:
                $ref: '#/components/schemas/Tool'
            text/plain:
              schema:
                $ref: '#/components/schemas/Tool'
        "404":
          description: The tool can not be found.
          content:
            application/json:
              schema:
                $ref: '#/components/schemas/Error'
            text/plain:
              schema:
                $ref: '#/components/schemas/Error'
      security:
      - BEARER: []
  /api/ga4gh/trs/v2/tools/{id}/versions:
    get:
      tags:
      - GA4GHV20
      summary: List versions of a tool
      description: Returns all versions of the specified tool.
      operationId: toolsIdVersionsGet
      parameters:
      - name: id
        in: path
        description: A unique identifier of the tool, scoped to this registry, for
          example `123456`.
        required: true
        schema:
          type: string
      responses:
        "200":
          description: An array of tool versions.
          content:
            application/json:
              schema:
                type: array
                items:
                  $ref: '#/components/schemas/ToolVersion'
            text/plain:
              schema:
                type: array
                items:
                  $ref: '#/components/schemas/ToolVersion'
      security:
      - BEARER: []
components:
  schemas:
    Alias:
      type: object
      properties:
        content:
          type: string
    Checksum:
      required:
      - checksum
      - type
      type: object
      properties:
        checksum:
          type: string
          description: 'The hex-string encoded checksum for the data. '
        type:
          type: string
          description: The digest method used to create the checksum. The value (e.g.
            `sha-256`) SHOULD be listed as `Hash Name String` in the https://github.com/ga4gh-discovery/ga4gh-checksum/blob/master/hash-alg.csv[GA4GH
            Checksum Hash Algorithm Registry]. Other values MAY be used, as long as
            implementors are aware of the issues discussed in https://tools.ietf.org/html/rfc6920#section-9.4[RFC6920].
            GA4GH may provide more explicit guidance for use of non-IANA-registered
            algorithms in the future.
      description: A production (immutable) tool version is required to have a hashcode.
        Not required otherwise, but might be useful to detect changes.  This exposes
        the hashcode for specific image versions to verify that the container version
        pulled is actually the version that was indexed by the registry.
      example: '[{checksum=77af4d6b9913e693e8d0b4b294fa62ade6054e6b2f1ffb617ac955dd63fb0182,
        type=sha256}]'
    Collection:
      required:
      - name
      - topic
      type: object
      properties:
        aliases:
          type: object
          additionalProperties:
            $ref: '#/components/schemas/Alias'
        dbCreateDate:
          type: string
          format: date-time
        dbUpdateDate:
          type: string
          format: date-time
        description:
          type: string
          description: Description of the collection
        displayName:
          maxLength: 50
          minLength: 3
          pattern: '[\w ,_\-&()'']*'
          type: string
        entries:
          uniqueItems: true
          type: array
          items:
            $ref: '#/components/schemas/Entry'
        id:
          type: integer
          description: Implementation specific ID for the collection in this web service
          format: int64
        name:
          maxLength: 39
          minLength: 3
          pattern: '[a-zA-Z][a-zA-Z\d]*'
          type: string
          description: Name of the collection
          example: Alignment
        organizationID:
          type: integer
          format: int64
        organizationName:
          type: string
        topic:
          type: string
          description: Short description of the collection
          example: A collection of alignment algorithms
      description: Collection in an organization, collects entries
    Entry:
      type: object
      properties:
        aliases:
          type: object
          additionalProperties:
            $ref: '#/components/schemas/Alias'
        author:
          type: string
        checker_id:
          type: integer
          format: int64
        conceptDoi:
          type: string
        dbCreateDate:
          type: string
          format: date-time
        dbUpdateDate:
          type: string
          format: date-time
        defaultVersion:
          type: string
        description:
          type: string
        email:
          type: string
        gitUrl:
          type: string
        has_checker:
          type: boolean
        id:
          type: integer
          format: int64
        input_file_formats:
          uniqueItems: true
          type: array
          items:
            $ref: '#/components/schemas/FileFormat'
        is_published:
          type: boolean
        labels:
          uniqueItems: true
          type: array
          items:
            $ref: '#/components/schemas/Label'
        lastUpdated:
          type: string
          format: date-time
        last_modified:
          type: integer
          format: int32
        last_modified_date:
          type: string
          format: date-time
        metadataFromEntry:
          $ref: '#/components/schemas/Entry'
        metadataFromVersion:
          $ref: '#/components/schemas/Version'
        output_file_formats:
          uniqueItems: true
          type: array
          items:
            $ref: '#/components/schemas/FileFormat'
        starredUsers:
          uniqueItems: true
          type: array
          items:
            $ref: '#/components/schemas/User'
        topicId:
          type: integer
          format: int64
        users:
          uniqueItems: true
          type: array
          items:
            $ref: '#/components/schemas/User'
        workflowVersions:
          uniqueItems: true
          type: array
          items:
            $ref: '#/components/schemas/Version'
    FileFormat:
      type: object
      properties:
        value:
          type: string
    Image:
      type: object
      properties:
        checksums:
          type: array
          items:
            $ref: '#/components/schemas/Checksum'
        imageID:
          type: string
        repository:
          type: string
        tag:
          type: string
    Label:
      type: object
      properties:
        id:
          type: integer
          format: int64
        value:
          type: string
    Profile:
      type: object
      properties:
        avatarURL:
          type: string
        bio:
          type: string
        company:
          type: string
        email:
          type: string
        location:
          type: string
        name:
          type: string
        username:
          type: string
    SourceFile:
      type: object
      properties:
        absolutePath:
          type: string
        content:
          type: string
        frozen:
          type: boolean
        id:
          type: integer
          format: int64
        path:
          type: string
        type:
          type: string
          enum:
          - DOCKSTORE_CWL
          - DOCKSTORE_WDL
          - DOCKERFILE
          - CWL_TEST_JSON
          - WDL_TEST_JSON
          - NEXTFLOW
          - NEXTFLOW_CONFIG
          - NEXTFLOW_TEST_PARAMS
          - DOCKSTORE_YML
          - DOCKSTORE_SERVICE_YML
          - DOCKSTORE_SERVICE_TEST_JSON
          - DOCKSTORE_SERVICE_OTHER
          - DOCKSTORE_GXFORMAT2
          - GXFORMAT2_TEST_FILE
          - DOCKSTORE_SWL
          - SWL_TEST_JSON
        verifiedBySource:
          type: object
          additionalProperties:
            $ref: '#/components/schemas/VerificationInformation'
    User:
      type: object
      properties:
        avatarUrl:
          type: string
        curator:
          type: boolean
        id:
          type: integer
          format: int64
        isAdmin:
          type: boolean
        name:
          type: string
        privacyPolicyVersion:
          type: string
          enum:
          - NONE
          - PRIVACY_POLICY_VERSION_2_5
        privacyPolicyVersionAcceptanceDate:
          type: string
          format: date-time
        setupComplete:
          type: boolean
        tosacceptanceDate:
          type: string
          format: date-time
        tosversion:
          type: string
          enum:
          - NONE
          - TOS_VERSION_1
        tosversionAcceptanceDate:
          type: string
          format: date-time
          writeOnly: true
        userProfiles:
          type: object
          additionalProperties:
            $ref: '#/components/schemas/Profile'
        username:
          type: string
    Validation:
      type: object
      properties:
        id:
          type: integer
          format: int64
        message:
          type: string
        type:
          type: string
          enum:
          - DOCKSTORE_CWL
          - DOCKSTORE_WDL
          - DOCKERFILE
          - CWL_TEST_JSON
          - WDL_TEST_JSON
          - NEXTFLOW
          - NEXTFLOW_CONFIG
          - NEXTFLOW_TEST_PARAMS
          - DOCKSTORE_YML
          - DOCKSTORE_SERVICE_YML
          - DOCKSTORE_SERVICE_TEST_JSON
          - DOCKSTORE_SERVICE_OTHER
          - DOCKSTORE_GXFORMAT2
          - GXFORMAT2_TEST_FILE
          - DOCKSTORE_SWL
          - SWL_TEST_JSON
        valid:
          type: boolean
    VerificationInformation:
      type: object
      properties:
        metadata:
          type: string
        platformVersion:
          type: string
        verified:
          type: boolean
    Version:
      type: object
      properties:
        author:
          type: string
        commitID:
          type: string
        dbUpdateDate:
          type: string
          format: date-time
        description:
          type: string
        descriptionSource:
          type: string
          enum:
          - README
          - DESCRIPTOR
        dirtyBit:
          type: boolean
        doiStatus:
          type: string
          enum:
          - NOT_REQUESTED
          - REQUESTED
          - CREATED
        doiURL:
          type: string
        email:
          type: string
        frozen:
          type: boolean
        hidden:
          type: boolean
        id:
          type: integer
          format: int64
        images:
          uniqueItems: true
          type: array
          items:
            $ref: '#/components/schemas/Image'
        input_file_formats:
          uniqueItems: true
          type: array
          items:
            $ref: '#/components/schemas/FileFormat'
        name:
          type: string
        output_file_formats:
          uniqueItems: true
          type: array
          items:
            $ref: '#/components/schemas/FileFormat'
        reference:
          type: string
        referenceType:
          type: string
          enum:
          - COMMIT
          - TAG
          - BRANCH
          - NOT_APPLICABLE
          - UNSET
        sourceFiles:
          uniqueItems: true
          type: array
          items:
            $ref: '#/components/schemas/SourceFile'
        valid:
          type: boolean
        validations:
          uniqueItems: true
          type: array
          items:
            $ref: '#/components/schemas/Validation'
        verified:
          type: boolean
        verifiedSource:
          type: string
        verifiedSources:
          type: array
          items:
            type: string
        versionEditor:
          $ref: '#/components/schemas/User'
        workingDirectory:
          type: string
    Aliasable:
      type: object
      properties:
        aliases:
          type: object
          additionalProperties:
            $ref: '#/components/schemas/Alias'
    BioWorkflow:
      type: object
      properties:
        descriptorType:
          type: string
          enum:
          - CWL
          - WDL
          - gxformat2
          - SWL
          - NFL
          - service
          
          
        aliases:
          type: object
          additionalProperties:
            $ref: '#/components/schemas/Alias'
        author:
          type: string
        checker_id:
          type: integer
          format: int64
        conceptDoi:
          type: string
        dbCreateDate:
          type: string
          format: date-time
        dbUpdateDate:
          type: string
          format: date-time
        defaultTestParameterFilePath:
          type: string
        defaultVersion:
          type: string
        description:
          type: string
        email:
          type: string
        full_workflow_path:
          type: string
        gitUrl:
          type: string
        has_checker:
          type: boolean
        id:
          type: integer
          format: int64
        input_file_formats:
          uniqueItems: true
          type: array
          items:
            $ref: '#/components/schemas/FileFormat'
        is_checker:
          type: boolean
        is_published:
          type: boolean
        labels:
          uniqueItems: true
          type: array
          items:
            $ref: '#/components/schemas/Label'
        lastUpdated:
          type: string
          format: date-time
        last_modified:
          type: integer
          format: int32
        last_modified_date:
          type: string
          format: date-time
        metadataFromEntry:
          $ref: '#/components/schemas/Workflow'
        metadataFromVersion:
          $ref: '#/components/schemas/Version'
        mode:
          type: string
          enum:
          - FULL
          - STUB
          - HOSTED
          - SERVICE
        organization:
          type: string
        output_file_formats:
          uniqueItems: true
          type: array
          items:
            $ref: '#/components/schemas/FileFormat'
        parent_id:
          type: integer
          format: int64
        path:
          type: string
        repository:
          type: string
        sourceControl:
          type: string
          enum:
          - dockstore.org
          - github.com
          - bitbucket.org
          - gitlab.com
        source_control_provider:
          type: string
        starredUsers:
          uniqueItems: true
          type: array
          items:
            $ref: '#/components/schemas/User'
        topicId:
          type: integer
          format: int64
        users:
          uniqueItems: true
          type: array
          items:
            $ref: '#/components/schemas/User'
        workflowName:
          type: string
        workflowVersions:
          uniqueItems: true
          type: array
          items:
            $ref: '#/components/schemas/WorkflowVersion'
        workflow_path:
          type: string
    Event:
      type: object
      properties:
        collection:
          $ref: '#/components/schemas/Collection'
        dbCreateDate:
          type: string
          format: date-time
        dbUpdateDate:
          type: string
          format: date-time
        id:
          type: integer
          format: int64
        initiatorUser:
          $ref: '#/components/schemas/User'
        organization:
          $ref: '#/components/schemas/Organization'
        tool:
          $ref: '#/components/schemas/Tool'
        type:
          type: string
          enum:
          - CREATE_ORG
          - DELETE_ORG
          - MODIFY_ORG
          - APPROVE_ORG
          - REJECT_ORG
          - REREQUEST_ORG
          - ADD_USER_TO_ORG
          - REMOVE_USER_FROM_ORG
          - MODIFY_USER_ROLE_ORG
          - APPROVE_ORG_INVITE
          - REJECT_ORG_INVITE
          - CREATE_COLLECTION
          - MODIFY_COLLECTION
          - REMOVE_FROM_COLLECTION
          - ADD_TO_COLLECTION
          - ADD_VERSION_TO_ENTRY
        user:
          $ref: '#/components/schemas/User'
        version:
          $ref: '#/components/schemas/Version'
        workflow:
          $ref: '#/components/schemas/Workflow'
    Organization:
      type: object
      properties:
        aliases:
          type: object
          additionalProperties:
            $ref: '#/components/schemas/Alias'
        avatarUrl:
          pattern: ([^\s]+)(?i)(\.jpg|\.jpeg|\.png|\.gif)
          type: string
        dbCreateDate:
          type: string
          format: date-time
        dbUpdateDate:
          type: string
          format: date-time
        description:
          type: string
        displayName:
          maxLength: 50
          minLength: 3
          pattern: '[\w ,_\-&()'']*'
          type: string
        email:
          type: string
        id:
          type: integer
          format: int64
        link:
          type: string
        location:
          type: string
        name:
          maxLength: 39
          minLength: 3
          pattern: '[a-zA-Z][a-zA-Z\d]*'
          type: string
        starredUsers:
          uniqueItems: true
          type: array
          items:
            $ref: '#/components/schemas/User'
        status:
          type: string
          enum:
          - PENDING
          - REJECTED
          - APPROVED
        topic:
          type: string
        users:
          uniqueItems: true
          type: array
          items:
            $ref: '#/components/schemas/OrganizationUser'
    OrganizationUser:
      type: object
      properties:
        accepted:
          type: boolean
        dbCreateDate:
          type: string
          format: date-time
        dbUpdateDate:
          type: string
          format: date-time
        id:
          $ref: '#/components/schemas/OrganizationUserId'
        organization:
          $ref: '#/components/schemas/Organization'
        role:
          type: string
          enum:
          - MAINTAINER
          - MEMBER
        user:
          $ref: '#/components/schemas/User'
    OrganizationUserId:
      type: object
      properties:
        organizationId:
          type: integer
          format: int64
        userId:
          type: integer
          format: int64
    Service:
      type: object
      allOf:
      - $ref: '#/components/schemas/Workflow'
    Tag:
      type: object
      properties:
        author:
          type: string
        automated:
          type: boolean
        commitID:
          type: string
        cwl_path:
          type: string
        dbUpdateDate:
          type: string
          format: date-time
        description:
          type: string
        descriptionSource:
          type: string
          enum:
          - README
          - DESCRIPTOR
        dirtyBit:
          type: boolean
        dockerfile_path:
          type: string
        doiStatus:
          type: string
          enum:
          - NOT_REQUESTED
          - REQUESTED
          - CREATED
        doiURL:
          type: string
        email:
          type: string
        frozen:
          type: boolean
        hidden:
          type: boolean
        id:
          type: integer
          format: int64
        image_id:
          type: string
        images:
          uniqueItems: true
          type: array
          items:
            $ref: '#/components/schemas/Image'
        input_file_formats:
          uniqueItems: true
          type: array
          items:
            $ref: '#/components/schemas/FileFormat'
        last_built:
          type: string
          format: date-time
        name:
          type: string
        output_file_formats:
          uniqueItems: true
          type: array
          items:
            $ref: '#/components/schemas/FileFormat'
        reference:
          type: string
        referenceType:
          type: string
          enum:
          - COMMIT
          - TAG
          - BRANCH
          - NOT_APPLICABLE
          - UNSET
        size:
          type: integer
          format: int64
        sourceFiles:
          uniqueItems: true
          type: array
          items:
            $ref: '#/components/schemas/SourceFile'
        valid:
          type: boolean
        validations:
          uniqueItems: true
          type: array
          items:
            $ref: '#/components/schemas/Validation'
        verified:
          type: boolean
        verifiedSource:
          type: string
        verifiedSources:
          type: array
          items:
            type: string
        versionEditor:
          $ref: '#/components/schemas/User'
        wdl_path:
          type: string
        workingDirectory:
          type: string
    Tool:
      required:
      - id
      - organization
      - toolclass
      - url
      - versions
      type: object
      properties:
        aliases:
          type: array
          description: Support for this parameter is optional for tool registries
            that support aliases. A list of strings that can be used to identify this
            tool which could be  straight up URLs.  This can be used to expose alternative
            ids (such as GUIDs) for a tool for registries. Can be used to match tools
            across registries.
          items:
            type: string
            description: Support for this parameter is optional for tool registries
              that support aliases. A list of strings that can be used to identify
              this tool which could be  straight up URLs.  This can be used to expose
              alternative ids (such as GUIDs) for a tool for registries. Can be used
              to match tools across registries.
        checker_url:
          type: string
          description: Optional url to the checker tool that will exit successfully
            if this tool produced the expected result given test data.
        description:
          type: string
          description: The description of the tool.
        has_checker:
          type: boolean
          description: Whether this tool has a checker tool associated with it.
        id:
          type: string
          description: A unique identifier of the tool, scoped to this registry.
          example: "123456"
        meta_version:
          type: string
          description: The version of this tool in the registry. Iterates when fields
            like the description, author, etc. are updated.
        name:
          type: string
          description: The name of the tool.
        organization:
          type: string
          description: The organization that published the image.
        toolclass:
          $ref: '#/components/schemas/ToolClass'
        url:
          type: string
          description: The URL for this tool in this registry.
          example: http://agora.broadinstitute.org/tools/123456
        versions:
          type: array
          description: A list of versions for this tool.
          items:
            $ref: '#/components/schemas/ToolVersion'
      description: A tool (or described tool) is defined as a tuple of a descriptor
        file (which potentially consists of multiple files), a set of container images,
        and a set of instructions for creating those images.
    Workflow:
      required:
      - type
      type: object
      properties:
        descriptorType:
          type: string
          enum:
          - CWL
          - WDL
          - gxformat2
          - SWL
          - NFL
          - service
          
          
        aliases:
          type: object
          additionalProperties:
            $ref: '#/components/schemas/Alias'
        author:
          type: string
        checker_id:
          type: integer
          format: int64
        conceptDoi:
          type: string
        dbCreateDate:
          type: string
          format: date-time
        dbUpdateDate:
          type: string
          format: date-time
        defaultTestParameterFilePath:
          type: string
        defaultVersion:
          type: string
        description:
          type: string
        email:
          type: string
        full_workflow_path:
          type: string
        gitUrl:
          type: string
        has_checker:
          type: boolean
        id:
          type: integer
          format: int64
        input_file_formats:
          uniqueItems: true
          type: array
          items:
            $ref: '#/components/schemas/FileFormat'
        isChecker:
          type: boolean
        is_published:
          type: boolean
        labels:
          uniqueItems: true
          type: array
          items:
            $ref: '#/components/schemas/Label'
        lastUpdated:
          type: string
          format: date-time
        last_modified:
          type: integer
          format: int32
        last_modified_date:
          type: string
          format: date-time
        metadataFromEntry:
          $ref: '#/components/schemas/Workflow'
        metadataFromVersion:
          $ref: '#/components/schemas/Version'
        mode:
          type: string
          enum:
          - FULL
          - STUB
          - HOSTED
          - SERVICE
        organization:
          type: string
        output_file_formats:
          uniqueItems: true
          type: array
          items:
            $ref: '#/components/schemas/FileFormat'
        parentEntry:
          $ref: '#/components/schemas/Entry'
        path:
          type: string
        repository:
          type: string
        sourceControl:
          type: string
          enum:
          - dockstore.org
          - github.com
          - bitbucket.org
          - gitlab.com
        source_control_provider:
          type: string
        starredUsers:
          uniqueItems: true
          type: array
          items:
            $ref: '#/components/schemas/User'
        topicId:
          type: integer
          format: int64
        users:
          uniqueItems: true
          type: array
          items:
            $ref: '#/components/schemas/User'
        workflowName:
          type: string
        workflowVersions:
          uniqueItems: true
          type: array
          items:
            $ref: '#/components/schemas/WorkflowVersion'
        workflow_path:
          type: string
        type:
          type: string
      discriminator:
        propertyName: type
    WorkflowVersion:
      type: object
      properties:
        aliases:
          type: object
          additionalProperties:
            $ref: '#/components/schemas/Alias'
        author:
          type: string
        commitID:
          type: string
        dbUpdateDate:
          type: string
          format: date-time
        description:
          type: string
        descriptionSource:
          type: string
          enum:
          - README
          - DESCRIPTOR
        dirtyBit:
          type: boolean
        doiStatus:
          type: string
          enum:
          - NOT_REQUESTED
          - REQUESTED
          - CREATED
        doiURL:
          type: string
        email:
          type: string
        frozen:
          type: boolean
        hidden:
          type: boolean
        id:
          type: integer
          format: int64
        images:
          uniqueItems: true
          type: array
          items:
            $ref: '#/components/schemas/Image'
        input_file_formats:
          uniqueItems: true
          type: array
          items:
            $ref: '#/components/schemas/FileFormat'
        last_modified:
          type: string
          format: date-time
        name:
          type: string
        output_file_formats:
          uniqueItems: true
          type: array
          items:
            $ref: '#/components/schemas/FileFormat'
        reference:
          type: string
        referenceType:
          type: string
          enum:
          - COMMIT
          - TAG
          - BRANCH
          - NOT_APPLICABLE
          - UNSET
        sourceFiles:
          uniqueItems: true
          type: array
          items:
            $ref: '#/components/schemas/SourceFile'
        subClass:
          type: string
          enum:
          - DOCKER_COMPOSE
          - SWARM
          - KUBERNETES
          - HELM
        valid:
          type: boolean
        validations:
          uniqueItems: true
          type: array
          items:
            $ref: '#/components/schemas/Validation'
        verified:
          type: boolean
        verifiedSource:
          type: string
        verifiedSources:
          type: array
          items:
            type: string
        versionEditor:
          $ref: '#/components/schemas/User'
        workflow_path:
          type: string
        workingDirectory:
          type: string
    SourceControlBean:
      type: object
      properties:
        friendlyName:
          type: string
        value:
          type: string
    RegistryBean:
      type: object
      properties:
        customDockerPath:
          type: string
        dockerPath:
          type: string
        enum:
          type: string
        friendlyName:
          type: string
        privateOnly:
          type: string
        url:
          type: string
    SourceControlBean:
      type: object
      properties:
        friendlyName:
          type: string
        value:
          type: string
    DescriptorLanguageBean:
      type: object
      properties:
        friendlyName:
          type: string
        value:
          type: string
    Config:
      type: object
      properties:
        bitBucketAuthUrl:
          type: string
        bitBucketClientId:
          type: string
        cwlVisualizerUri:
          type: string
        discourseUrl:
          type: string
        dnaNexusImportUrl:
          type: string
        dnaStackImportUrl:
          type: string
        documentationUrl:
          type: string
        featuredContentUrl:
          type: string
        gitHubAppInstallationUrl:
          type: string
        gitHubAuthUrl:
          type: string
        gitHubRedirectPath:
          type: string
        gitHubScope:
          type: string
        githubClientId:
          type: string
        gitlabAuthUrl:
          type: string
        gitlabClientId:
          type: string
        gitlabRedirectPath:
          type: string
        gitlabScope:
          type: string
        googleClientId:
          type: string
        googleScope:
          type: string
        quayIoAuthUrl:
          type: string
        quayIoClientId:
          type: string
        quayIoRedirectPath:
          type: string
        quayIoScope:
          type: string
        tagManagerId:
          type: string
        terraImportUrl:
          type: string
        zenodoAuthUrl:
          type: string
        zenodoClientId:
          type: string
        zenodoRedirectPath:
          type: string
        zenodoScope:
          type: string
<<<<<<< HEAD
=======
    DescriptorLanguageBean:
      type: object
      properties:
        friendlyName:
          type: string
        value:
          type: string
>>>>>>> 4770590e
    StarRequest:
      type: object
      properties:
        star:
          type: boolean
    ToolTesterLog:
      type: object
      properties:
        filename:
          type: string
        logType:
          type: string
          enum:
          - FULL
          - SUMMARY
        runner:
          type: string
        testFilename:
          type: string
        toolId:
          type: string
        toolVersionName:
          type: string
    Repository:
      type: object
      properties:
        canDelete:
          type: boolean
        gitRegistry:
          type: string
          enum:
          - dockstore.org
          - github.com
          - bitbucket.org
          - gitlab.com
        organization:
          type: string
        path:
          type: string
        present:
          type: boolean
        repositoryName:
          type: string
    OrganizationUpdateTime:
      type: object
      properties:
        displayName:
          type: string
        lastUpdateDate:
          type: string
          format: date-time
        name:
          type: string
    EntryUpdateTime:
      type: object
      properties:
        entryType:
          type: string
          enum:
          - TOOL
          - WORKFLOW
          - SERVICE
        lastUpdateDate:
          type: string
          format: date-time
        path:
          type: string
        prettyPath:
          type: string
<<<<<<< HEAD
    Repository:
      type: object
      properties:
        canDelete:
          type: boolean
        gitRegistry:
          type: string
          enum:
          - dockstore.org
          - github.com
          - bitbucket.org
          - gitlab.com
        organization:
          type: string
        path:
          type: string
        present:
          type: boolean
        repositoryName:
          type: string
    ToolClass:
      type: object
      properties:
        description:
          type: string
          description: A longer explanation of what this class is and what it can
            accomplish.
        id:
          type: string
          description: The unique identifier for the class.
        name:
          type: string
          description: A short friendly name for the class.
      description: Describes a class (type) of tool allowing us to categorize workflows,
        tasks, and maybe even other entities (such as services) separately.
    ImageData:
      type: object
      properties:
        checksum:
          type: array
          description: A production (immutable) tool version is required to have a
            hashcode. Not required otherwise, but might be useful to detect changes.  This
            exposes the hashcode for specific image versions to verify that the container
            version pulled is actually the version that was indexed by the registry.
          example: '[{checksum=77af4d6b9913e693e8d0b4b294fa62ade6054e6b2f1ffb617ac955dd63fb0182,
            type=sha256}]'
          items:
            $ref: '#/components/schemas/Checksum'
        image_name:
          type: string
          description: Used in conjunction with a registry_url if provided to locate
            images.
        image_type:
          type: string
          enum:
          - Docker
          - Singularity
          - Conda
        registry_host:
          type: string
          description: A docker registry or a URL to a Singularity registry. Used
            along with image_name to locate a specific image.
        size:
          type: integer
          description: Size of the container in bytes.
          format: int32
        updated:
          type: string
          description: Last time the container was updated.
      description: Describes one container image.
    ToolVersion:
      required:
      - id
      - url
      type: object
      properties:
        author:
          type: array
          description: Contact information for the author of this version of the tool
            in the registry. (More complex authorship information is handled by the
            descriptor).
          items:
            type: string
            description: Contact information for the author of this version of the
              tool in the registry. (More complex authorship information is handled
              by the descriptor).
        containerfile:
          type: boolean
          description: Reports if this tool has a containerfile available. (For Docker-based
            tools, this would indicate the presence of a Dockerfile)
        descriptor_type:
          type: array
          description: The type (or types) of descriptors available.
          items:
            type: string
            description: The type (or types) of descriptors available.
            enum:
            - CWL
            - WDL
            - NFL
        id:
          type: string
          description: An identifier of the version of this tool for this particular
            tool registry.
          example: v1
        images:
          type: array
          description: All known docker images (and versions/hashes) used by this
            tool. If the tool has to evaluate any of the docker images strings at
            runtime, those ones cannot be reported here.
          items:
            $ref: '#/components/schemas/ImageData'
        included_apps:
          type: array
          description: An array of IDs for the applications that are stored inside
            this tool.
          example: '[https://bio.tools/tool/mytum.de/SNAP2/1, https://bio.tools/bioexcel_seqqc]'
          items:
            type: string
            description: An array of IDs for the applications that are stored inside
              this tool.
            example: '[https://bio.tools/tool/mytum.de/SNAP2/1, https://bio.tools/bioexcel_seqqc]'
        is_production:
          type: boolean
          description: This version of a tool is guaranteed to not change over time
            (for example, a  tool built from a tag in git as opposed to a branch).
            A production quality tool  is required to have a checksum
        meta_version:
          type: string
          description: The version of this tool version in the registry. Iterates
            when fields like the description, author, etc. are updated.
        name:
          type: string
          description: The name of the version.
        signed:
          type: boolean
          description: Reports whether this version of the tool has been signed.
        url:
          type: string
          description: The URL for this tool version in this registry.
          example: http://agora.broadinstitute.org/tools/123456/versions/1
        verified:
          type: boolean
          description: Reports whether this tool has been verified by a specific organization
            or individual.
        verified_source:
          type: array
          description: Source of metadata that can support a verified tool, such as
            an email or URL.
          items:
            type: string
            description: Source of metadata that can support a verified tool, such
              as an email or URL.
      description: A tool version describes a particular iteration of a tool as described
        by a reference to a specific image and/or documents.
    Error:
      required:
      - code
      type: object
      properties:
        code:
          type: integer
          format: int32
        message:
          type: string
    FileWrapper:
      type: object
      properties:
        checksum:
          type: array
          description: 'A production (immutable) tool version is required to have
            a hashcode. Not required otherwise, but might be useful to detect changes. '
          example: '[{checksum=ea2a5db69bd20a42976838790bc29294df3af02b, type=sha1}]'
          items:
            $ref: '#/components/schemas/Checksum'
        content:
          type: string
          description: The content of the file itself. One of url or content is required.
        url:
          type: string
          description: Optional url to the underlying content, should include version
            information, and can include a git hash.  Note that this URL should resolve
            to the raw unwrapped content that would otherwise be available in content.
            One of url or content is required.
      description: 'A file provides content for one of - A tool descriptor is a metadata
        document that describes one or more tools. - A tool document that describes
        how to test with one or more sample test JSON. - A containerfile is a document
        that describes how to build a particular container image. Examples include
        Dockerfiles for creating Docker images and Singularity recipes for Singularity
        images '
    ToolFile:
      type: object
      properties:
        file_type:
          type: string
          enum:
          - TEST_FILE
          - PRIMARY_DESCRIPTOR
          - SECONDARY_DESCRIPTOR
          - CONTAINERFILE
          - OTHER
        path:
          type: string
          description: Relative path of the file.  A descriptor's path can be used
            with the GA4GH .../{type}/descriptor/{relative_path} endpoint.
=======
>>>>>>> 4770590e
  securitySchemes:
    bearer:
      type: http
      scheme: bearer<|MERGE_RESOLUTION|>--- conflicted
+++ resolved
@@ -481,7 +481,6 @@
                   $ref: '#/components/schemas/Event'
       security:
       - bearer: []
-<<<<<<< HEAD
   /metadata/dockerRegistryList:
     get:
       tags:
@@ -498,8 +497,6 @@
                 type: array
                 items:
                   $ref: '#/components/schemas/RegistryBean'
-=======
->>>>>>> 4770590e
   /metadata/sitemap:
     get:
       tags:
@@ -592,36 +589,6 @@
                 type: array
                 items:
                   $ref: '#/components/schemas/SourceControlBean'
-  /metadata/dockerRegistryList:
-    get:
-      tags:
-      - metadata
-      summary: Get the list of docker registries supported on Dockstore
-      description: Get the list of docker registries supported on Dockstore, NO authentication
-      operationId: getDockerRegistries
-      responses:
-        default:
-          description: List of Docker registries
-          content:
-            application/json:
-              schema:
-                type: array
-                items:
-                  $ref: '#/components/schemas/RegistryBean'
-  /metadata/config.json:
-    get:
-      tags:
-      - metadata
-      summary: Configuration for UI clients of the API
-      description: Configuration, NO authentication
-      operationId: getConfig
-      responses:
-        default:
-          description: default response
-          content:
-            application/json:
-              schema:
-                $ref: '#/components/schemas/Config'
   /metadata/descriptorLanguageList:
     get:
       tags:
@@ -668,7 +635,6 @@
           content:
             text/html: {}
             text/xml: {}
-<<<<<<< HEAD
   /metadata/config.json:
     get:
       tags:
@@ -683,6 +649,273 @@
             application/json:
               schema:
                 $ref: '#/components/schemas/Config'
+  /organizations/{organizationId}:
+    get:
+      tags:
+      - organizations
+      summary: Retrieve an organization by ID.
+      description: Retrieve an organization by ID. Supports optional authentication.
+      operationId: getOrganizationById
+      parameters:
+      - name: organizationId
+        in: path
+        description: Organization ID.
+        required: true
+        schema:
+          type: integer
+          format: int64
+      responses:
+        default:
+          description: default response
+          content:
+            application/json:
+              schema:
+                $ref: '#/components/schemas/Organization'
+      security:
+      - bearer: []
+    put:
+      tags:
+      - organizations
+      summary: Update an organization.
+      description: Update an organization. Currently only name, display name, description,
+        topic, email, link, avatarUrl, and location can be updated.
+      operationId: updateOrganization
+      parameters:
+      - name: organizationId
+        in: path
+        description: Organization ID.
+        required: true
+        schema:
+          type: integer
+          format: int64
+      requestBody:
+        description: Organization to register.
+        content:
+          '*/*':
+            schema:
+              $ref: '#/components/schemas/Organization'
+        required: true
+      responses:
+        default:
+          description: default response
+          content:
+            application/json:
+              schema:
+                $ref: '#/components/schemas/Organization'
+      security:
+      - bearer: []
+  /organizations/{organizationId}/description:
+    get:
+      tags:
+      - organizations
+      summary: Retrieve an organization description by organization ID.
+      description: Retrieve an organization description by organization ID. Supports
+        optional authentication.
+      operationId: getOrganizationDescription
+      parameters:
+      - name: organizationId
+        in: path
+        description: Organization ID.
+        required: true
+        schema:
+          type: integer
+          format: int64
+      responses:
+        default:
+          description: default response
+          content:
+            application/json:
+              schema:
+                type: string
+      security:
+      - bearer: []
+    put:
+      tags:
+      - organizations
+      summary: Update an organization's description.
+      description: Update an organization's description. Expects description in markdown
+        format.
+      operationId: updateOrganizationDescription
+      parameters:
+      - name: organizationId
+        in: path
+        description: Organization ID.
+        required: true
+        schema:
+          type: integer
+          format: int64
+      requestBody:
+        description: Organization's description in markdown.
+        content:
+          '*/*':
+            schema:
+              type: string
+        required: true
+      responses:
+        default:
+          description: default response
+          content:
+            application/json:
+              schema:
+                $ref: '#/components/schemas/Organization'
+      security:
+      - bearer: []
+  /organizations/{organizationId}/members:
+    get:
+      tags:
+      - organizations
+      summary: Retrieve all members for an organization.
+      description: Retrieve all members for an organization. Supports optional authentication.
+      operationId: getOrganizationMembers
+      parameters:
+      - name: organizationId
+        in: path
+        description: Organization ID.
+        required: true
+        schema:
+          type: integer
+          format: int64
+      responses:
+        default:
+          description: default response
+          content:
+            application/json:
+              schema:
+                uniqueItems: true
+                type: array
+                items:
+                  $ref: '#/components/schemas/OrganizationUser'
+      security:
+      - bearer: []
+  /organizations/{organizationId}/events:
+    get:
+      tags:
+      - organizations
+      summary: Retrieve all events for an organization.
+      description: Retrieve all events for an organization. Supports optional authentication.
+      operationId: getOrganizationEvents
+      parameters:
+      - name: organizationId
+        in: path
+        description: Organization ID.
+        required: true
+        schema:
+          type: integer
+          format: int64
+      - name: offset
+        in: query
+        description: Start index of paging.  If this exceeds the current result set
+          return an empty set.  If not specified in the request, this will start at
+          the beginning of the results.
+        required: true
+        schema:
+          type: integer
+          format: int32
+          default: 0
+      - name: limit
+        in: query
+        description: Amount of records to return in a given page, limited to 100
+        required: true
+        schema:
+          maximum: 100
+          minimum: 1
+          type: integer
+          format: int32
+          default: 100
+      requestBody:
+        content:
+          '*/*':
+            schema:
+              $ref: '#/components/schemas/User'
+      responses:
+        default:
+          description: default response
+          content:
+            application/json:
+              schema:
+                type: array
+                items:
+                  $ref: '#/components/schemas/Event'
+      security:
+      - bearer: []
+  /organizations/{organizationId}/unstar:
+    delete:
+      tags:
+      - organizations
+      summary: Unstar an organization.
+      description: Unstar an organization.
+      operationId: unstarOrganization
+      parameters:
+      - name: organizationId
+        in: path
+        description: Organization ID.
+        required: true
+        schema:
+          type: integer
+          format: int64
+      responses:
+        default:
+          description: default response
+          content:
+            application/json: {}
+      security:
+      - bearer: []
+  /organizations/{organizationId}/starredUsers:
+    get:
+      tags:
+      - organizations
+      summary: Return list of users who starred the given approved organization.
+      description: Return list of users who starred the given approved organization.
+      operationId: getStarredUsersForApprovedOrganization
+      parameters:
+      - name: organizationId
+        in: path
+        description: Organization ID.
+        required: true
+        schema:
+          type: integer
+          format: int64
+      responses:
+        default:
+          description: default response
+          content:
+            application/json:
+              schema:
+                uniqueItems: true
+                type: array
+                items:
+                  $ref: '#/components/schemas/User'
+  /organizations/all:
+    get:
+      tags:
+      - organizations
+      summary: List all organizations.
+      description: List all organizations, regardless of organization status. Admin/curator
+        only.
+      operationId: getAllOrganizations
+      parameters:
+      - name: type
+        in: query
+        description: Filter to apply to organizations.
+        required: true
+        schema:
+          type: string
+          enum:
+          - all
+          - pending
+          - rejected
+          - approved
+      responses:
+        default:
+          description: default response
+          content:
+            application/json:
+              schema:
+                type: array
+                items:
+                  $ref: '#/components/schemas/Organization'
+      security:
+      - bearer: []
   /organizations:
     get:
       tags:
@@ -714,96 +947,13 @@
             schema:
               $ref: '#/components/schemas/Organization'
         required: true
-=======
-  /organizations/{organizationId}/members:
-    get:
-      tags:
-      - organizations
-      summary: Retrieve all members for an organization.
-      description: Retrieve all members for an organization. Supports optional authentication.
-      operationId: getOrganizationMembers
-      parameters:
-      - name: organizationId
-        in: path
-        description: Organization ID.
-        required: true
-        schema:
-          type: integer
-          format: int64
->>>>>>> 4770590e
-      responses:
-        default:
-          description: default response
-          content:
-            application/json:
-              schema:
-<<<<<<< HEAD
+      responses:
+        default:
+          description: default response
+          content:
+            application/json:
+              schema:
                 $ref: '#/components/schemas/Organization'
-      security:
-      - bearer: []
-  /organizations/{organizationId}/approve:
-    post:
-      tags:
-      - organizations
-      summary: Approve an organization.
-      description: Approve the organization with the given id. Admin/curator only.
-      operationId: approveOrganization
-=======
-                uniqueItems: true
-                type: array
-                items:
-                  $ref: '#/components/schemas/OrganizationUser'
-      security:
-      - bearer: []
-  /organizations/{organizationId}/events:
-    get:
-      tags:
-      - organizations
-      summary: Retrieve all events for an organization.
-      description: Retrieve all events for an organization. Supports optional authentication.
-      operationId: getOrganizationEvents
-      parameters:
-      - name: organizationId
-        in: path
-        description: Organization ID.
-        required: true
-        schema:
-          type: integer
-          format: int64
-      - name: offset
-        in: query
-        description: Start index of paging.  If this exceeds the current result set
-          return an empty set.  If not specified in the request, this will start at
-          the beginning of the results.
-        required: true
-        schema:
-          type: integer
-          format: int32
-          default: 0
-      - name: limit
-        in: query
-        description: Amount of records to return in a given page, limited to 100
-        required: true
-        schema:
-          maximum: 100
-          minimum: 1
-          type: integer
-          format: int32
-          default: 100
-      requestBody:
-        content:
-          '*/*':
-            schema:
-              $ref: '#/components/schemas/User'
-      responses:
-        default:
-          description: default response
-          content:
-            application/json:
-              schema:
-                type: array
-                items:
-                  $ref: '#/components/schemas/Event'
       security:
       - bearer: []
   /organizations/{organizationId}/star:
@@ -835,14 +985,13 @@
             application/json: {}
       security:
       - bearer: []
-  /organizations/{organizationId}/unstar:
-    delete:
+  /organizations/{organizationId}/approve:
+    post:
       tags:
       - organizations
-      summary: Unstar an organization.
-      description: Unstar an organization.
-      operationId: unstarOrganization
->>>>>>> 4770590e
+      summary: Approve an organization.
+      description: Approve the organization with the given id. Admin/curator only.
+      operationId: approveOrganization
       parameters:
       - name: organizationId
         in: path
@@ -884,108 +1033,8 @@
                 $ref: '#/components/schemas/Organization'
       security:
       - bearer: []
-<<<<<<< HEAD
   /organizations/{organizationId}/request:
     post:
-=======
-  /organizations:
-    get:
-      tags:
-      - organizations
-      summary: List all available organizations.
-      description: List all organizations that have been approved by a curator or
-        admin, sorted by number of stars.
-      operationId: getApprovedOrganizations
-      responses:
-        default:
-          description: default response
-          content:
-            application/json:
-              schema:
-                type: array
-                items:
-                  $ref: '#/components/schemas/Organization'
-    post:
-      tags:
-      - organizations
-      summary: Create an organization.
-      description: Create an organization. Organization requires approval by an admin
-        before being made public.
-      operationId: createOrganization
-      requestBody:
-        description: Organization to register.
-        content:
-          '*/*':
-            schema:
-              $ref: '#/components/schemas/Organization'
-        required: true
-      responses:
-        default:
-          description: default response
-          content:
-            application/json:
-              schema:
-                $ref: '#/components/schemas/Organization'
-      security:
-      - bearer: []
-  /organizations/{organizationId}:
-    get:
-      tags:
-      - organizations
-      summary: Retrieve an organization by ID.
-      description: Retrieve an organization by ID. Supports optional authentication.
-      operationId: getOrganizationById
-      parameters:
-      - name: organizationId
-        in: path
-        description: Organization ID.
-        required: true
-        schema:
-          type: integer
-          format: int64
-      responses:
-        default:
-          description: default response
-          content:
-            application/json:
-              schema:
-                $ref: '#/components/schemas/Organization'
-      security:
-      - bearer: []
-    put:
-      tags:
-      - organizations
-      summary: Update an organization.
-      description: Update an organization. Currently only name, display name, description,
-        topic, email, link, avatarUrl, and location can be updated.
-      operationId: updateOrganization
-      parameters:
-      - name: organizationId
-        in: path
-        description: Organization ID.
-        required: true
-        schema:
-          type: integer
-          format: int64
-      requestBody:
-        description: Organization to register.
-        content:
-          '*/*':
-            schema:
-              $ref: '#/components/schemas/Organization'
-        required: true
-      responses:
-        default:
-          description: default response
-          content:
-            application/json:
-              schema:
-                $ref: '#/components/schemas/Organization'
-      security:
-      - bearer: []
-  /organizations/{organizationId}/users/{username}:
-    put:
->>>>>>> 4770590e
       tags:
       - organizations
       summary: Re-request an organization review.
@@ -1030,353 +1079,6 @@
             application/json:
               schema:
                 $ref: '#/components/schemas/Organization'
-      security:
-      - bearer: []
-  /organizations/{organizationId}:
-    get:
-      tags:
-      - organizations
-      summary: Retrieve an organization by ID.
-      description: Retrieve an organization by ID. Supports optional authentication.
-      operationId: getOrganizationById
-      parameters:
-      - name: organizationId
-        in: path
-        description: Organization ID.
-        required: true
-        schema:
-          type: integer
-          format: int64
-      responses:
-        default:
-          description: default response
-          content:
-            application/json:
-              schema:
-                $ref: '#/components/schemas/Organization'
-      security:
-      - bearer: []
-    put:
-      tags:
-      - organizations
-      summary: Update an organization.
-      description: Update an organization. Currently only name, display name, description,
-        topic, email, link, avatarUrl, and location can be updated.
-      operationId: updateOrganization
-      parameters:
-      - name: organizationId
-        in: path
-        description: Organization ID.
-        required: true
-        schema:
-          type: integer
-          format: int64
-<<<<<<< HEAD
-      requestBody:
-        description: Organization to register.
-        content:
-          '*/*':
-            schema:
-              $ref: '#/components/schemas/Organization'
-        required: true
-=======
-      - name: accept
-        in: query
-        description: Accept or reject.
-        required: true
-        schema:
-          type: boolean
->>>>>>> 4770590e
-      responses:
-        default:
-          description: default response
-          content:
-<<<<<<< HEAD
-            application/json:
-              schema:
-                $ref: '#/components/schemas/Organization'
-      security:
-      - bearer: []
-  /organizations/{organizationId}/description:
-    get:
-      tags:
-      - organizations
-      summary: Retrieve an organization description by organization ID.
-      description: Retrieve an organization description by organization ID. Supports
-        optional authentication.
-      operationId: getOrganizationDescription
-=======
-            application/json: {}
-      security:
-      - bearer: []
-  /organizations/{organizationId}/aliases:
-    post:
-      tags:
-      - organizations
-      summary: Add aliases linked to a listing in Dockstore.
-      description: Add aliases linked to a listing in Dockstore. Aliases are alphanumerical
-        (case-insensitive and may contain internal hyphens), given in a comma-delimited
-        list.
-      operationId: addOrganizationAliases_1
->>>>>>> 4770590e
-      parameters:
-      - name: organizationId
-        in: path
-        description: Organization to modify.
-        required: true
-        schema:
-          type: integer
-          format: int64
-      - name: aliases
-        in: query
-        description: Comma-delimited list of aliases.
-        required: true
-        schema:
-          type: string
-      responses:
-        default:
-          description: default response
-          content:
-            application/json:
-              schema:
-<<<<<<< HEAD
-                type: string
-=======
-                $ref: '#/components/schemas/Aliasable'
->>>>>>> 4770590e
-      security:
-      - bearer: []
-  /organizations/{alias}/aliases:
-    get:
-      tags:
-      - organizations
-<<<<<<< HEAD
-      summary: Update an organization's description.
-      description: Update an organization's description. Expects description in markdown
-        format.
-      operationId: updateOrganizationDescription
-=======
-      summary: Retrieve an organization by alias.
-      description: Retrieve an organization by alias.
-      operationId: getOrganizationByAlias
->>>>>>> 4770590e
-      parameters:
-      - name: alias
-        in: path
-        description: Alias.
-        required: true
-        schema:
-<<<<<<< HEAD
-          type: integer
-          format: int64
-      requestBody:
-        description: Organization's description in markdown.
-        content:
-          '*/*':
-            schema:
-              type: string
-        required: true
-=======
-          type: string
->>>>>>> 4770590e
-      responses:
-        default:
-          description: default response
-          content:
-            application/json:
-              schema:
-                $ref: '#/components/schemas/Organization'
-<<<<<<< HEAD
-      security:
-      - bearer: []
-  /organizations/{organizationId}/members:
-    get:
-=======
-  /organizations/{organizationId}/approve:
-    post:
->>>>>>> 4770590e
-      tags:
-      - organizations
-      summary: Retrieve all members for an organization.
-      description: Retrieve all members for an organization. Supports optional authentication.
-      operationId: getOrganizationMembers
-      parameters:
-      - name: organizationId
-        in: path
-        description: Organization ID.
-        required: true
-        schema:
-          type: integer
-          format: int64
-      responses:
-        default:
-          description: default response
-          content:
-            application/json:
-              schema:
-                uniqueItems: true
-                type: array
-                items:
-                  $ref: '#/components/schemas/OrganizationUser'
-      security:
-      - bearer: []
-  /organizations/{organizationId}/events:
-    get:
-      tags:
-      - organizations
-      summary: Retrieve all events for an organization.
-      description: Retrieve all events for an organization. Supports optional authentication.
-      operationId: getOrganizationEvents
-      parameters:
-      - name: organizationId
-        in: path
-        description: Organization ID.
-        required: true
-        schema:
-          type: integer
-          format: int64
-      - name: offset
-        in: query
-        description: Start index of paging.  If this exceeds the current result set
-          return an empty set.  If not specified in the request, this will start at
-          the beginning of the results.
-        required: true
-        schema:
-          type: integer
-          format: int32
-          default: 0
-      - name: limit
-        in: query
-        description: Amount of records to return in a given page, limited to 100
-        required: true
-        schema:
-          maximum: 100
-          minimum: 1
-          type: integer
-          format: int32
-          default: 100
-      requestBody:
-        content:
-          '*/*':
-            schema:
-              $ref: '#/components/schemas/User'
-      responses:
-        default:
-          description: default response
-          content:
-            application/json:
-              schema:
-                type: array
-                items:
-                  $ref: '#/components/schemas/Event'
-      security:
-      - bearer: []
-  /organizations/{organizationId}/star:
-    put:
-      tags:
-      - organizations
-<<<<<<< HEAD
-      summary: Star an organization.
-      description: Star an organization.
-      operationId: starOrganization
-      parameters:
-      - name: organizationId
-        in: path
-        description: Organization ID.
-        required: true
-        schema:
-          type: integer
-          format: int64
-      requestBody:
-        description: StarRequest to star an organization for a user.
-        content:
-          '*/*':
-            schema:
-              $ref: '#/components/schemas/StarRequest'
-        required: true
-      responses:
-        default:
-          description: default response
-          content:
-            application/json: {}
-      security:
-      - bearer: []
-  /organizations/{organizationId}/unstar:
-    delete:
-      tags:
-      - organizations
-      summary: Unstar an organization.
-      description: Unstar an organization.
-      operationId: unstarOrganization
-      parameters:
-      - name: organizationId
-        in: path
-        description: Organization ID.
-        required: true
-        schema:
-          type: integer
-          format: int64
-      responses:
-        default:
-          description: default response
-          content:
-            application/json: {}
-      security:
-      - bearer: []
-  /organizations/{organizationId}/starredUsers:
-    get:
-      tags:
-      - organizations
-      summary: Return list of users who starred the given approved organization.
-      description: Return list of users who starred the given approved organization.
-      operationId: getStarredUsersForApprovedOrganization
-      parameters:
-      - name: organizationId
-        in: path
-        description: Organization ID.
-        required: true
-        schema:
-          type: integer
-          format: int64
-      responses:
-        default:
-          description: default response
-          content:
-            application/json:
-              schema:
-                uniqueItems: true
-                type: array
-                items:
-                  $ref: '#/components/schemas/User'
-  /organizations/all:
-    get:
-      tags:
-      - organizations
-      summary: List all organizations.
-      description: List all organizations, regardless of organization status. Admin/curator
-        only.
-      operationId: getAllOrganizations
-      parameters:
-      - name: type
-        in: query
-        description: Filter to apply to organizations.
-        required: true
-        schema:
-          type: string
-          enum:
-          - all
-          - pending
-          - rejected
-          - approved
-      responses:
-        default:
-          description: default response
-          content:
-            application/json:
-              schema:
-                type: array
-                items:
-                  $ref: '#/components/schemas/Organization'
       security:
       - bearer: []
   /organizations/{organizationId}/users/{username}:
@@ -1410,25 +1112,12 @@
               - MAINTAINER
               - MEMBER
         required: true
-=======
-      summary: Retrieve an organization by name.
-      description: Retrieve an organization by name. Supports optional authentication.
-      operationId: getOrganizationByName
-      parameters:
-      - name: name
-        in: path
-        description: Organization name.
-        required: true
-        schema:
-          type: string
->>>>>>> 4770590e
-      responses:
-        default:
-          description: default response
-          content:
-            application/json:
-              schema:
-<<<<<<< HEAD
+      responses:
+        default:
+          description: default response
+          content:
+            application/json:
+              schema:
                 $ref: '#/components/schemas/OrganizationUser'
       security:
       - bearer: []
@@ -1452,28 +1141,10 @@
       - name: userId
         in: query
         description: User ID of user to add to organization.
-=======
-                $ref: '#/components/schemas/Organization'
-      security:
-      - bearer: []
-  /organizations/{organizationId}/description:
-    get:
-      tags:
-      - organizations
-      summary: Retrieve an organization description by organization ID.
-      description: Retrieve an organization description by organization ID. Supports
-        optional authentication.
-      operationId: getOrganizationDescription
-      parameters:
-      - name: organizationId
-        in: path
-        description: Organization ID.
->>>>>>> 4770590e
-        required: true
-        schema:
-          type: integer
-          format: int64
-<<<<<<< HEAD
+        required: true
+        schema:
+          type: integer
+          format: int64
       - name: organizationId
         in: path
         description: Organization ID.
@@ -1488,15 +1159,12 @@
           '*/*':
             schema:
               type: string
-=======
->>>>>>> 4770590e
-      responses:
-        default:
-          description: default response
-          content:
-            application/json:
-              schema:
-<<<<<<< HEAD
+      responses:
+        default:
+          description: default response
+          content:
+            application/json:
+              schema:
                 $ref: '#/components/schemas/OrganizationUser'
       security:
       - bearer: []
@@ -1625,7 +1293,7 @@
           content:
             application/json:
               schema:
-                $ref: '#/components/schemas/Organization'
+                $ref: '#/components/schemas/Aliasable'
       security:
       - bearer: []
   /organizations/{alias}/aliases:
@@ -1639,33 +1307,9 @@
       - name: alias
         in: path
         description: Alias.
-=======
-                type: string
-      security:
-      - bearer: []
-    put:
-      tags:
-      - organizations
-      summary: Update an organization's description.
-      description: Update an organization's description. Expects description in markdown
-        format.
-      operationId: updateOrganizationDescription
-      parameters:
-      - name: organizationId
-        in: path
-        description: Organization ID.
->>>>>>> 4770590e
-        required: true
-        schema:
-          type: integer
-          format: int64
-      requestBody:
-        description: Organization's description in markdown.
-        content:
-          '*/*':
-            schema:
-              type: string
-        required: true
+        required: true
+        schema:
+          type: string
       responses:
         default:
           description: default response
@@ -1673,8 +1317,6 @@
             application/json:
               schema:
                 $ref: '#/components/schemas/Organization'
-      security:
-      - bearer: []
   /toolTester/logs/search:
     get:
       tags:
@@ -1757,7 +1399,6 @@
             text/plain:
               schema:
                 type: string
-<<<<<<< HEAD
   /users/{userId}:
     get:
       tags:
@@ -1858,8 +1499,6 @@
                   $ref: '#/components/schemas/EntryUpdateTime'
       security:
       - bearer: []
-=======
->>>>>>> 4770590e
   /users/registries:
     get:
       tags:
@@ -1949,7 +1588,6 @@
                   $ref: '#/components/schemas/Repository'
       security:
       - bearer: []
-<<<<<<< HEAD
   /workflows/registries/{gitRegistry}/organizations/{organization}/repositories/{repositoryName}:
     post:
       tags:
@@ -1981,101 +1619,6 @@
         required: true
         schema:
           type: string
-=======
-  /users/users/organizations:
-    get:
-      tags:
-      - users
-      description: Get all of the Dockstore organizations for a user, sorted by most
-        recently updated.
-      operationId: getUserDockstoreOrganizations
-      parameters:
-      - name: count
-        in: query
-        description: Maximum number of organizations to return
-        schema:
-          type: integer
-          format: int32
-      - name: filter
-        in: query
-        description: Filter paths with matching text
-        schema:
-          type: string
-      responses:
-        default:
-          description: default response
-          content:
-            application/json:
-              schema:
-                type: array
-                items:
-                  $ref: '#/components/schemas/OrganizationUpdateTime'
-      security:
-      - bearer: []
-  /users/users/entries:
-    get:
-      tags:
-      - users
-      description: Get all of the entries for a user, sorted by most recently updated.
-      operationId: getUserEntries
-      parameters:
-      - name: count
-        in: query
-        description: Maximum number of entries to return
-        schema:
-          type: integer
-          format: int32
-      - name: filter
-        in: query
-        description: Filter paths with matching text
-        schema:
-          type: string
-      responses:
-        default:
-          description: default response
-          content:
-            application/json:
-              schema:
-                type: array
-                items:
-                  $ref: '#/components/schemas/EntryUpdateTime'
-      security:
-      - bearer: []
-  /users/user:
-    get:
-      tags:
-      - users
-      operationId: getUser
-      requestBody:
-        content:
-          '*/*':
-            schema:
-              $ref: '#/components/schemas/User'
-      responses:
-        default:
-          description: default response
-          content:
-            application/json:
-              schema:
-                $ref: '#/components/schemas/User'
-  /users/{userId}:
-    get:
-      tags:
-      - users
-      operationId: getSpecificUser
-      parameters:
-      - name: userId
-        in: path
-        required: true
-        schema:
-          type: integer
-          format: int64
-      requestBody:
-        content:
-          '*/*':
-            schema:
-              $ref: '#/components/schemas/User'
->>>>>>> 4770590e
       responses:
         default:
           description: default response
@@ -2142,6 +1685,74 @@
                 type: array
                 items:
                   $ref: '#/components/schemas/ToolClass'
+      security:
+      - BEARER: []
+  /api/ga4gh/trs/v2/tools/{id}:
+    get:
+      tags:
+      - GA4GHV20
+      summary: List one specific tool, acts as an anchor for self references
+      description: This endpoint returns one specific tool (which has ToolVersions
+        nested inside it).
+      operationId: toolsIdGet
+      parameters:
+      - name: id
+        in: path
+        description: A unique identifier of the tool, scoped to this registry, for
+          example `123456`.
+        required: true
+        schema:
+          type: string
+      responses:
+        "200":
+          description: A tool.
+          content:
+            application/json:
+              schema:
+                $ref: '#/components/schemas/Tool'
+            text/plain:
+              schema:
+                $ref: '#/components/schemas/Tool'
+        "404":
+          description: The tool can not be found.
+          content:
+            application/json:
+              schema:
+                $ref: '#/components/schemas/Error'
+            text/plain:
+              schema:
+                $ref: '#/components/schemas/Error'
+      security:
+      - BEARER: []
+  /api/ga4gh/trs/v2/tools/{id}/versions:
+    get:
+      tags:
+      - GA4GHV20
+      summary: List versions of a tool
+      description: Returns all versions of the specified tool.
+      operationId: toolsIdVersionsGet
+      parameters:
+      - name: id
+        in: path
+        description: A unique identifier of the tool, scoped to this registry, for
+          example `123456`.
+        required: true
+        schema:
+          type: string
+      responses:
+        "200":
+          description: An array of tool versions.
+          content:
+            application/json:
+              schema:
+                type: array
+                items:
+                  $ref: '#/components/schemas/ToolVersion'
+            text/plain:
+              schema:
+                type: array
+                items:
+                  $ref: '#/components/schemas/ToolVersion'
       security:
       - BEARER: []
   /api/ga4gh/trs/v2/tools/{id}/versions/{version_id}:
@@ -2367,6 +1978,98 @@
                 $ref: '#/components/schemas/Error'
       security:
       - BEARER: []
+  /api/ga4gh/trs/v2/tools:
+    get:
+      tags:
+      - GA4GHV20
+      summary: List all tools
+      description: 'This endpoint returns all tools available or a filtered subset
+        using metadata query parameters. '
+      operationId: toolsGet
+      parameters:
+      - name: id
+        in: query
+        description: A unique identifier of the tool, scoped to this registry, for
+          example `123456`.
+        schema:
+          type: string
+      - name: alias
+        in: query
+        description: Support for this parameter is optional for tool registries that
+          support aliases. If provided will only return entries with the given alias.
+        schema:
+          type: string
+      - name: toolClass
+        in: query
+        description: Filter tools by the name of the subclass (#/definitions/ToolClass)
+        schema:
+          type: string
+      - name: registry
+        in: query
+        description: The image registry that contains the image.
+        schema:
+          type: string
+      - name: organization
+        in: query
+        description: The organization in the registry that published the image.
+        schema:
+          type: string
+      - name: name
+        in: query
+        description: The name of the image.
+        schema:
+          type: string
+      - name: toolname
+        in: query
+        description: The name of the tool.
+        schema:
+          type: string
+      - name: description
+        in: query
+        description: The description of the tool.
+        schema:
+          type: string
+      - name: author
+        in: query
+        description: The author of the tool (TODO a thought occurs, are we assuming
+          that the author of the CWL and the image are the same?).
+        schema:
+          type: string
+      - name: checker
+        in: query
+        description: Return only checker workflows.
+        schema:
+          type: boolean
+      - name: offset
+        in: query
+        description: Start index of paging. Pagination results can be based on numbers
+          or other values chosen by the registry implementor (for example, SHA values).
+          If this exceeds the current result set return an empty set.  If not specified
+          in the request, this will start at the beginning of the results.
+        schema:
+          type: string
+      - name: limit
+        in: query
+        description: Amount of records to return in a given page.
+        schema:
+          type: integer
+          format: int32
+      responses:
+        "200":
+          description: An array of Tools that match the filter.
+          content:
+            application/json:
+              schema:
+                type: array
+                items:
+                  $ref: '#/components/schemas/Tool'
+            text/plain:
+              schema:
+                type: array
+                items:
+                  $ref: '#/components/schemas/Tool'
+      security:
+      - BEARER: []
   /api/ga4gh/trs/v2/tools/{id}/versions/{version_id}/containerfile:
     get:
       tags:
@@ -2473,166 +2176,6 @@
                 $ref: '#/components/schemas/Error'
       security:
       - BEARER: []
-  /api/ga4gh/trs/v2/tools:
-    get:
-      tags:
-      - GA4GHV20
-      summary: List all tools
-      description: 'This endpoint returns all tools available or a filtered subset
-        using metadata query parameters. '
-      operationId: toolsGet
-      parameters:
-      - name: id
-        in: query
-        description: A unique identifier of the tool, scoped to this registry, for
-          example `123456`.
-        schema:
-          type: string
-      - name: alias
-        in: query
-        description: Support for this parameter is optional for tool registries that
-          support aliases. If provided will only return entries with the given alias.
-        schema:
-          type: string
-      - name: toolClass
-        in: query
-        description: Filter tools by the name of the subclass (#/definitions/ToolClass)
-        schema:
-          type: string
-      - name: registry
-        in: query
-        description: The image registry that contains the image.
-        schema:
-          type: string
-      - name: organization
-        in: query
-        description: The organization in the registry that published the image.
-        schema:
-          type: string
-      - name: name
-        in: query
-        description: The name of the image.
-        schema:
-          type: string
-      - name: toolname
-        in: query
-        description: The name of the tool.
-        schema:
-          type: string
-      - name: description
-        in: query
-        description: The description of the tool.
-        schema:
-          type: string
-      - name: author
-        in: query
-        description: The author of the tool (TODO a thought occurs, are we assuming
-          that the author of the CWL and the image are the same?).
-        schema:
-          type: string
-      - name: checker
-        in: query
-        description: Return only checker workflows.
-        schema:
-          type: boolean
-      - name: offset
-        in: query
-        description: Start index of paging. Pagination results can be based on numbers
-          or other values chosen by the registry implementor (for example, SHA values).
-          If this exceeds the current result set return an empty set.  If not specified
-          in the request, this will start at the beginning of the results.
-        schema:
-          type: string
-      - name: limit
-        in: query
-        description: Amount of records to return in a given page.
-        schema:
-          type: integer
-          format: int32
-      responses:
-        "200":
-          description: An array of Tools that match the filter.
-          content:
-            application/json:
-              schema:
-                type: array
-                items:
-                  $ref: '#/components/schemas/Tool'
-            text/plain:
-              schema:
-                type: array
-                items:
-                  $ref: '#/components/schemas/Tool'
-      security:
-      - BEARER: []
-  /api/ga4gh/trs/v2/tools/{id}:
-    get:
-      tags:
-      - GA4GHV20
-      summary: List one specific tool, acts as an anchor for self references
-      description: This endpoint returns one specific tool (which has ToolVersions
-        nested inside it).
-      operationId: toolsIdGet
-      parameters:
-      - name: id
-        in: path
-        description: A unique identifier of the tool, scoped to this registry, for
-          example `123456`.
-        required: true
-        schema:
-          type: string
-      responses:
-        "200":
-          description: A tool.
-          content:
-            application/json:
-              schema:
-                $ref: '#/components/schemas/Tool'
-            text/plain:
-              schema:
-                $ref: '#/components/schemas/Tool'
-        "404":
-          description: The tool can not be found.
-          content:
-            application/json:
-              schema:
-                $ref: '#/components/schemas/Error'
-            text/plain:
-              schema:
-                $ref: '#/components/schemas/Error'
-      security:
-      - BEARER: []
-  /api/ga4gh/trs/v2/tools/{id}/versions:
-    get:
-      tags:
-      - GA4GHV20
-      summary: List versions of a tool
-      description: Returns all versions of the specified tool.
-      operationId: toolsIdVersionsGet
-      parameters:
-      - name: id
-        in: path
-        description: A unique identifier of the tool, scoped to this registry, for
-          example `123456`.
-        required: true
-        schema:
-          type: string
-      responses:
-        "200":
-          description: An array of tool versions.
-          content:
-            application/json:
-              schema:
-                type: array
-                items:
-                  $ref: '#/components/schemas/ToolVersion'
-            text/plain:
-              schema:
-                type: array
-                items:
-                  $ref: '#/components/schemas/ToolVersion'
-      security:
-      - BEARER: []
 components:
   schemas:
     Alias:
@@ -2657,12 +2200,9 @@
             implementors are aware of the issues discussed in https://tools.ietf.org/html/rfc6920#section-9.4[RFC6920].
             GA4GH may provide more explicit guidance for use of non-IANA-registered
             algorithms in the future.
-      description: A production (immutable) tool version is required to have a hashcode.
-        Not required otherwise, but might be useful to detect changes.  This exposes
-        the hashcode for specific image versions to verify that the container version
-        pulled is actually the version that was indexed by the registry.
-      example: '[{checksum=77af4d6b9913e693e8d0b4b294fa62ade6054e6b2f1ffb617ac955dd63fb0182,
-        type=sha256}]'
+      description: 'A production (immutable) tool version is required to have a hashcode.
+        Not required otherwise, but might be useful to detect changes. '
+      example: '[{checksum=ea2a5db69bd20a42976838790bc29294df3af02b, type=sha1}]'
     Collection:
       required:
       - name
@@ -3709,6 +3249,21 @@
           type: string
         workingDirectory:
           type: string
+    RegistryBean:
+      type: object
+      properties:
+        customDockerPath:
+          type: string
+        dockerPath:
+          type: string
+        enum:
+          type: string
+        friendlyName:
+          type: string
+        privateOnly:
+          type: string
+        url:
+          type: string
     SourceControlBean:
       type: object
       properties:
@@ -3716,35 +3271,13 @@
           type: string
         value:
           type: string
-    RegistryBean:
-      type: object
-      properties:
-        customDockerPath:
-          type: string
-        dockerPath:
-          type: string
-        enum:
-          type: string
+    DescriptorLanguageBean:
+      type: object
+      properties:
         friendlyName:
           type: string
-        privateOnly:
-          type: string
-        url:
-          type: string
-    SourceControlBean:
-      type: object
-      properties:
-        friendlyName:
-          type: string
         value:
           type: string
-    DescriptorLanguageBean:
-      type: object
-      properties:
-        friendlyName:
-          type: string
-        value:
-          type: string
     Config:
       type: object
       properties:
@@ -3806,16 +3339,6 @@
           type: string
         zenodoScope:
           type: string
-<<<<<<< HEAD
-=======
-    DescriptorLanguageBean:
-      type: object
-      properties:
-        friendlyName:
-          type: string
-        value:
-          type: string
->>>>>>> 4770590e
     StarRequest:
       type: object
       properties:
@@ -3838,26 +3361,6 @@
         toolId:
           type: string
         toolVersionName:
-          type: string
-    Repository:
-      type: object
-      properties:
-        canDelete:
-          type: boolean
-        gitRegistry:
-          type: string
-          enum:
-          - dockstore.org
-          - github.com
-          - bitbucket.org
-          - gitlab.com
-        organization:
-          type: string
-        path:
-          type: string
-        present:
-          type: boolean
-        repositoryName:
           type: string
     OrganizationUpdateTime:
       type: object
@@ -3885,7 +3388,6 @@
           type: string
         prettyPath:
           type: string
-<<<<<<< HEAD
     Repository:
       type: object
       properties:
@@ -4091,8 +3593,6 @@
           type: string
           description: Relative path of the file.  A descriptor's path can be used
             with the GA4GH .../{type}/descriptor/{relative_path} endpoint.
-=======
->>>>>>> 4770590e
   securitySchemes:
     bearer:
       type: http

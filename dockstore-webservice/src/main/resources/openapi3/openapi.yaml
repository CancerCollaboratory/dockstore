--- conflicted
+++ resolved
@@ -13,7 +13,7 @@
   license:
     name: Apache License Version 2.0
     url: https://github.com/dockstore/dockstore/blob/develop/LICENSE
-  version: 1.9.0-alpha.0-SNAPSHOT
+  version: 1.9.0-alpha.1-SNAPSHOT
 tags:
 - name: aliases
   description: Create, update list aliases for accessing entries
@@ -646,10 +646,243 @@
             application/json:
               schema:
                 $ref: '#/components/schemas/Config'
-<<<<<<< HEAD
   /organizations/{organizationId}/request:
     post:
-=======
+      tags:
+      - organizations
+      summary: Re-request an organization review.
+      description: Re-request a review of the given organization. Requires the organization
+        to be rejected.
+      operationId: requestOrganizationReview
+      parameters:
+      - name: organizationId
+        in: path
+        description: Organization ID.
+        required: true
+        schema:
+          type: integer
+          format: int64
+      responses:
+        default:
+          description: default response
+          content:
+            application/json:
+              schema:
+                $ref: '#/components/schemas/Organization'
+      security:
+      - bearer: []
+  /organizations/name/{name}:
+    get:
+      tags:
+      - organizations
+      summary: Retrieve an organization by name.
+      description: Retrieve an organization by name. Supports optional authentication.
+      operationId: getOrganizationByName
+      parameters:
+      - name: name
+        in: path
+        description: Organization name.
+        required: true
+        schema:
+          type: string
+      responses:
+        default:
+          description: default response
+          content:
+            application/json:
+              schema:
+                $ref: '#/components/schemas/Organization'
+      security:
+      - bearer: []
+  /organizations/{organizationId}:
+    get:
+      tags:
+      - organizations
+      summary: Retrieve an organization by ID.
+      description: Retrieve an organization by ID. Supports optional authentication.
+      operationId: getOrganizationById
+      parameters:
+      - name: organizationId
+        in: path
+        description: Organization ID.
+        required: true
+        schema:
+          type: integer
+          format: int64
+      responses:
+        default:
+          description: default response
+          content:
+            application/json:
+              schema:
+                $ref: '#/components/schemas/Organization'
+      security:
+      - bearer: []
+    put:
+      tags:
+      - organizations
+      summary: Update an organization.
+      description: Update an organization. Currently only name, display name, description,
+        topic, email, link, avatarUrl, and location can be updated.
+      operationId: updateOrganization
+      parameters:
+      - name: organizationId
+        in: path
+        description: Organization ID.
+        required: true
+        schema:
+          type: integer
+          format: int64
+      requestBody:
+        description: Organization to register.
+        content:
+          '*/*':
+            schema:
+              $ref: '#/components/schemas/Organization'
+        required: true
+      responses:
+        default:
+          description: default response
+          content:
+            application/json:
+              schema:
+                $ref: '#/components/schemas/Organization'
+      security:
+      - bearer: []
+  /organizations/{organizationId}/description:
+    get:
+      tags:
+      - organizations
+      summary: Retrieve an organization description by organization ID.
+      description: Retrieve an organization description by organization ID. Supports
+        optional authentication.
+      operationId: getOrganizationDescription
+      parameters:
+      - name: organizationId
+        in: path
+        description: Organization ID.
+        required: true
+        schema:
+          type: integer
+          format: int64
+      responses:
+        default:
+          description: default response
+          content:
+            application/json:
+              schema:
+                type: string
+      security:
+      - bearer: []
+    put:
+      tags:
+      - organizations
+      summary: Update an organization's description.
+      description: Update an organization's description. Expects description in markdown
+        format.
+      operationId: updateOrganizationDescription
+      parameters:
+      - name: organizationId
+        in: path
+        description: Organization ID.
+        required: true
+        schema:
+          type: integer
+          format: int64
+      requestBody:
+        description: Organization's description in markdown.
+        content:
+          '*/*':
+            schema:
+              type: string
+        required: true
+      responses:
+        default:
+          description: default response
+          content:
+            application/json:
+              schema:
+                $ref: '#/components/schemas/Organization'
+      security:
+      - bearer: []
+  /organizations/{organizationId}/members:
+    get:
+      tags:
+      - organizations
+      summary: Retrieve all members for an organization.
+      description: Retrieve all members for an organization. Supports optional authentication.
+      operationId: getOrganizationMembers
+      parameters:
+      - name: organizationId
+        in: path
+        description: Organization ID.
+        required: true
+        schema:
+          type: integer
+          format: int64
+      responses:
+        default:
+          description: default response
+          content:
+            application/json:
+              schema:
+                uniqueItems: true
+                type: array
+                items:
+                  $ref: '#/components/schemas/OrganizationUser'
+      security:
+      - bearer: []
+  /organizations/{organizationId}/events:
+    get:
+      tags:
+      - organizations
+      summary: Retrieve all events for an organization.
+      description: Retrieve all events for an organization. Supports optional authentication.
+      operationId: getOrganizationEvents
+      parameters:
+      - name: organizationId
+        in: path
+        description: Organization ID.
+        required: true
+        schema:
+          type: integer
+          format: int64
+      - name: offset
+        in: query
+        description: Start index of paging.  If this exceeds the current result set
+          return an empty set.  If not specified in the request, this will start at
+          the beginning of the results.
+        required: true
+        schema:
+          type: integer
+          format: int32
+          default: 0
+      - name: limit
+        in: query
+        description: Amount of records to return in a given page, limited to 100
+        required: true
+        schema:
+          maximum: 100
+          minimum: 1
+          type: integer
+          format: int32
+          default: 100
+      requestBody:
+        content:
+          '*/*':
+            schema:
+              $ref: '#/components/schemas/User'
+      responses:
+        default:
+          description: default response
+          content:
+            application/json:
+              schema:
+                type: array
+                items:
+                  $ref: '#/components/schemas/Event'
+      security:
+      - bearer: []
   /organizations/{organizationId}/star:
     put:
       tags:
@@ -728,7 +961,6 @@
                   $ref: '#/components/schemas/User'
   /organizations/all:
     get:
->>>>>>> a1c6c18c
       tags:
       - organizations
       summary: List all organizations.
@@ -798,101 +1030,6 @@
                 $ref: '#/components/schemas/Organization'
       security:
       - bearer: []
-  /organizations/{organizationId}:
-    get:
-      tags:
-      - organizations
-      summary: Retrieve an organization by ID.
-      description: Retrieve an organization by ID. Supports optional authentication.
-      operationId: getOrganizationById
-      parameters:
-      - name: organizationId
-        in: path
-        description: Organization ID.
-        required: true
-        schema:
-          type: integer
-          format: int64
-      responses:
-        default:
-          description: default response
-          content:
-            application/json:
-              schema:
-                $ref: '#/components/schemas/Organization'
-      security:
-      - bearer: []
-    put:
-      tags:
-      - organizations
-      summary: Update an organization.
-      description: Update an organization. Currently only name, display name, description,
-        topic, email, link, avatarUrl, and location can be updated.
-      operationId: updateOrganization
-      parameters:
-      - name: organizationId
-        in: path
-        description: Organization ID.
-        required: true
-        schema:
-          type: integer
-          format: int64
-      requestBody:
-        description: Organization to register.
-        content:
-          '*/*':
-            schema:
-              $ref: '#/components/schemas/Organization'
-        required: true
-      responses:
-        default:
-          description: default response
-          content:
-            application/json:
-              schema:
-                $ref: '#/components/schemas/Organization'
-      security:
-      - bearer: []
-  /organizations:
-    get:
-      tags:
-      - organizations
-      summary: List all available organizations.
-      description: List all organizations that have been approved by a curator or
-        admin, sorted by number of stars.
-      operationId: getApprovedOrganizations
-      responses:
-        default:
-          description: default response
-          content:
-            application/json:
-              schema:
-                type: array
-                items:
-                  $ref: '#/components/schemas/Organization'
-    post:
-      tags:
-      - organizations
-      summary: Create an organization.
-      description: Create an organization. Organization requires approval by an admin
-        before being made public.
-      operationId: createOrganization
-      requestBody:
-        description: Organization to register.
-        content:
-          '*/*':
-            schema:
-              $ref: '#/components/schemas/Organization'
-        required: true
-      responses:
-        default:
-          description: default response
-          content:
-            application/json:
-              schema:
-                $ref: '#/components/schemas/Organization'
-      security:
-      - bearer: []
   /organizations/{organizationId}/users/{username}:
     put:
       tags:
@@ -1124,236 +1261,6 @@
             application/json: {}
       security:
       - bearer: []
-  /organizations/{organizationId}/approve:
-    post:
-      tags:
-      - organizations
-      summary: Approve an organization.
-      description: Approve the organization with the given id. Admin/curator only.
-      operationId: approveOrganization
-      parameters:
-      - name: organizationId
-        in: path
-        description: Organization ID.
-        required: true
-        schema:
-          type: integer
-          format: int64
-      responses:
-        default:
-          description: default response
-          content:
-            application/json:
-              schema:
-                $ref: '#/components/schemas/Organization'
-      security:
-      - bearer: []
-  /organizations/{organizationId}/reject:
-    post:
-      tags:
-      - organizations
-      summary: Reject an organization.
-      description: Reject the organization with the given id. Admin/curator only.
-      operationId: rejectOrganization
-      parameters:
-      - name: organizationId
-        in: path
-        description: Organization ID.
-        required: true
-        schema:
-          type: integer
-          format: int64
-      responses:
-        default:
-          description: default response
-          content:
-            application/json:
-              schema:
-                $ref: '#/components/schemas/Organization'
-      security:
-      - bearer: []
-  /organizations/{organizationId}/request:
-    post:
-      tags:
-      - organizations
-      summary: Re-request an organization review.
-      description: Re-request a review of the given organization. Requires the organization
-        to be rejected.
-      operationId: requestOrganizationReview
-      parameters:
-      - name: organizationId
-        in: path
-        description: Organization ID.
-        required: true
-        schema:
-          type: integer
-          format: int64
-      responses:
-        default:
-          description: default response
-          content:
-            application/json:
-              schema:
-                $ref: '#/components/schemas/Organization'
-      security:
-      - bearer: []
-  /organizations/name/{name}:
-    get:
-      tags:
-      - organizations
-      summary: Retrieve an organization by name.
-      description: Retrieve an organization by name. Supports optional authentication.
-      operationId: getOrganizationByName
-      parameters:
-      - name: name
-        in: path
-        description: Organization name.
-        required: true
-        schema:
-          type: string
-      responses:
-        default:
-          description: default response
-          content:
-            application/json:
-              schema:
-                $ref: '#/components/schemas/Organization'
-      security:
-      - bearer: []
-  /organizations/{organizationId}/description:
-    get:
-      tags:
-      - organizations
-      summary: Retrieve an organization description by organization ID.
-      description: Retrieve an organization description by organization ID. Supports
-        optional authentication.
-      operationId: getOrganizationDescription
-      parameters:
-      - name: organizationId
-        in: path
-        description: Organization ID.
-        required: true
-        schema:
-          type: integer
-          format: int64
-      responses:
-        default:
-          description: default response
-          content:
-            application/json:
-              schema:
-                type: string
-      security:
-      - bearer: []
-    put:
-      tags:
-      - organizations
-      summary: Update an organization's description.
-      description: Update an organization's description. Expects description in markdown
-        format.
-      operationId: updateOrganizationDescription
-      parameters:
-      - name: organizationId
-        in: path
-        description: Organization ID.
-        required: true
-        schema:
-          type: integer
-          format: int64
-      requestBody:
-        description: Organization's description in markdown.
-        content:
-          '*/*':
-            schema:
-              type: string
-        required: true
-      responses:
-        default:
-          description: default response
-          content:
-            application/json:
-              schema:
-                $ref: '#/components/schemas/Organization'
-      security:
-      - bearer: []
-  /organizations/{organizationId}/members:
-    get:
-      tags:
-      - organizations
-      summary: Retrieve all members for an organization.
-      description: Retrieve all members for an organization. Supports optional authentication.
-      operationId: getOrganizationMembers
-      parameters:
-      - name: organizationId
-        in: path
-        description: Organization ID.
-        required: true
-        schema:
-          type: integer
-          format: int64
-      responses:
-        default:
-          description: default response
-          content:
-            application/json:
-              schema:
-                uniqueItems: true
-                type: array
-                items:
-                  $ref: '#/components/schemas/OrganizationUser'
-      security:
-      - bearer: []
-  /organizations/{organizationId}/events:
-    get:
-      tags:
-      - organizations
-      summary: Retrieve all events for an organization.
-      description: Retrieve all events for an organization. Supports optional authentication.
-      operationId: getOrganizationEvents
-      parameters:
-      - name: organizationId
-        in: path
-        description: Organization ID.
-        required: true
-        schema:
-          type: integer
-          format: int64
-      - name: offset
-        in: query
-        description: Start index of paging.  If this exceeds the current result set
-          return an empty set.  If not specified in the request, this will start at
-          the beginning of the results.
-        required: true
-        schema:
-          type: integer
-          format: int32
-          default: 0
-      - name: limit
-        in: query
-        description: Amount of records to return in a given page, limited to 100
-        required: true
-        schema:
-          maximum: 100
-          minimum: 1
-          type: integer
-          format: int32
-          default: 100
-      requestBody:
-        content:
-          '*/*':
-            schema:
-              $ref: '#/components/schemas/User'
-      responses:
-        default:
-          description: default response
-          content:
-            application/json:
-              schema:
-                type: array
-                items:
-                  $ref: '#/components/schemas/Event'
-      security:
-      - bearer: []
   /organizations/{organizationId}/aliases:
     post:
       tags:
@@ -1383,7 +1290,7 @@
           content:
             application/json:
               schema:
-                $ref: '#/components/schemas/Organization'
+                $ref: '#/components/schemas/Aliasable'
       security:
       - bearer: []
   /organizations/{alias}/aliases:

components:
  schemas:
    Alias:
      properties:
        content:
          type: string
      type: object
    Aliasable:
      properties:
        aliases:
          additionalProperties:
            $ref: '#/components/schemas/Alias'
          type: object
      type: object
    Collection:
      description: Collection in an organization, collects entries
      properties:
        aliases:
          additionalProperties:
            $ref: '#/components/schemas/Alias'
          type: object
        dbCreateDate:
          format: date-time
          type: string
        dbUpdateDate:
          format: date-time
          type: string
        description:
          description: Description of the collection
          type: string
        displayName:
          maxLength: 50
          minLength: 3
          pattern: '[\w ,_\-&()'']*'
          type: string
        entries:
          items:
            $ref: '#/components/schemas/Entry'
          type: array
          uniqueItems: true
        id:
          description: Implementation specific ID for the collection in this web service
          format: int64
          type: integer
        name:
          description: Name of the collection
          example: Alignment
          maxLength: 39
          minLength: 3
          pattern: '[a-zA-Z][a-zA-Z\d]*'
          type: string
        organizationID:
          format: int64
          type: integer
        organizationName:
          type: string
        topic:
          description: Short description of the collection
          example: A collection of alignment algorithms
          type: string
      required:
      - name
      - topic
      type: object
    CollectionOrganization:
      properties:
        collectionDisplayName:
          type: string
        collectionId:
          format: int64
          type: integer
        collectionName:
          type: string
        organizationDisplayName:
          type: string
        organizationId:
          format: int64
          type: integer
        organizationName:
          type: string
      type: object
    Config:
      properties:
        bitBucketAuthUrl:
          type: string
        bitBucketClientId:
          type: string
        cwlVisualizerUri:
          type: string
        discourseUrl:
          type: string
        dnaNexusImportUrl:
          type: string
        dnaStackImportUrl:
          type: string
        enableLaunchWithFireCloud:
          type: boolean
        fireCloudImportUrl:
          type: string
        gitHubAuthUrl:
          type: string
        gitHubRedirectPath:
          type: string
        gitHubScope:
          type: string
        githubClientId:
          type: string
        gitlabAuthUrl:
          type: string
        gitlabClientId:
          type: string
        gitlabRedirectPath:
          type: string
        gitlabScope:
          type: string
        googleClientId:
          type: string
        googleScope:
          type: string
        quayIoAuthUrl:
          type: string
        quayIoClientId:
          type: string
        quayIoRedirectPath:
          type: string
        quayIoScope:
          type: string
        terraImportUrl:
          type: string
      type: object
    DescriptorLanguageBean:
      properties:
        friendlyName:
          type: string
        value:
          type: string
      type: object
    Entry:
      properties:
        aliases:
          additionalProperties:
            $ref: '#/components/schemas/Alias'
          type: object
        author:
          type: string
        checker_id:
          format: int64
          type: integer
        dbCreateDate:
          format: date-time
          type: string
        dbUpdateDate:
          format: date-time
          type: string
        defaultVersion:
          type: string
        description:
          type: string
        email:
          type: string
        gitUrl:
          type: string
        has_checker:
          type: boolean
        id:
          format: int64
          type: integer
        input_file_formats:
          items:
            $ref: '#/components/schemas/FileFormat'
          type: array
          uniqueItems: true
        is_published:
          type: boolean
        labels:
          items:
            $ref: '#/components/schemas/Label'
          type: array
          uniqueItems: true
        lastUpdated:
          format: date-time
          type: string
        last_modified:
          format: int32
          type: integer
        last_modified_date:
          format: date-time
          type: string
        output_file_formats:
          items:
            $ref: '#/components/schemas/FileFormat'
          type: array
          uniqueItems: true
        starredUsers:
          items:
            $ref: '#/components/schemas/User'
          type: array
          uniqueItems: true
        users:
          items:
            $ref: '#/components/schemas/User'
          type: array
          uniqueItems: true
      type: object
    Event:
      properties:
        collection:
          $ref: '#/components/schemas/Collection'
        dbCreateDate:
          format: date-time
          type: string
        dbUpdateDate:
          format: date-time
          type: string
        id:
          format: int64
          type: integer
        initiatorUser:
          $ref: '#/components/schemas/User'
        organization:
          $ref: '#/components/schemas/Organization'
        tool:
          $ref: '#/components/schemas/Tool'
        type:
          enum:
          - CREATE_ORG
          - DELETE_ORG
          - MODIFY_ORG
          - APPROVE_ORG
          - REJECT_ORG
          - REREQUEST_ORG
          - ADD_USER_TO_ORG
          - REMOVE_USER_FROM_ORG
          - MODIFY_USER_ROLE_ORG
          - APPROVE_ORG_INVITE
          - REJECT_ORG_INVITE
          - CREATE_COLLECTION
          - MODIFY_COLLECTION
          - REMOVE_FROM_COLLECTION
          - ADD_TO_COLLECTION
          type: string
        user:
          $ref: '#/components/schemas/User'
        workflow:
          $ref: '#/components/schemas/Workflow'
      type: object
    ExtendedUserData:
      properties:
        canChangeUsername:
          type: boolean
      type: object
    FileFormat:
      properties:
        value:
          type: string
      type: object
    Label:
      properties:
        id:
          format: int64
          type: integer
        value:
          type: string
      type: object
    Limits:
      properties:
        hostedEntryCountLimit:
          format: int32
          type: integer
        hostedEntryVersionLimit:
          format: int32
          type: integer
      type: object
    Organization:
      properties:
        aliases:
          additionalProperties:
            $ref: '#/components/schemas/Alias'
          type: object
        avatarUrl:
          pattern: ([^\s]+)(?i)(\.jpg|\.jpeg|\.png|\.gif)
          type: string
        dbCreateDate:
          format: date-time
          type: string
        dbUpdateDate:
          format: date-time
          type: string
        description:
          type: string
        displayName:
          maxLength: 50
          minLength: 3
          pattern: '[\w ,_\-&()'']*'
          type: string
        email:
          type: string
        id:
          format: int64
          type: integer
        link:
          type: string
        location:
          type: string
        name:
          maxLength: 39
          minLength: 3
          pattern: '[a-zA-Z][a-zA-Z\d]*'
          type: string
        status:
          enum:
          - PENDING
          - REJECTED
          - APPROVED
          type: string
        topic:
          type: string
        users:
          items:
            $ref: '#/components/schemas/OrganizationUser'
          type: array
          uniqueItems: true
      type: object
    OrganizationUser:
      properties:
        accepted:
          type: boolean
        dbCreateDate:
          format: date-time
          type: string
        dbUpdateDate:
          format: date-time
          type: string
        id:
          $ref: '#/components/schemas/OrganizationUserId'
        organization:
          $ref: '#/components/schemas/Organization'
        role:
          enum:
          - MAINTAINER
          - MEMBER
          type: string
        user:
          $ref: '#/components/schemas/User'
      type: object
    OrganizationUserId:
      properties:
        organizationId:
          format: int64
          type: integer
        userId:
          format: int64
          type: integer
      type: object
    Permission:
      properties:
        email:
          type: string
        role:
          enum:
          - OWNER
          - WRITER
          - READER
          type: string
      type: object
    Profile:
      properties:
        avatarURL:
          type: string
        bio:
          type: string
        company:
          type: string
        email:
          type: string
        location:
          type: string
        name:
          type: string
        username:
          type: string
      type: object
    PublishRequest:
      properties:
        publish:
          type: boolean
      type: object
    RegistryBean:
      properties:
        customDockerPath:
          type: string
        dockerPath:
          type: string
        enum:
          type: string
        friendlyName:
          type: string
        privateOnly:
          type: string
        url:
          type: string
      type: object
    SharedWorkflows:
      properties:
        role:
          enum:
          - OWNER
          - WRITER
          - READER
          type: string
        workflows:
          items:
            $ref: '#/components/schemas/Workflow'
          type: array
      type: object
    SourceControlBean:
      properties:
        friendlyName:
          type: string
        value:
          type: string
      type: object
    SourceFile:
      properties:
        absolutePath:
          type: string
        content:
          type: string
        id:
          format: int64
          type: integer
        path:
          type: string
        type:
          enum:
          - DOCKSTORE_CWL
          - DOCKSTORE_WDL
          - DOCKERFILE
          - CWL_TEST_JSON
          - WDL_TEST_JSON
          - NEXTFLOW
          - NEXTFLOW_CONFIG
          - NEXTFLOW_TEST_PARAMS
          - DOCKSTORE_YML
          type: string
        verifiedBySource:
          additionalProperties:
            $ref: '#/components/schemas/VerificationInformation'
          type: object
      type: object
    StarRequest:
      properties:
        star:
          type: boolean
      type: object
    Tag:
      properties:
        automated:
          type: boolean
        commitID:
          type: string
        cwl_path:
          type: string
        dirtyBit:
          type: boolean
        dockerfile_path:
          type: string
        doiStatus:
          enum:
          - NOT_REQUESTED
          - REQUESTED
          - CREATED
          type: string
        doiURL:
          type: string
        hidden:
          type: boolean
        id:
          format: int64
          type: integer
        image_id:
          type: string
        input_file_formats:
          items:
            $ref: '#/components/schemas/FileFormat'
          type: array
          uniqueItems: true
        last_modified:
          format: date-time
          type: string
        name:
          type: string
        output_file_formats:
          items:
            $ref: '#/components/schemas/FileFormat'
          type: array
          uniqueItems: true
        reference:
          type: string
        referenceType:
          enum:
          - COMMIT
          - TAG
          - BRANCH
          - NOT_APPLICABLE
          - UNSET
          type: string
        size:
          format: int64
          type: integer
        sourceFiles:
          items:
            $ref: '#/components/schemas/SourceFile'
          type: array
          uniqueItems: true
        valid:
          type: boolean
        validations:
          items:
            $ref: '#/components/schemas/Validation'
          type: array
          uniqueItems: true
        verified:
          type: boolean
        verifiedSource:
          type: string
        versionEditor:
          $ref: '#/components/schemas/User'
        wdl_path:
          type: string
        workingDirectory:
          type: string
      type: object
    Token:
      properties:
        content:
          type: string
        id:
          format: int64
          type: integer
        refreshToken:
          type: string
        token:
          type: string
        tokenSource:
          enum:
          - quay.io
          - github.com
          - dockstore
          - bitbucket.org
          - gitlab.com
          - google.com
          type: string
        userId:
          format: int64
          type: integer
        username:
          type: string
      type: object
    Tool:
      properties:
        aliases:
          additionalProperties:
            $ref: '#/components/schemas/Alias'
          type: object
        author:
          type: string
        checker_id:
          format: int64
          type: integer
        custom_docker_registry_path:
          type: string
        customerDockerRegistryPath:
          type: string
          writeOnly: true
        dbCreateDate:
          format: date-time
          type: string
        dbUpdateDate:
          format: date-time
          type: string
        defaultCWLTestParameterFile:
          type: string
        defaultVersion:
          type: string
        defaultWDLTestParameterFile:
          type: string
        default_cwl_path:
          type: string
        default_dockerfile_path:
          type: string
        default_wdl_path:
          type: string
        description:
          type: string
        descriptorType:
          items:
            type: string
          type: array
        email:
          type: string
        gitUrl:
          type: string
        has_checker:
          type: boolean
        id:
          format: int64
          type: integer
        input_file_formats:
          items:
            $ref: '#/components/schemas/FileFormat'
          type: array
          uniqueItems: true
        is_published:
          type: boolean
        labels:
          items:
            $ref: '#/components/schemas/Label'
          type: array
          uniqueItems: true
        lastBuild:
          format: date-time
          type: string
        lastUpdated:
          format: date-time
          type: string
        last_modified:
          format: int32
          type: integer
        last_modified_date:
          format: date-time
          type: string
        mode:
          enum:
          - AUTO_DETECT_QUAY_TAGS_AUTOMATED_BUILDS
          - AUTO_DETECT_QUAY_TAGS_WITH_MIXED
          - MANUAL_IMAGE_PATH
          - HOSTED
          type: string
        name:
          type: string
        namespace:
          type: string
        output_file_formats:
          items:
            $ref: '#/components/schemas/FileFormat'
          type: array
          uniqueItems: true
        path:
          type: string
        private_access:
          type: boolean
        registry:
          format: int32
          type: integer
        registry_string:
          type: string
        starredUsers:
          items:
            $ref: '#/components/schemas/User'
          type: array
          uniqueItems: true
        tags:
          items:
            $ref: '#/components/schemas/Tag'
          type: array
          uniqueItems: true
        tool_maintainer_email:
          type: string
        tool_path:
          type: string
        toolname:
          type: string
        users:
          items:
            $ref: '#/components/schemas/User'
          type: array
          uniqueItems: true
      type: object
    ToolTesterLog:
      properties:
        filename:
          type: string
        logType:
          enum:
          - FULL
          - SUMMARY
          type: string
        runner:
          type: string
        testFilename:
          type: string
        toolId:
          type: string
        toolVersionName:
          type: string
      type: object
    User:
      properties:
        avatarUrl:
          type: string
        curator:
          type: boolean
        id:
          format: int64
          type: integer
        isAdmin:
          type: boolean
        name:
          type: string
        setupComplete:
          type: boolean
        userProfiles:
          additionalProperties:
            $ref: '#/components/schemas/Profile'
          type: object
        username:
          type: string
      type: object
    Validation:
      properties:
        id:
          format: int64
          type: integer
        message:
          type: string
        type:
          enum:
          - DOCKSTORE_CWL
          - DOCKSTORE_WDL
          - DOCKERFILE
          - CWL_TEST_JSON
          - WDL_TEST_JSON
          - NEXTFLOW
          - NEXTFLOW_CONFIG
          - NEXTFLOW_TEST_PARAMS
          - DOCKSTORE_YML
          type: string
        valid:
          type: boolean
      type: object
    VerificationInformation:
      properties:
        metadata:
          type: string
        platformVersion:
          type: string
        verified:
          type: boolean
      type: object
    VerifyRequest:
      properties:
        verifiedSource:
          type: string
        verify:
          type: boolean
      type: object
    Workflow:
      properties:
        aliases:
          additionalProperties:
            $ref: '#/components/schemas/Alias'
          type: object
        author:
          type: string
        checker_id:
          format: int64
          type: integer
        dbCreateDate:
          format: date-time
          type: string
        dbUpdateDate:
          format: date-time
          type: string
        defaultTestParameterFilePath:
          type: string
        defaultVersion:
          type: string
        description:
          type: string
        descriptorType:
          type: string
        email:
          type: string
        full_workflow_path:
          type: string
        gitUrl:
          type: string
        has_checker:
          type: boolean
        id:
          format: int64
          type: integer
        input_file_formats:
          items:
            $ref: '#/components/schemas/FileFormat'
          type: array
          uniqueItems: true
        is_checker:
          type: boolean
        is_published:
          type: boolean
        labels:
          items:
            $ref: '#/components/schemas/Label'
          type: array
          uniqueItems: true
        lastUpdated:
          format: date-time
          type: string
        last_modified:
          format: int32
          type: integer
        last_modified_date:
          format: date-time
          type: string
        mode:
          enum:
          - FULL
          - STUB
          - HOSTED
          type: string
        organization:
          type: string
        output_file_formats:
          items:
            $ref: '#/components/schemas/FileFormat'
          type: array
          uniqueItems: true
        parent_id:
          format: int64
          type: integer
        path:
          type: string
        repository:
          type: string
        sourceControl:
          enum:
          - dockstore.org
          - github.com
          - bitbucket.org
          - gitlab.com
          type: string
        source_control_provider:
          type: string
        starredUsers:
          items:
            $ref: '#/components/schemas/User'
          type: array
          uniqueItems: true
        users:
          items:
            $ref: '#/components/schemas/User'
          type: array
          uniqueItems: true
        workflowName:
          type: string
        workflowVersions:
          items:
            $ref: '#/components/schemas/WorkflowVersion'
          type: array
          uniqueItems: true
        workflow_path:
          type: string
      type: object
    WorkflowVersion:
      properties:
        commitID:
          type: string
        dirtyBit:
          type: boolean
        doiStatus:
          enum:
          - NOT_REQUESTED
          - REQUESTED
          - CREATED
          type: string
        doiURL:
          type: string
        hidden:
          type: boolean
        id:
          format: int64
          type: integer
        input_file_formats:
          items:
            $ref: '#/components/schemas/FileFormat'
          type: array
          uniqueItems: true
        last_modified:
          format: date-time
          type: string
        name:
          type: string
        output_file_formats:
          items:
            $ref: '#/components/schemas/FileFormat'
          type: array
          uniqueItems: true
        reference:
          type: string
        referenceType:
          enum:
          - COMMIT
          - TAG
          - BRANCH
          - NOT_APPLICABLE
          - UNSET
          type: string
        sourceFiles:
          items:
            $ref: '#/components/schemas/SourceFile'
          type: array
          uniqueItems: true
        valid:
          type: boolean
        validations:
          items:
            $ref: '#/components/schemas/Validation'
          type: array
          uniqueItems: true
        verified:
          type: boolean
        verifiedSource:
          type: string
        versionEditor:
          $ref: '#/components/schemas/User'
        workflow_path:
          type: string
        workingDirectory:
          type: string
      type: object
externalDocs:
  description: User documentation for dockstore
  url: https://docs.dockstore.org/
info:
  contact:
    email: theglobalalliance@genomicsandhealth.org
    name: Dockstore@ga4gh
    url: https://discuss.dockstore.org/t/opening-helpdesk-tickets/1506
  description: The Dockstore API, includes proprietary and GA4GH V1+V2 endpoints
  license:
    name: Apache 2.0
    url: https://github.com/ga4gh/dockstore/blob/develop/LICENSE
  termsOfService: http://swagger.io/terms/
  title: Dockstore
  version: 1.6.0
openapi: 3.0.1
paths:
  /api/ga4gh/v1/metadata:
    get:
      operationId: metadataGet_1
      responses:
        default:
          content:
            application/json: {}
            text/plain: {}
          description: default response
  /api/ga4gh/v1/tool-classes:
    get:
      operationId: toolClassesGet_1
      responses:
        default:
          content:
            application/json: {}
            text/plain: {}
          description: default response
  /api/ga4gh/v1/tools:
    get:
      operationId: toolsGet_1
      parameters:
      - in: query
        name: id
        schema:
          type: string
      - in: query
        name: registry
        schema:
          type: string
      - in: query
        name: organization
        schema:
          type: string
      - in: query
        name: name
        schema:
          type: string
      - in: query
        name: toolname
        schema:
          type: string
      - in: query
        name: description
        schema:
          type: string
      - in: query
        name: author
        schema:
          type: string
      - in: query
        name: offset
        schema:
          type: string
      - in: query
        name: limit
        schema:
          format: int32
          type: integer
      responses:
        default:
          content:
            application/json: {}
            text/plain: {}
          description: default response
  /api/ga4gh/v1/tools/{id}:
    get:
      operationId: toolsIdGet_1
      parameters:
      - in: path
        name: id
        required: true
        schema:
          type: string
      responses:
        default:
          content:
            application/json: {}
            text/plain: {}
          description: default response
  /api/ga4gh/v1/tools/{id}/versions:
    get:
      operationId: toolsIdVersionsGet_1
      parameters:
      - in: path
        name: id
        required: true
        schema:
          type: string
      responses:
        default:
          content:
            application/json: {}
            text/plain: {}
          description: default response
  /api/ga4gh/v1/tools/{id}/versions/{version_id}:
    get:
      operationId: toolsIdVersionsVersionIdGet_1
      parameters:
      - in: path
        name: id
        required: true
        schema:
          type: string
      - in: path
        name: version_id
        required: true
        schema:
          type: string
      responses:
        default:
          content:
            application/json: {}
            text/plain: {}
          description: default response
  /api/ga4gh/v1/tools/{id}/versions/{version_id}/dockerfile:
    get:
      operationId: toolsIdVersionsVersionIdDockerfileGet
      parameters:
      - in: path
        name: id
        required: true
        schema:
          type: string
      - in: path
        name: version_id
        required: true
        schema:
          type: string
      responses:
        default:
          content:
            application/json: {}
            text/plain: {}
          description: default response
  /api/ga4gh/v1/tools/{id}/versions/{version_id}/{type}/descriptor:
    get:
      operationId: toolsIdVersionsVersionIdTypeDescriptorGet_1
      parameters:
      - in: path
        name: type
        required: true
        schema:
          type: string
      - in: path
        name: id
        required: true
        schema:
          type: string
      - in: path
        name: version_id
        required: true
        schema:
          type: string
      responses:
        default:
          content:
            application/json: {}
            text/plain: {}
          description: default response
  /api/ga4gh/v1/tools/{id}/versions/{version_id}/{type}/descriptor/{relative_path}:
    get:
      operationId: toolsIdVersionsVersionIdTypeDescriptorRelativePathGet_1
      parameters:
      - in: path
        name: type
        required: true
        schema:
          type: string
      - in: path
        name: id
        required: true
        schema:
          type: string
      - in: path
        name: version_id
        required: true
        schema:
          type: string
      - in: path
        name: relative_path
        required: true
        schema:
          type: string
      responses:
        default:
          content:
            application/json: {}
            text/plain: {}
          description: default response
  /api/ga4gh/v1/tools/{id}/versions/{version_id}/{type}/tests:
    get:
      operationId: toolsIdVersionsVersionIdTypeTestsGet_1
      parameters:
      - in: path
        name: type
        required: true
        schema:
          type: string
      - in: path
        name: id
        required: true
        schema:
          type: string
      - in: path
        name: version_id
        required: true
        schema:
          type: string
      responses:
        default:
          content:
            application/json: {}
            text/plain: {}
          description: default response
  /api/ga4gh/v2/extended/containers/{organization}:
    get:
      operationId: entriesOrgGet
      parameters:
      - in: path
        name: organization
        required: true
        schema:
          type: string
      responses:
        default:
          content:
            application/json: {}
            text/plain: {}
          description: default response
  /api/ga4gh/v2/extended/organizations:
    get:
      operationId: entriesOrgGet_1
      responses:
        default:
          content:
            application/json: {}
            text/plain: {}
          description: default response
  /api/ga4gh/v2/extended/tools/entry/_search:
    post:
      operationId: toolsIndexSearch
      requestBody:
        content:
          '*/*':
            schema:
              type: string
      responses:
        default:
          content:
            application/json: {}
          description: default response
  /api/ga4gh/v2/extended/tools/index:
    post:
      operationId: toolsIndexGet
      requestBody:
        content:
          '*/*':
            schema:
              $ref: '#/components/schemas/User'
      responses:
        default:
          content:
            text/plain: {}
          description: default response
  /api/ga4gh/v2/extended/tools/{organization}:
    get:
      operationId: toolsOrgGet
      parameters:
      - in: path
        name: organization
        required: true
        schema:
          type: string
      responses:
        default:
          content:
            application/json: {}
            text/plain: {}
          description: default response
  /api/ga4gh/v2/extended/workflows/{organization}:
    get:
      operationId: workflowsOrgGet
      parameters:
      - in: path
        name: organization
        required: true
        schema:
          type: string
      responses:
        default:
          content:
            application/json: {}
            text/plain: {}
          description: default response
  /api/ga4gh/v2/extended/{id}/versions/{version_id}/{type}/tests/{relative_path}:
    post:
      operationId: toolsIdVersionsVersionIdTypeTestsPost
      parameters:
      - in: path
        name: type
        required: true
        schema:
          type: string
      - in: path
        name: id
        required: true
        schema:
          type: string
      - in: path
        name: version_id
        required: true
        schema:
          type: string
      - in: path
        name: relative_path
        required: true
        schema:
          type: string
      - in: query
        name: platform
        schema:
          type: string
      - in: query
        name: platform_version
        schema:
          type: string
      - in: query
        name: verified
        schema:
          type: boolean
      - in: query
        name: metadata
        schema:
          type: string
      requestBody:
        content:
          '*/*':
            schema:
              $ref: '#/components/schemas/User'
      responses:
        default:
          content:
            application/json: {}
          description: default response
  /api/ga4gh/v2/metadata:
    get:
      operationId: metadataGet
      requestBody:
        content:
          '*/*':
            schema:
              $ref: '#/components/schemas/User'
      responses:
        default:
          content:
            application/json: {}
            text/plain: {}
          description: default response
  /api/ga4gh/v2/toolClasses:
    get:
      operationId: toolClassesGet
      requestBody:
        content:
          '*/*':
            schema:
              $ref: '#/components/schemas/User'
      responses:
        default:
          content:
            application/json: {}
            text/plain: {}
          description: default response
  /api/ga4gh/v2/tools:
    get:
      operationId: toolsGet
      parameters:
      - in: query
        name: id
        schema:
          type: string
      - in: query
        name: alias
        schema:
          type: string
      - in: query
        name: registry
        schema:
          type: string
      - in: query
        name: organization
        schema:
          type: string
      - in: query
        name: name
        schema:
          type: string
      - in: query
        name: toolname
        schema:
          type: string
      - in: query
        name: description
        schema:
          type: string
      - in: query
        name: author
        schema:
          type: string
      - in: query
        name: checker
        schema:
          type: boolean
      - in: query
        name: offset
        schema:
          type: string
      - in: query
        name: limit
        schema:
          default: 1000
          format: int32
          type: integer
      requestBody:
        content:
          '*/*':
            schema:
              $ref: '#/components/schemas/User'
      responses:
        default:
          content:
            application/json: {}
            text/plain: {}
          description: default response
  /api/ga4gh/v2/tools/{id}:
    get:
      operationId: toolsIdGet
      parameters:
      - in: path
        name: id
        required: true
        schema:
          type: string
      requestBody:
        content:
          '*/*':
            schema:
              $ref: '#/components/schemas/User'
      responses:
        default:
          content:
            application/json: {}
            text/plain: {}
          description: default response
  /api/ga4gh/v2/tools/{id}/versions:
    get:
      operationId: toolsIdVersionsGet
      parameters:
      - in: path
        name: id
        required: true
        schema:
          type: string
      requestBody:
        content:
          '*/*':
            schema:
              $ref: '#/components/schemas/User'
      responses:
        default:
          content:
            application/json: {}
            text/plain: {}
          description: default response
  /api/ga4gh/v2/tools/{id}/versions/{version_id}:
    get:
      operationId: toolsIdVersionsVersionIdGet
      parameters:
      - in: path
        name: id
        required: true
        schema:
          type: string
      - in: path
        name: version_id
        required: true
        schema:
          type: string
      requestBody:
        content:
          '*/*':
            schema:
              $ref: '#/components/schemas/User'
      responses:
        default:
          content:
            application/json: {}
            text/plain: {}
          description: default response
  /api/ga4gh/v2/tools/{id}/versions/{version_id}/containerfile:
    get:
      operationId: toolsIdVersionsVersionIdContainerfileGet
      parameters:
      - in: path
        name: id
        required: true
        schema:
          type: string
      - in: path
        name: version_id
        required: true
        schema:
          type: string
      requestBody:
        content:
          '*/*':
            schema:
              $ref: '#/components/schemas/User'
      responses:
        default:
          content:
            application/json: {}
            text/plain: {}
          description: default response
  /api/ga4gh/v2/tools/{id}/versions/{version_id}/{type}/descriptor:
    get:
      operationId: toolsIdVersionsVersionIdTypeDescriptorGet
      parameters:
      - in: path
        name: type
        required: true
        schema:
          type: string
      - in: path
        name: id
        required: true
        schema:
          type: string
      - in: path
        name: version_id
        required: true
        schema:
          type: string
      requestBody:
        content:
          '*/*':
            schema:
              $ref: '#/components/schemas/User'
      responses:
        default:
          content:
            application/json: {}
            text/plain: {}
          description: default response
  /api/ga4gh/v2/tools/{id}/versions/{version_id}/{type}/descriptor/{relative_path}:
    get:
      operationId: toolsIdVersionsVersionIdTypeDescriptorRelativePathGet
      parameters:
      - in: path
        name: type
        required: true
        schema:
          type: string
      - in: path
        name: id
        required: true
        schema:
          type: string
      - in: path
        name: version_id
        required: true
        schema:
          type: string
      - in: path
        name: relative_path
        required: true
        schema:
          type: string
      requestBody:
        content:
          '*/*':
            schema:
              $ref: '#/components/schemas/User'
      responses:
        default:
          content:
            application/json: {}
            text/plain: {}
          description: default response
  /api/ga4gh/v2/tools/{id}/versions/{version_id}/{type}/files:
    get:
      operationId: toolsIdVersionsVersionIdTypeFilesGet
      parameters:
      - in: path
        name: type
        required: true
        schema:
          type: string
      - in: path
        name: id
        required: true
        schema:
          type: string
      - in: path
        name: version_id
        required: true
        schema:
          type: string
      requestBody:
        content:
          '*/*':
            schema:
              $ref: '#/components/schemas/User'
      responses:
        default:
          content:
            application/json: {}
            text/plain: {}
          description: default response
  /api/ga4gh/v2/tools/{id}/versions/{version_id}/{type}/tests:
    get:
      operationId: toolsIdVersionsVersionIdTypeTestsGet
      parameters:
      - in: path
        name: type
        required: true
        schema:
          type: string
      - in: path
        name: id
        required: true
        schema:
          type: string
      - in: path
        name: version_id
        required: true
        schema:
          type: string
      requestBody:
        content:
          '*/*':
            schema:
              $ref: '#/components/schemas/User'
      responses:
        default:
          content:
            application/json: {}
            text/plain: {}
          description: default response
  /auth/tokens/bitbucket.org:
    get:
      operationId: addBitbucketToken
      parameters:
      - in: query
        name: code
        schema:
          type: string
      requestBody:
        content:
          '*/*':
            schema:
              $ref: '#/components/schemas/User'
      responses:
        default:
          content:
            application/json:
              schema:
                $ref: '#/components/schemas/Token'
          description: default response
  /auth/tokens/github:
    post:
      operationId: addToken
      requestBody:
        content:
          '*/*':
            schema:
              type: string
      responses:
        default:
          content:
            application/json:
              schema:
                $ref: '#/components/schemas/Token'
          description: default response
  /auth/tokens/github.com:
    get:
      operationId: addGithubToken
      parameters:
      - in: query
        name: code
        schema:
          type: string
      requestBody:
        content:
          '*/*':
            schema:
              $ref: '#/components/schemas/User'
      responses:
        default:
          content:
            application/json:
              schema:
                $ref: '#/components/schemas/Token'
          description: default response
  /auth/tokens/gitlab.com:
    get:
      operationId: addGitlabToken
      parameters:
      - in: query
        name: code
        schema:
          type: string
      requestBody:
        content:
          '*/*':
            schema:
              $ref: '#/components/schemas/User'
      responses:
        default:
          content:
            application/json:
              schema:
                $ref: '#/components/schemas/Token'
          description: default response
  /auth/tokens/google:
    post:
      operationId: addGoogleToken
      requestBody:
        content:
          '*/*':
            schema:
              $ref: '#/components/schemas/User'
      responses:
        default:
          content:
            application/json:
              schema:
                $ref: '#/components/schemas/Token'
          description: default response
  /auth/tokens/quay.io:
    get:
      operationId: addQuayToken
      parameters:
      - in: query
        name: access_token
        schema:
          type: string
      requestBody:
        content:
          '*/*':
            schema:
              $ref: '#/components/schemas/User'
      responses:
        default:
          content:
            application/json:
              schema:
                $ref: '#/components/schemas/Token'
          description: default response
  /auth/tokens/{tokenId}:
    delete:
      operationId: deleteToken
      parameters:
      - in: path
        name: tokenId
        required: true
        schema:
          format: int64
          type: integer
      requestBody:
        content:
          '*/*':
            schema:
              $ref: '#/components/schemas/User'
      responses:
        default:
          content:
            application/json: {}
          description: default response
    get:
      operationId: listToken
      parameters:
      - in: path
        name: tokenId
        required: true
        schema:
          format: int64
          type: integer
      requestBody:
        content:
          '*/*':
            schema:
              $ref: '#/components/schemas/User'
      responses:
        default:
          content:
            application/json:
              schema:
                $ref: '#/components/schemas/Token'
          description: default response
  /containers/dockerRegistryList:
    get:
      operationId: getDockerRegistries
      responses:
        default:
          content:
            application/json:
              schema:
                items:
                  $ref: '#/components/schemas/RegistryBean'
                type: array
          description: default response
  /containers/hostedEntry:
    post:
      operationId: createHosted_1
      parameters:
      - in: query
        name: registry
        schema:
          type: string
      - in: query
        name: name
        schema:
          type: string
      - in: query
        name: descriptorType
        schema:
          type: string
      - in: query
        name: namespace
        schema:
          type: string
      - in: query
        name: entryName
        schema:
          type: string
      requestBody:
        content:
          '*/*':
            schema:
              $ref: '#/components/schemas/User'
      responses:
        default:
          content:
            application/json:
              schema:
                $ref: '#/components/schemas/Entry'
          description: default response
  /containers/hostedEntry/{entryId}:
    delete:
      operationId: deleteHostedVersion_1
      parameters:
      - in: path
        name: entryId
        required: true
        schema:
          format: int64
          type: integer
      - in: query
        name: version
        schema:
          type: string
      requestBody:
        content:
          '*/*':
            schema:
              $ref: '#/components/schemas/User'
      responses:
        default:
          content:
            application/json:
              schema:
                $ref: '#/components/schemas/Entry'
          description: default response
    patch:
      operationId: editHosted
      parameters:
      - in: path
        name: entryId
        required: true
        schema:
          format: int64
          type: integer
      requestBody:
        content:
          '*/*':
            schema:
              $ref: '#/components/schemas/User'
      responses:
        default:
          content:
            application/json:
              schema:
                $ref: '#/components/schemas/Tool'
          description: default response
  /containers/namespace/{namespace}/published:
    get:
      operationId: getPublishedContainersByNamespace
      parameters:
      - in: path
        name: namespace
        required: true
        schema:
          type: string
      responses:
        default:
          content:
            application/json:
              schema:
                items:
                  $ref: '#/components/schemas/Tool'
                type: array
          description: default response
  /containers/path/tool/{repository}:
    get:
      operationId: getContainerByToolPath
      parameters:
      - in: path
        name: repository
        required: true
        schema:
          type: string
      - in: query
        name: include
        schema:
          type: string
      requestBody:
        content:
          '*/*':
            schema:
              $ref: '#/components/schemas/User'
      responses:
        default:
          content:
            application/json:
              schema:
                $ref: '#/components/schemas/Tool'
          description: default response
  /containers/path/tool/{repository}/published:
    get:
      operationId: getPublishedContainerByToolPath
      parameters:
      - in: path
        name: repository
        required: true
        schema:
          type: string
      - in: query
        name: include
        schema:
          type: string
      responses:
        default:
          content:
            application/json:
              schema:
                $ref: '#/components/schemas/Tool'
          description: default response
  /containers/path/{containerId}/tags:
    get:
      operationId: getTagsByPath
      parameters:
      - in: path
        name: containerId
        required: true
        schema:
          format: int64
          type: integer
      requestBody:
        content:
          '*/*':
            schema:
              $ref: '#/components/schemas/User'
      responses:
        default:
          content:
            application/json:
              schema:
                items:
                  $ref: '#/components/schemas/Tag'
                type: array
                uniqueItems: true
          description: default response
  /containers/path/{repository}:
    get:
      operationId: getContainerByPath
      parameters:
      - in: path
        name: repository
        required: true
        schema:
          type: string
      requestBody:
        content:
          '*/*':
            schema:
              $ref: '#/components/schemas/User'
      responses:
        default:
          content:
            application/json:
              schema:
                items:
                  $ref: '#/components/schemas/Tool'
                type: array
          description: default response
  /containers/path/{repository}/published:
    get:
      operationId: getPublishedContainerByPath
      parameters:
      - in: path
        name: repository
        required: true
        schema:
          type: string
      responses:
        default:
          content:
            application/json:
              schema:
                items:
                  $ref: '#/components/schemas/Tool'
                type: array
          description: default response
  /containers/published:
    get:
      operationId: allPublishedContainers
      parameters:
      - in: query
        name: offset
        schema:
          type: string
      - in: query
        name: limit
        schema:
          default: 100
          format: int32
          type: integer
      - in: query
        name: filter
        schema:
          default: ""
          type: string
      - in: query
        name: sortCol
        schema:
          default: stars
          type: string
      - in: query
        name: sortOrder
        schema:
          default: desc
          type: string
      responses:
        default:
          content:
            application/json:
              schema:
                items:
                  $ref: '#/components/schemas/Tool'
                type: array
          description: default response
  /containers/published/{containerId}:
    get:
      operationId: getPublishedContainer
      parameters:
      - in: path
        name: containerId
        required: true
        schema:
          format: int64
          type: integer
      - in: query
        name: include
        schema:
          type: string
      responses:
        default:
          content:
            application/json:
              schema:
                $ref: '#/components/schemas/Tool'
          description: default response
  /containers/registerManual:
    post:
      operationId: registerManual
      requestBody:
        content:
          '*/*':
            schema:
              $ref: '#/components/schemas/User'
      responses:
        default:
          content:
            application/json:
              schema:
                $ref: '#/components/schemas/Tool'
          description: default response
  /containers/schema/{containerId}/published:
    get:
      operationId: getPublishedContainerSchema
      parameters:
      - in: path
        name: containerId
        required: true
        schema:
          format: int64
          type: integer
      responses:
        default:
          content:
            application/json:
              schema:
                items:
                  type: object
                type: array
          description: default response
  /containers/tags:
    get:
      operationId: tags
      parameters:
      - in: query
        name: containerId
        schema:
          format: int64
          type: integer
      requestBody:
        content:
          '*/*':
            schema:
              $ref: '#/components/schemas/User'
      responses:
        default:
          content:
            application/json:
              schema:
                items:
                  $ref: '#/components/schemas/Tag'
                type: array
          description: default response
  /containers/{containerId}:
    delete:
      operationId: deleteContainer
      parameters:
      - in: path
        name: containerId
        required: true
        schema:
          format: int64
          type: integer
      requestBody:
        content:
          '*/*':
            schema:
              $ref: '#/components/schemas/User'
      responses:
        default:
          content:
            application/json: {}
          description: default response
    get:
      operationId: getContainer
      parameters:
      - in: path
        name: containerId
        required: true
        schema:
          format: int64
          type: integer
      - in: query
        name: include
        schema:
          type: string
      requestBody:
        content:
          '*/*':
            schema:
              $ref: '#/components/schemas/User'
      responses:
        default:
          content:
            application/json:
              schema:
                $ref: '#/components/schemas/Tool'
          description: default response
    put:
      operationId: updateContainer
      parameters:
      - in: path
        name: containerId
        required: true
        schema:
          format: int64
          type: integer
      requestBody:
        content:
          '*/*':
            schema:
              $ref: '#/components/schemas/User'
      responses:
        default:
          content:
            application/json:
              schema:
                $ref: '#/components/schemas/Tool'
          description: default response
  /containers/{containerId}/cwl:
    get:
      operationId: cwl
      parameters:
      - in: path
        name: containerId
        required: true
        schema:
          format: int64
          type: integer
      - in: query
        name: tag
        schema:
          type: string
      requestBody:
        content:
          '*/*':
            schema:
              $ref: '#/components/schemas/User'
      responses:
        default:
          content:
            application/json:
              schema:
                $ref: '#/components/schemas/SourceFile'
          description: default response
  /containers/{containerId}/cwl/{relative-path}:
    get:
      operationId: secondaryCwlPath
      parameters:
      - in: path
        name: containerId
        required: true
        schema:
          format: int64
          type: integer
      - in: query
        name: tag
        schema:
          type: string
      - in: path
        name: relative-path
        required: true
        schema:
          type: string
      requestBody:
        content:
          '*/*':
            schema:
              $ref: '#/components/schemas/User'
      responses:
        default:
          content:
            application/json:
              schema:
                $ref: '#/components/schemas/SourceFile'
          description: default response
  /containers/{containerId}/dockerfile:
    get:
      operationId: dockerfile
      parameters:
      - in: path
        name: containerId
        required: true
        schema:
          format: int64
          type: integer
      - in: query
        name: tag
        schema:
          type: string
      requestBody:
        content:
          '*/*':
            schema:
              $ref: '#/components/schemas/User'
      responses:
        default:
          content:
            application/json:
              schema:
                $ref: '#/components/schemas/SourceFile'
          description: default response
  /containers/{containerId}/labels:
    put:
      operationId: updateLabels
      parameters:
      - in: path
        name: containerId
        required: true
        schema:
          format: int64
          type: integer
      - in: query
        name: labels
        schema:
          type: string
      requestBody:
        content:
          '*/*':
            schema:
              $ref: '#/components/schemas/User'
      responses:
        default:
          content:
            application/json:
              schema:
                $ref: '#/components/schemas/Tool'
          description: default response
  /containers/{containerId}/publish:
    post:
      operationId: publish
      parameters:
      - in: path
        name: containerId
        required: true
        schema:
          format: int64
          type: integer
      requestBody:
        content:
          '*/*':
            schema:
              $ref: '#/components/schemas/User'
      responses:
        default:
          content:
            application/json:
              schema:
                $ref: '#/components/schemas/Tool'
          description: default response
  /containers/{containerId}/refresh:
    get:
      operationId: refresh
      parameters:
      - in: path
        name: containerId
        required: true
        schema:
          format: int64
          type: integer
      requestBody:
        content:
          '*/*':
            schema:
              $ref: '#/components/schemas/User'
      responses:
        default:
          content:
            application/json:
              schema:
                $ref: '#/components/schemas/Tool'
          description: default response
  /containers/{containerId}/requestDOI/{tagId}:
    post:
      operationId: requestDOIForToolTag
      parameters:
      - in: path
        name: containerId
        required: true
        schema:
          format: int64
          type: integer
      - in: path
        name: tagId
        required: true
        schema:
          format: int64
          type: integer
      requestBody:
        content:
          '*/*':
            schema:
              $ref: '#/components/schemas/User'
      responses:
        default:
          content:
            application/json:
              schema:
                items:
                  $ref: '#/components/schemas/Tag'
                type: array
                uniqueItems: true
          description: default response
  /containers/{containerId}/secondaryCwl:
    get:
      operationId: secondaryCwl
      parameters:
      - in: path
        name: containerId
        required: true
        schema:
          format: int64
          type: integer
      - in: query
        name: tag
        schema:
          type: string
      requestBody:
        content:
          '*/*':
            schema:
              $ref: '#/components/schemas/User'
      responses:
        default:
          content:
            application/json:
              schema:
                items:
                  $ref: '#/components/schemas/SourceFile'
                type: array
          description: default response
  /containers/{containerId}/secondaryWdl:
    get:
      operationId: secondaryWdl
      parameters:
      - in: path
        name: containerId
        required: true
        schema:
          format: int64
          type: integer
      - in: query
        name: tag
        schema:
          type: string
      requestBody:
        content:
          '*/*':
            schema:
              $ref: '#/components/schemas/User'
      responses:
        default:
          content:
            application/json:
              schema:
                items:
                  $ref: '#/components/schemas/SourceFile'
                type: array
          description: default response
  /containers/{containerId}/star:
    put:
      operationId: starEntry
      parameters:
      - in: path
        name: containerId
        required: true
        schema:
          format: int64
          type: integer
      requestBody:
        content:
          '*/*':
            schema:
              $ref: '#/components/schemas/User'
      responses:
        default:
          content:
            application/json: {}
          description: default response
  /containers/{containerId}/starredUsers:
    get:
      operationId: getStarredUsers
      parameters:
      - in: path
        name: containerId
        required: true
        schema:
          format: int64
          type: integer
      responses:
        default:
          content:
            application/json:
              schema:
                items:
                  $ref: '#/components/schemas/User'
                type: array
                uniqueItems: true
          description: default response
  /containers/{containerId}/tags:
    post:
      operationId: addTags
      parameters:
      - in: path
        name: containerId
        required: true
        schema:
          format: int64
          type: integer
      requestBody:
        content:
          '*/*':
            schema:
              $ref: '#/components/schemas/User'
      responses:
        default:
          content:
            application/json:
              schema:
                items:
                  $ref: '#/components/schemas/Tag'
                type: array
                uniqueItems: true
          description: default response
    put:
      operationId: updateTags
      parameters:
      - in: path
        name: containerId
        required: true
        schema:
          format: int64
          type: integer
      requestBody:
        content:
          '*/*':
            schema:
              $ref: '#/components/schemas/User'
      responses:
        default:
          content:
            application/json:
              schema:
                items:
                  $ref: '#/components/schemas/Tag'
                type: array
                uniqueItems: true
          description: default response
  /containers/{containerId}/tags/{tagId}:
    delete:
      operationId: deleteTags
      parameters:
      - in: path
        name: containerId
        required: true
        schema:
          format: int64
          type: integer
      - in: path
        name: tagId
        required: true
        schema:
          format: int64
          type: integer
      requestBody:
        content:
          '*/*':
            schema:
              $ref: '#/components/schemas/User'
      responses:
        default:
          content:
            application/json: {}
          description: default response
  /containers/{containerId}/testParameterFiles:
    delete:
      operationId: deleteTestParameterFiles
      parameters:
      - in: path
        name: containerId
        required: true
        schema:
          format: int64
          type: integer
      - in: query
        name: testParameterPaths
        schema:
          items:
            type: string
          type: array
      - in: query
        name: tagName
        schema:
          type: string
      - in: query
        name: descriptorType
        schema:
          type: string
      requestBody:
        content:
          '*/*':
            schema:
              $ref: '#/components/schemas/User'
      responses:
        default:
          content:
            application/json:
              schema:
                items:
                  $ref: '#/components/schemas/SourceFile'
                type: array
                uniqueItems: true
          description: default response
    get:
      operationId: getTestParameterFiles
      parameters:
      - in: path
        name: containerId
        required: true
        schema:
          format: int64
          type: integer
      - in: query
        name: tag
        schema:
          type: string
      - in: query
        name: descriptorType
        schema:
          type: string
      requestBody:
        content:
          '*/*':
            schema:
              $ref: '#/components/schemas/User'
      responses:
        default:
          content:
            application/json:
              schema:
                items:
                  $ref: '#/components/schemas/SourceFile'
                type: array
          description: default response
    put:
      operationId: addTestParameterFiles
      parameters:
      - in: path
        name: containerId
        required: true
        schema:
          format: int64
          type: integer
      - in: query
        name: testParameterPaths
        schema:
          items:
            type: string
          type: array
      - in: query
        name: tagName
        schema:
          type: string
      - in: query
        name: descriptorType
        schema:
          type: string
      requestBody:
        content:
          '*/*':
            schema:
              $ref: '#/components/schemas/User'
      responses:
        default:
          content:
            application/json:
              schema:
                items:
                  $ref: '#/components/schemas/SourceFile'
                type: array
                uniqueItems: true
          description: default response
  /containers/{containerId}/unstar:
    delete:
      operationId: unstarEntry
      parameters:
      - in: path
        name: containerId
        required: true
        schema:
          format: int64
          type: integer
      requestBody:
        content:
          '*/*':
            schema:
              $ref: '#/components/schemas/User'
      responses:
        default:
          content:
            application/json: {}
          description: default response
  /containers/{containerId}/updateTagPaths:
    put:
      operationId: updateTagContainerPath
      parameters:
      - in: path
        name: containerId
        required: true
        schema:
          format: int64
          type: integer
      requestBody:
        content:
          '*/*':
            schema:
              $ref: '#/components/schemas/User'
      responses:
        default:
          content:
            application/json:
              schema:
                $ref: '#/components/schemas/Tool'
          description: default response
  /containers/{containerId}/users:
    get:
      operationId: getUsers
      parameters:
      - in: path
        name: containerId
        required: true
        schema:
          format: int64
          type: integer
      requestBody:
        content:
          '*/*':
            schema:
              $ref: '#/components/schemas/User'
      responses:
        default:
          content:
            application/json:
              schema:
                items:
                  $ref: '#/components/schemas/User'
                type: array
          description: default response
  /containers/{containerId}/verifiedSources:
    get:
      operationId: verifiedSources
      parameters:
      - in: path
        name: containerId
        required: true
        schema:
          format: int64
          type: integer
      responses:
        default:
          content:
            application/json:
              schema:
                type: string
          description: default response
  /containers/{containerId}/verify/{tagId}:
    put:
      operationId: verifyToolTag
      parameters:
      - in: path
        name: containerId
        required: true
        schema:
          format: int64
          type: integer
      - in: path
        name: tagId
        required: true
        schema:
          format: int64
          type: integer
      requestBody:
        content:
          '*/*':
            schema:
              $ref: '#/components/schemas/User'
      responses:
        default:
          content:
            application/json:
              schema:
                items:
                  $ref: '#/components/schemas/Tag'
                type: array
                uniqueItems: true
          description: default response
  /containers/{containerId}/wdl:
    get:
      operationId: wdl
      parameters:
      - in: path
        name: containerId
        required: true
        schema:
          format: int64
          type: integer
      - in: query
        name: tag
        schema:
          type: string
      requestBody:
        content:
          '*/*':
            schema:
              $ref: '#/components/schemas/User'
      responses:
        default:
          content:
            application/json:
              schema:
                $ref: '#/components/schemas/SourceFile'
          description: default response
  /containers/{containerId}/wdl/{relative-path}:
    get:
      operationId: secondaryWdlPath
      parameters:
      - in: path
        name: containerId
        required: true
        schema:
          format: int64
          type: integer
      - in: query
        name: tag
        schema:
          type: string
      - in: path
        name: relative-path
        required: true
        schema:
          type: string
      requestBody:
        content:
          '*/*':
            schema:
              $ref: '#/components/schemas/User'
      responses:
        default:
          content:
            application/json:
              schema:
                $ref: '#/components/schemas/SourceFile'
          description: default response
  /containers/{toolId}/defaultVersion:
    put:
      operationId: updateDefaultVersion
      parameters:
      - in: path
        name: toolId
        required: true
        schema:
          format: int64
          type: integer
      requestBody:
        content:
          '*/*':
            schema:
              $ref: '#/components/schemas/User'
      responses:
        default:
          content:
            application/json:
              schema:
                $ref: '#/components/schemas/Tool'
          description: default response
  /containers/{toolId}/zip/{tagId}:
    get:
      operationId: getToolZip
      parameters:
      - in: path
        name: toolId
        required: true
        schema:
          format: int64
          type: integer
      - in: path
        name: tagId
        required: true
        schema:
          format: int64
          type: integer
      requestBody:
        content:
          '*/*':
            schema:
              $ref: '#/components/schemas/User'
      responses:
        default:
          content:
            application/zip: {}
          description: default response
  /entries/{id}/aliases:
    put:
      operationId: updateAliases_2
      parameters:
      - in: path
        name: id
        required: true
        schema:
          format: int64
          type: integer
      - in: query
        name: aliases
        schema:
          type: string
      requestBody:
        content:
          '*/*':
            schema:
              $ref: '#/components/schemas/User'
      responses:
        default:
          content:
            application/json:
              schema:
                $ref: '#/components/schemas/Entry'
          description: default response
  /entries/{id}/collections:
    get:
      operationId: entryCollections
      parameters:
      - in: path
        name: id
        required: true
        schema:
          format: int64
          type: integer
      responses:
        default:
          content:
            application/json:
              schema:
                items:
                  $ref: '#/components/schemas/CollectionOrganization'
                type: array
          description: default response
  /metadata/config.json:
    get:
      description: Configuration, NO authentication
      operationId: getConfig
      responses:
        default:
          content:
            application/json:
              schema:
                $ref: '#/components/schemas/Config'
          description: default response
      summary: Configuration for UI clients of the API
      tags:
      - metadata
  /metadata/descriptorLanguageList:
    get:
      description: Get the list of descriptor languages supported on Dockstore, NO
        authentication
      operationId: getDescriptorLanguages
      responses:
        default:
          content:
            application/json:
              schema:
                items:
                  $ref: '#/components/schemas/DescriptorLanguageBean'
                type: array
          description: potato
      summary: Get the list of descriptor languages supported on Dockstore
      tags:
      - metadata
  /metadata/dockerRegistryList:
    get:
      description: Get the list of docker registries supported on Dockstore, NO authentication
      operationId: getDockerRegistries_1
      responses:
        default:
          content:
            application/json:
              schema:
                items:
                  $ref: '#/components/schemas/RegistryBean'
                type: array
          description: potato
      summary: Get the list of docker registries supported on Dockstore
      tags:
      - metadata
  /metadata/elasticSearch:
    get:
      description: Successful response if elastic search is up and running, NO authentication
      operationId: checkElasticSearch
      responses:
        default:
          content:
            text/html: {}
            text/xml: {}
          description: default response
      summary: Successful response if elastic search is up and running
      tags:
      - metadata
  /metadata/okHttpCachePerformance:
    get:
      description: Get measures of cache performance, NO authentication
      operationId: getCachePerformance
      responses:
        default:
          content:
            application/json:
              schema:
                additionalProperties:
                  type: string
<<<<<<< HEAD
                type: array
          description: potato
=======
                type: object
>>>>>>> d74b9ea8
      summary: Get measures of cache performance
      tags:
      - metadata
  /metadata/rss:
    get:
      description: List all published tools and workflows in creation order, NO authentication
      operationId: rssFeed
      responses:
        default:
          content:
            text/xml:
              schema:
                type: string
          description: default response
      summary: List all published tools and workflows in creation order
      tags:
      - metadata
  /metadata/runner_dependencies:
    get:
      description: Returns the file containing runner dependencies, NO authentication
      operationId: getRunnerDependencies
      parameters:
      - description: The Dockstore client version
        in: query
        name: client_version
        schema:
          type: string
      - description: Python version, only relevant for the cwltool runner
        in: query
        name: python_version
        schema:
          default: "2"
          type: string
      - description: The tool runner
        in: query
        name: runner
        schema:
          default: cwltool
          enum:
          - cwltool
          type: string
      - description: Response type
        in: query
        name: output
        schema:
          default: text
          enum:
          - json
          - text
          type: string
      responses:
        default:
          content:
            application/json:
              schema:
                type: string
          description: potato
      summary: Returns the file containing runner dependencies
      tags:
      - metadata
  /metadata/sitemap:
    get:
      description: List all available workflow, tool, organization, and collection
        paths. Available means published for tools/workflows, and approved for organizations
        and their respective collections. NO authentication
      operationId: sitemap
      responses:
        default:
          content:
            text/html:
              schema:
                type: string
            text/xml:
              schema:
                type: string
          description: default response
      summary: List all available workflow, tool, organization, and collection paths.
      tags:
      - metadata
  /metadata/sourceControlList:
    get:
      description: Get the list of source controls supported on Dockstore, NO authentication
      operationId: getSourceControlList
      responses:
        default:
          content:
            application/json:
              schema:
                items:
                  $ref: '#/components/schemas/SourceControlBean'
                type: array
          description: potato
      summary: Get the list of source controls supported on Dockstore
      tags:
      - metadata
  /organizations:
    get:
      operationId: getApprovedOrganizations
      responses:
        default:
          content:
            application/json:
              schema:
                items:
                  $ref: '#/components/schemas/Organization'
                type: array
          description: default response
    post:
      operationId: createOrganization
      requestBody:
        content:
          '*/*':
            schema:
              $ref: '#/components/schemas/User'
      responses:
        default:
          content:
            application/json:
              schema:
                $ref: '#/components/schemas/Organization'
          description: default response
  /organizations/all:
    get:
      operationId: getAllOrganizations
      parameters:
      - in: query
        name: type
        schema:
          type: string
      responses:
        default:
          content:
            application/json:
              schema:
                items:
                  $ref: '#/components/schemas/Organization'
                type: array
          description: default response
  /organizations/collections/{alias}/aliases:
    get:
      operationId: getCollectionByAlias
      parameters:
      - in: path
        name: alias
        required: true
        schema:
          type: string
      responses:
        default:
          content:
            application/json:
              schema:
                $ref: '#/components/schemas/Collection'
          description: default response
  /organizations/collections/{collectionId}/aliases:
    put:
      operationId: updateAliases_1
      parameters:
      - in: path
        name: collectionId
        required: true
        schema:
          format: int64
          type: integer
      - in: query
        name: aliases
        schema:
          type: string
      requestBody:
        content:
          '*/*':
            schema:
              $ref: '#/components/schemas/User'
      responses:
        default:
          content:
            application/json:
              schema:
                $ref: '#/components/schemas/Collection'
          description: default response
  /organizations/name/{name}:
    get:
      operationId: getOrganizationByName
      parameters:
      - in: path
        name: name
        required: true
        schema:
          type: string
      requestBody:
        content:
          '*/*':
            schema:
              $ref: '#/components/schemas/User'
      responses:
        default:
          content:
            application/json:
              schema:
                $ref: '#/components/schemas/Organization'
          description: default response
  /organizations/{alias}/aliases:
    get:
      operationId: getOrganizationByAlias
      parameters:
      - in: path
        name: alias
        required: true
        schema:
          type: string
      responses:
        default:
          content:
            application/json:
              schema:
                $ref: '#/components/schemas/Organization'
          description: default response
  /organizations/{organizationId}:
    get:
      operationId: getOrganizationById
      parameters:
      - in: path
        name: organizationId
        required: true
        schema:
          format: int64
          type: integer
      requestBody:
        content:
          '*/*':
            schema:
              $ref: '#/components/schemas/User'
      responses:
        default:
          content:
            application/json:
              schema:
                $ref: '#/components/schemas/Organization'
          description: default response
    put:
      operationId: updateOrganization
      parameters:
      - in: path
        name: organizationId
        required: true
        schema:
          format: int64
          type: integer
      requestBody:
        content:
          '*/*':
            schema:
              $ref: '#/components/schemas/User'
      responses:
        default:
          content:
            application/json:
              schema:
                $ref: '#/components/schemas/Organization'
          description: default response
  /organizations/{organizationId}/aliases:
    put:
      operationId: updateAliases_3
      parameters:
      - in: path
        name: organizationId
        required: true
        schema:
          format: int64
          type: integer
      - in: query
        name: aliases
        schema:
          type: string
      requestBody:
        content:
          '*/*':
            schema:
              $ref: '#/components/schemas/User'
      responses:
        default:
          content:
            application/json:
              schema:
                $ref: '#/components/schemas/Aliasable'
          description: default response
  /organizations/{organizationId}/approve:
    post:
      operationId: approveOrganization
      parameters:
      - in: path
        name: organizationId
        required: true
        schema:
          format: int64
          type: integer
      requestBody:
        content:
          '*/*':
            schema:
              $ref: '#/components/schemas/User'
      responses:
        default:
          content:
            application/json:
              schema:
                $ref: '#/components/schemas/Organization'
          description: default response
  /organizations/{organizationId}/collections:
    get:
      operationId: getCollectionsFromOrganization
      parameters:
      - in: path
        name: organizationId
        required: true
        schema:
          format: int64
          type: integer
      - in: query
        name: include
        schema:
          type: string
      requestBody:
        content:
          '*/*':
            schema:
              $ref: '#/components/schemas/User'
      responses:
        default:
          content:
            application/json:
              schema:
                items:
                  $ref: '#/components/schemas/Collection'
                type: array
          description: default response
    post:
      operationId: createCollection
      parameters:
      - in: path
        name: organizationId
        required: true
        schema:
          format: int64
          type: integer
      requestBody:
        content:
          '*/*':
            schema:
              $ref: '#/components/schemas/User'
      responses:
        default:
          content:
            application/json:
              schema:
                $ref: '#/components/schemas/Collection'
          description: default response
  /organizations/{organizationId}/collections/{collectionId}:
    get:
      operationId: getCollectionById
      parameters:
      - in: path
        name: organizationId
        required: true
        schema:
          format: int64
          type: integer
      - in: path
        name: collectionId
        required: true
        schema:
          format: int64
          type: integer
      requestBody:
        content:
          '*/*':
            schema:
              $ref: '#/components/schemas/User'
      responses:
        default:
          content:
            application/json:
              schema:
                $ref: '#/components/schemas/Collection'
          description: default response
    put:
      operationId: updateCollection
      parameters:
      - in: path
        name: organizationId
        required: true
        schema:
          format: int64
          type: integer
      - in: path
        name: collectionId
        required: true
        schema:
          format: int64
          type: integer
      requestBody:
        content:
          '*/*':
            schema:
              $ref: '#/components/schemas/User'
      responses:
        default:
          content:
            application/json:
              schema:
                $ref: '#/components/schemas/Collection'
          description: default response
  /organizations/{organizationId}/collections/{collectionId}/description:
    get:
      operationId: getCollectionDescription
      parameters:
      - in: path
        name: organizationId
        required: true
        schema:
          format: int64
          type: integer
      - in: path
        name: collectionId
        required: true
        schema:
          format: int64
          type: integer
      requestBody:
        content:
          '*/*':
            schema:
              $ref: '#/components/schemas/User'
      responses:
        default:
          content:
            application/json:
              schema:
                type: string
          description: default response
    put:
      operationId: updateCollectionDescription
      parameters:
      - in: path
        name: organizationId
        required: true
        schema:
          format: int64
          type: integer
      - in: path
        name: collectionId
        required: true
        schema:
          format: int64
          type: integer
      requestBody:
        content:
          '*/*':
            schema:
              $ref: '#/components/schemas/User'
      responses:
        default:
          content:
            application/json:
              schema:
                $ref: '#/components/schemas/Collection'
          description: default response
  /organizations/{organizationId}/collections/{collectionId}/entry:
    delete:
      operationId: deleteEntryFromCollection
      parameters:
      - in: path
        name: organizationId
        required: true
        schema:
          format: int64
          type: integer
      - in: path
        name: collectionId
        required: true
        schema:
          format: int64
          type: integer
      - in: query
        name: entryId
        schema:
          format: int64
          type: integer
      requestBody:
        content:
          '*/*':
            schema:
              $ref: '#/components/schemas/User'
      responses:
        default:
          content:
            application/json:
              schema:
                $ref: '#/components/schemas/Collection'
          description: default response
    post:
      operationId: addEntryToCollection
      parameters:
      - in: path
        name: organizationId
        required: true
        schema:
          format: int64
          type: integer
      - in: path
        name: collectionId
        required: true
        schema:
          format: int64
          type: integer
      - in: query
        name: entryId
        schema:
          format: int64
          type: integer
      requestBody:
        content:
          '*/*':
            schema:
              $ref: '#/components/schemas/User'
      responses:
        default:
          content:
            application/json:
              schema:
                $ref: '#/components/schemas/Collection'
          description: default response
  /organizations/{organizationId}/description:
    get:
      operationId: getOrganizationDescription
      parameters:
      - in: path
        name: organizationId
        required: true
        schema:
          format: int64
          type: integer
      requestBody:
        content:
          '*/*':
            schema:
              $ref: '#/components/schemas/User'
      responses:
        default:
          content:
            application/json:
              schema:
                type: string
          description: default response
    put:
      operationId: updateOrganizationDescription
      parameters:
      - in: path
        name: organizationId
        required: true
        schema:
          format: int64
          type: integer
      requestBody:
        content:
          '*/*':
            schema:
              $ref: '#/components/schemas/User'
      responses:
        default:
          content:
            application/json:
              schema:
                $ref: '#/components/schemas/Organization'
          description: default response
  /organizations/{organizationId}/events:
    get:
      operationId: getOrganizationEvents
      parameters:
      - in: path
        name: organizationId
        required: true
        schema:
          format: int64
          type: integer
      - in: query
        name: offset
        schema:
          default: 0
          format: int32
          type: integer
      - in: query
        name: limit
        schema:
          default: 100
          format: int32
          type: integer
      requestBody:
        content:
          '*/*':
            schema:
              $ref: '#/components/schemas/User'
      responses:
        default:
          content:
            application/json:
              schema:
                items:
                  $ref: '#/components/schemas/Event'
                type: array
          description: default response
  /organizations/{organizationId}/invitation:
    post:
      operationId: acceptOrRejectInvitation
      parameters:
      - in: path
        name: organizationId
        required: true
        schema:
          format: int64
          type: integer
      - in: query
        name: accept
        schema:
          type: boolean
      requestBody:
        content:
          '*/*':
            schema:
              $ref: '#/components/schemas/User'
      responses:
        default:
          content:
            application/json: {}
          description: default response
  /organizations/{organizationId}/members:
    get:
      operationId: getOrganizationMembers
      parameters:
      - in: path
        name: organizationId
        required: true
        schema:
          format: int64
          type: integer
      requestBody:
        content:
          '*/*':
            schema:
              $ref: '#/components/schemas/User'
      responses:
        default:
          content:
            application/json:
              schema:
                items:
                  $ref: '#/components/schemas/OrganizationUser'
                type: array
                uniqueItems: true
          description: default response
  /organizations/{organizationId}/reject:
    post:
      operationId: rejectOrganization
      parameters:
      - in: path
        name: organizationId
        required: true
        schema:
          format: int64
          type: integer
      requestBody:
        content:
          '*/*':
            schema:
              $ref: '#/components/schemas/User'
      responses:
        default:
          content:
            application/json:
              schema:
                $ref: '#/components/schemas/Organization'
          description: default response
  /organizations/{organizationId}/request:
    post:
      operationId: requestOrganizationReview
      parameters:
      - in: path
        name: organizationId
        required: true
        schema:
          format: int64
          type: integer
      requestBody:
        content:
          '*/*':
            schema:
              $ref: '#/components/schemas/User'
      responses:
        default:
          content:
            application/json:
              schema:
                $ref: '#/components/schemas/Organization'
          description: default response
  /organizations/{organizationId}/user:
    delete:
      operationId: deleteUserRole
      parameters:
      - in: query
        name: userId
        schema:
          format: int64
          type: integer
      - in: path
        name: organizationId
        required: true
        schema:
          format: int64
          type: integer
      requestBody:
        content:
          '*/*':
            schema:
              $ref: '#/components/schemas/User'
      responses:
        default:
          content:
            application/json: {}
          description: default response
    post:
      operationId: updateUserRole
      parameters:
      - in: query
        name: role
        schema:
          type: string
      - in: query
        name: userId
        schema:
          format: int64
          type: integer
      - in: path
        name: organizationId
        required: true
        schema:
          format: int64
          type: integer
      requestBody:
        content:
          '*/*':
            schema:
              $ref: '#/components/schemas/User'
      responses:
        default:
          content:
            application/json:
              schema:
                $ref: '#/components/schemas/OrganizationUser'
          description: default response
    put:
      operationId: addUserToOrg
      parameters:
      - in: query
        name: role
        schema:
          type: string
      - in: query
        name: userId
        schema:
          format: int64
          type: integer
      - in: path
        name: organizationId
        required: true
        schema:
          format: int64
          type: integer
      requestBody:
        content:
          '*/*':
            schema:
              $ref: '#/components/schemas/User'
      responses:
        default:
          content:
            application/json:
              schema:
                $ref: '#/components/schemas/OrganizationUser'
          description: default response
  /organizations/{organizationId}/users/{username}:
    put:
      operationId: addUserToOrgByUsername
      parameters:
      - in: path
        name: username
        required: true
        schema:
          type: string
      - in: path
        name: organizationId
        required: true
        schema:
          format: int64
          type: integer
      requestBody:
        content:
          '*/*':
            schema:
              $ref: '#/components/schemas/User'
      responses:
        default:
          content:
            application/json:
              schema:
                $ref: '#/components/schemas/OrganizationUser'
          description: default response
  /organizations/{organizationName}/collections/{collectionName}/name:
    get:
      operationId: getCollectionByName
      parameters:
      - in: path
        name: organizationName
        required: true
        schema:
          type: string
      - in: path
        name: collectionName
        required: true
        schema:
          type: string
      requestBody:
        content:
          '*/*':
            schema:
              $ref: '#/components/schemas/User'
      responses:
        default:
          content:
            application/json:
              schema:
                $ref: '#/components/schemas/Collection'
          description: default response
  /toolTester/logs:
    get:
      operationId: getToolTesterLog
      parameters:
      - example: '#workflow/github.com/dockstore/hello_world'
        in: query
        name: tool_id
        required: true
        schema:
          type: string
      - example: v1.0.0
        in: query
        name: tool_version_name
        required: true
        schema:
          type: string
      - example: hello_world.cwl.json
        in: query
        name: test_filename
        required: true
        schema:
          type: string
      - example: cwltool
        in: query
        name: runner
        required: true
        schema:
          type: string
      - in: query
        name: log_type
        required: true
        schema:
          enum:
          - FULL
          - SUMMARY
          type: string
      - example: 1554477737092.log
        in: query
        name: filename
        required: true
        schema:
          type: string
      responses:
        default:
          content:
            text/plain:
              schema:
                type: string
          description: default response
      summary: Get ToolTester log file
      tags:
      - toolTester
  /toolTester/logs/search:
    get:
      operationId: search
      parameters:
      - example: '#workflow/github.com/dockstore/hello_world'
        in: query
        name: tool_id
        required: true
        schema:
          type: string
      - example: v1.0.0
        in: query
        name: tool_version_name
        required: true
        schema:
          type: string
      responses:
        default:
          content:
            application/json:
              schema:
                items:
                  $ref: '#/components/schemas/ToolTesterLog'
                type: array
          description: default response
      summary: Search for ToolTester log files
      tags:
      - toolTester
  /users/checkUser/{username}:
    get:
      operationId: checkUserExists
      parameters:
      - in: path
        name: username
        required: true
        schema:
          type: string
      requestBody:
        content:
          '*/*':
            schema:
              $ref: '#/components/schemas/User'
      responses:
        default:
          content:
            application/json:
              schema:
                type: boolean
          description: default response
  /users/starredTools:
    get:
      operationId: getStarredTools
      requestBody:
        content:
          '*/*':
            schema:
              $ref: '#/components/schemas/User'
      responses:
        default:
          content:
            application/json:
              schema:
                items:
                  $ref: '#/components/schemas/Entry'
                type: array
                uniqueItems: true
          description: default response
  /users/starredWorkflows:
    get:
      operationId: getStarredWorkflows
      requestBody:
        content:
          '*/*':
            schema:
              $ref: '#/components/schemas/User'
      responses:
        default:
          content:
            application/json:
              schema:
                items:
                  $ref: '#/components/schemas/Entry'
                type: array
                uniqueItems: true
          description: default response
  /users/updateUserMetadata:
    get:
      operationId: updateUserMetadata
      requestBody:
        content:
          '*/*':
            schema:
              $ref: '#/components/schemas/User'
      responses:
        default:
          content:
            application/json:
              schema:
                items:
                  $ref: '#/components/schemas/User'
                type: array
          description: default response
  /users/user:
    delete:
      operationId: selfDestruct
      requestBody:
        content:
          '*/*':
            schema:
              $ref: '#/components/schemas/User'
      responses:
        default:
          content:
            application/json:
              schema:
                type: boolean
          description: default response
    get:
      operationId: getUser
      requestBody:
        content:
          '*/*':
            schema:
              $ref: '#/components/schemas/User'
      responses:
        default:
          content:
            application/json:
              schema:
                $ref: '#/components/schemas/User'
          description: default response
  /users/user/changeUsername:
    post:
      operationId: changeUsername
      parameters:
      - in: query
        name: username
        schema:
          type: string
      requestBody:
        content:
          '*/*':
            schema:
              $ref: '#/components/schemas/User'
      responses:
        default:
          content:
            application/json:
              schema:
                $ref: '#/components/schemas/User'
          description: default response
  /users/user/extended:
    get:
      operationId: getExtendedUserData
      requestBody:
        content:
          '*/*':
            schema:
              $ref: '#/components/schemas/User'
      responses:
        default:
          content:
            application/json:
              schema:
                $ref: '#/components/schemas/ExtendedUserData'
          description: default response
  /users/user/memberships:
    get:
      operationId: getUserMemberships
      requestBody:
        content:
          '*/*':
            schema:
              $ref: '#/components/schemas/User'
      responses:
        default:
          content:
            application/json:
              schema:
                items:
                  $ref: '#/components/schemas/OrganizationUser'
                type: array
                uniqueItems: true
          description: default response
  /users/user/updateUserMetadata:
    get:
      operationId: updateLoggedInUserMetadata
      parameters:
      - in: query
        name: source
        schema:
          enum:
          - quay.io
          - github.com
          - dockstore
          - bitbucket.org
          - gitlab.com
          - google.com
          type: string
      requestBody:
        content:
          '*/*':
            schema:
              $ref: '#/components/schemas/User'
      responses:
        default:
          content:
            application/json:
              schema:
                $ref: '#/components/schemas/User'
          description: default response
  /users/user/{userId}/limits:
    get:
      operationId: getUserLimits
      parameters:
      - in: path
        name: userId
        required: true
        schema:
          format: int64
          type: integer
      requestBody:
        content:
          '*/*':
            schema:
              $ref: '#/components/schemas/User'
      responses:
        default:
          content:
            application/json:
              schema:
                $ref: '#/components/schemas/Limits'
          description: default response
    put:
      operationId: setUserLimits
      parameters:
      - in: path
        name: userId
        required: true
        schema:
          format: int64
          type: integer
      requestBody:
        content:
          '*/*':
            schema:
              $ref: '#/components/schemas/User'
      responses:
        default:
          content:
            application/json:
              schema:
                $ref: '#/components/schemas/Limits'
          description: default response
  /users/username/{username}:
    get:
      operationId: listUser
      parameters:
      - in: path
        name: username
        required: true
        schema:
          type: string
      requestBody:
        content:
          '*/*':
            schema:
              $ref: '#/components/schemas/User'
      responses:
        default:
          content:
            application/json:
              schema:
                $ref: '#/components/schemas/User'
          description: default response
  /users/{userId}:
    get:
      operationId: getUser_1
      parameters:
      - in: path
        name: userId
        required: true
        schema:
          format: int64
          type: integer
      requestBody:
        content:
          '*/*':
            schema:
              $ref: '#/components/schemas/User'
      responses:
        default:
          content:
            application/json:
              schema:
                $ref: '#/components/schemas/User'
          description: default response
  /users/{userId}/containers:
    get:
      operationId: userContainers
      parameters:
      - in: path
        name: userId
        required: true
        schema:
          format: int64
          type: integer
      requestBody:
        content:
          '*/*':
            schema:
              $ref: '#/components/schemas/User'
      responses:
        default:
          content:
            application/json:
              schema:
                items:
                  $ref: '#/components/schemas/Tool'
                type: array
          description: default response
  /users/{userId}/containers/published:
    get:
      operationId: userPublishedContainers
      parameters:
      - in: path
        name: userId
        required: true
        schema:
          format: int64
          type: integer
      requestBody:
        content:
          '*/*':
            schema:
              $ref: '#/components/schemas/User'
      responses:
        default:
          content:
            application/json:
              schema:
                items:
                  $ref: '#/components/schemas/Tool'
                type: array
          description: default response
  /users/{userId}/containers/refresh:
    get:
      operationId: refresh_1
      parameters:
      - in: path
        name: userId
        required: true
        schema:
          format: int64
          type: integer
      requestBody:
        content:
          '*/*':
            schema:
              $ref: '#/components/schemas/User'
      responses:
        default:
          content:
            application/json:
              schema:
                items:
                  $ref: '#/components/schemas/Tool'
                type: array
          description: default response
  /users/{userId}/containers/{organization}/refresh:
    get:
      operationId: refreshToolsByOrganization
      parameters:
      - in: path
        name: userId
        required: true
        schema:
          format: int64
          type: integer
      - in: path
        name: organization
        required: true
        schema:
          type: string
      requestBody:
        content:
          '*/*':
            schema:
              $ref: '#/components/schemas/User'
      responses:
        default:
          content:
            application/json:
              schema:
                items:
                  $ref: '#/components/schemas/Tool'
                type: array
          description: default response
  /users/{userId}/tokens:
    get:
      operationId: getUserTokens
      parameters:
      - in: path
        name: userId
        required: true
        schema:
          format: int64
          type: integer
      requestBody:
        content:
          '*/*':
            schema:
              $ref: '#/components/schemas/User'
      responses:
        default:
          content:
            application/json:
              schema:
                items:
                  $ref: '#/components/schemas/Token'
                type: array
          description: default response
  /users/{userId}/tokens/dockstore:
    get:
      operationId: getDockstoreUserTokens
      parameters:
      - in: path
        name: userId
        required: true
        schema:
          format: int64
          type: integer
      requestBody:
        content:
          '*/*':
            schema:
              $ref: '#/components/schemas/User'
      responses:
        default:
          content:
            application/json:
              schema:
                items:
                  $ref: '#/components/schemas/Token'
                type: array
          description: default response
  /users/{userId}/tokens/github.com:
    get:
      operationId: getGithubUserTokens
      parameters:
      - in: path
        name: userId
        required: true
        schema:
          format: int64
          type: integer
      requestBody:
        content:
          '*/*':
            schema:
              $ref: '#/components/schemas/User'
      responses:
        default:
          content:
            application/json:
              schema:
                items:
                  $ref: '#/components/schemas/Token'
                type: array
          description: default response
  /users/{userId}/tokens/gitlab.com:
    get:
      operationId: getGitlabUserTokens
      parameters:
      - in: path
        name: userId
        required: true
        schema:
          format: int64
          type: integer
      requestBody:
        content:
          '*/*':
            schema:
              $ref: '#/components/schemas/User'
      responses:
        default:
          content:
            application/json:
              schema:
                items:
                  $ref: '#/components/schemas/Token'
                type: array
          description: default response
  /users/{userId}/tokens/quay.io:
    get:
      operationId: getQuayUserTokens
      parameters:
      - in: path
        name: userId
        required: true
        schema:
          format: int64
          type: integer
      requestBody:
        content:
          '*/*':
            schema:
              $ref: '#/components/schemas/User'
      responses:
        default:
          content:
            application/json:
              schema:
                items:
                  $ref: '#/components/schemas/Token'
                type: array
          description: default response
  /users/{userId}/workflows:
    get:
      operationId: userWorkflows
      parameters:
      - in: path
        name: userId
        required: true
        schema:
          format: int64
          type: integer
      requestBody:
        content:
          '*/*':
            schema:
              $ref: '#/components/schemas/User'
      responses:
        default:
          content:
            application/json:
              schema:
                items:
                  $ref: '#/components/schemas/Workflow'
                type: array
          description: default response
  /users/{userId}/workflows/published:
    get:
      operationId: userPublishedWorkflows
      parameters:
      - in: path
        name: userId
        required: true
        schema:
          format: int64
          type: integer
      requestBody:
        content:
          '*/*':
            schema:
              $ref: '#/components/schemas/User'
      responses:
        default:
          content:
            application/json:
              schema:
                items:
                  $ref: '#/components/schemas/Workflow'
                type: array
          description: default response
  /users/{userId}/workflows/refresh:
    get:
      operationId: refreshWorkflows
      parameters:
      - in: path
        name: userId
        required: true
        schema:
          format: int64
          type: integer
      requestBody:
        content:
          '*/*':
            schema:
              $ref: '#/components/schemas/User'
      responses:
        default:
          content:
            application/json:
              schema:
                items:
                  $ref: '#/components/schemas/Workflow'
                type: array
          description: default response
  /users/{userId}/workflows/{organization}/refresh:
    get:
      operationId: refreshWorkflowsByOrganization
      parameters:
      - in: path
        name: userId
        required: true
        schema:
          format: int64
          type: integer
      - in: path
        name: organization
        required: true
        schema:
          type: string
      requestBody:
        content:
          '*/*':
            schema:
              $ref: '#/components/schemas/User'
      responses:
        default:
          content:
            application/json:
              schema:
                items:
                  $ref: '#/components/schemas/Workflow'
                type: array
          description: default response
  /workflows/hostedEntry:
    post:
      operationId: createHosted_2
      parameters:
      - in: query
        name: registry
        schema:
          type: string
      - in: query
        name: name
        schema:
          type: string
      - in: query
        name: descriptorType
        schema:
          type: string
      - in: query
        name: namespace
        schema:
          type: string
      - in: query
        name: entryName
        schema:
          type: string
      requestBody:
        content:
          '*/*':
            schema:
              $ref: '#/components/schemas/User'
      responses:
        default:
          content:
            application/json:
              schema:
                $ref: '#/components/schemas/Workflow'
          description: default response
  /workflows/hostedEntry/{entryId}:
    delete:
      operationId: deleteHostedVersion_2
      parameters:
      - in: path
        name: entryId
        required: true
        schema:
          format: int64
          type: integer
      - in: query
        name: version
        schema:
          type: string
      requestBody:
        content:
          '*/*':
            schema:
              $ref: '#/components/schemas/User'
      responses:
        default:
          content:
            application/json:
              schema:
                $ref: '#/components/schemas/Entry'
          description: default response
    patch:
      operationId: editHosted_1
      parameters:
      - in: path
        name: entryId
        required: true
        schema:
          format: int64
          type: integer
      requestBody:
        content:
          '*/*':
            schema:
              $ref: '#/components/schemas/User'
      responses:
        default:
          content:
            application/json:
              schema:
                $ref: '#/components/schemas/Workflow'
          description: default response
    post:
      operationId: addZip
      parameters:
      - in: path
        name: entryId
        required: true
        schema:
          format: int64
          type: integer
      requestBody:
        content:
          multipart/form-data:
            schema:
              $ref: '#/components/schemas/User'
      responses:
        default:
          content:
            application/json:
              schema:
                $ref: '#/components/schemas/Workflow'
          description: default response
  /workflows/manualRegister:
    post:
      operationId: manualRegister
      parameters:
      - in: query
        name: workflowRegistry
        schema:
          type: string
      - in: query
        name: workflowPath
        schema:
          type: string
      - in: query
        name: defaultWorkflowPath
        schema:
          type: string
      - in: query
        name: workflowName
        schema:
          type: string
      - in: query
        name: descriptorType
        schema:
          type: string
      - in: query
        name: defaultTestParameterFilePath
        schema:
          type: string
      requestBody:
        content:
          '*/*':
            schema:
              $ref: '#/components/schemas/User'
      responses:
        default:
          content:
            application/json:
              schema:
                $ref: '#/components/schemas/Workflow'
          description: default response
  /workflows/organization/{organization}/published:
    get:
      operationId: getPublishedWorkflowsByOrganization
      parameters:
      - in: path
        name: organization
        required: true
        schema:
          type: string
      responses:
        default:
          content:
            application/json:
              schema:
                items:
                  $ref: '#/components/schemas/Workflow'
                type: array
          description: default response
  /workflows/path/entry/{repository}:
    get:
      operationId: getEntryByPath
      parameters:
      - in: path
        name: repository
        required: true
        schema:
          type: string
      requestBody:
        content:
          '*/*':
            schema:
              $ref: '#/components/schemas/User'
      responses:
        default:
          content:
            application/json:
              schema:
                $ref: '#/components/schemas/Entry'
          description: default response
  /workflows/path/entry/{repository}/published:
    get:
      operationId: getPublishedEntryByPath
      parameters:
      - in: path
        name: repository
        required: true
        schema:
          type: string
      responses:
        default:
          content:
            application/json:
              schema:
                $ref: '#/components/schemas/Entry'
          description: default response
  /workflows/path/workflow/{repository}:
    get:
      operationId: getWorkflowByPath
      parameters:
      - in: path
        name: repository
        required: true
        schema:
          type: string
      - in: query
        name: include
        schema:
          type: string
      requestBody:
        content:
          '*/*':
            schema:
              $ref: '#/components/schemas/User'
      responses:
        default:
          content:
            application/json:
              schema:
                $ref: '#/components/schemas/Workflow'
          description: default response
  /workflows/path/workflow/{repository}/actions:
    get:
      operationId: getWorkflowActions
      parameters:
      - in: path
        name: repository
        required: true
        schema:
          type: string
      requestBody:
        content:
          '*/*':
            schema:
              $ref: '#/components/schemas/User'
      responses:
        default:
          content:
            application/json:
              schema:
                items:
                  enum:
                  - write
                  - read
                  - delete
                  - share
                  type: string
                type: array
          description: default response
  /workflows/path/workflow/{repository}/permissions:
    delete:
      operationId: removeWorkflowRole
      parameters:
      - in: path
        name: repository
        required: true
        schema:
          type: string
      - in: query
        name: email
        schema:
          type: string
      - in: query
        name: role
        schema:
          enum:
          - OWNER
          - WRITER
          - READER
          type: string
      requestBody:
        content:
          '*/*':
            schema:
              $ref: '#/components/schemas/User'
      responses:
        default:
          content:
            application/json:
              schema:
                items:
                  $ref: '#/components/schemas/Permission'
                type: array
          description: default response
    get:
      operationId: getWorkflowPermissions
      parameters:
      - in: path
        name: repository
        required: true
        schema:
          type: string
      requestBody:
        content:
          '*/*':
            schema:
              $ref: '#/components/schemas/User'
      responses:
        default:
          content:
            application/json:
              schema:
                items:
                  $ref: '#/components/schemas/Permission'
                type: array
          description: default response
    patch:
      operationId: addWorkflowPermission
      parameters:
      - in: path
        name: repository
        required: true
        schema:
          type: string
      requestBody:
        content:
          '*/*':
            schema:
              $ref: '#/components/schemas/User'
      responses:
        default:
          content:
            application/json:
              schema:
                items:
                  $ref: '#/components/schemas/Permission'
                type: array
          description: default response
  /workflows/path/workflow/{repository}/published:
    get:
      operationId: getPublishedWorkflowByPath
      parameters:
      - in: path
        name: repository
        required: true
        schema:
          type: string
      - in: query
        name: include
        schema:
          type: string
      responses:
        default:
          content:
            application/json:
              schema:
                $ref: '#/components/schemas/Workflow'
          description: default response
  /workflows/path/{repository}:
    get:
      operationId: getAllWorkflowByPath
      parameters:
      - in: path
        name: repository
        required: true
        schema:
          type: string
      requestBody:
        content:
          '*/*':
            schema:
              $ref: '#/components/schemas/User'
      responses:
        default:
          content:
            application/json:
              schema:
                items:
                  $ref: '#/components/schemas/Workflow'
                type: array
          description: default response
  /workflows/published:
    get:
      operationId: allPublishedWorkflows
      parameters:
      - in: query
        name: offset
        schema:
          type: string
      - in: query
        name: limit
        schema:
          default: 100
          format: int32
          type: integer
      - in: query
        name: filter
        schema:
          default: ""
          type: string
      - in: query
        name: sortCol
        schema:
          default: stars
          type: string
      - in: query
        name: sortOrder
        schema:
          default: desc
          type: string
      responses:
        default:
          content:
            application/json:
              schema:
                items:
                  $ref: '#/components/schemas/Workflow'
                type: array
          description: default response
  /workflows/published/{workflowId}:
    get:
      operationId: getPublishedWorkflow
      parameters:
      - in: path
        name: workflowId
        required: true
        schema:
          format: int64
          type: integer
      - in: query
        name: include
        schema:
          type: string
      responses:
        default:
          content:
            application/json:
              schema:
                $ref: '#/components/schemas/Workflow'
          description: default response
  /workflows/shared:
    get:
      operationId: sharedWorkflows
      requestBody:
        content:
          '*/*':
            schema:
              $ref: '#/components/schemas/User'
      responses:
        default:
          content:
            application/json:
              schema:
                items:
                  $ref: '#/components/schemas/SharedWorkflows'
                type: array
          description: default response
  /workflows/versions:
    get:
      operationId: tags_1
      parameters:
      - in: query
        name: workflowId
        schema:
          format: int64
          type: integer
      requestBody:
        content:
          '*/*':
            schema:
              $ref: '#/components/schemas/User'
      responses:
        default:
          content:
            application/json:
              schema:
                items:
                  $ref: '#/components/schemas/WorkflowVersion'
                type: array
          description: default response
  /workflows/{entryId}/registerCheckerWorkflow/{descriptorType}:
    post:
      operationId: registerCheckerWorkflow
      parameters:
      - in: query
        name: checkerWorkflowPath
        schema:
          type: string
      - in: query
        name: testParameterPath
        schema:
          type: string
      - in: path
        name: entryId
        required: true
        schema:
          format: int64
          type: integer
      - in: path
        name: descriptorType
        required: true
        schema:
          type: string
      requestBody:
        content:
          '*/*':
            schema:
              $ref: '#/components/schemas/User'
      responses:
        default:
          content:
            application/json:
              schema:
                $ref: '#/components/schemas/Entry'
          description: default response
  /workflows/{workflowId}:
    get:
      operationId: getWorkflow
      parameters:
      - in: path
        name: workflowId
        required: true
        schema:
          format: int64
          type: integer
      - in: query
        name: include
        schema:
          type: string
      requestBody:
        content:
          '*/*':
            schema:
              $ref: '#/components/schemas/User'
      responses:
        default:
          content:
            application/json:
              schema:
                $ref: '#/components/schemas/Workflow'
          description: default response
    put:
      operationId: updateWorkflow
      parameters:
      - in: path
        name: workflowId
        required: true
        schema:
          format: int64
          type: integer
      requestBody:
        content:
          '*/*':
            schema:
              $ref: '#/components/schemas/User'
      responses:
        default:
          content:
            application/json:
              schema:
                $ref: '#/components/schemas/Workflow'
          description: default response
  /workflows/{workflowId}/cwl:
    get:
      operationId: cwl_1
      parameters:
      - in: path
        name: workflowId
        required: true
        schema:
          format: int64
          type: integer
      - in: query
        name: tag
        schema:
          type: string
      requestBody:
        content:
          '*/*':
            schema:
              $ref: '#/components/schemas/User'
      responses:
        default:
          content:
            application/json:
              schema:
                $ref: '#/components/schemas/SourceFile'
          description: default response
  /workflows/{workflowId}/cwl/{relative-path}:
    get:
      operationId: secondaryCwlPath_1
      parameters:
      - in: path
        name: workflowId
        required: true
        schema:
          format: int64
          type: integer
      - in: query
        name: tag
        schema:
          type: string
      - in: path
        name: relative-path
        required: true
        schema:
          type: string
      requestBody:
        content:
          '*/*':
            schema:
              $ref: '#/components/schemas/User'
      responses:
        default:
          content:
            application/json:
              schema:
                $ref: '#/components/schemas/SourceFile'
          description: default response
  /workflows/{workflowId}/dag/{workflowVersionId}:
    get:
      operationId: getWorkflowDag
      parameters:
      - in: path
        name: workflowId
        required: true
        schema:
          format: int64
          type: integer
      - in: path
        name: workflowVersionId
        required: true
        schema:
          format: int64
          type: integer
      requestBody:
        content:
          '*/*':
            schema:
              $ref: '#/components/schemas/User'
      responses:
        default:
          content:
            application/json:
              schema:
                type: string
          description: default response
  /workflows/{workflowId}/defaultVersion:
    put:
      operationId: updateDefaultVersion_1
      parameters:
      - in: path
        name: workflowId
        required: true
        schema:
          format: int64
          type: integer
      requestBody:
        content:
          '*/*':
            schema:
              $ref: '#/components/schemas/User'
      responses:
        default:
          content:
            application/json:
              schema:
                $ref: '#/components/schemas/Workflow'
          description: default response
  /workflows/{workflowId}/labels:
    put:
      operationId: updateLabels_1
      parameters:
      - in: path
        name: workflowId
        required: true
        schema:
          format: int64
          type: integer
      - in: query
        name: labels
        schema:
          type: string
      requestBody:
        content:
          '*/*':
            schema:
              $ref: '#/components/schemas/User'
      responses:
        default:
          content:
            application/json:
              schema:
                $ref: '#/components/schemas/Workflow'
          description: default response
  /workflows/{workflowId}/nextflow:
    get:
      operationId: nextflow
      parameters:
      - in: path
        name: workflowId
        required: true
        schema:
          format: int64
          type: integer
      - in: query
        name: tag
        schema:
          type: string
      requestBody:
        content:
          '*/*':
            schema:
              $ref: '#/components/schemas/User'
      responses:
        default:
          content:
            application/json:
              schema:
                $ref: '#/components/schemas/SourceFile'
          description: default response
  /workflows/{workflowId}/nextflow/{relative-path}:
    get:
      operationId: secondaryNextFlowPath
      parameters:
      - in: path
        name: workflowId
        required: true
        schema:
          format: int64
          type: integer
      - in: query
        name: tag
        schema:
          type: string
      - in: path
        name: relative-path
        required: true
        schema:
          type: string
      requestBody:
        content:
          '*/*':
            schema:
              $ref: '#/components/schemas/User'
      responses:
        default:
          content:
            application/json:
              schema:
                $ref: '#/components/schemas/SourceFile'
          description: default response
  /workflows/{workflowId}/publish:
    post:
      operationId: publish_1
      parameters:
      - in: path
        name: workflowId
        required: true
        schema:
          format: int64
          type: integer
      requestBody:
        content:
          '*/*':
            schema:
              $ref: '#/components/schemas/User'
      responses:
        default:
          content:
            application/json:
              schema:
                $ref: '#/components/schemas/Workflow'
          description: default response
  /workflows/{workflowId}/refresh:
    get:
      operationId: refresh_2
      parameters:
      - in: path
        name: workflowId
        required: true
        schema:
          format: int64
          type: integer
      requestBody:
        content:
          '*/*':
            schema:
              $ref: '#/components/schemas/User'
      responses:
        default:
          content:
            application/json:
              schema:
                $ref: '#/components/schemas/Workflow'
          description: default response
  /workflows/{workflowId}/requestDOI/{workflowVersionId}:
    put:
      operationId: requestDOIForWorkflowVersion
      parameters:
      - in: path
        name: workflowId
        required: true
        schema:
          format: int64
          type: integer
      - in: path
        name: workflowVersionId
        required: true
        schema:
          format: int64
          type: integer
      requestBody:
        content:
          '*/*':
            schema:
              $ref: '#/components/schemas/User'
      responses:
        default:
          content:
            application/json:
              schema:
                items:
                  $ref: '#/components/schemas/WorkflowVersion'
                type: array
                uniqueItems: true
          description: default response
  /workflows/{workflowId}/resetVersionPaths:
    put:
      operationId: updateWorkflowPath
      parameters:
      - in: path
        name: workflowId
        required: true
        schema:
          format: int64
          type: integer
      requestBody:
        content:
          '*/*':
            schema:
              $ref: '#/components/schemas/User'
      responses:
        default:
          content:
            application/json:
              schema:
                $ref: '#/components/schemas/Workflow'
          description: default response
  /workflows/{workflowId}/restub:
    get:
      operationId: restub
      parameters:
      - in: path
        name: workflowId
        required: true
        schema:
          format: int64
          type: integer
      requestBody:
        content:
          '*/*':
            schema:
              $ref: '#/components/schemas/User'
      responses:
        default:
          content:
            application/json:
              schema:
                $ref: '#/components/schemas/Workflow'
          description: default response
  /workflows/{workflowId}/secondaryCwl:
    get:
      operationId: secondaryCwl_1
      parameters:
      - in: path
        name: workflowId
        required: true
        schema:
          format: int64
          type: integer
      - in: query
        name: tag
        schema:
          type: string
      requestBody:
        content:
          '*/*':
            schema:
              $ref: '#/components/schemas/User'
      responses:
        default:
          content:
            application/json:
              schema:
                items:
                  $ref: '#/components/schemas/SourceFile'
                type: array
          description: default response
  /workflows/{workflowId}/secondaryNextflow:
    get:
      operationId: secondaryNextflow
      parameters:
      - in: path
        name: workflowId
        required: true
        schema:
          format: int64
          type: integer
      - in: query
        name: tag
        schema:
          type: string
      requestBody:
        content:
          '*/*':
            schema:
              $ref: '#/components/schemas/User'
      responses:
        default:
          content:
            application/json:
              schema:
                items:
                  $ref: '#/components/schemas/SourceFile'
                type: array
          description: default response
  /workflows/{workflowId}/secondaryWdl:
    get:
      operationId: secondaryWdl_1
      parameters:
      - in: path
        name: workflowId
        required: true
        schema:
          format: int64
          type: integer
      - in: query
        name: tag
        schema:
          type: string
      requestBody:
        content:
          '*/*':
            schema:
              $ref: '#/components/schemas/User'
      responses:
        default:
          content:
            application/json:
              schema:
                items:
                  $ref: '#/components/schemas/SourceFile'
                type: array
          description: default response
  /workflows/{workflowId}/star:
    put:
      operationId: starEntry_1
      parameters:
      - in: path
        name: workflowId
        required: true
        schema:
          format: int64
          type: integer
      requestBody:
        content:
          '*/*':
            schema:
              $ref: '#/components/schemas/User'
      responses:
        default:
          content:
            application/json: {}
          description: default response
  /workflows/{workflowId}/starredUsers:
    get:
      operationId: getStarredUsers_1
      parameters:
      - in: path
        name: workflowId
        required: true
        schema:
          format: int64
          type: integer
      responses:
        default:
          content:
            application/json:
              schema:
                items:
                  $ref: '#/components/schemas/User'
                type: array
                uniqueItems: true
          description: default response
  /workflows/{workflowId}/testParameterFiles:
    delete:
      operationId: deleteTestParameterFiles_1
      parameters:
      - in: path
        name: workflowId
        required: true
        schema:
          format: int64
          type: integer
      - in: query
        name: testParameterPaths
        schema:
          items:
            type: string
          type: array
      - in: query
        name: version
        schema:
          type: string
      requestBody:
        content:
          '*/*':
            schema:
              $ref: '#/components/schemas/User'
      responses:
        default:
          content:
            application/json:
              schema:
                items:
                  $ref: '#/components/schemas/SourceFile'
                type: array
                uniqueItems: true
          description: default response
    get:
      operationId: getTestParameterFiles_1
      parameters:
      - in: path
        name: workflowId
        required: true
        schema:
          format: int64
          type: integer
      - in: query
        name: version
        schema:
          type: string
      requestBody:
        content:
          '*/*':
            schema:
              $ref: '#/components/schemas/User'
      responses:
        default:
          content:
            application/json:
              schema:
                items:
                  $ref: '#/components/schemas/SourceFile'
                type: array
          description: default response
    put:
      operationId: addTestParameterFiles_1
      parameters:
      - in: path
        name: workflowId
        required: true
        schema:
          format: int64
          type: integer
      - in: query
        name: testParameterPaths
        schema:
          items:
            type: string
          type: array
      - in: query
        name: version
        schema:
          type: string
      requestBody:
        content:
          '*/*':
            schema:
              $ref: '#/components/schemas/User'
      responses:
        default:
          content:
            application/json:
              schema:
                items:
                  $ref: '#/components/schemas/SourceFile'
                type: array
                uniqueItems: true
          description: default response
  /workflows/{workflowId}/tools/{workflowVersionId}:
    get:
      operationId: getTableToolContent
      parameters:
      - in: path
        name: workflowId
        required: true
        schema:
          format: int64
          type: integer
      - in: path
        name: workflowVersionId
        required: true
        schema:
          format: int64
          type: integer
      requestBody:
        content:
          '*/*':
            schema:
              $ref: '#/components/schemas/User'
      responses:
        default:
          content:
            application/json:
              schema:
                type: string
          description: default response
  /workflows/{workflowId}/unstar:
    delete:
      operationId: unstarEntry_1
      parameters:
      - in: path
        name: workflowId
        required: true
        schema:
          format: int64
          type: integer
      requestBody:
        content:
          '*/*':
            schema:
              $ref: '#/components/schemas/User'
      responses:
        default:
          content:
            application/json: {}
          description: default response
  /workflows/{workflowId}/users:
    get:
      operationId: getUsers_1
      parameters:
      - in: path
        name: workflowId
        required: true
        schema:
          format: int64
          type: integer
      requestBody:
        content:
          '*/*':
            schema:
              $ref: '#/components/schemas/User'
      responses:
        default:
          content:
            application/json:
              schema:
                items:
                  $ref: '#/components/schemas/User'
                type: array
          description: default response
  /workflows/{workflowId}/verifiedSources:
    get:
      operationId: verifiedSources_1
      parameters:
      - in: path
        name: workflowId
        required: true
        schema:
          format: int64
          type: integer
      responses:
        default:
          content:
            application/json:
              schema:
                type: string
          description: default response
  /workflows/{workflowId}/verify/{workflowVersionId}:
    put:
      operationId: verifyWorkflowVersion
      parameters:
      - in: path
        name: workflowId
        required: true
        schema:
          format: int64
          type: integer
      - in: path
        name: workflowVersionId
        required: true
        schema:
          format: int64
          type: integer
      requestBody:
        content:
          '*/*':
            schema:
              $ref: '#/components/schemas/User'
      responses:
        default:
          content:
            application/json:
              schema:
                items:
                  $ref: '#/components/schemas/WorkflowVersion'
                type: array
                uniqueItems: true
          description: default response
  /workflows/{workflowId}/wdl:
    get:
      operationId: wdl_1
      parameters:
      - in: path
        name: workflowId
        required: true
        schema:
          format: int64
          type: integer
      - in: query
        name: tag
        schema:
          type: string
      requestBody:
        content:
          '*/*':
            schema:
              $ref: '#/components/schemas/User'
      responses:
        default:
          content:
            application/json:
              schema:
                $ref: '#/components/schemas/SourceFile'
          description: default response
  /workflows/{workflowId}/wdl/{relative-path}:
    get:
      operationId: secondaryWdlPath_1
      parameters:
      - in: path
        name: workflowId
        required: true
        schema:
          format: int64
          type: integer
      - in: query
        name: tag
        schema:
          type: string
      - in: path
        name: relative-path
        required: true
        schema:
          type: string
      requestBody:
        content:
          '*/*':
            schema:
              $ref: '#/components/schemas/User'
      responses:
        default:
          content:
            application/json:
              schema:
                $ref: '#/components/schemas/SourceFile'
          description: default response
  /workflows/{workflowId}/workflowVersions:
    put:
      operationId: updateWorkflowVersion
      parameters:
      - in: path
        name: workflowId
        required: true
        schema:
          format: int64
          type: integer
      requestBody:
        content:
          '*/*':
            schema:
              $ref: '#/components/schemas/User'
      responses:
        default:
          content:
            application/json:
              schema:
                items:
                  $ref: '#/components/schemas/WorkflowVersion'
                type: array
                uniqueItems: true
          description: default response
  /workflows/{workflowId}/zip/{workflowVersionId}:
    get:
      operationId: getWorkflowZip
      parameters:
      - in: path
        name: workflowId
        required: true
        schema:
          format: int64
          type: integer
      - in: path
        name: workflowVersionId
        required: true
        schema:
          format: int64
          type: integer
      requestBody:
        content:
          '*/*':
            schema:
              $ref: '#/components/schemas/User'
      responses:
        default:
          content:
            application/zip: {}
          description: default response
tags:
- description: description of the webservice itself
  name: metadata
- description: Interactions with the Dockstore-support's ToolTester application
  name: toolTester<|MERGE_RESOLUTION|>--- conflicted
+++ resolved
@@ -1793,7 +1793,7 @@
           content:
             application/json:
               schema:
-                $ref: '#/components/schemas/Entry'
+                $ref: '#/components/schemas/Tool'
           description: default response
   /containers/hostedEntry/{entryId}:
     delete:
@@ -2859,7 +2859,7 @@
           content:
             application/json:
               schema:
-                $ref: '#/components/schemas/Entry'
+                $ref: '#/components/schemas/Aliasable'
           description: default response
   /entries/{id}/collections:
     get:
@@ -2951,12 +2951,8 @@
               schema:
                 additionalProperties:
                   type: string
-<<<<<<< HEAD
-                type: array
+                type: object
           description: potato
-=======
-                type: object
->>>>>>> d74b9ea8
       summary: Get measures of cache performance
       tags:
       - metadata
@@ -3135,7 +3131,7 @@
           content:
             application/json:
               schema:
-                $ref: '#/components/schemas/Collection'
+                $ref: '#/components/schemas/Aliasable'
           description: default response
   /organizations/name/{name}:
     get:
@@ -3969,7 +3965,7 @@
                 type: boolean
           description: default response
     get:
-      operationId: getUser
+      operationId: getUser_1
       requestBody:
         content:
           '*/*':
@@ -4128,7 +4124,7 @@
           description: default response
   /users/{userId}:
     get:
-      operationId: getUser_1
+      operationId: getUser
       parameters:
       - in: path
         name: userId
@@ -4530,7 +4526,7 @@
           content:
             application/json:
               schema:
-                $ref: '#/components/schemas/Entry'
+                $ref: '#/components/schemas/Workflow'
           description: default response
     patch:
       operationId: editHosted_1

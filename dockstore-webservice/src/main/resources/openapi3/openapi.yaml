openapi: 3.0.1
info:
  title: Dockstore API
  description: This describes the dockstore API, a webservice that manages pairs of
    Docker images and associated metadata such as CWL documents and Dockerfiles used
    to build those images. Explore swagger.json for a Swagger 2.0 description of our
    API and explore openapi.yaml for OpenAPI 3.0 descriptions.
  termsOfService: TBD
  contact:
    name: Dockstore@ga4gh
    url: https://discuss.dockstore.org/t/opening-helpdesk-tickets/1506
    email: theglobalalliance@genomicsandhealth.org
  license:
    name: Apache License Version 2.0
    url: https://github.com/dockstore/dockstore/blob/develop/LICENSE
  version: 1.9.0-alpha.1-SNAPSHOT
servers:
- url: /api
  description: Current server when hosted on AWS
  variables: {}
- url: /
  description: When working locally
  variables: {}
- url: https://dockstore.org/api
  description: Production server
  variables: {}
- url: https://staging.dockstore.org/api
  description: Staging server
  variables: {}
- url: https://dev.dockstore.net/api
  description: Nightly build server
  variables: {}
tags:
- name: aliases
  description: Create, update list aliases for accessing entries
- name: organizations
  description: Operations on Dockstore organizations
- name: NIHdatacommons
  description: Needed for SmartAPI compatibility apparantly, might be cargo cult behaviour
- name: containers
  description: List and register entries in the dockstore (pairs of images + metadata
    (CWL and Dockerfile))
- name: containertags
  description: List and modify tags for containers
- name: entries
  description: Interact with entries in Dockstore regardless of whether they are containers
    or workflows
- name: hosted
  description: Created and modify hosted entries in the dockstore
- name: metadata
  description: Information about Dockstore like RSS, sitemap, lists of dependencies,
    etc.
- name: curation
  description: List and modify notifications for users of Dockstore
- name: workflows
  description: List and register workflows in the dockstore (CWL, Nextflow, WDL)
- name: tokens
  description: List, modify, refresh, and delete tokens for external services
- name: toolTester
  description: Interactions with the Dockstore-support's ToolTester application
- name: users
  description: List, modify, and manage end users of the dockstore
- name: extendedGA4GH
  description: Optional experimental extensions of the GA4GH API
- name: GA4GHV20
  description: A curated subset of resources proposed as a common standard for tool
    repositories. Implements TRS [2.0.0](https://github.com/ga4gh/tool-registry-service-schemas/releases/tag/2.0.0).
- name: GA4GH
  description: A curated subset of resources proposed as a common standard for tool
    repositories. Implements TRS [2.0.0-beta.2](https://github.com/ga4gh/tool-registry-service-schemas/releases/tag/2.0.0-beta.2)
    . Integrators are welcome to use these endpoints but they are subject to change
    based on community input.
- name: GA4GHV1
  description: A curated subset of resources proposed as a common standard for tool
    repositories. Implements TRS [1.0.0](https://github.com/ga4gh/tool-registry-service-schemas/releases/tag/1.0.0)
    and is considered final (not subject to change)
paths:
  /organizations/collections/{collectionId}/aliases:
    post:
      tags:
      - organizations
      summary: Add aliases linked to a collection in Dockstore.
      description: Aliases are alphanumerical (case-insensitive and may contain internal
        hyphens), given in a comma-delimited list.
      operationId: addCollectionAliases_1
      parameters:
      - name: collectionId
        in: path
        description: Collection to modify.
        required: true
        schema:
          type: integer
          format: int64
      - name: aliases
        in: query
        description: Comma-delimited list of aliases.
        required: true
        schema:
          type: string
      responses:
        default:
          description: default response
          content:
            application/json:
              schema:
                $ref: '#/components/schemas/Aliasable'
      security:
      - bearer: []
  /organizations/{organizationId}/collections:
    get:
      tags:
      - organizations
      summary: Retrieve all collections for an organization.
      description: Retrieve all collections for an organization. Supports optional
        authentication.
      operationId: getCollectionsFromOrganization
      parameters:
      - name: organizationId
        in: path
        description: Organization ID.
        required: true
        schema:
          type: integer
          format: int64
      - name: include
        in: query
        description: Included fields.
        required: true
        schema:
          type: string
      responses:
        default:
          description: default response
          content:
            application/json:
              schema:
                type: array
                items:
                  $ref: '#/components/schemas/Collection'
      security:
      - bearer: []
    post:
      tags:
      - organizations
      summary: Create a collection in the given organization.
      description: Create a collection in the given organization.
      operationId: createCollection
      parameters:
      - name: organizationId
        in: path
        description: Organization ID.
        required: true
        schema:
          type: integer
          format: int64
      requestBody:
        description: Collection to register.
        content:
          '*/*':
            schema:
              $ref: '#/components/schemas/Collection'
        required: true
      responses:
        default:
          description: default response
          content:
            application/json:
              schema:
                $ref: '#/components/schemas/Collection'
      security:
      - bearer: []
  /organizations/collections/{alias}/aliases:
    get:
      tags:
      - organizations
      summary: Retrieve a collection by alias.
      description: Retrieve a collection by alias.
      operationId: getCollectionByAlias
      parameters:
      - name: alias
        in: path
        description: Alias of the collection.
        required: true
        schema:
          type: string
      responses:
        default:
          description: default response
          content:
            application/json:
              schema:
                $ref: '#/components/schemas/Collection'
  /organizations/{organizationId}/collections/{collectionId}:
    get:
      tags:
      - organizations
      summary: Retrieve a collection by ID.
      description: Retrieve a collection by ID. Supports optional authentication.
      operationId: getCollectionById
      parameters:
      - name: organizationId
        in: path
        description: Organization ID.
        required: true
        schema:
          type: integer
          format: int64
      - name: collectionId
        in: path
        description: Collection ID.
        required: true
        schema:
          type: integer
          format: int64
      responses:
        default:
          description: default response
          content:
            application/json:
              schema:
                $ref: '#/components/schemas/Collection'
      security:
      - bearer: []
    put:
      tags:
      - organizations
      summary: Update a collection.
      description: Update a collection. Currently only name, display name, description,
        and topic can be updated.
      operationId: updateCollection
      parameters:
      - name: organizationId
        in: path
        description: Organization ID.
        required: true
        schema:
          type: integer
          format: int64
      - name: collectionId
        in: path
        description: Collection ID.
        required: true
        schema:
          type: integer
          format: int64
      requestBody:
        description: Collection to register.
        content:
          '*/*':
            schema:
              $ref: '#/components/schemas/Collection'
        required: true
      responses:
        default:
          description: default response
          content:
            application/json:
              schema:
                $ref: '#/components/schemas/Collection'
      security:
      - bearer: []
  /organizations/{organizationName}/collections/{collectionName}/name:
    get:
      tags:
      - organizations
      summary: Retrieve a collection by name.
      description: Retrieve a collection by name. Supports optional authentication.
      operationId: getCollectionById_1
      parameters:
      - name: organizationName
        in: path
        description: Organization name.
        required: true
        schema:
          type: string
      - name: collectionName
        in: path
        description: Collection name.
        required: true
        schema:
          type: string
      responses:
        default:
          description: default response
          content:
            application/json:
              schema:
                $ref: '#/components/schemas/Collection'
      security:
      - bearer: []
  /organizations/{organizationId}/collections/{collectionId}/entry:
    post:
      tags:
      - organizations
      summary: Add an entry to a collection.
      description: Add an entry to a collection.
      operationId: addEntryToCollection
      parameters:
      - name: organizationId
        in: path
        description: Organization ID.
        required: true
        schema:
          type: integer
          format: int64
      - name: collectionId
        in: path
        description: Collection ID.
        required: true
        schema:
          type: integer
          format: int64
      - name: entryId
        in: query
        description: Entry ID.
        required: true
        schema:
          type: integer
          format: int64
      responses:
        default:
          description: default response
          content:
            application/json:
              schema:
                $ref: '#/components/schemas/Collection'
      security:
      - bearer: []
    delete:
      tags:
      - organizations
      summary: Delete an entry to a collection.
      description: Delete an entry to a collection.
      operationId: deleteEntryFromCollection
      parameters:
      - name: organizationId
        in: path
        description: Organization ID.
        required: true
        schema:
          type: integer
          format: int64
      - name: collectionId
        in: path
        description: Collection ID.
        required: true
        schema:
          type: integer
          format: int64
      - name: entryId
        in: query
        description: Entry ID.
        required: true
        schema:
          type: integer
          format: int64
      responses:
        default:
          description: default response
          content:
            application/json:
              schema:
                $ref: '#/components/schemas/Collection'
      security:
      - bearer: []
  /organizations/{organizationId}/collections/{collectionId}/description:
    get:
      tags:
      - organizations
      summary: Retrieve a collection description by organization ID and collection
        ID.
      description: Retrieve a collection description by organization ID and collection
        ID. Supports optional authentication.
      operationId: getCollectionDescription
      parameters:
      - name: organizationId
        in: path
        description: Organization ID.
        required: true
        schema:
          type: integer
          format: int64
      - name: collectionId
        in: path
        description: Collection ID.
        required: true
        schema:
          type: integer
          format: int64
      responses:
        default:
          description: default response
          content:
            application/json:
              schema:
                type: string
      security:
      - bearer: []
    put:
      tags:
      - organizations
      summary: Update a collection's description.
      description: Update a collection's description. Description in markdown.
      operationId: updateCollectionDescription
      parameters:
      - name: organizationId
        in: path
        description: Organization ID.
        required: true
        schema:
          type: integer
          format: int64
      - name: collectionId
        in: path
        description: Collection ID.
        required: true
        schema:
          type: integer
          format: int64
      requestBody:
        description: Collections's description in markdown.
        content:
          '*/*':
            schema:
              type: string
        required: true
      responses:
        default:
          description: default response
          content:
            application/json:
              schema:
                $ref: '#/components/schemas/Collection'
      security:
      - bearer: []
  /entries/{id}/topic:
    post:
      tags:
      - entries
      description: Create a discourse topic for an entry.
      operationId: setDiscourseTopic
      parameters:
      - name: id
        in: path
        description: The id of the entry to add a topic to.
        required: true
        schema:
          type: integer
          format: int64
      responses:
        default:
          description: default response
          content:
            application/json:
              schema:
                $ref: '#/components/schemas/Entry'
      security:
      - bearer: []
  /events:
    get:
      tags:
      - events
      summary: Get events based on filters.
      description: Optional authentication.
      operationId: getEvents
      parameters:
      - name: event_search_type
        in: query
        schema:
          type: string
          enum:
          - STARRED_ENTRIES
          - STARRED_ORGANIZATION
          - ALL_STARRED
      - name: limit
        in: query
        schema:
          maximum: 100
          minimum: 1
          type: integer
          format: int32
          default: 10
      - name: offset
        in: query
        schema:
          type: integer
          format: int32
          default: 0
      responses:
        default:
          description: default response
          content:
            application/json:
              schema:
                type: array
                items:
                  $ref: '#/components/schemas/Event'
      security:
      - bearer: []
  /workflows/hostedEntry/{entryId}:
    post:
      tags:
      - hosted
      summary: Creates a new revision of a hosted workflow from a zip
      operationId: addZip
      parameters:
      - name: entryId
        in: path
        description: hosted entry ID
        required: true
        schema:
          type: integer
          format: int64
      requestBody:
        content:
          multipart/form-data:
            schema:
              type: object
              properties:
                file:
                  type: string
                  format: binary
      responses:
        "200":
          description: successful operation
          content:
            application/json:
              schema:
                $ref: '#/components/schemas/Workflow'
      deprecated: true
      security:
      - bearer: []
  /metadata/sitemap:
    get:
      tags:
      - metadata
      summary: List all available workflow, tool, organization, and collection paths.
      description: List all available workflow, tool, organization, and collection
        paths. Available means published for tools/workflows, and approved for organizations
        and their respective collections. NO authentication
      operationId: sitemap
      responses:
        default:
          description: default response
          content:
            text/html:
              schema:
                type: string
            text/xml:
              schema:
                type: string
  /metadata/rss:
    get:
      tags:
      - metadata
      summary: List all published tools and workflows in creation order
      description: List all published tools and workflows in creation order, NO authentication
      operationId: rssFeed
      responses:
        default:
          description: default response
          content:
            text/xml:
              schema:
                type: string
  /metadata/dockerRegistryList:
    get:
      tags:
      - metadata
      summary: Get the list of docker registries supported on Dockstore
      description: Get the list of docker registries supported on Dockstore, NO authentication
      operationId: getDockerRegistries
      responses:
        default:
          description: List of Docker registries
          content:
            application/json:
              schema:
                type: array
                items:
                  $ref: '#/components/schemas/RegistryBean'
  /metadata/runner_dependencies:
    get:
      tags:
      - metadata
      summary: Returns the file containing runner dependencies
      description: Returns the file containing runner dependencies, NO authentication
      operationId: getRunnerDependencies
      parameters:
      - name: client_version
        in: query
        description: The Dockstore client version
        schema:
          type: string
      - name: python_version
        in: query
        description: Python version, only relevant for the cwltool runner
        schema:
          type: string
          default: "3"
      - name: runner
        in: query
        description: The tool runner
        schema:
          type: string
          default: cwltool
          enum:
          - cwltool
      - name: output
        in: query
        description: Response type
        schema:
          type: string
          default: text
          enum:
          - json
          - text
      responses:
        default:
          description: The requirements.txt file
          content:
            application/json:
              schema:
                type: string
  /metadata/sourceControlList:
    get:
      tags:
      - metadata
      summary: Get the list of source controls supported on Dockstore
      description: Get the list of source controls supported on Dockstore, NO authentication
      operationId: getSourceControlList
      responses:
        default:
          description: List of source control repositories
          content:
            application/json:
              schema:
                type: array
                items:
                  $ref: '#/components/schemas/SourceControlBean'
  /metadata/descriptorLanguageList:
    get:
      tags:
      - metadata
      summary: Get the list of descriptor languages supported on Dockstore
      description: Get the list of descriptor languages supported on Dockstore, NO
        authentication
      operationId: getDescriptorLanguages
      responses:
        default:
          description: List of descriptor languages
          content:
            application/json:
              schema:
                type: array
                items:
                  $ref: '#/components/schemas/DescriptorLanguageBean'
  /metadata/okHttpCachePerformance:
    get:
      tags:
      - metadata
      summary: Get measures of cache performance
      description: Get measures of cache performance, NO authentication
      operationId: getCachePerformance
      responses:
        default:
          description: Cache performance information
          content:
            application/json:
              schema:
                type: object
                additionalProperties:
                  type: string
  /metadata/elasticSearch:
    get:
      tags:
      - metadata
      summary: Successful response if elastic search is up and running
      description: Successful response if elastic search is up and running, NO authentication
      operationId: checkElasticSearch
      responses:
        default:
          description: default response
          content:
            text/html: {}
            text/xml: {}
  /metadata/config.json:
    get:
      tags:
      - metadata
      summary: Configuration for UI clients of the API
      description: Configuration, NO authentication
      operationId: getConfig
      responses:
        default:
          description: default response
          content:
            application/json:
              schema:
                $ref: '#/components/schemas/Config'
<<<<<<< HEAD
  /organizations:
    get:
      tags:
      - organizations
      summary: List all available organizations.
      description: List all organizations that have been approved by a curator or
        admin, sorted by number of stars.
      operationId: getApprovedOrganizations
=======
  /organizations/{organizationId}/description:
    get:
      tags:
      - organizations
      summary: Retrieve an organization description by organization ID.
      description: Retrieve an organization description by organization ID. Supports
        optional authentication.
      operationId: getOrganizationDescription
      parameters:
      - name: organizationId
        in: path
        description: Organization ID.
        required: true
        schema:
          type: integer
          format: int64
>>>>>>> 452319be
      responses:
        default:
          description: default response
          content:
            application/json:
              schema:
<<<<<<< HEAD
                type: array
                items:
                  $ref: '#/components/schemas/Organization'
    post:
      tags:
      - organizations
      summary: Create an organization.
      description: Create an organization. Organization requires approval by an admin
        before being made public.
      operationId: createOrganization
=======
                type: string
      security:
      - bearer: []
    put:
      tags:
      - organizations
      summary: Update an organization's description.
      description: Update an organization's description. Expects description in markdown
        format.
      operationId: updateOrganizationDescription
      parameters:
      - name: organizationId
        in: path
        description: Organization ID.
        required: true
        schema:
          type: integer
          format: int64
>>>>>>> 452319be
      requestBody:
        description: Organization's description in markdown.
        content:
          '*/*':
            schema:
              type: string
        required: true
      responses:
        default:
          description: default response
          content:
            application/json:
              schema:
                $ref: '#/components/schemas/Organization'
      security:
      - bearer: []
<<<<<<< HEAD
  /organizations/{organizationId}/approve:
    post:
      tags:
      - organizations
      summary: Approve an organization.
      description: Approve the organization with the given id. Admin/curator only.
      operationId: approveOrganization
=======
  /organizations/{organizationId}/members:
    get:
      tags:
      - organizations
      summary: Retrieve all members for an organization.
      description: Retrieve all members for an organization. Supports optional authentication.
      operationId: getOrganizationMembers
      parameters:
      - name: organizationId
        in: path
        description: Organization ID.
        required: true
        schema:
          type: integer
          format: int64
      responses:
        default:
          description: default response
          content:
            application/json:
              schema:
                uniqueItems: true
                type: array
                items:
                  $ref: '#/components/schemas/OrganizationUser'
      security:
      - bearer: []
  /organizations/{organizationId}/events:
    get:
      tags:
      - organizations
      summary: Retrieve all events for an organization.
      description: Retrieve all events for an organization. Supports optional authentication.
      operationId: getOrganizationEvents
      parameters:
      - name: organizationId
        in: path
        description: Organization ID.
        required: true
        schema:
          type: integer
          format: int64
      - name: offset
        in: query
        description: Start index of paging.  If this exceeds the current result set
          return an empty set.  If not specified in the request, this will start at
          the beginning of the results.
        required: true
        schema:
          type: integer
          format: int32
          default: 0
      - name: limit
        in: query
        description: Amount of records to return in a given page, limited to 100
        required: true
        schema:
          maximum: 100
          minimum: 1
          type: integer
          format: int32
          default: 100
      requestBody:
        content:
          '*/*':
            schema:
              $ref: '#/components/schemas/User'
      responses:
        default:
          description: default response
          content:
            application/json:
              schema:
                type: array
                items:
                  $ref: '#/components/schemas/Event'
      security:
      - bearer: []
  /organizations/{organizationId}/star:
    put:
      tags:
      - organizations
      summary: Star an organization.
      description: Star an organization.
      operationId: starOrganization
      parameters:
      - name: organizationId
        in: path
        description: Organization ID.
        required: true
        schema:
          type: integer
          format: int64
      requestBody:
        description: StarRequest to star an organization for a user.
        content:
          '*/*':
            schema:
              $ref: '#/components/schemas/StarRequest'
        required: true
      responses:
        default:
          description: default response
          content:
            application/json: {}
      security:
      - bearer: []
  /organizations/{organizationId}/unstar:
    delete:
      tags:
      - organizations
      summary: Unstar an organization.
      description: Unstar an organization.
      operationId: unstarOrganization
      parameters:
      - name: organizationId
        in: path
        description: Organization ID.
        required: true
        schema:
          type: integer
          format: int64
      responses:
        default:
          description: default response
          content:
            application/json: {}
      security:
      - bearer: []
  /organizations/{organizationId}/starredUsers:
    get:
      tags:
      - organizations
      summary: Return list of users who starred the given approved organization.
      description: Return list of users who starred the given approved organization.
      operationId: getStarredUsersForApprovedOrganization
      parameters:
      - name: organizationId
        in: path
        description: Organization ID.
        required: true
        schema:
          type: integer
          format: int64
      responses:
        default:
          description: default response
          content:
            application/json:
              schema:
                uniqueItems: true
                type: array
                items:
                  $ref: '#/components/schemas/User'
  /organizations/all:
    get:
      tags:
      - organizations
      summary: List all organizations.
      description: List all organizations, regardless of organization status. Admin/curator
        only.
      operationId: getAllOrganizations
      parameters:
      - name: type
        in: query
        description: Filter to apply to organizations.
        required: true
        schema:
          type: string
          enum:
          - all
          - pending
          - rejected
          - approved
      responses:
        default:
          description: default response
          content:
            application/json:
              schema:
                type: array
                items:
                  $ref: '#/components/schemas/Organization'
      security:
      - bearer: []
  /organizations:
    get:
      tags:
      - organizations
      summary: List all available organizations.
      description: List all organizations that have been approved by a curator or
        admin, sorted by number of stars.
      operationId: getApprovedOrganizations
      responses:
        default:
          description: default response
          content:
            application/json:
              schema:
                type: array
                items:
                  $ref: '#/components/schemas/Organization'
    post:
      tags:
      - organizations
      summary: Create an organization.
      description: Create an organization. Organization requires approval by an admin
        before being made public.
      operationId: createOrganization
      requestBody:
        description: Organization to register.
        content:
          '*/*':
            schema:
              $ref: '#/components/schemas/Organization'
        required: true
      responses:
        default:
          description: default response
          content:
            application/json:
              schema:
                $ref: '#/components/schemas/Organization'
      security:
      - bearer: []
  /organizations/{organizationId}:
    get:
      tags:
      - organizations
      summary: Retrieve an organization by ID.
      description: Retrieve an organization by ID. Supports optional authentication.
      operationId: getOrganizationById
>>>>>>> 452319be
      parameters:
      - name: organizationId
        in: path
        description: Organization ID.
        required: true
        schema:
          type: integer
          format: int64
      responses:
        default:
          description: default response
          content:
            application/json:
              schema:
                $ref: '#/components/schemas/Organization'
      security:
      - bearer: []
  /organizations/{organizationId}/reject:
    post:
      tags:
      - organizations
      summary: Reject an organization.
      description: Reject the organization with the given id. Admin/curator only.
      operationId: rejectOrganization
      parameters:
      - name: organizationId
        in: path
        description: Organization ID.
        required: true
        schema:
          type: integer
          format: int64
      responses:
        default:
          description: default response
          content:
            application/json:
              schema:
                $ref: '#/components/schemas/Organization'
      security:
      - bearer: []
  /organizations/{organizationId}/request:
    post:
      tags:
      - organizations
      summary: Re-request an organization review.
      description: Re-request a review of the given organization. Requires the organization
        to be rejected.
      operationId: requestOrganizationReview
      parameters:
      - name: organizationId
        in: path
        description: Organization ID.
        required: true
        schema:
          type: integer
          format: int64
      responses:
        default:
          description: default response
          content:
            application/json:
              schema:
                $ref: '#/components/schemas/Organization'
      security:
      - bearer: []
  /organizations/name/{name}:
    get:
      tags:
      - organizations
      summary: Retrieve an organization by name.
      description: Retrieve an organization by name. Supports optional authentication.
      operationId: getOrganizationByName
      parameters:
      - name: name
        in: path
        description: Organization name.
        required: true
        schema:
          type: string
      responses:
        default:
          description: default response
          content:
            application/json:
              schema:
                $ref: '#/components/schemas/Organization'
      security:
      - bearer: []
  /organizations/{organizationId}:
    get:
      tags:
      - organizations
      summary: Retrieve an organization by ID.
      description: Retrieve an organization by ID. Supports optional authentication.
      operationId: getOrganizationById
      parameters:
      - name: organizationId
        in: path
        description: Organization ID.
        required: true
        schema:
          type: integer
          format: int64
      responses:
        default:
          description: default response
          content:
            application/json:
              schema:
                $ref: '#/components/schemas/Organization'
      security:
      - bearer: []
    put:
      tags:
      - organizations
      summary: Update an organization.
      description: Update an organization. Currently only name, display name, description,
        topic, email, link, avatarUrl, and location can be updated.
      operationId: updateOrganization
      parameters:
      - name: organizationId
        in: path
        description: Organization ID.
        required: true
        schema:
          type: integer
          format: int64
      requestBody:
        description: Organization to register.
        content:
          '*/*':
            schema:
              $ref: '#/components/schemas/Organization'
        required: true
      responses:
        default:
          description: default response
          content:
            application/json:
              schema:
                $ref: '#/components/schemas/Organization'
      security:
      - bearer: []
  /organizations/{organizationId}/description:
    get:
      tags:
      - organizations
      summary: Retrieve an organization description by organization ID.
      description: Retrieve an organization description by organization ID. Supports
        optional authentication.
      operationId: getOrganizationDescription
      parameters:
      - name: organizationId
        in: path
        description: Organization ID.
        required: true
        schema:
          type: integer
          format: int64
      responses:
        default:
          description: default response
          content:
            application/json:
              schema:
                type: string
      security:
      - bearer: []
    put:
      tags:
      - organizations
      summary: Update an organization's description.
      description: Update an organization's description. Expects description in markdown
        format.
      operationId: updateOrganizationDescription
      parameters:
      - name: organizationId
        in: path
        description: Organization ID.
        required: true
        schema:
          type: integer
          format: int64
      requestBody:
        description: Organization's description in markdown.
        content:
          '*/*':
            schema:
              type: string
        required: true
      responses:
        default:
          description: default response
          content:
            application/json:
              schema:
                $ref: '#/components/schemas/Organization'
      security:
      - bearer: []
  /organizations/{organizationId}/members:
    get:
      tags:
      - organizations
      summary: Retrieve all members for an organization.
      description: Retrieve all members for an organization. Supports optional authentication.
      operationId: getOrganizationMembers
      parameters:
      - name: organizationId
        in: path
        description: Organization ID.
        required: true
        schema:
          type: integer
          format: int64
      responses:
        default:
          description: default response
          content:
            application/json:
              schema:
                uniqueItems: true
                type: array
                items:
                  $ref: '#/components/schemas/OrganizationUser'
      security:
      - bearer: []
<<<<<<< HEAD
  /organizations/{organizationId}/events:
    get:
      tags:
      - organizations
      summary: Retrieve all events for an organization.
      description: Retrieve all events for an organization. Supports optional authentication.
      operationId: getOrganizationEvents
      parameters:
      - name: organizationId
        in: path
        description: Organization ID.
        required: true
        schema:
          type: integer
          format: int64
      - name: offset
        in: query
        description: Start index of paging.  If this exceeds the current result set
          return an empty set.  If not specified in the request, this will start at
          the beginning of the results.
        required: true
        schema:
          type: integer
          format: int32
          default: 0
      - name: limit
        in: query
        description: Amount of records to return in a given page, limited to 100
        required: true
        schema:
          maximum: 100
          minimum: 1
          type: integer
          format: int32
          default: 100
      requestBody:
        content:
          '*/*':
            schema:
              $ref: '#/components/schemas/User'
      responses:
        default:
          description: default response
          content:
            application/json:
              schema:
                type: array
                items:
                  $ref: '#/components/schemas/Event'
      security:
      - bearer: []
  /organizations/{organizationId}/star:
    put:
      tags:
      - organizations
      summary: Star an organization.
      description: Star an organization.
      operationId: starOrganization
      parameters:
      - name: organizationId
        in: path
        description: Organization ID.
        required: true
        schema:
          type: integer
          format: int64
      requestBody:
        description: StarRequest to star an organization for a user.
        content:
          '*/*':
            schema:
              $ref: '#/components/schemas/StarRequest'
        required: true
      responses:
        default:
          description: default response
          content:
            application/json: {}
      security:
      - bearer: []
  /organizations/{organizationId}/unstar:
    delete:
      tags:
      - organizations
      summary: Unstar an organization.
      description: Unstar an organization.
      operationId: unstarOrganization
=======
  /organizations/{organizationId}/aliases:
    post:
      tags:
      - organizations
      summary: Add aliases linked to a listing in Dockstore.
      description: Add aliases linked to a listing in Dockstore. Aliases are alphanumerical
        (case-insensitive and may contain internal hyphens), given in a comma-delimited
        list.
      operationId: addOrganizationAliases_1
>>>>>>> 452319be
      parameters:
      - name: organizationId
        in: path
        description: Organization to modify.
        required: true
        schema:
          type: integer
          format: int64
<<<<<<< HEAD
      responses:
        default:
          description: default response
          content:
            application/json: {}
      security:
      - bearer: []
  /organizations/{organizationId}/starredUsers:
    get:
      tags:
      - organizations
      summary: Return list of users who starred the given approved organization.
      description: Return list of users who starred the given approved organization.
      operationId: getStarredUsersForApprovedOrganization
      parameters:
      - name: organizationId
        in: path
        description: Organization ID.
=======
      - name: aliases
        in: query
        description: Comma-delimited list of aliases.
>>>>>>> 452319be
        required: true
        schema:
          type: integer
          format: int64
      responses:
        default:
          description: default response
          content:
            application/json:
              schema:
<<<<<<< HEAD
                uniqueItems: true
                type: array
                items:
                  $ref: '#/components/schemas/User'
  /organizations/all:
    get:
      tags:
      - organizations
      summary: List all organizations.
      description: List all organizations, regardless of organization status. Admin/curator
        only.
      operationId: getAllOrganizations
      parameters:
      - name: type
        in: query
        description: Filter to apply to organizations.
        required: true
        schema:
          type: string
          enum:
          - all
          - pending
          - rejected
          - approved
      responses:
        default:
          description: default response
          content:
            application/json:
              schema:
                type: array
                items:
                  $ref: '#/components/schemas/Organization'
      security:
      - bearer: []
  /organizations/{organizationId}/users/{username}:
    put:
      tags:
      - organizations
      summary: Add a user role to an organization.
      description: Add a user role to an organization.
      operationId: addUserToOrgByUsername
      parameters:
      - name: username
        in: path
        description: User to add to org.
        required: true
        schema:
          type: string
      - name: organizationId
=======
                $ref: '#/components/schemas/Organization'
      security:
      - bearer: []
  /organizations/{alias}/aliases:
    get:
      tags:
      - organizations
      summary: Retrieve an organization by alias.
      description: Retrieve an organization by alias.
      operationId: getOrganizationByAlias
      parameters:
      - name: alias
>>>>>>> 452319be
        in: path
        description: Alias.
        required: true
        schema:
<<<<<<< HEAD
          type: integer
          format: int64
      requestBody:
        description: Role of user.
        content:
          '*/*':
            schema:
              type: string
              enum:
              - MAINTAINER
              - MEMBER
        required: true
=======
          type: string
>>>>>>> 452319be
      responses:
        default:
          description: default response
          content:
            application/json:
              schema:
<<<<<<< HEAD
                $ref: '#/components/schemas/OrganizationUser'
      security:
      - bearer: []
  /organizations/{organizationId}/user:
    put:
      tags:
      - organizations
      summary: Add a user role to an organization.
      description: Add a user role to an organization.
      operationId: addUserToOrg
      parameters:
      - name: role
        in: query
        description: Role of user.
        required: true
        schema:
          type: string
          enum:
          - MAINTAINER
          - MEMBER
      - name: userId
        in: query
        description: User ID of user to add to organization.
        required: true
        schema:
          type: integer
          format: int64
      - name: organizationId
        in: path
        description: Organization ID.
        required: true
        schema:
          type: integer
          format: int64
      requestBody:
        description: This is here to appease Swagger. It requires PUT methods to have
          a body, even if it is empty. Please leave it empty.
        content:
          '*/*':
            schema:
              type: string
      responses:
        default:
          description: default response
          content:
            application/json:
              schema:
                $ref: '#/components/schemas/OrganizationUser'
      security:
      - bearer: []
    post:
      tags:
      - organizations
      summary: Update a user role in an organization.
      description: Update a user role in an organization.
      operationId: updateUserRole
      parameters:
      - name: role
        in: query
        description: Role of user.
        required: true
        schema:
          type: string
          enum:
          - MAINTAINER
          - MEMBER
      - name: userId
        in: query
        description: User ID of user to add to organization.
        required: true
        schema:
          type: integer
          format: int64
      - name: organizationId
        in: path
        description: Organization ID.
        required: true
        schema:
          type: integer
          format: int64
      responses:
        default:
          description: default response
          content:
            application/json:
              schema:
                $ref: '#/components/schemas/OrganizationUser'
      security:
      - bearer: []
    delete:
      tags:
      - organizations
      summary: Remove a user from an organization.
      description: Remove a user from an organization.
      operationId: deleteUserRole
=======
                $ref: '#/components/schemas/Organization'
  /organizations/{organizationId}/approve:
    post:
      tags:
      - organizations
      summary: Approve an organization.
      description: Approve the organization with the given id. Admin/curator only.
      operationId: approveOrganization
>>>>>>> 452319be
      parameters:
      - name: userId
        in: query
        description: User ID of user to add to organization.
        required: true
        schema:
          type: integer
          format: int64
      - name: organizationId
        in: path
        description: Organization ID.
        required: true
        schema:
          type: integer
          format: int64
      responses:
        default:
          description: default response
          content:
<<<<<<< HEAD
            application/json: {}
      security:
      - bearer: []
  /organizations/{organizationId}/invitation:
    post:
      tags:
      - organizations
      summary: Accept or reject an organization invitation.
      description: Accept or reject an organization invitation. True accepts the invitation,
        false rejects the invitation.
      operationId: acceptOrRejectInvitation
=======
            application/json:
              schema:
                $ref: '#/components/schemas/Organization'
      security:
      - bearer: []
  /organizations/{organizationId}/reject:
    post:
      tags:
      - organizations
      summary: Reject an organization.
      description: Reject the organization with the given id. Admin/curator only.
      operationId: rejectOrganization
>>>>>>> 452319be
      parameters:
      - name: organizationId
        in: path
        description: Organization ID.
        required: true
        schema:
          type: integer
          format: int64
<<<<<<< HEAD
      - name: accept
        in: query
        description: Accept or reject.
        required: true
        schema:
          type: boolean
=======
>>>>>>> 452319be
      responses:
        default:
          description: default response
          content:
<<<<<<< HEAD
            application/json: {}
=======
            application/json:
              schema:
                $ref: '#/components/schemas/Organization'
>>>>>>> 452319be
      security:
      - bearer: []
  /organizations/{organizationId}/request:
    post:
      tags:
      - organizations
      summary: Re-request an organization review.
      description: Re-request a review of the given organization. Requires the organization
        to be rejected.
      operationId: requestOrganizationReview
      parameters:
      - name: organizationId
        in: path
        description: Organization ID.
        required: true
        schema:
          type: integer
          format: int64
      responses:
        default:
          description: default response
          content:
            application/json:
              schema:
                $ref: '#/components/schemas/Aliasable'
      security:
      - bearer: []
  /organizations/name/{name}:
    get:
      tags:
      - organizations
      summary: Retrieve an organization by name.
      description: Retrieve an organization by name. Supports optional authentication.
      operationId: getOrganizationByName
      parameters:
      - name: name
        in: path
        description: Organization name.
        required: true
        schema:
          type: string
      responses:
        default:
          description: default response
          content:
            application/json:
              schema:
                $ref: '#/components/schemas/Organization'
      security:
      - bearer: []
  /toolTester/logs/search:
    get:
      tags:
      - toolTester
      summary: Search for ToolTester log files
      operationId: search
      parameters:
      - name: tool_id
        in: query
        description: TRS Tool Id
        required: true
        schema:
          type: string
        example: '#workflow/github.com/dockstore/hello_world'
      - name: tool_version_name
        in: query
        required: true
        schema:
          type: string
        example: v1.0.0
      responses:
        default:
          description: default response
          content:
            application/json:
              schema:
                type: array
                items:
                  $ref: '#/components/schemas/ToolTesterLog'
  /toolTester/logs:
    get:
      tags:
      - toolTester
      summary: Get ToolTester log file
      operationId: getToolTesterLog
      parameters:
      - name: tool_id
        in: query
        description: TRS Tool Id
        required: true
        schema:
          type: string
        example: '#workflow/github.com/dockstore/hello_world'
      - name: tool_version_name
        in: query
        required: true
        schema:
          type: string
        example: v1.0.0
      - name: test_filename
        in: query
        required: true
        schema:
          type: string
        example: hello_world.cwl.json
      - name: runner
        in: query
        required: true
        schema:
          type: string
        example: cwltool
      - name: log_type
        in: query
        required: true
        schema:
          type: string
          enum:
          - FULL
          - SUMMARY
      - name: filename
        in: query
        required: true
        schema:
          type: string
        example: 1554477737092.log
      responses:
        default:
          description: default response
          content:
            text/plain:
              schema:
                type: string
  /users/user:
    get:
      tags:
      - users
      operationId: getUser
      requestBody:
        content:
          '*/*':
            schema:
              $ref: '#/components/schemas/User'
      responses:
        default:
          description: default response
          content:
            application/json:
              schema:
                $ref: '#/components/schemas/User'
  /users/{userId}:
    get:
      tags:
      - users
      operationId: getSpecificUser
      parameters:
      - name: userId
        in: path
        required: true
        schema:
          type: integer
          format: int64
      requestBody:
        content:
          '*/*':
            schema:
              $ref: '#/components/schemas/User'
      responses:
        default:
          description: default response
          content:
            application/json:
              schema:
                $ref: '#/components/schemas/User'
  /users/users/organizations:
    get:
      tags:
      - users
      description: Get all of the Dockstore organizations for a user, sorted by most
        recently updated.
      operationId: getUserDockstoreOrganizations
      parameters:
      - name: count
        in: query
        description: Maximum number of organizations to return
        schema:
          type: integer
          format: int32
      - name: filter
        in: query
        description: Filter paths with matching text
        schema:
          type: string
      responses:
        default:
          description: default response
          content:
            application/json:
              schema:
                type: array
                items:
                  $ref: '#/components/schemas/OrganizationUpdateTime'
      security:
      - bearer: []
  /users/users/entries:
    get:
      tags:
      - users
      description: Get all of the entries for a user, sorted by most recently updated.
      operationId: getUserEntries
      parameters:
      - name: count
        in: query
        description: Maximum number of entries to return
        schema:
          type: integer
          format: int32
      - name: filter
        in: query
        description: Filter paths with matching text
        schema:
          type: string
      responses:
        default:
          description: default response
          content:
            application/json:
              schema:
                type: array
                items:
                  $ref: '#/components/schemas/EntryUpdateTime'
      security:
      - bearer: []
  /users/registries:
    get:
      tags:
      - users
      description: Get all of the git registries accessible to the logged in user.
      operationId: getUserRegistries
      responses:
        default:
          description: default response
          content:
            application/json:
              schema:
                type: array
                items:
                  type: string
                  enum:
                  - dockstore.org
                  - github.com
                  - bitbucket.org
                  - gitlab.com
      security:
      - bearer: []
  /users/registries/{gitRegistry}/organizations:
    get:
      tags:
      - users
      description: Get all of the organizations for a given git registry accessible
        to the logged in user.
      operationId: getUserOrganizations
      parameters:
      - name: gitRegistry
        in: path
        description: Git registry
        required: true
        schema:
          type: string
          enum:
          - dockstore.org
          - github.com
          - bitbucket.org
          - gitlab.com
      responses:
        default:
          description: default response
          content:
            application/json:
              schema:
                uniqueItems: true
                type: array
                items:
                  type: string
      security:
      - bearer: []
  /users/registries/{gitRegistry}/organizations/{organization}:
    get:
      tags:
      - users
      description: Get all of the repositories for an organization for a given git
        registry accessible to the logged in user.
      operationId: getUserOrganizationRepositories
      parameters:
      - name: gitRegistry
        in: path
        description: Git registry
        required: true
        schema:
          type: string
          enum:
          - dockstore.org
          - github.com
          - bitbucket.org
          - gitlab.com
      - name: organization
        in: path
        description: Git organization
        required: true
        schema:
          type: string
      responses:
        default:
          description: default response
          content:
            application/json:
              schema:
                type: array
                items:
                  $ref: '#/components/schemas/Repository'
      security:
      - bearer: []
  /workflows/registries/{gitRegistry}/organizations/{organization}/repositories/{repositoryName}:
    post:
      tags:
      - workflows
      description: Adds a workflow for a registry and repository path with defaults
        set.
      operationId: addWorkflow
      parameters:
      - name: gitRegistry
        in: path
        description: Git registry
        required: true
        schema:
          type: string
          enum:
          - dockstore.org
          - github.com
          - bitbucket.org
          - gitlab.com
      - name: organization
        in: path
        description: Git repository organization
        required: true
        schema:
          type: string
      - name: repositoryName
        in: path
        description: Git repository name
        required: true
        schema:
          type: string
      responses:
        default:
          description: default response
          content:
            application/json:
              schema:
                $ref: '#/components/schemas/BioWorkflow'
      security:
      - bearer: []
    delete:
      tags:
      - workflows
      description: Delete a stubbed workflow for a registry and repository path.
      operationId: deleteWorkflow
      parameters:
      - name: gitRegistry
        in: path
        description: Git registry
        required: true
        schema:
          type: string
          enum:
          - dockstore.org
          - github.com
          - bitbucket.org
          - gitlab.com
      - name: organization
        in: path
        description: Git repository organization
        required: true
        schema:
          type: string
      - name: repositoryName
        in: path
        description: Git repository name
        required: true
        schema:
          type: string
      responses:
        default:
          description: default response
          content:
            application/json: {}
      security:
      - bearer: []
  /ga4gh/trs/v2/toolClasses:
    get:
      tags:
      - GA4GHV20
      summary: List all tool types
      description: 'This endpoint returns all tool-classes available. '
      operationId: toolClassesGet
      responses:
        "200":
          description: A list of potential tool classes.
          content:
            application/json:
              schema:
                type: array
                items:
                  $ref: '#/components/schemas/ToolClass'
            text/plain:
              schema:
                type: array
                items:
                  $ref: '#/components/schemas/ToolClass'
      security:
      - BEARER: []
  /ga4gh/trs/v2/tools/{id}/versions/{version_id}/{type}/files:
    get:
      tags:
      - GA4GHV20
      summary: Get a list of objects that contain the relative path and file type
      description: 'Get a list of objects that contain the relative path and file
        type. The descriptors are intended for use with the /tools/{id}/versions/{version_id}/{type}/descriptor/{relative_path
        : .+} endpoint.'
      operationId: toolsIdVersionsVersionIdTypeFilesGet
      parameters:
      - name: type
        in: path
        description: The output type of the descriptor. Examples of allowable values
          are "CWL", "WDL", and "NFL".
        required: true
        schema:
          type: string
      - name: id
        in: path
        description: A unique identifier of the tool, scoped to this registry, for
          example `123456`.
        required: true
        schema:
          type: string
      - name: version_id
        in: path
        description: An identifier of the tool version for this particular tool registry,
          for example `v1`.
        required: true
        schema:
          type: string
      responses:
        "200":
          description: The array of File JSON responses.
          content:
            application/json:
              schema:
                type: array
                items:
                  $ref: '#/components/schemas/ToolFile'
            text/plain:
              schema:
                type: array
                items:
                  $ref: '#/components/schemas/ToolFile'
        "404":
          description: The tool can not be output in the specified type.
          content:
            application/json:
              schema:
                $ref: '#/components/schemas/Error'
            text/plain:
              schema:
                $ref: '#/components/schemas/Error'
      security:
      - BEARER: []
  /ga4gh/trs/v2/tools:
    get:
      tags:
      - GA4GHV20
      summary: List all tools
      description: 'This endpoint returns all tools available or a filtered subset
        using metadata query parameters. '
      operationId: toolsGet
      parameters:
      - name: id
        in: query
        description: A unique identifier of the tool, scoped to this registry, for
          example `123456`.
        schema:
          type: string
      - name: alias
        in: query
        description: Support for this parameter is optional for tool registries that
          support aliases. If provided will only return entries with the given alias.
        schema:
          type: string
      - name: toolClass
        in: query
        description: Filter tools by the name of the subclass (#/definitions/ToolClass)
        schema:
          type: string
      - name: registry
        in: query
        description: The image registry that contains the image.
        schema:
          type: string
      - name: organization
        in: query
        description: The organization in the registry that published the image.
        schema:
          type: string
      - name: name
        in: query
        description: The name of the image.
        schema:
          type: string
      - name: toolname
        in: query
        description: The name of the tool.
        schema:
          type: string
      - name: description
        in: query
        description: The description of the tool.
        schema:
          type: string
      - name: author
        in: query
        description: The author of the tool (TODO a thought occurs, are we assuming
          that the author of the CWL and the image are the same?).
        schema:
          type: string
      - name: checker
        in: query
        description: Return only checker workflows.
        schema:
          type: boolean
      - name: offset
        in: query
        description: Start index of paging. Pagination results can be based on numbers
          or other values chosen by the registry implementor (for example, SHA values).
          If this exceeds the current result set return an empty set.  If not specified
          in the request, this will start at the beginning of the results.
        schema:
          type: string
<<<<<<< HEAD
      responses:
        default:
          description: default response
          content:
            application/json: {}
      security:
      - bearer: []
  /workflows/github/release:
    post:
      tags:
      - workflows
      description: Handle a release of a repository on GitHub. Will create a workflow/service
        and version when necessary.
      operationId: handleGitHubRelease
      requestBody:
        content:
          application/x-www-form-urlencoded:
            schema:
              type: object
              properties:
                repository:
                  type: string
                username:
                  type: string
                gitReference:
                  type: string
                installationId:
                  type: string
      responses:
        "418":
          description: This code tells AWS Lambda not to retry.
      security:
      - bearer: []
  /ga4gh/trs/v2/toolClasses:
    get:
      tags:
      - GA4GHV20
      summary: List all tool types
      description: 'This endpoint returns all tool-classes available. '
      operationId: toolClassesGet
=======
      - name: limit
        in: query
        description: Amount of records to return in a given page.
        schema:
          type: integer
          format: int32
      responses:
        "200":
          description: An array of Tools that match the filter.
          content:
            application/json:
              schema:
                type: array
                items:
                  $ref: '#/components/schemas/Tool'
            text/plain:
              schema:
                type: array
                items:
                  $ref: '#/components/schemas/Tool'
      security:
      - BEARER: []
  /ga4gh/trs/v2/tools/{id}:
    get:
      tags:
      - GA4GHV20
      summary: List one specific tool, acts as an anchor for self references
      description: This endpoint returns one specific tool (which has ToolVersions
        nested inside it).
      operationId: toolsIdGet
      parameters:
      - name: id
        in: path
        description: A unique identifier of the tool, scoped to this registry, for
          example `123456`.
        required: true
        schema:
          type: string
      responses:
        "200":
          description: A tool.
          content:
            application/json:
              schema:
                $ref: '#/components/schemas/Tool'
            text/plain:
              schema:
                $ref: '#/components/schemas/Tool'
        "404":
          description: The tool can not be found.
          content:
            application/json:
              schema:
                $ref: '#/components/schemas/Error'
            text/plain:
              schema:
                $ref: '#/components/schemas/Error'
      security:
      - BEARER: []
  /ga4gh/trs/v2/tools/{id}/versions:
    get:
      tags:
      - GA4GHV20
      summary: List versions of a tool
      description: Returns all versions of the specified tool.
      operationId: toolsIdVersionsGet
      parameters:
      - name: id
        in: path
        description: A unique identifier of the tool, scoped to this registry, for
          example `123456`.
        required: true
        schema:
          type: string
      responses:
        "200":
          description: An array of tool versions.
          content:
            application/json:
              schema:
                type: array
                items:
                  $ref: '#/components/schemas/ToolVersion'
            text/plain:
              schema:
                type: array
                items:
                  $ref: '#/components/schemas/ToolVersion'
      security:
      - BEARER: []
  /ga4gh/trs/v2/tools/{id}/versions/{version_id}:
    get:
      tags:
      - GA4GHV20
      summary: List one specific tool version, acts as an anchor for self references
      description: This endpoint returns one specific tool version.
      operationId: toolsIdVersionsVersionIdGet
      parameters:
      - name: id
        in: path
        description: A unique identifier of the tool, scoped to this registry, for
          example `123456`.
        required: true
        schema:
          type: string
      - name: version_id
        in: path
        description: An identifier of the tool version, scoped to this registry, for
          example `v1`. We recommend that versions use semantic versioning https://semver.org/spec/v2.0.0.html  (For
          example, `1.0.0` instead of `develop`)
        required: true
        schema:
          type: string
      responses:
        "200":
          description: A tool version.
          content:
            application/json:
              schema:
                $ref: '#/components/schemas/ToolVersion'
            text/plain:
              schema:
                $ref: '#/components/schemas/ToolVersion'
        "404":
          description: The tool can not be found.
          content:
            application/json:
              schema:
                $ref: '#/components/schemas/Error'
            text/plain:
              schema:
                $ref: '#/components/schemas/Error'
      security:
      - BEARER: []
  /ga4gh/trs/v2/tools/{id}/versions/{version_id}/{type}/descriptor:
    get:
      tags:
      - GA4GHV20
      summary: Get the tool descriptor for the specified tool
      description: Returns the descriptor for the specified tool (examples include
        CWL, WDL, or Nextflow documents).
      operationId: toolsIdVersionsVersionIdTypeDescriptorGet
      parameters:
      - name: type
        in: path
        description: The output type of the descriptor. Plain types return the bare
          descriptor while the "non-plain" types return a descriptor wrapped with
          metadata. Allowable values include "CWL", "WDL", "NFL", "PLAIN_CWL", "PLAIN_WDL",
          "PLAIN_NFL".
        required: true
        schema:
          type: string
      - name: id
        in: path
        description: A unique identifier of the tool, scoped to this registry, for
          example `123456`.
        required: true
        schema:
          type: string
      - name: version_id
        in: path
        description: An identifier of the tool version, scoped to this registry, for
          example `v1`.
        required: true
        schema:
          type: string
>>>>>>> 452319be
      responses:
        "200":
          description: A list of potential tool classes.
          content:
            application/json:
              schema:
                type: array
                items:
                  $ref: '#/components/schemas/ToolClass'
            text/plain:
              schema:
                type: array
                items:
                  $ref: '#/components/schemas/ToolClass'
      security:
      - BEARER: []
  /ga4gh/trs/v2/tools/{id}/versions/{version_id}/{type}/descriptor/{relative_path}:
    get:
      tags:
      - GA4GHV20
      summary: Get additional tool descriptor files relative to the main file
      description: Descriptors can often include imports that refer to additional
        descriptors. This returns additional descriptors for the specified tool in
        the same or other directories that can be reached as a relative path. This
        endpoint can be useful for workflow engine implementations like cwltool to
        programmatically download all the descriptors for a tool and run it. This
        can optionally include other files described with FileWrappers such as test
        parameters and containerfiles.
      operationId: toolsIdVersionsVersionIdTypeDescriptorRelativePathGet
      parameters:
      - name: type
        in: path
        description: The output type of the descriptor. If not specified, it is up
          to the underlying implementation to determine which output type to return.
          Plain types return the bare descriptor while the "non-plain" types return
          a descriptor wrapped with metadata. Allowable values are "CWL", "WDL", "NFL",
          "PLAIN_CWL", "PLAIN_WDL", "PLAIN_NFL".
        required: true
        schema:
          type: string
      - name: id
        in: path
        description: A unique identifier of the tool, scoped to this registry, for
          example `123456`.
        required: true
        schema:
          type: string
      - name: version_id
        in: path
        description: An identifier of the tool version for this particular tool registry,
          for example `v1`.
        required: true
        schema:
          type: string
      - name: relative_path
        in: path
        description: A relative path to the additional file (same directory or subdirectories),
          for example 'foo.cwl' would return a 'foo.cwl' from the same directory as
          the main descriptor. 'nestedDirectory/foo.cwl' would return the file  from
          a nested subdirectory.  Unencoded paths such 'sampleDirectory/foo.cwl' should
          also be allowed.
        required: true
        schema:
          type: string
      responses:
        "200":
          description: The tool descriptor.
          content:
            application/json:
              schema:
                $ref: '#/components/schemas/FileWrapper'
            text/plain:
              schema:
                $ref: '#/components/schemas/FileWrapper'
        "404":
          description: The tool can not be output in the specified type.
          content:
            application/json:
              schema:
                $ref: '#/components/schemas/Error'
            text/plain:
              schema:
                $ref: '#/components/schemas/Error'
      security:
      - BEARER: []
  /ga4gh/trs/v2/tools/{id}/versions/{version_id}/{type}/files:
    get:
      tags:
      - GA4GHV20
      summary: Get a list of objects that contain the relative path and file type
      description: 'Get a list of objects that contain the relative path and file
        type. The descriptors are intended for use with the /tools/{id}/versions/{version_id}/{type}/descriptor/{relative_path
        : .+} endpoint.'
      operationId: toolsIdVersionsVersionIdTypeFilesGet
      parameters:
      - name: type
        in: path
        description: The output type of the descriptor. Examples of allowable values
          are "CWL", "WDL", and "NFL".
        required: true
        schema:
          type: string
      - name: id
        in: path
        description: A unique identifier of the tool, scoped to this registry, for
          example `123456`.
        required: true
        schema:
          type: string
      - name: version_id
        in: path
        description: An identifier of the tool version for this particular tool registry,
          for example `v1`.
        required: true
        schema:
          type: string
      responses:
        "200":
          description: The array of File JSON responses.
          content:
            application/json:
              schema:
                type: array
                items:
                  $ref: '#/components/schemas/ToolFile'
            text/plain:
              schema:
                type: array
                items:
                  $ref: '#/components/schemas/ToolFile'
        "404":
          description: The tool can not be output in the specified type.
          content:
            application/json:
              schema:
                $ref: '#/components/schemas/Error'
            text/plain:
              schema:
                $ref: '#/components/schemas/Error'
      security:
      - BEARER: []
<<<<<<< HEAD
  /ga4gh/trs/v2/tools/{id}:
    get:
      tags:
      - GA4GHV20
      summary: List one specific tool, acts as an anchor for self references
      description: This endpoint returns one specific tool (which has ToolVersions
        nested inside it).
      operationId: toolsIdGet
      parameters:
      - name: id
        in: path
        description: A unique identifier of the tool, scoped to this registry, for
          example `123456`.
        required: true
        schema:
          type: string
      responses:
        "200":
          description: A tool.
          content:
            application/json:
              schema:
                $ref: '#/components/schemas/Tool'
            text/plain:
              schema:
                $ref: '#/components/schemas/Tool'
        "404":
          description: The tool can not be found.
          content:
            application/json:
              schema:
                $ref: '#/components/schemas/Error'
            text/plain:
              schema:
                $ref: '#/components/schemas/Error'
      security:
      - BEARER: []
  /ga4gh/trs/v2/tools/{id}/versions:
    get:
      tags:
      - GA4GHV20
      summary: List versions of a tool
      description: Returns all versions of the specified tool.
      operationId: toolsIdVersionsGet
      parameters:
      - name: id
        in: path
        description: A unique identifier of the tool, scoped to this registry, for
          example `123456`.
        required: true
        schema:
          type: string
      responses:
        "200":
          description: An array of tool versions.
          content:
            application/json:
              schema:
                type: array
                items:
                  $ref: '#/components/schemas/ToolVersion'
            text/plain:
              schema:
                type: array
                items:
                  $ref: '#/components/schemas/ToolVersion'
      security:
      - BEARER: []
  /ga4gh/trs/v2/tools:
    get:
      tags:
      - GA4GHV20
      summary: List all tools
      description: 'This endpoint returns all tools available or a filtered subset
        using metadata query parameters. '
      operationId: toolsGet
      parameters:
      - name: id
        in: query
        description: A unique identifier of the tool, scoped to this registry, for
          example `123456`.
        schema:
          type: string
      - name: alias
        in: query
        description: Support for this parameter is optional for tool registries that
          support aliases. If provided will only return entries with the given alias.
        schema:
          type: string
      - name: toolClass
        in: query
        description: Filter tools by the name of the subclass (#/definitions/ToolClass)
        schema:
          type: string
      - name: registry
        in: query
        description: The image registry that contains the image.
        schema:
          type: string
      - name: organization
        in: query
        description: The organization in the registry that published the image.
        schema:
          type: string
      - name: name
        in: query
        description: The name of the image.
        schema:
          type: string
      - name: toolname
        in: query
        description: The name of the tool.
        schema:
          type: string
      - name: description
        in: query
        description: The description of the tool.
        schema:
          type: string
      - name: author
        in: query
        description: The author of the tool (TODO a thought occurs, are we assuming
          that the author of the CWL and the image are the same?).
        schema:
          type: string
      - name: checker
        in: query
        description: Return only checker workflows.
        schema:
          type: boolean
      - name: offset
        in: query
        description: Start index of paging. Pagination results can be based on numbers
          or other values chosen by the registry implementor (for example, SHA values).
          If this exceeds the current result set return an empty set.  If not specified
          in the request, this will start at the beginning of the results.
        schema:
          type: string
      - name: limit
        in: query
        description: Amount of records to return in a given page.
        schema:
          type: integer
          format: int32
      responses:
        "200":
          description: An array of Tools that match the filter.
          content:
            application/json:
              schema:
                type: array
                items:
                  $ref: '#/components/schemas/Tool'
            text/plain:
              schema:
                type: array
                items:
                  $ref: '#/components/schemas/Tool'
      security:
      - BEARER: []
  /ga4gh/trs/v2/tools/{id}/versions/{version_id}:
=======
  /ga4gh/trs/v2/tools/{id}/versions/{version_id}/containerfile:
>>>>>>> 452319be
    get:
      tags:
      - GA4GHV20
      summary: List one specific tool version, acts as an anchor for self references
      description: This endpoint returns one specific tool version.
      operationId: toolsIdVersionsVersionIdGet
      parameters:
      - name: id
        in: path
        description: A unique identifier of the tool, scoped to this registry, for
          example `123456`.
        required: true
        schema:
          type: string
      - name: version_id
        in: path
        description: An identifier of the tool version, scoped to this registry, for
          example `v1`. We recommend that versions use semantic versioning https://semver.org/spec/v2.0.0.html  (For
          example, `1.0.0` instead of `develop`)
        required: true
        schema:
          type: string
      responses:
        "200":
          description: A tool version.
          content:
            application/json:
              schema:
                $ref: '#/components/schemas/ToolVersion'
            text/plain:
              schema:
                $ref: '#/components/schemas/ToolVersion'
        "404":
          description: The tool can not be found.
          content:
            application/json:
              schema:
                $ref: '#/components/schemas/Error'
            text/plain:
              schema:
                $ref: '#/components/schemas/Error'
      security:
      - BEARER: []
  /ga4gh/trs/v2/tools/{id}/versions/{version_id}/{type}/descriptor:
    get:
      tags:
      - GA4GHV20
      summary: Get the tool descriptor for the specified tool
      description: Returns the descriptor for the specified tool (examples include
        CWL, WDL, or Nextflow documents).
      operationId: toolsIdVersionsVersionIdTypeDescriptorGet
      parameters:
      - name: type
        in: path
        description: The output type of the descriptor. Plain types return the bare
          descriptor while the "non-plain" types return a descriptor wrapped with
          metadata. Allowable values include "CWL", "WDL", "NFL", "PLAIN_CWL", "PLAIN_WDL",
          "PLAIN_NFL".
        required: true
        schema:
          type: string
      - name: id
        in: path
        description: A unique identifier of the tool, scoped to this registry, for
          example `123456`.
        required: true
        schema:
          type: string
      - name: version_id
        in: path
        description: An identifier of the tool version, scoped to this registry, for
          example `v1`.
        required: true
        schema:
          type: string
      responses:
        "200":
          description: The tool descriptor.
          content:
            application/json:
              schema:
                $ref: '#/components/schemas/FileWrapper'
            text/plain:
              schema:
                $ref: '#/components/schemas/FileWrapper'
        "404":
          description: The tool descriptor can not be found.
          content:
            application/json:
              schema:
                $ref: '#/components/schemas/Error'
            text/plain:
              schema:
                $ref: '#/components/schemas/Error'
      security:
      - BEARER: []
  /ga4gh/trs/v2/tools/{id}/versions/{version_id}/{type}/tests:
    get:
      tags:
      - GA4GHV20
      summary: Get a list of test JSONs
      description: Get a list of test JSONs (these allow you to execute the tool successfully)
        suitable for use with this descriptor type.
      operationId: toolsIdVersionsVersionIdTypeTestsGet
      parameters:
      - name: type
        in: path
        description: The type of the underlying descriptor. Allowable values include
          "CWL", "WDL", "NFL", "PLAIN_CWL", "PLAIN_WDL", "PLAIN_NFL". For example,
          "CWL" would return an list of ToolTests objects while "PLAIN_CWL" would
          return a bare JSON list with the content of the tests.
        required: true
        schema:
          type: string
      - name: id
        in: path
        description: A unique identifier of the tool, scoped to this registry, for
          example `123456`.
        required: true
        schema:
          type: string
      - name: version_id
        in: path
        description: An identifier of the tool version for this particular tool registry,
          for example `v1`.
        required: true
        schema:
          type: string
      responses:
        "200":
          description: The tool test JSON response.
          content:
            application/json:
              schema:
                type: array
                items:
                  $ref: '#/components/schemas/FileWrapper'
            text/plain:
              schema:
                type: array
                items:
                  $ref: '#/components/schemas/FileWrapper'
        "404":
          description: The tool can not be output in the specified type.
          content:
            application/json:
              schema:
                $ref: '#/components/schemas/Error'
            text/plain:
              schema:
                $ref: '#/components/schemas/Error'
      security:
      - BEARER: []
<<<<<<< HEAD
  /ga4gh/trs/v2/tools/{id}/versions/{version_id}/containerfile:
    get:
      tags:
      - GA4GHV20
      summary: Get the container specification(s) for the specified image.
      description: Returns the container specifications(s) for the specified image.
        For example, a CWL CommandlineTool can be associated with one specification
        for a container, a CWL Workflow can be associated with multiple specifications
        for containers.
      operationId: toolsIdVersionsVersionIdContainerfileGet
      parameters:
      - name: id
        in: path
        description: A unique identifier of the tool, scoped to this registry, for
          example `123456`.
        required: true
        schema:
          type: string
      - name: version_id
        in: path
        description: An identifier of the tool version for this particular tool registry,
          for example `v1`.
        required: true
        schema:
          type: string
      responses:
        "200":
          description: The tool payload.
          content:
            application/json:
              schema:
                type: array
                items:
                  $ref: '#/components/schemas/FileWrapper'
            text/plain:
              schema:
                type: array
                items:
                  $ref: '#/components/schemas/FileWrapper'
        "404":
          description: There are no container specifications for this tool.
          content:
            application/json:
              schema:
                $ref: '#/components/schemas/Error'
            text/plain:
              schema:
                $ref: '#/components/schemas/Error'
      security:
      - BEARER: []
=======
>>>>>>> 452319be
components:
  schemas:
    Alias:
      type: object
      properties:
        content:
          type: string
    Checksum:
      required:
      - checksum
      - type
      type: object
      properties:
        checksum:
          type: string
          description: 'The hex-string encoded checksum for the data. '
        type:
          type: string
          description: The digest method used to create the checksum. The value (e.g.
            `sha-256`) SHOULD be listed as `Hash Name String` in the https://github.com/ga4gh-discovery/ga4gh-checksum/blob/master/hash-alg.csv[GA4GH
            Checksum Hash Algorithm Registry]. Other values MAY be used, as long as
            implementors are aware of the issues discussed in https://tools.ietf.org/html/rfc6920#section-9.4[RFC6920].
            GA4GH may provide more explicit guidance for use of non-IANA-registered
            algorithms in the future.
      description: 'A production (immutable) tool version is required to have a hashcode.
        Not required otherwise, but might be useful to detect changes. '
      example: '[{checksum=ea2a5db69bd20a42976838790bc29294df3af02b, type=sha1}]'
    Collection:
      required:
      - name
      - topic
      type: object
      properties:
        aliases:
          type: object
          additionalProperties:
            $ref: '#/components/schemas/Alias'
        dbCreateDate:
          type: string
          format: date-time
        dbUpdateDate:
          type: string
          format: date-time
        description:
          type: string
          description: Description of the collection
        displayName:
          maxLength: 50
          minLength: 3
          pattern: '[\w ,_\-&()'']*'
          type: string
        entries:
          uniqueItems: true
          type: array
          items:
            $ref: '#/components/schemas/Entry'
        id:
          type: integer
          description: Implementation specific ID for the collection in this web service
          format: int64
        name:
          maxLength: 39
          minLength: 3
          pattern: '[a-zA-Z][a-zA-Z\d]*'
          type: string
          description: Name of the collection
          example: Alignment
        organizationID:
          type: integer
          format: int64
        organizationName:
          type: string
        topic:
          type: string
          description: Short description of the collection
          example: A collection of alignment algorithms
      description: Collection in an organization, collects entries
    Entry:
      type: object
      properties:
        aliases:
          type: object
          additionalProperties:
            $ref: '#/components/schemas/Alias'
        author:
          type: string
        checker_id:
          type: integer
          format: int64
        conceptDoi:
          type: string
        dbCreateDate:
          type: string
          format: date-time
        dbUpdateDate:
          type: string
          format: date-time
        defaultVersion:
          type: string
        description:
          type: string
        email:
          type: string
        gitUrl:
          type: string
        has_checker:
          type: boolean
        id:
          type: integer
          format: int64
        input_file_formats:
          uniqueItems: true
          type: array
          items:
            $ref: '#/components/schemas/FileFormat'
        is_published:
          type: boolean
        labels:
          uniqueItems: true
          type: array
          items:
            $ref: '#/components/schemas/Label'
        lastUpdated:
          type: string
          format: date-time
        last_modified:
          type: integer
          format: int32
        last_modified_date:
          type: string
          format: date-time
        metadataFromEntry:
          $ref: '#/components/schemas/Entry'
        metadataFromVersion:
          $ref: '#/components/schemas/Version'
        output_file_formats:
          uniqueItems: true
          type: array
          items:
            $ref: '#/components/schemas/FileFormat'
        starredUsers:
          uniqueItems: true
          type: array
          items:
            $ref: '#/components/schemas/User'
        topicId:
          type: integer
          format: int64
        users:
          uniqueItems: true
          type: array
          items:
            $ref: '#/components/schemas/User'
        workflowVersions:
          uniqueItems: true
          type: array
          items:
            $ref: '#/components/schemas/Version'
    FileFormat:
      type: object
      properties:
        value:
          type: string
    Image:
      type: object
      properties:
        checksums:
          type: array
          items:
            $ref: '#/components/schemas/Checksum'
        imageID:
          type: string
        repository:
          type: string
        tag:
          type: string
    Label:
      type: object
      properties:
        id:
          type: integer
          format: int64
        value:
          type: string
    Profile:
      type: object
      properties:
        avatarURL:
          type: string
        bio:
          type: string
        company:
          type: string
        email:
          type: string
        location:
          type: string
        name:
          type: string
        username:
          type: string
    SourceFile:
      type: object
      properties:
        absolutePath:
          type: string
        content:
          type: string
        frozen:
          type: boolean
        id:
          type: integer
          format: int64
        path:
          type: string
        type:
          type: string
          enum:
          - DOCKSTORE_CWL
          - DOCKSTORE_WDL
          - DOCKERFILE
          - CWL_TEST_JSON
          - WDL_TEST_JSON
          - NEXTFLOW
          - NEXTFLOW_CONFIG
          - NEXTFLOW_TEST_PARAMS
          - DOCKSTORE_YML
          - DOCKSTORE_SERVICE_YML
          - DOCKSTORE_SERVICE_TEST_JSON
          - DOCKSTORE_SERVICE_OTHER
          - DOCKSTORE_GXFORMAT2
          - GXFORMAT2_TEST_FILE
          - DOCKSTORE_SWL
          - SWL_TEST_JSON
        verifiedBySource:
          type: object
          additionalProperties:
            $ref: '#/components/schemas/VerificationInformation'
    User:
      type: object
      properties:
        avatarUrl:
          type: string
        curator:
          type: boolean
        id:
          type: integer
          format: int64
        isAdmin:
          type: boolean
        name:
          type: string
        privacyPolicyVersion:
          type: string
          enum:
          - NONE
          - PRIVACY_POLICY_VERSION_2_5
        privacyPolicyVersionAcceptanceDate:
          type: string
          format: date-time
        setupComplete:
          type: boolean
        tosacceptanceDate:
          type: string
          format: date-time
        tosversion:
          type: string
          enum:
          - NONE
          - TOS_VERSION_1
        tosversionAcceptanceDate:
          type: string
          format: date-time
          writeOnly: true
        userProfiles:
          type: object
          additionalProperties:
            $ref: '#/components/schemas/Profile'
        username:
          type: string
    Validation:
      type: object
      properties:
        id:
          type: integer
          format: int64
        message:
          type: string
        type:
          type: string
          enum:
          - DOCKSTORE_CWL
          - DOCKSTORE_WDL
          - DOCKERFILE
          - CWL_TEST_JSON
          - WDL_TEST_JSON
          - NEXTFLOW
          - NEXTFLOW_CONFIG
          - NEXTFLOW_TEST_PARAMS
          - DOCKSTORE_YML
          - DOCKSTORE_SERVICE_YML
          - DOCKSTORE_SERVICE_TEST_JSON
          - DOCKSTORE_SERVICE_OTHER
          - DOCKSTORE_GXFORMAT2
          - GXFORMAT2_TEST_FILE
          - DOCKSTORE_SWL
          - SWL_TEST_JSON
        valid:
          type: boolean
    VerificationInformation:
      type: object
      properties:
        metadata:
          type: string
        platformVersion:
          type: string
        verified:
          type: boolean
    Version:
      type: object
      properties:
        author:
          type: string
        commitID:
          type: string
        dbUpdateDate:
          type: string
          format: date-time
        description:
          type: string
        descriptionSource:
          type: string
          enum:
          - README
          - DESCRIPTOR
        dirtyBit:
          type: boolean
        doiStatus:
          type: string
          enum:
          - NOT_REQUESTED
          - REQUESTED
          - CREATED
        doiURL:
          type: string
        email:
          type: string
        frozen:
          type: boolean
        hidden:
          type: boolean
        id:
          type: integer
          format: int64
        images:
          uniqueItems: true
          type: array
          items:
            $ref: '#/components/schemas/Image'
        input_file_formats:
          uniqueItems: true
          type: array
          items:
            $ref: '#/components/schemas/FileFormat'
        name:
          type: string
        output_file_formats:
          uniqueItems: true
          type: array
          items:
            $ref: '#/components/schemas/FileFormat'
        reference:
          type: string
        referenceType:
          type: string
          enum:
          - COMMIT
          - TAG
          - BRANCH
          - NOT_APPLICABLE
          - UNSET
        sourceFiles:
          uniqueItems: true
          type: array
          items:
            $ref: '#/components/schemas/SourceFile'
        valid:
          type: boolean
        validations:
          uniqueItems: true
          type: array
          items:
            $ref: '#/components/schemas/Validation'
        verified:
          type: boolean
        verifiedSource:
          type: string
        verifiedSources:
          type: array
          items:
            type: string
        versionEditor:
          $ref: '#/components/schemas/User'
        workingDirectory:
          type: string
    Aliasable:
      type: object
      properties:
        aliases:
          type: object
          additionalProperties:
            $ref: '#/components/schemas/Alias'
    BioWorkflow:
      type: object
      allOf:
      - $ref: '#/components/schemas/Workflow'
      - type: object
        properties:
          is_checker:
            type: boolean
          parent_id:
            type: integer
            format: int64
    Event:
      type: object
      properties:
        collection:
          $ref: '#/components/schemas/Collection'
        dbCreateDate:
          type: string
          format: date-time
        dbUpdateDate:
          type: string
          format: date-time
        id:
          type: integer
          format: int64
        initiatorUser:
          $ref: '#/components/schemas/User'
        organization:
          $ref: '#/components/schemas/Organization'
        tool:
          $ref: '#/components/schemas/Tool'
        type:
          type: string
          enum:
          - CREATE_ORG
          - DELETE_ORG
          - MODIFY_ORG
          - APPROVE_ORG
          - REJECT_ORG
          - REREQUEST_ORG
          - ADD_USER_TO_ORG
          - REMOVE_USER_FROM_ORG
          - MODIFY_USER_ROLE_ORG
          - APPROVE_ORG_INVITE
          - REJECT_ORG_INVITE
          - CREATE_COLLECTION
          - MODIFY_COLLECTION
          - REMOVE_FROM_COLLECTION
          - ADD_TO_COLLECTION
          - ADD_VERSION_TO_ENTRY
        user:
          $ref: '#/components/schemas/User'
        version:
          $ref: '#/components/schemas/Version'
        workflow:
          $ref: '#/components/schemas/Workflow'
    Organization:
      type: object
      properties:
        aliases:
          type: object
          additionalProperties:
            $ref: '#/components/schemas/Alias'
        avatarUrl:
          pattern: ([^\s]+)(\.jpg|\.jpeg|\.png|\.gif)
          type: string
        dbCreateDate:
          type: string
          format: date-time
        dbUpdateDate:
          type: string
          format: date-time
        description:
          type: string
        displayName:
          maxLength: 50
          minLength: 3
          pattern: '[\w ,_\-&()'']*'
          type: string
        email:
          type: string
        id:
          type: integer
          format: int64
        link:
          type: string
        location:
          type: string
        name:
          maxLength: 39
          minLength: 3
          pattern: '[a-zA-Z][a-zA-Z\d]*'
          type: string
        starredUsers:
          uniqueItems: true
          type: array
          items:
            $ref: '#/components/schemas/User'
        status:
          type: string
          enum:
          - PENDING
          - REJECTED
          - APPROVED
        topic:
          type: string
        users:
          uniqueItems: true
          type: array
          items:
            $ref: '#/components/schemas/OrganizationUser'
    OrganizationUser:
      type: object
      properties:
        accepted:
          type: boolean
        dbCreateDate:
          type: string
          format: date-time
        dbUpdateDate:
          type: string
          format: date-time
        id:
          $ref: '#/components/schemas/OrganizationUserId'
        organization:
          $ref: '#/components/schemas/Organization'
        role:
          type: string
          enum:
          - MAINTAINER
          - MEMBER
        user:
          $ref: '#/components/schemas/User'
    OrganizationUserId:
      type: object
      properties:
        organizationId:
          type: integer
          format: int64
        userId:
          type: integer
          format: int64
    Service:
      type: object
      allOf:
      - $ref: '#/components/schemas/Workflow'
    Tag:
      type: object
      properties:
        author:
          type: string
        automated:
          type: boolean
        commitID:
          type: string
        cwl_path:
          type: string
        dbUpdateDate:
          type: string
          format: date-time
        description:
          type: string
        descriptionSource:
          type: string
          enum:
          - README
          - DESCRIPTOR
        dirtyBit:
          type: boolean
        dockerfile_path:
          type: string
        doiStatus:
          type: string
          enum:
          - NOT_REQUESTED
          - REQUESTED
          - CREATED
        doiURL:
          type: string
        email:
          type: string
        frozen:
          type: boolean
        hidden:
          type: boolean
        id:
          type: integer
          format: int64
        image_id:
          type: string
        images:
          uniqueItems: true
          type: array
          items:
            $ref: '#/components/schemas/Image'
        input_file_formats:
          uniqueItems: true
          type: array
          items:
            $ref: '#/components/schemas/FileFormat'
        last_built:
          type: string
          format: date-time
        name:
          type: string
        output_file_formats:
          uniqueItems: true
          type: array
          items:
            $ref: '#/components/schemas/FileFormat'
        reference:
          type: string
        referenceType:
          type: string
          enum:
          - COMMIT
          - TAG
          - BRANCH
          - NOT_APPLICABLE
          - UNSET
        size:
          type: integer
          format: int64
        sourceFiles:
          uniqueItems: true
          type: array
          items:
            $ref: '#/components/schemas/SourceFile'
        valid:
          type: boolean
        validations:
          uniqueItems: true
          type: array
          items:
            $ref: '#/components/schemas/Validation'
        verified:
          type: boolean
        verifiedSource:
          type: string
        verifiedSources:
          type: array
          items:
            type: string
        versionEditor:
          $ref: '#/components/schemas/User'
        wdl_path:
          type: string
        workingDirectory:
          type: string
    Tool:
      required:
      - id
      - organization
      - toolclass
      - url
      - versions
      type: object
      properties:
        aliases:
          type: array
          description: Support for this parameter is optional for tool registries
            that support aliases. A list of strings that can be used to identify this
            tool which could be  straight up URLs.  This can be used to expose alternative
            ids (such as GUIDs) for a tool for registries. Can be used to match tools
            across registries.
          items:
            type: string
            description: Support for this parameter is optional for tool registries
              that support aliases. A list of strings that can be used to identify
              this tool which could be  straight up URLs.  This can be used to expose
              alternative ids (such as GUIDs) for a tool for registries. Can be used
              to match tools across registries.
        checker_url:
          type: string
          description: Optional url to the checker tool that will exit successfully
            if this tool produced the expected result given test data.
        description:
          type: string
          description: The description of the tool.
        has_checker:
          type: boolean
          description: Whether this tool has a checker tool associated with it.
        id:
          type: string
          description: A unique identifier of the tool, scoped to this registry.
          example: "123456"
        meta_version:
          type: string
          description: The version of this tool in the registry. Iterates when fields
            like the description, author, etc. are updated.
        name:
          type: string
          description: The name of the tool.
        organization:
          type: string
          description: The organization that published the image.
        toolclass:
          $ref: '#/components/schemas/ToolClass'
        url:
          type: string
          description: The URL for this tool in this registry.
          example: http://agora.broadinstitute.org/tools/123456
        versions:
          type: array
          description: A list of versions for this tool.
          items:
            $ref: '#/components/schemas/ToolVersion'
      description: A tool (or described tool) is defined as a tuple of a descriptor
        file (which potentially consists of multiple files), a set of container images,
        and a set of instructions for creating those images.
    Workflow:
      required:
      - type
      type: object
      properties:
        descriptorType:
          type: string
          enum:
          - CWL
          - WDL
          - gxformat2
          - SWL
          - NFL
          - service
          
          
        aliases:
          type: object
          additionalProperties:
            $ref: '#/components/schemas/Alias'
        author:
          type: string
        checker_id:
          type: integer
          format: int64
        conceptDoi:
          type: string
        dbCreateDate:
          type: string
          format: date-time
        dbUpdateDate:
          type: string
          format: date-time
        defaultTestParameterFilePath:
          type: string
        defaultVersion:
          type: string
        description:
          type: string
        descriptorTypeSubclass:
          type: string
          enum:
          - docker-compose
          - helm
          - swarm
          - kubernetes
          - n/a
        email:
          type: string
        full_workflow_path:
          type: string
        gitUrl:
          type: string
        has_checker:
          type: boolean
        id:
          type: integer
          format: int64
        input_file_formats:
          uniqueItems: true
          type: array
          items:
            $ref: '#/components/schemas/FileFormat'
        isChecker:
          type: boolean
        is_published:
          type: boolean
        labels:
          uniqueItems: true
          type: array
          items:
            $ref: '#/components/schemas/Label'
        lastUpdated:
          type: string
          format: date-time
        last_modified:
          type: integer
          format: int32
        last_modified_date:
          type: string
          format: date-time
        metadataFromEntry:
          $ref: '#/components/schemas/Workflow'
        metadataFromVersion:
          $ref: '#/components/schemas/Version'
        mode:
          type: string
          enum:
          - FULL
          - STUB
          - HOSTED
          - SERVICE
          - DOCKSTORE_YML
        organization:
          type: string
        output_file_formats:
          uniqueItems: true
          type: array
          items:
            $ref: '#/components/schemas/FileFormat'
        parentEntry:
          $ref: '#/components/schemas/Entry'
        path:
          type: string
        repository:
          type: string
        sourceControl:
          type: string
          enum:
          - dockstore.org
          - github.com
          - bitbucket.org
          - gitlab.com
        source_control_provider:
          type: string
        starredUsers:
          uniqueItems: true
          type: array
          items:
            $ref: '#/components/schemas/User'
        topicId:
          type: integer
          format: int64
        users:
          uniqueItems: true
          type: array
          items:
            $ref: '#/components/schemas/User'
        workflowName:
          type: string
        workflowVersions:
          uniqueItems: true
          type: array
          items:
            $ref: '#/components/schemas/WorkflowVersion'
        workflow_path:
          type: string
        type:
          type: string
      discriminator:
        propertyName: type
    WorkflowVersion:
      type: object
      properties:
        aliases:
          type: object
          additionalProperties:
            $ref: '#/components/schemas/Alias'
        author:
          type: string
        commitID:
          type: string
        dbUpdateDate:
          type: string
          format: date-time
        description:
          type: string
        descriptionSource:
          type: string
          enum:
          - README
          - DESCRIPTOR
        dirtyBit:
          type: boolean
        doiStatus:
          type: string
          enum:
          - NOT_REQUESTED
          - REQUESTED
          - CREATED
        doiURL:
          type: string
        email:
          type: string
        frozen:
          type: boolean
        hidden:
          type: boolean
        id:
          type: integer
          format: int64
        images:
          uniqueItems: true
          type: array
          items:
            $ref: '#/components/schemas/Image'
        input_file_formats:
          uniqueItems: true
          type: array
          items:
            $ref: '#/components/schemas/FileFormat'
        last_modified:
          type: string
          format: date-time
        name:
          type: string
        output_file_formats:
          uniqueItems: true
          type: array
          items:
            $ref: '#/components/schemas/FileFormat'
        reference:
          type: string
        referenceType:
          type: string
          enum:
          - COMMIT
          - TAG
          - BRANCH
          - NOT_APPLICABLE
          - UNSET
        sourceFiles:
          uniqueItems: true
          type: array
          items:
            $ref: '#/components/schemas/SourceFile'
        subClass:
          type: string
          enum:
          - DOCKER_COMPOSE
          - SWARM
          - KUBERNETES
          - HELM
        valid:
          type: boolean
        validations:
          uniqueItems: true
          type: array
          items:
            $ref: '#/components/schemas/Validation'
        verified:
          type: boolean
        verifiedSource:
          type: string
        verifiedSources:
          type: array
          items:
            type: string
        versionEditor:
          $ref: '#/components/schemas/User'
        workflow_path:
          type: string
        workingDirectory:
          type: string
    RegistryBean:
      type: object
      properties:
        customDockerPath:
          type: string
        dockerPath:
          type: string
        enum:
          type: string
        friendlyName:
          type: string
        privateOnly:
          type: string
        url:
          type: string
    SourceControlBean:
      type: object
      properties:
        friendlyName:
          type: string
        value:
          type: string
    DescriptorLanguageBean:
      type: object
      properties:
        friendlyName:
          type: string
        value:
          type: string
    Config:
      type: object
      properties:
        bitBucketAuthUrl:
          type: string
        bitBucketClientId:
          type: string
        cwlVisualizerUri:
          type: string
        discourseUrl:
          type: string
        dnaNexusImportUrl:
          type: string
        dnaStackImportUrl:
          type: string
        documentationUrl:
          type: string
        featuredContentUrl:
          type: string
        gitHubAppInstallationUrl:
          type: string
        gitHubAuthUrl:
          type: string
        gitHubRedirectPath:
          type: string
        gitHubScope:
          type: string
        githubClientId:
          type: string
        gitlabAuthUrl:
          type: string
        gitlabClientId:
          type: string
        gitlabRedirectPath:
          type: string
        gitlabScope:
          type: string
        googleClientId:
          type: string
        googleScope:
          type: string
        quayIoAuthUrl:
          type: string
        quayIoClientId:
          type: string
        quayIoRedirectPath:
          type: string
        quayIoScope:
          type: string
        tagManagerId:
          type: string
        terraImportUrl:
          type: string
        zenodoAuthUrl:
          type: string
        zenodoClientId:
          type: string
        zenodoRedirectPath:
          type: string
        zenodoScope:
          type: string
    StarRequest:
      type: object
      properties:
        star:
          type: boolean
    ToolTesterLog:
      type: object
      properties:
        filename:
          type: string
        logType:
          type: string
          enum:
          - FULL
          - SUMMARY
        runner:
          type: string
        testFilename:
          type: string
        toolId:
          type: string
        toolVersionName:
          type: string
    OrganizationUpdateTime:
      type: object
      properties:
        displayName:
          type: string
        lastUpdateDate:
          type: string
          format: date-time
        name:
          type: string
    EntryUpdateTime:
      type: object
      properties:
        entryType:
          type: string
          enum:
          - TOOL
          - WORKFLOW
          - SERVICE
        lastUpdateDate:
          type: string
          format: date-time
        path:
          type: string
        prettyPath:
          type: string
    Repository:
      type: object
      properties:
        canDelete:
          type: boolean
        gitRegistry:
          type: string
          enum:
          - dockstore.org
          - github.com
          - bitbucket.org
          - gitlab.com
        organization:
          type: string
        path:
          type: string
        present:
          type: boolean
        repositoryName:
          type: string
    ToolClass:
      type: object
      properties:
        description:
          type: string
          description: A longer explanation of what this class is and what it can
            accomplish.
        id:
          type: string
          description: The unique identifier for the class.
        name:
          type: string
          description: A short friendly name for the class.
      description: Describes a class (type) of tool allowing us to categorize workflows,
        tasks, and maybe even other entities (such as services) separately.
<<<<<<< HEAD
    FileWrapper:
      type: object
      properties:
        checksum:
          type: array
          description: 'A production (immutable) tool version is required to have
            a hashcode. Not required otherwise, but might be useful to detect changes. '
          example: '[{checksum=ea2a5db69bd20a42976838790bc29294df3af02b, type=sha1}]'
          items:
            $ref: '#/components/schemas/Checksum'
        content:
          type: string
          description: The content of the file itself. One of url or content is required.
        url:
          type: string
          description: Optional url to the underlying content, should include version
            information, and can include a git hash.  Note that this URL should resolve
            to the raw unwrapped content that would otherwise be available in content.
            One of url or content is required.
      description: 'A file provides content for one of - A tool descriptor is a metadata
        document that describes one or more tools. - A tool document that describes
        how to test with one or more sample test JSON. - A containerfile is a document
        that describes how to build a particular container image. Examples include
        Dockerfiles for creating Docker images and Singularity recipes for Singularity
        images '
    Error:
      required:
      - code
      type: object
      properties:
        code:
          type: integer
          format: int32
        message:
          type: string
=======
>>>>>>> 452319be
    ToolFile:
      type: object
      properties:
        file_type:
          type: string
          enum:
          - TEST_FILE
          - PRIMARY_DESCRIPTOR
          - SECONDARY_DESCRIPTOR
          - CONTAINERFILE
          - OTHER
        path:
          type: string
          description: Relative path of the file.  A descriptor's path can be used
            with the GA4GH .../{type}/descriptor/{relative_path} endpoint.
<<<<<<< HEAD
=======
    Error:
      required:
      - code
      type: object
      properties:
        code:
          type: integer
          format: int32
        message:
          type: string
>>>>>>> 452319be
    ImageData:
      type: object
      properties:
        checksum:
          type: array
          description: A production (immutable) tool version is required to have a
            hashcode. Not required otherwise, but might be useful to detect changes.  This
            exposes the hashcode for specific image versions to verify that the container
            version pulled is actually the version that was indexed by the registry.
          example: '[{checksum=77af4d6b9913e693e8d0b4b294fa62ade6054e6b2f1ffb617ac955dd63fb0182,
            type=sha256}]'
          items:
            $ref: '#/components/schemas/Checksum'
        image_name:
          type: string
          description: Used in conjunction with a registry_url if provided to locate
            images.
        image_type:
          type: string
          enum:
          - Docker
          - Singularity
          - Conda
        registry_host:
          type: string
          description: A docker registry or a URL to a Singularity registry. Used
            along with image_name to locate a specific image.
        size:
          type: integer
          description: Size of the container in bytes.
          format: int32
        updated:
          type: string
          description: Last time the container was updated.
      description: Describes one container image.
    ToolVersion:
      required:
      - id
      - url
      type: object
      properties:
        author:
          type: array
          description: Contact information for the author of this version of the tool
            in the registry. (More complex authorship information is handled by the
            descriptor).
          items:
            type: string
            description: Contact information for the author of this version of the
              tool in the registry. (More complex authorship information is handled
              by the descriptor).
        containerfile:
          type: boolean
          description: Reports if this tool has a containerfile available. (For Docker-based
            tools, this would indicate the presence of a Dockerfile)
        descriptor_type:
          type: array
          description: The type (or types) of descriptors available.
          items:
            type: string
            description: The type (or types) of descriptors available.
            enum:
            - CWL
            - WDL
            - NFL
            - SERVICE
            - GXFORMAT2
        id:
          type: string
          description: An identifier of the version of this tool for this particular
            tool registry.
          example: v1
        images:
          type: array
          description: All known docker images (and versions/hashes) used by this
            tool. If the tool has to evaluate any of the docker images strings at
            runtime, those ones cannot be reported here.
          items:
            $ref: '#/components/schemas/ImageData'
        included_apps:
          type: array
          description: An array of IDs for the applications that are stored inside
            this tool.
          example: '[https://bio.tools/tool/mytum.de/SNAP2/1, https://bio.tools/bioexcel_seqqc]'
          items:
            type: string
            description: An array of IDs for the applications that are stored inside
              this tool.
            example: '[https://bio.tools/tool/mytum.de/SNAP2/1, https://bio.tools/bioexcel_seqqc]'
        is_production:
          type: boolean
          description: This version of a tool is guaranteed to not change over time
            (for example, a  tool built from a tag in git as opposed to a branch).
            A production quality tool  is required to have a checksum
        meta_version:
          type: string
          description: The version of this tool version in the registry. Iterates
            when fields like the description, author, etc. are updated.
        name:
          type: string
          description: The name of the version.
        signed:
          type: boolean
          description: Reports whether this version of the tool has been signed.
        url:
          type: string
          description: The URL for this tool version in this registry.
          example: http://agora.broadinstitute.org/tools/123456/versions/1
        verified:
          type: boolean
          description: Reports whether this tool has been verified by a specific organization
            or individual.
        verified_source:
          type: array
          description: Source of metadata that can support a verified tool, such as
            an email or URL.
          items:
            type: string
            description: Source of metadata that can support a verified tool, such
              as an email or URL.
      description: A tool version describes a particular iteration of a tool as described
        by a reference to a specific image and/or documents.
<<<<<<< HEAD
=======
    FileWrapper:
      type: object
      properties:
        checksum:
          type: array
          description: 'A production (immutable) tool version is required to have
            a hashcode. Not required otherwise, but might be useful to detect changes. '
          example: '[{checksum=ea2a5db69bd20a42976838790bc29294df3af02b, type=sha1}]'
          items:
            $ref: '#/components/schemas/Checksum'
        content:
          type: string
          description: The content of the file itself. One of url or content is required.
        url:
          type: string
          description: Optional url to the underlying content, should include version
            information, and can include a git hash.  Note that this URL should resolve
            to the raw unwrapped content that would otherwise be available in content.
            One of url or content is required.
      description: 'A file provides content for one of - A tool descriptor is a metadata
        document that describes one or more tools. - A tool document that describes
        how to test with one or more sample test JSON. - A containerfile is a document
        that describes how to build a particular container image. Examples include
        Dockerfiles for creating Docker images and Singularity recipes for Singularity
        images '
>>>>>>> 452319be
  securitySchemes:
    bearer:
      type: http
      scheme: bearer<|MERGE_RESOLUTION|>--- conflicted
+++ resolved
@@ -106,14 +106,34 @@
                 $ref: '#/components/schemas/Aliasable'
       security:
       - bearer: []
-  /organizations/{organizationId}/collections:
+  /organizations/collections/{alias}/aliases:
     get:
       tags:
       - organizations
-      summary: Retrieve all collections for an organization.
-      description: Retrieve all collections for an organization. Supports optional
-        authentication.
-      operationId: getCollectionsFromOrganization
+      summary: Retrieve a collection by alias.
+      description: Retrieve a collection by alias.
+      operationId: getCollectionByAlias
+      parameters:
+      - name: alias
+        in: path
+        description: Alias of the collection.
+        required: true
+        schema:
+          type: string
+      responses:
+        default:
+          description: default response
+          content:
+            application/json:
+              schema:
+                $ref: '#/components/schemas/Collection'
+  /organizations/{organizationId}/collections/{collectionId}:
+    get:
+      tags:
+      - organizations
+      summary: Retrieve a collection by ID.
+      description: Retrieve a collection by ID. Supports optional authentication.
+      operationId: getCollectionById
       parameters:
       - name: organizationId
         in: path
@@ -122,33 +142,40 @@
         schema:
           type: integer
           format: int64
-      - name: include
-        in: query
-        description: Included fields.
-        required: true
-        schema:
-          type: string
-      responses:
-        default:
-          description: default response
-          content:
-            application/json:
-              schema:
-                type: array
-                items:
-                  $ref: '#/components/schemas/Collection'
-      security:
-      - bearer: []
-    post:
+      - name: collectionId
+        in: path
+        description: Collection ID.
+        required: true
+        schema:
+          type: integer
+          format: int64
+      responses:
+        default:
+          description: default response
+          content:
+            application/json:
+              schema:
+                $ref: '#/components/schemas/Collection'
+      security:
+      - bearer: []
+    put:
       tags:
       - organizations
-      summary: Create a collection in the given organization.
-      description: Create a collection in the given organization.
-      operationId: createCollection
+      summary: Update a collection.
+      description: Update a collection. Currently only name, display name, description,
+        and topic can be updated.
+      operationId: updateCollection
       parameters:
       - name: organizationId
         in: path
         description: Organization ID.
+        required: true
+        schema:
+          type: integer
+          format: int64
+      - name: collectionId
+        in: path
+        description: Collection ID.
         required: true
         schema:
           type: integer
@@ -169,17 +196,23 @@
                 $ref: '#/components/schemas/Collection'
       security:
       - bearer: []
-  /organizations/collections/{alias}/aliases:
+  /organizations/{organizationName}/collections/{collectionName}/name:
     get:
       tags:
       - organizations
-      summary: Retrieve a collection by alias.
-      description: Retrieve a collection by alias.
-      operationId: getCollectionByAlias
-      parameters:
-      - name: alias
-        in: path
-        description: Alias of the collection.
+      summary: Retrieve a collection by name.
+      description: Retrieve a collection by name. Supports optional authentication.
+      operationId: getCollectionById_1
+      parameters:
+      - name: organizationName
+        in: path
+        description: Organization name.
+        required: true
+        schema:
+          type: string
+      - name: collectionName
+        in: path
+        description: Collection name.
         required: true
         schema:
           type: string
@@ -190,13 +223,15 @@
             application/json:
               schema:
                 $ref: '#/components/schemas/Collection'
-  /organizations/{organizationId}/collections/{collectionId}:
-    get:
+      security:
+      - bearer: []
+  /organizations/{organizationId}/collections/{collectionId}/entry:
+    post:
       tags:
       - organizations
-      summary: Retrieve a collection by ID.
-      description: Retrieve a collection by ID. Supports optional authentication.
-      operationId: getCollectionById
+      summary: Add an entry to a collection.
+      description: Add an entry to a collection.
+      operationId: addEntryToCollection
       parameters:
       - name: organizationId
         in: path
@@ -212,6 +247,13 @@
         schema:
           type: integer
           format: int64
+      - name: entryId
+        in: query
+        description: Entry ID.
+        required: true
+        schema:
+          type: integer
+          format: int64
       responses:
         default:
           description: default response
@@ -221,13 +263,12 @@
                 $ref: '#/components/schemas/Collection'
       security:
       - bearer: []
-    put:
+    delete:
       tags:
       - organizations
-      summary: Update a collection.
-      description: Update a collection. Currently only name, display name, description,
-        and topic can be updated.
-      operationId: updateCollection
+      summary: Delete an entry to a collection.
+      description: Delete an entry to a collection.
+      operationId: deleteEntryFromCollection
       parameters:
       - name: organizationId
         in: path
@@ -239,6 +280,69 @@
       - name: collectionId
         in: path
         description: Collection ID.
+        required: true
+        schema:
+          type: integer
+          format: int64
+      - name: entryId
+        in: query
+        description: Entry ID.
+        required: true
+        schema:
+          type: integer
+          format: int64
+      responses:
+        default:
+          description: default response
+          content:
+            application/json:
+              schema:
+                $ref: '#/components/schemas/Collection'
+      security:
+      - bearer: []
+  /organizations/{organizationId}/collections:
+    get:
+      tags:
+      - organizations
+      summary: Retrieve all collections for an organization.
+      description: Retrieve all collections for an organization. Supports optional
+        authentication.
+      operationId: getCollectionsFromOrganization
+      parameters:
+      - name: organizationId
+        in: path
+        description: Organization ID.
+        required: true
+        schema:
+          type: integer
+          format: int64
+      - name: include
+        in: query
+        description: Included fields.
+        required: true
+        schema:
+          type: string
+      responses:
+        default:
+          description: default response
+          content:
+            application/json:
+              schema:
+                type: array
+                items:
+                  $ref: '#/components/schemas/Collection'
+      security:
+      - bearer: []
+    post:
+      tags:
+      - organizations
+      summary: Create a collection in the given organization.
+      description: Create a collection in the given organization.
+      operationId: createCollection
+      parameters:
+      - name: organizationId
+        in: path
+        description: Organization ID.
         required: true
         schema:
           type: integer
@@ -250,110 +354,6 @@
             schema:
               $ref: '#/components/schemas/Collection'
         required: true
-      responses:
-        default:
-          description: default response
-          content:
-            application/json:
-              schema:
-                $ref: '#/components/schemas/Collection'
-      security:
-      - bearer: []
-  /organizations/{organizationName}/collections/{collectionName}/name:
-    get:
-      tags:
-      - organizations
-      summary: Retrieve a collection by name.
-      description: Retrieve a collection by name. Supports optional authentication.
-      operationId: getCollectionById_1
-      parameters:
-      - name: organizationName
-        in: path
-        description: Organization name.
-        required: true
-        schema:
-          type: string
-      - name: collectionName
-        in: path
-        description: Collection name.
-        required: true
-        schema:
-          type: string
-      responses:
-        default:
-          description: default response
-          content:
-            application/json:
-              schema:
-                $ref: '#/components/schemas/Collection'
-      security:
-      - bearer: []
-  /organizations/{organizationId}/collections/{collectionId}/entry:
-    post:
-      tags:
-      - organizations
-      summary: Add an entry to a collection.
-      description: Add an entry to a collection.
-      operationId: addEntryToCollection
-      parameters:
-      - name: organizationId
-        in: path
-        description: Organization ID.
-        required: true
-        schema:
-          type: integer
-          format: int64
-      - name: collectionId
-        in: path
-        description: Collection ID.
-        required: true
-        schema:
-          type: integer
-          format: int64
-      - name: entryId
-        in: query
-        description: Entry ID.
-        required: true
-        schema:
-          type: integer
-          format: int64
-      responses:
-        default:
-          description: default response
-          content:
-            application/json:
-              schema:
-                $ref: '#/components/schemas/Collection'
-      security:
-      - bearer: []
-    delete:
-      tags:
-      - organizations
-      summary: Delete an entry to a collection.
-      description: Delete an entry to a collection.
-      operationId: deleteEntryFromCollection
-      parameters:
-      - name: organizationId
-        in: path
-        description: Organization ID.
-        required: true
-        schema:
-          type: integer
-          format: int64
-      - name: collectionId
-        in: path
-        description: Collection ID.
-        required: true
-        schema:
-          type: integer
-          format: int64
-      - name: entryId
-        in: query
-        description: Entry ID.
-        required: true
-        schema:
-          type: integer
-          format: int64
       responses:
         default:
           description: default response
@@ -530,6 +530,22 @@
       deprecated: true
       security:
       - bearer: []
+  /metadata/dockerRegistryList:
+    get:
+      tags:
+      - metadata
+      summary: Get the list of docker registries supported on Dockstore
+      description: Get the list of docker registries supported on Dockstore, NO authentication
+      operationId: getDockerRegistries
+      responses:
+        default:
+          description: List of Docker registries
+          content:
+            application/json:
+              schema:
+                type: array
+                items:
+                  $ref: '#/components/schemas/RegistryBean'
   /metadata/sitemap:
     get:
       tags:
@@ -563,22 +579,6 @@
             text/xml:
               schema:
                 type: string
-  /metadata/dockerRegistryList:
-    get:
-      tags:
-      - metadata
-      summary: Get the list of docker registries supported on Dockstore
-      description: Get the list of docker registries supported on Dockstore, NO authentication
-      operationId: getDockerRegistries
-      responses:
-        default:
-          description: List of Docker registries
-          content:
-            application/json:
-              schema:
-                type: array
-                items:
-                  $ref: '#/components/schemas/RegistryBean'
   /metadata/runner_dependencies:
     get:
       tags:
@@ -698,280 +698,6 @@
             application/json:
               schema:
                 $ref: '#/components/schemas/Config'
-<<<<<<< HEAD
-  /organizations:
-    get:
-      tags:
-      - organizations
-      summary: List all available organizations.
-      description: List all organizations that have been approved by a curator or
-        admin, sorted by number of stars.
-      operationId: getApprovedOrganizations
-=======
-  /organizations/{organizationId}/description:
-    get:
-      tags:
-      - organizations
-      summary: Retrieve an organization description by organization ID.
-      description: Retrieve an organization description by organization ID. Supports
-        optional authentication.
-      operationId: getOrganizationDescription
-      parameters:
-      - name: organizationId
-        in: path
-        description: Organization ID.
-        required: true
-        schema:
-          type: integer
-          format: int64
->>>>>>> 452319be
-      responses:
-        default:
-          description: default response
-          content:
-            application/json:
-              schema:
-<<<<<<< HEAD
-                type: array
-                items:
-                  $ref: '#/components/schemas/Organization'
-    post:
-      tags:
-      - organizations
-      summary: Create an organization.
-      description: Create an organization. Organization requires approval by an admin
-        before being made public.
-      operationId: createOrganization
-=======
-                type: string
-      security:
-      - bearer: []
-    put:
-      tags:
-      - organizations
-      summary: Update an organization's description.
-      description: Update an organization's description. Expects description in markdown
-        format.
-      operationId: updateOrganizationDescription
-      parameters:
-      - name: organizationId
-        in: path
-        description: Organization ID.
-        required: true
-        schema:
-          type: integer
-          format: int64
->>>>>>> 452319be
-      requestBody:
-        description: Organization's description in markdown.
-        content:
-          '*/*':
-            schema:
-              type: string
-        required: true
-      responses:
-        default:
-          description: default response
-          content:
-            application/json:
-              schema:
-                $ref: '#/components/schemas/Organization'
-      security:
-      - bearer: []
-<<<<<<< HEAD
-  /organizations/{organizationId}/approve:
-    post:
-      tags:
-      - organizations
-      summary: Approve an organization.
-      description: Approve the organization with the given id. Admin/curator only.
-      operationId: approveOrganization
-=======
-  /organizations/{organizationId}/members:
-    get:
-      tags:
-      - organizations
-      summary: Retrieve all members for an organization.
-      description: Retrieve all members for an organization. Supports optional authentication.
-      operationId: getOrganizationMembers
-      parameters:
-      - name: organizationId
-        in: path
-        description: Organization ID.
-        required: true
-        schema:
-          type: integer
-          format: int64
-      responses:
-        default:
-          description: default response
-          content:
-            application/json:
-              schema:
-                uniqueItems: true
-                type: array
-                items:
-                  $ref: '#/components/schemas/OrganizationUser'
-      security:
-      - bearer: []
-  /organizations/{organizationId}/events:
-    get:
-      tags:
-      - organizations
-      summary: Retrieve all events for an organization.
-      description: Retrieve all events for an organization. Supports optional authentication.
-      operationId: getOrganizationEvents
-      parameters:
-      - name: organizationId
-        in: path
-        description: Organization ID.
-        required: true
-        schema:
-          type: integer
-          format: int64
-      - name: offset
-        in: query
-        description: Start index of paging.  If this exceeds the current result set
-          return an empty set.  If not specified in the request, this will start at
-          the beginning of the results.
-        required: true
-        schema:
-          type: integer
-          format: int32
-          default: 0
-      - name: limit
-        in: query
-        description: Amount of records to return in a given page, limited to 100
-        required: true
-        schema:
-          maximum: 100
-          minimum: 1
-          type: integer
-          format: int32
-          default: 100
-      requestBody:
-        content:
-          '*/*':
-            schema:
-              $ref: '#/components/schemas/User'
-      responses:
-        default:
-          description: default response
-          content:
-            application/json:
-              schema:
-                type: array
-                items:
-                  $ref: '#/components/schemas/Event'
-      security:
-      - bearer: []
-  /organizations/{organizationId}/star:
-    put:
-      tags:
-      - organizations
-      summary: Star an organization.
-      description: Star an organization.
-      operationId: starOrganization
-      parameters:
-      - name: organizationId
-        in: path
-        description: Organization ID.
-        required: true
-        schema:
-          type: integer
-          format: int64
-      requestBody:
-        description: StarRequest to star an organization for a user.
-        content:
-          '*/*':
-            schema:
-              $ref: '#/components/schemas/StarRequest'
-        required: true
-      responses:
-        default:
-          description: default response
-          content:
-            application/json: {}
-      security:
-      - bearer: []
-  /organizations/{organizationId}/unstar:
-    delete:
-      tags:
-      - organizations
-      summary: Unstar an organization.
-      description: Unstar an organization.
-      operationId: unstarOrganization
-      parameters:
-      - name: organizationId
-        in: path
-        description: Organization ID.
-        required: true
-        schema:
-          type: integer
-          format: int64
-      responses:
-        default:
-          description: default response
-          content:
-            application/json: {}
-      security:
-      - bearer: []
-  /organizations/{organizationId}/starredUsers:
-    get:
-      tags:
-      - organizations
-      summary: Return list of users who starred the given approved organization.
-      description: Return list of users who starred the given approved organization.
-      operationId: getStarredUsersForApprovedOrganization
-      parameters:
-      - name: organizationId
-        in: path
-        description: Organization ID.
-        required: true
-        schema:
-          type: integer
-          format: int64
-      responses:
-        default:
-          description: default response
-          content:
-            application/json:
-              schema:
-                uniqueItems: true
-                type: array
-                items:
-                  $ref: '#/components/schemas/User'
-  /organizations/all:
-    get:
-      tags:
-      - organizations
-      summary: List all organizations.
-      description: List all organizations, regardless of organization status. Admin/curator
-        only.
-      operationId: getAllOrganizations
-      parameters:
-      - name: type
-        in: query
-        description: Filter to apply to organizations.
-        required: true
-        schema:
-          type: string
-          enum:
-          - all
-          - pending
-          - rejected
-          - approved
-      responses:
-        default:
-          description: default response
-          content:
-            application/json:
-              schema:
-                type: array
-                items:
-                  $ref: '#/components/schemas/Organization'
-      security:
-      - bearer: []
   /organizations:
     get:
       tags:
@@ -1012,14 +738,13 @@
                 $ref: '#/components/schemas/Organization'
       security:
       - bearer: []
-  /organizations/{organizationId}:
-    get:
+  /organizations/{organizationId}/approve:
+    post:
       tags:
       - organizations
-      summary: Retrieve an organization by ID.
-      description: Retrieve an organization by ID. Supports optional authentication.
-      operationId: getOrganizationById
->>>>>>> 452319be
+      summary: Approve an organization.
+      description: Approve the organization with the given id. Admin/curator only.
+      operationId: approveOrganization
       parameters:
       - name: organizationId
         in: path
@@ -1247,7 +972,6 @@
                   $ref: '#/components/schemas/OrganizationUser'
       security:
       - bearer: []
-<<<<<<< HEAD
   /organizations/{organizationId}/events:
     get:
       tags:
@@ -1335,26 +1059,14 @@
       summary: Unstar an organization.
       description: Unstar an organization.
       operationId: unstarOrganization
-=======
-  /organizations/{organizationId}/aliases:
-    post:
-      tags:
-      - organizations
-      summary: Add aliases linked to a listing in Dockstore.
-      description: Add aliases linked to a listing in Dockstore. Aliases are alphanumerical
-        (case-insensitive and may contain internal hyphens), given in a comma-delimited
-        list.
-      operationId: addOrganizationAliases_1
->>>>>>> 452319be
       parameters:
       - name: organizationId
         in: path
-        description: Organization to modify.
-        required: true
-        schema:
-          type: integer
-          format: int64
-<<<<<<< HEAD
+        description: Organization ID.
+        required: true
+        schema:
+          type: integer
+          format: int64
       responses:
         default:
           description: default response
@@ -1373,22 +1085,16 @@
       - name: organizationId
         in: path
         description: Organization ID.
-=======
-      - name: aliases
-        in: query
-        description: Comma-delimited list of aliases.
->>>>>>> 452319be
-        required: true
-        schema:
-          type: integer
-          format: int64
-      responses:
-        default:
-          description: default response
-          content:
-            application/json:
-              schema:
-<<<<<<< HEAD
+        required: true
+        schema:
+          type: integer
+          format: int64
+      responses:
+        default:
+          description: default response
+          content:
+            application/json:
+              schema:
                 uniqueItems: true
                 type: array
                 items:
@@ -1439,25 +1145,10 @@
         schema:
           type: string
       - name: organizationId
-=======
-                $ref: '#/components/schemas/Organization'
-      security:
-      - bearer: []
-  /organizations/{alias}/aliases:
-    get:
-      tags:
-      - organizations
-      summary: Retrieve an organization by alias.
-      description: Retrieve an organization by alias.
-      operationId: getOrganizationByAlias
-      parameters:
-      - name: alias
->>>>>>> 452319be
-        in: path
-        description: Alias.
-        required: true
-        schema:
-<<<<<<< HEAD
+        in: path
+        description: Organization ID.
+        required: true
+        schema:
           type: integer
           format: int64
       requestBody:
@@ -1470,16 +1161,12 @@
               - MAINTAINER
               - MEMBER
         required: true
-=======
-          type: string
->>>>>>> 452319be
-      responses:
-        default:
-          description: default response
-          content:
-            application/json:
-              schema:
-<<<<<<< HEAD
+      responses:
+        default:
+          description: default response
+          content:
+            application/json:
+              schema:
                 $ref: '#/components/schemas/OrganizationUser'
       security:
       - bearer: []
@@ -1575,16 +1262,6 @@
       summary: Remove a user from an organization.
       description: Remove a user from an organization.
       operationId: deleteUserRole
-=======
-                $ref: '#/components/schemas/Organization'
-  /organizations/{organizationId}/approve:
-    post:
-      tags:
-      - organizations
-      summary: Approve an organization.
-      description: Approve the organization with the given id. Admin/curator only.
-      operationId: approveOrganization
->>>>>>> 452319be
       parameters:
       - name: userId
         in: query
@@ -1604,7 +1281,6 @@
         default:
           description: default response
           content:
-<<<<<<< HEAD
             application/json: {}
       security:
       - bearer: []
@@ -1616,98 +1292,80 @@
       description: Accept or reject an organization invitation. True accepts the invitation,
         false rejects the invitation.
       operationId: acceptOrRejectInvitation
-=======
+      parameters:
+      - name: organizationId
+        in: path
+        description: Organization ID.
+        required: true
+        schema:
+          type: integer
+          format: int64
+      - name: accept
+        in: query
+        description: Accept or reject.
+        required: true
+        schema:
+          type: boolean
+      responses:
+        default:
+          description: default response
+          content:
+            application/json: {}
+      security:
+      - bearer: []
+  /organizations/{organizationId}/aliases:
+    post:
+      tags:
+      - organizations
+      summary: Add aliases linked to a listing in Dockstore.
+      description: Add aliases linked to a listing in Dockstore. Aliases are alphanumerical
+        (case-insensitive and may contain internal hyphens), given in a comma-delimited
+        list.
+      operationId: addOrganizationAliases_1
+      parameters:
+      - name: organizationId
+        in: path
+        description: Organization to modify.
+        required: true
+        schema:
+          type: integer
+          format: int64
+      - name: aliases
+        in: query
+        description: Comma-delimited list of aliases.
+        required: true
+        schema:
+          type: string
+      responses:
+        default:
+          description: default response
+          content:
+            application/json:
+              schema:
+                $ref: '#/components/schemas/Aliasable'
+      security:
+      - bearer: []
+  /organizations/{alias}/aliases:
+    get:
+      tags:
+      - organizations
+      summary: Retrieve an organization by alias.
+      description: Retrieve an organization by alias.
+      operationId: getOrganizationByAlias
+      parameters:
+      - name: alias
+        in: path
+        description: Alias.
+        required: true
+        schema:
+          type: string
+      responses:
+        default:
+          description: default response
+          content:
             application/json:
               schema:
                 $ref: '#/components/schemas/Organization'
-      security:
-      - bearer: []
-  /organizations/{organizationId}/reject:
-    post:
-      tags:
-      - organizations
-      summary: Reject an organization.
-      description: Reject the organization with the given id. Admin/curator only.
-      operationId: rejectOrganization
->>>>>>> 452319be
-      parameters:
-      - name: organizationId
-        in: path
-        description: Organization ID.
-        required: true
-        schema:
-          type: integer
-          format: int64
-<<<<<<< HEAD
-      - name: accept
-        in: query
-        description: Accept or reject.
-        required: true
-        schema:
-          type: boolean
-=======
->>>>>>> 452319be
-      responses:
-        default:
-          description: default response
-          content:
-<<<<<<< HEAD
-            application/json: {}
-=======
-            application/json:
-              schema:
-                $ref: '#/components/schemas/Organization'
->>>>>>> 452319be
-      security:
-      - bearer: []
-  /organizations/{organizationId}/request:
-    post:
-      tags:
-      - organizations
-      summary: Re-request an organization review.
-      description: Re-request a review of the given organization. Requires the organization
-        to be rejected.
-      operationId: requestOrganizationReview
-      parameters:
-      - name: organizationId
-        in: path
-        description: Organization ID.
-        required: true
-        schema:
-          type: integer
-          format: int64
-      responses:
-        default:
-          description: default response
-          content:
-            application/json:
-              schema:
-                $ref: '#/components/schemas/Aliasable'
-      security:
-      - bearer: []
-  /organizations/name/{name}:
-    get:
-      tags:
-      - organizations
-      summary: Retrieve an organization by name.
-      description: Retrieve an organization by name. Supports optional authentication.
-      operationId: getOrganizationByName
-      parameters:
-      - name: name
-        in: path
-        description: Organization name.
-        required: true
-        schema:
-          type: string
-      responses:
-        default:
-          description: default response
-          content:
-            application/json:
-              schema:
-                $ref: '#/components/schemas/Organization'
-      security:
-      - bearer: []
   /toolTester/logs/search:
     get:
       tags:
@@ -1790,11 +1448,18 @@
             text/plain:
               schema:
                 type: string
-  /users/user:
+  /users/{userId}:
     get:
       tags:
       - users
-      operationId: getUser
+      operationId: getSpecificUser
+      parameters:
+      - name: userId
+        in: path
+        required: true
+        schema:
+          type: integer
+          format: int64
       requestBody:
         content:
           '*/*':
@@ -1807,18 +1472,11 @@
             application/json:
               schema:
                 $ref: '#/components/schemas/User'
-  /users/{userId}:
+  /users/user:
     get:
       tags:
       - users
-      operationId: getSpecificUser
-      parameters:
-      - name: userId
-        in: path
-        required: true
-        schema:
-          type: integer
-          format: int64
+      operationId: getUser
       requestBody:
         content:
           '*/*':
@@ -2048,163 +1706,6 @@
         required: true
         schema:
           type: string
-      responses:
-        default:
-          description: default response
-          content:
-            application/json: {}
-      security:
-      - bearer: []
-  /ga4gh/trs/v2/toolClasses:
-    get:
-      tags:
-      - GA4GHV20
-      summary: List all tool types
-      description: 'This endpoint returns all tool-classes available. '
-      operationId: toolClassesGet
-      responses:
-        "200":
-          description: A list of potential tool classes.
-          content:
-            application/json:
-              schema:
-                type: array
-                items:
-                  $ref: '#/components/schemas/ToolClass'
-            text/plain:
-              schema:
-                type: array
-                items:
-                  $ref: '#/components/schemas/ToolClass'
-      security:
-      - BEARER: []
-  /ga4gh/trs/v2/tools/{id}/versions/{version_id}/{type}/files:
-    get:
-      tags:
-      - GA4GHV20
-      summary: Get a list of objects that contain the relative path and file type
-      description: 'Get a list of objects that contain the relative path and file
-        type. The descriptors are intended for use with the /tools/{id}/versions/{version_id}/{type}/descriptor/{relative_path
-        : .+} endpoint.'
-      operationId: toolsIdVersionsVersionIdTypeFilesGet
-      parameters:
-      - name: type
-        in: path
-        description: The output type of the descriptor. Examples of allowable values
-          are "CWL", "WDL", and "NFL".
-        required: true
-        schema:
-          type: string
-      - name: id
-        in: path
-        description: A unique identifier of the tool, scoped to this registry, for
-          example `123456`.
-        required: true
-        schema:
-          type: string
-      - name: version_id
-        in: path
-        description: An identifier of the tool version for this particular tool registry,
-          for example `v1`.
-        required: true
-        schema:
-          type: string
-      responses:
-        "200":
-          description: The array of File JSON responses.
-          content:
-            application/json:
-              schema:
-                type: array
-                items:
-                  $ref: '#/components/schemas/ToolFile'
-            text/plain:
-              schema:
-                type: array
-                items:
-                  $ref: '#/components/schemas/ToolFile'
-        "404":
-          description: The tool can not be output in the specified type.
-          content:
-            application/json:
-              schema:
-                $ref: '#/components/schemas/Error'
-            text/plain:
-              schema:
-                $ref: '#/components/schemas/Error'
-      security:
-      - BEARER: []
-  /ga4gh/trs/v2/tools:
-    get:
-      tags:
-      - GA4GHV20
-      summary: List all tools
-      description: 'This endpoint returns all tools available or a filtered subset
-        using metadata query parameters. '
-      operationId: toolsGet
-      parameters:
-      - name: id
-        in: query
-        description: A unique identifier of the tool, scoped to this registry, for
-          example `123456`.
-        schema:
-          type: string
-      - name: alias
-        in: query
-        description: Support for this parameter is optional for tool registries that
-          support aliases. If provided will only return entries with the given alias.
-        schema:
-          type: string
-      - name: toolClass
-        in: query
-        description: Filter tools by the name of the subclass (#/definitions/ToolClass)
-        schema:
-          type: string
-      - name: registry
-        in: query
-        description: The image registry that contains the image.
-        schema:
-          type: string
-      - name: organization
-        in: query
-        description: The organization in the registry that published the image.
-        schema:
-          type: string
-      - name: name
-        in: query
-        description: The name of the image.
-        schema:
-          type: string
-      - name: toolname
-        in: query
-        description: The name of the tool.
-        schema:
-          type: string
-      - name: description
-        in: query
-        description: The description of the tool.
-        schema:
-          type: string
-      - name: author
-        in: query
-        description: The author of the tool (TODO a thought occurs, are we assuming
-          that the author of the CWL and the image are the same?).
-        schema:
-          type: string
-      - name: checker
-        in: query
-        description: Return only checker workflows.
-        schema:
-          type: boolean
-      - name: offset
-        in: query
-        description: Start index of paging. Pagination results can be based on numbers
-          or other values chosen by the registry implementor (for example, SHA values).
-          If this exceeds the current result set return an empty set.  If not specified
-          in the request, this will start at the beginning of the results.
-        schema:
-          type: string
-<<<<<<< HEAD
       responses:
         default:
           description: default response
@@ -2245,174 +1746,6 @@
       summary: List all tool types
       description: 'This endpoint returns all tool-classes available. '
       operationId: toolClassesGet
-=======
-      - name: limit
-        in: query
-        description: Amount of records to return in a given page.
-        schema:
-          type: integer
-          format: int32
-      responses:
-        "200":
-          description: An array of Tools that match the filter.
-          content:
-            application/json:
-              schema:
-                type: array
-                items:
-                  $ref: '#/components/schemas/Tool'
-            text/plain:
-              schema:
-                type: array
-                items:
-                  $ref: '#/components/schemas/Tool'
-      security:
-      - BEARER: []
-  /ga4gh/trs/v2/tools/{id}:
-    get:
-      tags:
-      - GA4GHV20
-      summary: List one specific tool, acts as an anchor for self references
-      description: This endpoint returns one specific tool (which has ToolVersions
-        nested inside it).
-      operationId: toolsIdGet
-      parameters:
-      - name: id
-        in: path
-        description: A unique identifier of the tool, scoped to this registry, for
-          example `123456`.
-        required: true
-        schema:
-          type: string
-      responses:
-        "200":
-          description: A tool.
-          content:
-            application/json:
-              schema:
-                $ref: '#/components/schemas/Tool'
-            text/plain:
-              schema:
-                $ref: '#/components/schemas/Tool'
-        "404":
-          description: The tool can not be found.
-          content:
-            application/json:
-              schema:
-                $ref: '#/components/schemas/Error'
-            text/plain:
-              schema:
-                $ref: '#/components/schemas/Error'
-      security:
-      - BEARER: []
-  /ga4gh/trs/v2/tools/{id}/versions:
-    get:
-      tags:
-      - GA4GHV20
-      summary: List versions of a tool
-      description: Returns all versions of the specified tool.
-      operationId: toolsIdVersionsGet
-      parameters:
-      - name: id
-        in: path
-        description: A unique identifier of the tool, scoped to this registry, for
-          example `123456`.
-        required: true
-        schema:
-          type: string
-      responses:
-        "200":
-          description: An array of tool versions.
-          content:
-            application/json:
-              schema:
-                type: array
-                items:
-                  $ref: '#/components/schemas/ToolVersion'
-            text/plain:
-              schema:
-                type: array
-                items:
-                  $ref: '#/components/schemas/ToolVersion'
-      security:
-      - BEARER: []
-  /ga4gh/trs/v2/tools/{id}/versions/{version_id}:
-    get:
-      tags:
-      - GA4GHV20
-      summary: List one specific tool version, acts as an anchor for self references
-      description: This endpoint returns one specific tool version.
-      operationId: toolsIdVersionsVersionIdGet
-      parameters:
-      - name: id
-        in: path
-        description: A unique identifier of the tool, scoped to this registry, for
-          example `123456`.
-        required: true
-        schema:
-          type: string
-      - name: version_id
-        in: path
-        description: An identifier of the tool version, scoped to this registry, for
-          example `v1`. We recommend that versions use semantic versioning https://semver.org/spec/v2.0.0.html  (For
-          example, `1.0.0` instead of `develop`)
-        required: true
-        schema:
-          type: string
-      responses:
-        "200":
-          description: A tool version.
-          content:
-            application/json:
-              schema:
-                $ref: '#/components/schemas/ToolVersion'
-            text/plain:
-              schema:
-                $ref: '#/components/schemas/ToolVersion'
-        "404":
-          description: The tool can not be found.
-          content:
-            application/json:
-              schema:
-                $ref: '#/components/schemas/Error'
-            text/plain:
-              schema:
-                $ref: '#/components/schemas/Error'
-      security:
-      - BEARER: []
-  /ga4gh/trs/v2/tools/{id}/versions/{version_id}/{type}/descriptor:
-    get:
-      tags:
-      - GA4GHV20
-      summary: Get the tool descriptor for the specified tool
-      description: Returns the descriptor for the specified tool (examples include
-        CWL, WDL, or Nextflow documents).
-      operationId: toolsIdVersionsVersionIdTypeDescriptorGet
-      parameters:
-      - name: type
-        in: path
-        description: The output type of the descriptor. Plain types return the bare
-          descriptor while the "non-plain" types return a descriptor wrapped with
-          metadata. Allowable values include "CWL", "WDL", "NFL", "PLAIN_CWL", "PLAIN_WDL",
-          "PLAIN_NFL".
-        required: true
-        schema:
-          type: string
-      - name: id
-        in: path
-        description: A unique identifier of the tool, scoped to this registry, for
-          example `123456`.
-        required: true
-        schema:
-          type: string
-      - name: version_id
-        in: path
-        description: An identifier of the tool version, scoped to this registry, for
-          example `v1`.
-        required: true
-        schema:
-          type: string
->>>>>>> 452319be
       responses:
         "200":
           description: A list of potential tool classes.
@@ -2498,323 +1831,6 @@
                 $ref: '#/components/schemas/Error'
       security:
       - BEARER: []
-  /ga4gh/trs/v2/tools/{id}/versions/{version_id}/{type}/files:
-    get:
-      tags:
-      - GA4GHV20
-      summary: Get a list of objects that contain the relative path and file type
-      description: 'Get a list of objects that contain the relative path and file
-        type. The descriptors are intended for use with the /tools/{id}/versions/{version_id}/{type}/descriptor/{relative_path
-        : .+} endpoint.'
-      operationId: toolsIdVersionsVersionIdTypeFilesGet
-      parameters:
-      - name: type
-        in: path
-        description: The output type of the descriptor. Examples of allowable values
-          are "CWL", "WDL", and "NFL".
-        required: true
-        schema:
-          type: string
-      - name: id
-        in: path
-        description: A unique identifier of the tool, scoped to this registry, for
-          example `123456`.
-        required: true
-        schema:
-          type: string
-      - name: version_id
-        in: path
-        description: An identifier of the tool version for this particular tool registry,
-          for example `v1`.
-        required: true
-        schema:
-          type: string
-      responses:
-        "200":
-          description: The array of File JSON responses.
-          content:
-            application/json:
-              schema:
-                type: array
-                items:
-                  $ref: '#/components/schemas/ToolFile'
-            text/plain:
-              schema:
-                type: array
-                items:
-                  $ref: '#/components/schemas/ToolFile'
-        "404":
-          description: The tool can not be output in the specified type.
-          content:
-            application/json:
-              schema:
-                $ref: '#/components/schemas/Error'
-            text/plain:
-              schema:
-                $ref: '#/components/schemas/Error'
-      security:
-      - BEARER: []
-<<<<<<< HEAD
-  /ga4gh/trs/v2/tools/{id}:
-    get:
-      tags:
-      - GA4GHV20
-      summary: List one specific tool, acts as an anchor for self references
-      description: This endpoint returns one specific tool (which has ToolVersions
-        nested inside it).
-      operationId: toolsIdGet
-      parameters:
-      - name: id
-        in: path
-        description: A unique identifier of the tool, scoped to this registry, for
-          example `123456`.
-        required: true
-        schema:
-          type: string
-      responses:
-        "200":
-          description: A tool.
-          content:
-            application/json:
-              schema:
-                $ref: '#/components/schemas/Tool'
-            text/plain:
-              schema:
-                $ref: '#/components/schemas/Tool'
-        "404":
-          description: The tool can not be found.
-          content:
-            application/json:
-              schema:
-                $ref: '#/components/schemas/Error'
-            text/plain:
-              schema:
-                $ref: '#/components/schemas/Error'
-      security:
-      - BEARER: []
-  /ga4gh/trs/v2/tools/{id}/versions:
-    get:
-      tags:
-      - GA4GHV20
-      summary: List versions of a tool
-      description: Returns all versions of the specified tool.
-      operationId: toolsIdVersionsGet
-      parameters:
-      - name: id
-        in: path
-        description: A unique identifier of the tool, scoped to this registry, for
-          example `123456`.
-        required: true
-        schema:
-          type: string
-      responses:
-        "200":
-          description: An array of tool versions.
-          content:
-            application/json:
-              schema:
-                type: array
-                items:
-                  $ref: '#/components/schemas/ToolVersion'
-            text/plain:
-              schema:
-                type: array
-                items:
-                  $ref: '#/components/schemas/ToolVersion'
-      security:
-      - BEARER: []
-  /ga4gh/trs/v2/tools:
-    get:
-      tags:
-      - GA4GHV20
-      summary: List all tools
-      description: 'This endpoint returns all tools available or a filtered subset
-        using metadata query parameters. '
-      operationId: toolsGet
-      parameters:
-      - name: id
-        in: query
-        description: A unique identifier of the tool, scoped to this registry, for
-          example `123456`.
-        schema:
-          type: string
-      - name: alias
-        in: query
-        description: Support for this parameter is optional for tool registries that
-          support aliases. If provided will only return entries with the given alias.
-        schema:
-          type: string
-      - name: toolClass
-        in: query
-        description: Filter tools by the name of the subclass (#/definitions/ToolClass)
-        schema:
-          type: string
-      - name: registry
-        in: query
-        description: The image registry that contains the image.
-        schema:
-          type: string
-      - name: organization
-        in: query
-        description: The organization in the registry that published the image.
-        schema:
-          type: string
-      - name: name
-        in: query
-        description: The name of the image.
-        schema:
-          type: string
-      - name: toolname
-        in: query
-        description: The name of the tool.
-        schema:
-          type: string
-      - name: description
-        in: query
-        description: The description of the tool.
-        schema:
-          type: string
-      - name: author
-        in: query
-        description: The author of the tool (TODO a thought occurs, are we assuming
-          that the author of the CWL and the image are the same?).
-        schema:
-          type: string
-      - name: checker
-        in: query
-        description: Return only checker workflows.
-        schema:
-          type: boolean
-      - name: offset
-        in: query
-        description: Start index of paging. Pagination results can be based on numbers
-          or other values chosen by the registry implementor (for example, SHA values).
-          If this exceeds the current result set return an empty set.  If not specified
-          in the request, this will start at the beginning of the results.
-        schema:
-          type: string
-      - name: limit
-        in: query
-        description: Amount of records to return in a given page.
-        schema:
-          type: integer
-          format: int32
-      responses:
-        "200":
-          description: An array of Tools that match the filter.
-          content:
-            application/json:
-              schema:
-                type: array
-                items:
-                  $ref: '#/components/schemas/Tool'
-            text/plain:
-              schema:
-                type: array
-                items:
-                  $ref: '#/components/schemas/Tool'
-      security:
-      - BEARER: []
-  /ga4gh/trs/v2/tools/{id}/versions/{version_id}:
-=======
-  /ga4gh/trs/v2/tools/{id}/versions/{version_id}/containerfile:
->>>>>>> 452319be
-    get:
-      tags:
-      - GA4GHV20
-      summary: List one specific tool version, acts as an anchor for self references
-      description: This endpoint returns one specific tool version.
-      operationId: toolsIdVersionsVersionIdGet
-      parameters:
-      - name: id
-        in: path
-        description: A unique identifier of the tool, scoped to this registry, for
-          example `123456`.
-        required: true
-        schema:
-          type: string
-      - name: version_id
-        in: path
-        description: An identifier of the tool version, scoped to this registry, for
-          example `v1`. We recommend that versions use semantic versioning https://semver.org/spec/v2.0.0.html  (For
-          example, `1.0.0` instead of `develop`)
-        required: true
-        schema:
-          type: string
-      responses:
-        "200":
-          description: A tool version.
-          content:
-            application/json:
-              schema:
-                $ref: '#/components/schemas/ToolVersion'
-            text/plain:
-              schema:
-                $ref: '#/components/schemas/ToolVersion'
-        "404":
-          description: The tool can not be found.
-          content:
-            application/json:
-              schema:
-                $ref: '#/components/schemas/Error'
-            text/plain:
-              schema:
-                $ref: '#/components/schemas/Error'
-      security:
-      - BEARER: []
-  /ga4gh/trs/v2/tools/{id}/versions/{version_id}/{type}/descriptor:
-    get:
-      tags:
-      - GA4GHV20
-      summary: Get the tool descriptor for the specified tool
-      description: Returns the descriptor for the specified tool (examples include
-        CWL, WDL, or Nextflow documents).
-      operationId: toolsIdVersionsVersionIdTypeDescriptorGet
-      parameters:
-      - name: type
-        in: path
-        description: The output type of the descriptor. Plain types return the bare
-          descriptor while the "non-plain" types return a descriptor wrapped with
-          metadata. Allowable values include "CWL", "WDL", "NFL", "PLAIN_CWL", "PLAIN_WDL",
-          "PLAIN_NFL".
-        required: true
-        schema:
-          type: string
-      - name: id
-        in: path
-        description: A unique identifier of the tool, scoped to this registry, for
-          example `123456`.
-        required: true
-        schema:
-          type: string
-      - name: version_id
-        in: path
-        description: An identifier of the tool version, scoped to this registry, for
-          example `v1`.
-        required: true
-        schema:
-          type: string
-      responses:
-        "200":
-          description: The tool descriptor.
-          content:
-            application/json:
-              schema:
-                $ref: '#/components/schemas/FileWrapper'
-            text/plain:
-              schema:
-                $ref: '#/components/schemas/FileWrapper'
-        "404":
-          description: The tool descriptor can not be found.
-          content:
-            application/json:
-              schema:
-                $ref: '#/components/schemas/Error'
-            text/plain:
-              schema:
-                $ref: '#/components/schemas/Error'
-      security:
-      - BEARER: []
   /ga4gh/trs/v2/tools/{id}/versions/{version_id}/{type}/tests:
     get:
       tags:
@@ -2872,7 +1888,6 @@
                 $ref: '#/components/schemas/Error'
       security:
       - BEARER: []
-<<<<<<< HEAD
   /ga4gh/trs/v2/tools/{id}/versions/{version_id}/containerfile:
     get:
       tags:
@@ -2923,8 +1938,319 @@
                 $ref: '#/components/schemas/Error'
       security:
       - BEARER: []
-=======
->>>>>>> 452319be
+  /ga4gh/trs/v2/tools:
+    get:
+      tags:
+      - GA4GHV20
+      summary: List all tools
+      description: 'This endpoint returns all tools available or a filtered subset
+        using metadata query parameters. '
+      operationId: toolsGet
+      parameters:
+      - name: id
+        in: query
+        description: A unique identifier of the tool, scoped to this registry, for
+          example `123456`.
+        schema:
+          type: string
+      - name: alias
+        in: query
+        description: Support for this parameter is optional for tool registries that
+          support aliases. If provided will only return entries with the given alias.
+        schema:
+          type: string
+      - name: toolClass
+        in: query
+        description: Filter tools by the name of the subclass (#/definitions/ToolClass)
+        schema:
+          type: string
+      - name: registry
+        in: query
+        description: The image registry that contains the image.
+        schema:
+          type: string
+      - name: organization
+        in: query
+        description: The organization in the registry that published the image.
+        schema:
+          type: string
+      - name: name
+        in: query
+        description: The name of the image.
+        schema:
+          type: string
+      - name: toolname
+        in: query
+        description: The name of the tool.
+        schema:
+          type: string
+      - name: description
+        in: query
+        description: The description of the tool.
+        schema:
+          type: string
+      - name: author
+        in: query
+        description: The author of the tool (TODO a thought occurs, are we assuming
+          that the author of the CWL and the image are the same?).
+        schema:
+          type: string
+      - name: checker
+        in: query
+        description: Return only checker workflows.
+        schema:
+          type: boolean
+      - name: offset
+        in: query
+        description: Start index of paging. Pagination results can be based on numbers
+          or other values chosen by the registry implementor (for example, SHA values).
+          If this exceeds the current result set return an empty set.  If not specified
+          in the request, this will start at the beginning of the results.
+        schema:
+          type: string
+      - name: limit
+        in: query
+        description: Amount of records to return in a given page.
+        schema:
+          type: integer
+          format: int32
+      responses:
+        "200":
+          description: An array of Tools that match the filter.
+          content:
+            application/json:
+              schema:
+                type: array
+                items:
+                  $ref: '#/components/schemas/Tool'
+            text/plain:
+              schema:
+                type: array
+                items:
+                  $ref: '#/components/schemas/Tool'
+      security:
+      - BEARER: []
+  /ga4gh/trs/v2/tools/{id}/versions/{version_id}/{type}/files:
+    get:
+      tags:
+      - GA4GHV20
+      summary: Get a list of objects that contain the relative path and file type
+      description: 'Get a list of objects that contain the relative path and file
+        type. The descriptors are intended for use with the /tools/{id}/versions/{version_id}/{type}/descriptor/{relative_path
+        : .+} endpoint.'
+      operationId: toolsIdVersionsVersionIdTypeFilesGet
+      parameters:
+      - name: type
+        in: path
+        description: The output type of the descriptor. Examples of allowable values
+          are "CWL", "WDL", and "NFL".
+        required: true
+        schema:
+          type: string
+      - name: id
+        in: path
+        description: A unique identifier of the tool, scoped to this registry, for
+          example `123456`.
+        required: true
+        schema:
+          type: string
+      - name: version_id
+        in: path
+        description: An identifier of the tool version for this particular tool registry,
+          for example `v1`.
+        required: true
+        schema:
+          type: string
+      responses:
+        "200":
+          description: The array of File JSON responses.
+          content:
+            application/json:
+              schema:
+                type: array
+                items:
+                  $ref: '#/components/schemas/ToolFile'
+            text/plain:
+              schema:
+                type: array
+                items:
+                  $ref: '#/components/schemas/ToolFile'
+        "404":
+          description: The tool can not be output in the specified type.
+          content:
+            application/json:
+              schema:
+                $ref: '#/components/schemas/Error'
+            text/plain:
+              schema:
+                $ref: '#/components/schemas/Error'
+      security:
+      - BEARER: []
+  /ga4gh/trs/v2/tools/{id}:
+    get:
+      tags:
+      - GA4GHV20
+      summary: List one specific tool, acts as an anchor for self references
+      description: This endpoint returns one specific tool (which has ToolVersions
+        nested inside it).
+      operationId: toolsIdGet
+      parameters:
+      - name: id
+        in: path
+        description: A unique identifier of the tool, scoped to this registry, for
+          example `123456`.
+        required: true
+        schema:
+          type: string
+      responses:
+        "200":
+          description: A tool.
+          content:
+            application/json:
+              schema:
+                $ref: '#/components/schemas/Tool'
+            text/plain:
+              schema:
+                $ref: '#/components/schemas/Tool'
+        "404":
+          description: The tool can not be found.
+          content:
+            application/json:
+              schema:
+                $ref: '#/components/schemas/Error'
+            text/plain:
+              schema:
+                $ref: '#/components/schemas/Error'
+      security:
+      - BEARER: []
+  /ga4gh/trs/v2/tools/{id}/versions:
+    get:
+      tags:
+      - GA4GHV20
+      summary: List versions of a tool
+      description: Returns all versions of the specified tool.
+      operationId: toolsIdVersionsGet
+      parameters:
+      - name: id
+        in: path
+        description: A unique identifier of the tool, scoped to this registry, for
+          example `123456`.
+        required: true
+        schema:
+          type: string
+      responses:
+        "200":
+          description: An array of tool versions.
+          content:
+            application/json:
+              schema:
+                type: array
+                items:
+                  $ref: '#/components/schemas/ToolVersion'
+            text/plain:
+              schema:
+                type: array
+                items:
+                  $ref: '#/components/schemas/ToolVersion'
+      security:
+      - BEARER: []
+  /ga4gh/trs/v2/tools/{id}/versions/{version_id}:
+    get:
+      tags:
+      - GA4GHV20
+      summary: List one specific tool version, acts as an anchor for self references
+      description: This endpoint returns one specific tool version.
+      operationId: toolsIdVersionsVersionIdGet
+      parameters:
+      - name: id
+        in: path
+        description: A unique identifier of the tool, scoped to this registry, for
+          example `123456`.
+        required: true
+        schema:
+          type: string
+      - name: version_id
+        in: path
+        description: An identifier of the tool version, scoped to this registry, for
+          example `v1`. We recommend that versions use semantic versioning https://semver.org/spec/v2.0.0.html  (For
+          example, `1.0.0` instead of `develop`)
+        required: true
+        schema:
+          type: string
+      responses:
+        "200":
+          description: A tool version.
+          content:
+            application/json:
+              schema:
+                $ref: '#/components/schemas/ToolVersion'
+            text/plain:
+              schema:
+                $ref: '#/components/schemas/ToolVersion'
+        "404":
+          description: The tool can not be found.
+          content:
+            application/json:
+              schema:
+                $ref: '#/components/schemas/Error'
+            text/plain:
+              schema:
+                $ref: '#/components/schemas/Error'
+      security:
+      - BEARER: []
+  /ga4gh/trs/v2/tools/{id}/versions/{version_id}/{type}/descriptor:
+    get:
+      tags:
+      - GA4GHV20
+      summary: Get the tool descriptor for the specified tool
+      description: Returns the descriptor for the specified tool (examples include
+        CWL, WDL, or Nextflow documents).
+      operationId: toolsIdVersionsVersionIdTypeDescriptorGet
+      parameters:
+      - name: type
+        in: path
+        description: The output type of the descriptor. Plain types return the bare
+          descriptor while the "non-plain" types return a descriptor wrapped with
+          metadata. Allowable values include "CWL", "WDL", "NFL", "PLAIN_CWL", "PLAIN_WDL",
+          "PLAIN_NFL".
+        required: true
+        schema:
+          type: string
+      - name: id
+        in: path
+        description: A unique identifier of the tool, scoped to this registry, for
+          example `123456`.
+        required: true
+        schema:
+          type: string
+      - name: version_id
+        in: path
+        description: An identifier of the tool version, scoped to this registry, for
+          example `v1`.
+        required: true
+        schema:
+          type: string
+      responses:
+        "200":
+          description: The tool descriptor.
+          content:
+            application/json:
+              schema:
+                $ref: '#/components/schemas/FileWrapper'
+            text/plain:
+              schema:
+                $ref: '#/components/schemas/FileWrapper'
+        "404":
+          description: The tool descriptor can not be found.
+          content:
+            application/json:
+              schema:
+                $ref: '#/components/schemas/Error'
+            text/plain:
+              schema:
+                $ref: '#/components/schemas/Error'
+      security:
+      - BEARER: []
 components:
   schemas:
     Alias:
@@ -4065,7 +3391,6 @@
           description: A short friendly name for the class.
       description: Describes a class (type) of tool allowing us to categorize workflows,
         tasks, and maybe even other entities (such as services) separately.
-<<<<<<< HEAD
     FileWrapper:
       type: object
       properties:
@@ -4101,36 +3426,6 @@
           format: int32
         message:
           type: string
-=======
->>>>>>> 452319be
-    ToolFile:
-      type: object
-      properties:
-        file_type:
-          type: string
-          enum:
-          - TEST_FILE
-          - PRIMARY_DESCRIPTOR
-          - SECONDARY_DESCRIPTOR
-          - CONTAINERFILE
-          - OTHER
-        path:
-          type: string
-          description: Relative path of the file.  A descriptor's path can be used
-            with the GA4GH .../{type}/descriptor/{relative_path} endpoint.
-<<<<<<< HEAD
-=======
-    Error:
-      required:
-      - code
-      type: object
-      properties:
-        code:
-          type: integer
-          format: int32
-        message:
-          type: string
->>>>>>> 452319be
     ImageData:
       type: object
       properties:
@@ -4253,34 +3548,21 @@
               as an email or URL.
       description: A tool version describes a particular iteration of a tool as described
         by a reference to a specific image and/or documents.
-<<<<<<< HEAD
-=======
-    FileWrapper:
-      type: object
-      properties:
-        checksum:
-          type: array
-          description: 'A production (immutable) tool version is required to have
-            a hashcode. Not required otherwise, but might be useful to detect changes. '
-          example: '[{checksum=ea2a5db69bd20a42976838790bc29294df3af02b, type=sha1}]'
-          items:
-            $ref: '#/components/schemas/Checksum'
-        content:
-          type: string
-          description: The content of the file itself. One of url or content is required.
-        url:
-          type: string
-          description: Optional url to the underlying content, should include version
-            information, and can include a git hash.  Note that this URL should resolve
-            to the raw unwrapped content that would otherwise be available in content.
-            One of url or content is required.
-      description: 'A file provides content for one of - A tool descriptor is a metadata
-        document that describes one or more tools. - A tool document that describes
-        how to test with one or more sample test JSON. - A containerfile is a document
-        that describes how to build a particular container image. Examples include
-        Dockerfiles for creating Docker images and Singularity recipes for Singularity
-        images '
->>>>>>> 452319be
+    ToolFile:
+      type: object
+      properties:
+        file_type:
+          type: string
+          enum:
+          - TEST_FILE
+          - PRIMARY_DESCRIPTOR
+          - SECONDARY_DESCRIPTOR
+          - CONTAINERFILE
+          - OTHER
+        path:
+          type: string
+          description: Relative path of the file.  A descriptor's path can be used
+            with the GA4GH .../{type}/descriptor/{relative_path} endpoint.
   securitySchemes:
     bearer:
       type: http

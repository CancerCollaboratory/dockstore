--- conflicted
+++ resolved
@@ -478,6 +478,22 @@
                   $ref: '#/components/schemas/Event'
       security:
       - bearer: []
+  /metadata/dockerRegistryList:
+    get:
+      tags:
+      - metadata
+      summary: Get the list of docker registries supported on Dockstore
+      description: Get the list of docker registries supported on Dockstore, NO authentication
+      operationId: getDockerRegistries
+      responses:
+        default:
+          description: List of Docker registries
+          content:
+            application/json:
+              schema:
+                type: array
+                items:
+                  $ref: '#/components/schemas/RegistryBean'
   /metadata/sitemap:
     get:
       tags:
@@ -570,36 +586,6 @@
                 type: array
                 items:
                   $ref: '#/components/schemas/SourceControlBean'
-  /metadata/dockerRegistryList:
-    get:
-      tags:
-      - metadata
-      summary: Get the list of docker registries supported on Dockstore
-      description: Get the list of docker registries supported on Dockstore, NO authentication
-      operationId: getDockerRegistries
-      responses:
-        default:
-          description: List of Docker registries
-          content:
-            application/json:
-              schema:
-                type: array
-                items:
-                  $ref: '#/components/schemas/RegistryBean'
-  /metadata/config.json:
-    get:
-      tags:
-      - metadata
-      summary: Configuration for UI clients of the API
-      description: Configuration, NO authentication
-      operationId: getConfig
-      responses:
-        default:
-          description: default response
-          content:
-            application/json:
-              schema:
-                $ref: '#/components/schemas/Config'
   /metadata/descriptorLanguageList:
     get:
       tags:
@@ -646,191 +632,20 @@
           content:
             text/html: {}
             text/xml: {}
-  /organizations/{organizationId}/members:
-    get:
-      tags:
-      - organizations
-      summary: Retrieve all members for an organization.
-      description: Retrieve all members for an organization. Supports optional authentication.
-      operationId: getOrganizationMembers
-      parameters:
-      - name: organizationId
-        in: path
-        description: Organization ID.
-        required: true
-        schema:
-          type: integer
-          format: int64
-      responses:
-        default:
-          description: default response
-          content:
-            application/json:
-              schema:
-                uniqueItems: true
-                type: array
-                items:
-                  $ref: '#/components/schemas/OrganizationUser'
-      security:
-      - bearer: []
-  /organizations/{organizationId}/events:
-    get:
-      tags:
-      - organizations
-      summary: Retrieve all events for an organization.
-      description: Retrieve all events for an organization. Supports optional authentication.
-      operationId: getOrganizationEvents
-      parameters:
-      - name: organizationId
-        in: path
-        description: Organization ID.
-        required: true
-        schema:
-          type: integer
-          format: int64
-      - name: offset
-        in: query
-        description: Start index of paging.  If this exceeds the current result set
-          return an empty set.  If not specified in the request, this will start at
-          the beginning of the results.
-        required: true
-        schema:
-          type: integer
-          format: int32
-          default: 0
-      - name: limit
-        in: query
-        description: Amount of records to return in a given page, limited to 100
-        required: true
-        schema:
-          maximum: 100
-          minimum: 1
-          type: integer
-          format: int32
-          default: 100
-      requestBody:
-        content:
-          '*/*':
-            schema:
-              $ref: '#/components/schemas/User'
-      responses:
-        default:
-          description: default response
-          content:
-            application/json:
-              schema:
-                type: array
-                items:
-                  $ref: '#/components/schemas/Event'
-      security:
-      - bearer: []
-  /organizations/{organizationId}/star:
-    put:
-      tags:
-      - organizations
-      summary: Star an organization.
-      description: Star an organization.
-      operationId: starOrganization
-      parameters:
-      - name: organizationId
-        in: path
-        description: Organization ID.
-        required: true
-        schema:
-          type: integer
-          format: int64
-      requestBody:
-        description: StarRequest to star an organization for a user.
-        content:
-          '*/*':
-            schema:
-              $ref: '#/components/schemas/StarRequest'
-        required: true
-      responses:
-        default:
-          description: default response
-          content:
-            application/json: {}
-      security:
-      - bearer: []
-  /organizations/{organizationId}/unstar:
-    delete:
-      tags:
-      - organizations
-      summary: Unstar an organization.
-      description: Unstar an organization.
-      operationId: unstarOrganization
-      parameters:
-      - name: organizationId
-        in: path
-        description: Organization ID.
-        required: true
-        schema:
-          type: integer
-          format: int64
-      responses:
-        default:
-          description: default response
-          content:
-            application/json: {}
-      security:
-      - bearer: []
-  /organizations/{organizationId}/starredUsers:
-    get:
-      tags:
-      - organizations
-      summary: Return list of users who starred the given approved organization.
-      description: Return list of users who starred the given approved organization.
-      operationId: getStarredUsersForApprovedOrganization
-      parameters:
-      - name: organizationId
-        in: path
-        description: Organization ID.
-        required: true
-        schema:
-          type: integer
-          format: int64
-      responses:
-        default:
-          description: default response
-          content:
-            application/json:
-              schema:
-                uniqueItems: true
-                type: array
-                items:
-                  $ref: '#/components/schemas/User'
-  /organizations/all:
-    get:
-      tags:
-      - organizations
-      summary: List all organizations.
-      description: List all organizations, regardless of organization status. Admin/curator
-        only.
-      operationId: getAllOrganizations
-      parameters:
-      - name: type
-        in: query
-        description: Filter to apply to organizations.
-        required: true
-        schema:
-          type: string
-          enum:
-          - all
-          - pending
-          - rejected
-          - approved
-      responses:
-        default:
-          description: default response
-          content:
-            application/json:
-              schema:
-                type: array
-                items:
-                  $ref: '#/components/schemas/Organization'
-      security:
-      - bearer: []
+  /metadata/config.json:
+    get:
+      tags:
+      - metadata
+      summary: Configuration for UI clients of the API
+      description: Configuration, NO authentication
+      operationId: getConfig
+      responses:
+        default:
+          description: default response
+          content:
+            application/json:
+              schema:
+                $ref: '#/components/schemas/Config'
   /organizations:
     get:
       tags:
@@ -1081,7 +896,6 @@
       security:
       - bearer: []
   /organizations/{organizationId}/invitation:
-<<<<<<< HEAD
     post:
       tags:
       - organizations
@@ -1108,32 +922,6 @@
           description: default response
           content:
             application/json: {}
-      security:
-      - bearer: []
-  /organizations/{organizationId}/approve:
-=======
->>>>>>> 4770590e
-    post:
-      tags:
-      - organizations
-      summary: Approve an organization.
-      description: Approve the organization with the given id. Admin/curator only.
-      operationId: approveOrganization
-      parameters:
-      - name: organizationId
-        in: path
-        description: Organization ID.
-        required: true
-        schema:
-          type: integer
-          format: int64
-      responses:
-        default:
-          description: default response
-          content:
-            application/json:
-              schema:
-                $ref: '#/components/schemas/Organization'
       security:
       - bearer: []
   /organizations/{organizationId}/aliases:
@@ -1341,6 +1129,191 @@
                 $ref: '#/components/schemas/Organization'
       security:
       - bearer: []
+  /organizations/{organizationId}/members:
+    get:
+      tags:
+      - organizations
+      summary: Retrieve all members for an organization.
+      description: Retrieve all members for an organization. Supports optional authentication.
+      operationId: getOrganizationMembers
+      parameters:
+      - name: organizationId
+        in: path
+        description: Organization ID.
+        required: true
+        schema:
+          type: integer
+          format: int64
+      responses:
+        default:
+          description: default response
+          content:
+            application/json:
+              schema:
+                uniqueItems: true
+                type: array
+                items:
+                  $ref: '#/components/schemas/OrganizationUser'
+      security:
+      - bearer: []
+  /organizations/{organizationId}/events:
+    get:
+      tags:
+      - organizations
+      summary: Retrieve all events for an organization.
+      description: Retrieve all events for an organization. Supports optional authentication.
+      operationId: getOrganizationEvents
+      parameters:
+      - name: organizationId
+        in: path
+        description: Organization ID.
+        required: true
+        schema:
+          type: integer
+          format: int64
+      - name: offset
+        in: query
+        description: Start index of paging.  If this exceeds the current result set
+          return an empty set.  If not specified in the request, this will start at
+          the beginning of the results.
+        required: true
+        schema:
+          type: integer
+          format: int32
+          default: 0
+      - name: limit
+        in: query
+        description: Amount of records to return in a given page, limited to 100
+        required: true
+        schema:
+          maximum: 100
+          minimum: 1
+          type: integer
+          format: int32
+          default: 100
+      requestBody:
+        content:
+          '*/*':
+            schema:
+              $ref: '#/components/schemas/User'
+      responses:
+        default:
+          description: default response
+          content:
+            application/json:
+              schema:
+                type: array
+                items:
+                  $ref: '#/components/schemas/Event'
+      security:
+      - bearer: []
+  /organizations/{organizationId}/star:
+    put:
+      tags:
+      - organizations
+      summary: Star an organization.
+      description: Star an organization.
+      operationId: starOrganization
+      parameters:
+      - name: organizationId
+        in: path
+        description: Organization ID.
+        required: true
+        schema:
+          type: integer
+          format: int64
+      requestBody:
+        description: StarRequest to star an organization for a user.
+        content:
+          '*/*':
+            schema:
+              $ref: '#/components/schemas/StarRequest'
+        required: true
+      responses:
+        default:
+          description: default response
+          content:
+            application/json: {}
+      security:
+      - bearer: []
+  /organizations/{organizationId}/unstar:
+    delete:
+      tags:
+      - organizations
+      summary: Unstar an organization.
+      description: Unstar an organization.
+      operationId: unstarOrganization
+      parameters:
+      - name: organizationId
+        in: path
+        description: Organization ID.
+        required: true
+        schema:
+          type: integer
+          format: int64
+      responses:
+        default:
+          description: default response
+          content:
+            application/json: {}
+      security:
+      - bearer: []
+  /organizations/{organizationId}/starredUsers:
+    get:
+      tags:
+      - organizations
+      summary: Return list of users who starred the given approved organization.
+      description: Return list of users who starred the given approved organization.
+      operationId: getStarredUsersForApprovedOrganization
+      parameters:
+      - name: organizationId
+        in: path
+        description: Organization ID.
+        required: true
+        schema:
+          type: integer
+          format: int64
+      responses:
+        default:
+          description: default response
+          content:
+            application/json:
+              schema:
+                uniqueItems: true
+                type: array
+                items:
+                  $ref: '#/components/schemas/User'
+  /organizations/all:
+    get:
+      tags:
+      - organizations
+      summary: List all organizations.
+      description: List all organizations, regardless of organization status. Admin/curator
+        only.
+      operationId: getAllOrganizations
+      parameters:
+      - name: type
+        in: query
+        description: Filter to apply to organizations.
+        required: true
+        schema:
+          type: string
+          enum:
+          - all
+          - pending
+          - rejected
+          - approved
+      responses:
+        default:
+          description: default response
+          content:
+            application/json:
+              schema:
+                type: array
+                items:
+                  $ref: '#/components/schemas/Organization'
+      security:
+      - bearer: []
   /toolTester/logs/search:
     get:
       tags:
@@ -1423,6 +1396,106 @@
             text/plain:
               schema:
                 type: string
+  /users/{userId}:
+    get:
+      tags:
+      - users
+      operationId: getSpecificUser
+      parameters:
+      - name: userId
+        in: path
+        required: true
+        schema:
+          type: integer
+          format: int64
+      requestBody:
+        content:
+          '*/*':
+            schema:
+              $ref: '#/components/schemas/User'
+      responses:
+        default:
+          description: default response
+          content:
+            application/json:
+              schema:
+                $ref: '#/components/schemas/User'
+  /users/user:
+    get:
+      tags:
+      - users
+      operationId: getUser
+      requestBody:
+        content:
+          '*/*':
+            schema:
+              $ref: '#/components/schemas/User'
+      responses:
+        default:
+          description: default response
+          content:
+            application/json:
+              schema:
+                $ref: '#/components/schemas/User'
+  /users/users/organizations:
+    get:
+      tags:
+      - users
+      description: Get all of the Dockstore organizations for a user, sorted by most
+        recently updated.
+      operationId: getUserDockstoreOrganizations
+      parameters:
+      - name: count
+        in: query
+        description: Maximum number of organizations to return
+        schema:
+          type: integer
+          format: int32
+      - name: filter
+        in: query
+        description: Filter paths with matching text
+        schema:
+          type: string
+      responses:
+        default:
+          description: default response
+          content:
+            application/json:
+              schema:
+                type: array
+                items:
+                  $ref: '#/components/schemas/OrganizationUpdateTime'
+      security:
+      - bearer: []
+  /users/users/entries:
+    get:
+      tags:
+      - users
+      description: Get all of the entries for a user, sorted by most recently updated.
+      operationId: getUserEntries
+      parameters:
+      - name: count
+        in: query
+        description: Maximum number of entries to return
+        schema:
+          type: integer
+          format: int32
+      - name: filter
+        in: query
+        description: Filter paths with matching text
+        schema:
+          type: string
+      responses:
+        default:
+          description: default response
+          content:
+            application/json:
+              schema:
+                type: array
+                items:
+                  $ref: '#/components/schemas/EntryUpdateTime'
+      security:
+      - bearer: []
   /users/registries:
     get:
       tags:
@@ -1512,106 +1585,6 @@
                   $ref: '#/components/schemas/Repository'
       security:
       - bearer: []
-  /users/users/organizations:
-    get:
-      tags:
-      - users
-      description: Get all of the Dockstore organizations for a user, sorted by most
-        recently updated.
-      operationId: getUserDockstoreOrganizations
-      parameters:
-      - name: count
-        in: query
-        description: Maximum number of organizations to return
-        schema:
-          type: integer
-          format: int32
-      - name: filter
-        in: query
-        description: Filter paths with matching text
-        schema:
-          type: string
-      responses:
-        default:
-          description: default response
-          content:
-            application/json:
-              schema:
-                type: array
-                items:
-                  $ref: '#/components/schemas/OrganizationUpdateTime'
-      security:
-      - bearer: []
-  /users/users/entries:
-    get:
-      tags:
-      - users
-      description: Get all of the entries for a user, sorted by most recently updated.
-      operationId: getUserEntries
-      parameters:
-      - name: count
-        in: query
-        description: Maximum number of entries to return
-        schema:
-          type: integer
-          format: int32
-      - name: filter
-        in: query
-        description: Filter paths with matching text
-        schema:
-          type: string
-      responses:
-        default:
-          description: default response
-          content:
-            application/json:
-              schema:
-                type: array
-                items:
-                  $ref: '#/components/schemas/EntryUpdateTime'
-      security:
-      - bearer: []
-  /users/user:
-    get:
-      tags:
-      - users
-      operationId: getUser
-      requestBody:
-        content:
-          '*/*':
-            schema:
-              $ref: '#/components/schemas/User'
-      responses:
-        default:
-          description: default response
-          content:
-            application/json:
-              schema:
-                $ref: '#/components/schemas/User'
-  /users/{userId}:
-    get:
-      tags:
-      - users
-      operationId: getSpecificUser
-      parameters:
-      - name: userId
-        in: path
-        required: true
-        schema:
-          type: integer
-          format: int64
-      requestBody:
-        content:
-          '*/*':
-            schema:
-              $ref: '#/components/schemas/User'
-      responses:
-        default:
-          description: default response
-          content:
-            application/json:
-              schema:
-                $ref: '#/components/schemas/User'
   /workflows/registries/{gitRegistry}/organizations/{organization}/repositories/{repositoryName}:
     post:
       tags:
@@ -2124,6 +2097,11 @@
           type: string
         description:
           type: string
+        descriptorTypeSubclass:
+          type: string
+          enum:
+          - Docker Compose
+          - Helm
         email:
           type: string
         full_workflow_path:
@@ -2626,6 +2604,11 @@
           type: string
         description:
           type: string
+        descriptorTypeSubclass:
+          type: string
+          enum:
+          - Docker Compose
+          - Helm
         email:
           type: string
         full_workflow_path:
@@ -2823,6 +2806,21 @@
           type: string
         workingDirectory:
           type: string
+    RegistryBean:
+      type: object
+      properties:
+        customDockerPath:
+          type: string
+        dockerPath:
+          type: string
+        enum:
+          type: string
+        friendlyName:
+          type: string
+        privateOnly:
+          type: string
+        url:
+          type: string
     SourceControlBean:
       type: object
       properties:
@@ -2830,20 +2828,12 @@
           type: string
         value:
           type: string
-    RegistryBean:
-      type: object
-      properties:
-        customDockerPath:
-          type: string
-        dockerPath:
-          type: string
-        enum:
-          type: string
+    DescriptorLanguageBean:
+      type: object
+      properties:
         friendlyName:
           type: string
-        privateOnly:
-          type: string
-        url:
+        value:
           type: string
     Config:
       type: object
@@ -2905,13 +2895,6 @@
         zenodoRedirectPath:
           type: string
         zenodoScope:
-          type: string
-    DescriptorLanguageBean:
-      type: object
-      properties:
-        friendlyName:
-          type: string
-        value:
           type: string
     StarRequest:
       type: object
@@ -2935,6 +2918,32 @@
         toolId:
           type: string
         toolVersionName:
+          type: string
+    OrganizationUpdateTime:
+      type: object
+      properties:
+        displayName:
+          type: string
+        lastUpdateDate:
+          type: string
+          format: date-time
+        name:
+          type: string
+    EntryUpdateTime:
+      type: object
+      properties:
+        entryType:
+          type: string
+          enum:
+          - TOOL
+          - WORKFLOW
+          - SERVICE
+        lastUpdateDate:
+          type: string
+          format: date-time
+        path:
+          type: string
+        prettyPath:
           type: string
     Repository:
       type: object
@@ -2956,32 +2965,6 @@
           type: boolean
         repositoryName:
           type: string
-    OrganizationUpdateTime:
-      type: object
-      properties:
-        displayName:
-          type: string
-        lastUpdateDate:
-          type: string
-          format: date-time
-        name:
-          type: string
-    EntryUpdateTime:
-      type: object
-      properties:
-        entryType:
-          type: string
-          enum:
-          - TOOL
-          - WORKFLOW
-          - SERVICE
-        lastUpdateDate:
-          type: string
-          format: date-time
-        path:
-          type: string
-        prettyPath:
-          type: string
   securitySchemes:
     bearer:
       type: http

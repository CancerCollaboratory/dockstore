components:
  schemas:
    Alias:
      properties:
        content:
          type: string
      type: object
    Aliasable:
      properties:
        aliases:
          additionalProperties:
            $ref: '#/components/schemas/Alias'
          type: object
      type: object
    BioWorkflow:
      allOf:
        - $ref: '#/components/schemas/Workflow'
        - properties:
            is_checker:
              type: boolean
            parent_id:
              format: int64
              type: integer
          type: object
      type: object
    Checksum:
      description: The checksum value and its type
      example: '[{checksum=77af4d6b9913e693e8d0b4b294fa62ade6054e6b2f1ffb617ac955dd63fb0182, type=sha256}]'
      properties:
        checksum:
          description: 'The hex-string encoded checksum for the data. '
          type: string
        type:
          description: The digest method used to create the checksum. The value (e.g. `sha-256`) SHOULD be listed as `Hash Name String` in the https://github.com/ga4gh-discovery/ga4gh-checksum/blob/master/hash-alg.csv[GA4GH Checksum Hash Algorithm Registry]. Other values MAY be used, as long as implementors are aware of the issues discussed in https://tools.ietf.org/html/rfc6920#section-9.4[RFC6920]. GA4GH may provide more explicit guidance for use of non-IANA-registered algorithms in the future.
          type: string
      required:
        - checksum
        - type
      type: object
    Collection:
      description: Collection in an organization, collects entries
      properties:
        aliases:
          additionalProperties:
            $ref: '#/components/schemas/Alias'
          type: object
        dbCreateDate:
          format: int64
          type: integer
        dbUpdateDate:
          format: int64
          type: integer
        description:
          description: Description of the collection
          type: string
        displayName:
          maxLength: 50
          minLength: 3
          pattern: '[\w ,_\-&()'']*'
          type: string
        entries:
          items:
            $ref: '#/components/schemas/CollectionEntry'
          type: array
        id:
          description: Implementation specific ID for the collection in this web service
          format: int64
          type: integer
        name:
          description: Name of the collection
          example: Alignment
          maxLength: 39
          minLength: 3
          pattern: '[a-zA-Z][a-zA-Z\d]*'
          type: string
        organizationID:
          format: int64
          type: integer
        organizationName:
          type: string
        topic:
          description: Short description of the collection
          example: A collection of alignment algorithms
          type: string
      required:
        - name
        - topic
      type: object
    CollectionEntry:
      properties:
        dbUpdateDate:
          format: int64
          type: integer
        entryPath:
          type: string
        entryType:
          type: string
        id:
          format: int64
          type: integer
        versionName:
          type: string
      type: object
    CollectionOrganization:
      properties:
        collectionDisplayName:
          type: string
        collectionId:
          format: int64
          type: integer
        collectionName:
          type: string
        organizationDisplayName:
          type: string
        organizationId:
          format: int64
          type: integer
        organizationName:
          type: string
      type: object
    Config:
      properties:
        bdCatalystSevenBridgesImportUrl:
          type: string
        bdCatalystTerraImportUrl:
          type: string
        bitBucketAuthUrl:
          type: string
        bitBucketClientId:
          type: string
        composeSetupVersion:
          type: string
        cwlVisualizerUri:
          type: string
        deployVersion:
          type: string
        discourseUrl:
          type: string
        dnaNexusImportUrl:
          type: string
        dnaStackImportUrl:
          type: string
        documentationUrl:
          type: string
        featuredContentUrl:
          type: string
        gitBuildVersion:
          type: string
        gitCommitId:
          type: string
        gitHubAppInstallationUrl:
          type: string
        gitHubAuthUrl:
          type: string
        gitHubRedirectPath:
          type: string
        gitHubScope:
          type: string
        githubClientId:
          type: string
        gitlabAuthUrl:
          type: string
        gitlabClientId:
          type: string
        gitlabRedirectPath:
          type: string
        gitlabScope:
          type: string
        googleClientId:
          type: string
        googleScope:
          type: string
        orcidAuthUrl:
          type: string
        orcidClientId:
          type: string
        orcidRedirectPath:
          type: string
        orcidScope:
          type: string
        quayIoAuthUrl:
          type: string
        quayIoClientId:
          type: string
        quayIoRedirectPath:
          type: string
        quayIoScope:
          type: string
        tagManagerId:
          type: string
        terraImportUrl:
          type: string
        zenodoAuthUrl:
          type: string
        zenodoClientId:
          type: string
        zenodoRedirectPath:
          type: string
        zenodoScope:
          type: string
      type: object
    DescriptorLanguageBean:
      properties:
        friendlyName:
          type: string
        value:
          type: string
      type: object
    Entry:
      properties:
        aliases:
          additionalProperties:
            $ref: '#/components/schemas/Alias'
          type: object
        author:
          type: string
        checker_id:
          format: int64
          type: integer
        conceptDoi:
          type: string
        dbCreateDate:
          format: int64
          type: integer
        dbUpdateDate:
          format: int64
          type: integer
        defaultVersion:
          type: string
        description:
          type: string
        email:
          type: string
        gitUrl:
          type: string
        has_checker:
          type: boolean
        id:
          format: int64
          type: integer
        input_file_formats:
          items:
            $ref: '#/components/schemas/FileFormat'
          type: array
          uniqueItems: true
        is_published:
          type: boolean
        labels:
          items:
            $ref: '#/components/schemas/Label'
          type: array
          uniqueItems: true
        lastUpdated:
          format: int64
          type: integer
        last_modified:
          format: int32
          type: integer
        last_modified_date:
          format: int64
          type: integer
        licenseInformation:
          $ref: '#/components/schemas/LicenseInformation'
        metadataFromEntry:
          $ref: '#/components/schemas/Entry'
        metadataFromVersion:
          $ref: '#/components/schemas/Version'
        output_file_formats:
          items:
            $ref: '#/components/schemas/FileFormat'
          type: array
          uniqueItems: true
        starredUsers:
          items:
            $ref: '#/components/schemas/User'
          type: array
          uniqueItems: true
        topicId:
          format: int64
          type: integer
        users:
          items:
            $ref: '#/components/schemas/User'
          type: array
          uniqueItems: true
        workflowVersions:
          items:
            $ref: '#/components/schemas/Version'
          type: array
          uniqueItems: true
      type: object
    EntryObjectObject:
      properties:
        aliases:
          additionalProperties:
            $ref: '#/components/schemas/Alias'
          type: object
        author:
          type: string
        checker_id:
          format: int64
          type: integer
        conceptDoi:
          type: string
        dbCreateDate:
          format: int64
          type: integer
        dbUpdateDate:
          format: int64
          type: integer
        defaultVersion:
          type: string
        description:
          type: string
        email:
          type: string
        gitUrl:
          type: string
        has_checker:
          type: boolean
        id:
          format: int64
          type: integer
        input_file_formats:
          items:
            $ref: '#/components/schemas/FileFormat'
          type: array
          uniqueItems: true
        is_published:
          type: boolean
        labels:
          items:
            $ref: '#/components/schemas/Label'
          type: array
          uniqueItems: true
        lastUpdated:
          format: int64
          type: integer
        last_modified:
          format: int32
          type: integer
        last_modified_date:
          format: int64
          type: integer
        licenseInformation:
          $ref: '#/components/schemas/LicenseInformation'
        metadataFromEntry:
          type: object
          writeOnly: true
        metadataFromVersion:
          $ref: '#/components/schemas/Version'
        output_file_formats:
          items:
            $ref: '#/components/schemas/FileFormat'
          type: array
          uniqueItems: true
        starredUsers:
          items:
            $ref: '#/components/schemas/User'
          type: array
          uniqueItems: true
        topicId:
          format: int64
          type: integer
        users:
          items:
            $ref: '#/components/schemas/User'
          type: array
          uniqueItems: true
        workflowVersions:
          items:
            type: object
          type: array
          uniqueItems: true
      type: object
    EntryUpdateTime:
      properties:
        entryType:
          enum:
            - TOOL
            - WORKFLOW
            - SERVICE
          type: string
        lastUpdateDate:
          format: int64
          type: integer
        path:
          type: string
        prettyPath:
          type: string
      type: object
    Error:
      properties:
        code:
          format: int32
          type: integer
        message:
          type: string
      required:
        - code
      type: object
    Event:
      properties:
        collection:
          $ref: '#/components/schemas/Collection'
        dbCreateDate:
          format: int64
          type: integer
        dbUpdateDate:
          format: int64
          type: integer
        id:
          format: int64
          type: integer
        initiatorUser:
          $ref: '#/components/schemas/User'
        organization:
          $ref: '#/components/schemas/Organization'
        tool:
          $ref: '#/components/schemas/Tool'
        type:
          enum:
            - CREATE_ORG
            - DELETE_ORG
            - MODIFY_ORG
            - APPROVE_ORG
            - REJECT_ORG
            - REREQUEST_ORG
            - ADD_USER_TO_ORG
            - REMOVE_USER_FROM_ORG
            - MODIFY_USER_ROLE_ORG
            - APPROVE_ORG_INVITE
            - REJECT_ORG_INVITE
            - CREATE_COLLECTION
            - MODIFY_COLLECTION
            - REMOVE_FROM_COLLECTION
            - ADD_TO_COLLECTION
            - ADD_VERSION_TO_ENTRY
          type: string
        user:
          $ref: '#/components/schemas/User'
        version:
          $ref: '#/components/schemas/Version'
        workflow:
          $ref: '#/components/schemas/Workflow'
      type: object
    ExtendedUserData:
      properties:
        canChangeUsername:
          type: boolean
      type: object
    FileFormat:
      properties:
        value:
          type: string
      type: object
    FileWrapper:
      description: 'A file provides content for one of - A tool descriptor is a metadata document that describes one or more tools. - A tool document that describes how to test with one or more sample test JSON. - A containerfile is a document that describes how to build a particular container image. Examples include Dockerfiles for creating Docker images and Singularity recipes for Singularity images '
      properties:
        checksum:
          description: 'A production (immutable) tool version is required to have a hashcode. Not required otherwise, but might be useful to detect changes. '
          example: '[{checksum=77af4d6b9913e693e8d0b4b294fa62ade6054e6b2f1ffb617ac955dd63fb0182, type=sha256}]'
          items:
            $ref: '#/components/schemas/Checksum'
          type: array
        content:
          description: The content of the file itself. One of url or content is required.
          type: string
        url:
          description: Optional url to the underlying content, should include version information, and can include a git hash.  Note that this URL should resolve to the raw unwrapped content that would otherwise be available in content. One of url or content is required.
          type: string
      type: object
    Image:
      properties:
        architecture:
          type: string
        checksums:
          items:
            $ref: '#/components/schemas/Checksum'
          type: array
        dbUpdateDate:
          format: date-time
          type: string
        imageID:
          type: string
        imageRegistry:
          enum:
            - QUAY_IO
            - DOCKER_HUB
            - GITLAB
            - AMAZON_ECR
            - SEVEN_BRIDGES
          type: string
        imageUpdateDate:
          type: string
        os:
          type: string
        repository:
          type: string
        size:
          format: int64
          type: integer
        tag:
          type: string
      type: object
    ImageData:
      description: Describes one container image.
      properties:
        checksum:
          description: A production (immutable) tool version is required to have a hashcode. Not required otherwise, but might be useful to detect changes.  This exposes the hashcode for specific image versions to verify that the container version pulled is actually the version that was indexed by the registry.
          example: '[{checksum=77af4d6b9913e693e8d0b4b294fa62ade6054e6b2f1ffb617ac955dd63fb0182, type=sha256}]'
          items:
            $ref: '#/components/schemas/Checksum'
          type: array
        image_name:
          description: Used in conjunction with a registry_url if provided to locate images.
          type: string
        image_type:
          enum:
            - Docker
            - Singularity
            - Conda
          type: string
        registry_host:
          description: A docker registry or a URL to a Singularity registry. Used along with image_name to locate a specific image.
          type: string
        size:
          description: Size of the container in bytes.
          format: int64
          type: integer
        updated:
          description: Last time the container was updated.
          type: string
      type: object
    Label:
      properties:
        id:
          format: int64
          type: integer
        value:
          type: string
      type: object
    LambdaEvent:
      properties:
        eventDate:
          format: int64
          type: integer
        githubUsername:
          type: string
        id:
          format: int64
          type: integer
        message:
          type: string
        organization:
          type: string
        reference:
          type: string
        repository:
          type: string
        success:
          type: boolean
        type:
          enum:
            - PUSH
            - DELETE
            - INSTALL
          type: string
      type: object
    LicenseInformation:
      properties:
        licenseName:
          type: string
      type: object
    Limits:
      properties:
        hostedEntryCountLimit:
          format: int32
          type: integer
        hostedEntryVersionLimit:
          format: int32
          type: integer
      type: object
    Notification:
      properties:
        dbCreateDate:
          format: int64
          type: integer
        dbUpdateDate:
          format: int64
          type: integer
        expiration:
          format: int64
          type: integer
        id:
          format: int64
          type: integer
        message:
          maxLength: 1024
          minLength: 0
          type: string
        priority:
          enum:
            - LOW
            - MEDIUM
            - CRITICAL
          type: string
        type:
          enum:
            - SITEWIDE
            - NEWSBODY
          type: string
      type: object
    Organization:
      properties:
        aliases:
          additionalProperties:
            $ref: '#/components/schemas/Alias'
          type: object
        avatarUrl:
          pattern: ([^\s]+)(\.jpg|\.jpeg|\.png|\.gif)
          type: string
        dbCreateDate:
          format: int64
          type: integer
        dbUpdateDate:
          format: int64
          type: integer
        description:
          type: string
        displayName:
          maxLength: 50
          minLength: 3
          pattern: '[\w ,_\-&()'']*'
          type: string
        email:
          type: string
        id:
          format: int64
          type: integer
        link:
          type: string
        location:
          type: string
        name:
          maxLength: 39
          minLength: 3
          pattern: '[a-zA-Z][a-zA-Z\d]*'
          type: string
        starredUsers:
          items:
            $ref: '#/components/schemas/User'
          type: array
          uniqueItems: true
        status:
          enum:
            - PENDING
            - REJECTED
            - APPROVED
          type: string
        topic:
          type: string
        users:
          items:
            $ref: '#/components/schemas/OrganizationUser'
          type: array
          uniqueItems: true
      type: object
    OrganizationUpdateTime:
      properties:
        displayName:
          type: string
        lastUpdateDate:
          format: int64
          type: integer
        name:
          type: string
      type: object
    OrganizationUser:
      properties:
        accepted:
          type: boolean
        dbCreateDate:
          format: int64
          type: integer
        dbUpdateDate:
          format: int64
          type: integer
        id:
          $ref: '#/components/schemas/OrganizationUserId'
        organization:
          $ref: '#/components/schemas/Organization'
        role:
          enum:
            - ADMIN
            - MAINTAINER
            - MEMBER
          type: string
        user:
          $ref: '#/components/schemas/User'
      type: object
    OrganizationUserId:
      properties:
        organizationId:
          format: int64
          type: integer
        userId:
          format: int64
          type: integer
      type: object
    ParsedInformation:
      properties:
        descriptorLanguage:
          enum:
            - CWL
            - WDL
            - gxformat2
            - SWL
            - NFL
            - service
            
            
          type: string
        hasHTTPImports:
          type: boolean
        hasLocalImports:
          type: boolean
      type: object
    Permission:
      properties:
        email:
          type: string
        role:
          enum:
            - OWNER
            - WRITER
            - READER
          type: string
      type: object
    PrivilegeRequest:
      properties:
        admin:
          type: boolean
        curator:
          type: boolean
      type: object
    Profile:
      properties:
        avatarURL:
          type: string
        bio:
          type: string
        company:
          type: string
        email:
          type: string
        location:
          type: string
        name:
          type: string
        username:
          type: string
      type: object
    PublishRequest:
      properties:
        publish:
          type: boolean
      type: object
    RegistryBean:
      properties:
        customDockerPath:
          type: string
        dockerPath:
          type: string
        enum:
          type: string
        friendlyName:
          type: string
        privateOnly:
          type: string
        url:
          type: string
      type: object
    Repository:
      properties:
        canDelete:
          type: boolean
        gitRegistry:
          enum:
            - dockstore.org
            - github.com
            - bitbucket.org
            - gitlab.com
          type: string
        organization:
          type: string
        path:
          type: string
        present:
          type: boolean
        repositoryName:
          type: string
      type: object
    Service:
      allOf:
        - $ref: '#/components/schemas/Workflow'
      type: object
    ServiceType:
      description: Type of a GA4GH service
      properties:
        artifact:
          description: Name of the API or GA4GH specification implemented. Official GA4GH types should be assigned as part of standards approval process. Custom artifacts are supported.
          example: beacon
          type: string
        group:
          description: Namespace in reverse domain name format. Use `org.ga4gh` for implementations compliant with official GA4GH specifications. For services with custom APIs not standardized by GA4GH, or implementations diverging from official GA4GH specifications, use a different namespace (e.g. your organization's reverse domain name).
          example: org.ga4gh
          type: string
        version:
          description: Version of the API or specification. GA4GH specifications use semantic versioning.
          example: 1.0.0
          type: string
      required:
        - artifact
        - group
        - version
      type: object
    SharedWorkflows:
      properties:
        role:
          enum:
            - OWNER
            - WRITER
            - READER
          type: string
        workflows:
          items:
            $ref: '#/components/schemas/Workflow'
          type: array
      type: object
    SourceControlBean:
      properties:
        friendlyName:
          type: string
        value:
          type: string
      type: object
    SourceFile:
      properties:
        absolutePath:
          description: Absolute path of sourcefile in git repo
          type: string
        checksums:
          items:
            $ref: '#/components/schemas/Checksum'
          type: array
        content:
          type: string
        frozen:
          type: boolean
        id:
          format: int64
          type: integer
        path:
          description: Path to sourcefile relative to its parent
          type: string
        type:
          description: Enumerates the type of file
          enum:
            - DOCKSTORE_CWL
            - DOCKSTORE_WDL
            - DOCKERFILE
            - CWL_TEST_JSON
            - WDL_TEST_JSON
            - NEXTFLOW
            - NEXTFLOW_CONFIG
            - NEXTFLOW_TEST_PARAMS
            - DOCKSTORE_YML
            - DOCKSTORE_SERVICE_YML
            - DOCKSTORE_SERVICE_TEST_JSON
            - DOCKSTORE_SERVICE_OTHER
            - DOCKSTORE_GXFORMAT2
            - GXFORMAT2_TEST_FILE
            - DOCKSTORE_SWL
            - SWL_TEST_JSON
          type: string
        verifiedBySource:
          additionalProperties:
            $ref: '#/components/schemas/VerificationInformation'
          type: object
      required:
        - absolutePath
        - path
        - type
      type: object
    StarRequest:
      properties:
        star:
          type: boolean
      type: object
    TRSService:
      description: GA4GH service
      properties:
        contactUrl:
          description: URL of the contact for the provider of this service, e.g. a link to a contact form (RFC 3986 format), or an email (RFC 2368 format).
          example: mailto:support@example.com
          type: string
        createdAt:
          description: Timestamp describing when the service was first deployed and available (RFC 3339 format)
          example: "2019-06-04T12:58:19Z"
          format: date-time
          type: string
        description:
          description: Description of the service. Should be human readable and provide information about the service.
          example: This service provides...
          type: string
        documentationUrl:
          description: URL of the documentation of this service (RFC 3986 format). This should help someone learn how to use your service, including any specifics required to access data, e.g. authentication.
          example: https://docs.myservice.example.com
          type: string
        environment:
          description: Environment the service is running in. Use this to distinguish between production, development and testing/staging deployments. Suggested values are prod, test, dev, staging. However this is advised and not enforced.
          example: test
          type: string
        id:
          description: Unique ID of this service. Reverse domain name notation is recommended, though not required. The identifier should attempt to be globally unique so it can be used in downstream aggregator services e.g. Service Registry.
          example: org.ga4gh.myservice
          type: string
        name:
          description: Name of this service. Should be human readable.
          example: My project
          type: string
        organization:
          description: Organization providing the service
          type: object
        type:
          $ref: '#/components/schemas/ServiceType'
        updatedAt:
          description: Timestamp describing when the service was last updated (RFC 3339 format)
          example: "2019-06-04T12:58:19Z"
          format: date-time
          type: string
        version:
          description: Version of the service being described. Semantic versioning is recommended, but other identifiers, such as dates or commit hashes, are also allowed. The version should be changed whenever the service is updated.
          example: 1.0.0
          type: string
      required:
        - id
        - name
        - organization
        - type
        - version
      type: object
    Tag:
      properties:
        author:
          type: string
        automated:
          type: boolean
        commitID:
          type: string
        cwl_path:
          type: string
        dbUpdateDate:
          format: int64
          type: integer
        description:
          type: string
        descriptionSource:
          enum:
            - README
            - DESCRIPTOR
          type: string
        dirtyBit:
          type: boolean
        dockerfile_path:
          type: string
        doiStatus:
          enum:
            - NOT_REQUESTED
            - REQUESTED
            - CREATED
          type: string
        doiURL:
          type: string
        email:
          type: string
        frozen:
          type: boolean
        hidden:
          type: boolean
        id:
          format: int64
          type: integer
        image_id:
          type: string
        images:
          items:
            $ref: '#/components/schemas/Image'
          type: array
          uniqueItems: true
        input_file_formats:
          items:
            $ref: '#/components/schemas/FileFormat'
          type: array
          uniqueItems: true
        last_built:
          format: int64
          type: integer
        name:
          type: string
        output_file_formats:
          items:
            $ref: '#/components/schemas/FileFormat'
          type: array
          uniqueItems: true
        parent:
          $ref: '#/components/schemas/EntryObjectObject'
        reference:
          type: string
        referenceType:
          enum:
            - COMMIT
            - TAG
            - BRANCH
            - NOT_APPLICABLE
            - UNSET
          type: string
        size:
          format: int64
          type: integer
        valid:
          type: boolean
        validations:
          items:
            $ref: '#/components/schemas/Validation'
          type: array
          uniqueItems: true
        verified:
          type: boolean
        verifiedSource:
          type: string
        verifiedSources:
          items:
            type: string
          type: array
        versionEditor:
          $ref: '#/components/schemas/User'
        versionMetadata:
          $ref: '#/components/schemas/VersionMetadata'
        wdl_path:
          type: string
        workingDirectory:
          type: string
      type: object
    Token:
      properties:
        content:
          type: string
        dbCreateDate:
          format: int64
          type: integer
        dbUpdateDate:
          format: int64
          type: integer
        id:
          format: int64
          type: integer
        refreshToken:
          type: string
        token:
          type: string
        tokenSource:
          enum:
            - quay.io
            - github.com
            - dockstore
            - bitbucket.org
            - gitlab.com
            - zenodo.org
            - google.com
            - orcid.org
          type: string
        userId:
          format: int64
          type: integer
        username:
          type: string
      type: object
    Tool:
      description: A tool (or described tool) is defined as a tuple of a descriptor file (which potentially consists of multiple files), a set of container images, and a set of instructions for creating those images.
      properties:
        aliases:
          description: Support for this parameter is optional for tool registries that support aliases. A list of strings that can be used to identify this tool which could be  straight up URLs.  This can be used to expose alternative ids (such as GUIDs) for a tool for registries. Can be used to match tools across registries.
          items:
            description: Support for this parameter is optional for tool registries that support aliases. A list of strings that can be used to identify this tool which could be  straight up URLs.  This can be used to expose alternative ids (such as GUIDs) for a tool for registries. Can be used to match tools across registries.
            type: string
          type: array
        checker_url:
          description: Optional url to the checker tool that will exit successfully if this tool produced the expected result given test data.
          type: string
        description:
          description: The description of the tool.
          type: string
        has_checker:
          description: Whether this tool has a checker tool associated with it.
          type: boolean
        id:
          description: A unique identifier of the tool, scoped to this registry.
          example: "123456"
          type: string
        meta_version:
          description: The version of this tool in the registry. Iterates when fields like the description, author, etc. are updated.
          type: string
        name:
          description: The name of the tool.
          type: string
        organization:
          description: The organization that published the image.
          type: string
        toolclass:
          $ref: '#/components/schemas/ToolClass'
        url:
          description: The URL for this tool in this registry.
          example: http://agora.broadinstitute.org/tools/123456
          type: string
        versions:
          description: A list of versions for this tool.
          items:
            $ref: '#/components/schemas/ToolVersion'
          type: array
      required:
        - id
        - organization
        - toolclass
        - url
        - versions
      type: object
    ToolClass:
      properties:
        description:
          type: string
        id:
          type: string
        name:
          type: string
      type: object
    ToolDescriptor:
      properties:
        descriptor:
          type: string
        type:
          enum:
            - CWL
            - WDL
            - NFL
            - SERVICE
            - GXFORMAT2
          type: string
        url:
          type: string
      required:
        - type
      type: object
    ToolDockerfile:
      properties:
        dockerfile:
          type: string
        url:
          type: string
      type: object
    ToolFile:
      properties:
        file_type:
          enum:
            - TEST_FILE
            - PRIMARY_DESCRIPTOR
            - SECONDARY_DESCRIPTOR
            - CONTAINERFILE
            - OTHER
          type: string
        path:
          description: Relative path of the file.  A descriptor's path can be used with the GA4GH .../{type}/descriptor/{relative_path} endpoint.
          type: string
      type: object
    ToolTesterLog:
      properties:
        filename:
          type: string
        logType:
          enum:
            - FULL
            - SUMMARY
          type: string
        runner:
          type: string
        testFilename:
          type: string
        toolId:
          type: string
        toolVersionName:
          type: string
      type: object
    ToolTestsV1:
      properties:
        test:
          type: string
        url:
          type: string
      type: object
    ToolV1:
      properties:
        author:
          type: string
        contains:
          items:
            type: string
          type: array
        description:
          type: string
        id:
          type: string
        meta-version:
          type: string
        organization:
          type: string
        signed:
          type: boolean
        toolclass:
          $ref: '#/components/schemas/ToolClass'
        toolname:
          type: string
        url:
          type: string
        verified:
          type: boolean
        verified-source:
          type: string
        versions:
          items:
            $ref: '#/components/schemas/ToolVersionV1'
          type: array
      type: object
    ToolVersion:
      description: A tool version describes a particular iteration of a tool as described by a reference to a specific image and/or documents.
      properties:
        author:
          description: Contact information for the author of this version of the tool in the registry. (More complex authorship information is handled by the descriptor).
          items:
            description: Contact information for the author of this version of the tool in the registry. (More complex authorship information is handled by the descriptor).
            type: string
          type: array
        containerfile:
          description: Reports if this tool has a containerfile available. (For Docker-based tools, this would indicate the presence of a Dockerfile)
          type: boolean
        descriptor_type:
          description: The type (or types) of descriptors available.
          items:
            description: The type (or types) of descriptors available.
            enum:
              - CWL
              - WDL
              - NFL
              - SERVICE
              - GALAXY
            type: string
          type: array
        id:
          description: An identifier of the version of this tool for this particular tool registry.
          example: v1
          type: string
        images:
          description: All known docker images (and versions/hashes) used by this tool. If the tool has to evaluate any of the docker images strings at runtime, those ones cannot be reported here.
          items:
            $ref: '#/components/schemas/ImageData'
          type: array
        included_apps:
          description: An array of IDs for the applications that are stored inside this tool.
          example: '[https://bio.tools/tool/mytum.de/SNAP2/1, https://bio.tools/bioexcel_seqqc]'
          items:
            description: An array of IDs for the applications that are stored inside this tool.
            example: '[https://bio.tools/tool/mytum.de/SNAP2/1, https://bio.tools/bioexcel_seqqc]'
            type: string
          type: array
        is_production:
          description: This version of a tool is guaranteed to not change over time (for example, a  tool built from a tag in git as opposed to a branch). A production quality tool  is required to have a checksum
          type: boolean
        meta_version:
          description: The version of this tool version in the registry. Iterates when fields like the description, author, etc. are updated.
          type: string
        name:
          description: The name of the version.
          type: string
        signed:
          description: Reports whether this version of the tool has been signed.
          type: boolean
        url:
          description: The URL for this tool version in this registry.
          example: http://agora.broadinstitute.org/tools/123456/versions/1
          type: string
        verified:
          description: Reports whether this tool has been verified by a specific organization or individual.
          type: boolean
        verified_source:
          description: Source of metadata that can support a verified tool, such as an email or URL.
          items:
            description: Source of metadata that can support a verified tool, such as an email or URL.
            type: string
          type: array
      required:
        - id
        - url
      type: object
    ToolVersionV1:
      properties:
        descriptor-type:
          items:
            enum:
              - CWL
              - WDL
            type: string
          type: array
        dockerfile:
          type: boolean
        id:
          type: string
        image:
          type: string
        meta-version:
          type: string
        name:
          type: string
        url:
          type: string
        verified:
          type: boolean
        verified-source:
          type: string
      type: object
    User:
      properties:
        avatarUrl:
          type: string
        curator:
          type: boolean
        id:
          format: int64
          type: integer
        isAdmin:
          type: boolean
        name:
          type: string
        orcid:
          type: string
        privacyPolicyVersion:
          enum:
            - NONE
            - PRIVACY_POLICY_VERSION_2_5
          type: string
        privacyPolicyVersionAcceptanceDate:
          format: int64
          type: integer
        setupComplete:
          type: boolean
        tosacceptanceDate:
          format: int64
          type: integer
        tosversion:
          enum:
            - NONE
            - TOS_VERSION_1
            - TOS_VERSION_2
          type: string
        tosversionAcceptanceDate:
          format: int64
          type: integer
          writeOnly: true
        userProfiles:
          additionalProperties:
            $ref: '#/components/schemas/Profile'
          type: object
        username:
          type: string
      type: object
    Validation:
      properties:
        id:
          format: int64
          type: integer
        message:
          type: string
        type:
          enum:
            - DOCKSTORE_CWL
            - DOCKSTORE_WDL
            - DOCKERFILE
            - CWL_TEST_JSON
            - WDL_TEST_JSON
            - NEXTFLOW
            - NEXTFLOW_CONFIG
            - NEXTFLOW_TEST_PARAMS
            - DOCKSTORE_YML
            - DOCKSTORE_SERVICE_YML
            - DOCKSTORE_SERVICE_TEST_JSON
            - DOCKSTORE_SERVICE_OTHER
            - DOCKSTORE_GXFORMAT2
            - GXFORMAT2_TEST_FILE
            - DOCKSTORE_SWL
            - SWL_TEST_JSON
          type: string
        valid:
          type: boolean
      type: object
    VerificationInformation:
      properties:
        metadata:
          type: string
        platformVersion:
          type: string
        verified:
          type: boolean
      type: object
    Version:
      properties:
        author:
          type: string
        commitID:
          type: string
        dbUpdateDate:
          format: int64
          type: integer
        description:
          type: string
        descriptionSource:
          enum:
            - README
            - DESCRIPTOR
          type: string
        dirtyBit:
          type: boolean
        doiStatus:
          enum:
            - NOT_REQUESTED
            - REQUESTED
            - CREATED
          type: string
        doiURL:
          type: string
        email:
          type: string
        frozen:
          type: boolean
        hidden:
          type: boolean
        id:
          format: int64
          type: integer
        images:
          items:
            $ref: '#/components/schemas/Image'
          type: array
          uniqueItems: true
        input_file_formats:
          items:
            $ref: '#/components/schemas/FileFormat'
          type: array
          uniqueItems: true
        name:
          type: string
        output_file_formats:
          items:
            $ref: '#/components/schemas/FileFormat'
          type: array
          uniqueItems: true
        parent:
          $ref: '#/components/schemas/EntryObjectObject'
        reference:
          type: string
        referenceType:
          enum:
            - COMMIT
            - TAG
            - BRANCH
            - NOT_APPLICABLE
            - UNSET
          type: string
        valid:
          type: boolean
        validations:
          items:
            $ref: '#/components/schemas/Validation'
          type: array
          uniqueItems: true
        verified:
          type: boolean
        verifiedSource:
          type: string
        verifiedSources:
          items:
            type: string
          type: array
        versionEditor:
          $ref: '#/components/schemas/User'
        versionMetadata:
          $ref: '#/components/schemas/VersionMetadata'
        workingDirectory:
          type: string
      type: object
    VersionMetadata:
      properties:
        id:
          format: int64
          type: integer
        parsedInformationSet:
          items:
            $ref: '#/components/schemas/ParsedInformation'
          type: array
      type: object
    VersionVerifiedPlatform:
      properties:
        metadata:
          type: string
        path:
          type: string
        platformVersion:
          type: string
        source:
          type: string
        verified:
          type: boolean
        versionId:
          format: int64
          type: integer
      type: object
    Workflow:
      discriminator:
        propertyName: type
      properties:
        aliases:
          additionalProperties:
            $ref: '#/components/schemas/Alias'
          type: object
        author:
          type: string
        checker_id:
          format: int64
          type: integer
        conceptDoi:
          type: string
        dbCreateDate:
          format: int64
          type: integer
        dbUpdateDate:
          format: int64
          type: integer
        defaultTestParameterFilePath:
          type: string
        defaultVersion:
          type: string
        description:
          type: string
        descriptorType:
          enum:
            - CWL
            - WDL
            - gxformat2
            - SWL
            - NFL
            - service
            
            
          type: string
        descriptorTypeSubclass:
          enum:
            - docker-compose
            - helm
            - swarm
            - kubernetes
            - n/a
          type: string
        email:
          type: string
        forumUrl:
          maxLength: 256
          minLength: 0
          type: string
        full_workflow_path:
          type: string
        gitUrl:
          type: string
        has_checker:
          type: boolean
        id:
          format: int64
          type: integer
        input_file_formats:
          items:
            $ref: '#/components/schemas/FileFormat'
          type: array
          uniqueItems: true
        isChecker:
          type: boolean
        is_published:
          type: boolean
        labels:
          items:
            $ref: '#/components/schemas/Label'
          type: array
          uniqueItems: true
        lastUpdated:
          format: int64
          type: integer
        last_modified:
          format: int32
          type: integer
        last_modified_date:
          format: int64
          type: integer
        licenseInformation:
          $ref: '#/components/schemas/LicenseInformation'
        metadataFromEntry:
          $ref: '#/components/schemas/Workflow'
        metadataFromVersion:
          $ref: '#/components/schemas/Version'
        mode:
          enum:
            - FULL
            - STUB
            - HOSTED
            - DOCKSTORE_YML
          type: string
        organization:
          type: string
        output_file_formats:
          items:
            $ref: '#/components/schemas/FileFormat'
          type: array
          uniqueItems: true
        parentEntry:
          $ref: '#/components/schemas/Entry'
        path:
          type: string
        repository:
          type: string
        sourceControl:
          enum:
            - dockstore.org
            - github.com
            - bitbucket.org
            - gitlab.com
          type: string
        source_control_provider:
          type: string
        starredUsers:
          items:
            $ref: '#/components/schemas/User'
          type: array
          uniqueItems: true
        topicId:
          format: int64
          type: integer
        type:
          type: string
        users:
          items:
            $ref: '#/components/schemas/User'
          type: array
          uniqueItems: true
        workflowName:
          type: string
        workflowVersions:
          items:
            $ref: '#/components/schemas/WorkflowVersion'
          type: array
          uniqueItems: true
        workflow_path:
          type: string
      required:
        - type
      type: object
    WorkflowVersion:
      properties:
        aliases:
          additionalProperties:
            $ref: '#/components/schemas/Alias'
          type: object
        author:
          type: string
        commitID:
          type: string
        dbUpdateDate:
          format: int64
          type: integer
        description:
          type: string
        descriptionSource:
          enum:
            - README
            - DESCRIPTOR
          type: string
        dirtyBit:
          type: boolean
        doiStatus:
          enum:
            - NOT_REQUESTED
            - REQUESTED
            - CREATED
          type: string
        doiURL:
          type: string
        email:
          type: string
        frozen:
          type: boolean
        hidden:
          type: boolean
        id:
          format: int64
          type: integer
        images:
          items:
            $ref: '#/components/schemas/Image'
          type: array
          uniqueItems: true
        input_file_formats:
          items:
            $ref: '#/components/schemas/FileFormat'
          type: array
          uniqueItems: true
        last_modified:
          format: int64
          type: integer
        legacyVersion:
          type: boolean
        name:
          type: string
        output_file_formats:
          items:
            $ref: '#/components/schemas/FileFormat'
          type: array
          uniqueItems: true
        parent:
          $ref: '#/components/schemas/EntryObjectObject'
        reference:
          type: string
        referenceType:
          enum:
            - COMMIT
            - TAG
            - BRANCH
            - NOT_APPLICABLE
            - UNSET
          type: string
        subClass:
          enum:
            - DOCKER_COMPOSE
            - SWARM
            - KUBERNETES
            - HELM
          type: string
        synced:
          type: boolean
        valid:
          type: boolean
        validations:
          items:
            $ref: '#/components/schemas/Validation'
          type: array
          uniqueItems: true
        verified:
          type: boolean
        verifiedSource:
          type: string
        verifiedSources:
          items:
            type: string
          type: array
        versionEditor:
          $ref: '#/components/schemas/User'
        versionMetadata:
          $ref: '#/components/schemas/VersionMetadata'
        workflow_path:
          type: string
        workingDirectory:
          type: string
      type: object
    WorkflowVersionPathInfo:
      properties:
        fullWorkflowPath:
          type: string
        tagName:
          type: string
      type: object
  securitySchemes:
    bearer:
      scheme: bearer
      type: http
info:
  contact:
    email: theglobalalliance@genomicsandhealth.org
    name: Dockstore@ga4gh
    url: https://discuss.dockstore.org/t/opening-helpdesk-tickets/1506
  description: This describes the dockstore API, a webservice that manages pairs of Docker images and associated metadata such as CWL documents and Dockerfiles used to build those images. Explore swagger.json for a Swagger 2.0 description of our API and explore openapi.yaml for OpenAPI 3.0 descriptions.
  license:
    name: Apache License Version 2.0
    url: https://github.com/dockstore/dockstore/blob/develop/LICENSE
  termsOfService: TBD
  title: Dockstore API
<<<<<<< HEAD
  version: 1.11.0-alpha.1-SNAPSHOT
=======
  version: 1.10.2-SNAPSHOT
>>>>>>> f47f2012
openapi: 3.0.1
paths:
  /aliases/workflow-versions/{alias}:
    get:
      description: Retrieves workflow version path information by alias.
      operationId: getWorkflowVersionPathInfoByAlias
      parameters:
        - in: path
          name: alias
          required: true
          schema:
            type: string
      responses:
        default:
          content:
            application/json:
              schema:
                $ref: '#/components/schemas/WorkflowVersionPathInfo'
          description: default response
      security:
        - bearer: []
      tags:
        - aliases
  /aliases/workflow-versions/{workflowVersionId}:
    post:
      description: Add aliases linked to a workflow version in Dockstore.
      operationId: addAliases_1
      parameters:
        - in: path
          name: workflowVersionId
          required: true
          schema:
            format: int64
            type: integer
        - in: query
          name: aliases
          schema:
            type: string
      responses:
        default:
          content:
            application/json:
              schema:
                $ref: '#/components/schemas/WorkflowVersion'
          description: default response
      security:
        - bearer: []
      tags:
        - aliases
  /api/ga4gh/v1/tools:
    get:
      description: This endpoint returns all tools available or a filtered subset using metadata query parameters.
      operationId: toolsGetV1
      parameters:
        - in: query
          name: id
          schema:
            type: string
        - in: query
          name: registry
          schema:
            type: string
        - in: query
          name: organization
          schema:
            type: string
        - in: query
          name: name
          schema:
            type: string
        - in: query
          name: toolname
          schema:
            type: string
        - in: query
          name: description
          schema:
            type: string
        - in: query
          name: author
          schema:
            type: string
        - in: query
          name: offset
          schema:
            type: string
        - in: query
          name: limit
          schema:
            format: int32
            type: integer
      responses:
        "200":
          content:
            application/json:
              schema:
                items:
                  $ref: '#/components/schemas/ToolV1'
                type: array
          description: An array of Tools that match the filter.
      summary: List all tools
      tags:
        - GA4GHV1
  /api/ga4gh/v1/tools/{id}:
    get:
      description: This endpoint returns one specific tool (which has ToolVersions nested inside it)
      operationId: toolsIdGetV1
      parameters:
        - in: path
          name: id
          required: true
          schema:
            type: string
      responses:
        "200":
          content:
            application/json:
              schema:
                $ref: '#/components/schemas/ToolV1'
          description: A tool.
      summary: List one specific tool, acts as an anchor for self references
      tags:
        - GA4GHV1
  /api/ga4gh/v1/tools/{id}/versions:
    get:
      description: Returns all versions of the specified tool
      operationId: toolsIdVersionGetV1
      parameters:
        - in: path
          name: id
          required: true
          schema:
            type: string
      responses:
        "200":
          content:
            application/json:
              schema:
                items:
                  $ref: '#/components/schemas/ToolVersionV1'
                type: array
          description: An array of tool versions
      summary: List versions of a tool
      tags:
        - GA4GHV1
  /api/ga4gh/v1/tools/{id}/versions/{version_id}:
    get:
      description: This endpoint returns one specific tool version
      operationId: versionIdGetV1
      parameters:
        - in: path
          name: id
          required: true
          schema:
            type: string
        - in: path
          name: version_id
          required: true
          schema:
            type: string
      responses:
        "200":
          content:
            application/json:
              schema:
                $ref: '#/components/schemas/ToolVersionV1'
          description: A tool version.
      summary: List one specific tool version, acts as an anchor for self references
      tags:
        - GA4GHV1
  /api/ga4gh/v1/tools/{id}/versions/{version_id}/dockerfile:
    get:
      description: Returns the dockerfile for the specified image.
      operationId: dockerfileGetV1
      parameters:
        - in: path
          name: id
          required: true
          schema:
            type: string
        - in: path
          name: version_id
          required: true
          schema:
            type: string
      responses:
        "200":
          content:
            application/json:
              schema:
                $ref: '#/components/schemas/ToolDockerfile'
          description: The tool payload.
      summary: Get the dockerfile for the specified image.
      tags:
        - GA4GHV1
  /api/ga4gh/v1/tools/{id}/versions/{version_id}/{type}/descriptor:
    get:
      description: Returns the CWL or WDL descriptor for the specified tool.
      operationId: descriptorGetV1
      parameters:
        - in: path
          name: type
          required: true
          schema:
            type: string
        - in: path
          name: id
          required: true
          schema:
            type: string
        - in: path
          name: version_id
          required: true
          schema:
            type: string
      responses:
        "200":
          content:
            application/json:
              schema:
                $ref: '#/components/schemas/ToolDescriptor'
          description: The tool descriptor.
        "404":
          content:
            application/json:
              schema:
                $ref: '#/components/schemas/ToolDescriptor'
          description: The tool can not be output in the specified type.
      summary: Get the tool descriptor (CWL/WDL) for the specified tool.
      tags:
        - GA4GHV1
  /api/ga4gh/v1/tools/{id}/versions/{version_id}/{type}/descriptor/{relative_path}:
    get:
      description: Returns additional CWL or WDL descriptors for the specified tool in the same or subdirectories
      operationId: relativeDescriptorGetV1
      parameters:
        - in: path
          name: type
          required: true
          schema:
            type: string
        - in: path
          name: id
          required: true
          schema:
            type: string
        - in: path
          name: version_id
          required: true
          schema:
            type: string
        - in: path
          name: relative_path
          required: true
          schema:
            type: string
      responses:
        "200":
          content:
            application/json:
              schema:
                $ref: '#/components/schemas/ToolDescriptor'
          description: The tool descriptor.
        "404":
          content:
            application/json:
              schema:
                $ref: '#/components/schemas/ToolDescriptor'
          description: The tool can not be output in the specified type.
      summary: Get additional tool descriptor files (CWL/WDL) relative to the main file
      tags:
        - GA4GHV1
  /api/ga4gh/v1/tools/{id}/versions/{version_id}/{type}/tests:
    get:
      operationId: testsGetV1
      parameters:
        - in: path
          name: type
          required: true
          schema:
            type: string
        - in: path
          name: id
          required: true
          schema:
            type: string
        - in: path
          name: version_id
          required: true
          schema:
            type: string
      responses:
        "200":
          content:
            application/json:
              schema:
                items:
                  $ref: '#/components/schemas/ToolTestsV1'
                type: array
          description: The tool test JSON response.
        "404":
          content:
            application/json:
              schema:
                items:
                  $ref: '#/components/schemas/ToolTestsV1'
                type: array
          description: The tool can not be output in the specified type.
      summary: Get an array of test JSONs suitable for use with this descriptor type.
      tags:
        - GA4GHV1
  /api/ga4gh/v2/extended/containers/{organization}:
    get:
      description: This endpoint returns entries of an organization.
      operationId: entriesOrgGet
      parameters:
        - in: path
          name: organization
          required: true
          schema:
            type: string
      responses:
        "200":
          content:
            application/json:
              schema:
                items:
                  $ref: '#/components/schemas/ToolV1'
                type: array
          description: An array of Tools of the input organization.
      summary: List entries of an organization
      tags:
        - extendedGA4GH
  /api/ga4gh/v2/extended/organizations:
    get:
      description: This endpoint returns list of all organizations.
      operationId: entriesOrgsGet
      responses:
        "200":
          content:
            application/json:
              schema:
                items:
                  type: string
                type: array
          description: An array of organizations' names.
      summary: List all organizations
      tags:
        - extendedGA4GH
  /api/ga4gh/v2/extended/tools/entry/_search:
    post:
      description: This endpoint searches the indices for all published tools and workflows. Used by utilities that expect to talk to an elastic search endpoint.
      operationId: toolsIndexSearch
      requestBody:
        content:
          '*/*':
            schema:
              type: string
      responses:
        "200":
          content:
            application/json:
              schema:
                type: string
          description: An elastic search result.
      summary: Search the tools and workflows indices.
      tags:
        - extendedGA4GH
  /api/ga4gh/v2/extended/tools/index:
    post:
      description: This endpoint updates the indices for all published tools and workflows.
      operationId: Update the workflows and tools indices
      responses:
        "200":
          content:
            text/plain:
              schema:
                type: integer
          description: Workflows and tools indices populated with entries.
      security:
        - bearer: []
      summary: Update the workflows and tools indices
      tags:
        - extendedGA4GH
  /api/ga4gh/v2/extended/tools/{organization}:
    get:
      description: This endpoint returns tools of an organization.
      operationId: toolsOrgGet
      parameters:
        - in: path
          name: organization
          required: true
          schema:
            type: string
      responses:
        "200":
          content:
            application/json:
              schema:
                items:
                  $ref: '#/components/schemas/ToolV1'
                type: array
          description: An array of Tools of the input organization.
      summary: List tools of an organization
      tags:
        - extendedGA4GH
  /api/ga4gh/v2/extended/workflows/{organization}:
    get:
      description: This endpoint returns workflows of an organization.
      operationId: workflowsOrgGet
      parameters:
        - in: path
          name: organization
          required: true
          schema:
            type: string
      responses:
        "200":
          content:
            application/json:
              schema:
                items:
                  $ref: '#/components/schemas/ToolV1'
                type: array
          description: An array of Tools of the input organization.
      summary: List workflows of an organization
      tags:
        - extendedGA4GH
  /api/ga4gh/v2/extended/{id}/versions/{version_id}/{type}/tests/{relative_path}:
    post:
      description: Test JSON can be annotated with whether they ran correctly keyed by platform and associated with some metadata.
      operationId: verifyTestParameterFilePost
      parameters:
        - in: path
          name: type
          required: true
          schema:
            type: string
        - in: path
          name: id
          required: true
          schema:
            type: string
        - in: path
          name: version_id
          required: true
          schema:
            type: string
        - in: path
          name: relative_path
          required: true
          schema:
            type: string
        - in: query
          name: platform
          schema:
            type: string
        - in: query
          name: platform_version
          schema:
            type: string
        - in: query
          name: verified
          schema:
            type: boolean
        - in: query
          name: metadata
          schema:
            type: string
      responses:
        "200":
          content:
            application/json:
              schema:
                type: string
          description: The tool test JSON response.
        "401":
          content:
            application/json:
              schema:
                $ref: '#/components/schemas/Error'
          description: Credentials not provided or incorrect.
        "404":
          content:
            application/json:
              schema:
                $ref: '#/components/schemas/Error'
          description: The tool test cannot be found to annotate.
      security:
        - bearer: []
      summary: Annotate test JSON with information on whether it ran successfully on particular platforms plus metadata
      tags:
        - extendedGA4GH
  /auth/tokens/bitbucket.org:
    get:
      description: Add a new bitbucket.org token, used by quay.io redirect.
      operationId: addBitbucketToken
      parameters:
        - in: query
          name: code
          schema:
            type: string
      responses:
        default:
          content:
            application/json:
              schema:
                $ref: '#/components/schemas/Token'
          description: default response
      security:
        - bearer: []
      tags:
        - tokens
  /auth/tokens/github:
    post:
      description: Allow satellizer to post a new GitHub token to dockstore, used by login, can create new users.
      operationId: addToken
      requestBody:
        content:
          '*/*':
            schema:
              type: string
      responses:
        default:
          content:
            application/json:
              schema:
                $ref: '#/components/schemas/Token'
          description: default response
      security:
        - bearer: []
      tags:
        - tokens
  /auth/tokens/github.com:
    get:
      description: Add a new github.com token, used by accounts page.
      operationId: addGithubToken
      parameters:
        - in: query
          name: code
          schema:
            type: string
      responses:
        default:
          content:
            application/json:
              schema:
                $ref: '#/components/schemas/Token'
          description: default response
      security:
        - bearer: []
      tags:
        - tokens
  /auth/tokens/gitlab.com:
    get:
      description: Add a new gitlab.com token.
      operationId: addGitlabToken
      parameters:
        - in: query
          name: code
          schema:
            type: string
      responses:
        default:
          content:
            application/json:
              schema:
                $ref: '#/components/schemas/Token'
          description: default response
      security:
        - bearer: []
      tags:
        - tokens
  /auth/tokens/google:
    post:
      description: Allow satellizer to post a new Google token to Dockstore.
      operationId: addGoogleToken
      requestBody:
        content:
          '*/*':
            schema:
              type: string
      responses:
        default:
          content:
            application/json:
              schema:
                $ref: '#/components/schemas/Token'
          description: default response
      security:
        - bearer: []
      tags:
        - tokens
  /auth/tokens/orcid.org:
    post:
      description: Using OAuth code from ORCID, request and store tokens from ORCID API
      operationId: addOrcidToken
      parameters:
        - in: query
          name: code
          schema:
            type: string
      responses:
        default:
          content:
            application/json:
              schema:
                $ref: '#/components/schemas/Token'
          description: default response
      security:
        - bearer: []
      summary: Add a new orcid.org token
      tags:
        - tokens
  /auth/tokens/quay.io:
    get:
      description: Add a new quay IO token.
      operationId: addQuayToken
      parameters:
        - in: query
          name: access_token
          schema:
            type: string
      responses:
        default:
          content:
            application/json:
              schema:
                $ref: '#/components/schemas/Token'
          description: default response
      security:
        - bearer: []
      tags:
        - tokens
  /auth/tokens/zenodo.org:
    get:
      description: Add a new zenodo.org token, used by accounts page.
      operationId: addZenodoToken
      parameters:
        - in: query
          name: code
          schema:
            type: string
      responses:
        default:
          content:
            application/json:
              schema:
                $ref: '#/components/schemas/Token'
          description: default response
      security:
        - bearer: []
      tags:
        - tokens
  /auth/tokens/{tokenId}:
    delete:
      description: Delete a token.
      operationId: deleteToken
      parameters:
        - in: path
          name: tokenId
          required: true
          schema:
            format: int64
            type: integer
      responses:
        default:
          content:
            application/json: {}
          description: default response
      security:
        - bearer: []
      tags:
        - tokens
    get:
      description: Get a specific token by id.
      operationId: listToken
      parameters:
        - in: path
          name: tokenId
          required: true
          schema:
            format: int64
            type: integer
      responses:
        default:
          content:
            application/json:
              schema:
                $ref: '#/components/schemas/Token'
          description: default response
      security:
        - bearer: []
      tags:
        - tokens
  /containers/dockerRegistryList:
    get:
      description: Get the list of docker registries supported on Dockstore.
      operationId: getDockerRegistries
      responses:
        default:
          content:
            application/json:
              schema:
                items:
                  $ref: '#/components/schemas/RegistryBean'
                type: array
          description: default response
      tags:
        - containers
  /containers/hostedEntry:
    post:
      description: Create a hosted tool.
      operationId: createHostedTool_1
      parameters:
        - in: query
          name: registry
          schema:
            type: string
        - in: query
          name: name
          schema:
            type: string
        - in: query
          name: descriptorType
          schema:
            type: string
        - in: query
          name: namespace
          schema:
            type: string
        - in: query
          name: entryName
          schema:
            type: string
      responses:
        "200":
          content:
            application/json:
              schema:
                $ref: '#/components/schemas/Entry'
          description: Successfully created hosted entry
      security:
        - bearer: []
      tags:
        - hosted
  /containers/hostedEntry/{entryId}:
    delete:
      description: Delete a revision of a hosted tool.
      operationId: deleteHostedToolVersion_1
      parameters:
        - in: path
          name: entryId
          required: true
          schema:
            format: int64
            type: integer
        - in: query
          name: version
          schema:
            type: string
      responses:
        "200":
          content:
            application/json:
              schema:
                $ref: '#/components/schemas/Entry'
          description: Successfully deleted hosted entry version
      security:
        - bearer: []
      tags:
        - hosted
    patch:
      description: Non-idempotent operation for creating new revisions of hosted tools.
      operationId: editHostedTool
      parameters:
        - description: Entry to modify
          in: path
          name: entryId
          required: true
          schema:
            format: int64
            type: integer
      requestBody:
        content:
          application/json:
            schema:
              items:
                $ref: '#/components/schemas/SourceFile'
              type: array
              uniqueItems: true
        description: Set of updated sourcefiles, add files by adding new files with unknown paths, delete files by including them with emptied content
        required: true
      responses:
        default:
          content:
            application/json:
              schema:
                $ref: '#/components/schemas/Tool'
          description: default response
      security:
        - bearer: []
      tags:
        - hosted
  /containers/namespace/{namespace}/published:
    get:
      description: List all published tools belonging to the specified namespace.
      operationId: getPublishedContainersByNamespace
      parameters:
        - in: path
          name: namespace
          required: true
          schema:
            type: string
      responses:
        default:
          content:
            application/json:
              schema:
                items:
                  $ref: '#/components/schemas/Tool'
                type: array
          description: default response
      tags:
        - containers
  /containers/path/tool/{repository}:
    get:
      description: Get a tool by the specific tool path
      operationId: getContainerByToolPath
      parameters:
        - in: path
          name: repository
          required: true
          schema:
            type: string
        - in: query
          name: include
          schema:
            type: string
      responses:
        default:
          content:
            application/json:
              schema:
                $ref: '#/components/schemas/Tool'
          description: default response
      security:
        - bearer: []
      tags:
        - containers
  /containers/path/tool/{repository}/published:
    get:
      description: Get a published tool by the specific tool path.
      operationId: getPublishedContainerByToolPath
      parameters:
        - in: path
          name: repository
          required: true
          schema:
            type: string
        - in: query
          name: include
          schema:
            type: string
      responses:
        default:
          content:
            application/json:
              schema:
                $ref: '#/components/schemas/Tool'
          description: default response
      tags:
        - containers
  /containers/path/{containerId}/tags:
    get:
      description: Get tags for a tool by id.
      operationId: getTagsByPath
      parameters:
        - in: path
          name: containerId
          required: true
          schema:
            format: int64
            type: integer
      responses:
        default:
          content:
            application/json:
              schema:
                items:
                  $ref: '#/components/schemas/Tag'
                type: array
                uniqueItems: true
          description: default response
      security:
        - bearer: []
      tags:
        - containertags
  /containers/path/{repository}:
    get:
      description: Get a list of tools by path.
      operationId: getContainerByPath
      parameters:
        - in: path
          name: repository
          required: true
          schema:
            type: string
      responses:
        default:
          content:
            application/json:
              schema:
                items:
                  $ref: '#/components/schemas/Tool'
                type: array
          description: default response
      security:
        - bearer: []
      tags:
        - containers
  /containers/path/{repository}/published:
    get:
      description: Get a list of published tools by path.
      operationId: getPublishedContainerByPath
      parameters:
        - in: path
          name: repository
          required: true
          schema:
            type: string
      responses:
        default:
          content:
            application/json:
              schema:
                items:
                  $ref: '#/components/schemas/Tool'
                type: array
          description: default response
      security:
        - bearer: []
      tags:
        - containers
  /containers/published:
    get:
      description: List all published tools.
      operationId: allPublishedContainers
      parameters:
        - in: query
          name: offset
          schema:
            type: string
        - in: query
          name: limit
          schema:
            default: 100
            format: int32
            type: integer
        - in: query
          name: filter
          schema:
            default: ""
            type: string
        - in: query
          name: sortCol
          schema:
            default: stars
            type: string
        - in: query
          name: sortOrder
          schema:
            default: desc
            type: string
      responses:
        default:
          content:
            application/json:
              schema:
                items:
                  $ref: '#/components/schemas/Tool'
                type: array
          description: default response
      tags:
        - containers
  /containers/registerManual:
    post:
      description: Register a tool manually, along with tags.
      operationId: registerManual
      requestBody:
        content:
          '*/*':
            schema:
              $ref: '#/components/schemas/Tool'
      responses:
        default:
          content:
            application/json:
              schema:
                $ref: '#/components/schemas/Tool'
          description: default response
      security:
        - bearer: []
      tags:
        - containers
  /containers/schema/{containerId}/published:
    get:
      description: Get a published tool's schema by ID.
      operationId: getPublishedContainerSchema
      parameters:
        - in: path
          name: containerId
          required: true
          schema:
            format: int64
            type: integer
      responses:
        default:
          content:
            application/json:
              schema:
                items:
                  type: object
                type: array
          description: default response
      tags:
        - containers
  /containers/tags:
    get:
      description: List the tags for a tool.
      operationId: tags
      parameters:
        - in: query
          name: containerId
          schema:
            format: int64
            type: integer
      responses:
        default:
          content:
            application/json:
              schema:
                items:
                  $ref: '#/components/schemas/Tag'
                type: array
          description: default response
      security:
        - bearer: []
      tags:
        - containers
  /containers/{alias}/aliases:
    get:
      description: Retrieves a tool by alias.
      operationId: getToolByAlias
      parameters:
        - in: path
          name: alias
          required: true
          schema:
            type: string
      responses:
        default:
          content:
            application/json:
              schema:
                $ref: '#/components/schemas/Tool'
          description: default response
      security:
        - bearer: []
      tags:
        - containers
  /containers/{containerId}:
    delete:
      description: Delete a tool.
      operationId: deleteContainer
      parameters:
        - in: path
          name: containerId
          required: true
          schema:
            format: int64
            type: integer
      responses:
        default:
          content:
            application/json: {}
          description: default response
      security:
        - bearer: []
      tags:
        - containers
    get:
      description: Retrieve a tool
      operationId: getContainer
      parameters:
        - in: path
          name: containerId
          required: true
          schema:
            format: int64
            type: integer
        - in: query
          name: include
          schema:
            type: string
      responses:
        default:
          content:
            application/json:
              schema:
                $ref: '#/components/schemas/Tool'
          description: default response
      security:
        - bearer: []
      tags:
        - containers
    put:
      description: Update the tool with the given tool.
      operationId: updateContainer
      parameters:
        - in: path
          name: containerId
          required: true
          schema:
            format: int64
            type: integer
      requestBody:
        content:
          '*/*':
            schema:
              $ref: '#/components/schemas/Tool'
      responses:
        default:
          content:
            application/json:
              schema:
                $ref: '#/components/schemas/Tool'
          description: default response
      security:
        - bearer: []
      tags:
        - containers
  /containers/{containerId}/descriptor/{relative-path}:
    get:
      description: Get the corresponding descriptor file.
      operationId: secondaryDescriptorPath
      parameters:
        - in: path
          name: containerId
          required: true
          schema:
            format: int64
            type: integer
        - in: query
          name: tag
          schema:
            type: string
        - in: path
          name: relative-path
          required: true
          schema:
            type: string
        - in: query
          name: language
          schema:
            type: string
      responses:
        default:
          content:
            application/json:
              schema:
                $ref: '#/components/schemas/SourceFile'
          description: default response
      security:
        - bearer: []
      tags:
        - containers
  /containers/{containerId}/dockerfile:
    get:
      description: Get the corresponding Dockerfile.
      operationId: dockerfile
      parameters:
        - in: path
          name: containerId
          required: true
          schema:
            format: int64
            type: integer
        - in: query
          name: tag
          schema:
            type: string
      responses:
        default:
          content:
            application/json:
              schema:
                $ref: '#/components/schemas/SourceFile'
          description: default response
      security:
        - bearer: []
      tags:
        - containers
  /containers/{containerId}/labels:
    put:
      description: Update the labels linked to a tool.
      operationId: updateLabels
      parameters:
        - in: path
          name: containerId
          required: true
          schema:
            format: int64
            type: integer
        - in: query
          name: labels
          schema:
            type: string
      requestBody:
        content:
          '*/*':
            schema:
              type: string
      responses:
        default:
          content:
            application/json:
              schema:
                $ref: '#/components/schemas/Tool'
          description: default response
      security:
        - bearer: []
      tags:
        - containers
  /containers/{containerId}/primaryDescriptor:
    get:
      description: Get the primary descriptor file.
      operationId: primaryDescriptor
      parameters:
        - in: path
          name: containerId
          required: true
          schema:
            format: int64
            type: integer
        - in: query
          name: tag
          schema:
            type: string
        - in: query
          name: language
          schema:
            type: string
      responses:
        default:
          content:
            application/json:
              schema:
                $ref: '#/components/schemas/SourceFile'
          description: default response
      security:
        - bearer: []
      tags:
        - containers
  /containers/{containerId}/publish:
    post:
      description: Publish or unpublish a tool.
      operationId: publish
      parameters:
        - in: path
          name: containerId
          required: true
          schema:
            format: int64
            type: integer
      requestBody:
        content:
          '*/*':
            schema:
              $ref: '#/components/schemas/PublishRequest'
      responses:
        default:
          content:
            application/json:
              schema:
                $ref: '#/components/schemas/Tool'
          description: default response
      security:
        - bearer: []
      tags:
        - containers
  /containers/{containerId}/refresh:
    get:
      description: Refresh one particular tool.
      operationId: refresh
      parameters:
        - in: path
          name: containerId
          required: true
          schema:
            format: int64
            type: integer
      responses:
        default:
          content:
            application/json:
              schema:
                $ref: '#/components/schemas/Tool'
          description: default response
      security:
        - bearer: []
      tags:
        - containers
  /containers/{containerId}/requestDOI/{tagId}:
    post:
      description: Request a DOI for this version of a tool.
      operationId: requestDOIForToolTag
      parameters:
        - in: path
          name: containerId
          required: true
          schema:
            format: int64
            type: integer
        - in: path
          name: tagId
          required: true
          schema:
            format: int64
            type: integer
      responses:
        default:
          content:
            application/json:
              schema:
                items:
                  $ref: '#/components/schemas/Tag'
                type: array
                uniqueItems: true
          description: default response
      security:
        - bearer: []
      tags:
        - containertags
  /containers/{containerId}/secondaryDescriptors:
    get:
      description: Get a list of secondary descriptor files.
      operationId: secondaryDescriptors
      parameters:
        - in: path
          name: containerId
          required: true
          schema:
            format: int64
            type: integer
        - in: query
          name: tag
          schema:
            type: string
        - in: query
          name: language
          schema:
            type: string
      responses:
        default:
          content:
            application/json:
              schema:
                items:
                  $ref: '#/components/schemas/SourceFile'
                type: array
          description: default response
      security:
        - bearer: []
      tags:
        - containers
  /containers/{containerId}/star:
    put:
      description: Star a tool.
      operationId: starEntry
      parameters:
        - in: path
          name: containerId
          required: true
          schema:
            format: int64
            type: integer
      requestBody:
        content:
          '*/*':
            schema:
              $ref: '#/components/schemas/StarRequest'
      responses:
        default:
          content:
            application/json: {}
          description: default response
      security:
        - bearer: []
      tags:
        - containers
  /containers/{containerId}/starredUsers:
    get:
      description: Returns list of users who starred a tool.
      operationId: getStarredUsers
      parameters:
        - in: path
          name: containerId
          required: true
          schema:
            format: int64
            type: integer
      responses:
        default:
          content:
            application/json:
              schema:
                items:
                  $ref: '#/components/schemas/User'
                type: array
                uniqueItems: true
          description: default response
      tags:
        - containers
  /containers/{containerId}/tags:
    post:
      description: Add new tags linked to a tool.
      operationId: addTags
      parameters:
        - in: path
          name: containerId
          required: true
          schema:
            format: int64
            type: integer
      requestBody:
        content:
          '*/*':
            schema:
              items:
                $ref: '#/components/schemas/Tag'
              type: array
      responses:
        default:
          content:
            application/json:
              schema:
                items:
                  $ref: '#/components/schemas/Tag'
                type: array
                uniqueItems: true
          description: default response
      security:
        - bearer: []
      tags:
        - containertags
    put:
      description: Update the tags linked to a tool.
      operationId: updateTags
      parameters:
        - in: path
          name: containerId
          required: true
          schema:
            format: int64
            type: integer
      requestBody:
        content:
          '*/*':
            schema:
              items:
                $ref: '#/components/schemas/Tag'
              type: array
      responses:
        default:
          content:
            application/json:
              schema:
                items:
                  $ref: '#/components/schemas/Tag'
                type: array
                uniqueItems: true
          description: default response
      security:
        - bearer: []
      tags:
        - containertags
  /containers/{containerId}/tags/{tagId}:
    delete:
      description: Delete tag linked to a tool.
      operationId: deleteTags
      parameters:
        - in: path
          name: containerId
          required: true
          schema:
            format: int64
            type: integer
        - in: path
          name: tagId
          required: true
          schema:
            format: int64
            type: integer
      responses:
        default:
          content:
            application/json: {}
          description: default response
      security:
        - bearer: []
      tags:
        - containertags
  /containers/{containerId}/tags/{tagId}/sourcefiles:
    get:
      description: Retrieve sourcefiles for a container's version
      operationId: getTagsSourcefiles
      parameters:
        - description: Container to retrieve the version from
          in: path
          name: containerId
          required: true
          schema:
            format: int64
            type: integer
        - description: Tag to retrieve the sourcefiles from
          in: path
          name: tagId
          required: true
          schema:
            format: int64
            type: integer
        - description: List of file types to filter sourcefiles by
          in: query
          name: fileTypes
          schema:
            items:
              enum:
                - DOCKSTORE_CWL
                - DOCKSTORE_WDL
                - DOCKERFILE
                - CWL_TEST_JSON
                - WDL_TEST_JSON
                - NEXTFLOW
                - NEXTFLOW_CONFIG
                - NEXTFLOW_TEST_PARAMS
                - DOCKSTORE_YML
                - DOCKSTORE_SERVICE_YML
                - DOCKSTORE_SERVICE_TEST_JSON
                - DOCKSTORE_SERVICE_OTHER
                - DOCKSTORE_GXFORMAT2
                - GXFORMAT2_TEST_FILE
                - DOCKSTORE_SWL
                - SWL_TEST_JSON
              type: string
            type: array
      responses:
        default:
          content:
            application/json:
              schema:
                items:
                  $ref: '#/components/schemas/SourceFile'
                type: array
                uniqueItems: true
          description: default response
      security:
        - bearer: []
      tags:
        - containertags
  /containers/{containerId}/testParameterFiles:
    delete:
      description: Delete test parameter files to a tag.
      operationId: deleteTestParameterFiles
      parameters:
        - in: path
          name: containerId
          required: true
          schema:
            format: int64
            type: integer
        - in: query
          name: testParameterPaths
          schema:
            items:
              type: string
            type: array
        - in: query
          name: tagName
          schema:
            type: string
        - in: query
          name: descriptorType
          schema:
            type: string
      responses:
        default:
          content:
            application/json:
              schema:
                items:
                  $ref: '#/components/schemas/SourceFile'
                type: array
                uniqueItems: true
          description: default response
      security:
        - bearer: []
      tags:
        - containers
    get:
      description: Get the corresponding test parameter files.
      operationId: getTestParameterFiles
      parameters:
        - in: path
          name: containerId
          required: true
          schema:
            format: int64
            type: integer
        - in: query
          name: tag
          schema:
            type: string
        - in: query
          name: descriptorType
          schema:
            type: string
      responses:
        default:
          content:
            application/json:
              schema:
                items:
                  $ref: '#/components/schemas/SourceFile'
                type: array
          description: default response
      security:
        - bearer: []
      tags:
        - containers
    put:
      description: Add test parameter files to a tag.
      operationId: addTestParameterFiles
      parameters:
        - in: path
          name: containerId
          required: true
          schema:
            format: int64
            type: integer
        - in: query
          name: testParameterPaths
          schema:
            items:
              type: string
            type: array
        - in: query
          name: tagName
          schema:
            type: string
        - in: query
          name: descriptorType
          schema:
            type: string
      requestBody:
        content:
          '*/*':
            schema:
              type: string
      responses:
        default:
          content:
            application/json:
              schema:
                items:
                  $ref: '#/components/schemas/SourceFile'
                type: array
                uniqueItems: true
          description: default response
      security:
        - bearer: []
      tags:
        - containers
  /containers/{containerId}/updateTagPaths:
    put:
      description: Change the tool paths.
      operationId: updateTagContainerPath
      parameters:
        - in: path
          name: containerId
          required: true
          schema:
            format: int64
            type: integer
      requestBody:
        content:
          '*/*':
            schema:
              $ref: '#/components/schemas/Tool'
      responses:
        default:
          content:
            application/json:
              schema:
                $ref: '#/components/schemas/Tool'
          description: default response
      security:
        - bearer: []
      tags:
        - containers
  /containers/{containerId}/users:
    get:
      description: Get users of a tool.
      operationId: getUsers
      parameters:
        - in: path
          name: containerId
          required: true
          schema:
            format: int64
            type: integer
      responses:
        default:
          content:
            application/json:
              schema:
                items:
                  $ref: '#/components/schemas/User'
                type: array
          description: default response
      security:
        - bearer: []
      tags:
        - containers
  /containers/{toolId}/defaultVersion:
    put:
      description: Update the default version of the given tool.
      operationId: updateDefaultVersion
      parameters:
        - in: path
          name: toolId
          required: true
          schema:
            format: int64
            type: integer
      requestBody:
        content:
          '*/*':
            schema:
              type: string
      responses:
        default:
          content:
            application/json:
              schema:
                $ref: '#/components/schemas/Tool'
          description: default response
      security:
        - bearer: []
      tags:
        - containers
  /containers/{toolId}/zip/{tagId}:
    get:
      description: Download a ZIP file of a tool and all associated files.
      operationId: getToolZip
      parameters:
        - in: path
          name: toolId
          required: true
          schema:
            format: int64
            type: integer
        - in: path
          name: tagId
          required: true
          schema:
            format: int64
            type: integer
      responses:
        default:
          content:
            application/zip: {}
          description: default response
      security:
        - bearer: []
      tags:
        - containers
  /curation/notifications:
    get:
      description: Return all active notifications
      operationId: getActiveNotifications
      responses:
        default:
          content:
            application/json:
              schema:
                items:
                  $ref: '#/components/schemas/Notification'
                type: array
          description: default response
      tags:
        - curation
    post:
      description: Create a notification
      operationId: createNotification
      requestBody:
        content:
          application/json:
            schema:
              $ref: '#/components/schemas/Notification'
        description: Notification to create
        required: true
      responses:
        default:
          content:
            application/json:
              schema:
                $ref: '#/components/schemas/Notification'
          description: default response
      security:
        - bearer: []
      tags:
        - curation
  /curation/notifications/{id}:
    delete:
      description: Delete a notification
      operationId: deleteNotification
      parameters:
        - in: path
          name: id
          required: true
          schema:
            format: int64
            type: integer
      responses:
        default:
          content:
            application/json: {}
          description: default response
      security:
        - bearer: []
      tags:
        - curation
    get:
      description: Return the notification with given id
      operationId: getNotification
      parameters:
        - in: path
          name: id
          required: true
          schema:
            format: int64
            type: integer
      responses:
        default:
          content:
            application/json:
              schema:
                $ref: '#/components/schemas/Notification'
          description: default response
      tags:
        - curation
    put:
      description: Update a notification
      operationId: updateNotification
      parameters:
        - in: path
          name: id
          required: true
          schema:
            format: int64
            type: integer
      requestBody:
        content:
          '*/*':
            schema:
              $ref: '#/components/schemas/Notification'
      responses:
        default:
          content:
            application/json:
              schema:
                $ref: '#/components/schemas/Notification'
          description: default response
      security:
        - bearer: []
      tags:
        - curation
  /entries/{entryId}/verifiedPlatforms:
    get:
      description: Get the verified platforms for each version of an entry.
      operationId: getVerifiedPlatforms
      parameters:
        - description: id of the entry
          in: path
          name: entryId
          required: true
          schema:
            format: int64
            type: integer
      responses:
        default:
          content:
            application/json:
              schema:
                items:
                  $ref: '#/components/schemas/VersionVerifiedPlatform'
                type: array
          description: default response
      security:
        - bearer: []
      tags:
        - entries
  /entries/{entryId}/versions/{versionId}/fileTypes:
    get:
      description: Retrieve the unique file types of a version's sourcefile
      operationId: getVersionsFileTypes
      parameters:
        - description: Entry to retrieve the version from
          in: path
          name: entryId
          required: true
          schema:
            format: int64
            type: integer
        - description: Version to retrieve the sourcefile types from
          in: path
          name: versionId
          required: true
          schema:
            format: int64
            type: integer
      responses:
        default:
          content:
            application/json:
              schema:
                items:
                  enum:
                    - DOCKSTORE_CWL
                    - DOCKSTORE_WDL
                    - DOCKERFILE
                    - CWL_TEST_JSON
                    - WDL_TEST_JSON
                    - NEXTFLOW
                    - NEXTFLOW_CONFIG
                    - NEXTFLOW_TEST_PARAMS
                    - DOCKSTORE_YML
                    - DOCKSTORE_SERVICE_YML
                    - DOCKSTORE_SERVICE_TEST_JSON
                    - DOCKSTORE_SERVICE_OTHER
                    - DOCKSTORE_GXFORMAT2
                    - GXFORMAT2_TEST_FILE
                    - DOCKSTORE_SWL
                    - SWL_TEST_JSON
                  type: string
                type: array
                uniqueItems: true
          description: default response
      security:
        - bearer: []
      tags:
        - entries
  /entries/{id}/aliases:
    post:
      description: Add aliases linked to a entry in Dockstore.
      operationId: addAliases_2
      parameters:
        - in: path
          name: id
          required: true
          schema:
            format: int64
            type: integer
        - in: query
          name: aliases
          schema:
            type: string
      responses:
        "200":
          content:
            application/json:
              schema:
                $ref: '#/components/schemas/Entry'
          description: Successfully added alias to entry
      security:
        - bearer: []
      tags:
        - entries
  /entries/{id}/collections:
    get:
      description: Get the collections and approved organizations that contain the published entry
      operationId: entryCollections
      parameters:
        - in: path
          name: id
          required: true
          schema:
            format: int64
            type: integer
      responses:
        default:
          content:
            application/json:
              schema:
                items:
                  $ref: '#/components/schemas/CollectionOrganization'
                type: array
          description: default response
      tags:
        - entries
  /entries/{id}/topic:
    post:
      description: Create a discourse topic for an entry.
      operationId: setDiscourseTopic
      parameters:
        - description: The id of the entry to add a topic to.
          in: path
          name: id
          required: true
          schema:
            format: int64
            type: integer
      responses:
        default:
          content:
            application/json:
              schema:
                $ref: '#/components/schemas/Entry'
          description: default response
      security:
        - bearer: []
      tags:
        - entries
  /events:
    get:
      description: Optional authentication.
      operationId: getEvents
      parameters:
        - in: query
          name: event_search_type
          schema:
            enum:
              - STARRED_ENTRIES
              - STARRED_ORGANIZATION
              - ALL_STARRED
            type: string
        - in: query
          name: limit
          schema:
            default: 10
            format: int32
            maximum: 100
            minimum: 1
            type: integer
        - in: query
          name: offset
          schema:
            default: 0
            format: int32
            type: integer
      responses:
        default:
          content:
            application/json:
              schema:
                items:
                  $ref: '#/components/schemas/Event'
                type: array
          description: default response
      security:
        - bearer: []
      summary: Get events based on filters.
      tags:
        - events
  /ga4gh/trs/v2/service-info:
    get:
      operationId: getServiceInfo
      responses:
        "200":
          content:
            application/json:
              schema:
                $ref: '#/components/schemas/TRSService'
          description: A successful operation to request the service information about this running service.'
      summary: Show information about this service. It is assumed that removing this endpoint from a URL will result in a valid URL to query against
      tags:
        - GA4GHV20
  /ga4gh/trs/v2/toolClasses:
    get:
      description: 'This endpoint returns all tool-classes available. '
      operationId: toolClassesGet
      responses:
        "200":
          content:
            application/json:
              schema:
                items:
                  $ref: '#/components/schemas/ToolClass'
                type: array
            text/plain:
              schema:
                items:
                  $ref: '#/components/schemas/ToolClass'
                type: array
          description: A list of potential tool classes.
      security:
        - BEARER: []
      summary: List all tool types
      tags:
        - GA4GHV20
  /ga4gh/trs/v2/tools:
    get:
      description: 'This endpoint returns all tools available or a filtered subset using metadata query parameters. '
      operationId: toolsGet
      parameters:
        - description: A unique identifier of the tool, scoped to this registry, for example `123456`.
          in: query
          name: id
          schema:
            type: string
        - description: Support for this parameter is optional for tool registries that support aliases. If provided will only return entries with the given alias.
          in: query
          name: alias
          schema:
            type: string
        - description: Filter tools by the name of the subclass (#/definitions/ToolClass)
          in: query
          name: toolClass
          schema:
            enum:
              - CommandLineTool
              - Workflow
            type: string
        - description: Filter tools by the name of the descriptor type (#/definitions/DescriptorType)
          in: query
          name: descriptorType
          schema:
            enum:
              - CWL
              - WDL
              - NFL
              - SERVICE
              - GALAXY
            type: string
        - description: The image registry that contains the image.
          in: query
          name: registry
          schema:
            type: string
        - description: The organization in the registry that published the image.
          in: query
          name: organization
          schema:
            type: string
        - description: The name of the image.
          in: query
          name: name
          schema:
            type: string
        - description: The name of the tool.
          in: query
          name: toolname
          schema:
            type: string
        - description: The description of the tool.
          in: query
          name: description
          schema:
            type: string
        - description: The author of the tool (TODO a thought occurs, are we assuming that the author of the CWL and the image are the same?).
          in: query
          name: author
          schema:
            type: string
        - description: Return only checker workflows.
          in: query
          name: checker
          schema:
            type: boolean
        - description: Start index of paging. Pagination results can be based on numbers or other values chosen by the registry implementor (for example, SHA values). If this exceeds the current result set return an empty set.  If not specified in the request, this will start at the beginning of the results.
          in: query
          name: offset
          schema:
            type: string
        - description: Amount of records to return in a given page.
          in: query
          name: limit
          schema:
            format: int32
            type: integer
      responses:
        "200":
          content:
            application/json:
              schema:
                items:
                  $ref: '#/components/schemas/Tool'
                type: array
            text/plain:
              schema:
                items:
                  $ref: '#/components/schemas/Tool'
                type: array
          description: An array of Tools that match the filter.
      security:
        - BEARER: []
      summary: List all tools
      tags:
        - GA4GHV20
  /ga4gh/trs/v2/tools/{id}:
    get:
      description: This endpoint returns one specific tool (which has ToolVersions nested inside it).
      operationId: toolsIdGet
      parameters:
        - description: A unique identifier of the tool, scoped to this registry, for example `123456`.
          in: path
          name: id
          required: true
          schema:
            type: string
      responses:
        "200":
          content:
            application/json:
              schema:
                $ref: '#/components/schemas/Tool'
            text/plain:
              schema:
                $ref: '#/components/schemas/Tool'
          description: A tool.
        "404":
          content:
            application/json:
              schema:
                $ref: '#/components/schemas/Error'
            text/plain:
              schema:
                $ref: '#/components/schemas/Error'
          description: The tool can not be found.
      security:
        - BEARER: []
      summary: List one specific tool, acts as an anchor for self references
      tags:
        - GA4GHV20
  /ga4gh/trs/v2/tools/{id}/versions:
    get:
      description: Returns all versions of the specified tool.
      operationId: toolsIdVersionsGet
      parameters:
        - description: A unique identifier of the tool, scoped to this registry, for example `123456`.
          in: path
          name: id
          required: true
          schema:
            type: string
      responses:
        "200":
          content:
            application/json:
              schema:
                items:
                  $ref: '#/components/schemas/ToolVersion'
                type: array
            text/plain:
              schema:
                items:
                  $ref: '#/components/schemas/ToolVersion'
                type: array
          description: An array of tool versions.
      security:
        - BEARER: []
      summary: List versions of a tool
      tags:
        - GA4GHV20
  /ga4gh/trs/v2/tools/{id}/versions/{version_id}:
    get:
      description: This endpoint returns one specific tool version.
      operationId: toolsIdVersionsVersionIdGet
      parameters:
        - description: A unique identifier of the tool, scoped to this registry, for example `123456`.
          in: path
          name: id
          required: true
          schema:
            type: string
        - description: An identifier of the tool version, scoped to this registry, for example `v1`. We recommend that versions use semantic versioning https://semver.org/spec/v2.0.0.html  (For example, `1.0.0` instead of `develop`)
          in: path
          name: version_id
          required: true
          schema:
            type: string
      responses:
        "200":
          content:
            application/json:
              schema:
                $ref: '#/components/schemas/ToolVersion'
            text/plain:
              schema:
                $ref: '#/components/schemas/ToolVersion'
          description: A tool version.
        "404":
          content:
            application/json:
              schema:
                $ref: '#/components/schemas/Error'
            text/plain:
              schema:
                $ref: '#/components/schemas/Error'
          description: The tool can not be found.
      security:
        - BEARER: []
      summary: List one specific tool version, acts as an anchor for self references
      tags:
        - GA4GHV20
  /ga4gh/trs/v2/tools/{id}/versions/{version_id}/containerfile:
    get:
      description: Returns the container specifications(s) for the specified image. For example, a CWL CommandlineTool can be associated with one specification for a container, a CWL Workflow can be associated with multiple specifications for containers.
      operationId: toolsIdVersionsVersionIdContainerfileGet
      parameters:
        - description: A unique identifier of the tool, scoped to this registry, for example `123456`.
          in: path
          name: id
          required: true
          schema:
            type: string
        - description: An identifier of the tool version for this particular tool registry, for example `v1`.
          in: path
          name: version_id
          required: true
          schema:
            type: string
      responses:
        "200":
          content:
            application/json:
              schema:
                items:
                  $ref: '#/components/schemas/FileWrapper'
                type: array
            text/plain:
              schema:
                items:
                  $ref: '#/components/schemas/FileWrapper'
                type: array
          description: The tool payload.
        "404":
          content:
            application/json:
              schema:
                $ref: '#/components/schemas/Error'
            text/plain:
              schema:
                $ref: '#/components/schemas/Error'
          description: There are no container specifications for this tool.
      security:
        - BEARER: []
      summary: Get the container specification(s) for the specified image.
      tags:
        - GA4GHV20
  /ga4gh/trs/v2/tools/{id}/versions/{version_id}/{type}/descriptor:
    get:
      description: Returns the descriptor for the specified tool (examples include CWL, WDL, or Nextflow documents).
      operationId: toolsIdVersionsVersionIdTypeDescriptorGet
      parameters:
        - description: The output type of the descriptor. Plain types return the bare descriptor while the "non-plain" types return a descriptor wrapped with metadata. Allowable values include "CWL", "WDL", "NFL", "PLAIN_CWL", "PLAIN_WDL", "PLAIN_NFL".
          in: path
          name: type
          required: true
          schema:
            type: string
        - description: A unique identifier of the tool, scoped to this registry, for example `123456`.
          in: path
          name: id
          required: true
          schema:
            type: string
        - description: An identifier of the tool version, scoped to this registry, for example `v1`.
          in: path
          name: version_id
          required: true
          schema:
            type: string
      responses:
        "200":
          content:
            application/json:
              schema:
                $ref: '#/components/schemas/FileWrapper'
            text/plain:
              schema:
                $ref: '#/components/schemas/FileWrapper'
          description: The tool descriptor.
        "404":
          content:
            application/json:
              schema:
                $ref: '#/components/schemas/Error'
            text/plain:
              schema:
                $ref: '#/components/schemas/Error'
          description: The tool descriptor can not be found.
      security:
        - BEARER: []
      summary: Get the tool descriptor for the specified tool
      tags:
        - GA4GHV20
  /ga4gh/trs/v2/tools/{id}/versions/{version_id}/{type}/descriptor/{relative_path}:
    get:
      description: Descriptors can often include imports that refer to additional descriptors. This returns additional descriptors for the specified tool in the same or other directories that can be reached as a relative path. This endpoint can be useful for workflow engine implementations like cwltool to programmatically download all the descriptors for a tool and run it. This can optionally include other files described with FileWrappers such as test parameters and containerfiles.
      operationId: toolsIdVersionsVersionIdTypeDescriptorRelativePathGet
      parameters:
        - description: The output type of the descriptor. If not specified, it is up to the underlying implementation to determine which output type to return. Plain types return the bare descriptor while the "non-plain" types return a descriptor wrapped with metadata. Allowable values are "CWL", "WDL", "NFL", "PLAIN_CWL", "PLAIN_WDL", "PLAIN_NFL".
          in: path
          name: type
          required: true
          schema:
            type: string
        - description: A unique identifier of the tool, scoped to this registry, for example `123456`.
          in: path
          name: id
          required: true
          schema:
            type: string
        - description: An identifier of the tool version for this particular tool registry, for example `v1`.
          in: path
          name: version_id
          required: true
          schema:
            type: string
        - description: A relative path to the additional file (same directory or subdirectories), for example 'foo.cwl' would return a 'foo.cwl' from the same directory as the main descriptor. 'nestedDirectory/foo.cwl' would return the file  from a nested subdirectory.  Unencoded paths such 'sampleDirectory/foo.cwl' should also be allowed.
          in: path
          name: relative_path
          required: true
          schema:
            type: string
      responses:
        "200":
          content:
            application/json:
              schema:
                $ref: '#/components/schemas/FileWrapper'
            text/plain:
              schema:
                $ref: '#/components/schemas/FileWrapper'
          description: The tool descriptor.
        "404":
          content:
            application/json:
              schema:
                $ref: '#/components/schemas/Error'
            text/plain:
              schema:
                $ref: '#/components/schemas/Error'
          description: The tool can not be output in the specified type.
      security:
        - BEARER: []
      summary: Get additional tool descriptor files relative to the main file
      tags:
        - GA4GHV20
  /ga4gh/trs/v2/tools/{id}/versions/{version_id}/{type}/files:
    get:
      description: 'Get a list of objects that contain the relative path and file type. The descriptors are intended for use with the /tools/{id}/versions/{version_id}/{type}/descriptor/{relative_path : .+} endpoint.'
      operationId: toolsIdVersionsVersionIdTypeFilesGet
      parameters:
        - description: The output type of the descriptor. Examples of allowable values are "CWL", "WDL", and "NFL".
          in: path
          name: type
          required: true
          schema:
            type: string
        - description: A unique identifier of the tool, scoped to this registry, for example `123456`.
          in: path
          name: id
          required: true
          schema:
            type: string
        - description: An identifier of the tool version for this particular tool registry, for example `v1`.
          in: path
          name: version_id
          required: true
          schema:
            type: string
      responses:
        "200":
          content:
            application/json:
              schema:
                items:
                  $ref: '#/components/schemas/ToolFile'
                type: array
            text/plain:
              schema:
                items:
                  $ref: '#/components/schemas/ToolFile'
                type: array
          description: The array of File JSON responses.
        "404":
          content:
            application/json:
              schema:
                $ref: '#/components/schemas/Error'
            text/plain:
              schema:
                $ref: '#/components/schemas/Error'
          description: The tool can not be output in the specified type.
      security:
        - BEARER: []
      summary: Get a list of objects that contain the relative path and file type
      tags:
        - GA4GHV20
  /ga4gh/trs/v2/tools/{id}/versions/{version_id}/{type}/tests:
    get:
      description: Get a list of test JSONs (these allow you to execute the tool successfully) suitable for use with this descriptor type.
      operationId: toolsIdVersionsVersionIdTypeTestsGet
      parameters:
        - description: The type of the underlying descriptor. Allowable values include "CWL", "WDL", "NFL", "PLAIN_CWL", "PLAIN_WDL", "PLAIN_NFL". For example, "CWL" would return an list of ToolTests objects while "PLAIN_CWL" would return a bare JSON list with the content of the tests.
          in: path
          name: type
          required: true
          schema:
            type: string
        - description: A unique identifier of the tool, scoped to this registry, for example `123456`.
          in: path
          name: id
          required: true
          schema:
            type: string
        - description: An identifier of the tool version for this particular tool registry, for example `v1`.
          in: path
          name: version_id
          required: true
          schema:
            type: string
      responses:
        "200":
          content:
            application/json:
              schema:
                items:
                  $ref: '#/components/schemas/FileWrapper'
                type: array
            text/plain:
              schema:
                items:
                  $ref: '#/components/schemas/FileWrapper'
                type: array
          description: The tool test JSON response.
        "404":
          content:
            application/json:
              schema:
                $ref: '#/components/schemas/Error'
            text/plain:
              schema:
                $ref: '#/components/schemas/Error'
          description: The tool can not be output in the specified type.
      security:
        - BEARER: []
      summary: Get a list of test JSONs
      tags:
        - GA4GHV20
  /lambdaEvents/{organization}:
    get:
      description: Get all of the Lambda Events for the given GitHub organization.
      operationId: getLambdaEventsByOrganization
      parameters:
        - in: path
          name: organization
          required: true
          schema:
            type: string
        - in: query
          name: offset
          schema:
            default: "0"
            type: string
        - in: query
          name: limit
          schema:
            default: 100
            format: int32
            type: integer
      responses:
        default:
          content:
            application/json:
              schema:
                items:
                  $ref: '#/components/schemas/LambdaEvent'
                type: array
          description: default response
      security:
        - bearer: []
      tags:
        - lambdaEvents
  /metadata/config.json:
    get:
      description: Configuration, NO authentication
      operationId: getConfig
      responses:
        default:
          content:
            application/json:
              schema:
                $ref: '#/components/schemas/Config'
          description: default response
      summary: Configuration for UI clients of the API
      tags:
        - metadata
  /metadata/descriptorLanguageList:
    get:
      description: Get the list of descriptor languages supported on Dockstore, NO authentication
      operationId: getDescriptorLanguages
      responses:
        default:
          content:
            application/json:
              schema:
                items:
                  $ref: '#/components/schemas/DescriptorLanguageBean'
                type: array
          description: List of descriptor languages
      summary: Get the list of descriptor languages supported on Dockstore
      tags:
        - metadata
  /metadata/dockerRegistryList:
    get:
      description: Get the list of docker registries supported on Dockstore, NO authentication
      operationId: getDockerRegistries_1
      responses:
        default:
          content:
            application/json:
              schema:
                items:
                  $ref: '#/components/schemas/RegistryBean'
                type: array
          description: List of Docker registries
      summary: Get the list of docker registries supported on Dockstore
      tags:
        - metadata
  /metadata/elasticSearch:
    get:
      description: Successful response if elastic search is up and running, NO authentication
      operationId: checkElasticSearch
      responses:
        default:
          content:
            text/html: {}
            text/xml: {}
          description: default response
      summary: Successful response if elastic search is up and running
      tags:
        - metadata
  /metadata/okHttpCachePerformance:
    get:
      description: Get measures of cache performance, NO authentication
      operationId: getCachePerformance
      responses:
        default:
          content:
            application/json:
              schema:
                additionalProperties:
                  type: string
                type: object
          description: Cache performance information
      summary: Get measures of cache performance
      tags:
        - metadata
  /metadata/rss:
    get:
      description: List all published tools and workflows in creation order, NO authentication
      operationId: rssFeed
      responses:
        default:
          content:
            text/xml:
              schema:
                type: string
          description: default response
      summary: List all published tools and workflows in creation order
      tags:
        - metadata
  /metadata/runner_dependencies:
    get:
      description: Returns the file containing runner dependencies, NO authentication
      operationId: getRunnerDependencies
      parameters:
        - description: The Dockstore client version
          in: query
          name: client_version
          schema:
            type: string
        - description: Python version, only relevant for the cwltool runner
          in: query
          name: python_version
          schema:
            default: "3"
            type: string
        - description: The tool runner
          in: query
          name: runner
          schema:
            default: cwltool
            enum:
              - cwltool
            type: string
        - description: Response type
          in: query
          name: output
          schema:
            default: text
            enum:
              - json
              - text
            type: string
      responses:
        default:
          content:
            application/json:
              schema:
                type: string
          description: The requirements.txt file
      summary: Returns the file containing runner dependencies
      tags:
        - metadata
  /metadata/sitemap:
    get:
      description: List all available workflow, tool, organization, and collection paths. Available means published for tools/workflows, and approved for organizations and their respective collections. NO authentication
      operationId: sitemap
      responses:
        default:
          content:
            text/html:
              schema:
                type: string
            text/xml:
              schema:
                type: string
          description: default response
      summary: List all available workflow, tool, organization, and collection paths.
      tags:
        - metadata
  /metadata/sourceControlList:
    get:
      description: Get the list of source controls supported on Dockstore, NO authentication
      operationId: getSourceControlList
      responses:
        default:
          content:
            application/json:
              schema:
                items:
                  $ref: '#/components/schemas/SourceControlBean'
                type: array
          description: List of source control repositories
      summary: Get the list of source controls supported on Dockstore
      tags:
        - metadata
  /organizations:
    get:
      description: List all organizations that have been approved by a curator or admin, sorted by number of stars.
      operationId: getApprovedOrganizations
      responses:
        default:
          content:
            application/json:
              schema:
                items:
                  $ref: '#/components/schemas/Organization'
                type: array
          description: default response
      summary: List all available organizations.
      tags:
        - organizations
    post:
      description: Create an organization. Organization requires approval by an admin before being made public.
      operationId: createOrganization
      requestBody:
        content:
          application/json:
            schema:
              $ref: '#/components/schemas/Organization'
        description: Organization to register.
        required: true
      responses:
        default:
          content:
            application/json:
              schema:
                $ref: '#/components/schemas/Organization'
          description: default response
      security:
        - bearer: []
      summary: Create an organization.
      tags:
        - organizations
  /organizations/all:
    get:
      description: List all organizations, regardless of organization status. Admin/curator only.
      operationId: getAllOrganizations
      parameters:
        - description: Filter to apply to organizations.
          in: query
          name: type
          required: true
          schema:
            enum:
              - all
              - pending
              - rejected
              - approved
            type: string
      responses:
        default:
          content:
            application/json:
              schema:
                items:
                  $ref: '#/components/schemas/Organization'
                type: array
          description: default response
      security:
        - bearer: []
      summary: List all organizations.
      tags:
        - organizations
  /organizations/collections/{alias}/aliases:
    get:
      description: Retrieve a collection by alias.
      operationId: getCollectionByAlias
      parameters:
        - description: Alias of the collection.
          in: path
          name: alias
          required: true
          schema:
            type: string
      responses:
        default:
          content:
            application/json:
              schema:
                $ref: '#/components/schemas/Collection'
          description: default response
      summary: Retrieve a collection by alias.
      tags:
        - organizations
  /organizations/collections/{collectionId}/aliases:
    post:
      description: Aliases are alphanumerical (case-insensitive and may contain internal hyphens), given in a comma-delimited list.
      operationId: addCollectionAliases_1
      parameters:
        - description: Collection to modify.
          in: path
          name: collectionId
          required: true
          schema:
            format: int64
            type: integer
        - description: Comma-delimited list of aliases.
          in: query
          name: aliases
          required: true
          schema:
            type: string
      responses:
        "200":
          content:
            application/json:
              schema:
                $ref: '#/components/schemas/Collection'
          description: Successfully added alias to collection
      security:
        - bearer: []
      summary: Add aliases linked to a collection in Dockstore.
      tags:
        - organizations
  /organizations/name/{name}:
    get:
      description: Retrieve an organization by name. Supports optional authentication.
      operationId: getOrganizationByName
      parameters:
        - description: Organization name.
          in: path
          name: name
          required: true
          schema:
            type: string
      responses:
        default:
          content:
            application/json:
              schema:
                $ref: '#/components/schemas/Organization'
          description: default response
      security:
        - bearer: []
      summary: Retrieve an organization by name.
      tags:
        - organizations
  /organizations/{alias}/aliases:
    get:
      description: Retrieve an organization by alias.
      operationId: getOrganizationByAlias
      parameters:
        - description: Alias.
          in: path
          name: alias
          required: true
          schema:
            type: string
      responses:
        default:
          content:
            application/json:
              schema:
                $ref: '#/components/schemas/Organization'
          description: default response
      summary: Retrieve an organization by alias.
      tags:
        - organizations
  /organizations/{organizationId}:
    delete:
      description: Delete pending or rejected organization
      operationId: deleteRejectedOrPendingOrganization
      parameters:
        - description: Organization ID.
          in: path
          name: organizationId
          required: true
          schema:
            format: int64
            type: integer
      responses:
        "204":
          description: NO CONTENT
        "400":
          description: BAD REQUEST
        "403":
          description: FORBIDDEN
      security:
        - bearer: []
      summary: Delete pending or rejected organization
      tags:
        - organizations
    get:
      description: Retrieve an organization by ID. Supports optional authentication.
      operationId: getOrganizationById
      parameters:
        - description: Organization ID.
          in: path
          name: organizationId
          required: true
          schema:
            format: int64
            type: integer
      responses:
        default:
          content:
            application/json:
              schema:
                $ref: '#/components/schemas/Organization'
          description: default response
      security:
        - bearer: []
      summary: Retrieve an organization by ID.
      tags:
        - organizations
    put:
      description: Update an organization. Currently only name, display name, description, topic, email, link, avatarUrl, and location can be updated.
      operationId: updateOrganization
      parameters:
        - description: Organization ID.
          in: path
          name: organizationId
          required: true
          schema:
            format: int64
            type: integer
      requestBody:
        content:
          '*/*':
            schema:
              $ref: '#/components/schemas/Organization'
        description: Organization to register.
        required: true
      responses:
        default:
          content:
            application/json:
              schema:
                $ref: '#/components/schemas/Organization'
          description: default response
      security:
        - bearer: []
      summary: Update an organization.
      tags:
        - organizations
  /organizations/{organizationId}/aliases:
    post:
      description: Add aliases linked to a listing in Dockstore. Aliases are alphanumerical (case-insensitive and may contain internal hyphens), given in a comma-delimited list.
      operationId: addOrganizationAliases_1
      parameters:
        - description: Organization to modify.
          in: path
          name: organizationId
          required: true
          schema:
            format: int64
            type: integer
        - description: Comma-delimited list of aliases.
          in: query
          name: aliases
          required: true
          schema:
            type: string
      responses:
        "200":
          content:
            application/json:
              schema:
                $ref: '#/components/schemas/Organization'
          description: Successfully created organization alias
      security:
        - bearer: []
      summary: Add aliases linked to a listing in Dockstore.
      tags:
        - organizations
  /organizations/{organizationId}/approve:
    post:
      description: Approve the organization with the given id. Admin/curator only.
      operationId: approveOrganization
      parameters:
        - description: Organization ID.
          in: path
          name: organizationId
          required: true
          schema:
            format: int64
            type: integer
      responses:
        default:
          content:
            application/json:
              schema:
                $ref: '#/components/schemas/Organization'
          description: default response
      security:
        - bearer: []
      summary: Approve an organization.
      tags:
        - organizations
  /organizations/{organizationId}/collections:
    get:
      description: Retrieve all collections for an organization. Supports optional authentication.
      operationId: getCollectionsFromOrganization
      parameters:
        - description: Organization ID.
          in: path
          name: organizationId
          required: true
          schema:
            format: int64
            type: integer
        - description: Included fields.
          in: query
          name: include
          required: true
          schema:
            type: string
      responses:
        default:
          content:
            application/json:
              schema:
                items:
                  $ref: '#/components/schemas/Collection'
                type: array
          description: default response
      security:
        - bearer: []
      summary: Retrieve all collections for an organization.
      tags:
        - organizations
    post:
      description: Create a collection in the given organization.
      operationId: createCollection
      parameters:
        - description: Organization ID.
          in: path
          name: organizationId
          required: true
          schema:
            format: int64
            type: integer
      requestBody:
        content:
          '*/*':
            schema:
              $ref: '#/components/schemas/Collection'
        description: Collection to register.
        required: true
      responses:
        default:
          content:
            application/json:
              schema:
                $ref: '#/components/schemas/Collection'
          description: default response
      security:
        - bearer: []
      summary: Create a collection in the given organization.
      tags:
        - organizations
  /organizations/{organizationId}/collections/{collectionId}:
    get:
      description: Retrieve a collection by ID. Supports optional authentication.
      operationId: getCollectionById
      parameters:
        - description: Organization ID.
          in: path
          name: organizationId
          required: true
          schema:
            format: int64
            type: integer
        - description: Collection ID.
          in: path
          name: collectionId
          required: true
          schema:
            format: int64
            type: integer
      responses:
        default:
          content:
            application/json:
              schema:
                $ref: '#/components/schemas/Collection'
          description: default response
      security:
        - bearer: []
      summary: Retrieve a collection by ID.
      tags:
        - organizations
    put:
      description: Update a collection. Currently only name, display name, description, and topic can be updated.
      operationId: updateCollection
      parameters:
        - description: Organization ID.
          in: path
          name: organizationId
          required: true
          schema:
            format: int64
            type: integer
        - description: Collection ID.
          in: path
          name: collectionId
          required: true
          schema:
            format: int64
            type: integer
      requestBody:
        content:
          '*/*':
            schema:
              $ref: '#/components/schemas/Collection'
        description: Collection to register.
        required: true
      responses:
        default:
          content:
            application/json:
              schema:
                $ref: '#/components/schemas/Collection'
          description: default response
      security:
        - bearer: []
      summary: Update a collection.
      tags:
        - organizations
  /organizations/{organizationId}/collections/{collectionId}/description:
    get:
      description: Retrieve a collection description by organization ID and collection ID. Supports optional authentication.
      operationId: getCollectionDescription
      parameters:
        - description: Organization ID.
          in: path
          name: organizationId
          required: true
          schema:
            format: int64
            type: integer
        - description: Collection ID.
          in: path
          name: collectionId
          required: true
          schema:
            format: int64
            type: integer
      responses:
        default:
          content:
            application/json:
              schema:
                type: string
          description: default response
      security:
        - bearer: []
      summary: Retrieve a collection description by organization ID and collection ID.
      tags:
        - organizations
    put:
      description: Update a collection's description. Description in markdown.
      operationId: updateCollectionDescription
      parameters:
        - description: Organization ID.
          in: path
          name: organizationId
          required: true
          schema:
            format: int64
            type: integer
        - description: Collection ID.
          in: path
          name: collectionId
          required: true
          schema:
            format: int64
            type: integer
      requestBody:
        content:
          '*/*':
            schema:
              type: string
        description: Collections's description in markdown.
        required: true
      responses:
        default:
          content:
            application/json:
              schema:
                $ref: '#/components/schemas/Collection'
          description: default response
      security:
        - bearer: []
      summary: Update a collection's description.
      tags:
        - organizations
  /organizations/{organizationId}/collections/{collectionId}/entry:
    delete:
      description: Delete an entry to a collection.
      operationId: deleteEntryFromCollection
      parameters:
        - description: Organization ID.
          in: path
          name: organizationId
          required: true
          schema:
            format: int64
            type: integer
        - description: Collection ID.
          in: path
          name: collectionId
          required: true
          schema:
            format: int64
            type: integer
        - description: Entry ID.
          in: query
          name: entryId
          required: true
          schema:
            format: int64
            type: integer
        - description: Version ID.
          in: query
          name: versionId
          schema:
            type: string
      responses:
        default:
          content:
            application/json:
              schema:
                $ref: '#/components/schemas/Collection'
          description: default response
      security:
        - bearer: []
      summary: Delete an entry to a collection.
      tags:
        - organizations
    post:
      description: Add an entry to a collection.
      operationId: addEntryToCollection
      parameters:
        - description: Organization ID.
          in: path
          name: organizationId
          required: true
          schema:
            format: int64
            type: integer
        - description: Collection ID.
          in: path
          name: collectionId
          required: true
          schema:
            format: int64
            type: integer
        - description: Entry ID.
          in: query
          name: entryId
          required: true
          schema:
            format: int64
            type: integer
        - description: Version ID.
          in: query
          name: versionId
          schema:
            format: int64
            type: integer
      responses:
        default:
          content:
            application/json:
              schema:
                $ref: '#/components/schemas/Collection'
          description: default response
      security:
        - bearer: []
      summary: Add an entry to a collection.
      tags:
        - organizations
  /organizations/{organizationId}/description:
    get:
      description: Retrieve an organization description by organization ID. Supports optional authentication.
      operationId: getOrganizationDescription
      parameters:
        - description: Organization ID.
          in: path
          name: organizationId
          required: true
          schema:
            format: int64
            type: integer
      responses:
        default:
          content:
            application/json:
              schema:
                type: string
          description: default response
      security:
        - bearer: []
      summary: Retrieve an organization description by organization ID.
      tags:
        - organizations
    put:
      description: Update an organization's description. Expects description in markdown format.
      operationId: updateOrganizationDescription
      parameters:
        - description: Organization ID.
          in: path
          name: organizationId
          required: true
          schema:
            format: int64
            type: integer
      requestBody:
        content:
          '*/*':
            schema:
              type: string
        description: Organization's description in markdown.
        required: true
      responses:
        default:
          content:
            application/json:
              schema:
                $ref: '#/components/schemas/Organization'
          description: default response
      security:
        - bearer: []
      summary: Update an organization's description.
      tags:
        - organizations
  /organizations/{organizationId}/events:
    get:
      description: Retrieve all events for an organization. Supports optional authentication.
      operationId: getOrganizationEvents
      parameters:
        - description: Organization ID.
          in: path
          name: organizationId
          required: true
          schema:
            format: int64
            type: integer
        - description: Start index of paging.  If this exceeds the current result set return an empty set.  If not specified in the request, this will start at the beginning of the results.
          in: query
          name: offset
          required: true
          schema:
            default: 0
            format: int32
            type: integer
        - description: Amount of records to return in a given page, limited to 100
          in: query
          name: limit
          required: true
          schema:
            default: 100
            format: int32
            maximum: 100
            minimum: 1
            type: integer
      responses:
        default:
          content:
            application/json:
              schema:
                items:
                  $ref: '#/components/schemas/Event'
                type: array
          description: default response
      security:
        - bearer: []
      summary: Retrieve all events for an organization.
      tags:
        - organizations
  /organizations/{organizationId}/invitation:
    post:
      description: Accept or reject an organization invitation. True accepts the invitation, false rejects the invitation.
      operationId: acceptOrRejectInvitation
      parameters:
        - description: Organization ID.
          in: path
          name: organizationId
          required: true
          schema:
            format: int64
            type: integer
        - description: Accept or reject.
          in: query
          name: accept
          required: true
          schema:
            type: boolean
      responses:
        default:
          content:
            application/json: {}
          description: default response
      security:
        - bearer: []
      summary: Accept or reject an organization invitation.
      tags:
        - organizations
  /organizations/{organizationId}/members:
    get:
      description: Retrieve all members for an organization. Supports optional authentication.
      operationId: getOrganizationMembers
      parameters:
        - description: Organization ID.
          in: path
          name: organizationId
          required: true
          schema:
            format: int64
            type: integer
      responses:
        default:
          content:
            application/json:
              schema:
                items:
                  $ref: '#/components/schemas/OrganizationUser'
                type: array
                uniqueItems: true
          description: default response
      security:
        - bearer: []
      summary: Retrieve all members for an organization.
      tags:
        - organizations
  /organizations/{organizationId}/reject:
    post:
      description: Reject the organization with the given id. Admin/curator only.
      operationId: rejectOrganization
      parameters:
        - description: Organization ID.
          in: path
          name: organizationId
          required: true
          schema:
            format: int64
            type: integer
      responses:
        default:
          content:
            application/json:
              schema:
                $ref: '#/components/schemas/Organization'
          description: default response
      security:
        - bearer: []
      summary: Reject an organization.
      tags:
        - organizations
  /organizations/{organizationId}/request:
    post:
      description: Re-request a review of the given organization. Requires the organization to be rejected.
      operationId: requestOrganizationReview
      parameters:
        - description: Organization ID.
          in: path
          name: organizationId
          required: true
          schema:
            format: int64
            type: integer
      responses:
        default:
          content:
            application/json:
              schema:
                $ref: '#/components/schemas/Organization'
          description: default response
      security:
        - bearer: []
      summary: Re-request an organization review.
      tags:
        - organizations
  /organizations/{organizationId}/star:
    put:
      description: Star an organization.
      operationId: starOrganization
      parameters:
        - description: Organization ID.
          in: path
          name: organizationId
          required: true
          schema:
            format: int64
            type: integer
      requestBody:
        content:
          '*/*':
            schema:
              $ref: '#/components/schemas/StarRequest'
        description: StarRequest to star an organization for a user.
        required: true
      responses:
        default:
          content:
            application/json: {}
          description: default response
      security:
        - bearer: []
      summary: Star an organization.
      tags:
        - organizations
  /organizations/{organizationId}/starredUsers:
    get:
      description: Return list of users who starred the given approved organization.
      operationId: getStarredUsersForApprovedOrganization
      parameters:
        - description: Organization ID.
          in: path
          name: organizationId
          required: true
          schema:
            format: int64
            type: integer
      responses:
        default:
          content:
            application/json:
              schema:
                items:
                  $ref: '#/components/schemas/User'
                type: array
                uniqueItems: true
          description: default response
      summary: Return list of users who starred the given approved organization.
      tags:
        - organizations
  /organizations/{organizationId}/user:
    delete:
      description: Remove a user from an organization.
      operationId: deleteUserRole
      parameters:
        - description: User ID of user to add to organization.
          in: query
          name: userId
          required: true
          schema:
            format: int64
            type: integer
        - description: Organization ID.
          in: path
          name: organizationId
          required: true
          schema:
            format: int64
            type: integer
      responses:
        default:
          content:
            application/json: {}
          description: default response
      security:
        - bearer: []
      summary: Remove a user from an organization.
      tags:
        - organizations
    post:
      description: Update a user role in an organization.
      operationId: updateUserRole
      parameters:
        - description: Role of user.
          in: query
          name: role
          required: true
          schema:
            enum:
              - ADMIN
              - MAINTAINER
              - MEMBER
            type: string
        - description: User ID of user to add to organization.
          in: query
          name: userId
          required: true
          schema:
            format: int64
            type: integer
        - description: Organization ID.
          in: path
          name: organizationId
          required: true
          schema:
            format: int64
            type: integer
      responses:
        default:
          content:
            application/json:
              schema:
                $ref: '#/components/schemas/OrganizationUser'
          description: default response
      security:
        - bearer: []
      summary: Update a user role in an organization.
      tags:
        - organizations
    put:
      description: Add a user role to an organization.
      operationId: addUserToOrg
      parameters:
        - description: Role of user.
          in: query
          name: role
          required: true
          schema:
            enum:
              - ADMIN
              - MAINTAINER
              - MEMBER
            type: string
        - description: User ID of user to add to organization.
          in: query
          name: userId
          required: true
          schema:
            format: int64
            type: integer
        - description: Organization ID.
          in: path
          name: organizationId
          required: true
          schema:
            format: int64
            type: integer
      requestBody:
        content:
          '*/*':
            schema:
              type: string
        description: This is here to appease Swagger. It requires PUT methods to have a body, even if it is empty. Please leave it empty.
      responses:
        default:
          content:
            application/json:
              schema:
                $ref: '#/components/schemas/OrganizationUser'
          description: default response
      security:
        - bearer: []
      summary: Add a user role to an organization.
      tags:
        - organizations
  /organizations/{organizationId}/users/{username}:
    put:
      description: Add a user role to an organization.
      operationId: addUserToOrgByUsername
      parameters:
        - description: User to add to org.
          in: path
          name: username
          required: true
          schema:
            type: string
        - description: Organization ID.
          in: path
          name: organizationId
          required: true
          schema:
            format: int64
            type: integer
      requestBody:
        content:
          '*/*':
            schema:
              enum:
                - MAINTAINER
                - MEMBER
              type: string
        description: Role of user.
        required: true
      responses:
        default:
          content:
            application/json:
              schema:
                $ref: '#/components/schemas/OrganizationUser'
          description: default response
      security:
        - bearer: []
      summary: Add a user role to an organization.
      tags:
        - organizations
  /organizations/{organizationName}/collections/{collectionName}/name:
    get:
      description: Retrieve a collection by name. Supports optional authentication.
      operationId: getCollectionByName
      parameters:
        - description: Organization name.
          in: path
          name: organizationName
          required: true
          schema:
            type: string
        - description: Collection name.
          in: path
          name: collectionName
          required: true
          schema:
            type: string
      responses:
        default:
          content:
            application/json:
              schema:
                $ref: '#/components/schemas/Collection'
          description: default response
      security:
        - bearer: []
      summary: Retrieve a collection by name.
      tags:
        - organizations
  /toolTester/logs:
    get:
      operationId: getToolTesterLog
      parameters:
        - description: TRS Tool Id
          example: '#workflow/github.com/dockstore/hello_world'
          in: query
          name: tool_id
          required: true
          schema:
            type: string
        - example: v1.0.0
          in: query
          name: tool_version_name
          required: true
          schema:
            type: string
        - example: hello_world.cwl.json
          in: query
          name: test_filename
          required: true
          schema:
            type: string
        - example: cwltool
          in: query
          name: runner
          required: true
          schema:
            type: string
        - in: query
          name: log_type
          required: true
          schema:
            enum:
              - FULL
              - SUMMARY
            type: string
        - example: 1554477737092.log
          in: query
          name: filename
          required: true
          schema:
            type: string
      responses:
        default:
          content:
            text/plain:
              schema:
                type: string
          description: default response
      summary: Get ToolTester log file
      tags:
        - toolTester
  /toolTester/logs/search:
    get:
      operationId: search
      parameters:
        - description: TRS Tool Id
          example: '#workflow/github.com/dockstore/hello_world'
          in: query
          name: tool_id
          required: true
          schema:
            type: string
        - example: v1.0.0
          in: query
          name: tool_version_name
          required: true
          schema:
            type: string
      responses:
        default:
          content:
            application/json:
              schema:
                items:
                  $ref: '#/components/schemas/ToolTesterLog'
                type: array
          description: default response
      summary: Search for ToolTester log files
      tags:
        - toolTester
  /users/checkUser/{username}:
    get:
      description: Check if user with some username exists.
      operationId: checkUserExists
      parameters:
        - in: path
          name: username
          required: true
          schema:
            type: string
      responses:
        default:
          content:
            application/json:
              schema:
                type: boolean
          description: default response
      security:
        - bearer: []
      tags:
        - users
  /users/dockerRegistries:
    get:
      description: Get all of the Docker registries accessible to the logged-in user.
      operationId: getUserDockerRegistries
      responses:
        default:
          content:
            application/json:
              schema:
                items:
                  type: string
                type: array
          description: default response
      security:
        - bearer: []
      tags:
        - users
  /users/dockerRegistries/{dockerRegistry}/organizations:
    get:
      description: Get all of the organizations/namespaces of the Docker registry accessible to the logged-in user.
      operationId: getDockerRegistriesOrganization
      parameters:
        - description: Name of Docker registry
          in: path
          name: dockerRegistry
          required: true
          schema:
            type: string
      responses:
        default:
          content:
            application/json:
              schema:
                items:
                  type: string
                type: array
          description: default response
      security:
        - bearer: []
      tags:
        - users
  /users/dockerRegistries/{dockerRegistry}/organizations/{organization}/repositories:
    get:
      description: Get names of repositories associated with a specific namespace and Docker registry of the logged-in user.
      operationId: getDockerRegistryOrganizationRepositories
      parameters:
        - description: Name of Docker registry
          in: path
          name: dockerRegistry
          required: true
          schema:
            type: string
        - description: Name of organization or namespace
          in: path
          name: organization
          required: true
          schema:
            type: string
      responses:
        default:
          content:
            application/json:
              schema:
                items:
                  type: string
                type: array
          description: default response
      security:
        - bearer: []
      tags:
        - users
  /users/github/events:
    get:
      description: Get all of the GitHub Events for the logged in user.
      operationId: getUserGitHubEvents
      parameters:
        - in: query
          name: offset
          schema:
            type: string
        - in: query
          name: limit
          schema:
            default: 100
            format: int32
            type: integer
      responses:
        default:
          content:
            application/json:
              schema:
                items:
                  $ref: '#/components/schemas/LambdaEvent'
                type: array
          description: default response
      security:
        - bearer: []
      tags:
        - users
  /users/github/sync:
    post:
      description: Syncs Dockstore account with GitHub App Installations.
      operationId: syncUserWithGitHub
      responses:
        default:
          content:
            application/json:
              schema:
                items:
                  $ref: '#/components/schemas/Workflow'
                type: array
          description: default response
      security:
        - bearer: []
      tags:
        - users
  /users/registries:
    get:
      description: Get all of the git registries accessible to the logged in user.
      operationId: getUserRegistries
      responses:
        default:
          content:
            application/json:
              schema:
                items:
                  enum:
                    - dockstore.org
                    - github.com
                    - bitbucket.org
                    - gitlab.com
                  type: string
                type: array
          description: default response
      security:
        - bearer: []
      tags:
        - users
  /users/registries/{gitRegistry}/organizations:
    get:
      description: Get all of the organizations for a given git registry accessible to the logged in user.
      operationId: getUserOrganizations
      parameters:
        - description: Git registry
          in: path
          name: gitRegistry
          required: true
          schema:
            enum:
              - dockstore.org
              - github.com
              - bitbucket.org
              - gitlab.com
            type: string
      responses:
        default:
          content:
            application/json:
              schema:
                items:
                  type: string
                type: array
                uniqueItems: true
          description: default response
      security:
        - bearer: []
      tags:
        - users
  /users/registries/{gitRegistry}/organizations/{organization}:
    get:
      description: Get all of the repositories for an organization for a given git registry accessible to the logged in user.
      operationId: getUserOrganizationRepositories
      parameters:
        - description: Git registry
          in: path
          name: gitRegistry
          required: true
          schema:
            enum:
              - dockstore.org
              - github.com
              - bitbucket.org
              - gitlab.com
            type: string
        - description: Git organization
          in: path
          name: organization
          required: true
          schema:
            type: string
      responses:
        default:
          content:
            application/json:
              schema:
                items:
                  $ref: '#/components/schemas/Repository'
                type: array
          description: default response
      security:
        - bearer: []
      tags:
        - users
  /users/starredOrganizations:
    get:
      description: Get the authenticated user's starred organizations.
      operationId: getStarredOrganizations
      responses:
        default:
          content:
            application/json:
              schema:
                items:
                  $ref: '#/components/schemas/Organization'
                type: array
                uniqueItems: true
          description: default response
      security:
        - bearer: []
      tags:
        - users
  /users/starredTools:
    get:
      description: Get the authenticated user's starred tools.
      operationId: getStarredTools
      responses:
        default:
          content:
            application/json:
              schema:
                items:
                  $ref: '#/components/schemas/Entry'
                type: array
                uniqueItems: true
          description: default response
      security:
        - bearer: []
      tags:
        - users
  /users/starredWorkflows:
    get:
      description: Get the authenticated user's starred workflows.
      operationId: getStarredWorkflows
      responses:
        default:
          content:
            application/json:
              schema:
                items:
                  $ref: '#/components/schemas/Entry'
                type: array
                uniqueItems: true
          description: default response
      security:
        - bearer: []
      tags:
        - users
  /users/updateUserMetadata:
    get:
      description: Update metadata of all users.
      operationId: updateUserMetadata
      responses:
        default:
          content:
            application/json:
              schema:
                items:
                  $ref: '#/components/schemas/User'
                type: array
          description: default response
      security:
        - bearer: []
      tags:
        - users
  /users/user:
    delete:
      description: Delete user if possible.
      operationId: selfDestruct
      responses:
        default:
          content:
            application/json:
              schema:
                type: boolean
          description: default response
      security:
        - bearer: []
      tags:
        - users
    get:
      description: Get the logged-in user.
      operationId: getUser
      responses:
        default:
          content:
            application/json:
              schema:
                $ref: '#/components/schemas/User'
          description: default response
      security:
        - bearer: []
      tags:
        - users
  /users/user/changeUsername:
    post:
      description: Change username if possible.
      operationId: changeUsername
      parameters:
        - in: query
          name: username
          schema:
            type: string
      responses:
        default:
          content:
            application/json:
              schema:
                $ref: '#/components/schemas/User'
          description: default response
      security:
        - bearer: []
      tags:
        - users
  /users/user/extended:
    get:
      description: Get additional information about the authenticated user.
      operationId: getExtendedUserData
      responses:
        default:
          content:
            application/json:
              schema:
                $ref: '#/components/schemas/ExtendedUserData'
          description: default response
      security:
        - bearer: []
      tags:
        - users
  /users/user/memberships:
    get:
      description: Get the logged-in user's memberships.
      operationId: getUserMemberships
      responses:
        default:
          content:
            application/json:
              schema:
                items:
                  $ref: '#/components/schemas/OrganizationUser'
                type: array
                uniqueItems: true
          description: default response
      security:
        - bearer: []
      tags:
        - users
  /users/user/updateUserMetadata:
    get:
      description: Update metadata for logged in user.
      operationId: updateLoggedInUserMetadata
      parameters:
        - in: query
          name: source
          schema:
            enum:
              - quay.io
              - github.com
              - dockstore
              - bitbucket.org
              - gitlab.com
              - zenodo.org
              - google.com
              - orcid.org
            type: string
      responses:
        default:
          content:
            application/json:
              schema:
                $ref: '#/components/schemas/User'
          description: default response
      security:
        - bearer: []
      tags:
        - users
  /users/user/{userId}:
    delete:
      description: Terminate user if possible.
      operationId: terminateUsers
      parameters:
        - in: path
          name: userId
          required: true
          schema:
            format: int64
            type: integer
      responses:
        default:
          content:
            application/json:
              schema:
                type: boolean
          description: default response
      security:
        - bearer: []
      tags:
        - users
  /users/user/{userId}/limits:
    get:
      description: Returns the specified user's limits. ADMIN or CURATOR only
      operationId: getUserLimits
      parameters:
        - in: path
          name: userId
          required: true
          schema:
            format: int64
            type: integer
      responses:
        default:
          content:
            application/json:
              schema:
                $ref: '#/components/schemas/Limits'
          description: default response
      security:
        - bearer: []
      tags:
        - users
    put:
      description: Update the specified user's limits. ADMIN or CURATOR only
      operationId: setUserLimits
      parameters:
        - in: path
          name: userId
          required: true
          schema:
            format: int64
            type: integer
      requestBody:
        content:
          '*/*':
            schema:
              $ref: '#/components/schemas/Limits'
      responses:
        default:
          content:
            application/json:
              schema:
                $ref: '#/components/schemas/Limits'
          description: default response
      security:
        - bearer: []
      tags:
        - users
  /users/username/{username}:
    get:
      description: Get a user by username.
      operationId: listUser
      parameters:
        - in: path
          name: username
          required: true
          schema:
            type: string
      responses:
        default:
          content:
            application/json:
              schema:
                $ref: '#/components/schemas/User'
          description: default response
      security:
        - bearer: []
      tags:
        - users
  /users/users/entries:
    get:
      description: Get all of the entries for a user, sorted by most recently updated.
      operationId: getUserEntries
      parameters:
        - description: Maximum number of entries to return
          in: query
          name: count
          schema:
            format: int32
            type: integer
        - description: Filter paths with matching text
          in: query
          name: filter
          schema:
            type: string
      responses:
        default:
          content:
            application/json:
              schema:
                items:
                  $ref: '#/components/schemas/EntryUpdateTime'
                type: array
          description: default response
      security:
        - bearer: []
      tags:
        - users
  /users/users/organizations:
    get:
      description: Get all of the Dockstore organizations for a user, sorted by most recently updated.
      operationId: getUserDockstoreOrganizations
      parameters:
        - description: Maximum number of organizations to return
          in: query
          name: count
          schema:
            format: int32
            type: integer
        - description: Filter paths with matching text
          in: query
          name: filter
          schema:
            type: string
      responses:
        default:
          content:
            application/json:
              schema:
                items:
                  $ref: '#/components/schemas/OrganizationUpdateTime'
                type: array
          description: default response
      security:
        - bearer: []
      tags:
        - users
  /users/{userId}:
    get:
      description: Get user by id.
      operationId: getSpecificUser
      parameters:
        - in: path
          name: userId
          required: true
          schema:
            format: int64
            type: integer
      responses:
        default:
          content:
            application/json:
              schema:
                $ref: '#/components/schemas/User'
          description: default response
      security:
        - bearer: []
      tags:
        - users
  /users/{userId}/containers:
    get:
      description: List all tools owned by the authenticated user.
      operationId: userContainers
      parameters:
        - in: path
          name: userId
          required: true
          schema:
            format: int64
            type: integer
      responses:
        default:
          content:
            application/json:
              schema:
                items:
                  $ref: '#/components/schemas/Tool'
                type: array
          description: default response
      security:
        - bearer: []
      tags:
        - users
  /users/{userId}/containers/published:
    get:
      description: List all published tools from a user.
      operationId: userPublishedContainers
      parameters:
        - in: path
          name: userId
          required: true
          schema:
            format: int64
            type: integer
      responses:
        default:
          content:
            application/json:
              schema:
                items:
                  $ref: '#/components/schemas/Tool'
                type: array
          description: default response
      security:
        - bearer: []
      tags:
        - users
  /users/{userId}/containers/{organization}/refresh:
    get:
      description: Refresh all tools owned by the authenticated user with specified organization.
      operationId: refreshToolsByOrganization
      parameters:
        - in: path
          name: userId
          required: true
          schema:
            format: int64
            type: integer
        - in: path
          name: organization
          required: true
          schema:
            type: string
        - in: query
          name: dockerRegistry
          schema:
            type: string
      responses:
        default:
          content:
            application/json:
              schema:
                items:
                  $ref: '#/components/schemas/Tool'
                type: array
          description: default response
      security:
        - bearer: []
      tags:
        - users
  /users/{userId}/privileges:
    put:
      description: Updates the provided userID to admin or curator status, ADMIN or CURATOR only
      operationId: setUserPrivileges
      parameters:
        - in: path
          name: userId
          required: true
          schema:
            format: int64
            type: integer
      requestBody:
        content:
          application/json:
            schema:
              $ref: '#/components/schemas/PrivilegeRequest'
        required: true
      responses:
        default:
          content:
            application/json:
              schema:
                $ref: '#/components/schemas/User'
          description: default response
      security:
        - bearer: []
      tags:
        - users
  /users/{userId}/services:
    get:
      description: List all services owned by the authenticated user.
      operationId: userServices
      parameters:
        - in: path
          name: userId
          required: true
          schema:
            format: int64
            type: integer
      responses:
        default:
          content:
            application/json:
              schema:
                items:
                  $ref: '#/components/schemas/Workflow'
                type: array
          description: default response
      security:
        - bearer: []
      tags:
        - users
  /users/{userId}/tokens:
    get:
      description: Get tokens with user id.
      operationId: getUserTokens
      parameters:
        - in: path
          name: userId
          required: true
          schema:
            format: int64
            type: integer
      responses:
        default:
          content:
            application/json:
              schema:
                items:
                  $ref: '#/components/schemas/Token'
                type: array
          description: default response
      security:
        - bearer: []
      tags:
        - users
  /users/{userId}/workflows:
    get:
      description: List all workflows owned by the authenticated user.
      operationId: userWorkflows
      parameters:
        - description: User ID
          in: path
          name: userId
          required: true
          schema:
            format: int64
            type: integer
      responses:
        default:
          content:
            application/json:
              schema:
                items:
                  $ref: '#/components/schemas/Workflow'
                type: array
          description: default response
      security:
        - bearer: []
      tags:
        - users
    patch:
      description: Adds the logged-in user to any Dockstore workflows that they should have access to.
      operationId: addUserToDockstoreWorkflows
      parameters:
        - description: User to update
          in: path
          name: userId
          required: true
          schema:
            format: int64
            type: integer
      requestBody:
        content:
          '*/*':
            schema:
              type: string
        description: This is here to appease Swagger. It requires PATCH methods to have a body, even if it is empty. Please leave it empty.
      responses:
        default:
          content:
            application/json:
              schema:
                items:
                  $ref: '#/components/schemas/Workflow'
                type: array
          description: default response
      security:
        - bearer: []
      tags:
        - users
  /users/{userId}/workflows/published:
    get:
      description: List all published workflows from a user.
      operationId: userPublishedWorkflows
      parameters:
        - in: path
          name: userId
          required: true
          schema:
            format: int64
            type: integer
      responses:
        default:
          content:
            application/json:
              schema:
                items:
                  $ref: '#/components/schemas/Workflow'
                type: array
          description: default response
      security:
        - bearer: []
      tags:
        - users
  /workflows/github:
    delete:
      description: Handles the deletion of a branch on GitHub. Will delete all workflow versions that match in all workflows that share the same repository.
      operationId: handleGitHubBranchDeletion
      parameters:
        - description: Repository path (ex. dockstore/dockstore-ui2)
          in: query
          name: repository
          required: true
          schema:
            type: string
        - description: Username of user on GitHub who triggered action
          in: query
          name: username
          required: true
          schema:
            type: string
        - description: Full git reference for a GitHub branch/tag. Ex. refs/heads/master or refs/tags/v1.0
          in: query
          name: gitReference
          required: true
          schema:
            type: string
        - description: GitHub installation ID
          in: query
          name: installationId
          required: true
          schema:
            type: string
      responses:
        "418":
          description: This code tells AWS Lambda not to retry.
      security:
        - bearer: []
      tags:
        - workflows
  /workflows/github/install:
    post:
      description: Handle the installation of our GitHub app onto a repository or organization.
      operationId: handleGitHubInstallation
      requestBody:
        content:
          application/x-www-form-urlencoded:
            schema:
              properties:
                installationId:
                  type: string
                repositories:
                  type: string
                username:
                  type: string
              required:
                - installationId
                - repositories
                - username
              type: object
      responses:
        "418":
          description: This code tells AWS Lambda not to retry.
      security:
        - bearer: []
      tags:
        - workflows
  /workflows/github/release:
    post:
      description: Handle a release of a repository on GitHub. Will create a workflow/service and version when necessary.
      operationId: handleGitHubRelease
      requestBody:
        content:
          application/x-www-form-urlencoded:
            schema:
              properties:
                gitReference:
                  type: string
                installationId:
                  type: string
                repository:
                  type: string
                username:
                  type: string
              required:
                - gitReference
                - installationId
                - repository
                - username
              type: object
      responses:
        default:
          content:
            application/json: {}
          description: default response
      security:
        - bearer: []
      tags:
        - workflows
  /workflows/hostedEntry:
    post:
      description: Create a hosted workflow.
      operationId: createHostedWorkflow_1
      parameters:
        - in: query
          name: registry
          schema:
            type: string
        - in: query
          name: name
          schema:
            type: string
        - in: query
          name: descriptorType
          schema:
            type: string
        - in: query
          name: namespace
          schema:
            type: string
        - in: query
          name: entryName
          schema:
            type: string
      responses:
        "200":
          content:
            application/json:
              schema:
                $ref: '#/components/schemas/Entry'
          description: Successfully created hosted entry
      security:
        - bearer: []
      tags:
        - hosted
  /workflows/hostedEntry/{entryId}:
    delete:
      description: Delete a revision of a hosted workflow.
      operationId: deleteHostedWorkflowVersion_1
      parameters:
        - in: path
          name: entryId
          required: true
          schema:
            format: int64
            type: integer
        - in: query
          name: version
          schema:
            type: string
      responses:
        "200":
          content:
            application/json:
              schema:
                $ref: '#/components/schemas/Entry'
          description: Successfully deleted hosted entry version
      security:
        - bearer: []
      tags:
        - hosted
    patch:
      description: Non-idempotent operation for creating new revisions of hosted workflows
      operationId: editHostedWorkflow
      parameters:
        - description: Entry to modify
          in: path
          name: entryId
          required: true
          schema:
            format: int64
            type: integer
      requestBody:
        content:
          application/json:
            schema:
              items:
                $ref: '#/components/schemas/SourceFile'
              type: array
              uniqueItems: true
        description: Set of updated sourcefiles, add files by adding new files with unknown paths, delete files by including them with emptied content
        required: true
      responses:
        default:
          content:
            application/json:
              schema:
                $ref: '#/components/schemas/Workflow'
          description: default response
      security:
        - bearer: []
      tags:
        - hosted
    post:
      deprecated: true
      operationId: addZip
      parameters:
        - description: hosted entry ID
          in: path
          name: entryId
          required: true
          schema:
            format: int64
            type: integer
      requestBody:
        content:
          multipart/form-data:
            schema:
              properties:
                file:
                  format: binary
                  type: string
              type: object
      responses:
        "200":
          content:
            application/json:
              schema:
                $ref: '#/components/schemas/Workflow'
          description: successful operation
      security:
        - bearer: []
      summary: Creates a new revision of a hosted workflow from a zip
      tags:
        - hosted
  /workflows/manualRegister:
    post:
      description: Manually register a workflow.
      operationId: manualRegister
      parameters:
        - in: query
          name: workflowRegistry
          schema:
            type: string
        - in: query
          name: workflowPath
          schema:
            type: string
        - in: query
          name: defaultWorkflowPath
          schema:
            type: string
        - in: query
          name: workflowName
          schema:
            type: string
        - in: query
          name: descriptorType
          schema:
            type: string
        - in: query
          name: defaultTestParameterFilePath
          schema:
            type: string
      responses:
        default:
          content:
            application/json:
              schema:
                $ref: '#/components/schemas/Workflow'
          description: default response
      security:
        - bearer: []
      tags:
        - workflows
  /workflows/organization/{organization}/published:
    get:
      description: List all published workflows of an organization.
      operationId: getPublishedWorkflowsByOrganization
      parameters:
        - in: path
          name: organization
          required: true
          schema:
            type: string
      responses:
        default:
          content:
            application/json:
              schema:
                items:
                  $ref: '#/components/schemas/Workflow'
                type: array
          description: default response
      tags:
        - workflows
  /workflows/path/entry/{repository}:
    get:
      description: Get an entry by path.
      operationId: getEntryByPath
      parameters:
        - in: path
          name: repository
          required: true
          schema:
            type: string
      responses:
        default:
          content:
            application/json:
              schema:
                $ref: '#/components/schemas/Entry'
          description: default response
      security:
        - bearer: []
      tags:
        - workflows
  /workflows/path/entry/{repository}/published:
    get:
      description: Get a published entry by path.
      operationId: getPublishedEntryByPath
      parameters:
        - in: path
          name: repository
          required: true
          schema:
            type: string
      responses:
        default:
          content:
            application/json:
              schema:
                $ref: '#/components/schemas/Entry'
          description: default response
      tags:
        - workflows
  /workflows/path/workflow/{repository}:
    get:
      description: Requires full path (including workflow name if applicable).
      operationId: getWorkflowByPath
      parameters:
        - description: Repository path
          in: path
          name: repository
          required: true
          schema:
            type: string
        - description: 'Comma-delimited list of fields to include: validations, aliases'
          in: query
          name: include
          schema:
            type: string
        - description: Whether to get a service or workflow
          in: query
          name: services
          schema:
            default: false
            type: boolean
      responses:
        default:
          content:
            application/json:
              schema:
                $ref: '#/components/schemas/Workflow'
          description: default response
      security:
        - bearer: []
      summary: Get a workflow by path.
      tags:
        - workflows
  /workflows/path/workflow/{repository}/actions:
    get:
      description: Gets all actions a user can perform on a workflow.
      operationId: getWorkflowActions
      parameters:
        - in: path
          name: repository
          required: true
          schema:
            type: string
        - in: query
          name: services
          schema:
            default: false
            type: boolean
      responses:
        default:
          content:
            application/json:
              schema:
                items:
                  enum:
                    - write
                    - read
                    - delete
                    - share
                  type: string
                type: array
          description: default response
      security:
        - bearer: []
      tags:
        - workflows
  /workflows/path/workflow/{repository}/permissions:
    delete:
      description: Remove the specified user role for a workflow.
      operationId: removeWorkflowRole
      parameters:
        - in: path
          name: repository
          required: true
          schema:
            type: string
        - in: query
          name: email
          schema:
            type: string
        - in: query
          name: role
          schema:
            enum:
              - OWNER
              - WRITER
              - READER
            type: string
        - in: query
          name: services
          schema:
            default: false
            type: boolean
      responses:
        default:
          content:
            application/json:
              schema:
                items:
                  $ref: '#/components/schemas/Permission'
                type: array
          description: default response
      security:
        - bearer: []
      tags:
        - workflows
    get:
      description: Get all permissions for a workflow.
      operationId: getWorkflowPermissions
      parameters:
        - in: path
          name: repository
          required: true
          schema:
            type: string
        - in: query
          name: services
          schema:
            default: false
            type: boolean
      responses:
        default:
          content:
            application/json:
              schema:
                items:
                  $ref: '#/components/schemas/Permission'
                type: array
          description: default response
      security:
        - bearer: []
      tags:
        - workflows
    patch:
      description: Set the specified permission for a user on a workflow.
      operationId: addWorkflowPermission
      parameters:
        - in: path
          name: repository
          required: true
          schema:
            type: string
        - in: query
          name: services
          schema:
            default: false
            type: boolean
      requestBody:
        content:
          '*/*':
            schema:
              $ref: '#/components/schemas/Permission'
      responses:
        default:
          content:
            application/json:
              schema:
                items:
                  $ref: '#/components/schemas/Permission'
                type: array
          description: default response
      security:
        - bearer: []
      tags:
        - workflows
  /workflows/path/workflow/{repository}/published:
    get:
      description: Get a published workflow by path
      operationId: getPublishedWorkflowByPath
      parameters:
        - in: path
          name: repository
          required: true
          schema:
            type: string
        - in: query
          name: include
          schema:
            type: string
        - in: query
          name: services
          schema:
            default: false
            type: boolean
        - in: query
          name: versionName
          schema:
            type: string
      responses:
        default:
          content:
            application/json:
              schema:
                $ref: '#/components/schemas/Workflow'
          description: default response
      tags:
        - workflows
  /workflows/path/{repository}:
    get:
      description: Get a list of workflows by path.
      operationId: getAllWorkflowByPath
      parameters:
        - in: path
          name: repository
          required: true
          schema:
            type: string
      responses:
        default:
          content:
            application/json:
              schema:
                items:
                  $ref: '#/components/schemas/Workflow'
                type: array
          description: default response
      security:
        - bearer: []
      tags:
        - workflows
  /workflows/published:
    get:
      description: List all published workflows.
      operationId: allPublishedWorkflows
      parameters:
        - in: query
          name: offset
          schema:
            type: string
        - in: query
          name: limit
          schema:
            default: 100
            format: int32
            type: integer
        - in: query
          name: filter
          schema:
            default: ""
            type: string
        - in: query
          name: sortCol
          schema:
            default: stars
            type: string
        - in: query
          name: sortOrder
          schema:
            default: desc
            type: string
        - in: query
          name: services
          schema:
            default: false
            type: boolean
      responses:
        default:
          content:
            application/json:
              schema:
                items:
                  $ref: '#/components/schemas/Workflow'
                type: array
          description: default response
      tags:
        - workflows
  /workflows/published/{workflowId}:
    get:
      description: Get a published workflow.
      operationId: getPublishedWorkflow
      parameters:
        - in: path
          name: workflowId
          required: true
          schema:
            format: int64
            type: integer
        - in: query
          name: include
          schema:
            type: string
      responses:
        default:
          content:
            application/json:
              schema:
                $ref: '#/components/schemas/Workflow'
          description: default response
      tags:
        - workflows
  /workflows/registries/{gitRegistry}/organizations/{organization}/repositories/{repositoryName}:
    delete:
      description: Delete a stubbed workflow for a registry and repository path.
      operationId: deleteWorkflow
      parameters:
        - description: Git registry
          in: path
          name: gitRegistry
          required: true
          schema:
            enum:
              - dockstore.org
              - github.com
              - bitbucket.org
              - gitlab.com
            type: string
        - description: Git repository organization
          in: path
          name: organization
          required: true
          schema:
            type: string
        - description: Git repository name
          in: path
          name: repositoryName
          required: true
          schema:
            type: string
      responses:
        default:
          content:
            application/json: {}
          description: default response
      security:
        - bearer: []
      tags:
        - workflows
    post:
      description: Adds a workflow for a registry and repository path with defaults set.
      operationId: addWorkflow
      parameters:
        - description: Git registry
          in: path
          name: gitRegistry
          required: true
          schema:
            enum:
              - dockstore.org
              - github.com
              - bitbucket.org
              - gitlab.com
            type: string
        - description: Git repository organization
          in: path
          name: organization
          required: true
          schema:
            type: string
        - description: Git repository name
          in: path
          name: repositoryName
          required: true
          schema:
            type: string
      responses:
        default:
          content:
            application/json:
              schema:
                $ref: '#/components/schemas/BioWorkflow'
          description: default response
      security:
        - bearer: []
      tags:
        - workflows
  /workflows/shared:
    get:
      description: Retrieve all workflows shared with user.
      operationId: sharedWorkflows
      responses:
        default:
          content:
            application/json:
              schema:
                items:
                  $ref: '#/components/schemas/SharedWorkflows'
                type: array
          description: default response
      security:
        - bearer: []
      tags:
        - workflows
  /workflows/versions:
    get:
      description: List the versions for a published workflow.
      operationId: tags_1
      parameters:
        - in: query
          name: workflowId
          schema:
            format: int64
            type: integer
      responses:
        default:
          content:
            application/json:
              schema:
                items:
                  $ref: '#/components/schemas/WorkflowVersion'
                type: array
          description: default response
      security:
        - bearer: []
      tags:
        - workflows
  /workflows/{alias}/aliases:
    get:
      description: Retrieves a workflow by alias.
      operationId: getWorkflowByAlias
      parameters:
        - in: path
          name: alias
          required: true
          schema:
            type: string
      responses:
        default:
          content:
            application/json:
              schema:
                $ref: '#/components/schemas/Workflow'
          description: default response
      security:
        - bearer: []
      tags:
        - workflows
  /workflows/{entryId}/registerCheckerWorkflow/{descriptorType}:
    post:
      description: Register a checker workflow and associates it with the given tool/workflow.
      operationId: registerCheckerWorkflow
      parameters:
        - in: query
          name: checkerWorkflowPath
          schema:
            type: string
        - in: query
          name: testParameterPath
          schema:
            type: string
        - in: path
          name: entryId
          required: true
          schema:
            format: int64
            type: integer
        - in: path
          name: descriptorType
          required: true
          schema:
            type: string
      responses:
        default:
          content:
            application/json:
              schema:
                $ref: '#/components/schemas/Entry'
          description: default response
      security:
        - bearer: []
      tags:
        - workflows
  /workflows/{workflowId}:
    get:
      description: Retrieve a workflow
      operationId: getWorkflow
      parameters:
        - in: path
          name: workflowId
          required: true
          schema:
            format: int64
            type: integer
        - in: query
          name: include
          schema:
            type: string
      responses:
        default:
          content:
            application/json:
              schema:
                $ref: '#/components/schemas/Workflow'
          description: default response
      security:
        - bearer: []
      tags:
        - workflows
    put:
      description: Update the workflow with the given workflow.
      operationId: updateWorkflow
      parameters:
        - in: path
          name: workflowId
          required: true
          schema:
            format: int64
            type: integer
      requestBody:
        content:
          '*/*':
            schema:
              $ref: '#/components/schemas/Workflow'
      responses:
        default:
          content:
            application/json:
              schema:
                $ref: '#/components/schemas/Workflow'
          description: default response
      security:
        - bearer: []
      tags:
        - workflows
  /workflows/{workflowId}/dag/{workflowVersionId}:
    get:
      description: Get the DAG for a given workflow version.
      operationId: getWorkflowDag
      parameters:
        - in: path
          name: workflowId
          required: true
          schema:
            format: int64
            type: integer
        - in: path
          name: workflowVersionId
          required: true
          schema:
            format: int64
            type: integer
      responses:
        default:
          content:
            application/json:
              schema:
                type: string
          description: default response
      security:
        - bearer: []
      tags:
        - workflows
  /workflows/{workflowId}/defaultVersion:
    put:
      description: Update the default version of a workflow.
      operationId: updateDefaultVersion_1
      parameters:
        - in: path
          name: workflowId
          required: true
          schema:
            format: int64
            type: integer
      requestBody:
        content:
          '*/*':
            schema:
              type: string
      responses:
        default:
          content:
            application/json:
              schema:
                $ref: '#/components/schemas/Workflow'
          description: default response
      security:
        - bearer: []
      tags:
        - workflows
  /workflows/{workflowId}/descriptor/{relative-path}:
    get:
      description: Get the corresponding descriptor file from source control.
      operationId: secondaryDescriptorPath_1
      parameters:
        - in: path
          name: workflowId
          required: true
          schema:
            format: int64
            type: integer
        - in: query
          name: tag
          schema:
            type: string
        - in: path
          name: relative-path
          required: true
          schema:
            type: string
        - in: query
          name: language
          schema:
            type: string
      responses:
        default:
          content:
            application/json:
              schema:
                $ref: '#/components/schemas/SourceFile'
          description: default response
      security:
        - bearer: []
      tags:
        - workflows
  /workflows/{workflowId}/descriptorType:
    post:
      description: Use with caution. This deletes all the workflowVersions, only use if there's nothing worth keeping in the workflow.
      operationId: updateDescriptorType
      parameters:
        - in: path
          name: workflowId
          required: true
          schema:
            format: int64
            type: integer
        - in: query
          name: descriptorType
          schema:
            enum:
              - CWL
              - WDL
              - gxformat2
              - SWL
              - NFL
              - service
              
              
            type: string
      responses:
        default:
          content:
            application/json:
              schema:
                $ref: '#/components/schemas/Workflow'
          description: default response
      security:
        - bearer: []
      summary: Changes the descriptor type of an unpublished, invalid workflow.
      tags:
        - workflows
  /workflows/{workflowId}/labels:
    put:
      description: Update the labels linked to a workflow.
      operationId: updateLabels_1
      parameters:
        - in: path
          name: workflowId
          required: true
          schema:
            format: int64
            type: integer
        - in: query
          name: labels
          schema:
            type: string
      requestBody:
        content:
          '*/*':
            schema:
              type: string
      responses:
        default:
          content:
            application/json:
              schema:
                $ref: '#/components/schemas/Workflow'
          description: default response
      security:
        - bearer: []
      tags:
        - workflows
  /workflows/{workflowId}/primaryDescriptor:
    get:
      description: Get the primary descriptor file.
      operationId: primaryDescriptor_1
      parameters:
        - in: path
          name: workflowId
          required: true
          schema:
            format: int64
            type: integer
        - in: query
          name: tag
          schema:
            type: string
        - in: query
          name: language
          schema:
            type: string
      responses:
        default:
          content:
            application/json:
              schema:
                $ref: '#/components/schemas/SourceFile'
          description: default response
      security:
        - bearer: []
      tags:
        - workflows
  /workflows/{workflowId}/publish:
    post:
      description: Publish or unpublish a workflow.
      operationId: publish_1
      parameters:
        - in: path
          name: workflowId
          required: true
          schema:
            format: int64
            type: integer
      requestBody:
        content:
          '*/*':
            schema:
              $ref: '#/components/schemas/PublishRequest'
      responses:
        default:
          content:
            application/json:
              schema:
                $ref: '#/components/schemas/Workflow'
          description: default response
      security:
        - bearer: []
      tags:
        - workflows
  /workflows/{workflowId}/refresh:
    get:
      description: Refresh one particular workflow.
      operationId: refresh_1
      parameters:
        - in: path
          name: workflowId
          required: true
          schema:
            format: int64
            type: integer
        - in: query
          name: hardRefresh
          schema:
            default: true
            type: boolean
      responses:
        default:
          content:
            application/json:
              schema:
                $ref: '#/components/schemas/Workflow'
          description: default response
      security:
        - bearer: []
      tags:
        - workflows
  /workflows/{workflowId}/refresh/{version}:
    get:
      description: Refresh one particular workflow version.
      operationId: refreshVersion
      parameters:
        - in: path
          name: workflowId
          required: true
          schema:
            format: int64
            type: integer
        - in: path
          name: version
          required: true
          schema:
            type: string
        - in: query
          name: hardRefresh
          schema:
            default: true
            type: boolean
      responses:
        default:
          content:
            application/json:
              schema:
                $ref: '#/components/schemas/Workflow'
          description: default response
      security:
        - bearer: []
      tags:
        - workflows
  /workflows/{workflowId}/requestDOI/{workflowVersionId}:
    put:
      description: Request a DOI for this version of a workflow.
      operationId: requestDOIForWorkflowVersion
      parameters:
        - in: path
          name: workflowId
          required: true
          schema:
            format: int64
            type: integer
        - in: path
          name: workflowVersionId
          required: true
          schema:
            format: int64
            type: integer
      requestBody:
        content:
          '*/*':
            schema:
              type: string
      responses:
        default:
          content:
            application/json:
              schema:
                items:
                  $ref: '#/components/schemas/WorkflowVersion'
                type: array
                uniqueItems: true
          description: default response
      security:
        - bearer: []
      tags:
        - workflows
  /workflows/{workflowId}/resetVersionPaths:
    put:
      description: Reset the workflow paths.
      operationId: updateWorkflowPath
      parameters:
        - in: path
          name: workflowId
          required: true
          schema:
            format: int64
            type: integer
      requestBody:
        content:
          '*/*':
            schema:
              $ref: '#/components/schemas/Workflow'
      responses:
        default:
          content:
            application/json:
              schema:
                $ref: '#/components/schemas/Workflow'
          description: default response
      security:
        - bearer: []
      tags:
        - workflows
  /workflows/{workflowId}/restub:
    get:
      description: Restub a workflow
      operationId: restub
      parameters:
        - in: path
          name: workflowId
          required: true
          schema:
            format: int64
            type: integer
      responses:
        default:
          content:
            application/json:
              schema:
                $ref: '#/components/schemas/Workflow'
          description: default response
      security:
        - bearer: []
      summary: Restub a workflow
      tags:
        - workflows
  /workflows/{workflowId}/secondaryDescriptors:
    get:
      description: Get the corresponding descriptor documents from source control.
      operationId: secondaryDescriptors_1
      parameters:
        - in: path
          name: workflowId
          required: true
          schema:
            format: int64
            type: integer
        - in: query
          name: tag
          schema:
            type: string
        - in: query
          name: language
          schema:
            type: string
      responses:
        default:
          content:
            application/json:
              schema:
                items:
                  $ref: '#/components/schemas/SourceFile'
                type: array
          description: default response
      security:
        - bearer: []
      tags:
        - workflows
  /workflows/{workflowId}/star:
    put:
      description: Star a workflow.
      operationId: starEntry_1
      parameters:
        - in: path
          name: workflowId
          required: true
          schema:
            format: int64
            type: integer
      requestBody:
        content:
          '*/*':
            schema:
              $ref: '#/components/schemas/StarRequest'
      responses:
        default:
          content:
            application/json: {}
          description: default response
      security:
        - bearer: []
      tags:
        - workflows
  /workflows/{workflowId}/starredUsers:
    get:
      description: Returns list of users who starred the given workflow.
      operationId: getStarredUsers_1
      parameters:
        - in: path
          name: workflowId
          required: true
          schema:
            format: int64
            type: integer
      responses:
        default:
          content:
            application/json:
              schema:
                items:
                  $ref: '#/components/schemas/User'
                type: array
                uniqueItems: true
          description: default response
      tags:
        - workflows
  /workflows/{workflowId}/testParameterFiles:
    delete:
      description: Delete test parameter files for a given version.
      operationId: deleteTestParameterFiles_1
      parameters:
        - in: path
          name: workflowId
          required: true
          schema:
            format: int64
            type: integer
        - in: query
          name: testParameterPaths
          schema:
            items:
              type: string
            type: array
        - in: query
          name: version
          schema:
            type: string
      responses:
        default:
          content:
            application/json:
              schema:
                items:
                  $ref: '#/components/schemas/SourceFile'
                type: array
                uniqueItems: true
          description: default response
      security:
        - bearer: []
      tags:
        - workflows
    get:
      description: Get the corresponding test parameter files.
      operationId: getTestParameterFiles_1
      parameters:
        - in: path
          name: workflowId
          required: true
          schema:
            format: int64
            type: integer
        - in: query
          name: version
          schema:
            type: string
      responses:
        default:
          content:
            application/json:
              schema:
                items:
                  $ref: '#/components/schemas/SourceFile'
                type: array
          description: default response
      security:
        - bearer: []
      tags:
        - workflows
    put:
      description: Add test parameter files for a given version.
      operationId: addTestParameterFiles_1
      parameters:
        - in: path
          name: workflowId
          required: true
          schema:
            format: int64
            type: integer
        - in: query
          name: testParameterPaths
          schema:
            items:
              type: string
            type: array
        - in: query
          name: version
          schema:
            type: string
      requestBody:
        content:
          '*/*':
            schema:
              type: string
      responses:
        default:
          content:
            application/json:
              schema:
                items:
                  $ref: '#/components/schemas/SourceFile'
                type: array
                uniqueItems: true
          description: default response
      security:
        - bearer: []
      tags:
        - workflows
  /workflows/{workflowId}/tools/{workflowVersionId}:
    get:
      description: Get the Tools for a given workflow version.
      operationId: getTableToolContent
      parameters:
        - in: path
          name: workflowId
          required: true
          schema:
            format: int64
            type: integer
        - in: path
          name: workflowVersionId
          required: true
          schema:
            format: int64
            type: integer
      responses:
        default:
          content:
            application/json:
              schema:
                type: string
          description: default response
      security:
        - bearer: []
      tags:
        - workflows
  /workflows/{workflowId}/users:
    get:
      description: Get users of a workflow.
      operationId: getUsers_1
      parameters:
        - in: path
          name: workflowId
          required: true
          schema:
            format: int64
            type: integer
      responses:
        default:
          content:
            application/json:
              schema:
                items:
                  $ref: '#/components/schemas/User'
                type: array
          description: default response
      security:
        - bearer: []
      tags:
        - workflows
  /workflows/{workflowId}/workflowVersions:
    put:
      description: Update the workflow versions linked to a workflow.
      operationId: updateWorkflowVersion
      parameters:
        - in: path
          name: workflowId
          required: true
          schema:
            format: int64
            type: integer
      requestBody:
        content:
          '*/*':
            schema:
              items:
                $ref: '#/components/schemas/WorkflowVersion'
              type: array
      responses:
        default:
          content:
            application/json:
              schema:
                items:
                  $ref: '#/components/schemas/WorkflowVersion'
                type: array
                uniqueItems: true
          description: default response
      security:
        - bearer: []
      tags:
        - workflows
  /workflows/{workflowId}/workflowVersions/{workflowVersionId}/sourcefiles:
    get:
      description: Retrieve sourcefiles for an entry's version
      operationId: getWorkflowVersionsSourcefiles
      parameters:
        - description: Workflow to retrieve the version from.
          in: path
          name: workflowId
          required: true
          schema:
            format: int64
            type: integer
        - description: Workflow version to retrieve the version from.
          in: path
          name: workflowVersionId
          required: true
          schema:
            format: int64
            type: integer
        - description: List of file types to filter sourcefiles by
          in: query
          name: fileTypes
          schema:
            items:
              enum:
                - DOCKSTORE_CWL
                - DOCKSTORE_WDL
                - DOCKERFILE
                - CWL_TEST_JSON
                - WDL_TEST_JSON
                - NEXTFLOW
                - NEXTFLOW_CONFIG
                - NEXTFLOW_TEST_PARAMS
                - DOCKSTORE_YML
                - DOCKSTORE_SERVICE_YML
                - DOCKSTORE_SERVICE_TEST_JSON
                - DOCKSTORE_SERVICE_OTHER
                - DOCKSTORE_GXFORMAT2
                - GXFORMAT2_TEST_FILE
                - DOCKSTORE_SWL
                - SWL_TEST_JSON
              type: string
            type: array
      responses:
        default:
          content:
            application/json:
              schema:
                items:
                  $ref: '#/components/schemas/SourceFile'
                type: array
                uniqueItems: true
          description: default response
      security:
        - bearer: []
      tags:
        - workflows
  /workflows/{workflowId}/zip/{workflowVersionId}:
    get:
      description: Download a ZIP file of a workflow and all associated files.
      operationId: getWorkflowZip
      parameters:
        - in: path
          name: workflowId
          required: true
          schema:
            format: int64
            type: integer
        - in: path
          name: workflowVersionId
          required: true
          schema:
            format: int64
            type: integer
      responses:
        default:
          content:
            application/zip: {}
          description: default response
      security:
        - bearer: []
      tags:
        - workflows
servers:
  - description: Current server when hosted on AWS
    url: /api
    variables: {}
  - description: When working locally
    url: /
    variables: {}
  - description: Production server
    url: https://dockstore.org/api
    variables: {}
  - description: Staging server
    url: https://staging.dockstore.org/api
    variables: {}
  - description: Nightly build server
    url: https://dev.dockstore.net/api
    variables: {}
tags:
  - description: Create, update list aliases for accessing entries
    name: aliases
  - description: Operations on Dockstore organizations
    name: organizations
  - description: Needed for SmartAPI compatibility apparantly, might be cargo cult behaviour
    name: NIHdatacommons
  - description: List and register entries in the dockstore (pairs of images + metadata (CWL and Dockerfile))
    name: containers
  - description: List and modify tags for containers
    name: containertags
  - description: Interact with entries in Dockstore regardless of whether they are containers or workflows
    name: entries
  - description: Created and modify hosted entries in the dockstore
    name: hosted
  - description: Query lambda events triggered by GitHub Apps
    name: lambdaEvents
  - description: Information about Dockstore like RSS, sitemap, lists of dependencies, etc.
    name: metadata
  - description: List and modify notifications for users of Dockstore
    name: curation
  - description: List and register workflows in the dockstore (CWL, Nextflow, WDL)
    name: workflows
  - description: List, modify, refresh, and delete tokens for external services
    name: tokens
  - description: Interactions with the Dockstore-support's ToolTester application
    name: toolTester
  - description: List, modify, and manage end users of the dockstore
    name: users
  - description: Optional experimental extensions of the GA4GH API
    name: extendedGA4GH
  - description: A curated subset of resources proposed as a common standard for tool repositories. Implements TRS [2.0.0](https://github.com/ga4gh/tool-registry-service-schemas/releases/tag/2.0.0).
    name: GA4GHV20
  - description: A curated subset of resources proposed as a common standard for tool repositories. Implements TRS [2.0.0-beta.2](https://github.com/ga4gh/tool-registry-service-schemas/releases/tag/2.0.0-beta.2) . Integrators are welcome to use these endpoints but they are subject to change based on community input.
    name: GA4GH
  - description: A curated subset of resources proposed as a common standard for tool repositories. Implements TRS [1.0.0](https://github.com/ga4gh/tool-registry-service-schemas/releases/tag/1.0.0) and is considered final (not subject to change)
    name: GA4GHV1<|MERGE_RESOLUTION|>--- conflicted
+++ resolved
@@ -14,28 +14,34 @@
       type: object
     BioWorkflow:
       allOf:
-        - $ref: '#/components/schemas/Workflow'
-        - properties:
-            is_checker:
-              type: boolean
-            parent_id:
-              format: int64
-              type: integer
-          type: object
+      - $ref: '#/components/schemas/Workflow'
+      - properties:
+          is_checker:
+            type: boolean
+          parent_id:
+            format: int64
+            type: integer
+        type: object
       type: object
     Checksum:
       description: The checksum value and its type
-      example: '[{checksum=77af4d6b9913e693e8d0b4b294fa62ade6054e6b2f1ffb617ac955dd63fb0182, type=sha256}]'
+      example: '[{checksum=77af4d6b9913e693e8d0b4b294fa62ade6054e6b2f1ffb617ac955dd63fb0182,
+        type=sha256}]'
       properties:
         checksum:
           description: 'The hex-string encoded checksum for the data. '
           type: string
         type:
-          description: The digest method used to create the checksum. The value (e.g. `sha-256`) SHOULD be listed as `Hash Name String` in the https://github.com/ga4gh-discovery/ga4gh-checksum/blob/master/hash-alg.csv[GA4GH Checksum Hash Algorithm Registry]. Other values MAY be used, as long as implementors are aware of the issues discussed in https://tools.ietf.org/html/rfc6920#section-9.4[RFC6920]. GA4GH may provide more explicit guidance for use of non-IANA-registered algorithms in the future.
+          description: The digest method used to create the checksum. The value (e.g.
+            `sha-256`) SHOULD be listed as `Hash Name String` in the https://github.com/ga4gh-discovery/ga4gh-checksum/blob/master/hash-alg.csv[GA4GH
+            Checksum Hash Algorithm Registry]. Other values MAY be used, as long as
+            implementors are aware of the issues discussed in https://tools.ietf.org/html/rfc6920#section-9.4[RFC6920].
+            GA4GH may provide more explicit guidance for use of non-IANA-registered
+            algorithms in the future.
           type: string
       required:
-        - checksum
-        - type
+      - checksum
+      - type
       type: object
     Collection:
       description: Collection in an organization, collects entries
@@ -83,8 +89,8 @@
           example: A collection of alignment algorithms
           type: string
       required:
-        - name
-        - topic
+      - name
+      - topic
       type: object
     CollectionEntry:
       properties:
@@ -377,9 +383,9 @@
       properties:
         entryType:
           enum:
-            - TOOL
-            - WORKFLOW
-            - SERVICE
+          - TOOL
+          - WORKFLOW
+          - SERVICE
           type: string
         lastUpdateDate:
           format: int64
@@ -397,7 +403,7 @@
         message:
           type: string
       required:
-        - code
+      - code
       type: object
     Event:
       properties:
@@ -420,22 +426,22 @@
           $ref: '#/components/schemas/Tool'
         type:
           enum:
-            - CREATE_ORG
-            - DELETE_ORG
-            - MODIFY_ORG
-            - APPROVE_ORG
-            - REJECT_ORG
-            - REREQUEST_ORG
-            - ADD_USER_TO_ORG
-            - REMOVE_USER_FROM_ORG
-            - MODIFY_USER_ROLE_ORG
-            - APPROVE_ORG_INVITE
-            - REJECT_ORG_INVITE
-            - CREATE_COLLECTION
-            - MODIFY_COLLECTION
-            - REMOVE_FROM_COLLECTION
-            - ADD_TO_COLLECTION
-            - ADD_VERSION_TO_ENTRY
+          - CREATE_ORG
+          - DELETE_ORG
+          - MODIFY_ORG
+          - APPROVE_ORG
+          - REJECT_ORG
+          - REREQUEST_ORG
+          - ADD_USER_TO_ORG
+          - REMOVE_USER_FROM_ORG
+          - MODIFY_USER_ROLE_ORG
+          - APPROVE_ORG_INVITE
+          - REJECT_ORG_INVITE
+          - CREATE_COLLECTION
+          - MODIFY_COLLECTION
+          - REMOVE_FROM_COLLECTION
+          - ADD_TO_COLLECTION
+          - ADD_VERSION_TO_ENTRY
           type: string
         user:
           $ref: '#/components/schemas/User'
@@ -455,11 +461,18 @@
           type: string
       type: object
     FileWrapper:
-      description: 'A file provides content for one of - A tool descriptor is a metadata document that describes one or more tools. - A tool document that describes how to test with one or more sample test JSON. - A containerfile is a document that describes how to build a particular container image. Examples include Dockerfiles for creating Docker images and Singularity recipes for Singularity images '
+      description: 'A file provides content for one of - A tool descriptor is a metadata
+        document that describes one or more tools. - A tool document that describes
+        how to test with one or more sample test JSON. - A containerfile is a document
+        that describes how to build a particular container image. Examples include
+        Dockerfiles for creating Docker images and Singularity recipes for Singularity
+        images '
       properties:
         checksum:
-          description: 'A production (immutable) tool version is required to have a hashcode. Not required otherwise, but might be useful to detect changes. '
-          example: '[{checksum=77af4d6b9913e693e8d0b4b294fa62ade6054e6b2f1ffb617ac955dd63fb0182, type=sha256}]'
+          description: 'A production (immutable) tool version is required to have
+            a hashcode. Not required otherwise, but might be useful to detect changes. '
+          example: '[{checksum=77af4d6b9913e693e8d0b4b294fa62ade6054e6b2f1ffb617ac955dd63fb0182,
+            type=sha256}]'
           items:
             $ref: '#/components/schemas/Checksum'
           type: array
@@ -467,7 +480,10 @@
           description: The content of the file itself. One of url or content is required.
           type: string
         url:
-          description: Optional url to the underlying content, should include version information, and can include a git hash.  Note that this URL should resolve to the raw unwrapped content that would otherwise be available in content. One of url or content is required.
+          description: Optional url to the underlying content, should include version
+            information, and can include a git hash.  Note that this URL should resolve
+            to the raw unwrapped content that would otherwise be available in content.
+            One of url or content is required.
           type: string
       type: object
     Image:
@@ -485,11 +501,11 @@
           type: string
         imageRegistry:
           enum:
-            - QUAY_IO
-            - DOCKER_HUB
-            - GITLAB
-            - AMAZON_ECR
-            - SEVEN_BRIDGES
+          - QUAY_IO
+          - DOCKER_HUB
+          - GITLAB
+          - AMAZON_ECR
+          - SEVEN_BRIDGES
           type: string
         imageUpdateDate:
           type: string
@@ -507,22 +523,28 @@
       description: Describes one container image.
       properties:
         checksum:
-          description: A production (immutable) tool version is required to have a hashcode. Not required otherwise, but might be useful to detect changes.  This exposes the hashcode for specific image versions to verify that the container version pulled is actually the version that was indexed by the registry.
-          example: '[{checksum=77af4d6b9913e693e8d0b4b294fa62ade6054e6b2f1ffb617ac955dd63fb0182, type=sha256}]'
+          description: A production (immutable) tool version is required to have a
+            hashcode. Not required otherwise, but might be useful to detect changes.  This
+            exposes the hashcode for specific image versions to verify that the container
+            version pulled is actually the version that was indexed by the registry.
+          example: '[{checksum=77af4d6b9913e693e8d0b4b294fa62ade6054e6b2f1ffb617ac955dd63fb0182,
+            type=sha256}]'
           items:
             $ref: '#/components/schemas/Checksum'
           type: array
         image_name:
-          description: Used in conjunction with a registry_url if provided to locate images.
+          description: Used in conjunction with a registry_url if provided to locate
+            images.
           type: string
         image_type:
           enum:
-            - Docker
-            - Singularity
-            - Conda
+          - Docker
+          - Singularity
+          - Conda
           type: string
         registry_host:
-          description: A docker registry or a URL to a Singularity registry. Used along with image_name to locate a specific image.
+          description: A docker registry or a URL to a Singularity registry. Used
+            along with image_name to locate a specific image.
           type: string
         size:
           description: Size of the container in bytes.
@@ -562,9 +584,9 @@
           type: boolean
         type:
           enum:
-            - PUSH
-            - DELETE
-            - INSTALL
+          - PUSH
+          - DELETE
+          - INSTALL
           type: string
       type: object
     LicenseInformation:
@@ -601,14 +623,14 @@
           type: string
         priority:
           enum:
-            - LOW
-            - MEDIUM
-            - CRITICAL
+          - LOW
+          - MEDIUM
+          - CRITICAL
           type: string
         type:
           enum:
-            - SITEWIDE
-            - NEWSBODY
+          - SITEWIDE
+          - NEWSBODY
           type: string
       type: object
     Organization:
@@ -654,9 +676,9 @@
           uniqueItems: true
         status:
           enum:
-            - PENDING
-            - REJECTED
-            - APPROVED
+          - PENDING
+          - REJECTED
+          - APPROVED
           type: string
         topic:
           type: string
@@ -692,9 +714,9 @@
           $ref: '#/components/schemas/Organization'
         role:
           enum:
-            - ADMIN
-            - MAINTAINER
-            - MEMBER
+          - ADMIN
+          - MAINTAINER
+          - MEMBER
           type: string
         user:
           $ref: '#/components/schemas/User'
@@ -712,14 +734,14 @@
       properties:
         descriptorLanguage:
           enum:
-            - CWL
-            - WDL
-            - gxformat2
-            - SWL
-            - NFL
-            - service
-            
-            
+          - CWL
+          - WDL
+          - gxformat2
+          - SWL
+          - NFL
+          - service
+          
+          
           type: string
         hasHTTPImports:
           type: boolean
@@ -732,9 +754,9 @@
           type: string
         role:
           enum:
-            - OWNER
-            - WRITER
-            - READER
+          - OWNER
+          - WRITER
+          - READER
           type: string
       type: object
     PrivilegeRequest:
@@ -787,10 +809,10 @@
           type: boolean
         gitRegistry:
           enum:
-            - dockstore.org
-            - github.com
-            - bitbucket.org
-            - gitlab.com
+          - dockstore.org
+          - github.com
+          - bitbucket.org
+          - gitlab.com
           type: string
         organization:
           type: string
@@ -803,35 +825,42 @@
       type: object
     Service:
       allOf:
-        - $ref: '#/components/schemas/Workflow'
+      - $ref: '#/components/schemas/Workflow'
       type: object
     ServiceType:
       description: Type of a GA4GH service
       properties:
         artifact:
-          description: Name of the API or GA4GH specification implemented. Official GA4GH types should be assigned as part of standards approval process. Custom artifacts are supported.
+          description: Name of the API or GA4GH specification implemented. Official
+            GA4GH types should be assigned as part of standards approval process.
+            Custom artifacts are supported.
           example: beacon
           type: string
         group:
-          description: Namespace in reverse domain name format. Use `org.ga4gh` for implementations compliant with official GA4GH specifications. For services with custom APIs not standardized by GA4GH, or implementations diverging from official GA4GH specifications, use a different namespace (e.g. your organization's reverse domain name).
+          description: Namespace in reverse domain name format. Use `org.ga4gh` for
+            implementations compliant with official GA4GH specifications. For services
+            with custom APIs not standardized by GA4GH, or implementations diverging
+            from official GA4GH specifications, use a different namespace (e.g. your
+            organization's reverse domain name).
           example: org.ga4gh
           type: string
         version:
-          description: Version of the API or specification. GA4GH specifications use semantic versioning.
+          description: Version of the API or specification. GA4GH specifications use
+            semantic versioning.
           example: 1.0.0
           type: string
       required:
-        - artifact
-        - group
-        - version
+      - artifact
+      - group
+      - version
       type: object
     SharedWorkflows:
       properties:
         role:
           enum:
-            - OWNER
-            - WRITER
-            - READER
+          - OWNER
+          - WRITER
+          - READER
           type: string
         workflows:
           items:
@@ -867,6 +896,2541 @@
         type:
           description: Enumerates the type of file
           enum:
+          - DOCKSTORE_CWL
+          - DOCKSTORE_WDL
+          - DOCKERFILE
+          - CWL_TEST_JSON
+          - WDL_TEST_JSON
+          - NEXTFLOW
+          - NEXTFLOW_CONFIG
+          - NEXTFLOW_TEST_PARAMS
+          - DOCKSTORE_YML
+          - DOCKSTORE_SERVICE_YML
+          - DOCKSTORE_SERVICE_TEST_JSON
+          - DOCKSTORE_SERVICE_OTHER
+          - DOCKSTORE_GXFORMAT2
+          - GXFORMAT2_TEST_FILE
+          - DOCKSTORE_SWL
+          - SWL_TEST_JSON
+          type: string
+        verifiedBySource:
+          additionalProperties:
+            $ref: '#/components/schemas/VerificationInformation'
+          type: object
+      required:
+      - absolutePath
+      - path
+      - type
+      type: object
+    StarRequest:
+      properties:
+        star:
+          type: boolean
+      type: object
+    TRSService:
+      description: GA4GH service
+      properties:
+        contactUrl:
+          description: URL of the contact for the provider of this service, e.g. a
+            link to a contact form (RFC 3986 format), or an email (RFC 2368 format).
+          example: mailto:support@example.com
+          type: string
+        createdAt:
+          description: Timestamp describing when the service was first deployed and
+            available (RFC 3339 format)
+          example: "2019-06-04T12:58:19Z"
+          format: date-time
+          type: string
+        description:
+          description: Description of the service. Should be human readable and provide
+            information about the service.
+          example: This service provides...
+          type: string
+        documentationUrl:
+          description: URL of the documentation of this service (RFC 3986 format).
+            This should help someone learn how to use your service, including any
+            specifics required to access data, e.g. authentication.
+          example: https://docs.myservice.example.com
+          type: string
+        environment:
+          description: Environment the service is running in. Use this to distinguish
+            between production, development and testing/staging deployments. Suggested
+            values are prod, test, dev, staging. However this is advised and not enforced.
+          example: test
+          type: string
+        id:
+          description: Unique ID of this service. Reverse domain name notation is
+            recommended, though not required. The identifier should attempt to be
+            globally unique so it can be used in downstream aggregator services e.g.
+            Service Registry.
+          example: org.ga4gh.myservice
+          type: string
+        name:
+          description: Name of this service. Should be human readable.
+          example: My project
+          type: string
+        organization:
+          description: Organization providing the service
+          type: object
+        type:
+          $ref: '#/components/schemas/ServiceType'
+        updatedAt:
+          description: Timestamp describing when the service was last updated (RFC
+            3339 format)
+          example: "2019-06-04T12:58:19Z"
+          format: date-time
+          type: string
+        version:
+          description: Version of the service being described. Semantic versioning
+            is recommended, but other identifiers, such as dates or commit hashes,
+            are also allowed. The version should be changed whenever the service is
+            updated.
+          example: 1.0.0
+          type: string
+      required:
+      - id
+      - name
+      - organization
+      - type
+      - version
+      type: object
+    Tag:
+      properties:
+        author:
+          type: string
+        automated:
+          type: boolean
+        commitID:
+          type: string
+        cwl_path:
+          type: string
+        dbUpdateDate:
+          format: int64
+          type: integer
+        description:
+          type: string
+        descriptionSource:
+          enum:
+          - README
+          - DESCRIPTOR
+          type: string
+        dirtyBit:
+          type: boolean
+        dockerfile_path:
+          type: string
+        doiStatus:
+          enum:
+          - NOT_REQUESTED
+          - REQUESTED
+          - CREATED
+          type: string
+        doiURL:
+          type: string
+        email:
+          type: string
+        frozen:
+          type: boolean
+        hidden:
+          type: boolean
+        id:
+          format: int64
+          type: integer
+        image_id:
+          type: string
+        images:
+          items:
+            $ref: '#/components/schemas/Image'
+          type: array
+          uniqueItems: true
+        input_file_formats:
+          items:
+            $ref: '#/components/schemas/FileFormat'
+          type: array
+          uniqueItems: true
+        last_built:
+          format: int64
+          type: integer
+        name:
+          type: string
+        output_file_formats:
+          items:
+            $ref: '#/components/schemas/FileFormat'
+          type: array
+          uniqueItems: true
+        parent:
+          $ref: '#/components/schemas/EntryObjectObject'
+        reference:
+          type: string
+        referenceType:
+          enum:
+          - COMMIT
+          - TAG
+          - BRANCH
+          - NOT_APPLICABLE
+          - UNSET
+          type: string
+        size:
+          format: int64
+          type: integer
+        valid:
+          type: boolean
+        validations:
+          items:
+            $ref: '#/components/schemas/Validation'
+          type: array
+          uniqueItems: true
+        verified:
+          type: boolean
+        verifiedSource:
+          type: string
+        verifiedSources:
+          items:
+            type: string
+          type: array
+        versionEditor:
+          $ref: '#/components/schemas/User'
+        versionMetadata:
+          $ref: '#/components/schemas/VersionMetadata'
+        wdl_path:
+          type: string
+        workingDirectory:
+          type: string
+      type: object
+    Token:
+      properties:
+        content:
+          type: string
+        dbCreateDate:
+          format: int64
+          type: integer
+        dbUpdateDate:
+          format: int64
+          type: integer
+        id:
+          format: int64
+          type: integer
+        refreshToken:
+          type: string
+        token:
+          type: string
+        tokenSource:
+          enum:
+          - quay.io
+          - github.com
+          - dockstore
+          - bitbucket.org
+          - gitlab.com
+          - zenodo.org
+          - google.com
+          - orcid.org
+          type: string
+        userId:
+          format: int64
+          type: integer
+        username:
+          type: string
+      type: object
+    Tool:
+      description: A tool (or described tool) is defined as a tuple of a descriptor
+        file (which potentially consists of multiple files), a set of container images,
+        and a set of instructions for creating those images.
+      properties:
+        aliases:
+          description: Support for this parameter is optional for tool registries
+            that support aliases. A list of strings that can be used to identify this
+            tool which could be  straight up URLs.  This can be used to expose alternative
+            ids (such as GUIDs) for a tool for registries. Can be used to match tools
+            across registries.
+          items:
+            description: Support for this parameter is optional for tool registries
+              that support aliases. A list of strings that can be used to identify
+              this tool which could be  straight up URLs.  This can be used to expose
+              alternative ids (such as GUIDs) for a tool for registries. Can be used
+              to match tools across registries.
+            type: string
+          type: array
+        checker_url:
+          description: Optional url to the checker tool that will exit successfully
+            if this tool produced the expected result given test data.
+          type: string
+        description:
+          description: The description of the tool.
+          type: string
+        has_checker:
+          description: Whether this tool has a checker tool associated with it.
+          type: boolean
+        id:
+          description: A unique identifier of the tool, scoped to this registry.
+          example: "123456"
+          type: string
+        meta_version:
+          description: The version of this tool in the registry. Iterates when fields
+            like the description, author, etc. are updated.
+          type: string
+        name:
+          description: The name of the tool.
+          type: string
+        organization:
+          description: The organization that published the image.
+          type: string
+        toolclass:
+          $ref: '#/components/schemas/ToolClass'
+        url:
+          description: The URL for this tool in this registry.
+          example: http://agora.broadinstitute.org/tools/123456
+          type: string
+        versions:
+          description: A list of versions for this tool.
+          items:
+            $ref: '#/components/schemas/ToolVersion'
+          type: array
+      required:
+      - id
+      - organization
+      - toolclass
+      - url
+      - versions
+      type: object
+    ToolClass:
+      properties:
+        description:
+          type: string
+        id:
+          type: string
+        name:
+          type: string
+      type: object
+    ToolDescriptor:
+      properties:
+        descriptor:
+          type: string
+        type:
+          enum:
+          - CWL
+          - WDL
+          - NFL
+          - SERVICE
+          - GXFORMAT2
+          type: string
+        url:
+          type: string
+      required:
+      - type
+      type: object
+    ToolDockerfile:
+      properties:
+        dockerfile:
+          type: string
+        url:
+          type: string
+      type: object
+    ToolFile:
+      properties:
+        file_type:
+          enum:
+          - TEST_FILE
+          - PRIMARY_DESCRIPTOR
+          - SECONDARY_DESCRIPTOR
+          - CONTAINERFILE
+          - OTHER
+          type: string
+        path:
+          description: Relative path of the file.  A descriptor's path can be used
+            with the GA4GH .../{type}/descriptor/{relative_path} endpoint.
+          type: string
+      type: object
+    ToolTesterLog:
+      properties:
+        filename:
+          type: string
+        logType:
+          enum:
+          - FULL
+          - SUMMARY
+          type: string
+        runner:
+          type: string
+        testFilename:
+          type: string
+        toolId:
+          type: string
+        toolVersionName:
+          type: string
+      type: object
+    ToolTestsV1:
+      properties:
+        test:
+          type: string
+        url:
+          type: string
+      type: object
+    ToolV1:
+      properties:
+        author:
+          type: string
+        contains:
+          items:
+            type: string
+          type: array
+        description:
+          type: string
+        id:
+          type: string
+        meta-version:
+          type: string
+        organization:
+          type: string
+        signed:
+          type: boolean
+        toolclass:
+          $ref: '#/components/schemas/ToolClass'
+        toolname:
+          type: string
+        url:
+          type: string
+        verified:
+          type: boolean
+        verified-source:
+          type: string
+        versions:
+          items:
+            $ref: '#/components/schemas/ToolVersionV1'
+          type: array
+      type: object
+    ToolVersion:
+      description: A tool version describes a particular iteration of a tool as described
+        by a reference to a specific image and/or documents.
+      properties:
+        author:
+          description: Contact information for the author of this version of the tool
+            in the registry. (More complex authorship information is handled by the
+            descriptor).
+          items:
+            description: Contact information for the author of this version of the
+              tool in the registry. (More complex authorship information is handled
+              by the descriptor).
+            type: string
+          type: array
+        containerfile:
+          description: Reports if this tool has a containerfile available. (For Docker-based
+            tools, this would indicate the presence of a Dockerfile)
+          type: boolean
+        descriptor_type:
+          description: The type (or types) of descriptors available.
+          items:
+            description: The type (or types) of descriptors available.
+            enum:
+            - CWL
+            - WDL
+            - NFL
+            - SERVICE
+            - GALAXY
+            type: string
+          type: array
+        id:
+          description: An identifier of the version of this tool for this particular
+            tool registry.
+          example: v1
+          type: string
+        images:
+          description: All known docker images (and versions/hashes) used by this
+            tool. If the tool has to evaluate any of the docker images strings at
+            runtime, those ones cannot be reported here.
+          items:
+            $ref: '#/components/schemas/ImageData'
+          type: array
+        included_apps:
+          description: An array of IDs for the applications that are stored inside
+            this tool.
+          example: '[https://bio.tools/tool/mytum.de/SNAP2/1, https://bio.tools/bioexcel_seqqc]'
+          items:
+            description: An array of IDs for the applications that are stored inside
+              this tool.
+            example: '[https://bio.tools/tool/mytum.de/SNAP2/1, https://bio.tools/bioexcel_seqqc]'
+            type: string
+          type: array
+        is_production:
+          description: This version of a tool is guaranteed to not change over time
+            (for example, a  tool built from a tag in git as opposed to a branch).
+            A production quality tool  is required to have a checksum
+          type: boolean
+        meta_version:
+          description: The version of this tool version in the registry. Iterates
+            when fields like the description, author, etc. are updated.
+          type: string
+        name:
+          description: The name of the version.
+          type: string
+        signed:
+          description: Reports whether this version of the tool has been signed.
+          type: boolean
+        url:
+          description: The URL for this tool version in this registry.
+          example: http://agora.broadinstitute.org/tools/123456/versions/1
+          type: string
+        verified:
+          description: Reports whether this tool has been verified by a specific organization
+            or individual.
+          type: boolean
+        verified_source:
+          description: Source of metadata that can support a verified tool, such as
+            an email or URL.
+          items:
+            description: Source of metadata that can support a verified tool, such
+              as an email or URL.
+            type: string
+          type: array
+      required:
+      - id
+      - url
+      type: object
+    ToolVersionV1:
+      properties:
+        descriptor-type:
+          items:
+            enum:
+            - CWL
+            - WDL
+            type: string
+          type: array
+        dockerfile:
+          type: boolean
+        id:
+          type: string
+        image:
+          type: string
+        meta-version:
+          type: string
+        name:
+          type: string
+        url:
+          type: string
+        verified:
+          type: boolean
+        verified-source:
+          type: string
+      type: object
+    User:
+      properties:
+        avatarUrl:
+          type: string
+        curator:
+          type: boolean
+        id:
+          format: int64
+          type: integer
+        isAdmin:
+          type: boolean
+        name:
+          type: string
+        orcid:
+          type: string
+        privacyPolicyVersion:
+          enum:
+          - NONE
+          - PRIVACY_POLICY_VERSION_2_5
+          type: string
+        privacyPolicyVersionAcceptanceDate:
+          format: int64
+          type: integer
+        setupComplete:
+          type: boolean
+        tosacceptanceDate:
+          format: int64
+          type: integer
+        tosversion:
+          enum:
+          - NONE
+          - TOS_VERSION_1
+          - TOS_VERSION_2
+          type: string
+        tosversionAcceptanceDate:
+          format: int64
+          type: integer
+          writeOnly: true
+        userProfiles:
+          additionalProperties:
+            $ref: '#/components/schemas/Profile'
+          type: object
+        username:
+          type: string
+      type: object
+    Validation:
+      properties:
+        id:
+          format: int64
+          type: integer
+        message:
+          type: string
+        type:
+          enum:
+          - DOCKSTORE_CWL
+          - DOCKSTORE_WDL
+          - DOCKERFILE
+          - CWL_TEST_JSON
+          - WDL_TEST_JSON
+          - NEXTFLOW
+          - NEXTFLOW_CONFIG
+          - NEXTFLOW_TEST_PARAMS
+          - DOCKSTORE_YML
+          - DOCKSTORE_SERVICE_YML
+          - DOCKSTORE_SERVICE_TEST_JSON
+          - DOCKSTORE_SERVICE_OTHER
+          - DOCKSTORE_GXFORMAT2
+          - GXFORMAT2_TEST_FILE
+          - DOCKSTORE_SWL
+          - SWL_TEST_JSON
+          type: string
+        valid:
+          type: boolean
+      type: object
+    VerificationInformation:
+      properties:
+        metadata:
+          type: string
+        platformVersion:
+          type: string
+        verified:
+          type: boolean
+      type: object
+    Version:
+      properties:
+        author:
+          type: string
+        commitID:
+          type: string
+        dbUpdateDate:
+          format: int64
+          type: integer
+        description:
+          type: string
+        descriptionSource:
+          enum:
+          - README
+          - DESCRIPTOR
+          type: string
+        dirtyBit:
+          type: boolean
+        doiStatus:
+          enum:
+          - NOT_REQUESTED
+          - REQUESTED
+          - CREATED
+          type: string
+        doiURL:
+          type: string
+        email:
+          type: string
+        frozen:
+          type: boolean
+        hidden:
+          type: boolean
+        id:
+          format: int64
+          type: integer
+        images:
+          items:
+            $ref: '#/components/schemas/Image'
+          type: array
+          uniqueItems: true
+        input_file_formats:
+          items:
+            $ref: '#/components/schemas/FileFormat'
+          type: array
+          uniqueItems: true
+        name:
+          type: string
+        output_file_formats:
+          items:
+            $ref: '#/components/schemas/FileFormat'
+          type: array
+          uniqueItems: true
+        parent:
+          $ref: '#/components/schemas/EntryObjectObject'
+        reference:
+          type: string
+        referenceType:
+          enum:
+          - COMMIT
+          - TAG
+          - BRANCH
+          - NOT_APPLICABLE
+          - UNSET
+          type: string
+        valid:
+          type: boolean
+        validations:
+          items:
+            $ref: '#/components/schemas/Validation'
+          type: array
+          uniqueItems: true
+        verified:
+          type: boolean
+        verifiedSource:
+          type: string
+        verifiedSources:
+          items:
+            type: string
+          type: array
+        versionEditor:
+          $ref: '#/components/schemas/User'
+        versionMetadata:
+          $ref: '#/components/schemas/VersionMetadata'
+        workingDirectory:
+          type: string
+      type: object
+    VersionMetadata:
+      properties:
+        id:
+          format: int64
+          type: integer
+        parsedInformationSet:
+          items:
+            $ref: '#/components/schemas/ParsedInformation'
+          type: array
+      type: object
+    VersionVerifiedPlatform:
+      properties:
+        metadata:
+          type: string
+        path:
+          type: string
+        platformVersion:
+          type: string
+        source:
+          type: string
+        verified:
+          type: boolean
+        versionId:
+          format: int64
+          type: integer
+      type: object
+    Workflow:
+      discriminator:
+        propertyName: type
+      properties:
+        aliases:
+          additionalProperties:
+            $ref: '#/components/schemas/Alias'
+          type: object
+        author:
+          type: string
+        checker_id:
+          format: int64
+          type: integer
+        conceptDoi:
+          type: string
+        dbCreateDate:
+          format: int64
+          type: integer
+        dbUpdateDate:
+          format: int64
+          type: integer
+        defaultTestParameterFilePath:
+          type: string
+        defaultVersion:
+          type: string
+        description:
+          type: string
+        descriptorType:
+          enum:
+          - CWL
+          - WDL
+          - gxformat2
+          - SWL
+          - NFL
+          - service
+          
+          
+          type: string
+        descriptorTypeSubclass:
+          enum:
+          - docker-compose
+          - helm
+          - swarm
+          - kubernetes
+          - n/a
+          type: string
+        email:
+          type: string
+        forumUrl:
+          maxLength: 256
+          minLength: 0
+          type: string
+        full_workflow_path:
+          type: string
+        gitUrl:
+          type: string
+        has_checker:
+          type: boolean
+        id:
+          format: int64
+          type: integer
+        input_file_formats:
+          items:
+            $ref: '#/components/schemas/FileFormat'
+          type: array
+          uniqueItems: true
+        isChecker:
+          type: boolean
+        is_published:
+          type: boolean
+        labels:
+          items:
+            $ref: '#/components/schemas/Label'
+          type: array
+          uniqueItems: true
+        lastUpdated:
+          format: int64
+          type: integer
+        last_modified:
+          format: int32
+          type: integer
+        last_modified_date:
+          format: int64
+          type: integer
+        licenseInformation:
+          $ref: '#/components/schemas/LicenseInformation'
+        metadataFromEntry:
+          $ref: '#/components/schemas/Workflow'
+        metadataFromVersion:
+          $ref: '#/components/schemas/Version'
+        mode:
+          enum:
+          - FULL
+          - STUB
+          - HOSTED
+          - DOCKSTORE_YML
+          type: string
+        organization:
+          type: string
+        output_file_formats:
+          items:
+            $ref: '#/components/schemas/FileFormat'
+          type: array
+          uniqueItems: true
+        parentEntry:
+          $ref: '#/components/schemas/Entry'
+        path:
+          type: string
+        repository:
+          type: string
+        sourceControl:
+          enum:
+          - dockstore.org
+          - github.com
+          - bitbucket.org
+          - gitlab.com
+          type: string
+        source_control_provider:
+          type: string
+        starredUsers:
+          items:
+            $ref: '#/components/schemas/User'
+          type: array
+          uniqueItems: true
+        topicId:
+          format: int64
+          type: integer
+        type:
+          type: string
+        users:
+          items:
+            $ref: '#/components/schemas/User'
+          type: array
+          uniqueItems: true
+        workflowName:
+          type: string
+        workflowVersions:
+          items:
+            $ref: '#/components/schemas/WorkflowVersion'
+          type: array
+          uniqueItems: true
+        workflow_path:
+          type: string
+      required:
+      - type
+      type: object
+    WorkflowVersion:
+      properties:
+        aliases:
+          additionalProperties:
+            $ref: '#/components/schemas/Alias'
+          type: object
+        author:
+          type: string
+        commitID:
+          type: string
+        dbUpdateDate:
+          format: int64
+          type: integer
+        description:
+          type: string
+        descriptionSource:
+          enum:
+          - README
+          - DESCRIPTOR
+          type: string
+        dirtyBit:
+          type: boolean
+        doiStatus:
+          enum:
+          - NOT_REQUESTED
+          - REQUESTED
+          - CREATED
+          type: string
+        doiURL:
+          type: string
+        email:
+          type: string
+        frozen:
+          type: boolean
+        hidden:
+          type: boolean
+        id:
+          format: int64
+          type: integer
+        images:
+          items:
+            $ref: '#/components/schemas/Image'
+          type: array
+          uniqueItems: true
+        input_file_formats:
+          items:
+            $ref: '#/components/schemas/FileFormat'
+          type: array
+          uniqueItems: true
+        last_modified:
+          format: int64
+          type: integer
+        legacyVersion:
+          type: boolean
+        name:
+          type: string
+        output_file_formats:
+          items:
+            $ref: '#/components/schemas/FileFormat'
+          type: array
+          uniqueItems: true
+        parent:
+          $ref: '#/components/schemas/EntryObjectObject'
+        reference:
+          type: string
+        referenceType:
+          enum:
+          - COMMIT
+          - TAG
+          - BRANCH
+          - NOT_APPLICABLE
+          - UNSET
+          type: string
+        subClass:
+          enum:
+          - DOCKER_COMPOSE
+          - SWARM
+          - KUBERNETES
+          - HELM
+          type: string
+        synced:
+          type: boolean
+        valid:
+          type: boolean
+        validations:
+          items:
+            $ref: '#/components/schemas/Validation'
+          type: array
+          uniqueItems: true
+        verified:
+          type: boolean
+        verifiedSource:
+          type: string
+        verifiedSources:
+          items:
+            type: string
+          type: array
+        versionEditor:
+          $ref: '#/components/schemas/User'
+        versionMetadata:
+          $ref: '#/components/schemas/VersionMetadata'
+        workflow_path:
+          type: string
+        workingDirectory:
+          type: string
+      type: object
+    WorkflowVersionPathInfo:
+      properties:
+        fullWorkflowPath:
+          type: string
+        tagName:
+          type: string
+      type: object
+  securitySchemes:
+    bearer:
+      scheme: bearer
+      type: http
+info:
+  contact:
+    email: theglobalalliance@genomicsandhealth.org
+    name: Dockstore@ga4gh
+    url: https://discuss.dockstore.org/t/opening-helpdesk-tickets/1506
+  description: This describes the dockstore API, a webservice that manages pairs of
+    Docker images and associated metadata such as CWL documents and Dockerfiles used
+    to build those images. Explore swagger.json for a Swagger 2.0 description of our
+    API and explore openapi.yaml for OpenAPI 3.0 descriptions.
+  license:
+    name: Apache License Version 2.0
+    url: https://github.com/dockstore/dockstore/blob/develop/LICENSE
+  termsOfService: TBD
+  title: Dockstore API
+  version: 1.11.0-alpha.1-SNAPSHOT
+openapi: 3.0.1
+paths:
+  /aliases/workflow-versions/{alias}:
+    get:
+      description: Retrieves workflow version path information by alias.
+      operationId: getWorkflowVersionPathInfoByAlias
+      parameters:
+      - in: path
+        name: alias
+        required: true
+        schema:
+          type: string
+      responses:
+        default:
+          content:
+            application/json:
+              schema:
+                $ref: '#/components/schemas/WorkflowVersionPathInfo'
+          description: default response
+      security:
+      - bearer: []
+      tags:
+      - aliases
+  /aliases/workflow-versions/{workflowVersionId}:
+    post:
+      description: Add aliases linked to a workflow version in Dockstore.
+      operationId: addAliases_1
+      parameters:
+      - in: path
+        name: workflowVersionId
+        required: true
+        schema:
+          format: int64
+          type: integer
+      - in: query
+        name: aliases
+        schema:
+          type: string
+      responses:
+        default:
+          content:
+            application/json:
+              schema:
+                $ref: '#/components/schemas/WorkflowVersion'
+          description: default response
+      security:
+      - bearer: []
+      tags:
+      - aliases
+  /api/ga4gh/v1/tools:
+    get:
+      description: This endpoint returns all tools available or a filtered subset
+        using metadata query parameters.
+      operationId: toolsGetV1
+      parameters:
+      - in: query
+        name: id
+        schema:
+          type: string
+      - in: query
+        name: registry
+        schema:
+          type: string
+      - in: query
+        name: organization
+        schema:
+          type: string
+      - in: query
+        name: name
+        schema:
+          type: string
+      - in: query
+        name: toolname
+        schema:
+          type: string
+      - in: query
+        name: description
+        schema:
+          type: string
+      - in: query
+        name: author
+        schema:
+          type: string
+      - in: query
+        name: offset
+        schema:
+          type: string
+      - in: query
+        name: limit
+        schema:
+          format: int32
+          type: integer
+      responses:
+        "200":
+          content:
+            application/json:
+              schema:
+                items:
+                  $ref: '#/components/schemas/ToolV1'
+                type: array
+          description: An array of Tools that match the filter.
+      summary: List all tools
+      tags:
+      - GA4GHV1
+  /api/ga4gh/v1/tools/{id}:
+    get:
+      description: This endpoint returns one specific tool (which has ToolVersions
+        nested inside it)
+      operationId: toolsIdGetV1
+      parameters:
+      - in: path
+        name: id
+        required: true
+        schema:
+          type: string
+      responses:
+        "200":
+          content:
+            application/json:
+              schema:
+                $ref: '#/components/schemas/ToolV1'
+          description: A tool.
+      summary: List one specific tool, acts as an anchor for self references
+      tags:
+      - GA4GHV1
+  /api/ga4gh/v1/tools/{id}/versions:
+    get:
+      description: Returns all versions of the specified tool
+      operationId: toolsIdVersionGetV1
+      parameters:
+      - in: path
+        name: id
+        required: true
+        schema:
+          type: string
+      responses:
+        "200":
+          content:
+            application/json:
+              schema:
+                items:
+                  $ref: '#/components/schemas/ToolVersionV1'
+                type: array
+          description: An array of tool versions
+      summary: List versions of a tool
+      tags:
+      - GA4GHV1
+  /api/ga4gh/v1/tools/{id}/versions/{version_id}:
+    get:
+      description: This endpoint returns one specific tool version
+      operationId: versionIdGetV1
+      parameters:
+      - in: path
+        name: id
+        required: true
+        schema:
+          type: string
+      - in: path
+        name: version_id
+        required: true
+        schema:
+          type: string
+      responses:
+        "200":
+          content:
+            application/json:
+              schema:
+                $ref: '#/components/schemas/ToolVersionV1'
+          description: A tool version.
+      summary: List one specific tool version, acts as an anchor for self references
+      tags:
+      - GA4GHV1
+  /api/ga4gh/v1/tools/{id}/versions/{version_id}/dockerfile:
+    get:
+      description: Returns the dockerfile for the specified image.
+      operationId: dockerfileGetV1
+      parameters:
+      - in: path
+        name: id
+        required: true
+        schema:
+          type: string
+      - in: path
+        name: version_id
+        required: true
+        schema:
+          type: string
+      responses:
+        "200":
+          content:
+            application/json:
+              schema:
+                $ref: '#/components/schemas/ToolDockerfile'
+          description: The tool payload.
+      summary: Get the dockerfile for the specified image.
+      tags:
+      - GA4GHV1
+  /api/ga4gh/v1/tools/{id}/versions/{version_id}/{type}/descriptor:
+    get:
+      description: Returns the CWL or WDL descriptor for the specified tool.
+      operationId: descriptorGetV1
+      parameters:
+      - in: path
+        name: type
+        required: true
+        schema:
+          type: string
+      - in: path
+        name: id
+        required: true
+        schema:
+          type: string
+      - in: path
+        name: version_id
+        required: true
+        schema:
+          type: string
+      responses:
+        "200":
+          content:
+            application/json:
+              schema:
+                $ref: '#/components/schemas/ToolDescriptor'
+          description: The tool descriptor.
+        "404":
+          content:
+            application/json:
+              schema:
+                $ref: '#/components/schemas/ToolDescriptor'
+          description: The tool can not be output in the specified type.
+      summary: Get the tool descriptor (CWL/WDL) for the specified tool.
+      tags:
+      - GA4GHV1
+  /api/ga4gh/v1/tools/{id}/versions/{version_id}/{type}/descriptor/{relative_path}:
+    get:
+      description: Returns additional CWL or WDL descriptors for the specified tool
+        in the same or subdirectories
+      operationId: relativeDescriptorGetV1
+      parameters:
+      - in: path
+        name: type
+        required: true
+        schema:
+          type: string
+      - in: path
+        name: id
+        required: true
+        schema:
+          type: string
+      - in: path
+        name: version_id
+        required: true
+        schema:
+          type: string
+      - in: path
+        name: relative_path
+        required: true
+        schema:
+          type: string
+      responses:
+        "200":
+          content:
+            application/json:
+              schema:
+                $ref: '#/components/schemas/ToolDescriptor'
+          description: The tool descriptor.
+        "404":
+          content:
+            application/json:
+              schema:
+                $ref: '#/components/schemas/ToolDescriptor'
+          description: The tool can not be output in the specified type.
+      summary: Get additional tool descriptor files (CWL/WDL) relative to the main
+        file
+      tags:
+      - GA4GHV1
+  /api/ga4gh/v1/tools/{id}/versions/{version_id}/{type}/tests:
+    get:
+      operationId: testsGetV1
+      parameters:
+      - in: path
+        name: type
+        required: true
+        schema:
+          type: string
+      - in: path
+        name: id
+        required: true
+        schema:
+          type: string
+      - in: path
+        name: version_id
+        required: true
+        schema:
+          type: string
+      responses:
+        "200":
+          content:
+            application/json:
+              schema:
+                items:
+                  $ref: '#/components/schemas/ToolTestsV1'
+                type: array
+          description: The tool test JSON response.
+        "404":
+          content:
+            application/json:
+              schema:
+                items:
+                  $ref: '#/components/schemas/ToolTestsV1'
+                type: array
+          description: The tool can not be output in the specified type.
+      summary: Get an array of test JSONs suitable for use with this descriptor type.
+      tags:
+      - GA4GHV1
+  /api/ga4gh/v2/extended/containers/{organization}:
+    get:
+      description: This endpoint returns entries of an organization.
+      operationId: entriesOrgGet
+      parameters:
+      - in: path
+        name: organization
+        required: true
+        schema:
+          type: string
+      responses:
+        "200":
+          content:
+            application/json:
+              schema:
+                items:
+                  $ref: '#/components/schemas/ToolV1'
+                type: array
+          description: An array of Tools of the input organization.
+      summary: List entries of an organization
+      tags:
+      - extendedGA4GH
+  /api/ga4gh/v2/extended/organizations:
+    get:
+      description: This endpoint returns list of all organizations.
+      operationId: entriesOrgsGet
+      responses:
+        "200":
+          content:
+            application/json:
+              schema:
+                items:
+                  type: string
+                type: array
+          description: An array of organizations' names.
+      summary: List all organizations
+      tags:
+      - extendedGA4GH
+  /api/ga4gh/v2/extended/tools/entry/_search:
+    post:
+      description: This endpoint searches the indices for all published tools and
+        workflows. Used by utilities that expect to talk to an elastic search endpoint.
+      operationId: toolsIndexSearch
+      requestBody:
+        content:
+          '*/*':
+            schema:
+              type: string
+      responses:
+        "200":
+          content:
+            application/json:
+              schema:
+                type: string
+          description: An elastic search result.
+      summary: Search the tools and workflows indices.
+      tags:
+      - extendedGA4GH
+  /api/ga4gh/v2/extended/tools/index:
+    post:
+      description: This endpoint updates the indices for all published tools and workflows.
+      operationId: Update the workflows and tools indices
+      responses:
+        "200":
+          content:
+            text/plain:
+              schema:
+                type: integer
+          description: Workflows and tools indices populated with entries.
+      security:
+      - bearer: []
+      summary: Update the workflows and tools indices
+      tags:
+      - extendedGA4GH
+  /api/ga4gh/v2/extended/tools/{organization}:
+    get:
+      description: This endpoint returns tools of an organization.
+      operationId: toolsOrgGet
+      parameters:
+      - in: path
+        name: organization
+        required: true
+        schema:
+          type: string
+      responses:
+        "200":
+          content:
+            application/json:
+              schema:
+                items:
+                  $ref: '#/components/schemas/ToolV1'
+                type: array
+          description: An array of Tools of the input organization.
+      summary: List tools of an organization
+      tags:
+      - extendedGA4GH
+  /api/ga4gh/v2/extended/workflows/{organization}:
+    get:
+      description: This endpoint returns workflows of an organization.
+      operationId: workflowsOrgGet
+      parameters:
+      - in: path
+        name: organization
+        required: true
+        schema:
+          type: string
+      responses:
+        "200":
+          content:
+            application/json:
+              schema:
+                items:
+                  $ref: '#/components/schemas/ToolV1'
+                type: array
+          description: An array of Tools of the input organization.
+      summary: List workflows of an organization
+      tags:
+      - extendedGA4GH
+  /api/ga4gh/v2/extended/{id}/versions/{version_id}/{type}/tests/{relative_path}:
+    post:
+      description: Test JSON can be annotated with whether they ran correctly keyed
+        by platform and associated with some metadata.
+      operationId: verifyTestParameterFilePost
+      parameters:
+      - in: path
+        name: type
+        required: true
+        schema:
+          type: string
+      - in: path
+        name: id
+        required: true
+        schema:
+          type: string
+      - in: path
+        name: version_id
+        required: true
+        schema:
+          type: string
+      - in: path
+        name: relative_path
+        required: true
+        schema:
+          type: string
+      - in: query
+        name: platform
+        schema:
+          type: string
+      - in: query
+        name: platform_version
+        schema:
+          type: string
+      - in: query
+        name: verified
+        schema:
+          type: boolean
+      - in: query
+        name: metadata
+        schema:
+          type: string
+      responses:
+        "200":
+          content:
+            application/json:
+              schema:
+                type: string
+          description: The tool test JSON response.
+        "401":
+          content:
+            application/json:
+              schema:
+                $ref: '#/components/schemas/Error'
+          description: Credentials not provided or incorrect.
+        "404":
+          content:
+            application/json:
+              schema:
+                $ref: '#/components/schemas/Error'
+          description: The tool test cannot be found to annotate.
+      security:
+      - bearer: []
+      summary: Annotate test JSON with information on whether it ran successfully
+        on particular platforms plus metadata
+      tags:
+      - extendedGA4GH
+  /auth/tokens/bitbucket.org:
+    get:
+      description: Add a new bitbucket.org token, used by quay.io redirect.
+      operationId: addBitbucketToken
+      parameters:
+      - in: query
+        name: code
+        schema:
+          type: string
+      responses:
+        default:
+          content:
+            application/json:
+              schema:
+                $ref: '#/components/schemas/Token'
+          description: default response
+      security:
+      - bearer: []
+      tags:
+      - tokens
+  /auth/tokens/github:
+    post:
+      description: Allow satellizer to post a new GitHub token to dockstore, used
+        by login, can create new users.
+      operationId: addToken
+      requestBody:
+        content:
+          '*/*':
+            schema:
+              type: string
+      responses:
+        default:
+          content:
+            application/json:
+              schema:
+                $ref: '#/components/schemas/Token'
+          description: default response
+      security:
+      - bearer: []
+      tags:
+      - tokens
+  /auth/tokens/github.com:
+    get:
+      description: Add a new github.com token, used by accounts page.
+      operationId: addGithubToken
+      parameters:
+      - in: query
+        name: code
+        schema:
+          type: string
+      responses:
+        default:
+          content:
+            application/json:
+              schema:
+                $ref: '#/components/schemas/Token'
+          description: default response
+      security:
+      - bearer: []
+      tags:
+      - tokens
+  /auth/tokens/gitlab.com:
+    get:
+      description: Add a new gitlab.com token.
+      operationId: addGitlabToken
+      parameters:
+      - in: query
+        name: code
+        schema:
+          type: string
+      responses:
+        default:
+          content:
+            application/json:
+              schema:
+                $ref: '#/components/schemas/Token'
+          description: default response
+      security:
+      - bearer: []
+      tags:
+      - tokens
+  /auth/tokens/google:
+    post:
+      description: Allow satellizer to post a new Google token to Dockstore.
+      operationId: addGoogleToken
+      requestBody:
+        content:
+          '*/*':
+            schema:
+              type: string
+      responses:
+        default:
+          content:
+            application/json:
+              schema:
+                $ref: '#/components/schemas/Token'
+          description: default response
+      security:
+      - bearer: []
+      tags:
+      - tokens
+  /auth/tokens/orcid.org:
+    post:
+      description: Using OAuth code from ORCID, request and store tokens from ORCID
+        API
+      operationId: addOrcidToken
+      parameters:
+      - in: query
+        name: code
+        schema:
+          type: string
+      responses:
+        default:
+          content:
+            application/json:
+              schema:
+                $ref: '#/components/schemas/Token'
+          description: default response
+      security:
+      - bearer: []
+      summary: Add a new orcid.org token
+      tags:
+      - tokens
+  /auth/tokens/quay.io:
+    get:
+      description: Add a new quay IO token.
+      operationId: addQuayToken
+      parameters:
+      - in: query
+        name: access_token
+        schema:
+          type: string
+      responses:
+        default:
+          content:
+            application/json:
+              schema:
+                $ref: '#/components/schemas/Token'
+          description: default response
+      security:
+      - bearer: []
+      tags:
+      - tokens
+  /auth/tokens/zenodo.org:
+    get:
+      description: Add a new zenodo.org token, used by accounts page.
+      operationId: addZenodoToken
+      parameters:
+      - in: query
+        name: code
+        schema:
+          type: string
+      responses:
+        default:
+          content:
+            application/json:
+              schema:
+                $ref: '#/components/schemas/Token'
+          description: default response
+      security:
+      - bearer: []
+      tags:
+      - tokens
+  /auth/tokens/{tokenId}:
+    delete:
+      description: Delete a token.
+      operationId: deleteToken
+      parameters:
+      - in: path
+        name: tokenId
+        required: true
+        schema:
+          format: int64
+          type: integer
+      responses:
+        default:
+          content:
+            application/json: {}
+          description: default response
+      security:
+      - bearer: []
+      tags:
+      - tokens
+    get:
+      description: Get a specific token by id.
+      operationId: listToken
+      parameters:
+      - in: path
+        name: tokenId
+        required: true
+        schema:
+          format: int64
+          type: integer
+      responses:
+        default:
+          content:
+            application/json:
+              schema:
+                $ref: '#/components/schemas/Token'
+          description: default response
+      security:
+      - bearer: []
+      tags:
+      - tokens
+  /containers/dockerRegistryList:
+    get:
+      description: Get the list of docker registries supported on Dockstore.
+      operationId: getDockerRegistries
+      responses:
+        default:
+          content:
+            application/json:
+              schema:
+                items:
+                  $ref: '#/components/schemas/RegistryBean'
+                type: array
+          description: default response
+      tags:
+      - containers
+  /containers/hostedEntry:
+    post:
+      description: Create a hosted tool.
+      operationId: createHostedTool_1
+      parameters:
+      - in: query
+        name: registry
+        schema:
+          type: string
+      - in: query
+        name: name
+        schema:
+          type: string
+      - in: query
+        name: descriptorType
+        schema:
+          type: string
+      - in: query
+        name: namespace
+        schema:
+          type: string
+      - in: query
+        name: entryName
+        schema:
+          type: string
+      responses:
+        "200":
+          content:
+            application/json:
+              schema:
+                $ref: '#/components/schemas/Entry'
+          description: Successfully created hosted entry
+      security:
+      - bearer: []
+      tags:
+      - hosted
+  /containers/hostedEntry/{entryId}:
+    delete:
+      description: Delete a revision of a hosted tool.
+      operationId: deleteHostedToolVersion_1
+      parameters:
+      - in: path
+        name: entryId
+        required: true
+        schema:
+          format: int64
+          type: integer
+      - in: query
+        name: version
+        schema:
+          type: string
+      responses:
+        "200":
+          content:
+            application/json:
+              schema:
+                $ref: '#/components/schemas/Entry'
+          description: Successfully deleted hosted entry version
+      security:
+      - bearer: []
+      tags:
+      - hosted
+    patch:
+      description: Non-idempotent operation for creating new revisions of hosted tools.
+      operationId: editHostedTool
+      parameters:
+      - description: Entry to modify
+        in: path
+        name: entryId
+        required: true
+        schema:
+          format: int64
+          type: integer
+      requestBody:
+        content:
+          application/json:
+            schema:
+              items:
+                $ref: '#/components/schemas/SourceFile'
+              type: array
+              uniqueItems: true
+        description: Set of updated sourcefiles, add files by adding new files with
+          unknown paths, delete files by including them with emptied content
+        required: true
+      responses:
+        default:
+          content:
+            application/json:
+              schema:
+                $ref: '#/components/schemas/Tool'
+          description: default response
+      security:
+      - bearer: []
+      tags:
+      - hosted
+  /containers/namespace/{namespace}/published:
+    get:
+      description: List all published tools belonging to the specified namespace.
+      operationId: getPublishedContainersByNamespace
+      parameters:
+      - in: path
+        name: namespace
+        required: true
+        schema:
+          type: string
+      responses:
+        default:
+          content:
+            application/json:
+              schema:
+                items:
+                  $ref: '#/components/schemas/Tool'
+                type: array
+          description: default response
+      tags:
+      - containers
+  /containers/path/tool/{repository}:
+    get:
+      description: Get a tool by the specific tool path
+      operationId: getContainerByToolPath
+      parameters:
+      - in: path
+        name: repository
+        required: true
+        schema:
+          type: string
+      - in: query
+        name: include
+        schema:
+          type: string
+      responses:
+        default:
+          content:
+            application/json:
+              schema:
+                $ref: '#/components/schemas/Tool'
+          description: default response
+      security:
+      - bearer: []
+      tags:
+      - containers
+  /containers/path/tool/{repository}/published:
+    get:
+      description: Get a published tool by the specific tool path.
+      operationId: getPublishedContainerByToolPath
+      parameters:
+      - in: path
+        name: repository
+        required: true
+        schema:
+          type: string
+      - in: query
+        name: include
+        schema:
+          type: string
+      responses:
+        default:
+          content:
+            application/json:
+              schema:
+                $ref: '#/components/schemas/Tool'
+          description: default response
+      tags:
+      - containers
+  /containers/path/{containerId}/tags:
+    get:
+      description: Get tags for a tool by id.
+      operationId: getTagsByPath
+      parameters:
+      - in: path
+        name: containerId
+        required: true
+        schema:
+          format: int64
+          type: integer
+      responses:
+        default:
+          content:
+            application/json:
+              schema:
+                items:
+                  $ref: '#/components/schemas/Tag'
+                type: array
+                uniqueItems: true
+          description: default response
+      security:
+      - bearer: []
+      tags:
+      - containertags
+  /containers/path/{repository}:
+    get:
+      description: Get a list of tools by path.
+      operationId: getContainerByPath
+      parameters:
+      - in: path
+        name: repository
+        required: true
+        schema:
+          type: string
+      responses:
+        default:
+          content:
+            application/json:
+              schema:
+                items:
+                  $ref: '#/components/schemas/Tool'
+                type: array
+          description: default response
+      security:
+      - bearer: []
+      tags:
+      - containers
+  /containers/path/{repository}/published:
+    get:
+      description: Get a list of published tools by path.
+      operationId: getPublishedContainerByPath
+      parameters:
+      - in: path
+        name: repository
+        required: true
+        schema:
+          type: string
+      responses:
+        default:
+          content:
+            application/json:
+              schema:
+                items:
+                  $ref: '#/components/schemas/Tool'
+                type: array
+          description: default response
+      security:
+      - bearer: []
+      tags:
+      - containers
+  /containers/published:
+    get:
+      description: List all published tools.
+      operationId: allPublishedContainers
+      parameters:
+      - in: query
+        name: offset
+        schema:
+          type: string
+      - in: query
+        name: limit
+        schema:
+          default: 100
+          format: int32
+          type: integer
+      - in: query
+        name: filter
+        schema:
+          default: ""
+          type: string
+      - in: query
+        name: sortCol
+        schema:
+          default: stars
+          type: string
+      - in: query
+        name: sortOrder
+        schema:
+          default: desc
+          type: string
+      responses:
+        default:
+          content:
+            application/json:
+              schema:
+                items:
+                  $ref: '#/components/schemas/Tool'
+                type: array
+          description: default response
+      tags:
+      - containers
+  /containers/registerManual:
+    post:
+      description: Register a tool manually, along with tags.
+      operationId: registerManual
+      requestBody:
+        content:
+          '*/*':
+            schema:
+              $ref: '#/components/schemas/Tool'
+      responses:
+        default:
+          content:
+            application/json:
+              schema:
+                $ref: '#/components/schemas/Tool'
+          description: default response
+      security:
+      - bearer: []
+      tags:
+      - containers
+  /containers/schema/{containerId}/published:
+    get:
+      description: Get a published tool's schema by ID.
+      operationId: getPublishedContainerSchema
+      parameters:
+      - in: path
+        name: containerId
+        required: true
+        schema:
+          format: int64
+          type: integer
+      responses:
+        default:
+          content:
+            application/json:
+              schema:
+                items:
+                  type: object
+                type: array
+          description: default response
+      tags:
+      - containers
+  /containers/tags:
+    get:
+      description: List the tags for a tool.
+      operationId: tags
+      parameters:
+      - in: query
+        name: containerId
+        schema:
+          format: int64
+          type: integer
+      responses:
+        default:
+          content:
+            application/json:
+              schema:
+                items:
+                  $ref: '#/components/schemas/Tag'
+                type: array
+          description: default response
+      security:
+      - bearer: []
+      tags:
+      - containers
+  /containers/{alias}/aliases:
+    get:
+      description: Retrieves a tool by alias.
+      operationId: getToolByAlias
+      parameters:
+      - in: path
+        name: alias
+        required: true
+        schema:
+          type: string
+      responses:
+        default:
+          content:
+            application/json:
+              schema:
+                $ref: '#/components/schemas/Tool'
+          description: default response
+      security:
+      - bearer: []
+      tags:
+      - containers
+  /containers/{containerId}:
+    delete:
+      description: Delete a tool.
+      operationId: deleteContainer
+      parameters:
+      - in: path
+        name: containerId
+        required: true
+        schema:
+          format: int64
+          type: integer
+      responses:
+        default:
+          content:
+            application/json: {}
+          description: default response
+      security:
+      - bearer: []
+      tags:
+      - containers
+    get:
+      description: Retrieve a tool
+      operationId: getContainer
+      parameters:
+      - in: path
+        name: containerId
+        required: true
+        schema:
+          format: int64
+          type: integer
+      - in: query
+        name: include
+        schema:
+          type: string
+      responses:
+        default:
+          content:
+            application/json:
+              schema:
+                $ref: '#/components/schemas/Tool'
+          description: default response
+      security:
+      - bearer: []
+      tags:
+      - containers
+    put:
+      description: Update the tool with the given tool.
+      operationId: updateContainer
+      parameters:
+      - in: path
+        name: containerId
+        required: true
+        schema:
+          format: int64
+          type: integer
+      requestBody:
+        content:
+          '*/*':
+            schema:
+              $ref: '#/components/schemas/Tool'
+      responses:
+        default:
+          content:
+            application/json:
+              schema:
+                $ref: '#/components/schemas/Tool'
+          description: default response
+      security:
+      - bearer: []
+      tags:
+      - containers
+  /containers/{containerId}/descriptor/{relative-path}:
+    get:
+      description: Get the corresponding descriptor file.
+      operationId: secondaryDescriptorPath
+      parameters:
+      - in: path
+        name: containerId
+        required: true
+        schema:
+          format: int64
+          type: integer
+      - in: query
+        name: tag
+        schema:
+          type: string
+      - in: path
+        name: relative-path
+        required: true
+        schema:
+          type: string
+      - in: query
+        name: language
+        schema:
+          type: string
+      responses:
+        default:
+          content:
+            application/json:
+              schema:
+                $ref: '#/components/schemas/SourceFile'
+          description: default response
+      security:
+      - bearer: []
+      tags:
+      - containers
+  /containers/{containerId}/dockerfile:
+    get:
+      description: Get the corresponding Dockerfile.
+      operationId: dockerfile
+      parameters:
+      - in: path
+        name: containerId
+        required: true
+        schema:
+          format: int64
+          type: integer
+      - in: query
+        name: tag
+        schema:
+          type: string
+      responses:
+        default:
+          content:
+            application/json:
+              schema:
+                $ref: '#/components/schemas/SourceFile'
+          description: default response
+      security:
+      - bearer: []
+      tags:
+      - containers
+  /containers/{containerId}/labels:
+    put:
+      description: Update the labels linked to a tool.
+      operationId: updateLabels
+      parameters:
+      - in: path
+        name: containerId
+        required: true
+        schema:
+          format: int64
+          type: integer
+      - in: query
+        name: labels
+        schema:
+          type: string
+      requestBody:
+        content:
+          '*/*':
+            schema:
+              type: string
+      responses:
+        default:
+          content:
+            application/json:
+              schema:
+                $ref: '#/components/schemas/Tool'
+          description: default response
+      security:
+      - bearer: []
+      tags:
+      - containers
+  /containers/{containerId}/primaryDescriptor:
+    get:
+      description: Get the primary descriptor file.
+      operationId: primaryDescriptor
+      parameters:
+      - in: path
+        name: containerId
+        required: true
+        schema:
+          format: int64
+          type: integer
+      - in: query
+        name: tag
+        schema:
+          type: string
+      - in: query
+        name: language
+        schema:
+          type: string
+      responses:
+        default:
+          content:
+            application/json:
+              schema:
+                $ref: '#/components/schemas/SourceFile'
+          description: default response
+      security:
+      - bearer: []
+      tags:
+      - containers
+  /containers/{containerId}/publish:
+    post:
+      description: Publish or unpublish a tool.
+      operationId: publish
+      parameters:
+      - in: path
+        name: containerId
+        required: true
+        schema:
+          format: int64
+          type: integer
+      requestBody:
+        content:
+          '*/*':
+            schema:
+              $ref: '#/components/schemas/PublishRequest'
+      responses:
+        default:
+          content:
+            application/json:
+              schema:
+                $ref: '#/components/schemas/Tool'
+          description: default response
+      security:
+      - bearer: []
+      tags:
+      - containers
+  /containers/{containerId}/refresh:
+    get:
+      description: Refresh one particular tool.
+      operationId: refresh
+      parameters:
+      - in: path
+        name: containerId
+        required: true
+        schema:
+          format: int64
+          type: integer
+      responses:
+        default:
+          content:
+            application/json:
+              schema:
+                $ref: '#/components/schemas/Tool'
+          description: default response
+      security:
+      - bearer: []
+      tags:
+      - containers
+  /containers/{containerId}/requestDOI/{tagId}:
+    post:
+      description: Request a DOI for this version of a tool.
+      operationId: requestDOIForToolTag
+      parameters:
+      - in: path
+        name: containerId
+        required: true
+        schema:
+          format: int64
+          type: integer
+      - in: path
+        name: tagId
+        required: true
+        schema:
+          format: int64
+          type: integer
+      responses:
+        default:
+          content:
+            application/json:
+              schema:
+                items:
+                  $ref: '#/components/schemas/Tag'
+                type: array
+                uniqueItems: true
+          description: default response
+      security:
+      - bearer: []
+      tags:
+      - containertags
+  /containers/{containerId}/secondaryDescriptors:
+    get:
+      description: Get a list of secondary descriptor files.
+      operationId: secondaryDescriptors
+      parameters:
+      - in: path
+        name: containerId
+        required: true
+        schema:
+          format: int64
+          type: integer
+      - in: query
+        name: tag
+        schema:
+          type: string
+      - in: query
+        name: language
+        schema:
+          type: string
+      responses:
+        default:
+          content:
+            application/json:
+              schema:
+                items:
+                  $ref: '#/components/schemas/SourceFile'
+                type: array
+          description: default response
+      security:
+      - bearer: []
+      tags:
+      - containers
+  /containers/{containerId}/star:
+    put:
+      description: Star a tool.
+      operationId: starEntry
+      parameters:
+      - in: path
+        name: containerId
+        required: true
+        schema:
+          format: int64
+          type: integer
+      requestBody:
+        content:
+          '*/*':
+            schema:
+              $ref: '#/components/schemas/StarRequest'
+      responses:
+        default:
+          content:
+            application/json: {}
+          description: default response
+      security:
+      - bearer: []
+      tags:
+      - containers
+  /containers/{containerId}/starredUsers:
+    get:
+      description: Returns list of users who starred a tool.
+      operationId: getStarredUsers
+      parameters:
+      - in: path
+        name: containerId
+        required: true
+        schema:
+          format: int64
+          type: integer
+      responses:
+        default:
+          content:
+            application/json:
+              schema:
+                items:
+                  $ref: '#/components/schemas/User'
+                type: array
+                uniqueItems: true
+          description: default response
+      tags:
+      - containers
+  /containers/{containerId}/tags:
+    post:
+      description: Add new tags linked to a tool.
+      operationId: addTags
+      parameters:
+      - in: path
+        name: containerId
+        required: true
+        schema:
+          format: int64
+          type: integer
+      requestBody:
+        content:
+          '*/*':
+            schema:
+              items:
+                $ref: '#/components/schemas/Tag'
+              type: array
+      responses:
+        default:
+          content:
+            application/json:
+              schema:
+                items:
+                  $ref: '#/components/schemas/Tag'
+                type: array
+                uniqueItems: true
+          description: default response
+      security:
+      - bearer: []
+      tags:
+      - containertags
+    put:
+      description: Update the tags linked to a tool.
+      operationId: updateTags
+      parameters:
+      - in: path
+        name: containerId
+        required: true
+        schema:
+          format: int64
+          type: integer
+      requestBody:
+        content:
+          '*/*':
+            schema:
+              items:
+                $ref: '#/components/schemas/Tag'
+              type: array
+      responses:
+        default:
+          content:
+            application/json:
+              schema:
+                items:
+                  $ref: '#/components/schemas/Tag'
+                type: array
+                uniqueItems: true
+          description: default response
+      security:
+      - bearer: []
+      tags:
+      - containertags
+  /containers/{containerId}/tags/{tagId}:
+    delete:
+      description: Delete tag linked to a tool.
+      operationId: deleteTags
+      parameters:
+      - in: path
+        name: containerId
+        required: true
+        schema:
+          format: int64
+          type: integer
+      - in: path
+        name: tagId
+        required: true
+        schema:
+          format: int64
+          type: integer
+      responses:
+        default:
+          content:
+            application/json: {}
+          description: default response
+      security:
+      - bearer: []
+      tags:
+      - containertags
+  /containers/{containerId}/tags/{tagId}/sourcefiles:
+    get:
+      description: Retrieve sourcefiles for a container's version
+      operationId: getTagsSourcefiles
+      parameters:
+      - description: Container to retrieve the version from
+        in: path
+        name: containerId
+        required: true
+        schema:
+          format: int64
+          type: integer
+      - description: Tag to retrieve the sourcefiles from
+        in: path
+        name: tagId
+        required: true
+        schema:
+          format: int64
+          type: integer
+      - description: List of file types to filter sourcefiles by
+        in: query
+        name: fileTypes
+        schema:
+          items:
+            enum:
             - DOCKSTORE_CWL
             - DOCKSTORE_WDL
             - DOCKERFILE
@@ -883,514 +3447,4702 @@
             - GXFORMAT2_TEST_FILE
             - DOCKSTORE_SWL
             - SWL_TEST_JSON
-          type: string
-        verifiedBySource:
-          additionalProperties:
-            $ref: '#/components/schemas/VerificationInformation'
-          type: object
-      required:
-        - absolutePath
-        - path
-        - type
-      type: object
-    StarRequest:
-      properties:
-        star:
-          type: boolean
-      type: object
-    TRSService:
-      description: GA4GH service
-      properties:
-        contactUrl:
-          description: URL of the contact for the provider of this service, e.g. a link to a contact form (RFC 3986 format), or an email (RFC 2368 format).
-          example: mailto:support@example.com
-          type: string
-        createdAt:
-          description: Timestamp describing when the service was first deployed and available (RFC 3339 format)
-          example: "2019-06-04T12:58:19Z"
-          format: date-time
-          type: string
-        description:
-          description: Description of the service. Should be human readable and provide information about the service.
-          example: This service provides...
-          type: string
-        documentationUrl:
-          description: URL of the documentation of this service (RFC 3986 format). This should help someone learn how to use your service, including any specifics required to access data, e.g. authentication.
-          example: https://docs.myservice.example.com
-          type: string
-        environment:
-          description: Environment the service is running in. Use this to distinguish between production, development and testing/staging deployments. Suggested values are prod, test, dev, staging. However this is advised and not enforced.
-          example: test
-          type: string
-        id:
-          description: Unique ID of this service. Reverse domain name notation is recommended, though not required. The identifier should attempt to be globally unique so it can be used in downstream aggregator services e.g. Service Registry.
-          example: org.ga4gh.myservice
-          type: string
-        name:
-          description: Name of this service. Should be human readable.
-          example: My project
-          type: string
-        organization:
-          description: Organization providing the service
-          type: object
-        type:
-          $ref: '#/components/schemas/ServiceType'
-        updatedAt:
-          description: Timestamp describing when the service was last updated (RFC 3339 format)
-          example: "2019-06-04T12:58:19Z"
-          format: date-time
-          type: string
-        version:
-          description: Version of the service being described. Semantic versioning is recommended, but other identifiers, such as dates or commit hashes, are also allowed. The version should be changed whenever the service is updated.
-          example: 1.0.0
-          type: string
-      required:
-        - id
-        - name
-        - organization
-        - type
-        - version
-      type: object
-    Tag:
-      properties:
-        author:
-          type: string
-        automated:
-          type: boolean
-        commitID:
-          type: string
-        cwl_path:
-          type: string
-        dbUpdateDate:
-          format: int64
-          type: integer
-        description:
-          type: string
-        descriptionSource:
-          enum:
-            - README
-            - DESCRIPTOR
-          type: string
-        dirtyBit:
-          type: boolean
-        dockerfile_path:
-          type: string
-        doiStatus:
-          enum:
-            - NOT_REQUESTED
-            - REQUESTED
-            - CREATED
-          type: string
-        doiURL:
-          type: string
-        email:
-          type: string
-        frozen:
-          type: boolean
-        hidden:
-          type: boolean
-        id:
-          format: int64
-          type: integer
-        image_id:
-          type: string
-        images:
-          items:
-            $ref: '#/components/schemas/Image'
+            type: string
           type: array
-          uniqueItems: true
-        input_file_formats:
-          items:
-            $ref: '#/components/schemas/FileFormat'
-          type: array
-          uniqueItems: true
-        last_built:
-          format: int64
-          type: integer
-        name:
-          type: string
-        output_file_formats:
-          items:
-            $ref: '#/components/schemas/FileFormat'
-          type: array
-          uniqueItems: true
-        parent:
-          $ref: '#/components/schemas/EntryObjectObject'
-        reference:
-          type: string
-        referenceType:
-          enum:
-            - COMMIT
-            - TAG
-            - BRANCH
-            - NOT_APPLICABLE
-            - UNSET
-          type: string
-        size:
-          format: int64
-          type: integer
-        valid:
-          type: boolean
-        validations:
-          items:
-            $ref: '#/components/schemas/Validation'
-          type: array
-          uniqueItems: true
-        verified:
-          type: boolean
-        verifiedSource:
-          type: string
-        verifiedSources:
+      responses:
+        default:
+          content:
+            application/json:
+              schema:
+                items:
+                  $ref: '#/components/schemas/SourceFile'
+                type: array
+                uniqueItems: true
+          description: default response
+      security:
+      - bearer: []
+      tags:
+      - containertags
+  /containers/{containerId}/testParameterFiles:
+    delete:
+      description: Delete test parameter files to a tag.
+      operationId: deleteTestParameterFiles
+      parameters:
+      - in: path
+        name: containerId
+        required: true
+        schema:
+          format: int64
+          type: integer
+      - in: query
+        name: testParameterPaths
+        schema:
           items:
             type: string
           type: array
-        versionEditor:
-          $ref: '#/components/schemas/User'
-        versionMetadata:
-          $ref: '#/components/schemas/VersionMetadata'
-        wdl_path:
-          type: string
-        workingDirectory:
-          type: string
-      type: object
-    Token:
-      properties:
-        content:
-          type: string
-        dbCreateDate:
-          format: int64
-          type: integer
-        dbUpdateDate:
-          format: int64
-          type: integer
-        id:
-          format: int64
-          type: integer
-        refreshToken:
-          type: string
-        token:
-          type: string
-        tokenSource:
-          enum:
-            - quay.io
-            - github.com
-            - dockstore
-            - bitbucket.org
-            - gitlab.com
-            - zenodo.org
-            - google.com
-            - orcid.org
-          type: string
-        userId:
-          format: int64
-          type: integer
-        username:
-          type: string
-      type: object
-    Tool:
-      description: A tool (or described tool) is defined as a tuple of a descriptor file (which potentially consists of multiple files), a set of container images, and a set of instructions for creating those images.
-      properties:
-        aliases:
-          description: Support for this parameter is optional for tool registries that support aliases. A list of strings that can be used to identify this tool which could be  straight up URLs.  This can be used to expose alternative ids (such as GUIDs) for a tool for registries. Can be used to match tools across registries.
-          items:
-            description: Support for this parameter is optional for tool registries that support aliases. A list of strings that can be used to identify this tool which could be  straight up URLs.  This can be used to expose alternative ids (such as GUIDs) for a tool for registries. Can be used to match tools across registries.
-            type: string
-          type: array
-        checker_url:
-          description: Optional url to the checker tool that will exit successfully if this tool produced the expected result given test data.
-          type: string
-        description:
-          description: The description of the tool.
-          type: string
-        has_checker:
-          description: Whether this tool has a checker tool associated with it.
-          type: boolean
-        id:
-          description: A unique identifier of the tool, scoped to this registry.
-          example: "123456"
-          type: string
-        meta_version:
-          description: The version of this tool in the registry. Iterates when fields like the description, author, etc. are updated.
-          type: string
-        name:
-          description: The name of the tool.
-          type: string
-        organization:
-          description: The organization that published the image.
-          type: string
-        toolclass:
-          $ref: '#/components/schemas/ToolClass'
-        url:
-          description: The URL for this tool in this registry.
-          example: http://agora.broadinstitute.org/tools/123456
-          type: string
-        versions:
-          description: A list of versions for this tool.
-          items:
-            $ref: '#/components/schemas/ToolVersion'
-          type: array
-      required:
-        - id
-        - organization
-        - toolclass
-        - url
-        - versions
-      type: object
-    ToolClass:
-      properties:
-        description:
-          type: string
-        id:
-          type: string
-        name:
-          type: string
-      type: object
-    ToolDescriptor:
-      properties:
-        descriptor:
-          type: string
-        type:
-          enum:
-            - CWL
-            - WDL
-            - NFL
-            - SERVICE
-            - GXFORMAT2
-          type: string
-        url:
-          type: string
-      required:
-        - type
-      type: object
-    ToolDockerfile:
-      properties:
-        dockerfile:
-          type: string
-        url:
-          type: string
-      type: object
-    ToolFile:
-      properties:
-        file_type:
-          enum:
-            - TEST_FILE
-            - PRIMARY_DESCRIPTOR
-            - SECONDARY_DESCRIPTOR
-            - CONTAINERFILE
-            - OTHER
-          type: string
-        path:
-          description: Relative path of the file.  A descriptor's path can be used with the GA4GH .../{type}/descriptor/{relative_path} endpoint.
-          type: string
-      type: object
-    ToolTesterLog:
-      properties:
-        filename:
-          type: string
-        logType:
-          enum:
-            - FULL
-            - SUMMARY
-          type: string
-        runner:
-          type: string
-        testFilename:
-          type: string
-        toolId:
-          type: string
-        toolVersionName:
-          type: string
-      type: object
-    ToolTestsV1:
-      properties:
-        test:
-          type: string
-        url:
-          type: string
-      type: object
-    ToolV1:
-      properties:
-        author:
-          type: string
-        contains:
+      - in: query
+        name: tagName
+        schema:
+          type: string
+      - in: query
+        name: descriptorType
+        schema:
+          type: string
+      responses:
+        default:
+          content:
+            application/json:
+              schema:
+                items:
+                  $ref: '#/components/schemas/SourceFile'
+                type: array
+                uniqueItems: true
+          description: default response
+      security:
+      - bearer: []
+      tags:
+      - containers
+    get:
+      description: Get the corresponding test parameter files.
+      operationId: getTestParameterFiles
+      parameters:
+      - in: path
+        name: containerId
+        required: true
+        schema:
+          format: int64
+          type: integer
+      - in: query
+        name: tag
+        schema:
+          type: string
+      - in: query
+        name: descriptorType
+        schema:
+          type: string
+      responses:
+        default:
+          content:
+            application/json:
+              schema:
+                items:
+                  $ref: '#/components/schemas/SourceFile'
+                type: array
+          description: default response
+      security:
+      - bearer: []
+      tags:
+      - containers
+    put:
+      description: Add test parameter files to a tag.
+      operationId: addTestParameterFiles
+      parameters:
+      - in: path
+        name: containerId
+        required: true
+        schema:
+          format: int64
+          type: integer
+      - in: query
+        name: testParameterPaths
+        schema:
           items:
             type: string
           type: array
-        description:
-          type: string
-        id:
-          type: string
-        meta-version:
-          type: string
-        organization:
-          type: string
-        signed:
+      - in: query
+        name: tagName
+        schema:
+          type: string
+      - in: query
+        name: descriptorType
+        schema:
+          type: string
+      requestBody:
+        content:
+          '*/*':
+            schema:
+              type: string
+      responses:
+        default:
+          content:
+            application/json:
+              schema:
+                items:
+                  $ref: '#/components/schemas/SourceFile'
+                type: array
+                uniqueItems: true
+          description: default response
+      security:
+      - bearer: []
+      tags:
+      - containers
+  /containers/{containerId}/updateTagPaths:
+    put:
+      description: Change the tool paths.
+      operationId: updateTagContainerPath
+      parameters:
+      - in: path
+        name: containerId
+        required: true
+        schema:
+          format: int64
+          type: integer
+      requestBody:
+        content:
+          '*/*':
+            schema:
+              $ref: '#/components/schemas/Tool'
+      responses:
+        default:
+          content:
+            application/json:
+              schema:
+                $ref: '#/components/schemas/Tool'
+          description: default response
+      security:
+      - bearer: []
+      tags:
+      - containers
+  /containers/{containerId}/users:
+    get:
+      description: Get users of a tool.
+      operationId: getUsers
+      parameters:
+      - in: path
+        name: containerId
+        required: true
+        schema:
+          format: int64
+          type: integer
+      responses:
+        default:
+          content:
+            application/json:
+              schema:
+                items:
+                  $ref: '#/components/schemas/User'
+                type: array
+          description: default response
+      security:
+      - bearer: []
+      tags:
+      - containers
+  /containers/{toolId}/defaultVersion:
+    put:
+      description: Update the default version of the given tool.
+      operationId: updateDefaultVersion
+      parameters:
+      - in: path
+        name: toolId
+        required: true
+        schema:
+          format: int64
+          type: integer
+      requestBody:
+        content:
+          '*/*':
+            schema:
+              type: string
+      responses:
+        default:
+          content:
+            application/json:
+              schema:
+                $ref: '#/components/schemas/Tool'
+          description: default response
+      security:
+      - bearer: []
+      tags:
+      - containers
+  /containers/{toolId}/zip/{tagId}:
+    get:
+      description: Download a ZIP file of a tool and all associated files.
+      operationId: getToolZip
+      parameters:
+      - in: path
+        name: toolId
+        required: true
+        schema:
+          format: int64
+          type: integer
+      - in: path
+        name: tagId
+        required: true
+        schema:
+          format: int64
+          type: integer
+      responses:
+        default:
+          content:
+            application/zip: {}
+          description: default response
+      security:
+      - bearer: []
+      tags:
+      - containers
+  /curation/notifications:
+    get:
+      description: Return all active notifications
+      operationId: getActiveNotifications
+      responses:
+        default:
+          content:
+            application/json:
+              schema:
+                items:
+                  $ref: '#/components/schemas/Notification'
+                type: array
+          description: default response
+      tags:
+      - curation
+    post:
+      description: Create a notification
+      operationId: createNotification
+      requestBody:
+        content:
+          application/json:
+            schema:
+              $ref: '#/components/schemas/Notification'
+        description: Notification to create
+        required: true
+      responses:
+        default:
+          content:
+            application/json:
+              schema:
+                $ref: '#/components/schemas/Notification'
+          description: default response
+      security:
+      - bearer: []
+      tags:
+      - curation
+  /curation/notifications/{id}:
+    delete:
+      description: Delete a notification
+      operationId: deleteNotification
+      parameters:
+      - in: path
+        name: id
+        required: true
+        schema:
+          format: int64
+          type: integer
+      responses:
+        default:
+          content:
+            application/json: {}
+          description: default response
+      security:
+      - bearer: []
+      tags:
+      - curation
+    get:
+      description: Return the notification with given id
+      operationId: getNotification
+      parameters:
+      - in: path
+        name: id
+        required: true
+        schema:
+          format: int64
+          type: integer
+      responses:
+        default:
+          content:
+            application/json:
+              schema:
+                $ref: '#/components/schemas/Notification'
+          description: default response
+      tags:
+      - curation
+    put:
+      description: Update a notification
+      operationId: updateNotification
+      parameters:
+      - in: path
+        name: id
+        required: true
+        schema:
+          format: int64
+          type: integer
+      requestBody:
+        content:
+          '*/*':
+            schema:
+              $ref: '#/components/schemas/Notification'
+      responses:
+        default:
+          content:
+            application/json:
+              schema:
+                $ref: '#/components/schemas/Notification'
+          description: default response
+      security:
+      - bearer: []
+      tags:
+      - curation
+  /entries/{entryId}/verifiedPlatforms:
+    get:
+      description: Get the verified platforms for each version of an entry.
+      operationId: getVerifiedPlatforms
+      parameters:
+      - description: id of the entry
+        in: path
+        name: entryId
+        required: true
+        schema:
+          format: int64
+          type: integer
+      responses:
+        default:
+          content:
+            application/json:
+              schema:
+                items:
+                  $ref: '#/components/schemas/VersionVerifiedPlatform'
+                type: array
+          description: default response
+      security:
+      - bearer: []
+      tags:
+      - entries
+  /entries/{entryId}/versions/{versionId}/fileTypes:
+    get:
+      description: Retrieve the unique file types of a version's sourcefile
+      operationId: getVersionsFileTypes
+      parameters:
+      - description: Entry to retrieve the version from
+        in: path
+        name: entryId
+        required: true
+        schema:
+          format: int64
+          type: integer
+      - description: Version to retrieve the sourcefile types from
+        in: path
+        name: versionId
+        required: true
+        schema:
+          format: int64
+          type: integer
+      responses:
+        default:
+          content:
+            application/json:
+              schema:
+                items:
+                  enum:
+                  - DOCKSTORE_CWL
+                  - DOCKSTORE_WDL
+                  - DOCKERFILE
+                  - CWL_TEST_JSON
+                  - WDL_TEST_JSON
+                  - NEXTFLOW
+                  - NEXTFLOW_CONFIG
+                  - NEXTFLOW_TEST_PARAMS
+                  - DOCKSTORE_YML
+                  - DOCKSTORE_SERVICE_YML
+                  - DOCKSTORE_SERVICE_TEST_JSON
+                  - DOCKSTORE_SERVICE_OTHER
+                  - DOCKSTORE_GXFORMAT2
+                  - GXFORMAT2_TEST_FILE
+                  - DOCKSTORE_SWL
+                  - SWL_TEST_JSON
+                  type: string
+                type: array
+                uniqueItems: true
+          description: default response
+      security:
+      - bearer: []
+      tags:
+      - entries
+  /entries/{id}/aliases:
+    post:
+      description: Add aliases linked to a entry in Dockstore.
+      operationId: addAliases_2
+      parameters:
+      - in: path
+        name: id
+        required: true
+        schema:
+          format: int64
+          type: integer
+      - in: query
+        name: aliases
+        schema:
+          type: string
+      responses:
+        "200":
+          content:
+            application/json:
+              schema:
+                $ref: '#/components/schemas/Entry'
+          description: Successfully added alias to entry
+      security:
+      - bearer: []
+      tags:
+      - entries
+  /entries/{id}/collections:
+    get:
+      description: Get the collections and approved organizations that contain the
+        published entry
+      operationId: entryCollections
+      parameters:
+      - in: path
+        name: id
+        required: true
+        schema:
+          format: int64
+          type: integer
+      responses:
+        default:
+          content:
+            application/json:
+              schema:
+                items:
+                  $ref: '#/components/schemas/CollectionOrganization'
+                type: array
+          description: default response
+      tags:
+      - entries
+  /entries/{id}/topic:
+    post:
+      description: Create a discourse topic for an entry.
+      operationId: setDiscourseTopic
+      parameters:
+      - description: The id of the entry to add a topic to.
+        in: path
+        name: id
+        required: true
+        schema:
+          format: int64
+          type: integer
+      responses:
+        default:
+          content:
+            application/json:
+              schema:
+                $ref: '#/components/schemas/Entry'
+          description: default response
+      security:
+      - bearer: []
+      tags:
+      - entries
+  /events:
+    get:
+      description: Optional authentication.
+      operationId: getEvents
+      parameters:
+      - in: query
+        name: event_search_type
+        schema:
+          enum:
+          - STARRED_ENTRIES
+          - STARRED_ORGANIZATION
+          - ALL_STARRED
+          type: string
+      - in: query
+        name: limit
+        schema:
+          default: 10
+          format: int32
+          maximum: 100
+          minimum: 1
+          type: integer
+      - in: query
+        name: offset
+        schema:
+          default: 0
+          format: int32
+          type: integer
+      responses:
+        default:
+          content:
+            application/json:
+              schema:
+                items:
+                  $ref: '#/components/schemas/Event'
+                type: array
+          description: default response
+      security:
+      - bearer: []
+      summary: Get events based on filters.
+      tags:
+      - events
+  /ga4gh/trs/v2/service-info:
+    get:
+      operationId: getServiceInfo
+      responses:
+        "200":
+          content:
+            application/json:
+              schema:
+                $ref: '#/components/schemas/TRSService'
+          description: A successful operation to request the service information about
+            this running service.'
+      summary: Show information about this service. It is assumed that removing this
+        endpoint from a URL will result in a valid URL to query against
+      tags:
+      - GA4GHV20
+  /ga4gh/trs/v2/toolClasses:
+    get:
+      description: 'This endpoint returns all tool-classes available. '
+      operationId: toolClassesGet
+      responses:
+        "200":
+          content:
+            application/json:
+              schema:
+                items:
+                  $ref: '#/components/schemas/ToolClass'
+                type: array
+            text/plain:
+              schema:
+                items:
+                  $ref: '#/components/schemas/ToolClass'
+                type: array
+          description: A list of potential tool classes.
+      security:
+      - BEARER: []
+      summary: List all tool types
+      tags:
+      - GA4GHV20
+  /ga4gh/trs/v2/tools:
+    get:
+      description: 'This endpoint returns all tools available or a filtered subset
+        using metadata query parameters. '
+      operationId: toolsGet
+      parameters:
+      - description: A unique identifier of the tool, scoped to this registry, for
+          example `123456`.
+        in: query
+        name: id
+        schema:
+          type: string
+      - description: Support for this parameter is optional for tool registries that
+          support aliases. If provided will only return entries with the given alias.
+        in: query
+        name: alias
+        schema:
+          type: string
+      - description: Filter tools by the name of the subclass (#/definitions/ToolClass)
+        in: query
+        name: toolClass
+        schema:
+          enum:
+          - CommandLineTool
+          - Workflow
+          type: string
+      - description: Filter tools by the name of the descriptor type (#/definitions/DescriptorType)
+        in: query
+        name: descriptorType
+        schema:
+          enum:
+          - CWL
+          - WDL
+          - NFL
+          - SERVICE
+          - GALAXY
+          type: string
+      - description: The image registry that contains the image.
+        in: query
+        name: registry
+        schema:
+          type: string
+      - description: The organization in the registry that published the image.
+        in: query
+        name: organization
+        schema:
+          type: string
+      - description: The name of the image.
+        in: query
+        name: name
+        schema:
+          type: string
+      - description: The name of the tool.
+        in: query
+        name: toolname
+        schema:
+          type: string
+      - description: The description of the tool.
+        in: query
+        name: description
+        schema:
+          type: string
+      - description: The author of the tool (TODO a thought occurs, are we assuming
+          that the author of the CWL and the image are the same?).
+        in: query
+        name: author
+        schema:
+          type: string
+      - description: Return only checker workflows.
+        in: query
+        name: checker
+        schema:
           type: boolean
-        toolclass:
-          $ref: '#/components/schemas/ToolClass'
-        toolname:
-          type: string
-        url:
-          type: string
-        verified:
+      - description: Start index of paging. Pagination results can be based on numbers
+          or other values chosen by the registry implementor (for example, SHA values).
+          If this exceeds the current result set return an empty set.  If not specified
+          in the request, this will start at the beginning of the results.
+        in: query
+        name: offset
+        schema:
+          type: string
+      - description: Amount of records to return in a given page.
+        in: query
+        name: limit
+        schema:
+          format: int32
+          type: integer
+      responses:
+        "200":
+          content:
+            application/json:
+              schema:
+                items:
+                  $ref: '#/components/schemas/Tool'
+                type: array
+            text/plain:
+              schema:
+                items:
+                  $ref: '#/components/schemas/Tool'
+                type: array
+          description: An array of Tools that match the filter.
+      security:
+      - BEARER: []
+      summary: List all tools
+      tags:
+      - GA4GHV20
+  /ga4gh/trs/v2/tools/{id}:
+    get:
+      description: This endpoint returns one specific tool (which has ToolVersions
+        nested inside it).
+      operationId: toolsIdGet
+      parameters:
+      - description: A unique identifier of the tool, scoped to this registry, for
+          example `123456`.
+        in: path
+        name: id
+        required: true
+        schema:
+          type: string
+      responses:
+        "200":
+          content:
+            application/json:
+              schema:
+                $ref: '#/components/schemas/Tool'
+            text/plain:
+              schema:
+                $ref: '#/components/schemas/Tool'
+          description: A tool.
+        "404":
+          content:
+            application/json:
+              schema:
+                $ref: '#/components/schemas/Error'
+            text/plain:
+              schema:
+                $ref: '#/components/schemas/Error'
+          description: The tool can not be found.
+      security:
+      - BEARER: []
+      summary: List one specific tool, acts as an anchor for self references
+      tags:
+      - GA4GHV20
+  /ga4gh/trs/v2/tools/{id}/versions:
+    get:
+      description: Returns all versions of the specified tool.
+      operationId: toolsIdVersionsGet
+      parameters:
+      - description: A unique identifier of the tool, scoped to this registry, for
+          example `123456`.
+        in: path
+        name: id
+        required: true
+        schema:
+          type: string
+      responses:
+        "200":
+          content:
+            application/json:
+              schema:
+                items:
+                  $ref: '#/components/schemas/ToolVersion'
+                type: array
+            text/plain:
+              schema:
+                items:
+                  $ref: '#/components/schemas/ToolVersion'
+                type: array
+          description: An array of tool versions.
+      security:
+      - BEARER: []
+      summary: List versions of a tool
+      tags:
+      - GA4GHV20
+  /ga4gh/trs/v2/tools/{id}/versions/{version_id}:
+    get:
+      description: This endpoint returns one specific tool version.
+      operationId: toolsIdVersionsVersionIdGet
+      parameters:
+      - description: A unique identifier of the tool, scoped to this registry, for
+          example `123456`.
+        in: path
+        name: id
+        required: true
+        schema:
+          type: string
+      - description: An identifier of the tool version, scoped to this registry, for
+          example `v1`. We recommend that versions use semantic versioning https://semver.org/spec/v2.0.0.html  (For
+          example, `1.0.0` instead of `develop`)
+        in: path
+        name: version_id
+        required: true
+        schema:
+          type: string
+      responses:
+        "200":
+          content:
+            application/json:
+              schema:
+                $ref: '#/components/schemas/ToolVersion'
+            text/plain:
+              schema:
+                $ref: '#/components/schemas/ToolVersion'
+          description: A tool version.
+        "404":
+          content:
+            application/json:
+              schema:
+                $ref: '#/components/schemas/Error'
+            text/plain:
+              schema:
+                $ref: '#/components/schemas/Error'
+          description: The tool can not be found.
+      security:
+      - BEARER: []
+      summary: List one specific tool version, acts as an anchor for self references
+      tags:
+      - GA4GHV20
+  /ga4gh/trs/v2/tools/{id}/versions/{version_id}/containerfile:
+    get:
+      description: Returns the container specifications(s) for the specified image.
+        For example, a CWL CommandlineTool can be associated with one specification
+        for a container, a CWL Workflow can be associated with multiple specifications
+        for containers.
+      operationId: toolsIdVersionsVersionIdContainerfileGet
+      parameters:
+      - description: A unique identifier of the tool, scoped to this registry, for
+          example `123456`.
+        in: path
+        name: id
+        required: true
+        schema:
+          type: string
+      - description: An identifier of the tool version for this particular tool registry,
+          for example `v1`.
+        in: path
+        name: version_id
+        required: true
+        schema:
+          type: string
+      responses:
+        "200":
+          content:
+            application/json:
+              schema:
+                items:
+                  $ref: '#/components/schemas/FileWrapper'
+                type: array
+            text/plain:
+              schema:
+                items:
+                  $ref: '#/components/schemas/FileWrapper'
+                type: array
+          description: The tool payload.
+        "404":
+          content:
+            application/json:
+              schema:
+                $ref: '#/components/schemas/Error'
+            text/plain:
+              schema:
+                $ref: '#/components/schemas/Error'
+          description: There are no container specifications for this tool.
+      security:
+      - BEARER: []
+      summary: Get the container specification(s) for the specified image.
+      tags:
+      - GA4GHV20
+  /ga4gh/trs/v2/tools/{id}/versions/{version_id}/{type}/descriptor:
+    get:
+      description: Returns the descriptor for the specified tool (examples include
+        CWL, WDL, or Nextflow documents).
+      operationId: toolsIdVersionsVersionIdTypeDescriptorGet
+      parameters:
+      - description: The output type of the descriptor. Plain types return the bare
+          descriptor while the "non-plain" types return a descriptor wrapped with
+          metadata. Allowable values include "CWL", "WDL", "NFL", "PLAIN_CWL", "PLAIN_WDL",
+          "PLAIN_NFL".
+        in: path
+        name: type
+        required: true
+        schema:
+          type: string
+      - description: A unique identifier of the tool, scoped to this registry, for
+          example `123456`.
+        in: path
+        name: id
+        required: true
+        schema:
+          type: string
+      - description: An identifier of the tool version, scoped to this registry, for
+          example `v1`.
+        in: path
+        name: version_id
+        required: true
+        schema:
+          type: string
+      responses:
+        "200":
+          content:
+            application/json:
+              schema:
+                $ref: '#/components/schemas/FileWrapper'
+            text/plain:
+              schema:
+                $ref: '#/components/schemas/FileWrapper'
+          description: The tool descriptor.
+        "404":
+          content:
+            application/json:
+              schema:
+                $ref: '#/components/schemas/Error'
+            text/plain:
+              schema:
+                $ref: '#/components/schemas/Error'
+          description: The tool descriptor can not be found.
+      security:
+      - BEARER: []
+      summary: Get the tool descriptor for the specified tool
+      tags:
+      - GA4GHV20
+  /ga4gh/trs/v2/tools/{id}/versions/{version_id}/{type}/descriptor/{relative_path}:
+    get:
+      description: Descriptors can often include imports that refer to additional
+        descriptors. This returns additional descriptors for the specified tool in
+        the same or other directories that can be reached as a relative path. This
+        endpoint can be useful for workflow engine implementations like cwltool to
+        programmatically download all the descriptors for a tool and run it. This
+        can optionally include other files described with FileWrappers such as test
+        parameters and containerfiles.
+      operationId: toolsIdVersionsVersionIdTypeDescriptorRelativePathGet
+      parameters:
+      - description: The output type of the descriptor. If not specified, it is up
+          to the underlying implementation to determine which output type to return.
+          Plain types return the bare descriptor while the "non-plain" types return
+          a descriptor wrapped with metadata. Allowable values are "CWL", "WDL", "NFL",
+          "PLAIN_CWL", "PLAIN_WDL", "PLAIN_NFL".
+        in: path
+        name: type
+        required: true
+        schema:
+          type: string
+      - description: A unique identifier of the tool, scoped to this registry, for
+          example `123456`.
+        in: path
+        name: id
+        required: true
+        schema:
+          type: string
+      - description: An identifier of the tool version for this particular tool registry,
+          for example `v1`.
+        in: path
+        name: version_id
+        required: true
+        schema:
+          type: string
+      - description: A relative path to the additional file (same directory or subdirectories),
+          for example 'foo.cwl' would return a 'foo.cwl' from the same directory as
+          the main descriptor. 'nestedDirectory/foo.cwl' would return the file  from
+          a nested subdirectory.  Unencoded paths such 'sampleDirectory/foo.cwl' should
+          also be allowed.
+        in: path
+        name: relative_path
+        required: true
+        schema:
+          type: string
+      responses:
+        "200":
+          content:
+            application/json:
+              schema:
+                $ref: '#/components/schemas/FileWrapper'
+            text/plain:
+              schema:
+                $ref: '#/components/schemas/FileWrapper'
+          description: The tool descriptor.
+        "404":
+          content:
+            application/json:
+              schema:
+                $ref: '#/components/schemas/Error'
+            text/plain:
+              schema:
+                $ref: '#/components/schemas/Error'
+          description: The tool can not be output in the specified type.
+      security:
+      - BEARER: []
+      summary: Get additional tool descriptor files relative to the main file
+      tags:
+      - GA4GHV20
+  /ga4gh/trs/v2/tools/{id}/versions/{version_id}/{type}/files:
+    get:
+      description: 'Get a list of objects that contain the relative path and file
+        type. The descriptors are intended for use with the /tools/{id}/versions/{version_id}/{type}/descriptor/{relative_path
+        : .+} endpoint.'
+      operationId: toolsIdVersionsVersionIdTypeFilesGet
+      parameters:
+      - description: The output type of the descriptor. Examples of allowable values
+          are "CWL", "WDL", and "NFL".
+        in: path
+        name: type
+        required: true
+        schema:
+          type: string
+      - description: A unique identifier of the tool, scoped to this registry, for
+          example `123456`.
+        in: path
+        name: id
+        required: true
+        schema:
+          type: string
+      - description: An identifier of the tool version for this particular tool registry,
+          for example `v1`.
+        in: path
+        name: version_id
+        required: true
+        schema:
+          type: string
+      responses:
+        "200":
+          content:
+            application/json:
+              schema:
+                items:
+                  $ref: '#/components/schemas/ToolFile'
+                type: array
+            text/plain:
+              schema:
+                items:
+                  $ref: '#/components/schemas/ToolFile'
+                type: array
+          description: The array of File JSON responses.
+        "404":
+          content:
+            application/json:
+              schema:
+                $ref: '#/components/schemas/Error'
+            text/plain:
+              schema:
+                $ref: '#/components/schemas/Error'
+          description: The tool can not be output in the specified type.
+      security:
+      - BEARER: []
+      summary: Get a list of objects that contain the relative path and file type
+      tags:
+      - GA4GHV20
+  /ga4gh/trs/v2/tools/{id}/versions/{version_id}/{type}/tests:
+    get:
+      description: Get a list of test JSONs (these allow you to execute the tool successfully)
+        suitable for use with this descriptor type.
+      operationId: toolsIdVersionsVersionIdTypeTestsGet
+      parameters:
+      - description: The type of the underlying descriptor. Allowable values include
+          "CWL", "WDL", "NFL", "PLAIN_CWL", "PLAIN_WDL", "PLAIN_NFL". For example,
+          "CWL" would return an list of ToolTests objects while "PLAIN_CWL" would
+          return a bare JSON list with the content of the tests.
+        in: path
+        name: type
+        required: true
+        schema:
+          type: string
+      - description: A unique identifier of the tool, scoped to this registry, for
+          example `123456`.
+        in: path
+        name: id
+        required: true
+        schema:
+          type: string
+      - description: An identifier of the tool version for this particular tool registry,
+          for example `v1`.
+        in: path
+        name: version_id
+        required: true
+        schema:
+          type: string
+      responses:
+        "200":
+          content:
+            application/json:
+              schema:
+                items:
+                  $ref: '#/components/schemas/FileWrapper'
+                type: array
+            text/plain:
+              schema:
+                items:
+                  $ref: '#/components/schemas/FileWrapper'
+                type: array
+          description: The tool test JSON response.
+        "404":
+          content:
+            application/json:
+              schema:
+                $ref: '#/components/schemas/Error'
+            text/plain:
+              schema:
+                $ref: '#/components/schemas/Error'
+          description: The tool can not be output in the specified type.
+      security:
+      - BEARER: []
+      summary: Get a list of test JSONs
+      tags:
+      - GA4GHV20
+  /lambdaEvents/{organization}:
+    get:
+      description: Get all of the Lambda Events for the given GitHub organization.
+      operationId: getLambdaEventsByOrganization
+      parameters:
+      - in: path
+        name: organization
+        required: true
+        schema:
+          type: string
+      - in: query
+        name: offset
+        schema:
+          default: "0"
+          type: string
+      - in: query
+        name: limit
+        schema:
+          default: 100
+          format: int32
+          type: integer
+      responses:
+        default:
+          content:
+            application/json:
+              schema:
+                items:
+                  $ref: '#/components/schemas/LambdaEvent'
+                type: array
+          description: default response
+      security:
+      - bearer: []
+      tags:
+      - lambdaEvents
+  /metadata/config.json:
+    get:
+      description: Configuration, NO authentication
+      operationId: getConfig
+      responses:
+        default:
+          content:
+            application/json:
+              schema:
+                $ref: '#/components/schemas/Config'
+          description: default response
+      summary: Configuration for UI clients of the API
+      tags:
+      - metadata
+  /metadata/descriptorLanguageList:
+    get:
+      description: Get the list of descriptor languages supported on Dockstore, NO
+        authentication
+      operationId: getDescriptorLanguages
+      responses:
+        default:
+          content:
+            application/json:
+              schema:
+                items:
+                  $ref: '#/components/schemas/DescriptorLanguageBean'
+                type: array
+          description: List of descriptor languages
+      summary: Get the list of descriptor languages supported on Dockstore
+      tags:
+      - metadata
+  /metadata/dockerRegistryList:
+    get:
+      description: Get the list of docker registries supported on Dockstore, NO authentication
+      operationId: getDockerRegistries_1
+      responses:
+        default:
+          content:
+            application/json:
+              schema:
+                items:
+                  $ref: '#/components/schemas/RegistryBean'
+                type: array
+          description: List of Docker registries
+      summary: Get the list of docker registries supported on Dockstore
+      tags:
+      - metadata
+  /metadata/elasticSearch:
+    get:
+      description: Successful response if elastic search is up and running, NO authentication
+      operationId: checkElasticSearch
+      responses:
+        default:
+          content:
+            text/html: {}
+            text/xml: {}
+          description: default response
+      summary: Successful response if elastic search is up and running
+      tags:
+      - metadata
+  /metadata/okHttpCachePerformance:
+    get:
+      description: Get measures of cache performance, NO authentication
+      operationId: getCachePerformance
+      responses:
+        default:
+          content:
+            application/json:
+              schema:
+                additionalProperties:
+                  type: string
+                type: object
+          description: Cache performance information
+      summary: Get measures of cache performance
+      tags:
+      - metadata
+  /metadata/rss:
+    get:
+      description: List all published tools and workflows in creation order, NO authentication
+      operationId: rssFeed
+      responses:
+        default:
+          content:
+            text/xml:
+              schema:
+                type: string
+          description: default response
+      summary: List all published tools and workflows in creation order
+      tags:
+      - metadata
+  /metadata/runner_dependencies:
+    get:
+      description: Returns the file containing runner dependencies, NO authentication
+      operationId: getRunnerDependencies
+      parameters:
+      - description: The Dockstore client version
+        in: query
+        name: client_version
+        schema:
+          type: string
+      - description: Python version, only relevant for the cwltool runner
+        in: query
+        name: python_version
+        schema:
+          default: "3"
+          type: string
+      - description: The tool runner
+        in: query
+        name: runner
+        schema:
+          default: cwltool
+          enum:
+          - cwltool
+          type: string
+      - description: Response type
+        in: query
+        name: output
+        schema:
+          default: text
+          enum:
+          - json
+          - text
+          type: string
+      responses:
+        default:
+          content:
+            application/json:
+              schema:
+                type: string
+          description: The requirements.txt file
+      summary: Returns the file containing runner dependencies
+      tags:
+      - metadata
+  /metadata/sitemap:
+    get:
+      description: List all available workflow, tool, organization, and collection
+        paths. Available means published for tools/workflows, and approved for organizations
+        and their respective collections. NO authentication
+      operationId: sitemap
+      responses:
+        default:
+          content:
+            text/html:
+              schema:
+                type: string
+            text/xml:
+              schema:
+                type: string
+          description: default response
+      summary: List all available workflow, tool, organization, and collection paths.
+      tags:
+      - metadata
+  /metadata/sourceControlList:
+    get:
+      description: Get the list of source controls supported on Dockstore, NO authentication
+      operationId: getSourceControlList
+      responses:
+        default:
+          content:
+            application/json:
+              schema:
+                items:
+                  $ref: '#/components/schemas/SourceControlBean'
+                type: array
+          description: List of source control repositories
+      summary: Get the list of source controls supported on Dockstore
+      tags:
+      - metadata
+  /organizations:
+    get:
+      description: List all organizations that have been approved by a curator or
+        admin, sorted by number of stars.
+      operationId: getApprovedOrganizations
+      responses:
+        default:
+          content:
+            application/json:
+              schema:
+                items:
+                  $ref: '#/components/schemas/Organization'
+                type: array
+          description: default response
+      summary: List all available organizations.
+      tags:
+      - organizations
+    post:
+      description: Create an organization. Organization requires approval by an admin
+        before being made public.
+      operationId: createOrganization
+      requestBody:
+        content:
+          application/json:
+            schema:
+              $ref: '#/components/schemas/Organization'
+        description: Organization to register.
+        required: true
+      responses:
+        default:
+          content:
+            application/json:
+              schema:
+                $ref: '#/components/schemas/Organization'
+          description: default response
+      security:
+      - bearer: []
+      summary: Create an organization.
+      tags:
+      - organizations
+  /organizations/all:
+    get:
+      description: List all organizations, regardless of organization status. Admin/curator
+        only.
+      operationId: getAllOrganizations
+      parameters:
+      - description: Filter to apply to organizations.
+        in: query
+        name: type
+        required: true
+        schema:
+          enum:
+          - all
+          - pending
+          - rejected
+          - approved
+          type: string
+      responses:
+        default:
+          content:
+            application/json:
+              schema:
+                items:
+                  $ref: '#/components/schemas/Organization'
+                type: array
+          description: default response
+      security:
+      - bearer: []
+      summary: List all organizations.
+      tags:
+      - organizations
+  /organizations/collections/{alias}/aliases:
+    get:
+      description: Retrieve a collection by alias.
+      operationId: getCollectionByAlias
+      parameters:
+      - description: Alias of the collection.
+        in: path
+        name: alias
+        required: true
+        schema:
+          type: string
+      responses:
+        default:
+          content:
+            application/json:
+              schema:
+                $ref: '#/components/schemas/Collection'
+          description: default response
+      summary: Retrieve a collection by alias.
+      tags:
+      - organizations
+  /organizations/collections/{collectionId}/aliases:
+    post:
+      description: Aliases are alphanumerical (case-insensitive and may contain internal
+        hyphens), given in a comma-delimited list.
+      operationId: addCollectionAliases_1
+      parameters:
+      - description: Collection to modify.
+        in: path
+        name: collectionId
+        required: true
+        schema:
+          format: int64
+          type: integer
+      - description: Comma-delimited list of aliases.
+        in: query
+        name: aliases
+        required: true
+        schema:
+          type: string
+      responses:
+        "200":
+          content:
+            application/json:
+              schema:
+                $ref: '#/components/schemas/Collection'
+          description: Successfully added alias to collection
+      security:
+      - bearer: []
+      summary: Add aliases linked to a collection in Dockstore.
+      tags:
+      - organizations
+  /organizations/name/{name}:
+    get:
+      description: Retrieve an organization by name. Supports optional authentication.
+      operationId: getOrganizationByName
+      parameters:
+      - description: Organization name.
+        in: path
+        name: name
+        required: true
+        schema:
+          type: string
+      responses:
+        default:
+          content:
+            application/json:
+              schema:
+                $ref: '#/components/schemas/Organization'
+          description: default response
+      security:
+      - bearer: []
+      summary: Retrieve an organization by name.
+      tags:
+      - organizations
+  /organizations/{alias}/aliases:
+    get:
+      description: Retrieve an organization by alias.
+      operationId: getOrganizationByAlias
+      parameters:
+      - description: Alias.
+        in: path
+        name: alias
+        required: true
+        schema:
+          type: string
+      responses:
+        default:
+          content:
+            application/json:
+              schema:
+                $ref: '#/components/schemas/Organization'
+          description: default response
+      summary: Retrieve an organization by alias.
+      tags:
+      - organizations
+  /organizations/{organizationId}:
+    delete:
+      description: Delete pending or rejected organization
+      operationId: deleteRejectedOrPendingOrganization
+      parameters:
+      - description: Organization ID.
+        in: path
+        name: organizationId
+        required: true
+        schema:
+          format: int64
+          type: integer
+      responses:
+        "204":
+          description: NO CONTENT
+        "400":
+          description: BAD REQUEST
+        "403":
+          description: FORBIDDEN
+      security:
+      - bearer: []
+      summary: Delete pending or rejected organization
+      tags:
+      - organizations
+    get:
+      description: Retrieve an organization by ID. Supports optional authentication.
+      operationId: getOrganizationById
+      parameters:
+      - description: Organization ID.
+        in: path
+        name: organizationId
+        required: true
+        schema:
+          format: int64
+          type: integer
+      responses:
+        default:
+          content:
+            application/json:
+              schema:
+                $ref: '#/components/schemas/Organization'
+          description: default response
+      security:
+      - bearer: []
+      summary: Retrieve an organization by ID.
+      tags:
+      - organizations
+    put:
+      description: Update an organization. Currently only name, display name, description,
+        topic, email, link, avatarUrl, and location can be updated.
+      operationId: updateOrganization
+      parameters:
+      - description: Organization ID.
+        in: path
+        name: organizationId
+        required: true
+        schema:
+          format: int64
+          type: integer
+      requestBody:
+        content:
+          '*/*':
+            schema:
+              $ref: '#/components/schemas/Organization'
+        description: Organization to register.
+        required: true
+      responses:
+        default:
+          content:
+            application/json:
+              schema:
+                $ref: '#/components/schemas/Organization'
+          description: default response
+      security:
+      - bearer: []
+      summary: Update an organization.
+      tags:
+      - organizations
+  /organizations/{organizationId}/aliases:
+    post:
+      description: Add aliases linked to a listing in Dockstore. Aliases are alphanumerical
+        (case-insensitive and may contain internal hyphens), given in a comma-delimited
+        list.
+      operationId: addOrganizationAliases_1
+      parameters:
+      - description: Organization to modify.
+        in: path
+        name: organizationId
+        required: true
+        schema:
+          format: int64
+          type: integer
+      - description: Comma-delimited list of aliases.
+        in: query
+        name: aliases
+        required: true
+        schema:
+          type: string
+      responses:
+        "200":
+          content:
+            application/json:
+              schema:
+                $ref: '#/components/schemas/Organization'
+          description: Successfully created organization alias
+      security:
+      - bearer: []
+      summary: Add aliases linked to a listing in Dockstore.
+      tags:
+      - organizations
+  /organizations/{organizationId}/approve:
+    post:
+      description: Approve the organization with the given id. Admin/curator only.
+      operationId: approveOrganization
+      parameters:
+      - description: Organization ID.
+        in: path
+        name: organizationId
+        required: true
+        schema:
+          format: int64
+          type: integer
+      responses:
+        default:
+          content:
+            application/json:
+              schema:
+                $ref: '#/components/schemas/Organization'
+          description: default response
+      security:
+      - bearer: []
+      summary: Approve an organization.
+      tags:
+      - organizations
+  /organizations/{organizationId}/collections:
+    get:
+      description: Retrieve all collections for an organization. Supports optional
+        authentication.
+      operationId: getCollectionsFromOrganization
+      parameters:
+      - description: Organization ID.
+        in: path
+        name: organizationId
+        required: true
+        schema:
+          format: int64
+          type: integer
+      - description: Included fields.
+        in: query
+        name: include
+        required: true
+        schema:
+          type: string
+      responses:
+        default:
+          content:
+            application/json:
+              schema:
+                items:
+                  $ref: '#/components/schemas/Collection'
+                type: array
+          description: default response
+      security:
+      - bearer: []
+      summary: Retrieve all collections for an organization.
+      tags:
+      - organizations
+    post:
+      description: Create a collection in the given organization.
+      operationId: createCollection
+      parameters:
+      - description: Organization ID.
+        in: path
+        name: organizationId
+        required: true
+        schema:
+          format: int64
+          type: integer
+      requestBody:
+        content:
+          '*/*':
+            schema:
+              $ref: '#/components/schemas/Collection'
+        description: Collection to register.
+        required: true
+      responses:
+        default:
+          content:
+            application/json:
+              schema:
+                $ref: '#/components/schemas/Collection'
+          description: default response
+      security:
+      - bearer: []
+      summary: Create a collection in the given organization.
+      tags:
+      - organizations
+  /organizations/{organizationId}/collections/{collectionId}:
+    get:
+      description: Retrieve a collection by ID. Supports optional authentication.
+      operationId: getCollectionById
+      parameters:
+      - description: Organization ID.
+        in: path
+        name: organizationId
+        required: true
+        schema:
+          format: int64
+          type: integer
+      - description: Collection ID.
+        in: path
+        name: collectionId
+        required: true
+        schema:
+          format: int64
+          type: integer
+      responses:
+        default:
+          content:
+            application/json:
+              schema:
+                $ref: '#/components/schemas/Collection'
+          description: default response
+      security:
+      - bearer: []
+      summary: Retrieve a collection by ID.
+      tags:
+      - organizations
+    put:
+      description: Update a collection. Currently only name, display name, description,
+        and topic can be updated.
+      operationId: updateCollection
+      parameters:
+      - description: Organization ID.
+        in: path
+        name: organizationId
+        required: true
+        schema:
+          format: int64
+          type: integer
+      - description: Collection ID.
+        in: path
+        name: collectionId
+        required: true
+        schema:
+          format: int64
+          type: integer
+      requestBody:
+        content:
+          '*/*':
+            schema:
+              $ref: '#/components/schemas/Collection'
+        description: Collection to register.
+        required: true
+      responses:
+        default:
+          content:
+            application/json:
+              schema:
+                $ref: '#/components/schemas/Collection'
+          description: default response
+      security:
+      - bearer: []
+      summary: Update a collection.
+      tags:
+      - organizations
+  /organizations/{organizationId}/collections/{collectionId}/description:
+    get:
+      description: Retrieve a collection description by organization ID and collection
+        ID. Supports optional authentication.
+      operationId: getCollectionDescription
+      parameters:
+      - description: Organization ID.
+        in: path
+        name: organizationId
+        required: true
+        schema:
+          format: int64
+          type: integer
+      - description: Collection ID.
+        in: path
+        name: collectionId
+        required: true
+        schema:
+          format: int64
+          type: integer
+      responses:
+        default:
+          content:
+            application/json:
+              schema:
+                type: string
+          description: default response
+      security:
+      - bearer: []
+      summary: Retrieve a collection description by organization ID and collection
+        ID.
+      tags:
+      - organizations
+    put:
+      description: Update a collection's description. Description in markdown.
+      operationId: updateCollectionDescription
+      parameters:
+      - description: Organization ID.
+        in: path
+        name: organizationId
+        required: true
+        schema:
+          format: int64
+          type: integer
+      - description: Collection ID.
+        in: path
+        name: collectionId
+        required: true
+        schema:
+          format: int64
+          type: integer
+      requestBody:
+        content:
+          '*/*':
+            schema:
+              type: string
+        description: Collections's description in markdown.
+        required: true
+      responses:
+        default:
+          content:
+            application/json:
+              schema:
+                $ref: '#/components/schemas/Collection'
+          description: default response
+      security:
+      - bearer: []
+      summary: Update a collection's description.
+      tags:
+      - organizations
+  /organizations/{organizationId}/collections/{collectionId}/entry:
+    delete:
+      description: Delete an entry to a collection.
+      operationId: deleteEntryFromCollection
+      parameters:
+      - description: Organization ID.
+        in: path
+        name: organizationId
+        required: true
+        schema:
+          format: int64
+          type: integer
+      - description: Collection ID.
+        in: path
+        name: collectionId
+        required: true
+        schema:
+          format: int64
+          type: integer
+      - description: Entry ID.
+        in: query
+        name: entryId
+        required: true
+        schema:
+          format: int64
+          type: integer
+      - description: Version ID.
+        in: query
+        name: versionId
+        schema:
+          type: string
+      responses:
+        default:
+          content:
+            application/json:
+              schema:
+                $ref: '#/components/schemas/Collection'
+          description: default response
+      security:
+      - bearer: []
+      summary: Delete an entry to a collection.
+      tags:
+      - organizations
+    post:
+      description: Add an entry to a collection.
+      operationId: addEntryToCollection
+      parameters:
+      - description: Organization ID.
+        in: path
+        name: organizationId
+        required: true
+        schema:
+          format: int64
+          type: integer
+      - description: Collection ID.
+        in: path
+        name: collectionId
+        required: true
+        schema:
+          format: int64
+          type: integer
+      - description: Entry ID.
+        in: query
+        name: entryId
+        required: true
+        schema:
+          format: int64
+          type: integer
+      - description: Version ID.
+        in: query
+        name: versionId
+        schema:
+          format: int64
+          type: integer
+      responses:
+        default:
+          content:
+            application/json:
+              schema:
+                $ref: '#/components/schemas/Collection'
+          description: default response
+      security:
+      - bearer: []
+      summary: Add an entry to a collection.
+      tags:
+      - organizations
+  /organizations/{organizationId}/description:
+    get:
+      description: Retrieve an organization description by organization ID. Supports
+        optional authentication.
+      operationId: getOrganizationDescription
+      parameters:
+      - description: Organization ID.
+        in: path
+        name: organizationId
+        required: true
+        schema:
+          format: int64
+          type: integer
+      responses:
+        default:
+          content:
+            application/json:
+              schema:
+                type: string
+          description: default response
+      security:
+      - bearer: []
+      summary: Retrieve an organization description by organization ID.
+      tags:
+      - organizations
+    put:
+      description: Update an organization's description. Expects description in markdown
+        format.
+      operationId: updateOrganizationDescription
+      parameters:
+      - description: Organization ID.
+        in: path
+        name: organizationId
+        required: true
+        schema:
+          format: int64
+          type: integer
+      requestBody:
+        content:
+          '*/*':
+            schema:
+              type: string
+        description: Organization's description in markdown.
+        required: true
+      responses:
+        default:
+          content:
+            application/json:
+              schema:
+                $ref: '#/components/schemas/Organization'
+          description: default response
+      security:
+      - bearer: []
+      summary: Update an organization's description.
+      tags:
+      - organizations
+  /organizations/{organizationId}/events:
+    get:
+      description: Retrieve all events for an organization. Supports optional authentication.
+      operationId: getOrganizationEvents
+      parameters:
+      - description: Organization ID.
+        in: path
+        name: organizationId
+        required: true
+        schema:
+          format: int64
+          type: integer
+      - description: Start index of paging.  If this exceeds the current result set
+          return an empty set.  If not specified in the request, this will start at
+          the beginning of the results.
+        in: query
+        name: offset
+        required: true
+        schema:
+          default: 0
+          format: int32
+          type: integer
+      - description: Amount of records to return in a given page, limited to 100
+        in: query
+        name: limit
+        required: true
+        schema:
+          default: 100
+          format: int32
+          maximum: 100
+          minimum: 1
+          type: integer
+      responses:
+        default:
+          content:
+            application/json:
+              schema:
+                items:
+                  $ref: '#/components/schemas/Event'
+                type: array
+          description: default response
+      security:
+      - bearer: []
+      summary: Retrieve all events for an organization.
+      tags:
+      - organizations
+  /organizations/{organizationId}/invitation:
+    post:
+      description: Accept or reject an organization invitation. True accepts the invitation,
+        false rejects the invitation.
+      operationId: acceptOrRejectInvitation
+      parameters:
+      - description: Organization ID.
+        in: path
+        name: organizationId
+        required: true
+        schema:
+          format: int64
+          type: integer
+      - description: Accept or reject.
+        in: query
+        name: accept
+        required: true
+        schema:
           type: boolean
-        verified-source:
-          type: string
-        versions:
+      responses:
+        default:
+          content:
+            application/json: {}
+          description: default response
+      security:
+      - bearer: []
+      summary: Accept or reject an organization invitation.
+      tags:
+      - organizations
+  /organizations/{organizationId}/members:
+    get:
+      description: Retrieve all members for an organization. Supports optional authentication.
+      operationId: getOrganizationMembers
+      parameters:
+      - description: Organization ID.
+        in: path
+        name: organizationId
+        required: true
+        schema:
+          format: int64
+          type: integer
+      responses:
+        default:
+          content:
+            application/json:
+              schema:
+                items:
+                  $ref: '#/components/schemas/OrganizationUser'
+                type: array
+                uniqueItems: true
+          description: default response
+      security:
+      - bearer: []
+      summary: Retrieve all members for an organization.
+      tags:
+      - organizations
+  /organizations/{organizationId}/reject:
+    post:
+      description: Reject the organization with the given id. Admin/curator only.
+      operationId: rejectOrganization
+      parameters:
+      - description: Organization ID.
+        in: path
+        name: organizationId
+        required: true
+        schema:
+          format: int64
+          type: integer
+      responses:
+        default:
+          content:
+            application/json:
+              schema:
+                $ref: '#/components/schemas/Organization'
+          description: default response
+      security:
+      - bearer: []
+      summary: Reject an organization.
+      tags:
+      - organizations
+  /organizations/{organizationId}/request:
+    post:
+      description: Re-request a review of the given organization. Requires the organization
+        to be rejected.
+      operationId: requestOrganizationReview
+      parameters:
+      - description: Organization ID.
+        in: path
+        name: organizationId
+        required: true
+        schema:
+          format: int64
+          type: integer
+      responses:
+        default:
+          content:
+            application/json:
+              schema:
+                $ref: '#/components/schemas/Organization'
+          description: default response
+      security:
+      - bearer: []
+      summary: Re-request an organization review.
+      tags:
+      - organizations
+  /organizations/{organizationId}/star:
+    put:
+      description: Star an organization.
+      operationId: starOrganization
+      parameters:
+      - description: Organization ID.
+        in: path
+        name: organizationId
+        required: true
+        schema:
+          format: int64
+          type: integer
+      requestBody:
+        content:
+          '*/*':
+            schema:
+              $ref: '#/components/schemas/StarRequest'
+        description: StarRequest to star an organization for a user.
+        required: true
+      responses:
+        default:
+          content:
+            application/json: {}
+          description: default response
+      security:
+      - bearer: []
+      summary: Star an organization.
+      tags:
+      - organizations
+  /organizations/{organizationId}/starredUsers:
+    get:
+      description: Return list of users who starred the given approved organization.
+      operationId: getStarredUsersForApprovedOrganization
+      parameters:
+      - description: Organization ID.
+        in: path
+        name: organizationId
+        required: true
+        schema:
+          format: int64
+          type: integer
+      responses:
+        default:
+          content:
+            application/json:
+              schema:
+                items:
+                  $ref: '#/components/schemas/User'
+                type: array
+                uniqueItems: true
+          description: default response
+      summary: Return list of users who starred the given approved organization.
+      tags:
+      - organizations
+  /organizations/{organizationId}/user:
+    delete:
+      description: Remove a user from an organization.
+      operationId: deleteUserRole
+      parameters:
+      - description: User ID of user to add to organization.
+        in: query
+        name: userId
+        required: true
+        schema:
+          format: int64
+          type: integer
+      - description: Organization ID.
+        in: path
+        name: organizationId
+        required: true
+        schema:
+          format: int64
+          type: integer
+      responses:
+        default:
+          content:
+            application/json: {}
+          description: default response
+      security:
+      - bearer: []
+      summary: Remove a user from an organization.
+      tags:
+      - organizations
+    post:
+      description: Update a user role in an organization.
+      operationId: updateUserRole
+      parameters:
+      - description: Role of user.
+        in: query
+        name: role
+        required: true
+        schema:
+          enum:
+          - ADMIN
+          - MAINTAINER
+          - MEMBER
+          type: string
+      - description: User ID of user to add to organization.
+        in: query
+        name: userId
+        required: true
+        schema:
+          format: int64
+          type: integer
+      - description: Organization ID.
+        in: path
+        name: organizationId
+        required: true
+        schema:
+          format: int64
+          type: integer
+      responses:
+        default:
+          content:
+            application/json:
+              schema:
+                $ref: '#/components/schemas/OrganizationUser'
+          description: default response
+      security:
+      - bearer: []
+      summary: Update a user role in an organization.
+      tags:
+      - organizations
+    put:
+      description: Add a user role to an organization.
+      operationId: addUserToOrg
+      parameters:
+      - description: Role of user.
+        in: query
+        name: role
+        required: true
+        schema:
+          enum:
+          - ADMIN
+          - MAINTAINER
+          - MEMBER
+          type: string
+      - description: User ID of user to add to organization.
+        in: query
+        name: userId
+        required: true
+        schema:
+          format: int64
+          type: integer
+      - description: Organization ID.
+        in: path
+        name: organizationId
+        required: true
+        schema:
+          format: int64
+          type: integer
+      requestBody:
+        content:
+          '*/*':
+            schema:
+              type: string
+        description: This is here to appease Swagger. It requires PUT methods to have
+          a body, even if it is empty. Please leave it empty.
+      responses:
+        default:
+          content:
+            application/json:
+              schema:
+                $ref: '#/components/schemas/OrganizationUser'
+          description: default response
+      security:
+      - bearer: []
+      summary: Add a user role to an organization.
+      tags:
+      - organizations
+  /organizations/{organizationId}/users/{username}:
+    put:
+      description: Add a user role to an organization.
+      operationId: addUserToOrgByUsername
+      parameters:
+      - description: User to add to org.
+        in: path
+        name: username
+        required: true
+        schema:
+          type: string
+      - description: Organization ID.
+        in: path
+        name: organizationId
+        required: true
+        schema:
+          format: int64
+          type: integer
+      requestBody:
+        content:
+          '*/*':
+            schema:
+              enum:
+              - MAINTAINER
+              - MEMBER
+              type: string
+        description: Role of user.
+        required: true
+      responses:
+        default:
+          content:
+            application/json:
+              schema:
+                $ref: '#/components/schemas/OrganizationUser'
+          description: default response
+      security:
+      - bearer: []
+      summary: Add a user role to an organization.
+      tags:
+      - organizations
+  /organizations/{organizationName}/collections/{collectionName}/name:
+    get:
+      description: Retrieve a collection by name. Supports optional authentication.
+      operationId: getCollectionByName
+      parameters:
+      - description: Organization name.
+        in: path
+        name: organizationName
+        required: true
+        schema:
+          type: string
+      - description: Collection name.
+        in: path
+        name: collectionName
+        required: true
+        schema:
+          type: string
+      responses:
+        default:
+          content:
+            application/json:
+              schema:
+                $ref: '#/components/schemas/Collection'
+          description: default response
+      security:
+      - bearer: []
+      summary: Retrieve a collection by name.
+      tags:
+      - organizations
+  /toolTester/logs:
+    get:
+      operationId: getToolTesterLog
+      parameters:
+      - description: TRS Tool Id
+        example: '#workflow/github.com/dockstore/hello_world'
+        in: query
+        name: tool_id
+        required: true
+        schema:
+          type: string
+      - example: v1.0.0
+        in: query
+        name: tool_version_name
+        required: true
+        schema:
+          type: string
+      - example: hello_world.cwl.json
+        in: query
+        name: test_filename
+        required: true
+        schema:
+          type: string
+      - example: cwltool
+        in: query
+        name: runner
+        required: true
+        schema:
+          type: string
+      - in: query
+        name: log_type
+        required: true
+        schema:
+          enum:
+          - FULL
+          - SUMMARY
+          type: string
+      - example: 1554477737092.log
+        in: query
+        name: filename
+        required: true
+        schema:
+          type: string
+      responses:
+        default:
+          content:
+            text/plain:
+              schema:
+                type: string
+          description: default response
+      summary: Get ToolTester log file
+      tags:
+      - toolTester
+  /toolTester/logs/search:
+    get:
+      operationId: search
+      parameters:
+      - description: TRS Tool Id
+        example: '#workflow/github.com/dockstore/hello_world'
+        in: query
+        name: tool_id
+        required: true
+        schema:
+          type: string
+      - example: v1.0.0
+        in: query
+        name: tool_version_name
+        required: true
+        schema:
+          type: string
+      responses:
+        default:
+          content:
+            application/json:
+              schema:
+                items:
+                  $ref: '#/components/schemas/ToolTesterLog'
+                type: array
+          description: default response
+      summary: Search for ToolTester log files
+      tags:
+      - toolTester
+  /users/checkUser/{username}:
+    get:
+      description: Check if user with some username exists.
+      operationId: checkUserExists
+      parameters:
+      - in: path
+        name: username
+        required: true
+        schema:
+          type: string
+      responses:
+        default:
+          content:
+            application/json:
+              schema:
+                type: boolean
+          description: default response
+      security:
+      - bearer: []
+      tags:
+      - users
+  /users/dockerRegistries:
+    get:
+      description: Get all of the Docker registries accessible to the logged-in user.
+      operationId: getUserDockerRegistries
+      responses:
+        default:
+          content:
+            application/json:
+              schema:
+                items:
+                  type: string
+                type: array
+          description: default response
+      security:
+      - bearer: []
+      tags:
+      - users
+  /users/dockerRegistries/{dockerRegistry}/organizations:
+    get:
+      description: Get all of the organizations/namespaces of the Docker registry
+        accessible to the logged-in user.
+      operationId: getDockerRegistriesOrganization
+      parameters:
+      - description: Name of Docker registry
+        in: path
+        name: dockerRegistry
+        required: true
+        schema:
+          type: string
+      responses:
+        default:
+          content:
+            application/json:
+              schema:
+                items:
+                  type: string
+                type: array
+          description: default response
+      security:
+      - bearer: []
+      tags:
+      - users
+  /users/dockerRegistries/{dockerRegistry}/organizations/{organization}/repositories:
+    get:
+      description: Get names of repositories associated with a specific namespace
+        and Docker registry of the logged-in user.
+      operationId: getDockerRegistryOrganizationRepositories
+      parameters:
+      - description: Name of Docker registry
+        in: path
+        name: dockerRegistry
+        required: true
+        schema:
+          type: string
+      - description: Name of organization or namespace
+        in: path
+        name: organization
+        required: true
+        schema:
+          type: string
+      responses:
+        default:
+          content:
+            application/json:
+              schema:
+                items:
+                  type: string
+                type: array
+          description: default response
+      security:
+      - bearer: []
+      tags:
+      - users
+  /users/github/events:
+    get:
+      description: Get all of the GitHub Events for the logged in user.
+      operationId: getUserGitHubEvents
+      parameters:
+      - in: query
+        name: offset
+        schema:
+          type: string
+      - in: query
+        name: limit
+        schema:
+          default: 100
+          format: int32
+          type: integer
+      responses:
+        default:
+          content:
+            application/json:
+              schema:
+                items:
+                  $ref: '#/components/schemas/LambdaEvent'
+                type: array
+          description: default response
+      security:
+      - bearer: []
+      tags:
+      - users
+  /users/github/sync:
+    post:
+      description: Syncs Dockstore account with GitHub App Installations.
+      operationId: syncUserWithGitHub
+      responses:
+        default:
+          content:
+            application/json:
+              schema:
+                items:
+                  $ref: '#/components/schemas/Workflow'
+                type: array
+          description: default response
+      security:
+      - bearer: []
+      tags:
+      - users
+  /users/registries:
+    get:
+      description: Get all of the git registries accessible to the logged in user.
+      operationId: getUserRegistries
+      responses:
+        default:
+          content:
+            application/json:
+              schema:
+                items:
+                  enum:
+                  - dockstore.org
+                  - github.com
+                  - bitbucket.org
+                  - gitlab.com
+                  type: string
+                type: array
+          description: default response
+      security:
+      - bearer: []
+      tags:
+      - users
+  /users/registries/{gitRegistry}/organizations:
+    get:
+      description: Get all of the organizations for a given git registry accessible
+        to the logged in user.
+      operationId: getUserOrganizations
+      parameters:
+      - description: Git registry
+        in: path
+        name: gitRegistry
+        required: true
+        schema:
+          enum:
+          - dockstore.org
+          - github.com
+          - bitbucket.org
+          - gitlab.com
+          type: string
+      responses:
+        default:
+          content:
+            application/json:
+              schema:
+                items:
+                  type: string
+                type: array
+                uniqueItems: true
+          description: default response
+      security:
+      - bearer: []
+      tags:
+      - users
+  /users/registries/{gitRegistry}/organizations/{organization}:
+    get:
+      description: Get all of the repositories for an organization for a given git
+        registry accessible to the logged in user.
+      operationId: getUserOrganizationRepositories
+      parameters:
+      - description: Git registry
+        in: path
+        name: gitRegistry
+        required: true
+        schema:
+          enum:
+          - dockstore.org
+          - github.com
+          - bitbucket.org
+          - gitlab.com
+          type: string
+      - description: Git organization
+        in: path
+        name: organization
+        required: true
+        schema:
+          type: string
+      responses:
+        default:
+          content:
+            application/json:
+              schema:
+                items:
+                  $ref: '#/components/schemas/Repository'
+                type: array
+          description: default response
+      security:
+      - bearer: []
+      tags:
+      - users
+  /users/starredOrganizations:
+    get:
+      description: Get the authenticated user's starred organizations.
+      operationId: getStarredOrganizations
+      responses:
+        default:
+          content:
+            application/json:
+              schema:
+                items:
+                  $ref: '#/components/schemas/Organization'
+                type: array
+                uniqueItems: true
+          description: default response
+      security:
+      - bearer: []
+      tags:
+      - users
+  /users/starredTools:
+    get:
+      description: Get the authenticated user's starred tools.
+      operationId: getStarredTools
+      responses:
+        default:
+          content:
+            application/json:
+              schema:
+                items:
+                  $ref: '#/components/schemas/Entry'
+                type: array
+                uniqueItems: true
+          description: default response
+      security:
+      - bearer: []
+      tags:
+      - users
+  /users/starredWorkflows:
+    get:
+      description: Get the authenticated user's starred workflows.
+      operationId: getStarredWorkflows
+      responses:
+        default:
+          content:
+            application/json:
+              schema:
+                items:
+                  $ref: '#/components/schemas/Entry'
+                type: array
+                uniqueItems: true
+          description: default response
+      security:
+      - bearer: []
+      tags:
+      - users
+  /users/updateUserMetadata:
+    get:
+      description: Update metadata of all users.
+      operationId: updateUserMetadata
+      responses:
+        default:
+          content:
+            application/json:
+              schema:
+                items:
+                  $ref: '#/components/schemas/User'
+                type: array
+          description: default response
+      security:
+      - bearer: []
+      tags:
+      - users
+  /users/user:
+    delete:
+      description: Delete user if possible.
+      operationId: selfDestruct
+      responses:
+        default:
+          content:
+            application/json:
+              schema:
+                type: boolean
+          description: default response
+      security:
+      - bearer: []
+      tags:
+      - users
+    get:
+      description: Get the logged-in user.
+      operationId: getUser
+      responses:
+        default:
+          content:
+            application/json:
+              schema:
+                $ref: '#/components/schemas/User'
+          description: default response
+      security:
+      - bearer: []
+      tags:
+      - users
+  /users/user/changeUsername:
+    post:
+      description: Change username if possible.
+      operationId: changeUsername
+      parameters:
+      - in: query
+        name: username
+        schema:
+          type: string
+      responses:
+        default:
+          content:
+            application/json:
+              schema:
+                $ref: '#/components/schemas/User'
+          description: default response
+      security:
+      - bearer: []
+      tags:
+      - users
+  /users/user/extended:
+    get:
+      description: Get additional information about the authenticated user.
+      operationId: getExtendedUserData
+      responses:
+        default:
+          content:
+            application/json:
+              schema:
+                $ref: '#/components/schemas/ExtendedUserData'
+          description: default response
+      security:
+      - bearer: []
+      tags:
+      - users
+  /users/user/memberships:
+    get:
+      description: Get the logged-in user's memberships.
+      operationId: getUserMemberships
+      responses:
+        default:
+          content:
+            application/json:
+              schema:
+                items:
+                  $ref: '#/components/schemas/OrganizationUser'
+                type: array
+                uniqueItems: true
+          description: default response
+      security:
+      - bearer: []
+      tags:
+      - users
+  /users/user/updateUserMetadata:
+    get:
+      description: Update metadata for logged in user.
+      operationId: updateLoggedInUserMetadata
+      parameters:
+      - in: query
+        name: source
+        schema:
+          enum:
+          - quay.io
+          - github.com
+          - dockstore
+          - bitbucket.org
+          - gitlab.com
+          - zenodo.org
+          - google.com
+          - orcid.org
+          type: string
+      responses:
+        default:
+          content:
+            application/json:
+              schema:
+                $ref: '#/components/schemas/User'
+          description: default response
+      security:
+      - bearer: []
+      tags:
+      - users
+  /users/user/{userId}:
+    delete:
+      description: Terminate user if possible.
+      operationId: terminateUsers
+      parameters:
+      - in: path
+        name: userId
+        required: true
+        schema:
+          format: int64
+          type: integer
+      responses:
+        default:
+          content:
+            application/json:
+              schema:
+                type: boolean
+          description: default response
+      security:
+      - bearer: []
+      tags:
+      - users
+  /users/user/{userId}/limits:
+    get:
+      description: Returns the specified user's limits. ADMIN or CURATOR only
+      operationId: getUserLimits
+      parameters:
+      - in: path
+        name: userId
+        required: true
+        schema:
+          format: int64
+          type: integer
+      responses:
+        default:
+          content:
+            application/json:
+              schema:
+                $ref: '#/components/schemas/Limits'
+          description: default response
+      security:
+      - bearer: []
+      tags:
+      - users
+    put:
+      description: Update the specified user's limits. ADMIN or CURATOR only
+      operationId: setUserLimits
+      parameters:
+      - in: path
+        name: userId
+        required: true
+        schema:
+          format: int64
+          type: integer
+      requestBody:
+        content:
+          '*/*':
+            schema:
+              $ref: '#/components/schemas/Limits'
+      responses:
+        default:
+          content:
+            application/json:
+              schema:
+                $ref: '#/components/schemas/Limits'
+          description: default response
+      security:
+      - bearer: []
+      tags:
+      - users
+  /users/username/{username}:
+    get:
+      description: Get a user by username.
+      operationId: listUser
+      parameters:
+      - in: path
+        name: username
+        required: true
+        schema:
+          type: string
+      responses:
+        default:
+          content:
+            application/json:
+              schema:
+                $ref: '#/components/schemas/User'
+          description: default response
+      security:
+      - bearer: []
+      tags:
+      - users
+  /users/users/entries:
+    get:
+      description: Get all of the entries for a user, sorted by most recently updated.
+      operationId: getUserEntries
+      parameters:
+      - description: Maximum number of entries to return
+        in: query
+        name: count
+        schema:
+          format: int32
+          type: integer
+      - description: Filter paths with matching text
+        in: query
+        name: filter
+        schema:
+          type: string
+      responses:
+        default:
+          content:
+            application/json:
+              schema:
+                items:
+                  $ref: '#/components/schemas/EntryUpdateTime'
+                type: array
+          description: default response
+      security:
+      - bearer: []
+      tags:
+      - users
+  /users/users/organizations:
+    get:
+      description: Get all of the Dockstore organizations for a user, sorted by most
+        recently updated.
+      operationId: getUserDockstoreOrganizations
+      parameters:
+      - description: Maximum number of organizations to return
+        in: query
+        name: count
+        schema:
+          format: int32
+          type: integer
+      - description: Filter paths with matching text
+        in: query
+        name: filter
+        schema:
+          type: string
+      responses:
+        default:
+          content:
+            application/json:
+              schema:
+                items:
+                  $ref: '#/components/schemas/OrganizationUpdateTime'
+                type: array
+          description: default response
+      security:
+      - bearer: []
+      tags:
+      - users
+  /users/{userId}:
+    get:
+      description: Get user by id.
+      operationId: getSpecificUser
+      parameters:
+      - in: path
+        name: userId
+        required: true
+        schema:
+          format: int64
+          type: integer
+      responses:
+        default:
+          content:
+            application/json:
+              schema:
+                $ref: '#/components/schemas/User'
+          description: default response
+      security:
+      - bearer: []
+      tags:
+      - users
+  /users/{userId}/containers:
+    get:
+      description: List all tools owned by the authenticated user.
+      operationId: userContainers
+      parameters:
+      - in: path
+        name: userId
+        required: true
+        schema:
+          format: int64
+          type: integer
+      responses:
+        default:
+          content:
+            application/json:
+              schema:
+                items:
+                  $ref: '#/components/schemas/Tool'
+                type: array
+          description: default response
+      security:
+      - bearer: []
+      tags:
+      - users
+  /users/{userId}/containers/published:
+    get:
+      description: List all published tools from a user.
+      operationId: userPublishedContainers
+      parameters:
+      - in: path
+        name: userId
+        required: true
+        schema:
+          format: int64
+          type: integer
+      responses:
+        default:
+          content:
+            application/json:
+              schema:
+                items:
+                  $ref: '#/components/schemas/Tool'
+                type: array
+          description: default response
+      security:
+      - bearer: []
+      tags:
+      - users
+  /users/{userId}/containers/{organization}/refresh:
+    get:
+      description: Refresh all tools owned by the authenticated user with specified
+        organization.
+      operationId: refreshToolsByOrganization
+      parameters:
+      - in: path
+        name: userId
+        required: true
+        schema:
+          format: int64
+          type: integer
+      - in: path
+        name: organization
+        required: true
+        schema:
+          type: string
+      - in: query
+        name: dockerRegistry
+        schema:
+          type: string
+      responses:
+        default:
+          content:
+            application/json:
+              schema:
+                items:
+                  $ref: '#/components/schemas/Tool'
+                type: array
+          description: default response
+      security:
+      - bearer: []
+      tags:
+      - users
+  /users/{userId}/privileges:
+    put:
+      description: Updates the provided userID to admin or curator status, ADMIN or
+        CURATOR only
+      operationId: setUserPrivileges
+      parameters:
+      - in: path
+        name: userId
+        required: true
+        schema:
+          format: int64
+          type: integer
+      requestBody:
+        content:
+          application/json:
+            schema:
+              $ref: '#/components/schemas/PrivilegeRequest'
+        required: true
+      responses:
+        default:
+          content:
+            application/json:
+              schema:
+                $ref: '#/components/schemas/User'
+          description: default response
+      security:
+      - bearer: []
+      tags:
+      - users
+  /users/{userId}/services:
+    get:
+      description: List all services owned by the authenticated user.
+      operationId: userServices
+      parameters:
+      - in: path
+        name: userId
+        required: true
+        schema:
+          format: int64
+          type: integer
+      responses:
+        default:
+          content:
+            application/json:
+              schema:
+                items:
+                  $ref: '#/components/schemas/Workflow'
+                type: array
+          description: default response
+      security:
+      - bearer: []
+      tags:
+      - users
+  /users/{userId}/tokens:
+    get:
+      description: Get tokens with user id.
+      operationId: getUserTokens
+      parameters:
+      - in: path
+        name: userId
+        required: true
+        schema:
+          format: int64
+          type: integer
+      responses:
+        default:
+          content:
+            application/json:
+              schema:
+                items:
+                  $ref: '#/components/schemas/Token'
+                type: array
+          description: default response
+      security:
+      - bearer: []
+      tags:
+      - users
+  /users/{userId}/workflows:
+    get:
+      description: List all workflows owned by the authenticated user.
+      operationId: userWorkflows
+      parameters:
+      - description: User ID
+        in: path
+        name: userId
+        required: true
+        schema:
+          format: int64
+          type: integer
+      responses:
+        default:
+          content:
+            application/json:
+              schema:
+                items:
+                  $ref: '#/components/schemas/Workflow'
+                type: array
+          description: default response
+      security:
+      - bearer: []
+      tags:
+      - users
+    patch:
+      description: Adds the logged-in user to any Dockstore workflows that they should
+        have access to.
+      operationId: addUserToDockstoreWorkflows
+      parameters:
+      - description: User to update
+        in: path
+        name: userId
+        required: true
+        schema:
+          format: int64
+          type: integer
+      requestBody:
+        content:
+          '*/*':
+            schema:
+              type: string
+        description: This is here to appease Swagger. It requires PATCH methods to
+          have a body, even if it is empty. Please leave it empty.
+      responses:
+        default:
+          content:
+            application/json:
+              schema:
+                items:
+                  $ref: '#/components/schemas/Workflow'
+                type: array
+          description: default response
+      security:
+      - bearer: []
+      tags:
+      - users
+  /users/{userId}/workflows/published:
+    get:
+      description: List all published workflows from a user.
+      operationId: userPublishedWorkflows
+      parameters:
+      - in: path
+        name: userId
+        required: true
+        schema:
+          format: int64
+          type: integer
+      responses:
+        default:
+          content:
+            application/json:
+              schema:
+                items:
+                  $ref: '#/components/schemas/Workflow'
+                type: array
+          description: default response
+      security:
+      - bearer: []
+      tags:
+      - users
+  /workflows/github:
+    delete:
+      description: Handles the deletion of a branch on GitHub. Will delete all workflow
+        versions that match in all workflows that share the same repository.
+      operationId: handleGitHubBranchDeletion
+      parameters:
+      - description: Repository path (ex. dockstore/dockstore-ui2)
+        in: query
+        name: repository
+        required: true
+        schema:
+          type: string
+      - description: Username of user on GitHub who triggered action
+        in: query
+        name: username
+        required: true
+        schema:
+          type: string
+      - description: Full git reference for a GitHub branch/tag. Ex. refs/heads/master
+          or refs/tags/v1.0
+        in: query
+        name: gitReference
+        required: true
+        schema:
+          type: string
+      - description: GitHub installation ID
+        in: query
+        name: installationId
+        required: true
+        schema:
+          type: string
+      responses:
+        "418":
+          description: This code tells AWS Lambda not to retry.
+      security:
+      - bearer: []
+      tags:
+      - workflows
+  /workflows/github/install:
+    post:
+      description: Handle the installation of our GitHub app onto a repository or
+        organization.
+      operationId: handleGitHubInstallation
+      requestBody:
+        content:
+          application/x-www-form-urlencoded:
+            schema:
+              properties:
+                installationId:
+                  type: string
+                repositories:
+                  type: string
+                username:
+                  type: string
+              required:
+              - installationId
+              - repositories
+              - username
+              type: object
+      responses:
+        "418":
+          description: This code tells AWS Lambda not to retry.
+      security:
+      - bearer: []
+      tags:
+      - workflows
+  /workflows/github/release:
+    post:
+      description: Handle a release of a repository on GitHub. Will create a workflow/service
+        and version when necessary.
+      operationId: handleGitHubRelease
+      requestBody:
+        content:
+          application/x-www-form-urlencoded:
+            schema:
+              properties:
+                gitReference:
+                  type: string
+                installationId:
+                  type: string
+                repository:
+                  type: string
+                username:
+                  type: string
+              required:
+              - gitReference
+              - installationId
+              - repository
+              - username
+              type: object
+      responses:
+        default:
+          content:
+            application/json: {}
+          description: default response
+      security:
+      - bearer: []
+      tags:
+      - workflows
+  /workflows/hostedEntry:
+    post:
+      description: Create a hosted workflow.
+      operationId: createHostedWorkflow_1
+      parameters:
+      - in: query
+        name: registry
+        schema:
+          type: string
+      - in: query
+        name: name
+        schema:
+          type: string
+      - in: query
+        name: descriptorType
+        schema:
+          type: string
+      - in: query
+        name: namespace
+        schema:
+          type: string
+      - in: query
+        name: entryName
+        schema:
+          type: string
+      responses:
+        "200":
+          content:
+            application/json:
+              schema:
+                $ref: '#/components/schemas/Entry'
+          description: Successfully created hosted entry
+      security:
+      - bearer: []
+      tags:
+      - hosted
+  /workflows/hostedEntry/{entryId}:
+    delete:
+      description: Delete a revision of a hosted workflow.
+      operationId: deleteHostedWorkflowVersion_1
+      parameters:
+      - in: path
+        name: entryId
+        required: true
+        schema:
+          format: int64
+          type: integer
+      - in: query
+        name: version
+        schema:
+          type: string
+      responses:
+        "200":
+          content:
+            application/json:
+              schema:
+                $ref: '#/components/schemas/Entry'
+          description: Successfully deleted hosted entry version
+      security:
+      - bearer: []
+      tags:
+      - hosted
+    patch:
+      description: Non-idempotent operation for creating new revisions of hosted workflows
+      operationId: editHostedWorkflow
+      parameters:
+      - description: Entry to modify
+        in: path
+        name: entryId
+        required: true
+        schema:
+          format: int64
+          type: integer
+      requestBody:
+        content:
+          application/json:
+            schema:
+              items:
+                $ref: '#/components/schemas/SourceFile'
+              type: array
+              uniqueItems: true
+        description: Set of updated sourcefiles, add files by adding new files with
+          unknown paths, delete files by including them with emptied content
+        required: true
+      responses:
+        default:
+          content:
+            application/json:
+              schema:
+                $ref: '#/components/schemas/Workflow'
+          description: default response
+      security:
+      - bearer: []
+      tags:
+      - hosted
+    post:
+      deprecated: true
+      operationId: addZip
+      parameters:
+      - description: hosted entry ID
+        in: path
+        name: entryId
+        required: true
+        schema:
+          format: int64
+          type: integer
+      requestBody:
+        content:
+          multipart/form-data:
+            schema:
+              properties:
+                file:
+                  format: binary
+                  type: string
+              type: object
+      responses:
+        "200":
+          content:
+            application/json:
+              schema:
+                $ref: '#/components/schemas/Workflow'
+          description: successful operation
+      security:
+      - bearer: []
+      summary: Creates a new revision of a hosted workflow from a zip
+      tags:
+      - hosted
+  /workflows/manualRegister:
+    post:
+      description: Manually register a workflow.
+      operationId: manualRegister
+      parameters:
+      - in: query
+        name: workflowRegistry
+        schema:
+          type: string
+      - in: query
+        name: workflowPath
+        schema:
+          type: string
+      - in: query
+        name: defaultWorkflowPath
+        schema:
+          type: string
+      - in: query
+        name: workflowName
+        schema:
+          type: string
+      - in: query
+        name: descriptorType
+        schema:
+          type: string
+      - in: query
+        name: defaultTestParameterFilePath
+        schema:
+          type: string
+      responses:
+        default:
+          content:
+            application/json:
+              schema:
+                $ref: '#/components/schemas/Workflow'
+          description: default response
+      security:
+      - bearer: []
+      tags:
+      - workflows
+  /workflows/organization/{organization}/published:
+    get:
+      description: List all published workflows of an organization.
+      operationId: getPublishedWorkflowsByOrganization
+      parameters:
+      - in: path
+        name: organization
+        required: true
+        schema:
+          type: string
+      responses:
+        default:
+          content:
+            application/json:
+              schema:
+                items:
+                  $ref: '#/components/schemas/Workflow'
+                type: array
+          description: default response
+      tags:
+      - workflows
+  /workflows/path/entry/{repository}:
+    get:
+      description: Get an entry by path.
+      operationId: getEntryByPath
+      parameters:
+      - in: path
+        name: repository
+        required: true
+        schema:
+          type: string
+      responses:
+        default:
+          content:
+            application/json:
+              schema:
+                $ref: '#/components/schemas/Entry'
+          description: default response
+      security:
+      - bearer: []
+      tags:
+      - workflows
+  /workflows/path/entry/{repository}/published:
+    get:
+      description: Get a published entry by path.
+      operationId: getPublishedEntryByPath
+      parameters:
+      - in: path
+        name: repository
+        required: true
+        schema:
+          type: string
+      responses:
+        default:
+          content:
+            application/json:
+              schema:
+                $ref: '#/components/schemas/Entry'
+          description: default response
+      tags:
+      - workflows
+  /workflows/path/workflow/{repository}:
+    get:
+      description: Requires full path (including workflow name if applicable).
+      operationId: getWorkflowByPath
+      parameters:
+      - description: Repository path
+        in: path
+        name: repository
+        required: true
+        schema:
+          type: string
+      - description: 'Comma-delimited list of fields to include: validations, aliases'
+        in: query
+        name: include
+        schema:
+          type: string
+      - description: Whether to get a service or workflow
+        in: query
+        name: services
+        schema:
+          default: false
+          type: boolean
+      responses:
+        default:
+          content:
+            application/json:
+              schema:
+                $ref: '#/components/schemas/Workflow'
+          description: default response
+      security:
+      - bearer: []
+      summary: Get a workflow by path.
+      tags:
+      - workflows
+  /workflows/path/workflow/{repository}/actions:
+    get:
+      description: Gets all actions a user can perform on a workflow.
+      operationId: getWorkflowActions
+      parameters:
+      - in: path
+        name: repository
+        required: true
+        schema:
+          type: string
+      - in: query
+        name: services
+        schema:
+          default: false
+          type: boolean
+      responses:
+        default:
+          content:
+            application/json:
+              schema:
+                items:
+                  enum:
+                  - write
+                  - read
+                  - delete
+                  - share
+                  type: string
+                type: array
+          description: default response
+      security:
+      - bearer: []
+      tags:
+      - workflows
+  /workflows/path/workflow/{repository}/permissions:
+    delete:
+      description: Remove the specified user role for a workflow.
+      operationId: removeWorkflowRole
+      parameters:
+      - in: path
+        name: repository
+        required: true
+        schema:
+          type: string
+      - in: query
+        name: email
+        schema:
+          type: string
+      - in: query
+        name: role
+        schema:
+          enum:
+          - OWNER
+          - WRITER
+          - READER
+          type: string
+      - in: query
+        name: services
+        schema:
+          default: false
+          type: boolean
+      responses:
+        default:
+          content:
+            application/json:
+              schema:
+                items:
+                  $ref: '#/components/schemas/Permission'
+                type: array
+          description: default response
+      security:
+      - bearer: []
+      tags:
+      - workflows
+    get:
+      description: Get all permissions for a workflow.
+      operationId: getWorkflowPermissions
+      parameters:
+      - in: path
+        name: repository
+        required: true
+        schema:
+          type: string
+      - in: query
+        name: services
+        schema:
+          default: false
+          type: boolean
+      responses:
+        default:
+          content:
+            application/json:
+              schema:
+                items:
+                  $ref: '#/components/schemas/Permission'
+                type: array
+          description: default response
+      security:
+      - bearer: []
+      tags:
+      - workflows
+    patch:
+      description: Set the specified permission for a user on a workflow.
+      operationId: addWorkflowPermission
+      parameters:
+      - in: path
+        name: repository
+        required: true
+        schema:
+          type: string
+      - in: query
+        name: services
+        schema:
+          default: false
+          type: boolean
+      requestBody:
+        content:
+          '*/*':
+            schema:
+              $ref: '#/components/schemas/Permission'
+      responses:
+        default:
+          content:
+            application/json:
+              schema:
+                items:
+                  $ref: '#/components/schemas/Permission'
+                type: array
+          description: default response
+      security:
+      - bearer: []
+      tags:
+      - workflows
+  /workflows/path/workflow/{repository}/published:
+    get:
+      description: Get a published workflow by path
+      operationId: getPublishedWorkflowByPath
+      parameters:
+      - in: path
+        name: repository
+        required: true
+        schema:
+          type: string
+      - in: query
+        name: include
+        schema:
+          type: string
+      - in: query
+        name: services
+        schema:
+          default: false
+          type: boolean
+      - in: query
+        name: versionName
+        schema:
+          type: string
+      responses:
+        default:
+          content:
+            application/json:
+              schema:
+                $ref: '#/components/schemas/Workflow'
+          description: default response
+      tags:
+      - workflows
+  /workflows/path/{repository}:
+    get:
+      description: Get a list of workflows by path.
+      operationId: getAllWorkflowByPath
+      parameters:
+      - in: path
+        name: repository
+        required: true
+        schema:
+          type: string
+      responses:
+        default:
+          content:
+            application/json:
+              schema:
+                items:
+                  $ref: '#/components/schemas/Workflow'
+                type: array
+          description: default response
+      security:
+      - bearer: []
+      tags:
+      - workflows
+  /workflows/published:
+    get:
+      description: List all published workflows.
+      operationId: allPublishedWorkflows
+      parameters:
+      - in: query
+        name: offset
+        schema:
+          type: string
+      - in: query
+        name: limit
+        schema:
+          default: 100
+          format: int32
+          type: integer
+      - in: query
+        name: filter
+        schema:
+          default: ""
+          type: string
+      - in: query
+        name: sortCol
+        schema:
+          default: stars
+          type: string
+      - in: query
+        name: sortOrder
+        schema:
+          default: desc
+          type: string
+      - in: query
+        name: services
+        schema:
+          default: false
+          type: boolean
+      responses:
+        default:
+          content:
+            application/json:
+              schema:
+                items:
+                  $ref: '#/components/schemas/Workflow'
+                type: array
+          description: default response
+      tags:
+      - workflows
+  /workflows/published/{workflowId}:
+    get:
+      description: Get a published workflow.
+      operationId: getPublishedWorkflow
+      parameters:
+      - in: path
+        name: workflowId
+        required: true
+        schema:
+          format: int64
+          type: integer
+      - in: query
+        name: include
+        schema:
+          type: string
+      responses:
+        default:
+          content:
+            application/json:
+              schema:
+                $ref: '#/components/schemas/Workflow'
+          description: default response
+      tags:
+      - workflows
+  /workflows/registries/{gitRegistry}/organizations/{organization}/repositories/{repositoryName}:
+    delete:
+      description: Delete a stubbed workflow for a registry and repository path.
+      operationId: deleteWorkflow
+      parameters:
+      - description: Git registry
+        in: path
+        name: gitRegistry
+        required: true
+        schema:
+          enum:
+          - dockstore.org
+          - github.com
+          - bitbucket.org
+          - gitlab.com
+          type: string
+      - description: Git repository organization
+        in: path
+        name: organization
+        required: true
+        schema:
+          type: string
+      - description: Git repository name
+        in: path
+        name: repositoryName
+        required: true
+        schema:
+          type: string
+      responses:
+        default:
+          content:
+            application/json: {}
+          description: default response
+      security:
+      - bearer: []
+      tags:
+      - workflows
+    post:
+      description: Adds a workflow for a registry and repository path with defaults
+        set.
+      operationId: addWorkflow
+      parameters:
+      - description: Git registry
+        in: path
+        name: gitRegistry
+        required: true
+        schema:
+          enum:
+          - dockstore.org
+          - github.com
+          - bitbucket.org
+          - gitlab.com
+          type: string
+      - description: Git repository organization
+        in: path
+        name: organization
+        required: true
+        schema:
+          type: string
+      - description: Git repository name
+        in: path
+        name: repositoryName
+        required: true
+        schema:
+          type: string
+      responses:
+        default:
+          content:
+            application/json:
+              schema:
+                $ref: '#/components/schemas/BioWorkflow'
+          description: default response
+      security:
+      - bearer: []
+      tags:
+      - workflows
+  /workflows/shared:
+    get:
+      description: Retrieve all workflows shared with user.
+      operationId: sharedWorkflows
+      responses:
+        default:
+          content:
+            application/json:
+              schema:
+                items:
+                  $ref: '#/components/schemas/SharedWorkflows'
+                type: array
+          description: default response
+      security:
+      - bearer: []
+      tags:
+      - workflows
+  /workflows/versions:
+    get:
+      description: List the versions for a published workflow.
+      operationId: tags_1
+      parameters:
+      - in: query
+        name: workflowId
+        schema:
+          format: int64
+          type: integer
+      responses:
+        default:
+          content:
+            application/json:
+              schema:
+                items:
+                  $ref: '#/components/schemas/WorkflowVersion'
+                type: array
+          description: default response
+      security:
+      - bearer: []
+      tags:
+      - workflows
+  /workflows/{alias}/aliases:
+    get:
+      description: Retrieves a workflow by alias.
+      operationId: getWorkflowByAlias
+      parameters:
+      - in: path
+        name: alias
+        required: true
+        schema:
+          type: string
+      responses:
+        default:
+          content:
+            application/json:
+              schema:
+                $ref: '#/components/schemas/Workflow'
+          description: default response
+      security:
+      - bearer: []
+      tags:
+      - workflows
+  /workflows/{entryId}/registerCheckerWorkflow/{descriptorType}:
+    post:
+      description: Register a checker workflow and associates it with the given tool/workflow.
+      operationId: registerCheckerWorkflow
+      parameters:
+      - in: query
+        name: checkerWorkflowPath
+        schema:
+          type: string
+      - in: query
+        name: testParameterPath
+        schema:
+          type: string
+      - in: path
+        name: entryId
+        required: true
+        schema:
+          format: int64
+          type: integer
+      - in: path
+        name: descriptorType
+        required: true
+        schema:
+          type: string
+      responses:
+        default:
+          content:
+            application/json:
+              schema:
+                $ref: '#/components/schemas/Entry'
+          description: default response
+      security:
+      - bearer: []
+      tags:
+      - workflows
+  /workflows/{workflowId}:
+    get:
+      description: Retrieve a workflow
+      operationId: getWorkflow
+      parameters:
+      - in: path
+        name: workflowId
+        required: true
+        schema:
+          format: int64
+          type: integer
+      - in: query
+        name: include
+        schema:
+          type: string
+      responses:
+        default:
+          content:
+            application/json:
+              schema:
+                $ref: '#/components/schemas/Workflow'
+          description: default response
+      security:
+      - bearer: []
+      tags:
+      - workflows
+    put:
+      description: Update the workflow with the given workflow.
+      operationId: updateWorkflow
+      parameters:
+      - in: path
+        name: workflowId
+        required: true
+        schema:
+          format: int64
+          type: integer
+      requestBody:
+        content:
+          '*/*':
+            schema:
+              $ref: '#/components/schemas/Workflow'
+      responses:
+        default:
+          content:
+            application/json:
+              schema:
+                $ref: '#/components/schemas/Workflow'
+          description: default response
+      security:
+      - bearer: []
+      tags:
+      - workflows
+  /workflows/{workflowId}/dag/{workflowVersionId}:
+    get:
+      description: Get the DAG for a given workflow version.
+      operationId: getWorkflowDag
+      parameters:
+      - in: path
+        name: workflowId
+        required: true
+        schema:
+          format: int64
+          type: integer
+      - in: path
+        name: workflowVersionId
+        required: true
+        schema:
+          format: int64
+          type: integer
+      responses:
+        default:
+          content:
+            application/json:
+              schema:
+                type: string
+          description: default response
+      security:
+      - bearer: []
+      tags:
+      - workflows
+  /workflows/{workflowId}/defaultVersion:
+    put:
+      description: Update the default version of a workflow.
+      operationId: updateDefaultVersion_1
+      parameters:
+      - in: path
+        name: workflowId
+        required: true
+        schema:
+          format: int64
+          type: integer
+      requestBody:
+        content:
+          '*/*':
+            schema:
+              type: string
+      responses:
+        default:
+          content:
+            application/json:
+              schema:
+                $ref: '#/components/schemas/Workflow'
+          description: default response
+      security:
+      - bearer: []
+      tags:
+      - workflows
+  /workflows/{workflowId}/descriptor/{relative-path}:
+    get:
+      description: Get the corresponding descriptor file from source control.
+      operationId: secondaryDescriptorPath_1
+      parameters:
+      - in: path
+        name: workflowId
+        required: true
+        schema:
+          format: int64
+          type: integer
+      - in: query
+        name: tag
+        schema:
+          type: string
+      - in: path
+        name: relative-path
+        required: true
+        schema:
+          type: string
+      - in: query
+        name: language
+        schema:
+          type: string
+      responses:
+        default:
+          content:
+            application/json:
+              schema:
+                $ref: '#/components/schemas/SourceFile'
+          description: default response
+      security:
+      - bearer: []
+      tags:
+      - workflows
+  /workflows/{workflowId}/descriptorType:
+    post:
+      description: Use with caution. This deletes all the workflowVersions, only use
+        if there's nothing worth keeping in the workflow.
+      operationId: updateDescriptorType
+      parameters:
+      - in: path
+        name: workflowId
+        required: true
+        schema:
+          format: int64
+          type: integer
+      - in: query
+        name: descriptorType
+        schema:
+          enum:
+          - CWL
+          - WDL
+          - gxformat2
+          - SWL
+          - NFL
+          - service
+          
+          
+          type: string
+      responses:
+        default:
+          content:
+            application/json:
+              schema:
+                $ref: '#/components/schemas/Workflow'
+          description: default response
+      security:
+      - bearer: []
+      summary: Changes the descriptor type of an unpublished, invalid workflow.
+      tags:
+      - workflows
+  /workflows/{workflowId}/labels:
+    put:
+      description: Update the labels linked to a workflow.
+      operationId: updateLabels_1
+      parameters:
+      - in: path
+        name: workflowId
+        required: true
+        schema:
+          format: int64
+          type: integer
+      - in: query
+        name: labels
+        schema:
+          type: string
+      requestBody:
+        content:
+          '*/*':
+            schema:
+              type: string
+      responses:
+        default:
+          content:
+            application/json:
+              schema:
+                $ref: '#/components/schemas/Workflow'
+          description: default response
+      security:
+      - bearer: []
+      tags:
+      - workflows
+  /workflows/{workflowId}/primaryDescriptor:
+    get:
+      description: Get the primary descriptor file.
+      operationId: primaryDescriptor_1
+      parameters:
+      - in: path
+        name: workflowId
+        required: true
+        schema:
+          format: int64
+          type: integer
+      - in: query
+        name: tag
+        schema:
+          type: string
+      - in: query
+        name: language
+        schema:
+          type: string
+      responses:
+        default:
+          content:
+            application/json:
+              schema:
+                $ref: '#/components/schemas/SourceFile'
+          description: default response
+      security:
+      - bearer: []
+      tags:
+      - workflows
+  /workflows/{workflowId}/publish:
+    post:
+      description: Publish or unpublish a workflow.
+      operationId: publish_1
+      parameters:
+      - in: path
+        name: workflowId
+        required: true
+        schema:
+          format: int64
+          type: integer
+      requestBody:
+        content:
+          '*/*':
+            schema:
+              $ref: '#/components/schemas/PublishRequest'
+      responses:
+        default:
+          content:
+            application/json:
+              schema:
+                $ref: '#/components/schemas/Workflow'
+          description: default response
+      security:
+      - bearer: []
+      tags:
+      - workflows
+  /workflows/{workflowId}/refresh:
+    get:
+      description: Refresh one particular workflow.
+      operationId: refresh_1
+      parameters:
+      - in: path
+        name: workflowId
+        required: true
+        schema:
+          format: int64
+          type: integer
+      - in: query
+        name: hardRefresh
+        schema:
+          default: true
+          type: boolean
+      responses:
+        default:
+          content:
+            application/json:
+              schema:
+                $ref: '#/components/schemas/Workflow'
+          description: default response
+      security:
+      - bearer: []
+      tags:
+      - workflows
+  /workflows/{workflowId}/refresh/{version}:
+    get:
+      description: Refresh one particular workflow version.
+      operationId: refreshVersion
+      parameters:
+      - in: path
+        name: workflowId
+        required: true
+        schema:
+          format: int64
+          type: integer
+      - in: path
+        name: version
+        required: true
+        schema:
+          type: string
+      - in: query
+        name: hardRefresh
+        schema:
+          default: true
+          type: boolean
+      responses:
+        default:
+          content:
+            application/json:
+              schema:
+                $ref: '#/components/schemas/Workflow'
+          description: default response
+      security:
+      - bearer: []
+      tags:
+      - workflows
+  /workflows/{workflowId}/requestDOI/{workflowVersionId}:
+    put:
+      description: Request a DOI for this version of a workflow.
+      operationId: requestDOIForWorkflowVersion
+      parameters:
+      - in: path
+        name: workflowId
+        required: true
+        schema:
+          format: int64
+          type: integer
+      - in: path
+        name: workflowVersionId
+        required: true
+        schema:
+          format: int64
+          type: integer
+      requestBody:
+        content:
+          '*/*':
+            schema:
+              type: string
+      responses:
+        default:
+          content:
+            application/json:
+              schema:
+                items:
+                  $ref: '#/components/schemas/WorkflowVersion'
+                type: array
+                uniqueItems: true
+          description: default response
+      security:
+      - bearer: []
+      tags:
+      - workflows
+  /workflows/{workflowId}/resetVersionPaths:
+    put:
+      description: Reset the workflow paths.
+      operationId: updateWorkflowPath
+      parameters:
+      - in: path
+        name: workflowId
+        required: true
+        schema:
+          format: int64
+          type: integer
+      requestBody:
+        content:
+          '*/*':
+            schema:
+              $ref: '#/components/schemas/Workflow'
+      responses:
+        default:
+          content:
+            application/json:
+              schema:
+                $ref: '#/components/schemas/Workflow'
+          description: default response
+      security:
+      - bearer: []
+      tags:
+      - workflows
+  /workflows/{workflowId}/restub:
+    get:
+      description: Restub a workflow
+      operationId: restub
+      parameters:
+      - in: path
+        name: workflowId
+        required: true
+        schema:
+          format: int64
+          type: integer
+      responses:
+        default:
+          content:
+            application/json:
+              schema:
+                $ref: '#/components/schemas/Workflow'
+          description: default response
+      security:
+      - bearer: []
+      summary: Restub a workflow
+      tags:
+      - workflows
+  /workflows/{workflowId}/secondaryDescriptors:
+    get:
+      description: Get the corresponding descriptor documents from source control.
+      operationId: secondaryDescriptors_1
+      parameters:
+      - in: path
+        name: workflowId
+        required: true
+        schema:
+          format: int64
+          type: integer
+      - in: query
+        name: tag
+        schema:
+          type: string
+      - in: query
+        name: language
+        schema:
+          type: string
+      responses:
+        default:
+          content:
+            application/json:
+              schema:
+                items:
+                  $ref: '#/components/schemas/SourceFile'
+                type: array
+          description: default response
+      security:
+      - bearer: []
+      tags:
+      - workflows
+  /workflows/{workflowId}/star:
+    put:
+      description: Star a workflow.
+      operationId: starEntry_1
+      parameters:
+      - in: path
+        name: workflowId
+        required: true
+        schema:
+          format: int64
+          type: integer
+      requestBody:
+        content:
+          '*/*':
+            schema:
+              $ref: '#/components/schemas/StarRequest'
+      responses:
+        default:
+          content:
+            application/json: {}
+          description: default response
+      security:
+      - bearer: []
+      tags:
+      - workflows
+  /workflows/{workflowId}/starredUsers:
+    get:
+      description: Returns list of users who starred the given workflow.
+      operationId: getStarredUsers_1
+      parameters:
+      - in: path
+        name: workflowId
+        required: true
+        schema:
+          format: int64
+          type: integer
+      responses:
+        default:
+          content:
+            application/json:
+              schema:
+                items:
+                  $ref: '#/components/schemas/User'
+                type: array
+                uniqueItems: true
+          description: default response
+      tags:
+      - workflows
+  /workflows/{workflowId}/testParameterFiles:
+    delete:
+      description: Delete test parameter files for a given version.
+      operationId: deleteTestParameterFiles_1
+      parameters:
+      - in: path
+        name: workflowId
+        required: true
+        schema:
+          format: int64
+          type: integer
+      - in: query
+        name: testParameterPaths
+        schema:
           items:
-            $ref: '#/components/schemas/ToolVersionV1'
-          type: array
-      type: object
-    ToolVersion:
-      description: A tool version describes a particular iteration of a tool as described by a reference to a specific image and/or documents.
-      properties:
-        author:
-          description: Contact information for the author of this version of the tool in the registry. (More complex authorship information is handled by the descriptor).
-          items:
-            description: Contact information for the author of this version of the tool in the registry. (More complex authorship information is handled by the descriptor).
             type: string
           type: array
-        containerfile:
-          description: Reports if this tool has a containerfile available. (For Docker-based tools, this would indicate the presence of a Dockerfile)
-          type: boolean
-        descriptor_type:
-          description: The type (or types) of descriptors available.
+      - in: query
+        name: version
+        schema:
+          type: string
+      responses:
+        default:
+          content:
+            application/json:
+              schema:
+                items:
+                  $ref: '#/components/schemas/SourceFile'
+                type: array
+                uniqueItems: true
+          description: default response
+      security:
+      - bearer: []
+      tags:
+      - workflows
+    get:
+      description: Get the corresponding test parameter files.
+      operationId: getTestParameterFiles_1
+      parameters:
+      - in: path
+        name: workflowId
+        required: true
+        schema:
+          format: int64
+          type: integer
+      - in: query
+        name: version
+        schema:
+          type: string
+      responses:
+        default:
+          content:
+            application/json:
+              schema:
+                items:
+                  $ref: '#/components/schemas/SourceFile'
+                type: array
+          description: default response
+      security:
+      - bearer: []
+      tags:
+      - workflows
+    put:
+      description: Add test parameter files for a given version.
+      operationId: addTestParameterFiles_1
+      parameters:
+      - in: path
+        name: workflowId
+        required: true
+        schema:
+          format: int64
+          type: integer
+      - in: query
+        name: testParameterPaths
+        schema:
           items:
-            description: The type (or types) of descriptors available.
-            enum:
-              - CWL
-              - WDL
-              - NFL
-              - SERVICE
-              - GALAXY
             type: string
           type: array
-        id:
-          description: An identifier of the version of this tool for this particular tool registry.
-          example: v1
-          type: string
-        images:
-          description: All known docker images (and versions/hashes) used by this tool. If the tool has to evaluate any of the docker images strings at runtime, those ones cannot be reported here.
-          items:
-            $ref: '#/components/schemas/ImageData'
-          type: array
-        included_apps:
-          description: An array of IDs for the applications that are stored inside this tool.
-          example: '[https://bio.tools/tool/mytum.de/SNAP2/1, https://bio.tools/bioexcel_seqqc]'
-          items:
-            description: An array of IDs for the applications that are stored inside this tool.
-            example: '[https://bio.tools/tool/mytum.de/SNAP2/1, https://bio.tools/bioexcel_seqqc]'
-            type: string
-          type: array
-        is_production:
-          description: This version of a tool is guaranteed to not change over time (for example, a  tool built from a tag in git as opposed to a branch). A production quality tool  is required to have a checksum
-          type: boolean
-        meta_version:
-          description: The version of this tool version in the registry. Iterates when fields like the description, author, etc. are updated.
-          type: string
-        name:
-          description: The name of the version.
-          type: string
-        signed:
-          description: Reports whether this version of the tool has been signed.
-          type: boolean
-        url:
-          description: The URL for this tool version in this registry.
-          example: http://agora.broadinstitute.org/tools/123456/versions/1
-          type: string
-        verified:
-          description: Reports whether this tool has been verified by a specific organization or individual.
-          type: boolean
-        verified_source:
-          description: Source of metadata that can support a verified tool, such as an email or URL.
-          items:
-            description: Source of metadata that can support a verified tool, such as an email or URL.
-            type: string
-          type: array
-      required:
-        - id
-        - url
-      type: object
-    ToolVersionV1:
-      properties:
-        descriptor-type:
+      - in: query
+        name: version
+        schema:
+          type: string
+      requestBody:
+        content:
+          '*/*':
+            schema:
+              type: string
+      responses:
+        default:
+          content:
+            application/json:
+              schema:
+                items:
+                  $ref: '#/components/schemas/SourceFile'
+                type: array
+                uniqueItems: true
+          description: default response
+      security:
+      - bearer: []
+      tags:
+      - workflows
+  /workflows/{workflowId}/tools/{workflowVersionId}:
+    get:
+      description: Get the Tools for a given workflow version.
+      operationId: getTableToolContent
+      parameters:
+      - in: path
+        name: workflowId
+        required: true
+        schema:
+          format: int64
+          type: integer
+      - in: path
+        name: workflowVersionId
+        required: true
+        schema:
+          format: int64
+          type: integer
+      responses:
+        default:
+          content:
+            application/json:
+              schema:
+                type: string
+          description: default response
+      security:
+      - bearer: []
+      tags:
+      - workflows
+  /workflows/{workflowId}/users:
+    get:
+      description: Get users of a workflow.
+      operationId: getUsers_1
+      parameters:
+      - in: path
+        name: workflowId
+        required: true
+        schema:
+          format: int64
+          type: integer
+      responses:
+        default:
+          content:
+            application/json:
+              schema:
+                items:
+                  $ref: '#/components/schemas/User'
+                type: array
+          description: default response
+      security:
+      - bearer: []
+      tags:
+      - workflows
+  /workflows/{workflowId}/workflowVersions:
+    put:
+      description: Update the workflow versions linked to a workflow.
+      operationId: updateWorkflowVersion
+      parameters:
+      - in: path
+        name: workflowId
+        required: true
+        schema:
+          format: int64
+          type: integer
+      requestBody:
+        content:
+          '*/*':
+            schema:
+              items:
+                $ref: '#/components/schemas/WorkflowVersion'
+              type: array
+      responses:
+        default:
+          content:
+            application/json:
+              schema:
+                items:
+                  $ref: '#/components/schemas/WorkflowVersion'
+                type: array
+                uniqueItems: true
+          description: default response
+      security:
+      - bearer: []
+      tags:
+      - workflows
+  /workflows/{workflowId}/workflowVersions/{workflowVersionId}/sourcefiles:
+    get:
+      description: Retrieve sourcefiles for an entry's version
+      operationId: getWorkflowVersionsSourcefiles
+      parameters:
+      - description: Workflow to retrieve the version from.
+        in: path
+        name: workflowId
+        required: true
+        schema:
+          format: int64
+          type: integer
+      - description: Workflow version to retrieve the version from.
+        in: path
+        name: workflowVersionId
+        required: true
+        schema:
+          format: int64
+          type: integer
+      - description: List of file types to filter sourcefiles by
+        in: query
+        name: fileTypes
+        schema:
           items:
             enum:
-              - CWL
-              - WDL
-            type: string
-          type: array
-        dockerfile:
-          type: boolean
-        id:
-          type: string
-        image:
-          type: string
-        meta-version:
-          type: string
-        name:
-          type: string
-        url:
-          type: string
-        verified:
-          type: boolean
-        verified-source:
-          type: string
-      type: object
-    User:
-      properties:
-        avatarUrl:
-          type: string
-        curator:
-          type: boolean
-        id:
-          format: int64
-          type: integer
-        isAdmin:
-          type: boolean
-        name:
-          type: string
-        orcid:
-          type: string
-        privacyPolicyVersion:
-          enum:
-            - NONE
-            - PRIVACY_POLICY_VERSION_2_5
-          type: string
-        privacyPolicyVersionAcceptanceDate:
-          format: int64
-          type: integer
-        setupComplete:
-          type: boolean
-        tosacceptanceDate:
-          format: int64
-          type: integer
-        tosversion:
-          enum:
-            - NONE
-            - TOS_VERSION_1
-            - TOS_VERSION_2
-          type: string
-        tosversionAcceptanceDate:
-          format: int64
-          type: integer
-          writeOnly: true
-        userProfiles:
-          additionalProperties:
-            $ref: '#/components/schemas/Profile'
-          type: object
-        username:
-          type: string
-      type: object
-    Validation:
-      properties:
-        id:
-          format: int64
-          type: integer
-        message:
-          type: string
-        type:
-          enum:
             - DOCKSTORE_CWL
             - DOCKSTORE_WDL
             - DOCKERFILE
@@ -1407,6677 +8159,107 @@
             - GXFORMAT2_TEST_FILE
             - DOCKSTORE_SWL
             - SWL_TEST_JSON
-          type: string
-        valid:
-          type: boolean
-      type: object
-    VerificationInformation:
-      properties:
-        metadata:
-          type: string
-        platformVersion:
-          type: string
-        verified:
-          type: boolean
-      type: object
-    Version:
-      properties:
-        author:
-          type: string
-        commitID:
-          type: string
-        dbUpdateDate:
-          format: int64
-          type: integer
-        description:
-          type: string
-        descriptionSource:
-          enum:
-            - README
-            - DESCRIPTOR
-          type: string
-        dirtyBit:
-          type: boolean
-        doiStatus:
-          enum:
-            - NOT_REQUESTED
-            - REQUESTED
-            - CREATED
-          type: string
-        doiURL:
-          type: string
-        email:
-          type: string
-        frozen:
-          type: boolean
-        hidden:
-          type: boolean
-        id:
-          format: int64
-          type: integer
-        images:
-          items:
-            $ref: '#/components/schemas/Image'
-          type: array
-          uniqueItems: true
-        input_file_formats:
-          items:
-            $ref: '#/components/schemas/FileFormat'
-          type: array
-          uniqueItems: true
-        name:
-          type: string
-        output_file_formats:
-          items:
-            $ref: '#/components/schemas/FileFormat'
-          type: array
-          uniqueItems: true
-        parent:
-          $ref: '#/components/schemas/EntryObjectObject'
-        reference:
-          type: string
-        referenceType:
-          enum:
-            - COMMIT
-            - TAG
-            - BRANCH
-            - NOT_APPLICABLE
-            - UNSET
-          type: string
-        valid:
-          type: boolean
-        validations:
-          items:
-            $ref: '#/components/schemas/Validation'
-          type: array
-          uniqueItems: true
-        verified:
-          type: boolean
-        verifiedSource:
-          type: string
-        verifiedSources:
-          items:
             type: string
           type: array
-        versionEditor:
-          $ref: '#/components/schemas/User'
-        versionMetadata:
-          $ref: '#/components/schemas/VersionMetadata'
-        workingDirectory:
-          type: string
-      type: object
-    VersionMetadata:
-      properties:
-        id:
-          format: int64
-          type: integer
-        parsedInformationSet:
-          items:
-            $ref: '#/components/schemas/ParsedInformation'
-          type: array
-      type: object
-    VersionVerifiedPlatform:
-      properties:
-        metadata:
-          type: string
-        path:
-          type: string
-        platformVersion:
-          type: string
-        source:
-          type: string
-        verified:
-          type: boolean
-        versionId:
-          format: int64
-          type: integer
-      type: object
-    Workflow:
-      discriminator:
-        propertyName: type
-      properties:
-        aliases:
-          additionalProperties:
-            $ref: '#/components/schemas/Alias'
-          type: object
-        author:
-          type: string
-        checker_id:
-          format: int64
-          type: integer
-        conceptDoi:
-          type: string
-        dbCreateDate:
-          format: int64
-          type: integer
-        dbUpdateDate:
-          format: int64
-          type: integer
-        defaultTestParameterFilePath:
-          type: string
-        defaultVersion:
-          type: string
-        description:
-          type: string
-        descriptorType:
-          enum:
-            - CWL
-            - WDL
-            - gxformat2
-            - SWL
-            - NFL
-            - service
-            
-            
-          type: string
-        descriptorTypeSubclass:
-          enum:
-            - docker-compose
-            - helm
-            - swarm
-            - kubernetes
-            - n/a
-          type: string
-        email:
-          type: string
-        forumUrl:
-          maxLength: 256
-          minLength: 0
-          type: string
-        full_workflow_path:
-          type: string
-        gitUrl:
-          type: string
-        has_checker:
-          type: boolean
-        id:
-          format: int64
-          type: integer
-        input_file_formats:
-          items:
-            $ref: '#/components/schemas/FileFormat'
-          type: array
-          uniqueItems: true
-        isChecker:
-          type: boolean
-        is_published:
-          type: boolean
-        labels:
-          items:
-            $ref: '#/components/schemas/Label'
-          type: array
-          uniqueItems: true
-        lastUpdated:
-          format: int64
-          type: integer
-        last_modified:
-          format: int32
-          type: integer
-        last_modified_date:
-          format: int64
-          type: integer
-        licenseInformation:
-          $ref: '#/components/schemas/LicenseInformation'
-        metadataFromEntry:
-          $ref: '#/components/schemas/Workflow'
-        metadataFromVersion:
-          $ref: '#/components/schemas/Version'
-        mode:
-          enum:
-            - FULL
-            - STUB
-            - HOSTED
-            - DOCKSTORE_YML
-          type: string
-        organization:
-          type: string
-        output_file_formats:
-          items:
-            $ref: '#/components/schemas/FileFormat'
-          type: array
-          uniqueItems: true
-        parentEntry:
-          $ref: '#/components/schemas/Entry'
-        path:
-          type: string
-        repository:
-          type: string
-        sourceControl:
-          enum:
-            - dockstore.org
-            - github.com
-            - bitbucket.org
-            - gitlab.com
-          type: string
-        source_control_provider:
-          type: string
-        starredUsers:
-          items:
-            $ref: '#/components/schemas/User'
-          type: array
-          uniqueItems: true
-        topicId:
-          format: int64
-          type: integer
-        type:
-          type: string
-        users:
-          items:
-            $ref: '#/components/schemas/User'
-          type: array
-          uniqueItems: true
-        workflowName:
-          type: string
-        workflowVersions:
-          items:
-            $ref: '#/components/schemas/WorkflowVersion'
-          type: array
-          uniqueItems: true
-        workflow_path:
-          type: string
-      required:
-        - type
-      type: object
-    WorkflowVersion:
-      properties:
-        aliases:
-          additionalProperties:
-            $ref: '#/components/schemas/Alias'
-          type: object
-        author:
-          type: string
-        commitID:
-          type: string
-        dbUpdateDate:
-          format: int64
-          type: integer
-        description:
-          type: string
-        descriptionSource:
-          enum:
-            - README
-            - DESCRIPTOR
-          type: string
-        dirtyBit:
-          type: boolean
-        doiStatus:
-          enum:
-            - NOT_REQUESTED
-            - REQUESTED
-            - CREATED
-          type: string
-        doiURL:
-          type: string
-        email:
-          type: string
-        frozen:
-          type: boolean
-        hidden:
-          type: boolean
-        id:
-          format: int64
-          type: integer
-        images:
-          items:
-            $ref: '#/components/schemas/Image'
-          type: array
-          uniqueItems: true
-        input_file_formats:
-          items:
-            $ref: '#/components/schemas/FileFormat'
-          type: array
-          uniqueItems: true
-        last_modified:
-          format: int64
-          type: integer
-        legacyVersion:
-          type: boolean
-        name:
-          type: string
-        output_file_formats:
-          items:
-            $ref: '#/components/schemas/FileFormat'
-          type: array
-          uniqueItems: true
-        parent:
-          $ref: '#/components/schemas/EntryObjectObject'
-        reference:
-          type: string
-        referenceType:
-          enum:
-            - COMMIT
-            - TAG
-            - BRANCH
-            - NOT_APPLICABLE
-            - UNSET
-          type: string
-        subClass:
-          enum:
-            - DOCKER_COMPOSE
-            - SWARM
-            - KUBERNETES
-            - HELM
-          type: string
-        synced:
-          type: boolean
-        valid:
-          type: boolean
-        validations:
-          items:
-            $ref: '#/components/schemas/Validation'
-          type: array
-          uniqueItems: true
-        verified:
-          type: boolean
-        verifiedSource:
-          type: string
-        verifiedSources:
-          items:
-            type: string
-          type: array
-        versionEditor:
-          $ref: '#/components/schemas/User'
-        versionMetadata:
-          $ref: '#/components/schemas/VersionMetadata'
-        workflow_path:
-          type: string
-        workingDirectory:
-          type: string
-      type: object
-    WorkflowVersionPathInfo:
-      properties:
-        fullWorkflowPath:
-          type: string
-        tagName:
-          type: string
-      type: object
-  securitySchemes:
-    bearer:
-      scheme: bearer
-      type: http
-info:
-  contact:
-    email: theglobalalliance@genomicsandhealth.org
-    name: Dockstore@ga4gh
-    url: https://discuss.dockstore.org/t/opening-helpdesk-tickets/1506
-  description: This describes the dockstore API, a webservice that manages pairs of Docker images and associated metadata such as CWL documents and Dockerfiles used to build those images. Explore swagger.json for a Swagger 2.0 description of our API and explore openapi.yaml for OpenAPI 3.0 descriptions.
-  license:
-    name: Apache License Version 2.0
-    url: https://github.com/dockstore/dockstore/blob/develop/LICENSE
-  termsOfService: TBD
-  title: Dockstore API
-<<<<<<< HEAD
-  version: 1.11.0-alpha.1-SNAPSHOT
-=======
-  version: 1.10.2-SNAPSHOT
->>>>>>> f47f2012
-openapi: 3.0.1
-paths:
-  /aliases/workflow-versions/{alias}:
-    get:
-      description: Retrieves workflow version path information by alias.
-      operationId: getWorkflowVersionPathInfoByAlias
-      parameters:
-        - in: path
-          name: alias
-          required: true
-          schema:
-            type: string
-      responses:
-        default:
-          content:
-            application/json:
-              schema:
-                $ref: '#/components/schemas/WorkflowVersionPathInfo'
-          description: default response
-      security:
-        - bearer: []
-      tags:
-        - aliases
-  /aliases/workflow-versions/{workflowVersionId}:
-    post:
-      description: Add aliases linked to a workflow version in Dockstore.
-      operationId: addAliases_1
-      parameters:
-        - in: path
-          name: workflowVersionId
-          required: true
-          schema:
-            format: int64
-            type: integer
-        - in: query
-          name: aliases
-          schema:
-            type: string
-      responses:
-        default:
-          content:
-            application/json:
-              schema:
-                $ref: '#/components/schemas/WorkflowVersion'
-          description: default response
-      security:
-        - bearer: []
-      tags:
-        - aliases
-  /api/ga4gh/v1/tools:
-    get:
-      description: This endpoint returns all tools available or a filtered subset using metadata query parameters.
-      operationId: toolsGetV1
-      parameters:
-        - in: query
-          name: id
-          schema:
-            type: string
-        - in: query
-          name: registry
-          schema:
-            type: string
-        - in: query
-          name: organization
-          schema:
-            type: string
-        - in: query
-          name: name
-          schema:
-            type: string
-        - in: query
-          name: toolname
-          schema:
-            type: string
-        - in: query
-          name: description
-          schema:
-            type: string
-        - in: query
-          name: author
-          schema:
-            type: string
-        - in: query
-          name: offset
-          schema:
-            type: string
-        - in: query
-          name: limit
-          schema:
-            format: int32
-            type: integer
-      responses:
-        "200":
-          content:
-            application/json:
-              schema:
-                items:
-                  $ref: '#/components/schemas/ToolV1'
-                type: array
-          description: An array of Tools that match the filter.
-      summary: List all tools
-      tags:
-        - GA4GHV1
-  /api/ga4gh/v1/tools/{id}:
-    get:
-      description: This endpoint returns one specific tool (which has ToolVersions nested inside it)
-      operationId: toolsIdGetV1
-      parameters:
-        - in: path
-          name: id
-          required: true
-          schema:
-            type: string
-      responses:
-        "200":
-          content:
-            application/json:
-              schema:
-                $ref: '#/components/schemas/ToolV1'
-          description: A tool.
-      summary: List one specific tool, acts as an anchor for self references
-      tags:
-        - GA4GHV1
-  /api/ga4gh/v1/tools/{id}/versions:
-    get:
-      description: Returns all versions of the specified tool
-      operationId: toolsIdVersionGetV1
-      parameters:
-        - in: path
-          name: id
-          required: true
-          schema:
-            type: string
-      responses:
-        "200":
-          content:
-            application/json:
-              schema:
-                items:
-                  $ref: '#/components/schemas/ToolVersionV1'
-                type: array
-          description: An array of tool versions
-      summary: List versions of a tool
-      tags:
-        - GA4GHV1
-  /api/ga4gh/v1/tools/{id}/versions/{version_id}:
-    get:
-      description: This endpoint returns one specific tool version
-      operationId: versionIdGetV1
-      parameters:
-        - in: path
-          name: id
-          required: true
-          schema:
-            type: string
-        - in: path
-          name: version_id
-          required: true
-          schema:
-            type: string
-      responses:
-        "200":
-          content:
-            application/json:
-              schema:
-                $ref: '#/components/schemas/ToolVersionV1'
-          description: A tool version.
-      summary: List one specific tool version, acts as an anchor for self references
-      tags:
-        - GA4GHV1
-  /api/ga4gh/v1/tools/{id}/versions/{version_id}/dockerfile:
-    get:
-      description: Returns the dockerfile for the specified image.
-      operationId: dockerfileGetV1
-      parameters:
-        - in: path
-          name: id
-          required: true
-          schema:
-            type: string
-        - in: path
-          name: version_id
-          required: true
-          schema:
-            type: string
-      responses:
-        "200":
-          content:
-            application/json:
-              schema:
-                $ref: '#/components/schemas/ToolDockerfile'
-          description: The tool payload.
-      summary: Get the dockerfile for the specified image.
-      tags:
-        - GA4GHV1
-  /api/ga4gh/v1/tools/{id}/versions/{version_id}/{type}/descriptor:
-    get:
-      description: Returns the CWL or WDL descriptor for the specified tool.
-      operationId: descriptorGetV1
-      parameters:
-        - in: path
-          name: type
-          required: true
-          schema:
-            type: string
-        - in: path
-          name: id
-          required: true
-          schema:
-            type: string
-        - in: path
-          name: version_id
-          required: true
-          schema:
-            type: string
-      responses:
-        "200":
-          content:
-            application/json:
-              schema:
-                $ref: '#/components/schemas/ToolDescriptor'
-          description: The tool descriptor.
-        "404":
-          content:
-            application/json:
-              schema:
-                $ref: '#/components/schemas/ToolDescriptor'
-          description: The tool can not be output in the specified type.
-      summary: Get the tool descriptor (CWL/WDL) for the specified tool.
-      tags:
-        - GA4GHV1
-  /api/ga4gh/v1/tools/{id}/versions/{version_id}/{type}/descriptor/{relative_path}:
-    get:
-      description: Returns additional CWL or WDL descriptors for the specified tool in the same or subdirectories
-      operationId: relativeDescriptorGetV1
-      parameters:
-        - in: path
-          name: type
-          required: true
-          schema:
-            type: string
-        - in: path
-          name: id
-          required: true
-          schema:
-            type: string
-        - in: path
-          name: version_id
-          required: true
-          schema:
-            type: string
-        - in: path
-          name: relative_path
-          required: true
-          schema:
-            type: string
-      responses:
-        "200":
-          content:
-            application/json:
-              schema:
-                $ref: '#/components/schemas/ToolDescriptor'
-          description: The tool descriptor.
-        "404":
-          content:
-            application/json:
-              schema:
-                $ref: '#/components/schemas/ToolDescriptor'
-          description: The tool can not be output in the specified type.
-      summary: Get additional tool descriptor files (CWL/WDL) relative to the main file
-      tags:
-        - GA4GHV1
-  /api/ga4gh/v1/tools/{id}/versions/{version_id}/{type}/tests:
-    get:
-      operationId: testsGetV1
-      parameters:
-        - in: path
-          name: type
-          required: true
-          schema:
-            type: string
-        - in: path
-          name: id
-          required: true
-          schema:
-            type: string
-        - in: path
-          name: version_id
-          required: true
-          schema:
-            type: string
-      responses:
-        "200":
-          content:
-            application/json:
-              schema:
-                items:
-                  $ref: '#/components/schemas/ToolTestsV1'
-                type: array
-          description: The tool test JSON response.
-        "404":
-          content:
-            application/json:
-              schema:
-                items:
-                  $ref: '#/components/schemas/ToolTestsV1'
-                type: array
-          description: The tool can not be output in the specified type.
-      summary: Get an array of test JSONs suitable for use with this descriptor type.
-      tags:
-        - GA4GHV1
-  /api/ga4gh/v2/extended/containers/{organization}:
-    get:
-      description: This endpoint returns entries of an organization.
-      operationId: entriesOrgGet
-      parameters:
-        - in: path
-          name: organization
-          required: true
-          schema:
-            type: string
-      responses:
-        "200":
-          content:
-            application/json:
-              schema:
-                items:
-                  $ref: '#/components/schemas/ToolV1'
-                type: array
-          description: An array of Tools of the input organization.
-      summary: List entries of an organization
-      tags:
-        - extendedGA4GH
-  /api/ga4gh/v2/extended/organizations:
-    get:
-      description: This endpoint returns list of all organizations.
-      operationId: entriesOrgsGet
-      responses:
-        "200":
-          content:
-            application/json:
-              schema:
-                items:
-                  type: string
-                type: array
-          description: An array of organizations' names.
-      summary: List all organizations
-      tags:
-        - extendedGA4GH
-  /api/ga4gh/v2/extended/tools/entry/_search:
-    post:
-      description: This endpoint searches the indices for all published tools and workflows. Used by utilities that expect to talk to an elastic search endpoint.
-      operationId: toolsIndexSearch
-      requestBody:
-        content:
-          '*/*':
-            schema:
-              type: string
-      responses:
-        "200":
-          content:
-            application/json:
-              schema:
-                type: string
-          description: An elastic search result.
-      summary: Search the tools and workflows indices.
-      tags:
-        - extendedGA4GH
-  /api/ga4gh/v2/extended/tools/index:
-    post:
-      description: This endpoint updates the indices for all published tools and workflows.
-      operationId: Update the workflows and tools indices
-      responses:
-        "200":
-          content:
-            text/plain:
-              schema:
-                type: integer
-          description: Workflows and tools indices populated with entries.
-      security:
-        - bearer: []
-      summary: Update the workflows and tools indices
-      tags:
-        - extendedGA4GH
-  /api/ga4gh/v2/extended/tools/{organization}:
-    get:
-      description: This endpoint returns tools of an organization.
-      operationId: toolsOrgGet
-      parameters:
-        - in: path
-          name: organization
-          required: true
-          schema:
-            type: string
-      responses:
-        "200":
-          content:
-            application/json:
-              schema:
-                items:
-                  $ref: '#/components/schemas/ToolV1'
-                type: array
-          description: An array of Tools of the input organization.
-      summary: List tools of an organization
-      tags:
-        - extendedGA4GH
-  /api/ga4gh/v2/extended/workflows/{organization}:
-    get:
-      description: This endpoint returns workflows of an organization.
-      operationId: workflowsOrgGet
-      parameters:
-        - in: path
-          name: organization
-          required: true
-          schema:
-            type: string
-      responses:
-        "200":
-          content:
-            application/json:
-              schema:
-                items:
-                  $ref: '#/components/schemas/ToolV1'
-                type: array
-          description: An array of Tools of the input organization.
-      summary: List workflows of an organization
-      tags:
-        - extendedGA4GH
-  /api/ga4gh/v2/extended/{id}/versions/{version_id}/{type}/tests/{relative_path}:
-    post:
-      description: Test JSON can be annotated with whether they ran correctly keyed by platform and associated with some metadata.
-      operationId: verifyTestParameterFilePost
-      parameters:
-        - in: path
-          name: type
-          required: true
-          schema:
-            type: string
-        - in: path
-          name: id
-          required: true
-          schema:
-            type: string
-        - in: path
-          name: version_id
-          required: true
-          schema:
-            type: string
-        - in: path
-          name: relative_path
-          required: true
-          schema:
-            type: string
-        - in: query
-          name: platform
-          schema:
-            type: string
-        - in: query
-          name: platform_version
-          schema:
-            type: string
-        - in: query
-          name: verified
-          schema:
-            type: boolean
-        - in: query
-          name: metadata
-          schema:
-            type: string
-      responses:
-        "200":
-          content:
-            application/json:
-              schema:
-                type: string
-          description: The tool test JSON response.
-        "401":
-          content:
-            application/json:
-              schema:
-                $ref: '#/components/schemas/Error'
-          description: Credentials not provided or incorrect.
-        "404":
-          content:
-            application/json:
-              schema:
-                $ref: '#/components/schemas/Error'
-          description: The tool test cannot be found to annotate.
-      security:
-        - bearer: []
-      summary: Annotate test JSON with information on whether it ran successfully on particular platforms plus metadata
-      tags:
-        - extendedGA4GH
-  /auth/tokens/bitbucket.org:
-    get:
-      description: Add a new bitbucket.org token, used by quay.io redirect.
-      operationId: addBitbucketToken
-      parameters:
-        - in: query
-          name: code
-          schema:
-            type: string
-      responses:
-        default:
-          content:
-            application/json:
-              schema:
-                $ref: '#/components/schemas/Token'
-          description: default response
-      security:
-        - bearer: []
-      tags:
-        - tokens
-  /auth/tokens/github:
-    post:
-      description: Allow satellizer to post a new GitHub token to dockstore, used by login, can create new users.
-      operationId: addToken
-      requestBody:
-        content:
-          '*/*':
-            schema:
-              type: string
-      responses:
-        default:
-          content:
-            application/json:
-              schema:
-                $ref: '#/components/schemas/Token'
-          description: default response
-      security:
-        - bearer: []
-      tags:
-        - tokens
-  /auth/tokens/github.com:
-    get:
-      description: Add a new github.com token, used by accounts page.
-      operationId: addGithubToken
-      parameters:
-        - in: query
-          name: code
-          schema:
-            type: string
-      responses:
-        default:
-          content:
-            application/json:
-              schema:
-                $ref: '#/components/schemas/Token'
-          description: default response
-      security:
-        - bearer: []
-      tags:
-        - tokens
-  /auth/tokens/gitlab.com:
-    get:
-      description: Add a new gitlab.com token.
-      operationId: addGitlabToken
-      parameters:
-        - in: query
-          name: code
-          schema:
-            type: string
-      responses:
-        default:
-          content:
-            application/json:
-              schema:
-                $ref: '#/components/schemas/Token'
-          description: default response
-      security:
-        - bearer: []
-      tags:
-        - tokens
-  /auth/tokens/google:
-    post:
-      description: Allow satellizer to post a new Google token to Dockstore.
-      operationId: addGoogleToken
-      requestBody:
-        content:
-          '*/*':
-            schema:
-              type: string
-      responses:
-        default:
-          content:
-            application/json:
-              schema:
-                $ref: '#/components/schemas/Token'
-          description: default response
-      security:
-        - bearer: []
-      tags:
-        - tokens
-  /auth/tokens/orcid.org:
-    post:
-      description: Using OAuth code from ORCID, request and store tokens from ORCID API
-      operationId: addOrcidToken
-      parameters:
-        - in: query
-          name: code
-          schema:
-            type: string
-      responses:
-        default:
-          content:
-            application/json:
-              schema:
-                $ref: '#/components/schemas/Token'
-          description: default response
-      security:
-        - bearer: []
-      summary: Add a new orcid.org token
-      tags:
-        - tokens
-  /auth/tokens/quay.io:
-    get:
-      description: Add a new quay IO token.
-      operationId: addQuayToken
-      parameters:
-        - in: query
-          name: access_token
-          schema:
-            type: string
-      responses:
-        default:
-          content:
-            application/json:
-              schema:
-                $ref: '#/components/schemas/Token'
-          description: default response
-      security:
-        - bearer: []
-      tags:
-        - tokens
-  /auth/tokens/zenodo.org:
-    get:
-      description: Add a new zenodo.org token, used by accounts page.
-      operationId: addZenodoToken
-      parameters:
-        - in: query
-          name: code
-          schema:
-            type: string
-      responses:
-        default:
-          content:
-            application/json:
-              schema:
-                $ref: '#/components/schemas/Token'
-          description: default response
-      security:
-        - bearer: []
-      tags:
-        - tokens
-  /auth/tokens/{tokenId}:
-    delete:
-      description: Delete a token.
-      operationId: deleteToken
-      parameters:
-        - in: path
-          name: tokenId
-          required: true
-          schema:
-            format: int64
-            type: integer
-      responses:
-        default:
-          content:
-            application/json: {}
-          description: default response
-      security:
-        - bearer: []
-      tags:
-        - tokens
-    get:
-      description: Get a specific token by id.
-      operationId: listToken
-      parameters:
-        - in: path
-          name: tokenId
-          required: true
-          schema:
-            format: int64
-            type: integer
-      responses:
-        default:
-          content:
-            application/json:
-              schema:
-                $ref: '#/components/schemas/Token'
-          description: default response
-      security:
-        - bearer: []
-      tags:
-        - tokens
-  /containers/dockerRegistryList:
-    get:
-      description: Get the list of docker registries supported on Dockstore.
-      operationId: getDockerRegistries
-      responses:
-        default:
-          content:
-            application/json:
-              schema:
-                items:
-                  $ref: '#/components/schemas/RegistryBean'
-                type: array
-          description: default response
-      tags:
-        - containers
-  /containers/hostedEntry:
-    post:
-      description: Create a hosted tool.
-      operationId: createHostedTool_1
-      parameters:
-        - in: query
-          name: registry
-          schema:
-            type: string
-        - in: query
-          name: name
-          schema:
-            type: string
-        - in: query
-          name: descriptorType
-          schema:
-            type: string
-        - in: query
-          name: namespace
-          schema:
-            type: string
-        - in: query
-          name: entryName
-          schema:
-            type: string
-      responses:
-        "200":
-          content:
-            application/json:
-              schema:
-                $ref: '#/components/schemas/Entry'
-          description: Successfully created hosted entry
-      security:
-        - bearer: []
-      tags:
-        - hosted
-  /containers/hostedEntry/{entryId}:
-    delete:
-      description: Delete a revision of a hosted tool.
-      operationId: deleteHostedToolVersion_1
-      parameters:
-        - in: path
-          name: entryId
-          required: true
-          schema:
-            format: int64
-            type: integer
-        - in: query
-          name: version
-          schema:
-            type: string
-      responses:
-        "200":
-          content:
-            application/json:
-              schema:
-                $ref: '#/components/schemas/Entry'
-          description: Successfully deleted hosted entry version
-      security:
-        - bearer: []
-      tags:
-        - hosted
-    patch:
-      description: Non-idempotent operation for creating new revisions of hosted tools.
-      operationId: editHostedTool
-      parameters:
-        - description: Entry to modify
-          in: path
-          name: entryId
-          required: true
-          schema:
-            format: int64
-            type: integer
-      requestBody:
-        content:
-          application/json:
-            schema:
-              items:
-                $ref: '#/components/schemas/SourceFile'
-              type: array
-              uniqueItems: true
-        description: Set of updated sourcefiles, add files by adding new files with unknown paths, delete files by including them with emptied content
-        required: true
-      responses:
-        default:
-          content:
-            application/json:
-              schema:
-                $ref: '#/components/schemas/Tool'
-          description: default response
-      security:
-        - bearer: []
-      tags:
-        - hosted
-  /containers/namespace/{namespace}/published:
-    get:
-      description: List all published tools belonging to the specified namespace.
-      operationId: getPublishedContainersByNamespace
-      parameters:
-        - in: path
-          name: namespace
-          required: true
-          schema:
-            type: string
-      responses:
-        default:
-          content:
-            application/json:
-              schema:
-                items:
-                  $ref: '#/components/schemas/Tool'
-                type: array
-          description: default response
-      tags:
-        - containers
-  /containers/path/tool/{repository}:
-    get:
-      description: Get a tool by the specific tool path
-      operationId: getContainerByToolPath
-      parameters:
-        - in: path
-          name: repository
-          required: true
-          schema:
-            type: string
-        - in: query
-          name: include
-          schema:
-            type: string
-      responses:
-        default:
-          content:
-            application/json:
-              schema:
-                $ref: '#/components/schemas/Tool'
-          description: default response
-      security:
-        - bearer: []
-      tags:
-        - containers
-  /containers/path/tool/{repository}/published:
-    get:
-      description: Get a published tool by the specific tool path.
-      operationId: getPublishedContainerByToolPath
-      parameters:
-        - in: path
-          name: repository
-          required: true
-          schema:
-            type: string
-        - in: query
-          name: include
-          schema:
-            type: string
-      responses:
-        default:
-          content:
-            application/json:
-              schema:
-                $ref: '#/components/schemas/Tool'
-          description: default response
-      tags:
-        - containers
-  /containers/path/{containerId}/tags:
-    get:
-      description: Get tags for a tool by id.
-      operationId: getTagsByPath
-      parameters:
-        - in: path
-          name: containerId
-          required: true
-          schema:
-            format: int64
-            type: integer
-      responses:
-        default:
-          content:
-            application/json:
-              schema:
-                items:
-                  $ref: '#/components/schemas/Tag'
+      responses:
+        default:
+          content:
+            application/json:
+              schema:
+                items:
+                  $ref: '#/components/schemas/SourceFile'
                 type: array
                 uniqueItems: true
           description: default response
       security:
-        - bearer: []
-      tags:
-        - containertags
-  /containers/path/{repository}:
-    get:
-      description: Get a list of tools by path.
-      operationId: getContainerByPath
-      parameters:
-        - in: path
-          name: repository
-          required: true
-          schema:
-            type: string
-      responses:
-        default:
-          content:
-            application/json:
-              schema:
-                items:
-                  $ref: '#/components/schemas/Tool'
-                type: array
-          description: default response
-      security:
-        - bearer: []
-      tags:
-        - containers
-  /containers/path/{repository}/published:
-    get:
-      description: Get a list of published tools by path.
-      operationId: getPublishedContainerByPath
-      parameters:
-        - in: path
-          name: repository
-          required: true
-          schema:
-            type: string
-      responses:
-        default:
-          content:
-            application/json:
-              schema:
-                items:
-                  $ref: '#/components/schemas/Tool'
-                type: array
-          description: default response
-      security:
-        - bearer: []
-      tags:
-        - containers
-  /containers/published:
-    get:
-      description: List all published tools.
-      operationId: allPublishedContainers
-      parameters:
-        - in: query
-          name: offset
-          schema:
-            type: string
-        - in: query
-          name: limit
-          schema:
-            default: 100
-            format: int32
-            type: integer
-        - in: query
-          name: filter
-          schema:
-            default: ""
-            type: string
-        - in: query
-          name: sortCol
-          schema:
-            default: stars
-            type: string
-        - in: query
-          name: sortOrder
-          schema:
-            default: desc
-            type: string
-      responses:
-        default:
-          content:
-            application/json:
-              schema:
-                items:
-                  $ref: '#/components/schemas/Tool'
-                type: array
-          description: default response
-      tags:
-        - containers
-  /containers/registerManual:
-    post:
-      description: Register a tool manually, along with tags.
-      operationId: registerManual
-      requestBody:
-        content:
-          '*/*':
-            schema:
-              $ref: '#/components/schemas/Tool'
-      responses:
-        default:
-          content:
-            application/json:
-              schema:
-                $ref: '#/components/schemas/Tool'
-          description: default response
-      security:
-        - bearer: []
-      tags:
-        - containers
-  /containers/schema/{containerId}/published:
-    get:
-      description: Get a published tool's schema by ID.
-      operationId: getPublishedContainerSchema
-      parameters:
-        - in: path
-          name: containerId
-          required: true
-          schema:
-            format: int64
-            type: integer
-      responses:
-        default:
-          content:
-            application/json:
-              schema:
-                items:
-                  type: object
-                type: array
-          description: default response
-      tags:
-        - containers
-  /containers/tags:
-    get:
-      description: List the tags for a tool.
-      operationId: tags
-      parameters:
-        - in: query
-          name: containerId
-          schema:
-            format: int64
-            type: integer
-      responses:
-        default:
-          content:
-            application/json:
-              schema:
-                items:
-                  $ref: '#/components/schemas/Tag'
-                type: array
-          description: default response
-      security:
-        - bearer: []
-      tags:
-        - containers
-  /containers/{alias}/aliases:
-    get:
-      description: Retrieves a tool by alias.
-      operationId: getToolByAlias
-      parameters:
-        - in: path
-          name: alias
-          required: true
-          schema:
-            type: string
-      responses:
-        default:
-          content:
-            application/json:
-              schema:
-                $ref: '#/components/schemas/Tool'
-          description: default response
-      security:
-        - bearer: []
-      tags:
-        - containers
-  /containers/{containerId}:
-    delete:
-      description: Delete a tool.
-      operationId: deleteContainer
-      parameters:
-        - in: path
-          name: containerId
-          required: true
-          schema:
-            format: int64
-            type: integer
-      responses:
-        default:
-          content:
-            application/json: {}
-          description: default response
-      security:
-        - bearer: []
-      tags:
-        - containers
-    get:
-      description: Retrieve a tool
-      operationId: getContainer
-      parameters:
-        - in: path
-          name: containerId
-          required: true
-          schema:
-            format: int64
-            type: integer
-        - in: query
-          name: include
-          schema:
-            type: string
-      responses:
-        default:
-          content:
-            application/json:
-              schema:
-                $ref: '#/components/schemas/Tool'
-          description: default response
-      security:
-        - bearer: []
-      tags:
-        - containers
-    put:
-      description: Update the tool with the given tool.
-      operationId: updateContainer
-      parameters:
-        - in: path
-          name: containerId
-          required: true
-          schema:
-            format: int64
-            type: integer
-      requestBody:
-        content:
-          '*/*':
-            schema:
-              $ref: '#/components/schemas/Tool'
-      responses:
-        default:
-          content:
-            application/json:
-              schema:
-                $ref: '#/components/schemas/Tool'
-          description: default response
-      security:
-        - bearer: []
-      tags:
-        - containers
-  /containers/{containerId}/descriptor/{relative-path}:
-    get:
-      description: Get the corresponding descriptor file.
-      operationId: secondaryDescriptorPath
-      parameters:
-        - in: path
-          name: containerId
-          required: true
-          schema:
-            format: int64
-            type: integer
-        - in: query
-          name: tag
-          schema:
-            type: string
-        - in: path
-          name: relative-path
-          required: true
-          schema:
-            type: string
-        - in: query
-          name: language
-          schema:
-            type: string
-      responses:
-        default:
-          content:
-            application/json:
-              schema:
-                $ref: '#/components/schemas/SourceFile'
-          description: default response
-      security:
-        - bearer: []
-      tags:
-        - containers
-  /containers/{containerId}/dockerfile:
-    get:
-      description: Get the corresponding Dockerfile.
-      operationId: dockerfile
-      parameters:
-        - in: path
-          name: containerId
-          required: true
-          schema:
-            format: int64
-            type: integer
-        - in: query
-          name: tag
-          schema:
-            type: string
-      responses:
-        default:
-          content:
-            application/json:
-              schema:
-                $ref: '#/components/schemas/SourceFile'
-          description: default response
-      security:
-        - bearer: []
-      tags:
-        - containers
-  /containers/{containerId}/labels:
-    put:
-      description: Update the labels linked to a tool.
-      operationId: updateLabels
-      parameters:
-        - in: path
-          name: containerId
-          required: true
-          schema:
-            format: int64
-            type: integer
-        - in: query
-          name: labels
-          schema:
-            type: string
-      requestBody:
-        content:
-          '*/*':
-            schema:
-              type: string
-      responses:
-        default:
-          content:
-            application/json:
-              schema:
-                $ref: '#/components/schemas/Tool'
-          description: default response
-      security:
-        - bearer: []
-      tags:
-        - containers
-  /containers/{containerId}/primaryDescriptor:
-    get:
-      description: Get the primary descriptor file.
-      operationId: primaryDescriptor
-      parameters:
-        - in: path
-          name: containerId
-          required: true
-          schema:
-            format: int64
-            type: integer
-        - in: query
-          name: tag
-          schema:
-            type: string
-        - in: query
-          name: language
-          schema:
-            type: string
-      responses:
-        default:
-          content:
-            application/json:
-              schema:
-                $ref: '#/components/schemas/SourceFile'
-          description: default response
-      security:
-        - bearer: []
-      tags:
-        - containers
-  /containers/{containerId}/publish:
-    post:
-      description: Publish or unpublish a tool.
-      operationId: publish
-      parameters:
-        - in: path
-          name: containerId
-          required: true
-          schema:
-            format: int64
-            type: integer
-      requestBody:
-        content:
-          '*/*':
-            schema:
-              $ref: '#/components/schemas/PublishRequest'
-      responses:
-        default:
-          content:
-            application/json:
-              schema:
-                $ref: '#/components/schemas/Tool'
-          description: default response
-      security:
-        - bearer: []
-      tags:
-        - containers
-  /containers/{containerId}/refresh:
-    get:
-      description: Refresh one particular tool.
-      operationId: refresh
-      parameters:
-        - in: path
-          name: containerId
-          required: true
-          schema:
-            format: int64
-            type: integer
-      responses:
-        default:
-          content:
-            application/json:
-              schema:
-                $ref: '#/components/schemas/Tool'
-          description: default response
-      security:
-        - bearer: []
-      tags:
-        - containers
-  /containers/{containerId}/requestDOI/{tagId}:
-    post:
-      description: Request a DOI for this version of a tool.
-      operationId: requestDOIForToolTag
-      parameters:
-        - in: path
-          name: containerId
-          required: true
-          schema:
-            format: int64
-            type: integer
-        - in: path
-          name: tagId
-          required: true
-          schema:
-            format: int64
-            type: integer
-      responses:
-        default:
-          content:
-            application/json:
-              schema:
-                items:
-                  $ref: '#/components/schemas/Tag'
-                type: array
-                uniqueItems: true
-          description: default response
-      security:
-        - bearer: []
-      tags:
-        - containertags
-  /containers/{containerId}/secondaryDescriptors:
-    get:
-      description: Get a list of secondary descriptor files.
-      operationId: secondaryDescriptors
-      parameters:
-        - in: path
-          name: containerId
-          required: true
-          schema:
-            format: int64
-            type: integer
-        - in: query
-          name: tag
-          schema:
-            type: string
-        - in: query
-          name: language
-          schema:
-            type: string
-      responses:
-        default:
-          content:
-            application/json:
-              schema:
-                items:
-                  $ref: '#/components/schemas/SourceFile'
-                type: array
-          description: default response
-      security:
-        - bearer: []
-      tags:
-        - containers
-  /containers/{containerId}/star:
-    put:
-      description: Star a tool.
-      operationId: starEntry
-      parameters:
-        - in: path
-          name: containerId
-          required: true
-          schema:
-            format: int64
-            type: integer
-      requestBody:
-        content:
-          '*/*':
-            schema:
-              $ref: '#/components/schemas/StarRequest'
-      responses:
-        default:
-          content:
-            application/json: {}
-          description: default response
-      security:
-        - bearer: []
-      tags:
-        - containers
-  /containers/{containerId}/starredUsers:
-    get:
-      description: Returns list of users who starred a tool.
-      operationId: getStarredUsers
-      parameters:
-        - in: path
-          name: containerId
-          required: true
-          schema:
-            format: int64
-            type: integer
-      responses:
-        default:
-          content:
-            application/json:
-              schema:
-                items:
-                  $ref: '#/components/schemas/User'
-                type: array
-                uniqueItems: true
-          description: default response
-      tags:
-        - containers
-  /containers/{containerId}/tags:
-    post:
-      description: Add new tags linked to a tool.
-      operationId: addTags
-      parameters:
-        - in: path
-          name: containerId
-          required: true
-          schema:
-            format: int64
-            type: integer
-      requestBody:
-        content:
-          '*/*':
-            schema:
-              items:
-                $ref: '#/components/schemas/Tag'
-              type: array
-      responses:
-        default:
-          content:
-            application/json:
-              schema:
-                items:
-                  $ref: '#/components/schemas/Tag'
-                type: array
-                uniqueItems: true
-          description: default response
-      security:
-        - bearer: []
-      tags:
-        - containertags
-    put:
-      description: Update the tags linked to a tool.
-      operationId: updateTags
-      parameters:
-        - in: path
-          name: containerId
-          required: true
-          schema:
-            format: int64
-            type: integer
-      requestBody:
-        content:
-          '*/*':
-            schema:
-              items:
-                $ref: '#/components/schemas/Tag'
-              type: array
-      responses:
-        default:
-          content:
-            application/json:
-              schema:
-                items:
-                  $ref: '#/components/schemas/Tag'
-                type: array
-                uniqueItems: true
-          description: default response
-      security:
-        - bearer: []
-      tags:
-        - containertags
-  /containers/{containerId}/tags/{tagId}:
-    delete:
-      description: Delete tag linked to a tool.
-      operationId: deleteTags
-      parameters:
-        - in: path
-          name: containerId
-          required: true
-          schema:
-            format: int64
-            type: integer
-        - in: path
-          name: tagId
-          required: true
-          schema:
-            format: int64
-            type: integer
-      responses:
-        default:
-          content:
-            application/json: {}
-          description: default response
-      security:
-        - bearer: []
-      tags:
-        - containertags
-  /containers/{containerId}/tags/{tagId}/sourcefiles:
-    get:
-      description: Retrieve sourcefiles for a container's version
-      operationId: getTagsSourcefiles
-      parameters:
-        - description: Container to retrieve the version from
-          in: path
-          name: containerId
-          required: true
-          schema:
-            format: int64
-            type: integer
-        - description: Tag to retrieve the sourcefiles from
-          in: path
-          name: tagId
-          required: true
-          schema:
-            format: int64
-            type: integer
-        - description: List of file types to filter sourcefiles by
-          in: query
-          name: fileTypes
-          schema:
-            items:
-              enum:
-                - DOCKSTORE_CWL
-                - DOCKSTORE_WDL
-                - DOCKERFILE
-                - CWL_TEST_JSON
-                - WDL_TEST_JSON
-                - NEXTFLOW
-                - NEXTFLOW_CONFIG
-                - NEXTFLOW_TEST_PARAMS
-                - DOCKSTORE_YML
-                - DOCKSTORE_SERVICE_YML
-                - DOCKSTORE_SERVICE_TEST_JSON
-                - DOCKSTORE_SERVICE_OTHER
-                - DOCKSTORE_GXFORMAT2
-                - GXFORMAT2_TEST_FILE
-                - DOCKSTORE_SWL
-                - SWL_TEST_JSON
-              type: string
-            type: array
-      responses:
-        default:
-          content:
-            application/json:
-              schema:
-                items:
-                  $ref: '#/components/schemas/SourceFile'
-                type: array
-                uniqueItems: true
-          description: default response
-      security:
-        - bearer: []
-      tags:
-        - containertags
-  /containers/{containerId}/testParameterFiles:
-    delete:
-      description: Delete test parameter files to a tag.
-      operationId: deleteTestParameterFiles
-      parameters:
-        - in: path
-          name: containerId
-          required: true
-          schema:
-            format: int64
-            type: integer
-        - in: query
-          name: testParameterPaths
-          schema:
-            items:
-              type: string
-            type: array
-        - in: query
-          name: tagName
-          schema:
-            type: string
-        - in: query
-          name: descriptorType
-          schema:
-            type: string
-      responses:
-        default:
-          content:
-            application/json:
-              schema:
-                items:
-                  $ref: '#/components/schemas/SourceFile'
-                type: array
-                uniqueItems: true
-          description: default response
-      security:
-        - bearer: []
-      tags:
-        - containers
-    get:
-      description: Get the corresponding test parameter files.
-      operationId: getTestParameterFiles
-      parameters:
-        - in: path
-          name: containerId
-          required: true
-          schema:
-            format: int64
-            type: integer
-        - in: query
-          name: tag
-          schema:
-            type: string
-        - in: query
-          name: descriptorType
-          schema:
-            type: string
-      responses:
-        default:
-          content:
-            application/json:
-              schema:
-                items:
-                  $ref: '#/components/schemas/SourceFile'
-                type: array
-          description: default response
-      security:
-        - bearer: []
-      tags:
-        - containers
-    put:
-      description: Add test parameter files to a tag.
-      operationId: addTestParameterFiles
-      parameters:
-        - in: path
-          name: containerId
-          required: true
-          schema:
-            format: int64
-            type: integer
-        - in: query
-          name: testParameterPaths
-          schema:
-            items:
-              type: string
-            type: array
-        - in: query
-          name: tagName
-          schema:
-            type: string
-        - in: query
-          name: descriptorType
-          schema:
-            type: string
-      requestBody:
-        content:
-          '*/*':
-            schema:
-              type: string
-      responses:
-        default:
-          content:
-            application/json:
-              schema:
-                items:
-                  $ref: '#/components/schemas/SourceFile'
-                type: array
-                uniqueItems: true
-          description: default response
-      security:
-        - bearer: []
-      tags:
-        - containers
-  /containers/{containerId}/updateTagPaths:
-    put:
-      description: Change the tool paths.
-      operationId: updateTagContainerPath
-      parameters:
-        - in: path
-          name: containerId
-          required: true
-          schema:
-            format: int64
-            type: integer
-      requestBody:
-        content:
-          '*/*':
-            schema:
-              $ref: '#/components/schemas/Tool'
-      responses:
-        default:
-          content:
-            application/json:
-              schema:
-                $ref: '#/components/schemas/Tool'
-          description: default response
-      security:
-        - bearer: []
-      tags:
-        - containers
-  /containers/{containerId}/users:
-    get:
-      description: Get users of a tool.
-      operationId: getUsers
-      parameters:
-        - in: path
-          name: containerId
-          required: true
-          schema:
-            format: int64
-            type: integer
-      responses:
-        default:
-          content:
-            application/json:
-              schema:
-                items:
-                  $ref: '#/components/schemas/User'
-                type: array
-          description: default response
-      security:
-        - bearer: []
-      tags:
-        - containers
-  /containers/{toolId}/defaultVersion:
-    put:
-      description: Update the default version of the given tool.
-      operationId: updateDefaultVersion
-      parameters:
-        - in: path
-          name: toolId
-          required: true
-          schema:
-            format: int64
-            type: integer
-      requestBody:
-        content:
-          '*/*':
-            schema:
-              type: string
-      responses:
-        default:
-          content:
-            application/json:
-              schema:
-                $ref: '#/components/schemas/Tool'
-          description: default response
-      security:
-        - bearer: []
-      tags:
-        - containers
-  /containers/{toolId}/zip/{tagId}:
-    get:
-      description: Download a ZIP file of a tool and all associated files.
-      operationId: getToolZip
-      parameters:
-        - in: path
-          name: toolId
-          required: true
-          schema:
-            format: int64
-            type: integer
-        - in: path
-          name: tagId
-          required: true
-          schema:
-            format: int64
-            type: integer
-      responses:
-        default:
-          content:
-            application/zip: {}
-          description: default response
-      security:
-        - bearer: []
-      tags:
-        - containers
-  /curation/notifications:
-    get:
-      description: Return all active notifications
-      operationId: getActiveNotifications
-      responses:
-        default:
-          content:
-            application/json:
-              schema:
-                items:
-                  $ref: '#/components/schemas/Notification'
-                type: array
-          description: default response
-      tags:
-        - curation
-    post:
-      description: Create a notification
-      operationId: createNotification
-      requestBody:
-        content:
-          application/json:
-            schema:
-              $ref: '#/components/schemas/Notification'
-        description: Notification to create
-        required: true
-      responses:
-        default:
-          content:
-            application/json:
-              schema:
-                $ref: '#/components/schemas/Notification'
-          description: default response
-      security:
-        - bearer: []
-      tags:
-        - curation
-  /curation/notifications/{id}:
-    delete:
-      description: Delete a notification
-      operationId: deleteNotification
-      parameters:
-        - in: path
-          name: id
-          required: true
-          schema:
-            format: int64
-            type: integer
-      responses:
-        default:
-          content:
-            application/json: {}
-          description: default response
-      security:
-        - bearer: []
-      tags:
-        - curation
-    get:
-      description: Return the notification with given id
-      operationId: getNotification
-      parameters:
-        - in: path
-          name: id
-          required: true
-          schema:
-            format: int64
-            type: integer
-      responses:
-        default:
-          content:
-            application/json:
-              schema:
-                $ref: '#/components/schemas/Notification'
-          description: default response
-      tags:
-        - curation
-    put:
-      description: Update a notification
-      operationId: updateNotification
-      parameters:
-        - in: path
-          name: id
-          required: true
-          schema:
-            format: int64
-            type: integer
-      requestBody:
-        content:
-          '*/*':
-            schema:
-              $ref: '#/components/schemas/Notification'
-      responses:
-        default:
-          content:
-            application/json:
-              schema:
-                $ref: '#/components/schemas/Notification'
-          description: default response
-      security:
-        - bearer: []
-      tags:
-        - curation
-  /entries/{entryId}/verifiedPlatforms:
-    get:
-      description: Get the verified platforms for each version of an entry.
-      operationId: getVerifiedPlatforms
-      parameters:
-        - description: id of the entry
-          in: path
-          name: entryId
-          required: true
-          schema:
-            format: int64
-            type: integer
-      responses:
-        default:
-          content:
-            application/json:
-              schema:
-                items:
-                  $ref: '#/components/schemas/VersionVerifiedPlatform'
-                type: array
-          description: default response
-      security:
-        - bearer: []
-      tags:
-        - entries
-  /entries/{entryId}/versions/{versionId}/fileTypes:
-    get:
-      description: Retrieve the unique file types of a version's sourcefile
-      operationId: getVersionsFileTypes
-      parameters:
-        - description: Entry to retrieve the version from
-          in: path
-          name: entryId
-          required: true
-          schema:
-            format: int64
-            type: integer
-        - description: Version to retrieve the sourcefile types from
-          in: path
-          name: versionId
-          required: true
-          schema:
-            format: int64
-            type: integer
-      responses:
-        default:
-          content:
-            application/json:
-              schema:
-                items:
-                  enum:
-                    - DOCKSTORE_CWL
-                    - DOCKSTORE_WDL
-                    - DOCKERFILE
-                    - CWL_TEST_JSON
-                    - WDL_TEST_JSON
-                    - NEXTFLOW
-                    - NEXTFLOW_CONFIG
-                    - NEXTFLOW_TEST_PARAMS
-                    - DOCKSTORE_YML
-                    - DOCKSTORE_SERVICE_YML
-                    - DOCKSTORE_SERVICE_TEST_JSON
-                    - DOCKSTORE_SERVICE_OTHER
-                    - DOCKSTORE_GXFORMAT2
-                    - GXFORMAT2_TEST_FILE
-                    - DOCKSTORE_SWL
-                    - SWL_TEST_JSON
-                  type: string
-                type: array
-                uniqueItems: true
-          description: default response
-      security:
-        - bearer: []
-      tags:
-        - entries
-  /entries/{id}/aliases:
-    post:
-      description: Add aliases linked to a entry in Dockstore.
-      operationId: addAliases_2
-      parameters:
-        - in: path
-          name: id
-          required: true
-          schema:
-            format: int64
-            type: integer
-        - in: query
-          name: aliases
-          schema:
-            type: string
-      responses:
-        "200":
-          content:
-            application/json:
-              schema:
-                $ref: '#/components/schemas/Entry'
-          description: Successfully added alias to entry
-      security:
-        - bearer: []
-      tags:
-        - entries
-  /entries/{id}/collections:
-    get:
-      description: Get the collections and approved organizations that contain the published entry
-      operationId: entryCollections
-      parameters:
-        - in: path
-          name: id
-          required: true
-          schema:
-            format: int64
-            type: integer
-      responses:
-        default:
-          content:
-            application/json:
-              schema:
-                items:
-                  $ref: '#/components/schemas/CollectionOrganization'
-                type: array
-          description: default response
-      tags:
-        - entries
-  /entries/{id}/topic:
-    post:
-      description: Create a discourse topic for an entry.
-      operationId: setDiscourseTopic
-      parameters:
-        - description: The id of the entry to add a topic to.
-          in: path
-          name: id
-          required: true
-          schema:
-            format: int64
-            type: integer
-      responses:
-        default:
-          content:
-            application/json:
-              schema:
-                $ref: '#/components/schemas/Entry'
-          description: default response
-      security:
-        - bearer: []
-      tags:
-        - entries
-  /events:
-    get:
-      description: Optional authentication.
-      operationId: getEvents
-      parameters:
-        - in: query
-          name: event_search_type
-          schema:
-            enum:
-              - STARRED_ENTRIES
-              - STARRED_ORGANIZATION
-              - ALL_STARRED
-            type: string
-        - in: query
-          name: limit
-          schema:
-            default: 10
-            format: int32
-            maximum: 100
-            minimum: 1
-            type: integer
-        - in: query
-          name: offset
-          schema:
-            default: 0
-            format: int32
-            type: integer
-      responses:
-        default:
-          content:
-            application/json:
-              schema:
-                items:
-                  $ref: '#/components/schemas/Event'
-                type: array
-          description: default response
-      security:
-        - bearer: []
-      summary: Get events based on filters.
-      tags:
-        - events
-  /ga4gh/trs/v2/service-info:
-    get:
-      operationId: getServiceInfo
-      responses:
-        "200":
-          content:
-            application/json:
-              schema:
-                $ref: '#/components/schemas/TRSService'
-          description: A successful operation to request the service information about this running service.'
-      summary: Show information about this service. It is assumed that removing this endpoint from a URL will result in a valid URL to query against
-      tags:
-        - GA4GHV20
-  /ga4gh/trs/v2/toolClasses:
-    get:
-      description: 'This endpoint returns all tool-classes available. '
-      operationId: toolClassesGet
-      responses:
-        "200":
-          content:
-            application/json:
-              schema:
-                items:
-                  $ref: '#/components/schemas/ToolClass'
-                type: array
-            text/plain:
-              schema:
-                items:
-                  $ref: '#/components/schemas/ToolClass'
-                type: array
-          description: A list of potential tool classes.
-      security:
-        - BEARER: []
-      summary: List all tool types
-      tags:
-        - GA4GHV20
-  /ga4gh/trs/v2/tools:
-    get:
-      description: 'This endpoint returns all tools available or a filtered subset using metadata query parameters. '
-      operationId: toolsGet
-      parameters:
-        - description: A unique identifier of the tool, scoped to this registry, for example `123456`.
-          in: query
-          name: id
-          schema:
-            type: string
-        - description: Support for this parameter is optional for tool registries that support aliases. If provided will only return entries with the given alias.
-          in: query
-          name: alias
-          schema:
-            type: string
-        - description: Filter tools by the name of the subclass (#/definitions/ToolClass)
-          in: query
-          name: toolClass
-          schema:
-            enum:
-              - CommandLineTool
-              - Workflow
-            type: string
-        - description: Filter tools by the name of the descriptor type (#/definitions/DescriptorType)
-          in: query
-          name: descriptorType
-          schema:
-            enum:
-              - CWL
-              - WDL
-              - NFL
-              - SERVICE
-              - GALAXY
-            type: string
-        - description: The image registry that contains the image.
-          in: query
-          name: registry
-          schema:
-            type: string
-        - description: The organization in the registry that published the image.
-          in: query
-          name: organization
-          schema:
-            type: string
-        - description: The name of the image.
-          in: query
-          name: name
-          schema:
-            type: string
-        - description: The name of the tool.
-          in: query
-          name: toolname
-          schema:
-            type: string
-        - description: The description of the tool.
-          in: query
-          name: description
-          schema:
-            type: string
-        - description: The author of the tool (TODO a thought occurs, are we assuming that the author of the CWL and the image are the same?).
-          in: query
-          name: author
-          schema:
-            type: string
-        - description: Return only checker workflows.
-          in: query
-          name: checker
-          schema:
-            type: boolean
-        - description: Start index of paging. Pagination results can be based on numbers or other values chosen by the registry implementor (for example, SHA values). If this exceeds the current result set return an empty set.  If not specified in the request, this will start at the beginning of the results.
-          in: query
-          name: offset
-          schema:
-            type: string
-        - description: Amount of records to return in a given page.
-          in: query
-          name: limit
-          schema:
-            format: int32
-            type: integer
-      responses:
-        "200":
-          content:
-            application/json:
-              schema:
-                items:
-                  $ref: '#/components/schemas/Tool'
-                type: array
-            text/plain:
-              schema:
-                items:
-                  $ref: '#/components/schemas/Tool'
-                type: array
-          description: An array of Tools that match the filter.
-      security:
-        - BEARER: []
-      summary: List all tools
-      tags:
-        - GA4GHV20
-  /ga4gh/trs/v2/tools/{id}:
-    get:
-      description: This endpoint returns one specific tool (which has ToolVersions nested inside it).
-      operationId: toolsIdGet
-      parameters:
-        - description: A unique identifier of the tool, scoped to this registry, for example `123456`.
-          in: path
-          name: id
-          required: true
-          schema:
-            type: string
-      responses:
-        "200":
-          content:
-            application/json:
-              schema:
-                $ref: '#/components/schemas/Tool'
-            text/plain:
-              schema:
-                $ref: '#/components/schemas/Tool'
-          description: A tool.
-        "404":
-          content:
-            application/json:
-              schema:
-                $ref: '#/components/schemas/Error'
-            text/plain:
-              schema:
-                $ref: '#/components/schemas/Error'
-          description: The tool can not be found.
-      security:
-        - BEARER: []
-      summary: List one specific tool, acts as an anchor for self references
-      tags:
-        - GA4GHV20
-  /ga4gh/trs/v2/tools/{id}/versions:
-    get:
-      description: Returns all versions of the specified tool.
-      operationId: toolsIdVersionsGet
-      parameters:
-        - description: A unique identifier of the tool, scoped to this registry, for example `123456`.
-          in: path
-          name: id
-          required: true
-          schema:
-            type: string
-      responses:
-        "200":
-          content:
-            application/json:
-              schema:
-                items:
-                  $ref: '#/components/schemas/ToolVersion'
-                type: array
-            text/plain:
-              schema:
-                items:
-                  $ref: '#/components/schemas/ToolVersion'
-                type: array
-          description: An array of tool versions.
-      security:
-        - BEARER: []
-      summary: List versions of a tool
-      tags:
-        - GA4GHV20
-  /ga4gh/trs/v2/tools/{id}/versions/{version_id}:
-    get:
-      description: This endpoint returns one specific tool version.
-      operationId: toolsIdVersionsVersionIdGet
-      parameters:
-        - description: A unique identifier of the tool, scoped to this registry, for example `123456`.
-          in: path
-          name: id
-          required: true
-          schema:
-            type: string
-        - description: An identifier of the tool version, scoped to this registry, for example `v1`. We recommend that versions use semantic versioning https://semver.org/spec/v2.0.0.html  (For example, `1.0.0` instead of `develop`)
-          in: path
-          name: version_id
-          required: true
-          schema:
-            type: string
-      responses:
-        "200":
-          content:
-            application/json:
-              schema:
-                $ref: '#/components/schemas/ToolVersion'
-            text/plain:
-              schema:
-                $ref: '#/components/schemas/ToolVersion'
-          description: A tool version.
-        "404":
-          content:
-            application/json:
-              schema:
-                $ref: '#/components/schemas/Error'
-            text/plain:
-              schema:
-                $ref: '#/components/schemas/Error'
-          description: The tool can not be found.
-      security:
-        - BEARER: []
-      summary: List one specific tool version, acts as an anchor for self references
-      tags:
-        - GA4GHV20
-  /ga4gh/trs/v2/tools/{id}/versions/{version_id}/containerfile:
-    get:
-      description: Returns the container specifications(s) for the specified image. For example, a CWL CommandlineTool can be associated with one specification for a container, a CWL Workflow can be associated with multiple specifications for containers.
-      operationId: toolsIdVersionsVersionIdContainerfileGet
-      parameters:
-        - description: A unique identifier of the tool, scoped to this registry, for example `123456`.
-          in: path
-          name: id
-          required: true
-          schema:
-            type: string
-        - description: An identifier of the tool version for this particular tool registry, for example `v1`.
-          in: path
-          name: version_id
-          required: true
-          schema:
-            type: string
-      responses:
-        "200":
-          content:
-            application/json:
-              schema:
-                items:
-                  $ref: '#/components/schemas/FileWrapper'
-                type: array
-            text/plain:
-              schema:
-                items:
-                  $ref: '#/components/schemas/FileWrapper'
-                type: array
-          description: The tool payload.
-        "404":
-          content:
-            application/json:
-              schema:
-                $ref: '#/components/schemas/Error'
-            text/plain:
-              schema:
-                $ref: '#/components/schemas/Error'
-          description: There are no container specifications for this tool.
-      security:
-        - BEARER: []
-      summary: Get the container specification(s) for the specified image.
-      tags:
-        - GA4GHV20
-  /ga4gh/trs/v2/tools/{id}/versions/{version_id}/{type}/descriptor:
-    get:
-      description: Returns the descriptor for the specified tool (examples include CWL, WDL, or Nextflow documents).
-      operationId: toolsIdVersionsVersionIdTypeDescriptorGet
-      parameters:
-        - description: The output type of the descriptor. Plain types return the bare descriptor while the "non-plain" types return a descriptor wrapped with metadata. Allowable values include "CWL", "WDL", "NFL", "PLAIN_CWL", "PLAIN_WDL", "PLAIN_NFL".
-          in: path
-          name: type
-          required: true
-          schema:
-            type: string
-        - description: A unique identifier of the tool, scoped to this registry, for example `123456`.
-          in: path
-          name: id
-          required: true
-          schema:
-            type: string
-        - description: An identifier of the tool version, scoped to this registry, for example `v1`.
-          in: path
-          name: version_id
-          required: true
-          schema:
-            type: string
-      responses:
-        "200":
-          content:
-            application/json:
-              schema:
-                $ref: '#/components/schemas/FileWrapper'
-            text/plain:
-              schema:
-                $ref: '#/components/schemas/FileWrapper'
-          description: The tool descriptor.
-        "404":
-          content:
-            application/json:
-              schema:
-                $ref: '#/components/schemas/Error'
-            text/plain:
-              schema:
-                $ref: '#/components/schemas/Error'
-          description: The tool descriptor can not be found.
-      security:
-        - BEARER: []
-      summary: Get the tool descriptor for the specified tool
-      tags:
-        - GA4GHV20
-  /ga4gh/trs/v2/tools/{id}/versions/{version_id}/{type}/descriptor/{relative_path}:
-    get:
-      description: Descriptors can often include imports that refer to additional descriptors. This returns additional descriptors for the specified tool in the same or other directories that can be reached as a relative path. This endpoint can be useful for workflow engine implementations like cwltool to programmatically download all the descriptors for a tool and run it. This can optionally include other files described with FileWrappers such as test parameters and containerfiles.
-      operationId: toolsIdVersionsVersionIdTypeDescriptorRelativePathGet
-      parameters:
-        - description: The output type of the descriptor. If not specified, it is up to the underlying implementation to determine which output type to return. Plain types return the bare descriptor while the "non-plain" types return a descriptor wrapped with metadata. Allowable values are "CWL", "WDL", "NFL", "PLAIN_CWL", "PLAIN_WDL", "PLAIN_NFL".
-          in: path
-          name: type
-          required: true
-          schema:
-            type: string
-        - description: A unique identifier of the tool, scoped to this registry, for example `123456`.
-          in: path
-          name: id
-          required: true
-          schema:
-            type: string
-        - description: An identifier of the tool version for this particular tool registry, for example `v1`.
-          in: path
-          name: version_id
-          required: true
-          schema:
-            type: string
-        - description: A relative path to the additional file (same directory or subdirectories), for example 'foo.cwl' would return a 'foo.cwl' from the same directory as the main descriptor. 'nestedDirectory/foo.cwl' would return the file  from a nested subdirectory.  Unencoded paths such 'sampleDirectory/foo.cwl' should also be allowed.
-          in: path
-          name: relative_path
-          required: true
-          schema:
-            type: string
-      responses:
-        "200":
-          content:
-            application/json:
-              schema:
-                $ref: '#/components/schemas/FileWrapper'
-            text/plain:
-              schema:
-                $ref: '#/components/schemas/FileWrapper'
-          description: The tool descriptor.
-        "404":
-          content:
-            application/json:
-              schema:
-                $ref: '#/components/schemas/Error'
-            text/plain:
-              schema:
-                $ref: '#/components/schemas/Error'
-          description: The tool can not be output in the specified type.
-      security:
-        - BEARER: []
-      summary: Get additional tool descriptor files relative to the main file
-      tags:
-        - GA4GHV20
-  /ga4gh/trs/v2/tools/{id}/versions/{version_id}/{type}/files:
-    get:
-      description: 'Get a list of objects that contain the relative path and file type. The descriptors are intended for use with the /tools/{id}/versions/{version_id}/{type}/descriptor/{relative_path : .+} endpoint.'
-      operationId: toolsIdVersionsVersionIdTypeFilesGet
-      parameters:
-        - description: The output type of the descriptor. Examples of allowable values are "CWL", "WDL", and "NFL".
-          in: path
-          name: type
-          required: true
-          schema:
-            type: string
-        - description: A unique identifier of the tool, scoped to this registry, for example `123456`.
-          in: path
-          name: id
-          required: true
-          schema:
-            type: string
-        - description: An identifier of the tool version for this particular tool registry, for example `v1`.
-          in: path
-          name: version_id
-          required: true
-          schema:
-            type: string
-      responses:
-        "200":
-          content:
-            application/json:
-              schema:
-                items:
-                  $ref: '#/components/schemas/ToolFile'
-                type: array
-            text/plain:
-              schema:
-                items:
-                  $ref: '#/components/schemas/ToolFile'
-                type: array
-          description: The array of File JSON responses.
-        "404":
-          content:
-            application/json:
-              schema:
-                $ref: '#/components/schemas/Error'
-            text/plain:
-              schema:
-                $ref: '#/components/schemas/Error'
-          description: The tool can not be output in the specified type.
-      security:
-        - BEARER: []
-      summary: Get a list of objects that contain the relative path and file type
-      tags:
-        - GA4GHV20
-  /ga4gh/trs/v2/tools/{id}/versions/{version_id}/{type}/tests:
-    get:
-      description: Get a list of test JSONs (these allow you to execute the tool successfully) suitable for use with this descriptor type.
-      operationId: toolsIdVersionsVersionIdTypeTestsGet
-      parameters:
-        - description: The type of the underlying descriptor. Allowable values include "CWL", "WDL", "NFL", "PLAIN_CWL", "PLAIN_WDL", "PLAIN_NFL". For example, "CWL" would return an list of ToolTests objects while "PLAIN_CWL" would return a bare JSON list with the content of the tests.
-          in: path
-          name: type
-          required: true
-          schema:
-            type: string
-        - description: A unique identifier of the tool, scoped to this registry, for example `123456`.
-          in: path
-          name: id
-          required: true
-          schema:
-            type: string
-        - description: An identifier of the tool version for this particular tool registry, for example `v1`.
-          in: path
-          name: version_id
-          required: true
-          schema:
-            type: string
-      responses:
-        "200":
-          content:
-            application/json:
-              schema:
-                items:
-                  $ref: '#/components/schemas/FileWrapper'
-                type: array
-            text/plain:
-              schema:
-                items:
-                  $ref: '#/components/schemas/FileWrapper'
-                type: array
-          description: The tool test JSON response.
-        "404":
-          content:
-            application/json:
-              schema:
-                $ref: '#/components/schemas/Error'
-            text/plain:
-              schema:
-                $ref: '#/components/schemas/Error'
-          description: The tool can not be output in the specified type.
-      security:
-        - BEARER: []
-      summary: Get a list of test JSONs
-      tags:
-        - GA4GHV20
-  /lambdaEvents/{organization}:
-    get:
-      description: Get all of the Lambda Events for the given GitHub organization.
-      operationId: getLambdaEventsByOrganization
-      parameters:
-        - in: path
-          name: organization
-          required: true
-          schema:
-            type: string
-        - in: query
-          name: offset
-          schema:
-            default: "0"
-            type: string
-        - in: query
-          name: limit
-          schema:
-            default: 100
-            format: int32
-            type: integer
-      responses:
-        default:
-          content:
-            application/json:
-              schema:
-                items:
-                  $ref: '#/components/schemas/LambdaEvent'
-                type: array
-          description: default response
-      security:
-        - bearer: []
-      tags:
-        - lambdaEvents
-  /metadata/config.json:
-    get:
-      description: Configuration, NO authentication
-      operationId: getConfig
-      responses:
-        default:
-          content:
-            application/json:
-              schema:
-                $ref: '#/components/schemas/Config'
-          description: default response
-      summary: Configuration for UI clients of the API
-      tags:
-        - metadata
-  /metadata/descriptorLanguageList:
-    get:
-      description: Get the list of descriptor languages supported on Dockstore, NO authentication
-      operationId: getDescriptorLanguages
-      responses:
-        default:
-          content:
-            application/json:
-              schema:
-                items:
-                  $ref: '#/components/schemas/DescriptorLanguageBean'
-                type: array
-          description: List of descriptor languages
-      summary: Get the list of descriptor languages supported on Dockstore
-      tags:
-        - metadata
-  /metadata/dockerRegistryList:
-    get:
-      description: Get the list of docker registries supported on Dockstore, NO authentication
-      operationId: getDockerRegistries_1
-      responses:
-        default:
-          content:
-            application/json:
-              schema:
-                items:
-                  $ref: '#/components/schemas/RegistryBean'
-                type: array
-          description: List of Docker registries
-      summary: Get the list of docker registries supported on Dockstore
-      tags:
-        - metadata
-  /metadata/elasticSearch:
-    get:
-      description: Successful response if elastic search is up and running, NO authentication
-      operationId: checkElasticSearch
-      responses:
-        default:
-          content:
-            text/html: {}
-            text/xml: {}
-          description: default response
-      summary: Successful response if elastic search is up and running
-      tags:
-        - metadata
-  /metadata/okHttpCachePerformance:
-    get:
-      description: Get measures of cache performance, NO authentication
-      operationId: getCachePerformance
-      responses:
-        default:
-          content:
-            application/json:
-              schema:
-                additionalProperties:
-                  type: string
-                type: object
-          description: Cache performance information
-      summary: Get measures of cache performance
-      tags:
-        - metadata
-  /metadata/rss:
-    get:
-      description: List all published tools and workflows in creation order, NO authentication
-      operationId: rssFeed
-      responses:
-        default:
-          content:
-            text/xml:
-              schema:
-                type: string
-          description: default response
-      summary: List all published tools and workflows in creation order
-      tags:
-        - metadata
-  /metadata/runner_dependencies:
-    get:
-      description: Returns the file containing runner dependencies, NO authentication
-      operationId: getRunnerDependencies
-      parameters:
-        - description: The Dockstore client version
-          in: query
-          name: client_version
-          schema:
-            type: string
-        - description: Python version, only relevant for the cwltool runner
-          in: query
-          name: python_version
-          schema:
-            default: "3"
-            type: string
-        - description: The tool runner
-          in: query
-          name: runner
-          schema:
-            default: cwltool
-            enum:
-              - cwltool
-            type: string
-        - description: Response type
-          in: query
-          name: output
-          schema:
-            default: text
-            enum:
-              - json
-              - text
-            type: string
-      responses:
-        default:
-          content:
-            application/json:
-              schema:
-                type: string
-          description: The requirements.txt file
-      summary: Returns the file containing runner dependencies
-      tags:
-        - metadata
-  /metadata/sitemap:
-    get:
-      description: List all available workflow, tool, organization, and collection paths. Available means published for tools/workflows, and approved for organizations and their respective collections. NO authentication
-      operationId: sitemap
-      responses:
-        default:
-          content:
-            text/html:
-              schema:
-                type: string
-            text/xml:
-              schema:
-                type: string
-          description: default response
-      summary: List all available workflow, tool, organization, and collection paths.
-      tags:
-        - metadata
-  /metadata/sourceControlList:
-    get:
-      description: Get the list of source controls supported on Dockstore, NO authentication
-      operationId: getSourceControlList
-      responses:
-        default:
-          content:
-            application/json:
-              schema:
-                items:
-                  $ref: '#/components/schemas/SourceControlBean'
-                type: array
-          description: List of source control repositories
-      summary: Get the list of source controls supported on Dockstore
-      tags:
-        - metadata
-  /organizations:
-    get:
-      description: List all organizations that have been approved by a curator or admin, sorted by number of stars.
-      operationId: getApprovedOrganizations
-      responses:
-        default:
-          content:
-            application/json:
-              schema:
-                items:
-                  $ref: '#/components/schemas/Organization'
-                type: array
-          description: default response
-      summary: List all available organizations.
-      tags:
-        - organizations
-    post:
-      description: Create an organization. Organization requires approval by an admin before being made public.
-      operationId: createOrganization
-      requestBody:
-        content:
-          application/json:
-            schema:
-              $ref: '#/components/schemas/Organization'
-        description: Organization to register.
-        required: true
-      responses:
-        default:
-          content:
-            application/json:
-              schema:
-                $ref: '#/components/schemas/Organization'
-          description: default response
-      security:
-        - bearer: []
-      summary: Create an organization.
-      tags:
-        - organizations
-  /organizations/all:
-    get:
-      description: List all organizations, regardless of organization status. Admin/curator only.
-      operationId: getAllOrganizations
-      parameters:
-        - description: Filter to apply to organizations.
-          in: query
-          name: type
-          required: true
-          schema:
-            enum:
-              - all
-              - pending
-              - rejected
-              - approved
-            type: string
-      responses:
-        default:
-          content:
-            application/json:
-              schema:
-                items:
-                  $ref: '#/components/schemas/Organization'
-                type: array
-          description: default response
-      security:
-        - bearer: []
-      summary: List all organizations.
-      tags:
-        - organizations
-  /organizations/collections/{alias}/aliases:
-    get:
-      description: Retrieve a collection by alias.
-      operationId: getCollectionByAlias
-      parameters:
-        - description: Alias of the collection.
-          in: path
-          name: alias
-          required: true
-          schema:
-            type: string
-      responses:
-        default:
-          content:
-            application/json:
-              schema:
-                $ref: '#/components/schemas/Collection'
-          description: default response
-      summary: Retrieve a collection by alias.
-      tags:
-        - organizations
-  /organizations/collections/{collectionId}/aliases:
-    post:
-      description: Aliases are alphanumerical (case-insensitive and may contain internal hyphens), given in a comma-delimited list.
-      operationId: addCollectionAliases_1
-      parameters:
-        - description: Collection to modify.
-          in: path
-          name: collectionId
-          required: true
-          schema:
-            format: int64
-            type: integer
-        - description: Comma-delimited list of aliases.
-          in: query
-          name: aliases
-          required: true
-          schema:
-            type: string
-      responses:
-        "200":
-          content:
-            application/json:
-              schema:
-                $ref: '#/components/schemas/Collection'
-          description: Successfully added alias to collection
-      security:
-        - bearer: []
-      summary: Add aliases linked to a collection in Dockstore.
-      tags:
-        - organizations
-  /organizations/name/{name}:
-    get:
-      description: Retrieve an organization by name. Supports optional authentication.
-      operationId: getOrganizationByName
-      parameters:
-        - description: Organization name.
-          in: path
-          name: name
-          required: true
-          schema:
-            type: string
-      responses:
-        default:
-          content:
-            application/json:
-              schema:
-                $ref: '#/components/schemas/Organization'
-          description: default response
-      security:
-        - bearer: []
-      summary: Retrieve an organization by name.
-      tags:
-        - organizations
-  /organizations/{alias}/aliases:
-    get:
-      description: Retrieve an organization by alias.
-      operationId: getOrganizationByAlias
-      parameters:
-        - description: Alias.
-          in: path
-          name: alias
-          required: true
-          schema:
-            type: string
-      responses:
-        default:
-          content:
-            application/json:
-              schema:
-                $ref: '#/components/schemas/Organization'
-          description: default response
-      summary: Retrieve an organization by alias.
-      tags:
-        - organizations
-  /organizations/{organizationId}:
-    delete:
-      description: Delete pending or rejected organization
-      operationId: deleteRejectedOrPendingOrganization
-      parameters:
-        - description: Organization ID.
-          in: path
-          name: organizationId
-          required: true
-          schema:
-            format: int64
-            type: integer
-      responses:
-        "204":
-          description: NO CONTENT
-        "400":
-          description: BAD REQUEST
-        "403":
-          description: FORBIDDEN
-      security:
-        - bearer: []
-      summary: Delete pending or rejected organization
-      tags:
-        - organizations
-    get:
-      description: Retrieve an organization by ID. Supports optional authentication.
-      operationId: getOrganizationById
-      parameters:
-        - description: Organization ID.
-          in: path
-          name: organizationId
-          required: true
-          schema:
-            format: int64
-            type: integer
-      responses:
-        default:
-          content:
-            application/json:
-              schema:
-                $ref: '#/components/schemas/Organization'
-          description: default response
-      security:
-        - bearer: []
-      summary: Retrieve an organization by ID.
-      tags:
-        - organizations
-    put:
-      description: Update an organization. Currently only name, display name, description, topic, email, link, avatarUrl, and location can be updated.
-      operationId: updateOrganization
-      parameters:
-        - description: Organization ID.
-          in: path
-          name: organizationId
-          required: true
-          schema:
-            format: int64
-            type: integer
-      requestBody:
-        content:
-          '*/*':
-            schema:
-              $ref: '#/components/schemas/Organization'
-        description: Organization to register.
-        required: true
-      responses:
-        default:
-          content:
-            application/json:
-              schema:
-                $ref: '#/components/schemas/Organization'
-          description: default response
-      security:
-        - bearer: []
-      summary: Update an organization.
-      tags:
-        - organizations
-  /organizations/{organizationId}/aliases:
-    post:
-      description: Add aliases linked to a listing in Dockstore. Aliases are alphanumerical (case-insensitive and may contain internal hyphens), given in a comma-delimited list.
-      operationId: addOrganizationAliases_1
-      parameters:
-        - description: Organization to modify.
-          in: path
-          name: organizationId
-          required: true
-          schema:
-            format: int64
-            type: integer
-        - description: Comma-delimited list of aliases.
-          in: query
-          name: aliases
-          required: true
-          schema:
-            type: string
-      responses:
-        "200":
-          content:
-            application/json:
-              schema:
-                $ref: '#/components/schemas/Organization'
-          description: Successfully created organization alias
-      security:
-        - bearer: []
-      summary: Add aliases linked to a listing in Dockstore.
-      tags:
-        - organizations
-  /organizations/{organizationId}/approve:
-    post:
-      description: Approve the organization with the given id. Admin/curator only.
-      operationId: approveOrganization
-      parameters:
-        - description: Organization ID.
-          in: path
-          name: organizationId
-          required: true
-          schema:
-            format: int64
-            type: integer
-      responses:
-        default:
-          content:
-            application/json:
-              schema:
-                $ref: '#/components/schemas/Organization'
-          description: default response
-      security:
-        - bearer: []
-      summary: Approve an organization.
-      tags:
-        - organizations
-  /organizations/{organizationId}/collections:
-    get:
-      description: Retrieve all collections for an organization. Supports optional authentication.
-      operationId: getCollectionsFromOrganization
-      parameters:
-        - description: Organization ID.
-          in: path
-          name: organizationId
-          required: true
-          schema:
-            format: int64
-            type: integer
-        - description: Included fields.
-          in: query
-          name: include
-          required: true
-          schema:
-            type: string
-      responses:
-        default:
-          content:
-            application/json:
-              schema:
-                items:
-                  $ref: '#/components/schemas/Collection'
-                type: array
-          description: default response
-      security:
-        - bearer: []
-      summary: Retrieve all collections for an organization.
-      tags:
-        - organizations
-    post:
-      description: Create a collection in the given organization.
-      operationId: createCollection
-      parameters:
-        - description: Organization ID.
-          in: path
-          name: organizationId
-          required: true
-          schema:
-            format: int64
-            type: integer
-      requestBody:
-        content:
-          '*/*':
-            schema:
-              $ref: '#/components/schemas/Collection'
-        description: Collection to register.
-        required: true
-      responses:
-        default:
-          content:
-            application/json:
-              schema:
-                $ref: '#/components/schemas/Collection'
-          description: default response
-      security:
-        - bearer: []
-      summary: Create a collection in the given organization.
-      tags:
-        - organizations
-  /organizations/{organizationId}/collections/{collectionId}:
-    get:
-      description: Retrieve a collection by ID. Supports optional authentication.
-      operationId: getCollectionById
-      parameters:
-        - description: Organization ID.
-          in: path
-          name: organizationId
-          required: true
-          schema:
-            format: int64
-            type: integer
-        - description: Collection ID.
-          in: path
-          name: collectionId
-          required: true
-          schema:
-            format: int64
-            type: integer
-      responses:
-        default:
-          content:
-            application/json:
-              schema:
-                $ref: '#/components/schemas/Collection'
-          description: default response
-      security:
-        - bearer: []
-      summary: Retrieve a collection by ID.
-      tags:
-        - organizations
-    put:
-      description: Update a collection. Currently only name, display name, description, and topic can be updated.
-      operationId: updateCollection
-      parameters:
-        - description: Organization ID.
-          in: path
-          name: organizationId
-          required: true
-          schema:
-            format: int64
-            type: integer
-        - description: Collection ID.
-          in: path
-          name: collectionId
-          required: true
-          schema:
-            format: int64
-            type: integer
-      requestBody:
-        content:
-          '*/*':
-            schema:
-              $ref: '#/components/schemas/Collection'
-        description: Collection to register.
-        required: true
-      responses:
-        default:
-          content:
-            application/json:
-              schema:
-                $ref: '#/components/schemas/Collection'
-          description: default response
-      security:
-        - bearer: []
-      summary: Update a collection.
-      tags:
-        - organizations
-  /organizations/{organizationId}/collections/{collectionId}/description:
-    get:
-      description: Retrieve a collection description by organization ID and collection ID. Supports optional authentication.
-      operationId: getCollectionDescription
-      parameters:
-        - description: Organization ID.
-          in: path
-          name: organizationId
-          required: true
-          schema:
-            format: int64
-            type: integer
-        - description: Collection ID.
-          in: path
-          name: collectionId
-          required: true
-          schema:
-            format: int64
-            type: integer
-      responses:
-        default:
-          content:
-            application/json:
-              schema:
-                type: string
-          description: default response
-      security:
-        - bearer: []
-      summary: Retrieve a collection description by organization ID and collection ID.
-      tags:
-        - organizations
-    put:
-      description: Update a collection's description. Description in markdown.
-      operationId: updateCollectionDescription
-      parameters:
-        - description: Organization ID.
-          in: path
-          name: organizationId
-          required: true
-          schema:
-            format: int64
-            type: integer
-        - description: Collection ID.
-          in: path
-          name: collectionId
-          required: true
-          schema:
-            format: int64
-            type: integer
-      requestBody:
-        content:
-          '*/*':
-            schema:
-              type: string
-        description: Collections's description in markdown.
-        required: true
-      responses:
-        default:
-          content:
-            application/json:
-              schema:
-                $ref: '#/components/schemas/Collection'
-          description: default response
-      security:
-        - bearer: []
-      summary: Update a collection's description.
-      tags:
-        - organizations
-  /organizations/{organizationId}/collections/{collectionId}/entry:
-    delete:
-      description: Delete an entry to a collection.
-      operationId: deleteEntryFromCollection
-      parameters:
-        - description: Organization ID.
-          in: path
-          name: organizationId
-          required: true
-          schema:
-            format: int64
-            type: integer
-        - description: Collection ID.
-          in: path
-          name: collectionId
-          required: true
-          schema:
-            format: int64
-            type: integer
-        - description: Entry ID.
-          in: query
-          name: entryId
-          required: true
-          schema:
-            format: int64
-            type: integer
-        - description: Version ID.
-          in: query
-          name: versionId
-          schema:
-            type: string
-      responses:
-        default:
-          content:
-            application/json:
-              schema:
-                $ref: '#/components/schemas/Collection'
-          description: default response
-      security:
-        - bearer: []
-      summary: Delete an entry to a collection.
-      tags:
-        - organizations
-    post:
-      description: Add an entry to a collection.
-      operationId: addEntryToCollection
-      parameters:
-        - description: Organization ID.
-          in: path
-          name: organizationId
-          required: true
-          schema:
-            format: int64
-            type: integer
-        - description: Collection ID.
-          in: path
-          name: collectionId
-          required: true
-          schema:
-            format: int64
-            type: integer
-        - description: Entry ID.
-          in: query
-          name: entryId
-          required: true
-          schema:
-            format: int64
-            type: integer
-        - description: Version ID.
-          in: query
-          name: versionId
-          schema:
-            format: int64
-            type: integer
-      responses:
-        default:
-          content:
-            application/json:
-              schema:
-                $ref: '#/components/schemas/Collection'
-          description: default response
-      security:
-        - bearer: []
-      summary: Add an entry to a collection.
-      tags:
-        - organizations
-  /organizations/{organizationId}/description:
-    get:
-      description: Retrieve an organization description by organization ID. Supports optional authentication.
-      operationId: getOrganizationDescription
-      parameters:
-        - description: Organization ID.
-          in: path
-          name: organizationId
-          required: true
-          schema:
-            format: int64
-            type: integer
-      responses:
-        default:
-          content:
-            application/json:
-              schema:
-                type: string
-          description: default response
-      security:
-        - bearer: []
-      summary: Retrieve an organization description by organization ID.
-      tags:
-        - organizations
-    put:
-      description: Update an organization's description. Expects description in markdown format.
-      operationId: updateOrganizationDescription
-      parameters:
-        - description: Organization ID.
-          in: path
-          name: organizationId
-          required: true
-          schema:
-            format: int64
-            type: integer
-      requestBody:
-        content:
-          '*/*':
-            schema:
-              type: string
-        description: Organization's description in markdown.
-        required: true
-      responses:
-        default:
-          content:
-            application/json:
-              schema:
-                $ref: '#/components/schemas/Organization'
-          description: default response
-      security:
-        - bearer: []
-      summary: Update an organization's description.
-      tags:
-        - organizations
-  /organizations/{organizationId}/events:
-    get:
-      description: Retrieve all events for an organization. Supports optional authentication.
-      operationId: getOrganizationEvents
-      parameters:
-        - description: Organization ID.
-          in: path
-          name: organizationId
-          required: true
-          schema:
-            format: int64
-            type: integer
-        - description: Start index of paging.  If this exceeds the current result set return an empty set.  If not specified in the request, this will start at the beginning of the results.
-          in: query
-          name: offset
-          required: true
-          schema:
-            default: 0
-            format: int32
-            type: integer
-        - description: Amount of records to return in a given page, limited to 100
-          in: query
-          name: limit
-          required: true
-          schema:
-            default: 100
-            format: int32
-            maximum: 100
-            minimum: 1
-            type: integer
-      responses:
-        default:
-          content:
-            application/json:
-              schema:
-                items:
-                  $ref: '#/components/schemas/Event'
-                type: array
-          description: default response
-      security:
-        - bearer: []
-      summary: Retrieve all events for an organization.
-      tags:
-        - organizations
-  /organizations/{organizationId}/invitation:
-    post:
-      description: Accept or reject an organization invitation. True accepts the invitation, false rejects the invitation.
-      operationId: acceptOrRejectInvitation
-      parameters:
-        - description: Organization ID.
-          in: path
-          name: organizationId
-          required: true
-          schema:
-            format: int64
-            type: integer
-        - description: Accept or reject.
-          in: query
-          name: accept
-          required: true
-          schema:
-            type: boolean
-      responses:
-        default:
-          content:
-            application/json: {}
-          description: default response
-      security:
-        - bearer: []
-      summary: Accept or reject an organization invitation.
-      tags:
-        - organizations
-  /organizations/{organizationId}/members:
-    get:
-      description: Retrieve all members for an organization. Supports optional authentication.
-      operationId: getOrganizationMembers
-      parameters:
-        - description: Organization ID.
-          in: path
-          name: organizationId
-          required: true
-          schema:
-            format: int64
-            type: integer
-      responses:
-        default:
-          content:
-            application/json:
-              schema:
-                items:
-                  $ref: '#/components/schemas/OrganizationUser'
-                type: array
-                uniqueItems: true
-          description: default response
-      security:
-        - bearer: []
-      summary: Retrieve all members for an organization.
-      tags:
-        - organizations
-  /organizations/{organizationId}/reject:
-    post:
-      description: Reject the organization with the given id. Admin/curator only.
-      operationId: rejectOrganization
-      parameters:
-        - description: Organization ID.
-          in: path
-          name: organizationId
-          required: true
-          schema:
-            format: int64
-            type: integer
-      responses:
-        default:
-          content:
-            application/json:
-              schema:
-                $ref: '#/components/schemas/Organization'
-          description: default response
-      security:
-        - bearer: []
-      summary: Reject an organization.
-      tags:
-        - organizations
-  /organizations/{organizationId}/request:
-    post:
-      description: Re-request a review of the given organization. Requires the organization to be rejected.
-      operationId: requestOrganizationReview
-      parameters:
-        - description: Organization ID.
-          in: path
-          name: organizationId
-          required: true
-          schema:
-            format: int64
-            type: integer
-      responses:
-        default:
-          content:
-            application/json:
-              schema:
-                $ref: '#/components/schemas/Organization'
-          description: default response
-      security:
-        - bearer: []
-      summary: Re-request an organization review.
-      tags:
-        - organizations
-  /organizations/{organizationId}/star:
-    put:
-      description: Star an organization.
-      operationId: starOrganization
-      parameters:
-        - description: Organization ID.
-          in: path
-          name: organizationId
-          required: true
-          schema:
-            format: int64
-            type: integer
-      requestBody:
-        content:
-          '*/*':
-            schema:
-              $ref: '#/components/schemas/StarRequest'
-        description: StarRequest to star an organization for a user.
-        required: true
-      responses:
-        default:
-          content:
-            application/json: {}
-          description: default response
-      security:
-        - bearer: []
-      summary: Star an organization.
-      tags:
-        - organizations
-  /organizations/{organizationId}/starredUsers:
-    get:
-      description: Return list of users who starred the given approved organization.
-      operationId: getStarredUsersForApprovedOrganization
-      parameters:
-        - description: Organization ID.
-          in: path
-          name: organizationId
-          required: true
-          schema:
-            format: int64
-            type: integer
-      responses:
-        default:
-          content:
-            application/json:
-              schema:
-                items:
-                  $ref: '#/components/schemas/User'
-                type: array
-                uniqueItems: true
-          description: default response
-      summary: Return list of users who starred the given approved organization.
-      tags:
-        - organizations
-  /organizations/{organizationId}/user:
-    delete:
-      description: Remove a user from an organization.
-      operationId: deleteUserRole
-      parameters:
-        - description: User ID of user to add to organization.
-          in: query
-          name: userId
-          required: true
-          schema:
-            format: int64
-            type: integer
-        - description: Organization ID.
-          in: path
-          name: organizationId
-          required: true
-          schema:
-            format: int64
-            type: integer
-      responses:
-        default:
-          content:
-            application/json: {}
-          description: default response
-      security:
-        - bearer: []
-      summary: Remove a user from an organization.
-      tags:
-        - organizations
-    post:
-      description: Update a user role in an organization.
-      operationId: updateUserRole
-      parameters:
-        - description: Role of user.
-          in: query
-          name: role
-          required: true
-          schema:
-            enum:
-              - ADMIN
-              - MAINTAINER
-              - MEMBER
-            type: string
-        - description: User ID of user to add to organization.
-          in: query
-          name: userId
-          required: true
-          schema:
-            format: int64
-            type: integer
-        - description: Organization ID.
-          in: path
-          name: organizationId
-          required: true
-          schema:
-            format: int64
-            type: integer
-      responses:
-        default:
-          content:
-            application/json:
-              schema:
-                $ref: '#/components/schemas/OrganizationUser'
-          description: default response
-      security:
-        - bearer: []
-      summary: Update a user role in an organization.
-      tags:
-        - organizations
-    put:
-      description: Add a user role to an organization.
-      operationId: addUserToOrg
-      parameters:
-        - description: Role of user.
-          in: query
-          name: role
-          required: true
-          schema:
-            enum:
-              - ADMIN
-              - MAINTAINER
-              - MEMBER
-            type: string
-        - description: User ID of user to add to organization.
-          in: query
-          name: userId
-          required: true
-          schema:
-            format: int64
-            type: integer
-        - description: Organization ID.
-          in: path
-          name: organizationId
-          required: true
-          schema:
-            format: int64
-            type: integer
-      requestBody:
-        content:
-          '*/*':
-            schema:
-              type: string
-        description: This is here to appease Swagger. It requires PUT methods to have a body, even if it is empty. Please leave it empty.
-      responses:
-        default:
-          content:
-            application/json:
-              schema:
-                $ref: '#/components/schemas/OrganizationUser'
-          description: default response
-      security:
-        - bearer: []
-      summary: Add a user role to an organization.
-      tags:
-        - organizations
-  /organizations/{organizationId}/users/{username}:
-    put:
-      description: Add a user role to an organization.
-      operationId: addUserToOrgByUsername
-      parameters:
-        - description: User to add to org.
-          in: path
-          name: username
-          required: true
-          schema:
-            type: string
-        - description: Organization ID.
-          in: path
-          name: organizationId
-          required: true
-          schema:
-            format: int64
-            type: integer
-      requestBody:
-        content:
-          '*/*':
-            schema:
-              enum:
-                - MAINTAINER
-                - MEMBER
-              type: string
-        description: Role of user.
-        required: true
-      responses:
-        default:
-          content:
-            application/json:
-              schema:
-                $ref: '#/components/schemas/OrganizationUser'
-          description: default response
-      security:
-        - bearer: []
-      summary: Add a user role to an organization.
-      tags:
-        - organizations
-  /organizations/{organizationName}/collections/{collectionName}/name:
-    get:
-      description: Retrieve a collection by name. Supports optional authentication.
-      operationId: getCollectionByName
-      parameters:
-        - description: Organization name.
-          in: path
-          name: organizationName
-          required: true
-          schema:
-            type: string
-        - description: Collection name.
-          in: path
-          name: collectionName
-          required: true
-          schema:
-            type: string
-      responses:
-        default:
-          content:
-            application/json:
-              schema:
-                $ref: '#/components/schemas/Collection'
-          description: default response
-      security:
-        - bearer: []
-      summary: Retrieve a collection by name.
-      tags:
-        - organizations
-  /toolTester/logs:
-    get:
-      operationId: getToolTesterLog
-      parameters:
-        - description: TRS Tool Id
-          example: '#workflow/github.com/dockstore/hello_world'
-          in: query
-          name: tool_id
-          required: true
-          schema:
-            type: string
-        - example: v1.0.0
-          in: query
-          name: tool_version_name
-          required: true
-          schema:
-            type: string
-        - example: hello_world.cwl.json
-          in: query
-          name: test_filename
-          required: true
-          schema:
-            type: string
-        - example: cwltool
-          in: query
-          name: runner
-          required: true
-          schema:
-            type: string
-        - in: query
-          name: log_type
-          required: true
-          schema:
-            enum:
-              - FULL
-              - SUMMARY
-            type: string
-        - example: 1554477737092.log
-          in: query
-          name: filename
-          required: true
-          schema:
-            type: string
-      responses:
-        default:
-          content:
-            text/plain:
-              schema:
-                type: string
-          description: default response
-      summary: Get ToolTester log file
-      tags:
-        - toolTester
-  /toolTester/logs/search:
-    get:
-      operationId: search
-      parameters:
-        - description: TRS Tool Id
-          example: '#workflow/github.com/dockstore/hello_world'
-          in: query
-          name: tool_id
-          required: true
-          schema:
-            type: string
-        - example: v1.0.0
-          in: query
-          name: tool_version_name
-          required: true
-          schema:
-            type: string
-      responses:
-        default:
-          content:
-            application/json:
-              schema:
-                items:
-                  $ref: '#/components/schemas/ToolTesterLog'
-                type: array
-          description: default response
-      summary: Search for ToolTester log files
-      tags:
-        - toolTester
-  /users/checkUser/{username}:
-    get:
-      description: Check if user with some username exists.
-      operationId: checkUserExists
-      parameters:
-        - in: path
-          name: username
-          required: true
-          schema:
-            type: string
-      responses:
-        default:
-          content:
-            application/json:
-              schema:
-                type: boolean
-          description: default response
-      security:
-        - bearer: []
-      tags:
-        - users
-  /users/dockerRegistries:
-    get:
-      description: Get all of the Docker registries accessible to the logged-in user.
-      operationId: getUserDockerRegistries
-      responses:
-        default:
-          content:
-            application/json:
-              schema:
-                items:
-                  type: string
-                type: array
-          description: default response
-      security:
-        - bearer: []
-      tags:
-        - users
-  /users/dockerRegistries/{dockerRegistry}/organizations:
-    get:
-      description: Get all of the organizations/namespaces of the Docker registry accessible to the logged-in user.
-      operationId: getDockerRegistriesOrganization
-      parameters:
-        - description: Name of Docker registry
-          in: path
-          name: dockerRegistry
-          required: true
-          schema:
-            type: string
-      responses:
-        default:
-          content:
-            application/json:
-              schema:
-                items:
-                  type: string
-                type: array
-          description: default response
-      security:
-        - bearer: []
-      tags:
-        - users
-  /users/dockerRegistries/{dockerRegistry}/organizations/{organization}/repositories:
-    get:
-      description: Get names of repositories associated with a specific namespace and Docker registry of the logged-in user.
-      operationId: getDockerRegistryOrganizationRepositories
-      parameters:
-        - description: Name of Docker registry
-          in: path
-          name: dockerRegistry
-          required: true
-          schema:
-            type: string
-        - description: Name of organization or namespace
-          in: path
-          name: organization
-          required: true
-          schema:
-            type: string
-      responses:
-        default:
-          content:
-            application/json:
-              schema:
-                items:
-                  type: string
-                type: array
-          description: default response
-      security:
-        - bearer: []
-      tags:
-        - users
-  /users/github/events:
-    get:
-      description: Get all of the GitHub Events for the logged in user.
-      operationId: getUserGitHubEvents
-      parameters:
-        - in: query
-          name: offset
-          schema:
-            type: string
-        - in: query
-          name: limit
-          schema:
-            default: 100
-            format: int32
-            type: integer
-      responses:
-        default:
-          content:
-            application/json:
-              schema:
-                items:
-                  $ref: '#/components/schemas/LambdaEvent'
-                type: array
-          description: default response
-      security:
-        - bearer: []
-      tags:
-        - users
-  /users/github/sync:
-    post:
-      description: Syncs Dockstore account with GitHub App Installations.
-      operationId: syncUserWithGitHub
-      responses:
-        default:
-          content:
-            application/json:
-              schema:
-                items:
-                  $ref: '#/components/schemas/Workflow'
-                type: array
-          description: default response
-      security:
-        - bearer: []
-      tags:
-        - users
-  /users/registries:
-    get:
-      description: Get all of the git registries accessible to the logged in user.
-      operationId: getUserRegistries
-      responses:
-        default:
-          content:
-            application/json:
-              schema:
-                items:
-                  enum:
-                    - dockstore.org
-                    - github.com
-                    - bitbucket.org
-                    - gitlab.com
-                  type: string
-                type: array
-          description: default response
-      security:
-        - bearer: []
-      tags:
-        - users
-  /users/registries/{gitRegistry}/organizations:
-    get:
-      description: Get all of the organizations for a given git registry accessible to the logged in user.
-      operationId: getUserOrganizations
-      parameters:
-        - description: Git registry
-          in: path
-          name: gitRegistry
-          required: true
-          schema:
-            enum:
-              - dockstore.org
-              - github.com
-              - bitbucket.org
-              - gitlab.com
-            type: string
-      responses:
-        default:
-          content:
-            application/json:
-              schema:
-                items:
-                  type: string
-                type: array
-                uniqueItems: true
-          description: default response
-      security:
-        - bearer: []
-      tags:
-        - users
-  /users/registries/{gitRegistry}/organizations/{organization}:
-    get:
-      description: Get all of the repositories for an organization for a given git registry accessible to the logged in user.
-      operationId: getUserOrganizationRepositories
-      parameters:
-        - description: Git registry
-          in: path
-          name: gitRegistry
-          required: true
-          schema:
-            enum:
-              - dockstore.org
-              - github.com
-              - bitbucket.org
-              - gitlab.com
-            type: string
-        - description: Git organization
-          in: path
-          name: organization
-          required: true
-          schema:
-            type: string
-      responses:
-        default:
-          content:
-            application/json:
-              schema:
-                items:
-                  $ref: '#/components/schemas/Repository'
-                type: array
-          description: default response
-      security:
-        - bearer: []
-      tags:
-        - users
-  /users/starredOrganizations:
-    get:
-      description: Get the authenticated user's starred organizations.
-      operationId: getStarredOrganizations
-      responses:
-        default:
-          content:
-            application/json:
-              schema:
-                items:
-                  $ref: '#/components/schemas/Organization'
-                type: array
-                uniqueItems: true
-          description: default response
-      security:
-        - bearer: []
-      tags:
-        - users
-  /users/starredTools:
-    get:
-      description: Get the authenticated user's starred tools.
-      operationId: getStarredTools
-      responses:
-        default:
-          content:
-            application/json:
-              schema:
-                items:
-                  $ref: '#/components/schemas/Entry'
-                type: array
-                uniqueItems: true
-          description: default response
-      security:
-        - bearer: []
-      tags:
-        - users
-  /users/starredWorkflows:
-    get:
-      description: Get the authenticated user's starred workflows.
-      operationId: getStarredWorkflows
-      responses:
-        default:
-          content:
-            application/json:
-              schema:
-                items:
-                  $ref: '#/components/schemas/Entry'
-                type: array
-                uniqueItems: true
-          description: default response
-      security:
-        - bearer: []
-      tags:
-        - users
-  /users/updateUserMetadata:
-    get:
-      description: Update metadata of all users.
-      operationId: updateUserMetadata
-      responses:
-        default:
-          content:
-            application/json:
-              schema:
-                items:
-                  $ref: '#/components/schemas/User'
-                type: array
-          description: default response
-      security:
-        - bearer: []
-      tags:
-        - users
-  /users/user:
-    delete:
-      description: Delete user if possible.
-      operationId: selfDestruct
-      responses:
-        default:
-          content:
-            application/json:
-              schema:
-                type: boolean
-          description: default response
-      security:
-        - bearer: []
-      tags:
-        - users
-    get:
-      description: Get the logged-in user.
-      operationId: getUser
-      responses:
-        default:
-          content:
-            application/json:
-              schema:
-                $ref: '#/components/schemas/User'
-          description: default response
-      security:
-        - bearer: []
-      tags:
-        - users
-  /users/user/changeUsername:
-    post:
-      description: Change username if possible.
-      operationId: changeUsername
-      parameters:
-        - in: query
-          name: username
-          schema:
-            type: string
-      responses:
-        default:
-          content:
-            application/json:
-              schema:
-                $ref: '#/components/schemas/User'
-          description: default response
-      security:
-        - bearer: []
-      tags:
-        - users
-  /users/user/extended:
-    get:
-      description: Get additional information about the authenticated user.
-      operationId: getExtendedUserData
-      responses:
-        default:
-          content:
-            application/json:
-              schema:
-                $ref: '#/components/schemas/ExtendedUserData'
-          description: default response
-      security:
-        - bearer: []
-      tags:
-        - users
-  /users/user/memberships:
-    get:
-      description: Get the logged-in user's memberships.
-      operationId: getUserMemberships
-      responses:
-        default:
-          content:
-            application/json:
-              schema:
-                items:
-                  $ref: '#/components/schemas/OrganizationUser'
-                type: array
-                uniqueItems: true
-          description: default response
-      security:
-        - bearer: []
-      tags:
-        - users
-  /users/user/updateUserMetadata:
-    get:
-      description: Update metadata for logged in user.
-      operationId: updateLoggedInUserMetadata
-      parameters:
-        - in: query
-          name: source
-          schema:
-            enum:
-              - quay.io
-              - github.com
-              - dockstore
-              - bitbucket.org
-              - gitlab.com
-              - zenodo.org
-              - google.com
-              - orcid.org
-            type: string
-      responses:
-        default:
-          content:
-            application/json:
-              schema:
-                $ref: '#/components/schemas/User'
-          description: default response
-      security:
-        - bearer: []
-      tags:
-        - users
-  /users/user/{userId}:
-    delete:
-      description: Terminate user if possible.
-      operationId: terminateUsers
-      parameters:
-        - in: path
-          name: userId
-          required: true
-          schema:
-            format: int64
-            type: integer
-      responses:
-        default:
-          content:
-            application/json:
-              schema:
-                type: boolean
-          description: default response
-      security:
-        - bearer: []
-      tags:
-        - users
-  /users/user/{userId}/limits:
-    get:
-      description: Returns the specified user's limits. ADMIN or CURATOR only
-      operationId: getUserLimits
-      parameters:
-        - in: path
-          name: userId
-          required: true
-          schema:
-            format: int64
-            type: integer
-      responses:
-        default:
-          content:
-            application/json:
-              schema:
-                $ref: '#/components/schemas/Limits'
-          description: default response
-      security:
-        - bearer: []
-      tags:
-        - users
-    put:
-      description: Update the specified user's limits. ADMIN or CURATOR only
-      operationId: setUserLimits
-      parameters:
-        - in: path
-          name: userId
-          required: true
-          schema:
-            format: int64
-            type: integer
-      requestBody:
-        content:
-          '*/*':
-            schema:
-              $ref: '#/components/schemas/Limits'
-      responses:
-        default:
-          content:
-            application/json:
-              schema:
-                $ref: '#/components/schemas/Limits'
-          description: default response
-      security:
-        - bearer: []
-      tags:
-        - users
-  /users/username/{username}:
-    get:
-      description: Get a user by username.
-      operationId: listUser
-      parameters:
-        - in: path
-          name: username
-          required: true
-          schema:
-            type: string
-      responses:
-        default:
-          content:
-            application/json:
-              schema:
-                $ref: '#/components/schemas/User'
-          description: default response
-      security:
-        - bearer: []
-      tags:
-        - users
-  /users/users/entries:
-    get:
-      description: Get all of the entries for a user, sorted by most recently updated.
-      operationId: getUserEntries
-      parameters:
-        - description: Maximum number of entries to return
-          in: query
-          name: count
-          schema:
-            format: int32
-            type: integer
-        - description: Filter paths with matching text
-          in: query
-          name: filter
-          schema:
-            type: string
-      responses:
-        default:
-          content:
-            application/json:
-              schema:
-                items:
-                  $ref: '#/components/schemas/EntryUpdateTime'
-                type: array
-          description: default response
-      security:
-        - bearer: []
-      tags:
-        - users
-  /users/users/organizations:
-    get:
-      description: Get all of the Dockstore organizations for a user, sorted by most recently updated.
-      operationId: getUserDockstoreOrganizations
-      parameters:
-        - description: Maximum number of organizations to return
-          in: query
-          name: count
-          schema:
-            format: int32
-            type: integer
-        - description: Filter paths with matching text
-          in: query
-          name: filter
-          schema:
-            type: string
-      responses:
-        default:
-          content:
-            application/json:
-              schema:
-                items:
-                  $ref: '#/components/schemas/OrganizationUpdateTime'
-                type: array
-          description: default response
-      security:
-        - bearer: []
-      tags:
-        - users
-  /users/{userId}:
-    get:
-      description: Get user by id.
-      operationId: getSpecificUser
-      parameters:
-        - in: path
-          name: userId
-          required: true
-          schema:
-            format: int64
-            type: integer
-      responses:
-        default:
-          content:
-            application/json:
-              schema:
-                $ref: '#/components/schemas/User'
-          description: default response
-      security:
-        - bearer: []
-      tags:
-        - users
-  /users/{userId}/containers:
-    get:
-      description: List all tools owned by the authenticated user.
-      operationId: userContainers
-      parameters:
-        - in: path
-          name: userId
-          required: true
-          schema:
-            format: int64
-            type: integer
-      responses:
-        default:
-          content:
-            application/json:
-              schema:
-                items:
-                  $ref: '#/components/schemas/Tool'
-                type: array
-          description: default response
-      security:
-        - bearer: []
-      tags:
-        - users
-  /users/{userId}/containers/published:
-    get:
-      description: List all published tools from a user.
-      operationId: userPublishedContainers
-      parameters:
-        - in: path
-          name: userId
-          required: true
-          schema:
-            format: int64
-            type: integer
-      responses:
-        default:
-          content:
-            application/json:
-              schema:
-                items:
-                  $ref: '#/components/schemas/Tool'
-                type: array
-          description: default response
-      security:
-        - bearer: []
-      tags:
-        - users
-  /users/{userId}/containers/{organization}/refresh:
-    get:
-      description: Refresh all tools owned by the authenticated user with specified organization.
-      operationId: refreshToolsByOrganization
-      parameters:
-        - in: path
-          name: userId
-          required: true
-          schema:
-            format: int64
-            type: integer
-        - in: path
-          name: organization
-          required: true
-          schema:
-            type: string
-        - in: query
-          name: dockerRegistry
-          schema:
-            type: string
-      responses:
-        default:
-          content:
-            application/json:
-              schema:
-                items:
-                  $ref: '#/components/schemas/Tool'
-                type: array
-          description: default response
-      security:
-        - bearer: []
-      tags:
-        - users
-  /users/{userId}/privileges:
-    put:
-      description: Updates the provided userID to admin or curator status, ADMIN or CURATOR only
-      operationId: setUserPrivileges
-      parameters:
-        - in: path
-          name: userId
-          required: true
-          schema:
-            format: int64
-            type: integer
-      requestBody:
-        content:
-          application/json:
-            schema:
-              $ref: '#/components/schemas/PrivilegeRequest'
-        required: true
-      responses:
-        default:
-          content:
-            application/json:
-              schema:
-                $ref: '#/components/schemas/User'
-          description: default response
-      security:
-        - bearer: []
-      tags:
-        - users
-  /users/{userId}/services:
-    get:
-      description: List all services owned by the authenticated user.
-      operationId: userServices
-      parameters:
-        - in: path
-          name: userId
-          required: true
-          schema:
-            format: int64
-            type: integer
-      responses:
-        default:
-          content:
-            application/json:
-              schema:
-                items:
-                  $ref: '#/components/schemas/Workflow'
-                type: array
-          description: default response
-      security:
-        - bearer: []
-      tags:
-        - users
-  /users/{userId}/tokens:
-    get:
-      description: Get tokens with user id.
-      operationId: getUserTokens
-      parameters:
-        - in: path
-          name: userId
-          required: true
-          schema:
-            format: int64
-            type: integer
-      responses:
-        default:
-          content:
-            application/json:
-              schema:
-                items:
-                  $ref: '#/components/schemas/Token'
-                type: array
-          description: default response
-      security:
-        - bearer: []
-      tags:
-        - users
-  /users/{userId}/workflows:
-    get:
-      description: List all workflows owned by the authenticated user.
-      operationId: userWorkflows
-      parameters:
-        - description: User ID
-          in: path
-          name: userId
-          required: true
-          schema:
-            format: int64
-            type: integer
-      responses:
-        default:
-          content:
-            application/json:
-              schema:
-                items:
-                  $ref: '#/components/schemas/Workflow'
-                type: array
-          description: default response
-      security:
-        - bearer: []
-      tags:
-        - users
-    patch:
-      description: Adds the logged-in user to any Dockstore workflows that they should have access to.
-      operationId: addUserToDockstoreWorkflows
-      parameters:
-        - description: User to update
-          in: path
-          name: userId
-          required: true
-          schema:
-            format: int64
-            type: integer
-      requestBody:
-        content:
-          '*/*':
-            schema:
-              type: string
-        description: This is here to appease Swagger. It requires PATCH methods to have a body, even if it is empty. Please leave it empty.
-      responses:
-        default:
-          content:
-            application/json:
-              schema:
-                items:
-                  $ref: '#/components/schemas/Workflow'
-                type: array
-          description: default response
-      security:
-        - bearer: []
-      tags:
-        - users
-  /users/{userId}/workflows/published:
-    get:
-      description: List all published workflows from a user.
-      operationId: userPublishedWorkflows
-      parameters:
-        - in: path
-          name: userId
-          required: true
-          schema:
-            format: int64
-            type: integer
-      responses:
-        default:
-          content:
-            application/json:
-              schema:
-                items:
-                  $ref: '#/components/schemas/Workflow'
-                type: array
-          description: default response
-      security:
-        - bearer: []
-      tags:
-        - users
-  /workflows/github:
-    delete:
-      description: Handles the deletion of a branch on GitHub. Will delete all workflow versions that match in all workflows that share the same repository.
-      operationId: handleGitHubBranchDeletion
-      parameters:
-        - description: Repository path (ex. dockstore/dockstore-ui2)
-          in: query
-          name: repository
-          required: true
-          schema:
-            type: string
-        - description: Username of user on GitHub who triggered action
-          in: query
-          name: username
-          required: true
-          schema:
-            type: string
-        - description: Full git reference for a GitHub branch/tag. Ex. refs/heads/master or refs/tags/v1.0
-          in: query
-          name: gitReference
-          required: true
-          schema:
-            type: string
-        - description: GitHub installation ID
-          in: query
-          name: installationId
-          required: true
-          schema:
-            type: string
-      responses:
-        "418":
-          description: This code tells AWS Lambda not to retry.
-      security:
-        - bearer: []
-      tags:
-        - workflows
-  /workflows/github/install:
-    post:
-      description: Handle the installation of our GitHub app onto a repository or organization.
-      operationId: handleGitHubInstallation
-      requestBody:
-        content:
-          application/x-www-form-urlencoded:
-            schema:
-              properties:
-                installationId:
-                  type: string
-                repositories:
-                  type: string
-                username:
-                  type: string
-              required:
-                - installationId
-                - repositories
-                - username
-              type: object
-      responses:
-        "418":
-          description: This code tells AWS Lambda not to retry.
-      security:
-        - bearer: []
-      tags:
-        - workflows
-  /workflows/github/release:
-    post:
-      description: Handle a release of a repository on GitHub. Will create a workflow/service and version when necessary.
-      operationId: handleGitHubRelease
-      requestBody:
-        content:
-          application/x-www-form-urlencoded:
-            schema:
-              properties:
-                gitReference:
-                  type: string
-                installationId:
-                  type: string
-                repository:
-                  type: string
-                username:
-                  type: string
-              required:
-                - gitReference
-                - installationId
-                - repository
-                - username
-              type: object
-      responses:
-        default:
-          content:
-            application/json: {}
-          description: default response
-      security:
-        - bearer: []
-      tags:
-        - workflows
-  /workflows/hostedEntry:
-    post:
-      description: Create a hosted workflow.
-      operationId: createHostedWorkflow_1
-      parameters:
-        - in: query
-          name: registry
-          schema:
-            type: string
-        - in: query
-          name: name
-          schema:
-            type: string
-        - in: query
-          name: descriptorType
-          schema:
-            type: string
-        - in: query
-          name: namespace
-          schema:
-            type: string
-        - in: query
-          name: entryName
-          schema:
-            type: string
-      responses:
-        "200":
-          content:
-            application/json:
-              schema:
-                $ref: '#/components/schemas/Entry'
-          description: Successfully created hosted entry
-      security:
-        - bearer: []
-      tags:
-        - hosted
-  /workflows/hostedEntry/{entryId}:
-    delete:
-      description: Delete a revision of a hosted workflow.
-      operationId: deleteHostedWorkflowVersion_1
-      parameters:
-        - in: path
-          name: entryId
-          required: true
-          schema:
-            format: int64
-            type: integer
-        - in: query
-          name: version
-          schema:
-            type: string
-      responses:
-        "200":
-          content:
-            application/json:
-              schema:
-                $ref: '#/components/schemas/Entry'
-          description: Successfully deleted hosted entry version
-      security:
-        - bearer: []
-      tags:
-        - hosted
-    patch:
-      description: Non-idempotent operation for creating new revisions of hosted workflows
-      operationId: editHostedWorkflow
-      parameters:
-        - description: Entry to modify
-          in: path
-          name: entryId
-          required: true
-          schema:
-            format: int64
-            type: integer
-      requestBody:
-        content:
-          application/json:
-            schema:
-              items:
-                $ref: '#/components/schemas/SourceFile'
-              type: array
-              uniqueItems: true
-        description: Set of updated sourcefiles, add files by adding new files with unknown paths, delete files by including them with emptied content
-        required: true
-      responses:
-        default:
-          content:
-            application/json:
-              schema:
-                $ref: '#/components/schemas/Workflow'
-          description: default response
-      security:
-        - bearer: []
-      tags:
-        - hosted
-    post:
-      deprecated: true
-      operationId: addZip
-      parameters:
-        - description: hosted entry ID
-          in: path
-          name: entryId
-          required: true
-          schema:
-            format: int64
-            type: integer
-      requestBody:
-        content:
-          multipart/form-data:
-            schema:
-              properties:
-                file:
-                  format: binary
-                  type: string
-              type: object
-      responses:
-        "200":
-          content:
-            application/json:
-              schema:
-                $ref: '#/components/schemas/Workflow'
-          description: successful operation
-      security:
-        - bearer: []
-      summary: Creates a new revision of a hosted workflow from a zip
-      tags:
-        - hosted
-  /workflows/manualRegister:
-    post:
-      description: Manually register a workflow.
-      operationId: manualRegister
-      parameters:
-        - in: query
-          name: workflowRegistry
-          schema:
-            type: string
-        - in: query
-          name: workflowPath
-          schema:
-            type: string
-        - in: query
-          name: defaultWorkflowPath
-          schema:
-            type: string
-        - in: query
-          name: workflowName
-          schema:
-            type: string
-        - in: query
-          name: descriptorType
-          schema:
-            type: string
-        - in: query
-          name: defaultTestParameterFilePath
-          schema:
-            type: string
-      responses:
-        default:
-          content:
-            application/json:
-              schema:
-                $ref: '#/components/schemas/Workflow'
-          description: default response
-      security:
-        - bearer: []
-      tags:
-        - workflows
-  /workflows/organization/{organization}/published:
-    get:
-      description: List all published workflows of an organization.
-      operationId: getPublishedWorkflowsByOrganization
-      parameters:
-        - in: path
-          name: organization
-          required: true
-          schema:
-            type: string
-      responses:
-        default:
-          content:
-            application/json:
-              schema:
-                items:
-                  $ref: '#/components/schemas/Workflow'
-                type: array
-          description: default response
-      tags:
-        - workflows
-  /workflows/path/entry/{repository}:
-    get:
-      description: Get an entry by path.
-      operationId: getEntryByPath
-      parameters:
-        - in: path
-          name: repository
-          required: true
-          schema:
-            type: string
-      responses:
-        default:
-          content:
-            application/json:
-              schema:
-                $ref: '#/components/schemas/Entry'
-          description: default response
-      security:
-        - bearer: []
-      tags:
-        - workflows
-  /workflows/path/entry/{repository}/published:
-    get:
-      description: Get a published entry by path.
-      operationId: getPublishedEntryByPath
-      parameters:
-        - in: path
-          name: repository
-          required: true
-          schema:
-            type: string
-      responses:
-        default:
-          content:
-            application/json:
-              schema:
-                $ref: '#/components/schemas/Entry'
-          description: default response
-      tags:
-        - workflows
-  /workflows/path/workflow/{repository}:
-    get:
-      description: Requires full path (including workflow name if applicable).
-      operationId: getWorkflowByPath
-      parameters:
-        - description: Repository path
-          in: path
-          name: repository
-          required: true
-          schema:
-            type: string
-        - description: 'Comma-delimited list of fields to include: validations, aliases'
-          in: query
-          name: include
-          schema:
-            type: string
-        - description: Whether to get a service or workflow
-          in: query
-          name: services
-          schema:
-            default: false
-            type: boolean
-      responses:
-        default:
-          content:
-            application/json:
-              schema:
-                $ref: '#/components/schemas/Workflow'
-          description: default response
-      security:
-        - bearer: []
-      summary: Get a workflow by path.
-      tags:
-        - workflows
-  /workflows/path/workflow/{repository}/actions:
-    get:
-      description: Gets all actions a user can perform on a workflow.
-      operationId: getWorkflowActions
-      parameters:
-        - in: path
-          name: repository
-          required: true
-          schema:
-            type: string
-        - in: query
-          name: services
-          schema:
-            default: false
-            type: boolean
-      responses:
-        default:
-          content:
-            application/json:
-              schema:
-                items:
-                  enum:
-                    - write
-                    - read
-                    - delete
-                    - share
-                  type: string
-                type: array
-          description: default response
-      security:
-        - bearer: []
-      tags:
-        - workflows
-  /workflows/path/workflow/{repository}/permissions:
-    delete:
-      description: Remove the specified user role for a workflow.
-      operationId: removeWorkflowRole
-      parameters:
-        - in: path
-          name: repository
-          required: true
-          schema:
-            type: string
-        - in: query
-          name: email
-          schema:
-            type: string
-        - in: query
-          name: role
-          schema:
-            enum:
-              - OWNER
-              - WRITER
-              - READER
-            type: string
-        - in: query
-          name: services
-          schema:
-            default: false
-            type: boolean
-      responses:
-        default:
-          content:
-            application/json:
-              schema:
-                items:
-                  $ref: '#/components/schemas/Permission'
-                type: array
-          description: default response
-      security:
-        - bearer: []
-      tags:
-        - workflows
-    get:
-      description: Get all permissions for a workflow.
-      operationId: getWorkflowPermissions
-      parameters:
-        - in: path
-          name: repository
-          required: true
-          schema:
-            type: string
-        - in: query
-          name: services
-          schema:
-            default: false
-            type: boolean
-      responses:
-        default:
-          content:
-            application/json:
-              schema:
-                items:
-                  $ref: '#/components/schemas/Permission'
-                type: array
-          description: default response
-      security:
-        - bearer: []
-      tags:
-        - workflows
-    patch:
-      description: Set the specified permission for a user on a workflow.
-      operationId: addWorkflowPermission
-      parameters:
-        - in: path
-          name: repository
-          required: true
-          schema:
-            type: string
-        - in: query
-          name: services
-          schema:
-            default: false
-            type: boolean
-      requestBody:
-        content:
-          '*/*':
-            schema:
-              $ref: '#/components/schemas/Permission'
-      responses:
-        default:
-          content:
-            application/json:
-              schema:
-                items:
-                  $ref: '#/components/schemas/Permission'
-                type: array
-          description: default response
-      security:
-        - bearer: []
-      tags:
-        - workflows
-  /workflows/path/workflow/{repository}/published:
-    get:
-      description: Get a published workflow by path
-      operationId: getPublishedWorkflowByPath
-      parameters:
-        - in: path
-          name: repository
-          required: true
-          schema:
-            type: string
-        - in: query
-          name: include
-          schema:
-            type: string
-        - in: query
-          name: services
-          schema:
-            default: false
-            type: boolean
-        - in: query
-          name: versionName
-          schema:
-            type: string
-      responses:
-        default:
-          content:
-            application/json:
-              schema:
-                $ref: '#/components/schemas/Workflow'
-          description: default response
-      tags:
-        - workflows
-  /workflows/path/{repository}:
-    get:
-      description: Get a list of workflows by path.
-      operationId: getAllWorkflowByPath
-      parameters:
-        - in: path
-          name: repository
-          required: true
-          schema:
-            type: string
-      responses:
-        default:
-          content:
-            application/json:
-              schema:
-                items:
-                  $ref: '#/components/schemas/Workflow'
-                type: array
-          description: default response
-      security:
-        - bearer: []
-      tags:
-        - workflows
-  /workflows/published:
-    get:
-      description: List all published workflows.
-      operationId: allPublishedWorkflows
-      parameters:
-        - in: query
-          name: offset
-          schema:
-            type: string
-        - in: query
-          name: limit
-          schema:
-            default: 100
-            format: int32
-            type: integer
-        - in: query
-          name: filter
-          schema:
-            default: ""
-            type: string
-        - in: query
-          name: sortCol
-          schema:
-            default: stars
-            type: string
-        - in: query
-          name: sortOrder
-          schema:
-            default: desc
-            type: string
-        - in: query
-          name: services
-          schema:
-            default: false
-            type: boolean
-      responses:
-        default:
-          content:
-            application/json:
-              schema:
-                items:
-                  $ref: '#/components/schemas/Workflow'
-                type: array
-          description: default response
-      tags:
-        - workflows
-  /workflows/published/{workflowId}:
-    get:
-      description: Get a published workflow.
-      operationId: getPublishedWorkflow
-      parameters:
-        - in: path
-          name: workflowId
-          required: true
-          schema:
-            format: int64
-            type: integer
-        - in: query
-          name: include
-          schema:
-            type: string
-      responses:
-        default:
-          content:
-            application/json:
-              schema:
-                $ref: '#/components/schemas/Workflow'
-          description: default response
-      tags:
-        - workflows
-  /workflows/registries/{gitRegistry}/organizations/{organization}/repositories/{repositoryName}:
-    delete:
-      description: Delete a stubbed workflow for a registry and repository path.
-      operationId: deleteWorkflow
-      parameters:
-        - description: Git registry
-          in: path
-          name: gitRegistry
-          required: true
-          schema:
-            enum:
-              - dockstore.org
-              - github.com
-              - bitbucket.org
-              - gitlab.com
-            type: string
-        - description: Git repository organization
-          in: path
-          name: organization
-          required: true
-          schema:
-            type: string
-        - description: Git repository name
-          in: path
-          name: repositoryName
-          required: true
-          schema:
-            type: string
-      responses:
-        default:
-          content:
-            application/json: {}
-          description: default response
-      security:
-        - bearer: []
-      tags:
-        - workflows
-    post:
-      description: Adds a workflow for a registry and repository path with defaults set.
-      operationId: addWorkflow
-      parameters:
-        - description: Git registry
-          in: path
-          name: gitRegistry
-          required: true
-          schema:
-            enum:
-              - dockstore.org
-              - github.com
-              - bitbucket.org
-              - gitlab.com
-            type: string
-        - description: Git repository organization
-          in: path
-          name: organization
-          required: true
-          schema:
-            type: string
-        - description: Git repository name
-          in: path
-          name: repositoryName
-          required: true
-          schema:
-            type: string
-      responses:
-        default:
-          content:
-            application/json:
-              schema:
-                $ref: '#/components/schemas/BioWorkflow'
-          description: default response
-      security:
-        - bearer: []
-      tags:
-        - workflows
-  /workflows/shared:
-    get:
-      description: Retrieve all workflows shared with user.
-      operationId: sharedWorkflows
-      responses:
-        default:
-          content:
-            application/json:
-              schema:
-                items:
-                  $ref: '#/components/schemas/SharedWorkflows'
-                type: array
-          description: default response
-      security:
-        - bearer: []
-      tags:
-        - workflows
-  /workflows/versions:
-    get:
-      description: List the versions for a published workflow.
-      operationId: tags_1
-      parameters:
-        - in: query
-          name: workflowId
-          schema:
-            format: int64
-            type: integer
-      responses:
-        default:
-          content:
-            application/json:
-              schema:
-                items:
-                  $ref: '#/components/schemas/WorkflowVersion'
-                type: array
-          description: default response
-      security:
-        - bearer: []
-      tags:
-        - workflows
-  /workflows/{alias}/aliases:
-    get:
-      description: Retrieves a workflow by alias.
-      operationId: getWorkflowByAlias
-      parameters:
-        - in: path
-          name: alias
-          required: true
-          schema:
-            type: string
-      responses:
-        default:
-          content:
-            application/json:
-              schema:
-                $ref: '#/components/schemas/Workflow'
-          description: default response
-      security:
-        - bearer: []
-      tags:
-        - workflows
-  /workflows/{entryId}/registerCheckerWorkflow/{descriptorType}:
-    post:
-      description: Register a checker workflow and associates it with the given tool/workflow.
-      operationId: registerCheckerWorkflow
-      parameters:
-        - in: query
-          name: checkerWorkflowPath
-          schema:
-            type: string
-        - in: query
-          name: testParameterPath
-          schema:
-            type: string
-        - in: path
-          name: entryId
-          required: true
-          schema:
-            format: int64
-            type: integer
-        - in: path
-          name: descriptorType
-          required: true
-          schema:
-            type: string
-      responses:
-        default:
-          content:
-            application/json:
-              schema:
-                $ref: '#/components/schemas/Entry'
-          description: default response
-      security:
-        - bearer: []
-      tags:
-        - workflows
-  /workflows/{workflowId}:
-    get:
-      description: Retrieve a workflow
-      operationId: getWorkflow
-      parameters:
-        - in: path
-          name: workflowId
-          required: true
-          schema:
-            format: int64
-            type: integer
-        - in: query
-          name: include
-          schema:
-            type: string
-      responses:
-        default:
-          content:
-            application/json:
-              schema:
-                $ref: '#/components/schemas/Workflow'
-          description: default response
-      security:
-        - bearer: []
-      tags:
-        - workflows
-    put:
-      description: Update the workflow with the given workflow.
-      operationId: updateWorkflow
-      parameters:
-        - in: path
-          name: workflowId
-          required: true
-          schema:
-            format: int64
-            type: integer
-      requestBody:
-        content:
-          '*/*':
-            schema:
-              $ref: '#/components/schemas/Workflow'
-      responses:
-        default:
-          content:
-            application/json:
-              schema:
-                $ref: '#/components/schemas/Workflow'
-          description: default response
-      security:
-        - bearer: []
-      tags:
-        - workflows
-  /workflows/{workflowId}/dag/{workflowVersionId}:
-    get:
-      description: Get the DAG for a given workflow version.
-      operationId: getWorkflowDag
-      parameters:
-        - in: path
-          name: workflowId
-          required: true
-          schema:
-            format: int64
-            type: integer
-        - in: path
-          name: workflowVersionId
-          required: true
-          schema:
-            format: int64
-            type: integer
-      responses:
-        default:
-          content:
-            application/json:
-              schema:
-                type: string
-          description: default response
-      security:
-        - bearer: []
-      tags:
-        - workflows
-  /workflows/{workflowId}/defaultVersion:
-    put:
-      description: Update the default version of a workflow.
-      operationId: updateDefaultVersion_1
-      parameters:
-        - in: path
-          name: workflowId
-          required: true
-          schema:
-            format: int64
-            type: integer
-      requestBody:
-        content:
-          '*/*':
-            schema:
-              type: string
-      responses:
-        default:
-          content:
-            application/json:
-              schema:
-                $ref: '#/components/schemas/Workflow'
-          description: default response
-      security:
-        - bearer: []
-      tags:
-        - workflows
-  /workflows/{workflowId}/descriptor/{relative-path}:
-    get:
-      description: Get the corresponding descriptor file from source control.
-      operationId: secondaryDescriptorPath_1
-      parameters:
-        - in: path
-          name: workflowId
-          required: true
-          schema:
-            format: int64
-            type: integer
-        - in: query
-          name: tag
-          schema:
-            type: string
-        - in: path
-          name: relative-path
-          required: true
-          schema:
-            type: string
-        - in: query
-          name: language
-          schema:
-            type: string
-      responses:
-        default:
-          content:
-            application/json:
-              schema:
-                $ref: '#/components/schemas/SourceFile'
-          description: default response
-      security:
-        - bearer: []
-      tags:
-        - workflows
-  /workflows/{workflowId}/descriptorType:
-    post:
-      description: Use with caution. This deletes all the workflowVersions, only use if there's nothing worth keeping in the workflow.
-      operationId: updateDescriptorType
-      parameters:
-        - in: path
-          name: workflowId
-          required: true
-          schema:
-            format: int64
-            type: integer
-        - in: query
-          name: descriptorType
-          schema:
-            enum:
-              - CWL
-              - WDL
-              - gxformat2
-              - SWL
-              - NFL
-              - service
-              
-              
-            type: string
-      responses:
-        default:
-          content:
-            application/json:
-              schema:
-                $ref: '#/components/schemas/Workflow'
-          description: default response
-      security:
-        - bearer: []
-      summary: Changes the descriptor type of an unpublished, invalid workflow.
-      tags:
-        - workflows
-  /workflows/{workflowId}/labels:
-    put:
-      description: Update the labels linked to a workflow.
-      operationId: updateLabels_1
-      parameters:
-        - in: path
-          name: workflowId
-          required: true
-          schema:
-            format: int64
-            type: integer
-        - in: query
-          name: labels
-          schema:
-            type: string
-      requestBody:
-        content:
-          '*/*':
-            schema:
-              type: string
-      responses:
-        default:
-          content:
-            application/json:
-              schema:
-                $ref: '#/components/schemas/Workflow'
-          description: default response
-      security:
-        - bearer: []
-      tags:
-        - workflows
-  /workflows/{workflowId}/primaryDescriptor:
-    get:
-      description: Get the primary descriptor file.
-      operationId: primaryDescriptor_1
-      parameters:
-        - in: path
-          name: workflowId
-          required: true
-          schema:
-            format: int64
-            type: integer
-        - in: query
-          name: tag
-          schema:
-            type: string
-        - in: query
-          name: language
-          schema:
-            type: string
-      responses:
-        default:
-          content:
-            application/json:
-              schema:
-                $ref: '#/components/schemas/SourceFile'
-          description: default response
-      security:
-        - bearer: []
-      tags:
-        - workflows
-  /workflows/{workflowId}/publish:
-    post:
-      description: Publish or unpublish a workflow.
-      operationId: publish_1
-      parameters:
-        - in: path
-          name: workflowId
-          required: true
-          schema:
-            format: int64
-            type: integer
-      requestBody:
-        content:
-          '*/*':
-            schema:
-              $ref: '#/components/schemas/PublishRequest'
-      responses:
-        default:
-          content:
-            application/json:
-              schema:
-                $ref: '#/components/schemas/Workflow'
-          description: default response
-      security:
-        - bearer: []
-      tags:
-        - workflows
-  /workflows/{workflowId}/refresh:
-    get:
-      description: Refresh one particular workflow.
-      operationId: refresh_1
-      parameters:
-        - in: path
-          name: workflowId
-          required: true
-          schema:
-            format: int64
-            type: integer
-        - in: query
-          name: hardRefresh
-          schema:
-            default: true
-            type: boolean
-      responses:
-        default:
-          content:
-            application/json:
-              schema:
-                $ref: '#/components/schemas/Workflow'
-          description: default response
-      security:
-        - bearer: []
-      tags:
-        - workflows
-  /workflows/{workflowId}/refresh/{version}:
-    get:
-      description: Refresh one particular workflow version.
-      operationId: refreshVersion
-      parameters:
-        - in: path
-          name: workflowId
-          required: true
-          schema:
-            format: int64
-            type: integer
-        - in: path
-          name: version
-          required: true
-          schema:
-            type: string
-        - in: query
-          name: hardRefresh
-          schema:
-            default: true
-            type: boolean
-      responses:
-        default:
-          content:
-            application/json:
-              schema:
-                $ref: '#/components/schemas/Workflow'
-          description: default response
-      security:
-        - bearer: []
-      tags:
-        - workflows
-  /workflows/{workflowId}/requestDOI/{workflowVersionId}:
-    put:
-      description: Request a DOI for this version of a workflow.
-      operationId: requestDOIForWorkflowVersion
-      parameters:
-        - in: path
-          name: workflowId
-          required: true
-          schema:
-            format: int64
-            type: integer
-        - in: path
-          name: workflowVersionId
-          required: true
-          schema:
-            format: int64
-            type: integer
-      requestBody:
-        content:
-          '*/*':
-            schema:
-              type: string
-      responses:
-        default:
-          content:
-            application/json:
-              schema:
-                items:
-                  $ref: '#/components/schemas/WorkflowVersion'
-                type: array
-                uniqueItems: true
-          description: default response
-      security:
-        - bearer: []
-      tags:
-        - workflows
-  /workflows/{workflowId}/resetVersionPaths:
-    put:
-      description: Reset the workflow paths.
-      operationId: updateWorkflowPath
-      parameters:
-        - in: path
-          name: workflowId
-          required: true
-          schema:
-            format: int64
-            type: integer
-      requestBody:
-        content:
-          '*/*':
-            schema:
-              $ref: '#/components/schemas/Workflow'
-      responses:
-        default:
-          content:
-            application/json:
-              schema:
-                $ref: '#/components/schemas/Workflow'
-          description: default response
-      security:
-        - bearer: []
-      tags:
-        - workflows
-  /workflows/{workflowId}/restub:
-    get:
-      description: Restub a workflow
-      operationId: restub
-      parameters:
-        - in: path
-          name: workflowId
-          required: true
-          schema:
-            format: int64
-            type: integer
-      responses:
-        default:
-          content:
-            application/json:
-              schema:
-                $ref: '#/components/schemas/Workflow'
-          description: default response
-      security:
-        - bearer: []
-      summary: Restub a workflow
-      tags:
-        - workflows
-  /workflows/{workflowId}/secondaryDescriptors:
-    get:
-      description: Get the corresponding descriptor documents from source control.
-      operationId: secondaryDescriptors_1
-      parameters:
-        - in: path
-          name: workflowId
-          required: true
-          schema:
-            format: int64
-            type: integer
-        - in: query
-          name: tag
-          schema:
-            type: string
-        - in: query
-          name: language
-          schema:
-            type: string
-      responses:
-        default:
-          content:
-            application/json:
-              schema:
-                items:
-                  $ref: '#/components/schemas/SourceFile'
-                type: array
-          description: default response
-      security:
-        - bearer: []
-      tags:
-        - workflows
-  /workflows/{workflowId}/star:
-    put:
-      description: Star a workflow.
-      operationId: starEntry_1
-      parameters:
-        - in: path
-          name: workflowId
-          required: true
-          schema:
-            format: int64
-            type: integer
-      requestBody:
-        content:
-          '*/*':
-            schema:
-              $ref: '#/components/schemas/StarRequest'
-      responses:
-        default:
-          content:
-            application/json: {}
-          description: default response
-      security:
-        - bearer: []
-      tags:
-        - workflows
-  /workflows/{workflowId}/starredUsers:
-    get:
-      description: Returns list of users who starred the given workflow.
-      operationId: getStarredUsers_1
-      parameters:
-        - in: path
-          name: workflowId
-          required: true
-          schema:
-            format: int64
-            type: integer
-      responses:
-        default:
-          content:
-            application/json:
-              schema:
-                items:
-                  $ref: '#/components/schemas/User'
-                type: array
-                uniqueItems: true
-          description: default response
-      tags:
-        - workflows
-  /workflows/{workflowId}/testParameterFiles:
-    delete:
-      description: Delete test parameter files for a given version.
-      operationId: deleteTestParameterFiles_1
-      parameters:
-        - in: path
-          name: workflowId
-          required: true
-          schema:
-            format: int64
-            type: integer
-        - in: query
-          name: testParameterPaths
-          schema:
-            items:
-              type: string
-            type: array
-        - in: query
-          name: version
-          schema:
-            type: string
-      responses:
-        default:
-          content:
-            application/json:
-              schema:
-                items:
-                  $ref: '#/components/schemas/SourceFile'
-                type: array
-                uniqueItems: true
-          description: default response
-      security:
-        - bearer: []
-      tags:
-        - workflows
-    get:
-      description: Get the corresponding test parameter files.
-      operationId: getTestParameterFiles_1
-      parameters:
-        - in: path
-          name: workflowId
-          required: true
-          schema:
-            format: int64
-            type: integer
-        - in: query
-          name: version
-          schema:
-            type: string
-      responses:
-        default:
-          content:
-            application/json:
-              schema:
-                items:
-                  $ref: '#/components/schemas/SourceFile'
-                type: array
-          description: default response
-      security:
-        - bearer: []
-      tags:
-        - workflows
-    put:
-      description: Add test parameter files for a given version.
-      operationId: addTestParameterFiles_1
-      parameters:
-        - in: path
-          name: workflowId
-          required: true
-          schema:
-            format: int64
-            type: integer
-        - in: query
-          name: testParameterPaths
-          schema:
-            items:
-              type: string
-            type: array
-        - in: query
-          name: version
-          schema:
-            type: string
-      requestBody:
-        content:
-          '*/*':
-            schema:
-              type: string
-      responses:
-        default:
-          content:
-            application/json:
-              schema:
-                items:
-                  $ref: '#/components/schemas/SourceFile'
-                type: array
-                uniqueItems: true
-          description: default response
-      security:
-        - bearer: []
-      tags:
-        - workflows
-  /workflows/{workflowId}/tools/{workflowVersionId}:
-    get:
-      description: Get the Tools for a given workflow version.
-      operationId: getTableToolContent
-      parameters:
-        - in: path
-          name: workflowId
-          required: true
-          schema:
-            format: int64
-            type: integer
-        - in: path
-          name: workflowVersionId
-          required: true
-          schema:
-            format: int64
-            type: integer
-      responses:
-        default:
-          content:
-            application/json:
-              schema:
-                type: string
-          description: default response
-      security:
-        - bearer: []
-      tags:
-        - workflows
-  /workflows/{workflowId}/users:
-    get:
-      description: Get users of a workflow.
-      operationId: getUsers_1
-      parameters:
-        - in: path
-          name: workflowId
-          required: true
-          schema:
-            format: int64
-            type: integer
-      responses:
-        default:
-          content:
-            application/json:
-              schema:
-                items:
-                  $ref: '#/components/schemas/User'
-                type: array
-          description: default response
-      security:
-        - bearer: []
-      tags:
-        - workflows
-  /workflows/{workflowId}/workflowVersions:
-    put:
-      description: Update the workflow versions linked to a workflow.
-      operationId: updateWorkflowVersion
-      parameters:
-        - in: path
-          name: workflowId
-          required: true
-          schema:
-            format: int64
-            type: integer
-      requestBody:
-        content:
-          '*/*':
-            schema:
-              items:
-                $ref: '#/components/schemas/WorkflowVersion'
-              type: array
-      responses:
-        default:
-          content:
-            application/json:
-              schema:
-                items:
-                  $ref: '#/components/schemas/WorkflowVersion'
-                type: array
-                uniqueItems: true
-          description: default response
-      security:
-        - bearer: []
-      tags:
-        - workflows
-  /workflows/{workflowId}/workflowVersions/{workflowVersionId}/sourcefiles:
-    get:
-      description: Retrieve sourcefiles for an entry's version
-      operationId: getWorkflowVersionsSourcefiles
-      parameters:
-        - description: Workflow to retrieve the version from.
-          in: path
-          name: workflowId
-          required: true
-          schema:
-            format: int64
-            type: integer
-        - description: Workflow version to retrieve the version from.
-          in: path
-          name: workflowVersionId
-          required: true
-          schema:
-            format: int64
-            type: integer
-        - description: List of file types to filter sourcefiles by
-          in: query
-          name: fileTypes
-          schema:
-            items:
-              enum:
-                - DOCKSTORE_CWL
-                - DOCKSTORE_WDL
-                - DOCKERFILE
-                - CWL_TEST_JSON
-                - WDL_TEST_JSON
-                - NEXTFLOW
-                - NEXTFLOW_CONFIG
-                - NEXTFLOW_TEST_PARAMS
-                - DOCKSTORE_YML
-                - DOCKSTORE_SERVICE_YML
-                - DOCKSTORE_SERVICE_TEST_JSON
-                - DOCKSTORE_SERVICE_OTHER
-                - DOCKSTORE_GXFORMAT2
-                - GXFORMAT2_TEST_FILE
-                - DOCKSTORE_SWL
-                - SWL_TEST_JSON
-              type: string
-            type: array
-      responses:
-        default:
-          content:
-            application/json:
-              schema:
-                items:
-                  $ref: '#/components/schemas/SourceFile'
-                type: array
-                uniqueItems: true
-          description: default response
-      security:
-        - bearer: []
-      tags:
-        - workflows
+      - bearer: []
+      tags:
+      - workflows
   /workflows/{workflowId}/zip/{workflowVersionId}:
     get:
       description: Download a ZIP file of a workflow and all associated files.
       operationId: getWorkflowZip
       parameters:
-        - in: path
-          name: workflowId
-          required: true
-          schema:
-            format: int64
-            type: integer
-        - in: path
-          name: workflowVersionId
-          required: true
-          schema:
-            format: int64
-            type: integer
+      - in: path
+        name: workflowId
+        required: true
+        schema:
+          format: int64
+          type: integer
+      - in: path
+        name: workflowVersionId
+        required: true
+        schema:
+          format: int64
+          type: integer
       responses:
         default:
           content:
             application/zip: {}
           description: default response
       security:
-        - bearer: []
-      tags:
-        - workflows
+      - bearer: []
+      tags:
+      - workflows
 servers:
-  - description: Current server when hosted on AWS
-    url: /api
-    variables: {}
-  - description: When working locally
-    url: /
-    variables: {}
-  - description: Production server
-    url: https://dockstore.org/api
-    variables: {}
-  - description: Staging server
-    url: https://staging.dockstore.org/api
-    variables: {}
-  - description: Nightly build server
-    url: https://dev.dockstore.net/api
-    variables: {}
+- description: Current server when hosted on AWS
+  url: /api
+  variables: {}
+- description: When working locally
+  url: /
+  variables: {}
+- description: Production server
+  url: https://dockstore.org/api
+  variables: {}
+- description: Staging server
+  url: https://staging.dockstore.org/api
+  variables: {}
+- description: Nightly build server
+  url: https://dev.dockstore.net/api
+  variables: {}
 tags:
-  - description: Create, update list aliases for accessing entries
-    name: aliases
-  - description: Operations on Dockstore organizations
-    name: organizations
-  - description: Needed for SmartAPI compatibility apparantly, might be cargo cult behaviour
-    name: NIHdatacommons
-  - description: List and register entries in the dockstore (pairs of images + metadata (CWL and Dockerfile))
-    name: containers
-  - description: List and modify tags for containers
-    name: containertags
-  - description: Interact with entries in Dockstore regardless of whether they are containers or workflows
-    name: entries
-  - description: Created and modify hosted entries in the dockstore
-    name: hosted
-  - description: Query lambda events triggered by GitHub Apps
-    name: lambdaEvents
-  - description: Information about Dockstore like RSS, sitemap, lists of dependencies, etc.
-    name: metadata
-  - description: List and modify notifications for users of Dockstore
-    name: curation
-  - description: List and register workflows in the dockstore (CWL, Nextflow, WDL)
-    name: workflows
-  - description: List, modify, refresh, and delete tokens for external services
-    name: tokens
-  - description: Interactions with the Dockstore-support's ToolTester application
-    name: toolTester
-  - description: List, modify, and manage end users of the dockstore
-    name: users
-  - description: Optional experimental extensions of the GA4GH API
-    name: extendedGA4GH
-  - description: A curated subset of resources proposed as a common standard for tool repositories. Implements TRS [2.0.0](https://github.com/ga4gh/tool-registry-service-schemas/releases/tag/2.0.0).
-    name: GA4GHV20
-  - description: A curated subset of resources proposed as a common standard for tool repositories. Implements TRS [2.0.0-beta.2](https://github.com/ga4gh/tool-registry-service-schemas/releases/tag/2.0.0-beta.2) . Integrators are welcome to use these endpoints but they are subject to change based on community input.
-    name: GA4GH
-  - description: A curated subset of resources proposed as a common standard for tool repositories. Implements TRS [1.0.0](https://github.com/ga4gh/tool-registry-service-schemas/releases/tag/1.0.0) and is considered final (not subject to change)
-    name: GA4GHV1+- description: Create, update list aliases for accessing entries
+  name: aliases
+- description: Operations on Dockstore organizations
+  name: organizations
+- description: Needed for SmartAPI compatibility apparantly, might be cargo cult behaviour
+  name: NIHdatacommons
+- description: List and register entries in the dockstore (pairs of images + metadata
+    (CWL and Dockerfile))
+  name: containers
+- description: List and modify tags for containers
+  name: containertags
+- description: Interact with entries in Dockstore regardless of whether they are containers
+    or workflows
+  name: entries
+- description: Created and modify hosted entries in the dockstore
+  name: hosted
+- description: Query lambda events triggered by GitHub Apps
+  name: lambdaEvents
+- description: Information about Dockstore like RSS, sitemap, lists of dependencies,
+    etc.
+  name: metadata
+- description: List and modify notifications for users of Dockstore
+  name: curation
+- description: List and register workflows in the dockstore (CWL, Nextflow, WDL)
+  name: workflows
+- description: List, modify, refresh, and delete tokens for external services
+  name: tokens
+- description: Interactions with the Dockstore-support's ToolTester application
+  name: toolTester
+- description: List, modify, and manage end users of the dockstore
+  name: users
+- description: Optional experimental extensions of the GA4GH API
+  name: extendedGA4GH
+- description: A curated subset of resources proposed as a common standard for tool
+    repositories. Implements TRS [2.0.0](https://github.com/ga4gh/tool-registry-service-schemas/releases/tag/2.0.0).
+  name: GA4GHV20
+- description: A curated subset of resources proposed as a common standard for tool
+    repositories. Implements TRS [2.0.0-beta.2](https://github.com/ga4gh/tool-registry-service-schemas/releases/tag/2.0.0-beta.2)
+    . Integrators are welcome to use these endpoints but they are subject to change
+    based on community input.
+  name: GA4GH
+- description: A curated subset of resources proposed as a common standard for tool
+    repositories. Implements TRS [1.0.0](https://github.com/ga4gh/tool-registry-service-schemas/releases/tag/1.0.0)
+    and is considered final (not subject to change)
+  name: GA4GHV1
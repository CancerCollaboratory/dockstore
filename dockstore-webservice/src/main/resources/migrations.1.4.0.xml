<?xml version="1.1" encoding="UTF-8" standalone="no"?>
<!--
  ~    Copyright 2017 OICR
  ~
  ~    Licensed under the Apache License, Version 2.0 (the "License");
  ~    you may not use this file except in compliance with the License.
  ~    You may obtain a copy of the License at
  ~
  ~        http://www.apache.org/licenses/LICENSE-2.0
  ~
  ~    Unless required by applicable law or agreed to in writing, software
  ~    distributed under the License is distributed on an "AS IS" BASIS,
  ~    WITHOUT WARRANTIES OR CONDITIONS OF ANY KIND, either express or implied.
  ~    See the License for the specific language governing permissions and
  ~    limitations under the License.
  -->

<databaseChangeLog xmlns="http://www.liquibase.org/xml/ns/dbchangelog" xmlns:ext="http://www.liquibase.org/xml/ns/dbchangelog-ext" xmlns:xsi="http://www.w3.org/2001/XMLSchema-instance" xsi:schemaLocation="http://www.liquibase.org/xml/ns/dbchangelog-ext http://www.liquibase.org/xml/ns/dbchangelog/dbchangelog-ext.xsd http://www.liquibase.org/xml/ns/dbchangelog http://www.liquibase.org/xml/ns/dbchangelog/dbchangelog-3.5.xsd" context="1.4.0">
<<<<<<< HEAD
    <changeSet id="workflowWorkflownameConvertEmptyStringToNull" author="gluu">
        <update schemaName="public"
                tableName="workflow">
            <column name="workflowname"/>
            <where>workflowname = ''</where>
        </update>
    </changeSet>
    <changeSet id="addWorkflowWorkflownameNotEmptyConstraint" author="gluu" >
        <sql dbms="postgresql">
            ALTER TABLE workflow add constraint workflow_workflowname_notempty check (workflowname &lt;&gt; '')
=======
    <changeSet author="agduncan" id="74274923472389478923">
        <addColumn tableName="workflow">
            <column name="sourcecontrol" type="text">
            </column>
        </addColumn>

        <sql dbms="postgresql">
            update workflow set sourcecontrol='GITHUB' where giturl like '%github%'
        </sql>

        <sql dbms="postgresql">
            update workflow set path = CONCAT('github.com/', path) where sourcecontrol='GITHUB'
        </sql>

        <sql dbms="postgresql">
            update workflow set sourcecontrol='BITBUCKET' where giturl like '%bitbucket%'
        </sql>

        <sql dbms="postgresql">
            update workflow set path = CONCAT('bitbucket.org/', path) where sourcecontrol='BITBUCKET'
        </sql>

        <sql dbms="postgresql">
            update workflow set sourcecontrol='GITLAB' where giturl like '%gitlab%'
        </sql>

        <sql dbms="postgresql">
            update workflow set path = CONCAT('gitlab.com/', path) where sourcecontrol='GITLAB'
        </sql>

        <addNotNullConstraint tableName="workflow" columnName="sourcecontrol"/>

        <sql dbms="postgresql">
            alter table workflow drop constraint if exists ukkprrtg54h6rjca5l1navospm8
        </sql>

        <sql dbms="postgresql">
            alter table workflow drop constraint if exists uk_kprrtg54h6rjca5l1navospm8
        </sql>


        <dropIndex indexName="full_workflow_name" tableName="workflow"/>

        <sql dbms="postgresql">
            create unique index if not exists full_workflow_name on workflow (sourcecontrol, organization, repository, workflowname) where workflowname is not null
        </sql>

        <dropIndex indexName="partial_workflow_name" tableName="workflow"/>

        <sql dbms="postgresql">
            create unique index if not exists partial_workflow_name on workflow (sourcecontrol, organization, repository) where workflowname is null
>>>>>>> 52285b9c
        </sql>
    </changeSet>
</databaseChangeLog><|MERGE_RESOLUTION|>--- conflicted
+++ resolved
@@ -16,7 +16,6 @@
   -->
 
 <databaseChangeLog xmlns="http://www.liquibase.org/xml/ns/dbchangelog" xmlns:ext="http://www.liquibase.org/xml/ns/dbchangelog-ext" xmlns:xsi="http://www.w3.org/2001/XMLSchema-instance" xsi:schemaLocation="http://www.liquibase.org/xml/ns/dbchangelog-ext http://www.liquibase.org/xml/ns/dbchangelog/dbchangelog-ext.xsd http://www.liquibase.org/xml/ns/dbchangelog http://www.liquibase.org/xml/ns/dbchangelog/dbchangelog-3.5.xsd" context="1.4.0">
-<<<<<<< HEAD
     <changeSet id="workflowWorkflownameConvertEmptyStringToNull" author="gluu">
         <update schemaName="public"
                 tableName="workflow">
@@ -27,7 +26,8 @@
     <changeSet id="addWorkflowWorkflownameNotEmptyConstraint" author="gluu" >
         <sql dbms="postgresql">
             ALTER TABLE workflow add constraint workflow_workflowname_notempty check (workflowname &lt;&gt; '')
-=======
+        </sql>
+    </changeSet>
     <changeSet author="agduncan" id="74274923472389478923">
         <addColumn tableName="workflow">
             <column name="sourcecontrol" type="text">
@@ -79,7 +79,6 @@
 
         <sql dbms="postgresql">
             create unique index if not exists partial_workflow_name on workflow (sourcecontrol, organization, repository) where workflowname is null
->>>>>>> 52285b9c
         </sql>
     </changeSet>
 </databaseChangeLog>
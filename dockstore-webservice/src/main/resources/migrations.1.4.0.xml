<?xml version="1.1" encoding="UTF-8" standalone="no"?>
<!--
  ~    Copyright 2017 OICR
  ~
  ~    Licensed under the Apache License, Version 2.0 (the "License");
  ~    you may not use this file except in compliance with the License.
  ~    You may obtain a copy of the License at
  ~
  ~        http://www.apache.org/licenses/LICENSE-2.0
  ~
  ~    Unless required by applicable law or agreed to in writing, software
  ~    distributed under the License is distributed on an "AS IS" BASIS,
  ~    WITHOUT WARRANTIES OR CONDITIONS OF ANY KIND, either express or implied.
  ~    See the License for the specific language governing permissions and
  ~    limitations under the License.
  -->

<databaseChangeLog xmlns="http://www.liquibase.org/xml/ns/dbchangelog" xmlns:ext="http://www.liquibase.org/xml/ns/dbchangelog-ext" xmlns:xsi="http://www.w3.org/2001/XMLSchema-instance" xsi:schemaLocation="http://www.liquibase.org/xml/ns/dbchangelog-ext http://www.liquibase.org/xml/ns/dbchangelog/dbchangelog-ext.xsd http://www.liquibase.org/xml/ns/dbchangelog http://www.liquibase.org/xml/ns/dbchangelog/dbchangelog-3.5.xsd" context="1.4.0">
    <changeSet id="workflowWorkflownameConvertEmptyStringToNull" author="gluu">
        <update schemaName="public"
                tableName="workflow">
            <column name="workflowname"/>
            <where>workflowname = ''</where>
        </update>
    </changeSet>
    <changeSet id="addWorkflowWorkflownameNotEmptyConstraint" author="gluu" >
        <sql dbms="postgresql">
            ALTER TABLE workflow add constraint workflow_workflowname_notempty check (workflowname &lt;&gt; '')
        </sql>
    </changeSet>
    <changeSet author="agduncan" id="74274923472389478923">
        <addColumn tableName="workflow">
            <column name="sourcecontrol" type="text">
            </column>
        </addColumn>

        <sql dbms="postgresql">
            update workflow set sourcecontrol='GITHUB' where giturl like '%github%'
        </sql>

        <sql dbms="postgresql">
            update workflow set path = CONCAT('github.com/', path) where sourcecontrol='GITHUB'
        </sql>

        <sql dbms="postgresql">
            update workflow set sourcecontrol='BITBUCKET' where giturl like '%bitbucket%'
        </sql>

        <sql dbms="postgresql">
            update workflow set path = CONCAT('bitbucket.org/', path) where sourcecontrol='BITBUCKET'
        </sql>

        <sql dbms="postgresql">
            update workflow set sourcecontrol='GITLAB' where giturl like '%gitlab%'
        </sql>

        <sql dbms="postgresql">
            update workflow set path = CONCAT('gitlab.com/', path) where sourcecontrol='GITLAB'
        </sql>

        <addNotNullConstraint tableName="workflow" columnName="sourcecontrol"/>

        <sql dbms="postgresql">
            alter table workflow drop constraint if exists ukkprrtg54h6rjca5l1navospm8
        </sql>

        <sql dbms="postgresql">
            alter table workflow drop constraint if exists uk_kprrtg54h6rjca5l1navospm8
        </sql>


        <dropIndex indexName="full_workflow_name" tableName="workflow"/>

        <sql dbms="postgresql">
            create unique index if not exists full_workflow_name on workflow (sourcecontrol, organization, repository, workflowname) where workflowname is not null
        </sql>

        <dropIndex indexName="partial_workflow_name" tableName="workflow"/>

        <sql dbms="postgresql">
            create unique index if not exists partial_workflow_name on workflow (sourcecontrol, organization, repository) where workflowname is null
        </sql>
    </changeSet>

    <!-- odd, but required for starting workflow refresh from a clean db -->
    <changeSet author="dyuen" id="custom_tool_sequence1">
        <sql>alter sequence container_id_seq increment by 50</sql>
    </changeSet>
    <changeSet author="dyuen" id="custom_tag_sequence2">
        <sql>alter sequence tag_id_seq increment by 50</sql>
    </changeSet>

    <changeSet id="addCustomDockerRegistryPath" author="agduncan">
        <addColumn tableName="tool">
            <column name="customdockerregistrypath" type="text"></column>
        </addColumn>
    </changeSet>

    <changeSet id="updateAmazonCustomDockerRegistryPath" author="agduncan">
        <sql dbms="postgresql">
            UPDATE tool SET "customdockerregistrypath" = split_part(path,'/',1) WHERE registry = 'AMAZON_ECR'
        </sql>
    </changeSet>

    <changeSet id="dropWorkflowPath" author="agduncan">
        <dropColumn tableName="workflow" columnName="path"></dropColumn>
    </changeSet>

    <changeSet id="dropToolPath" author="agduncan">
        <dropColumn tableName="tool" columnName="path"></dropColumn>
    </changeSet>

    <!-- adding support for storing and requesting DOIs -->
    <changeSet author="dyuen (generated)" id="1516219456530-1">
        <addColumn tableName="tag">
            <column defaultValue="NOT_REQUESTED" name="doistatus" type="text"/>
        </addColumn>
    </changeSet>
    <changeSet author="dyuen (generated)" id="1516219456530-2">
        <addColumn tableName="workflowversion">
            <column defaultValue="NOT_REQUESTED" name="doistatus" type="text"/>
        </addColumn>
    </changeSet>
    <changeSet author="dyuen (generated)" id="1516219456530-3">
        <addColumn tableName="tag">
            <column name="doiurl" type="varchar(255 BYTE)"/>
        </addColumn>
    </changeSet>
    <changeSet author="dyuen (generated)" id="1516219456530-4">
        <addColumn tableName="workflowversion">
            <column name="doiurl" type="varchar(255 BYTE)"/>
        </addColumn>
    </changeSet>
    <changeSet author="dyuen (generated)" id="1516220040864-6">
        <addNotNullConstraint columnDataType="clob" columnName="doistatus" tableName="tag"/>
    </changeSet>
    <changeSet author="dyuen (generated)" id="1516220040864-7">
        <addNotNullConstraint columnDataType="clob" columnName="doistatus" tableName="workflowversion"/>
    </changeSet>

<<<<<<< HEAD
    <!-- Convert source control and registry to paths -->
    <changeSet author="aduncan" id="3424324325r3r3g45g-8">
        <!-- Update tool registry to be a path -->
        <sql dbms="postgresql">
            UPDATE tool SET registry = 'quay.io' WHERE registry =  'QUAY_IO'
        </sql>
        <sql dbms="postgresql">
            UPDATE tool SET registry = 'registry.hub.docker.com' WHERE registry =  'DOCKER_HUB'
        </sql>
        <sql dbms="postgresql">
            UPDATE tool SET registry = 'registry.gitlab.com' WHERE registry =  'GITLAB'
        </sql>
        <sql dbms="postgresql">
            UPDATE tool SET registry = customdockerregistrypath WHERE registry =  'AMAZON_ECR'
        </sql>

        <!-- Update workflow source control to be a path -->
        <sql dbms="postgresql">
            UPDATE workflow SET sourcecontrol = 'github.com' WHERE sourcecontrol =  'GITHUB'
        </sql>

        <sql dbms="postgresql">
            UPDATE workflow SET sourcecontrol = 'gitlab.com' WHERE sourcecontrol =  'GITLAB'
        </sql>

        <sql dbms="postgresql">
            UPDATE workflow SET sourcecontrol = 'bitbucket.org' WHERE sourcecontrol =  'BITBUCKET'
        </sql>

        <!-- drop custom docker path -->
        <dropColumn tableName="tool" columnName="customdockerregistrypath">
        </dropColumn>
    </changeSet>
=======
    <changeSet id="n4io234ni23o4nio33r-1" author="agduncan">
        <!-- Add column for tool checker -->
        <addColumn tableName="tool">
            <column name="checkerid" type="bigint" defaultValue="null"/>
        </addColumn>
        <!-- Add columns for workflow checker -->
        <addColumn tableName="workflow">
            <column name="checkerid" type="bigint" defaultValue="null"/>
        </addColumn>
        <addColumn tableName="workflow">
            <column name="ischecker" type="boolean" defaultValueBoolean="false"/>
        </addColumn>
    </changeSet>

>>>>>>> c6d1dbf2
    <changeSet author="dyuen (generated)" id="workflow-jpa-dbcreate">
        <addColumn tableName="workflow">
            <column name="dbcreatedate" type="timestamp without time zone"/>
        </addColumn>
    </changeSet>
    <changeSet author="dyuen (generated)" id="workflow-jpa-dbupdate">
        <addColumn tableName="workflow">
            <column name="dbupdatedate" type="timestamp without time zone"/>
        </addColumn>
    </changeSet>

    <changeSet author="dyuen (generated)" id="tool-jpa-dbcreate">
        <addColumn tableName="tool">
            <column name="dbcreatedate" type="timestamp without time zone"/>
        </addColumn>
    </changeSet>
    <changeSet author="dyuen (generated)" id="tool-jpa-dbupdate">
        <addColumn tableName="tool">
            <column name="dbupdatedate" type="timestamp without time zone"/>
        </addColumn>
    </changeSet>

    <changeSet author="dyuen (generated)" id="more-dates">
        <addColumn tableName="usergroup">
            <column name="dbcreatedate" type="timestamp without time zone"/>
            <column name="dbupdatedate" type="timestamp without time zone"/>
        </addColumn>
        <addColumn tableName="label">
            <column name="dbcreatedate" type="timestamp without time zone"/>
            <column name="dbupdatedate" type="timestamp without time zone"/>
        </addColumn>
        <addColumn tableName="sourcefile">
            <column name="dbcreatedate" type="timestamp without time zone"/>
            <column name="dbupdatedate" type="timestamp without time zone"/>
        </addColumn>
        <addColumn tableName="token">
            <column name="dbcreatedate" type="timestamp without time zone"/>
            <column name="dbupdatedate" type="timestamp without time zone"/>
        </addColumn>
        <addColumn tableName="enduser">
            <column name="dbcreatedate" type="timestamp without time zone"/>
            <column name="dbupdatedate" type="timestamp without time zone"/>
        </addColumn>
        <addColumn tableName="workflowversion">
            <column name="dbcreatedate" type="timestamp without time zone"/>
            <column name="dbupdatedate" type="timestamp without time zone"/>
        </addColumn>
        <addColumn tableName="tag">
            <column name="dbcreatedate" type="timestamp without time zone"/>
            <column name="dbupdatedate" type="timestamp without time zone"/>
        </addColumn>
    </changeSet>

    <changeSet author="dyuen" id="mutate-tool-modified-timestamp">
        <sql>alter table tool alter column lastModified type timestamp without time zone USING to_timestamp(lastModified/1000)</sql>
    </changeSet>
    <changeSet author="dyuen" id="mutate-workflow-modified-timestamp">
        <sql>alter table workflow alter column lastModified type timestamp without time zone USING to_timestamp(lastModified/1000)</sql>
    </changeSet>

</databaseChangeLog><|MERGE_RESOLUTION|>--- conflicted
+++ resolved
@@ -138,7 +138,6 @@
         <addNotNullConstraint columnDataType="clob" columnName="doistatus" tableName="workflowversion"/>
     </changeSet>
 
-<<<<<<< HEAD
     <!-- Convert source control and registry to paths -->
     <changeSet author="aduncan" id="3424324325r3r3g45g-8">
         <!-- Update tool registry to be a path -->
@@ -172,7 +171,6 @@
         <dropColumn tableName="tool" columnName="customdockerregistrypath">
         </dropColumn>
     </changeSet>
-=======
     <changeSet id="n4io234ni23o4nio33r-1" author="agduncan">
         <!-- Add column for tool checker -->
         <addColumn tableName="tool">
@@ -186,8 +184,6 @@
             <column name="ischecker" type="boolean" defaultValueBoolean="false"/>
         </addColumn>
     </changeSet>
-
->>>>>>> c6d1dbf2
     <changeSet author="dyuen (generated)" id="workflow-jpa-dbcreate">
         <addColumn tableName="workflow">
             <column name="dbcreatedate" type="timestamp without time zone"/>

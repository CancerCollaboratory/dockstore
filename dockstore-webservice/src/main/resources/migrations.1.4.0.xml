<?xml version="1.1" encoding="UTF-8" standalone="no"?>
<!--
  ~    Copyright 2017 OICR
  ~
  ~    Licensed under the Apache License, Version 2.0 (the "License");
  ~    you may not use this file except in compliance with the License.
  ~    You may obtain a copy of the License at
  ~
  ~        http://www.apache.org/licenses/LICENSE-2.0
  ~
  ~    Unless required by applicable law or agreed to in writing, software
  ~    distributed under the License is distributed on an "AS IS" BASIS,
  ~    WITHOUT WARRANTIES OR CONDITIONS OF ANY KIND, either express or implied.
  ~    See the License for the specific language governing permissions and
  ~    limitations under the License.
  -->

<databaseChangeLog xmlns="http://www.liquibase.org/xml/ns/dbchangelog" xmlns:ext="http://www.liquibase.org/xml/ns/dbchangelog-ext" xmlns:xsi="http://www.w3.org/2001/XMLSchema-instance" xsi:schemaLocation="http://www.liquibase.org/xml/ns/dbchangelog-ext http://www.liquibase.org/xml/ns/dbchangelog/dbchangelog-ext.xsd http://www.liquibase.org/xml/ns/dbchangelog http://www.liquibase.org/xml/ns/dbchangelog/dbchangelog-3.5.xsd" context="1.4.0">
    <changeSet id="workflowWorkflownameConvertEmptyStringToNull" author="gluu">
        <update schemaName="public"
                tableName="workflow">
            <column name="workflowname"/>
            <where>workflowname = ''</where>
        </update>
    </changeSet>
    <changeSet id="addWorkflowWorkflownameNotEmptyConstraint" author="gluu" >
        <sql dbms="postgresql">
            ALTER TABLE workflow add constraint workflow_workflowname_notempty check (workflowname &lt;&gt; '')
        </sql>
    </changeSet>
    <changeSet author="agduncan" id="74274923472389478923">
        <addColumn tableName="workflow">
            <column name="sourcecontrol" type="text">
            </column>
        </addColumn>

        <sql dbms="postgresql">
            update workflow set sourcecontrol='GITHUB' where giturl like '%github%'
        </sql>

        <sql dbms="postgresql">
            update workflow set path = CONCAT('github.com/', path) where sourcecontrol='GITHUB'
        </sql>

        <sql dbms="postgresql">
            update workflow set sourcecontrol='BITBUCKET' where giturl like '%bitbucket%'
        </sql>

        <sql dbms="postgresql">
            update workflow set path = CONCAT('bitbucket.org/', path) where sourcecontrol='BITBUCKET'
        </sql>

        <sql dbms="postgresql">
            update workflow set sourcecontrol='GITLAB' where giturl like '%gitlab%'
        </sql>

        <sql dbms="postgresql">
            update workflow set path = CONCAT('gitlab.com/', path) where sourcecontrol='GITLAB'
        </sql>

        <addNotNullConstraint tableName="workflow" columnName="sourcecontrol"/>

        <sql dbms="postgresql">
            alter table workflow drop constraint if exists ukkprrtg54h6rjca5l1navospm8
        </sql>

        <sql dbms="postgresql">
            alter table workflow drop constraint if exists uk_kprrtg54h6rjca5l1navospm8
        </sql>


        <dropIndex indexName="full_workflow_name" tableName="workflow"/>

        <sql dbms="postgresql">
            create unique index if not exists full_workflow_name on workflow (sourcecontrol, organization, repository, workflowname) where workflowname is not null
        </sql>

        <dropIndex indexName="partial_workflow_name" tableName="workflow"/>

        <sql dbms="postgresql">
            create unique index if not exists partial_workflow_name on workflow (sourcecontrol, organization, repository) where workflowname is null
        </sql>
    </changeSet>

    <!-- odd, but required for starting workflow refresh from a clean db -->
    <changeSet author="dyuen" id="custom_tool_sequence1">
        <sql>alter sequence container_id_seq increment by 50</sql>
    </changeSet>
    <changeSet author="dyuen" id="custom_tag_sequence2">
        <sql>alter sequence tag_id_seq increment by 50</sql>
    </changeSet>

<<<<<<< HEAD
    <changeSet id="addCustomDockerRegistryPath" author="agduncan">
        <addColumn tableName="tool">
            <column name="customdockerregistrypath" type="text"></column>
        </addColumn>
    </changeSet>

    <changeSet id="updateAmazonCustomDockerRegistryPath" author="agduncan">
        <sql dbms="postgresql">
            UPDATE tool SET "customdockerregistrypath" = split_part(path,'/',1) WHERE registry = 'AMAZON_ECR'
        </sql>
    </changeSet>

    <changeSet id="dropWorkflowPath" author="agduncan">
        <dropColumn tableName="workflow" columnName="path"></dropColumn>
    </changeSet>

    <changeSet id="dropToolPath" author="agduncan">
        <dropColumn tableName="tool" columnName="path"></dropColumn>
=======
    <!-- adding support for storing and requesting DOIs -->
    <changeSet author="dyuen (generated)" id="1516219456530-1">
        <addColumn tableName="tag">
            <column defaultValue="NOT_REQUESTED" name="doistatus" type="text"/>
        </addColumn>
    </changeSet>
    <changeSet author="dyuen (generated)" id="1516219456530-2">
        <addColumn tableName="workflowversion">
            <column defaultValue="NOT_REQUESTED" name="doistatus" type="text"/>
        </addColumn>
    </changeSet>
    <changeSet author="dyuen (generated)" id="1516219456530-3">
        <addColumn tableName="tag">
            <column name="doiurl" type="varchar(255 BYTE)"/>
        </addColumn>
    </changeSet>
    <changeSet author="dyuen (generated)" id="1516219456530-4">
        <addColumn tableName="workflowversion">
            <column name="doiurl" type="varchar(255 BYTE)"/>
        </addColumn>
    </changeSet>
    <changeSet author="dyuen (generated)" id="1516220040864-6">
        <addNotNullConstraint columnDataType="clob" columnName="doistatus" tableName="tag"/>
    </changeSet>
    <changeSet author="dyuen (generated)" id="1516220040864-7">
        <addNotNullConstraint columnDataType="clob" columnName="doistatus" tableName="workflowversion"/>
>>>>>>> 57b95f0c
    </changeSet>

</databaseChangeLog><|MERGE_RESOLUTION|>--- conflicted
+++ resolved
@@ -90,7 +90,6 @@
         <sql>alter sequence tag_id_seq increment by 50</sql>
     </changeSet>
 
-<<<<<<< HEAD
     <changeSet id="addCustomDockerRegistryPath" author="agduncan">
         <addColumn tableName="tool">
             <column name="customdockerregistrypath" type="text"></column>
@@ -109,7 +108,8 @@
 
     <changeSet id="dropToolPath" author="agduncan">
         <dropColumn tableName="tool" columnName="path"></dropColumn>
-=======
+    </changeSet>
+
     <!-- adding support for storing and requesting DOIs -->
     <changeSet author="dyuen (generated)" id="1516219456530-1">
         <addColumn tableName="tag">
@@ -136,7 +136,6 @@
     </changeSet>
     <changeSet author="dyuen (generated)" id="1516220040864-7">
         <addNotNullConstraint columnDataType="clob" columnName="doistatus" tableName="workflowversion"/>
->>>>>>> 57b95f0c
     </changeSet>
 
 </databaseChangeLog>
<?xml version="1.1" encoding="UTF-8" standalone="no"?>
<!--
  ~    Copyright 2017 OICR
  ~
  ~    Licensed under the Apache License, Version 2.0 (the "License");
  ~    you may not use this file except in compliance with the License.
  ~    You may obtain a copy of the License at
  ~
  ~        http://www.apache.org/licenses/LICENSE-2.0
  ~
  ~    Unless required by applicable law or agreed to in writing, software
  ~    distributed under the License is distributed on an "AS IS" BASIS,
  ~    WITHOUT WARRANTIES OR CONDITIONS OF ANY KIND, either express or implied.
  ~    See the License for the specific language governing permissions and
  ~    limitations under the License.
  -->

<databaseChangeLog xmlns="http://www.liquibase.org/xml/ns/dbchangelog" xmlns:ext="http://www.liquibase.org/xml/ns/dbchangelog-ext" xmlns:xsi="http://www.w3.org/2001/XMLSchema-instance" xsi:schemaLocation="http://www.liquibase.org/xml/ns/dbchangelog-ext http://www.liquibase.org/xml/ns/dbchangelog/dbchangelog-ext.xsd http://www.liquibase.org/xml/ns/dbchangelog http://www.liquibase.org/xml/ns/dbchangelog/dbchangelog-3.5.xsd" context="1.4.0">
    <changeSet id="workflowWorkflownameConvertEmptyStringToNull" author="gluu">
        <update schemaName="public"
                tableName="workflow">
            <column name="workflowname"/>
            <where>workflowname = ''</where>
        </update>
    </changeSet>
    <changeSet id="addWorkflowWorkflownameNotEmptyConstraint" author="gluu" >
        <sql dbms="postgresql">
            ALTER TABLE workflow add constraint workflow_workflowname_notempty check (workflowname &lt;&gt; '')
        </sql>
    </changeSet>
    <changeSet author="agduncan" id="74274923472389478923">
        <addColumn tableName="workflow">
            <column name="sourcecontrol" type="text">
            </column>
        </addColumn>

        <sql dbms="postgresql">
            update workflow set sourcecontrol='GITHUB' where giturl like '%github%'
        </sql>

        <sql dbms="postgresql">
            update workflow set path = CONCAT('github.com/', path) where sourcecontrol='GITHUB'
        </sql>

        <sql dbms="postgresql">
            update workflow set sourcecontrol='BITBUCKET' where giturl like '%bitbucket%'
        </sql>

        <sql dbms="postgresql">
            update workflow set path = CONCAT('bitbucket.org/', path) where sourcecontrol='BITBUCKET'
        </sql>

        <sql dbms="postgresql">
            update workflow set sourcecontrol='GITLAB' where giturl like '%gitlab%'
        </sql>

        <sql dbms="postgresql">
            update workflow set path = CONCAT('gitlab.com/', path) where sourcecontrol='GITLAB'
        </sql>

        <addNotNullConstraint tableName="workflow" columnName="sourcecontrol"/>

        <sql dbms="postgresql">
            alter table workflow drop constraint if exists ukkprrtg54h6rjca5l1navospm8
        </sql>

        <sql dbms="postgresql">
            alter table workflow drop constraint if exists uk_kprrtg54h6rjca5l1navospm8
        </sql>


        <dropIndex indexName="full_workflow_name" tableName="workflow"/>

        <sql dbms="postgresql">
            create unique index if not exists full_workflow_name on workflow (sourcecontrol, organization, repository, workflowname) where workflowname is not null
        </sql>

        <dropIndex indexName="partial_workflow_name" tableName="workflow"/>

        <sql dbms="postgresql">
            create unique index if not exists partial_workflow_name on workflow (sourcecontrol, organization, repository) where workflowname is null
        </sql>
    </changeSet>

    <!-- odd, but required for starting workflow refresh from a clean db -->
    <changeSet author="dyuen" id="custom_tool_sequence1">
        <sql>alter sequence container_id_seq increment by 50</sql>
    </changeSet>
    <changeSet author="dyuen" id="custom_tag_sequence2">
        <sql>alter sequence tag_id_seq increment by 50</sql>
    </changeSet>

    <changeSet id="addCustomDockerRegistryPath" author="agduncan">
        <addColumn tableName="tool">
            <column name="customdockerregistrypath" type="text"></column>
        </addColumn>
    </changeSet>

    <changeSet id="updateAmazonCustomDockerRegistryPath" author="agduncan">
        <sql dbms="postgresql">
            UPDATE tool SET "customdockerregistrypath" = split_part(path,'/',1) WHERE registry = 'AMAZON_ECR'
        </sql>
    </changeSet>

    <changeSet id="dropWorkflowPath" author="agduncan">
        <dropColumn tableName="workflow" columnName="path"></dropColumn>
    </changeSet>

    <changeSet id="dropToolPath" author="agduncan">
        <dropColumn tableName="tool" columnName="path"></dropColumn>
    </changeSet>

    <!-- adding support for storing and requesting DOIs -->
    <changeSet author="dyuen (generated)" id="1516219456530-1">
        <addColumn tableName="tag">
            <column defaultValue="NOT_REQUESTED" name="doistatus" type="text"/>
        </addColumn>
    </changeSet>
    <changeSet author="dyuen (generated)" id="1516219456530-2">
        <addColumn tableName="workflowversion">
            <column defaultValue="NOT_REQUESTED" name="doistatus" type="text"/>
        </addColumn>
    </changeSet>
    <changeSet author="dyuen (generated)" id="1516219456530-3">
        <addColumn tableName="tag">
            <column name="doiurl" type="varchar(255 BYTE)"/>
        </addColumn>
    </changeSet>
    <changeSet author="dyuen (generated)" id="1516219456530-4">
        <addColumn tableName="workflowversion">
            <column name="doiurl" type="varchar(255 BYTE)"/>
        </addColumn>
    </changeSet>
    <changeSet author="dyuen (generated)" id="1516220040864-6">
        <addNotNullConstraint columnDataType="clob" columnName="doistatus" tableName="tag"/>
    </changeSet>
    <changeSet author="dyuen (generated)" id="1516220040864-7">
        <addNotNullConstraint columnDataType="clob" columnName="doistatus" tableName="workflowversion"/>
    </changeSet>

<<<<<<< HEAD
    <!-- Convert source control and registry to paths -->
    <changeSet author="aduncan" id="3424324325r3r3g45g-8">
        <!-- Update tool registry to be a path -->
        <sql dbms="postgresql">
            UPDATE tool SET registry = 'quay.io' WHERE registry =  'QUAY_IO'
        </sql>
        <sql dbms="postgresql">
            UPDATE tool SET registry = 'registry.hub.docker.com' WHERE registry =  'DOCKER_HUB'
        </sql>
        <sql dbms="postgresql">
            UPDATE tool SET registry = 'registry.gitlab.com' WHERE registry =  'GITLAB'
        </sql>
        <sql dbms="postgresql">
            UPDATE tool SET registry = customdockerregistrypath WHERE registry =  'AMAZON_ECR'
        </sql>

        <!-- Update workflow source control to be a path -->
        <sql dbms="postgresql">
            UPDATE workflow SET sourcecontrol = 'github.com' WHERE sourcecontrol =  'GITHUB'
        </sql>

        <sql dbms="postgresql">
            UPDATE workflow SET sourcecontrol = 'gitlab.com' WHERE sourcecontrol =  'GITLAB'
        </sql>

        <sql dbms="postgresql">
            UPDATE workflow SET sourcecontrol = 'bitbucket.org' WHERE sourcecontrol =  'BITBUCKET'
        </sql>

        <!-- drop custom docker path -->
        <dropColumn tableName="tool" columnName="customdockerregistrypath">
        </dropColumn>

=======
    <changeSet author="dyuen (generated)" id="workflow-jpa-dbcreate">
        <addColumn tableName="workflow">
            <column name="dbcreatedate" type="timestamp without time zone"/>
        </addColumn>
    </changeSet>
    <changeSet author="dyuen (generated)" id="workflow-jpa-dbupdate">
        <addColumn tableName="workflow">
            <column name="dbupdatedate" type="timestamp without time zone"/>
        </addColumn>
    </changeSet>

    <changeSet author="dyuen (generated)" id="tool-jpa-dbcreate">
        <addColumn tableName="tool">
            <column name="dbcreatedate" type="timestamp without time zone"/>
        </addColumn>
    </changeSet>
    <changeSet author="dyuen (generated)" id="tool-jpa-dbupdate">
        <addColumn tableName="tool">
            <column name="dbupdatedate" type="timestamp without time zone"/>
        </addColumn>
    </changeSet>

    <changeSet author="dyuen (generated)" id="more-dates">
        <addColumn tableName="usergroup">
            <column name="dbcreatedate" type="timestamp without time zone"/>
            <column name="dbupdatedate" type="timestamp without time zone"/>
        </addColumn>
        <addColumn tableName="label">
            <column name="dbcreatedate" type="timestamp without time zone"/>
            <column name="dbupdatedate" type="timestamp without time zone"/>
        </addColumn>
        <addColumn tableName="sourcefile">
            <column name="dbcreatedate" type="timestamp without time zone"/>
            <column name="dbupdatedate" type="timestamp without time zone"/>
        </addColumn>
        <addColumn tableName="token">
            <column name="dbcreatedate" type="timestamp without time zone"/>
            <column name="dbupdatedate" type="timestamp without time zone"/>
        </addColumn>
        <addColumn tableName="enduser">
            <column name="dbcreatedate" type="timestamp without time zone"/>
            <column name="dbupdatedate" type="timestamp without time zone"/>
        </addColumn>
        <addColumn tableName="workflowversion">
            <column name="dbcreatedate" type="timestamp without time zone"/>
            <column name="dbupdatedate" type="timestamp without time zone"/>
        </addColumn>
        <addColumn tableName="tag">
            <column name="dbcreatedate" type="timestamp without time zone"/>
            <column name="dbupdatedate" type="timestamp without time zone"/>
        </addColumn>
    </changeSet>

    <changeSet author="dyuen" id="mutate-tool-modified-timestamp">
        <sql>alter table tool alter column lastModified type timestamp without time zone USING to_timestamp(lastModified/1000)</sql>
    </changeSet>
    <changeSet author="dyuen" id="mutate-workflow-modified-timestamp">
        <sql>alter table workflow alter column lastModified type timestamp without time zone USING to_timestamp(lastModified/1000)</sql>
>>>>>>> 60e318e3
    </changeSet>

</databaseChangeLog><|MERGE_RESOLUTION|>--- conflicted
+++ resolved
@@ -138,7 +138,6 @@
         <addNotNullConstraint columnDataType="clob" columnName="doistatus" tableName="workflowversion"/>
     </changeSet>
 
-<<<<<<< HEAD
     <!-- Convert source control and registry to paths -->
     <changeSet author="aduncan" id="3424324325r3r3g45g-8">
         <!-- Update tool registry to be a path -->
@@ -171,8 +170,7 @@
         <!-- drop custom docker path -->
         <dropColumn tableName="tool" columnName="customdockerregistrypath">
         </dropColumn>
-
-=======
+    </changeSet>
     <changeSet author="dyuen (generated)" id="workflow-jpa-dbcreate">
         <addColumn tableName="workflow">
             <column name="dbcreatedate" type="timestamp without time zone"/>
@@ -231,7 +229,6 @@
     </changeSet>
     <changeSet author="dyuen" id="mutate-workflow-modified-timestamp">
         <sql>alter table workflow alter column lastModified type timestamp without time zone USING to_timestamp(lastModified/1000)</sql>
->>>>>>> 60e318e3
     </changeSet>
 
 </databaseChangeLog>
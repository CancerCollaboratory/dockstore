<?xml version="1.1" encoding="UTF-8" standalone="no"?>
<!--
  ~    Copyright 2020 OICR
  ~
  ~    Licensed under the Apache License, Version 2.0 (the "License");
  ~    you may not use this file except in compliance with the License.
  ~    You may obtain a copy of the License at
  ~
  ~        http://www.apache.org/licenses/LICENSE-2.0
  ~
  ~    Unless required by applicable law or agreed to in writing, software
  ~    distributed under the License is distributed on an "AS IS" BASIS,
  ~    WITHOUT WARRANTIES OR CONDITIONS OF ANY KIND, either express or implied.
  ~    See the License for the specific language governing permissions and
  ~    limitations under the License.
  -->

<databaseChangeLog xmlns="http://www.liquibase.org/xml/ns/dbchangelog" xmlns:xsi="http://www.w3.org/2001/XMLSchema-instance"
                   xsi:schemaLocation="http://www.liquibase.org/xml/ns/dbchangelog http://www.liquibase.org/xml/ns/dbchangelog/dbchangelog-3.5.xsd"
                   context="1.8.0">
    <changeSet author="waltershands (generated)" id="supportconceptDOI">
        <addColumn tableName="service">
            <column name="conceptdoi" type="varchar(255)"/>
        </addColumn>
        <addColumn tableName="tool">
            <column name="conceptdoi" type="varchar(255)"/>
        </addColumn>
        <addColumn tableName="workflow">
            <column name="conceptdoi" type="varchar(255)"/>
        </addColumn>
    </changeSet>
    <changeSet id="frozen join table" author="coverbeck">
        <sql dbms="postgresql">
            alter table version_sourcefile enable row level security;
            alter table version_sourcefile force row level security;
            /* All users can read the table, but cannot update or delete if frozen */
            create policy select_frozenfiles on version_sourcefile for select using(true);
            /* Don't allow new source files to be added to an a frozen version */
            create policy insert_frozenfiles on version_sourcefile for insert with check( not(select v.frozen from workflowversion v where id = versionid union select t.frozen from tag t where t.id = versionid));
            /* Don't allow a new file to be added to the version in the join table if any of the source files are already frozen (easier to query this way instead of querying two tables like above) */
            create policy update_frozenfiles on version_sourcefile for update using (not (select sf.frozen from sourcefile sf where sourcefileid = sf.id));
            create policy delete_frozenfiles on version_sourcefile for delete using (not (select sf.frozen from sourcefile sf where sourcefileid = sf.id));
        </sql>
    </changeSet>
<<<<<<< HEAD
    <changeSet author="waltershands (generated)" id="supportworkflowalias">
        <createTable tableName="workflowversion_alias">
            <column name="id" type="BIGINT">
                <constraints primaryKey="true" primaryKeyName="workflowversion_alias_pkey"/>
            </column>
            <column name="content" type="TEXT"/>
            <column name="dbcreatedate" type="TIMESTAMP WITHOUT TIME ZONE"/>
            <column name="dbupdatedate" type="TIMESTAMP WITHOUT TIME ZONE"/>
            <column name="alias" type="TEXT">
                <constraints primaryKey="true" primaryKeyName="workflowversion_alias_pkey"/>
            </column>
        </createTable>
        <addForeignKeyConstraint baseColumnNames="id" baseTableName="workflowversion_alias" constraintName="fk_workflowversion_alias" deferrable="false" initiallyDeferred="false" onDelete="NO ACTION" onUpdate="NO ACTION" referencedColumnNames="id" referencedTableName="workflowversion"/>
    </changeSet>
   </databaseChangeLog>
=======

    <changeSet author="natalieperez (generated)" id="create_images_checksums">
        <createTable tableName="entry_version_image">
            <column name="versionid" type="BIGINT">
                <constraints primaryKey="true" primaryKeyName="entry_version_image_pkey"/>
            </column>
            <column name="imageid" type="BIGINT">
                <constraints primaryKey="true" primaryKeyName="entry_version_image_pkey"/>
            </column>
        </createTable>
        <createTable tableName="image">
            <column autoIncrement="true" name="id" type="BIGSERIAL">
                <constraints primaryKey="true" primaryKeyName="image_pkey"/>
            </column>
            <column name="checksums" type="VARCHAR"/>
            <column name="dbcreatedate" type="TIMESTAMP WITHOUT TIME ZONE"/>
            <column name="dbupdatedate" type="TIMESTAMP WITHOUT TIME ZONE"/>
            <column name="image_id" type="VARCHAR(255)"/>
            <column name="repository" type="VARCHAR(255)"/>
            <column name="tag" type="VARCHAR(255)"/>
        </createTable>
        <addUniqueConstraint columnNames="imageid" constraintName="uk_imageid" tableName="entry_version_image"/>
        <addForeignKeyConstraint baseColumnNames="imageid" baseTableName="entry_version_image" constraintName="fk_entryVersionImage" deferrable="false" initiallyDeferred="false" onDelete="NO ACTION" onUpdate="NO ACTION" referencedColumnNames="id" referencedTableName="image"/>
    </changeSet>
</databaseChangeLog>
>>>>>>> 06368228
<|MERGE_RESOLUTION|>--- conflicted
+++ resolved
@@ -42,7 +42,6 @@
             create policy delete_frozenfiles on version_sourcefile for delete using (not (select sf.frozen from sourcefile sf where sourcefileid = sf.id));
         </sql>
     </changeSet>
-<<<<<<< HEAD
     <changeSet author="waltershands (generated)" id="supportworkflowalias">
         <createTable tableName="workflowversion_alias">
             <column name="id" type="BIGINT">
@@ -57,9 +56,6 @@
         </createTable>
         <addForeignKeyConstraint baseColumnNames="id" baseTableName="workflowversion_alias" constraintName="fk_workflowversion_alias" deferrable="false" initiallyDeferred="false" onDelete="NO ACTION" onUpdate="NO ACTION" referencedColumnNames="id" referencedTableName="workflowversion"/>
     </changeSet>
-   </databaseChangeLog>
-=======
-
     <changeSet author="natalieperez (generated)" id="create_images_checksums">
         <createTable tableName="entry_version_image">
             <column name="versionid" type="BIGINT">
@@ -83,5 +79,4 @@
         <addUniqueConstraint columnNames="imageid" constraintName="uk_imageid" tableName="entry_version_image"/>
         <addForeignKeyConstraint baseColumnNames="imageid" baseTableName="entry_version_image" constraintName="fk_entryVersionImage" deferrable="false" initiallyDeferred="false" onDelete="NO ACTION" onUpdate="NO ACTION" referencedColumnNames="id" referencedTableName="image"/>
     </changeSet>
-</databaseChangeLog>
->>>>>>> 06368228
+</databaseChangeLog>
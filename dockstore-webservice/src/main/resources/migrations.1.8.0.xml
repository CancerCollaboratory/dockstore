<?xml version="1.1" encoding="UTF-8" standalone="no"?>
<!--
  ~    Copyright 2020 OICR
  ~
  ~    Licensed under the Apache License, Version 2.0 (the "License");
  ~    you may not use this file except in compliance with the License.
  ~    You may obtain a copy of the License at
  ~
  ~        http://www.apache.org/licenses/LICENSE-2.0
  ~
  ~    Unless required by applicable law or agreed to in writing, software
  ~    distributed under the License is distributed on an "AS IS" BASIS,
  ~    WITHOUT WARRANTIES OR CONDITIONS OF ANY KIND, either express or implied.
  ~    See the License for the specific language governing permissions and
  ~    limitations under the License.
  -->

<databaseChangeLog xmlns="http://www.liquibase.org/xml/ns/dbchangelog" xmlns:xsi="http://www.w3.org/2001/XMLSchema-instance"
                   xsi:schemaLocation="http://www.liquibase.org/xml/ns/dbchangelog http://www.liquibase.org/xml/ns/dbchangelog/dbchangelog-3.5.xsd"
                   context="1.8.0">
    <changeSet author="waltershands (generated)" id="supportconceptDOI">
        <addColumn tableName="service">
            <column name="conceptdoi" type="varchar(255)"/>
        </addColumn>
        <addColumn tableName="tool">
            <column name="conceptdoi" type="varchar(255)"/>
        </addColumn>
        <addColumn tableName="workflow">
            <column name="conceptdoi" type="varchar(255)"/>
        </addColumn>
    </changeSet>
    <changeSet id="frozen join table" author="coverbeck">
        <sql dbms="postgresql">
            alter table version_sourcefile enable row level security;
            alter table version_sourcefile force row level security;
            /* All users can read the table, but cannot update or delete if frozen */
            create policy select_frozenfiles on version_sourcefile for select using(true);
            /* Don't allow new source files to be added to an a frozen version */
            create policy insert_frozenfiles on version_sourcefile for insert with check( not(select v.frozen from workflowversion v where id = versionid union select t.frozen from tag t where t.id = versionid));
            /* Don't allow a new file to be added to the version in the join table if any of the source files are already frozen (easier to query this way instead of querying two tables like above) */
            create policy update_frozenfiles on version_sourcefile for update using (not (select sf.frozen from sourcefile sf where sourcefileid = sf.id));
            create policy delete_frozenfiles on version_sourcefile for delete using (not (select sf.frozen from sourcefile sf where sourcefileid = sf.id));
        </sql>
    </changeSet>
    <changeSet author="waltershands (generated)" id="supportworkflowalias">
        <createTable tableName="workflowversion_alias">
            <column name="id" type="BIGINT">
                <constraints primaryKey="true" primaryKeyName="workflowversion_alias_pkey"/>
            </column>
            <column name="content" type="TEXT"/>
            <column name="dbcreatedate" type="TIMESTAMP WITHOUT TIME ZONE"/>
            <column name="dbupdatedate" type="TIMESTAMP WITHOUT TIME ZONE"/>
            <column name="alias" type="TEXT">
                <constraints primaryKey="true" primaryKeyName="workflowversion_alias_pkey"/>
            </column>
        </createTable>
        <addUniqueConstraint columnNames="alias" constraintName="workflow_version_aliases_are_unique" tableName="workflowversion_alias"/>
        <addForeignKeyConstraint baseColumnNames="id" baseTableName="workflowversion_alias" constraintName="fk_workflowversion_alias" deferrable="false" initiallyDeferred="false" onDelete="NO ACTION" onUpdate="NO ACTION" referencedColumnNames="id" referencedTableName="workflowversion"/>
    </changeSet>
    <changeSet author="natalieperez (generated)" id="create_images_checksums">
        <createTable tableName="entry_version_image">
            <column name="versionid" type="BIGINT">
                <constraints primaryKey="true" primaryKeyName="entry_version_image_pkey"/>
            </column>
            <column name="imageid" type="BIGINT">
                <constraints primaryKey="true" primaryKeyName="entry_version_image_pkey"/>
            </column>
        </createTable>
        <createTable tableName="image">
            <column autoIncrement="true" name="id" type="BIGSERIAL">
                <constraints primaryKey="true" primaryKeyName="image_pkey"/>
            </column>
            <column name="checksums" type="VARCHAR"/>
            <column name="dbcreatedate" type="TIMESTAMP WITHOUT TIME ZONE"/>
            <column name="dbupdatedate" type="TIMESTAMP WITHOUT TIME ZONE"/>
            <column name="image_id" type="VARCHAR(255)"/>
            <column name="repository" type="VARCHAR(255)"/>
            <column name="tag" type="VARCHAR(255)"/>
        </createTable>
        <addUniqueConstraint columnNames="imageid" constraintName="uk_imageid" tableName="entry_version_image"/>
        <addForeignKeyConstraint baseColumnNames="imageid" baseTableName="entry_version_image" constraintName="fk_entryVersionImage" deferrable="false" initiallyDeferred="false" onDelete="NO ACTION" onUpdate="NO ACTION" referencedColumnNames="id" referencedTableName="image"/>
    </changeSet>
    <changeSet author="gluu (generated)" id="addVersionMetadata">
        <addColumn tableName="version_metadata">
            <column name="author" type="varchar(255)"/>
        </addColumn>
        <addColumn tableName="version_metadata">
            <column name="description" type="text"/>
        </addColumn>
        <addColumn tableName="version_metadata">
            <column name="description_source" type="varchar(255)"/>
        </addColumn>
        <addColumn tableName="version_metadata">
            <column name="email" type="varchar(255)"/>
        </addColumn>
    </changeSet>
    <changeSet id="remove_all_stubs" author="agduncan">
<<<<<<< HEAD
          <sql dbms="postgresql">
              DELETE FROM entry_label WHERE entryid IN (SELECT id FROM workflow WHERE mode='STUB');
              DELETE FROM entry_blacklistedversionnames WHERE entry_id IN (SELECT id FROM workflow WHERE mode='STUB');
              DELETE FROM entry_defaultpaths WHERE entry_id IN (SELECT id FROM workflow WHERE mode='STUB');
              DELETE FROM workflow WHERE mode='STUB' AND NOT ischecker;
          </sql>
      </changeSet>
=======
        <sql dbms="postgresql">
            DELETE FROM entry_label WHERE entryid IN (SELECT id FROM workflow WHERE mode='STUB');
            DELETE FROM entry_blacklistedversionnames WHERE entry_id IN (SELECT id FROM workflow WHERE mode='STUB');
            DELETE FROM entry_defaultpaths WHERE entry_id IN (SELECT id FROM workflow WHERE mode='STUB');
            DELETE FROM workflow WHERE mode='STUB' AND NOT ischecker;
        </sql>
    </changeSet>
    <changeSet author="esoth" id="notifications">
        <createTable tableName="notification">
            <column name="id" type="bigserial">
                <constraints primaryKey="true"/>
            </column>
            <column name="message" type="varchar(280)"/>
            <column name="expiration" type="timestamp"/>
            <column name="priority" type="varchar(255)"/>
            <column name="type" type="varchar(255)"/>
            <column name="dbcreatedate" type="timestamp"/>
            <column name="dbupdatedate" type="timestamp"/>
        </createTable>
    </changeSet>
    <changeSet id="set_null_db_times" author="aduncan">
        <sql dbms="postgresql">
            UPDATE tool SET dbcreatedate=lastupdated WHERE dbcreatedate IS NULL;
            UPDATE tool SET dbupdatedate=lastupdated WHERE dbupdatedate IS NULL;
        </sql>
        <update tableName="tool">
            <column name="dbcreatedate" value="2015-04-03T21:34:05Z"/>
            <where>dbcreatedate is null</where>
        </update>
        <update tableName="tool">
            <column name="dbupdatedate" value="2015-04-03T21:34:05Z"/>
            <where>dbupdatedate is null</where>
        </update>

        <sql dbms="postgresql">
            UPDATE tag SET dbcreatedate=lastbuilt WHERE dbcreatedate IS NULL;
            UPDATE tag SET dbupdatedate=lastbuilt WHERE dbupdatedate IS NULL;
        </sql>
        <update tableName="tag">
            <column name="dbcreatedate" value="2015-04-03T21:34:05Z"/>
            <where>dbcreatedate is null</where>
        </update>
        <update tableName="tag">
            <column name="dbupdatedate" value="2015-04-03T21:34:05Z"/>
            <where>dbupdatedate is null</where>
        </update>

        <sql dbms="postgresql">
            UPDATE workflow SET dbcreatedate=lastupdated WHERE dbcreatedate IS NULL;
            UPDATE workflow SET dbupdatedate=lastupdated WHERE dbupdatedate IS NULL;
        </sql>
        <update tableName="workflow">
            <column name="dbcreatedate" value="2015-04-03T21:34:05Z"/>
            <where>dbcreatedate is null</where>
        </update>
        <update tableName="workflow">
            <column name="dbupdatedate" value="2015-04-03T21:34:05Z"/>
            <where>dbupdatedate is null</where>
        </update>

        <sql dbms="postgresql">
            UPDATE workflowversion SET dbcreatedate=lastmodified WHERE dbcreatedate IS NULL;
            UPDATE workflowversion SET dbupdatedate=lastmodified WHERE dbupdatedate IS NULL;
        </sql>
        <update tableName="workflowversion">
            <column name="dbcreatedate" value="2015-04-03T21:34:05Z"/>
            <where>dbcreatedate is null</where>
        </update>
        <update tableName="workflowversion">
            <column name="dbupdatedate" value="2015-04-03T21:34:05Z"/>
            <where>dbupdatedate is null</where>
        </update>
    </changeSet>
    <changeSet id="add-not-null-db-dates" author="aduncan">
        <addNotNullConstraint tableName="workflow" columnName="dbcreatedate"/>
        <addNotNullConstraint tableName="workflow" columnName="dbupdatedate"/>
        <addNotNullConstraint tableName="service" columnName="dbcreatedate"/>
        <addNotNullConstraint tableName="service" columnName="dbupdatedate"/>
        <addNotNullConstraint tableName="tool" columnName="dbcreatedate"/>
        <addNotNullConstraint tableName="tool" columnName="dbupdatedate"/>
        
        <addNotNullConstraint tableName="workflowversion" columnName="dbcreatedate"/>
        <addNotNullConstraint tableName="workflowversion" columnName="dbupdatedate"/>
        <addNotNullConstraint tableName="tag" columnName="dbcreatedate"/>
        <addNotNullConstraint tableName="tag" columnName="dbupdatedate"/>
    </changeSet>
>>>>>>> d34725e0
</databaseChangeLog><|MERGE_RESOLUTION|>--- conflicted
+++ resolved
@@ -95,15 +95,6 @@
         </addColumn>
     </changeSet>
     <changeSet id="remove_all_stubs" author="agduncan">
-<<<<<<< HEAD
-          <sql dbms="postgresql">
-              DELETE FROM entry_label WHERE entryid IN (SELECT id FROM workflow WHERE mode='STUB');
-              DELETE FROM entry_blacklistedversionnames WHERE entry_id IN (SELECT id FROM workflow WHERE mode='STUB');
-              DELETE FROM entry_defaultpaths WHERE entry_id IN (SELECT id FROM workflow WHERE mode='STUB');
-              DELETE FROM workflow WHERE mode='STUB' AND NOT ischecker;
-          </sql>
-      </changeSet>
-=======
         <sql dbms="postgresql">
             DELETE FROM entry_label WHERE entryid IN (SELECT id FROM workflow WHERE mode='STUB');
             DELETE FROM entry_blacklistedversionnames WHERE entry_id IN (SELECT id FROM workflow WHERE mode='STUB');
@@ -190,5 +181,4 @@
         <addNotNullConstraint tableName="tag" columnName="dbcreatedate"/>
         <addNotNullConstraint tableName="tag" columnName="dbupdatedate"/>
     </changeSet>
->>>>>>> d34725e0
 </databaseChangeLog>
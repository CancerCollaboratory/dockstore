--- conflicted
+++ resolved
@@ -80,15 +80,6 @@
         <addUniqueConstraint columnNames="imageid" constraintName="uk_imageid" tableName="entry_version_image"/>
         <addForeignKeyConstraint baseColumnNames="imageid" baseTableName="entry_version_image" constraintName="fk_entryVersionImage" deferrable="false" initiallyDeferred="false" onDelete="NO ACTION" onUpdate="NO ACTION" referencedColumnNames="id" referencedTableName="image"/>
     </changeSet>
-<<<<<<< HEAD
-    <changeSet id="remove_all_stubs" author="agduncan">
-        <sql dbms="postgresql">
-            DELETE FROM entry_label WHERE entryid IN (SELECT id FROM workflow WHERE mode='STUB');
-            DELETE FROM entry_blacklistedversionnames WHERE entry_id IN (SELECT id FROM workflow WHERE mode='STUB');
-            DELETE FROM entry_defaultpaths WHERE entry_id IN (SELECT id FROM workflow WHERE mode='STUB');
-            DELETE FROM workflow WHERE mode='STUB';
-        </sql>
-=======
     <changeSet author="gluu (generated)" id="addVersionMetadata">
         <addColumn tableName="version_metadata">
             <column name="author" type="varchar(255)"/>
@@ -102,6 +93,13 @@
             <addColumn tableName="version_metadata">
             <column name="email" type="varchar(255)"/>
         </addColumn>
->>>>>>> 6ecd967b
     </changeSet>
+    <changeSet id="remove_all_stubs" author="agduncan">
+          <sql dbms="postgresql">
+              DELETE FROM entry_label WHERE entryid IN (SELECT id FROM workflow WHERE mode='STUB');
+              DELETE FROM entry_blacklistedversionnames WHERE entry_id IN (SELECT id FROM workflow WHERE mode='STUB');
+              DELETE FROM entry_defaultpaths WHERE entry_id IN (SELECT id FROM workflow WHERE mode='STUB');
+              DELETE FROM workflow WHERE mode='STUB';
+          </sql>
+      </changeSet>
 </databaseChangeLog>
<?xml version="1.1" encoding="UTF-8" standalone="no"?>
<!--
  ~    Copyright 2020 OICR
  ~
  ~    Licensed under the Apache License, Version 2.0 (the "License");
  ~    you may not use this file except in compliance with the License.
  ~    You may obtain a copy of the License at
  ~
  ~        http://www.apache.org/licenses/LICENSE-2.0
  ~
  ~    Unless required by applicable law or agreed to in writing, software
  ~    distributed under the License is distributed on an "AS IS" BASIS,
  ~    WITHOUT WARRANTIES OR CONDITIONS OF ANY KIND, either express or implied.
  ~    See the License for the specific language governing permissions and
  ~    limitations under the License.
  -->

<databaseChangeLog xmlns="http://www.liquibase.org/xml/ns/dbchangelog" xmlns:xsi="http://www.w3.org/2001/XMLSchema-instance"
                   xsi:schemaLocation="http://www.liquibase.org/xml/ns/dbchangelog http://www.liquibase.org/xml/ns/dbchangelog/dbchangelog-3.5.xsd"
                   context="1.9.0">
    <changeSet author="gluu (generated)" id="addVersionToEvent">
        <addColumn tableName="event">
            <column name="versionid" type="int8"/>
        </addColumn>
    </changeSet>
    <changeSet id="removeVersionEventsWithoutVersions" author="">
        <delete tableName="event">
            <where>type='ADD_VERSION_TO_ENTRY' and versionid is null</where>
        </delete>
    </changeSet>

    <changeSet author="aduncan (generated)" id="AddSubclassColumnToServicesAndWorkflows">
        <addColumn tableName="service">
            <column name="descriptortypesubclass" type="varchar(255)" defaultValue="n/a">
                <constraints nullable="false"/>
            </column>
        </addColumn>
        <addColumn tableName="workflow">
            <column name="descriptortypesubclass" type="varchar(255)" defaultValue="n/a">
                <constraints nullable="false"/>
            </column>
        </addColumn>
    </changeSet>

    <changeSet author="gluu (generated)" id="changeFilePathsToText">
        <modifyDataType columnName="path" newDataType="clob" tableName="entry_defaultpaths"/>
        <modifyDataType columnName="path" newDataType="clob" tableName="sourcefile"/>
        <modifyDataType columnName="absolutepath" newDataType="clob" tableName="sourcefile"/>
    </changeSet>

    <changeSet author="aduncan (generated)" id="addLegacyVersionColumn">
        <addColumn tableName="workflowversion">
            <column name="islegacyversion" type="bool"/>
        </addColumn>
        <sql dbms="postgresql">
            UPDATE workflowversion SET islegacyversion=true;
            UPDATE workflowversion SET islegacyversion=false WHERE id IN (SELECT wv.id FROM workflowversion wv WHERE wv.parentid IN (SELECT id FROM workflow WHERE mode='DOCKSTORE_YML'));
        </sql>
    </changeSet>

    <changeSet author="natalieperez (generated)" id="addImageRegistryColumnToImageTable">
        <addColumn tableName="image">
            <column name="imageregistry" type="varchar(255 BYTE)"/>
        </addColumn>
    </changeSet>

    <changeSet author="Charles Overbeck" id="makeIsLegacyVersionNotNullable">
        <comment>Frozen versions are protected by security</comment>
        <sql dbms="postgresql">
            alter table workflowversion disable row level security;
        </sql>

        <comment>Because of row-level security, line 57 left nulls in frozen versions</comment>
        <sql dbms="postgresql">
            UPDATE workflowversion SET islegacyversion=false WHERE islegacyversion is null;
        </sql>

        <sql dbms="postgresql">
            alter table workflowversion enable row level security;
        </sql>

        <addDefaultValue tableName="workflowversion" columnName="islegacyversion" defaultValueBoolean="true"/>
        <addNotNullConstraint tableName="workflowversion" columnName="islegacyversion"/>
    </changeSet>

    <changeSet author="natalieperez (generated)" id="addChecksumColumntoSourceFile">
        <addColumn tableName="sourcefile">
            <column name="checksums" type="varchar"/>
        </addColumn>
    </changeSet>
    <changeSet author="natalieperez (generated)" id="addDockerHubColumnsToImages">
        <addColumn tableName="image">
            <column name="architecture" type="varchar(255 BYTE)"/>
        </addColumn>
        <addColumn tableName="image">
            <column name="os" type="varchar(255 BYTE)"/>
        </addColumn>
    </changeSet>
    <changeSet author="esoth (generated)" id="addUserOrcidIDColumn">
        <addColumn tableName="enduser">
            <column name="orcid" type="varchar(255 BYTE)"/>
        </addColumn>
    </changeSet>
    <changeSet author="gluu (generated)" id="addNewDefaultVersionColumn">
        <addColumn tableName="service">
            <column name="actualdefaultversion" type="int8"/>
        </addColumn>
        <addColumn tableName="workflow">
            <column name="actualdefaultversion" type="int8"/>
        </addColumn>
        <addColumn tableName="tool">
            <column name="actualdefaultversion" type="int8"/>
        </addColumn>
        <addForeignKeyConstraint baseColumnNames="actualdefaultversion" baseTableName="workflow" constraintName="fk_workflow_default_workflowversion" deferrable="false" initiallyDeferred="false" onDelete="NO ACTION" onUpdate="NO ACTION" referencedColumnNames="id" referencedTableName="workflowversion"/>
        <addForeignKeyConstraint baseColumnNames="actualdefaultversion" baseTableName="service" constraintName="fk_service_default_workflowversion" deferrable="false" initiallyDeferred="false" onDelete="NO ACTION" onUpdate="NO ACTION" referencedColumnNames="id" referencedTableName="workflowversion"/>
        <addForeignKeyConstraint baseColumnNames="actualdefaultversion" baseTableName="tool" constraintName="fk_tool_default_tag" deferrable="false" initiallyDeferred="false" onDelete="NO ACTION" onUpdate="NO ACTION" referencedColumnNames="id" referencedTableName="tag"/>
        <sql>update tool e set actualdefaultversion = t.id from tag t where t.parentid = e.id and e.defaultversion = t.reference</sql>
        <sql>update tool e set actualdefaultversion = t.id from tag t where t.parentid = e.id and e.defaultversion = t.name</sql>
        <sql>update workflow e set actualdefaultversion = t.id from workflowversion t where e.id = t.parentid and e.defaultversion = t.reference</sql>
        <sql>update workflow e set actualdefaultversion = t.id from workflowversion t where e.id = t.parentid and e.defaultversion = t.name</sql>
        <sql>update service e set actualdefaultversion = t.id from workflowversion t where e.id = t.parentid and e.defaultversion = t.reference</sql>
        <sql>update service e set actualdefaultversion = t.id from workflowversion t where e.id = t.parentid and e.defaultversion = t.name</sql>
        <!-- No two entries should have the same actualdefaultversion -->
        <addUniqueConstraint columnNames="actualdefaultversion" tableName="tool" constraintName="unique_default_version_tool" deferrable="false" initiallyDeferred="false"/>
        <addUniqueConstraint columnNames="actualdefaultversion" tableName="workflow" constraintName="unique_default_version_workflow" deferrable="false" initiallyDeferred="false"/>
        <addUniqueConstraint columnNames="actualdefaultversion" tableName="service" constraintName="unique_default_version_service" deferrable="false" initiallyDeferred="false"/>
    </changeSet>
    <changeSet author="gluu (generated)" id="removeOldDefaultVersionColumn">
        <dropColumn columnName="defaultversion" tableName="service"/>
        <dropColumn columnName="defaultversion" tableName="tool"/>
        <dropColumn columnName="defaultversion" tableName="workflow"/>
    </changeSet>

    <changeSet author="natalieperez (generated)" id="dagAndToolTableJsonColumnsToWorkflowVersion">
        <addColumn tableName="workflowversion">
            <column name="dagjson" type="text"/>
        </addColumn>
        <addColumn tableName="workflowversion">
            <column name="tooltablejson" type="text"/>
        </addColumn>
    </changeSet>

    <changeSet id="removeServiceMode" author="aduncan">
        <sql dbms="postgresql">UPDATE service SET mode='DOCKSTORE_YML' WHERE mode='SERVICE'</sql>
    </changeSet>

    <changeSet author="aduncan (generated)" id="addLambdaEvents">
        <createTable tableName="lambdaevent">
            <column autoIncrement="true" name="id" type="BIGSERIAL">
                <constraints primaryKey="true" primaryKeyName="lambdaevent_pkey"/>
            </column>
            <column name="dbcreatedate" type="TIMESTAMP WITHOUT TIME ZONE"/>
            <column name="dbupdatedate" type="TIMESTAMP WITHOUT TIME ZONE"/>
            <column name="message" type="TEXT"/>
            <column name="reference" type="TEXT"/>
            <column name="repository" type="TEXT"/>
            <column defaultValueBoolean="true" name="success" type="BOOLEAN">
                <constraints nullable="false"/>
            </column>
            <column name="type" type="VARCHAR(255)"/>
            <column name="githubusername" type="TEXT"/>
            <column name="userid" type="BIGINT"/>
        </createTable>
        <addForeignKeyConstraint baseColumnNames="userid" baseTableName="lambdaevent" constraintName="fkj387wwrofm9u30t4mwiiwa835" deferrable="false" initiallyDeferred="false" onDelete="NO ACTION" onUpdate="NO ACTION" referencedColumnNames="id" referencedTableName="enduser"/>
    </changeSet>

    <changeSet id="splitLambdaEventRepository" author="aduncan">
        <addColumn tableName="lambdaevent">
            <column name="organization" type="TEXT"/>
        </addColumn>
        <sql dbms="postgresql">
            UPDATE lambdaevent SET organization = split_part(repository,'/',1);
            UPDATE lambdaevent SET repository = split_part(repository,'/',2);
        </sql>
    </changeSet>

<<<<<<< HEAD
=======
    <changeSet author="aduncan" id="addSyncedColumnToWorkflowVersion">
        <addColumn tableName="workflowversion">
            <column name="synced" type="BOOLEAN" defaultValueBoolean="false">
                <constraints nullable="false"/>
            </column>
        </addColumn>

        <sql dbms="postgresql">
            UPDATE workflowversion SET synced = TRUE;
        </sql>
    </changeSet>

    <changeSet id="changeOrganizationUserRoles" author="natalieperez">
        <sql dbms="postgresql">
            UPDATE organization_user
            SET role = REPLACE(role, 'MAINTAINER', 'ADMIN');
            UPDATE organization_user
            SET role = REPLACE(role, 'MEMBER', 'MAINTAINER');
        </sql>
    </changeSet>
    <!-- There's a workflow and a tool  that both have the same checker workflow. Unlinking it from the workflow -->
    <changeSet id="removeCheckerId" author="gluu">
        <sql dbms="postgresql">
            UPDATE workflow
            SET checkerid = null where checkerid = 9332 and id = 8168;
        </sql>
    </changeSet>
    <!-- This does not solve the case where there's identical checkerid in different tables -->
    <changeSet author="gluu (generated)" id="uniqueCheckerId">
        <addUniqueConstraint columnNames="checkerid" constraintName="uk_uniqueWorkflowCheckerId" tableName="workflow"/>
        <addUniqueConstraint columnNames="checkerid" constraintName="uk_uniqueServiceCheckerId" tableName="service"/>
        <addUniqueConstraint columnNames="checkerid" constraintName="uk_uniqueToolCheckerId" tableName="tool"/>
    </changeSet>
>>>>>>> 07aef63a
</databaseChangeLog><|MERGE_RESOLUTION|>--- conflicted
+++ resolved
@@ -174,8 +174,6 @@
         </sql>
     </changeSet>
 
-<<<<<<< HEAD
-=======
     <changeSet author="aduncan" id="addSyncedColumnToWorkflowVersion">
         <addColumn tableName="workflowversion">
             <column name="synced" type="BOOLEAN" defaultValueBoolean="false">
@@ -209,5 +207,4 @@
         <addUniqueConstraint columnNames="checkerid" constraintName="uk_uniqueServiceCheckerId" tableName="service"/>
         <addUniqueConstraint columnNames="checkerid" constraintName="uk_uniqueToolCheckerId" tableName="tool"/>
     </changeSet>
->>>>>>> 07aef63a
 </databaseChangeLog>
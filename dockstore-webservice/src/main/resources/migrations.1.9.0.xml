--- conflicted
+++ resolved
@@ -144,42 +144,6 @@
         <sql dbms="postgresql">UPDATE service SET mode='DOCKSTORE_YML' WHERE mode='SERVICE'</sql>
     </changeSet>
 
-<<<<<<< HEAD
-    <changeSet author="dyuen" id="deduplicate_content">
-        <createTable tableName="filecontent">
-            <column name="id" type="VARCHAR(255)">
-                <constraints primaryKey="true" primaryKeyName="filecontent_pkey"/>
-            </column>
-            <column name="content" type="TEXT"/>
-            <column name="dbcreatedate" type="TIMESTAMP WITHOUT TIME ZONE"/>
-            <column name="dbupdatedate" type="TIMESTAMP WITHOUT TIME ZONE"/>
-        </createTable>
-        <addColumn tableName="sourcefile">
-            <column name="sha1" type="varchar(255 BYTE)"/>
-        </addColumn>
-
-        <!-- disable security to not skip frozen files -->
-        <sql dbms="postgresql">
-            alter table sourcefile disable row level security;
-        </sql>
-
-        <!-- copy over unique non-null content from sourcefile -->
-        <sql>with uniquecontent as (select content, min(dbcreatedate) as dbcreatedate, max(dbupdatedate) as dbupdatedate from sourcefile where content is not null group by content) insert into filecontent(id, content, dbcreatedate, dbupdatedate) select encode(digest(content, 'sha1'), 'hex'), content, dbcreatedate, dbupdatedate from uniquecontent</sql>
-        <!-- populate sha1 for main table -->
-        <sql>update sourcefile set sha1 = encode(digest(content, 'sha1'), 'hex')</sql>
-
-        <sql dbms="postgresql">
-            alter table sourcefile enable row level security;
-        </sql>
-        <dropColumn columnName="content" tableName="sourcefile"/>
-    </changeSet>
-
-    <changeSet author="dyuen" id="constrain_filecontent">
-        <addForeignKeyConstraint baseColumnNames="sha1" baseTableName="sourcefile" constraintName="filecontentsha1" deferrable="true" initiallyDeferred="true" onDelete="NO ACTION" onUpdate="NO ACTION" referencedColumnNames="id" referencedTableName="filecontent"/>
-    </changeSet>
-
-
-=======
     <changeSet author="aduncan (generated)" id="addLambdaEvents">
         <createTable tableName="lambdaevent">
             <column autoIncrement="true" name="id" type="BIGSERIAL">
@@ -209,5 +173,5 @@
             UPDATE lambdaevent SET repository = split_part(repository,'/',2);
         </sql>
     </changeSet>
->>>>>>> f57c90b2
+
 </databaseChangeLog>
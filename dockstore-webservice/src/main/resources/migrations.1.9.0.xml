--- conflicted
+++ resolved
@@ -41,7 +41,13 @@
             </column>
         </addColumn>
     </changeSet>
-<<<<<<< HEAD
+
+    <changeSet author="gluu (generated)" id="changeFilePathsToText">
+        <modifyDataType columnName="path" newDataType="clob" tableName="entry_defaultpaths"/>
+        <modifyDataType columnName="path" newDataType="clob" tableName="sourcefile"/>
+        <modifyDataType columnName="absolutepath" newDataType="clob" tableName="sourcefile"/>
+    </changeSet>
+    
     <changeSet author="aduncan (generated)" id="addLegacyVersionColumn">
         <addColumn tableName="workflowversion">
             <column name="islegacyversion" type="bool"/>
@@ -51,12 +57,4 @@
             UPDATE workflowversion SET islegacyversion=false WHERE id IN (SELECT wv.id FROM workflowversion wv JOIN workflow_workflowversion wwv ON wv.id=wwv.workflowversionid WHERE wwv.workflowid IN (SELECT id FROM workflow WHERE mode='DOCKSTORE_YML'));
         </sql>
     </changeSet>
-
-=======
-    <changeSet author="gluu (generated)" id="changeFilePathsToText">
-        <modifyDataType columnName="path" newDataType="clob" tableName="entry_defaultpaths"/>
-        <modifyDataType columnName="path" newDataType="clob" tableName="sourcefile"/>
-        <modifyDataType columnName="absolutepath" newDataType="clob" tableName="sourcefile"/>
-    </changeSet>
->>>>>>> 1abbe57c
 </databaseChangeLog>
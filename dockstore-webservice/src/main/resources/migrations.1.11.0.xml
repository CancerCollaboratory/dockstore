--- conflicted
+++ resolved
@@ -70,33 +70,6 @@
         <addForeignKeyConstraint baseColumnNames="cloudinstance_id" baseTableName="cloudinstance_supportedlanguages" constraintName="fk_cloudinstance_supportedlanguages" deferrable="false" initiallyDeferred="false" onDelete="NO ACTION" onUpdate="NO ACTION" referencedColumnNames="id" referencedTableName="cloud_instance"/>
         <addForeignKeyConstraint baseColumnNames="user_id" baseTableName="cloud_instance" constraintName="fk_end_user_cloud_instance" deferrable="false" initiallyDeferred="false" onDelete="NO ACTION" onUpdate="NO ACTION" referencedColumnNames="id" referencedTableName="enduser"/>
     </changeSet>
-<<<<<<< HEAD
-    <changeSet author="ghogue (generated)" id="multipleAuthorsTable">
-        <createTable tableName="author">
-            <column autoIncrement="true" name="id" type="BIGINT">
-                <constraints nullable="false" primaryKey="true" primaryKeyName="author_pkey"/>
-            </column>
-            <column name="affiliation" type="VARCHAR(255)"/>
-            <column name="dbcreatedate" type="TIMESTAMP WITHOUT TIME ZONE"/>
-            <column name="dbupdatedate" type="TIMESTAMP WITHOUT TIME ZONE"/>
-            <column name="email" type="VARCHAR(255)"/>
-            <column name="name" type="VARCHAR(255)">
-                <constraints nullable="false"/>
-            </column>
-            <column name="role" type="VARCHAR(255)"/>
-            <column name="versionid" type="BIGINT">
-                <constraints nullable="false"/>
-            </column>
-        </createTable>
-    </changeSet>
-    <changeSet author="ghogue" id="multipleAuthorsMigrate">
-        <sql>
-            INSERT INTO author (versionid,name,email)
-            SELECT id,author,email FROM version_metadata
-            WHERE author IS NOT NULL;
-        </sql>
-    </changeSet>
-=======
     <changeSet author="gluu (generated)" id="orcidPutCode">
         <addColumn tableName="version_metadata">
             <column name="orcidputcode" type="varchar(255 BYTE)"/>
@@ -165,5 +138,29 @@
             <where>tokensource = 'orcid.org'</where>
         </update>
     </changeSet>
->>>>>>> 07aef63a
+    <changeSet author="ghogue (generated)" id="multipleAuthorsTable">
+        <createTable tableName="author">
+            <column autoIncrement="true" name="id" type="BIGINT">
+                <constraints nullable="false" primaryKey="true" primaryKeyName="author_pkey"/>
+            </column>
+            <column name="affiliation" type="VARCHAR(255)"/>
+            <column name="dbcreatedate" type="TIMESTAMP WITHOUT TIME ZONE"/>
+            <column name="dbupdatedate" type="TIMESTAMP WITHOUT TIME ZONE"/>
+            <column name="email" type="VARCHAR(255)"/>
+            <column name="name" type="VARCHAR(255)">
+                <constraints nullable="false"/>
+            </column>
+            <column name="role" type="VARCHAR(255)"/>
+            <column name="versionid" type="BIGINT">
+                <constraints nullable="false"/>
+            </column>
+        </createTable>
+    </changeSet>
+    <changeSet author="ghogue" id="multipleAuthorsMigrate">
+        <sql>
+            INSERT INTO author (versionid,name,email)
+            SELECT id,author,email FROM version_metadata
+            WHERE author IS NOT NULL;
+        </sql>
+    </changeSet>
 </databaseChangeLog>
<?xml version="1.1" encoding="UTF-8" standalone="no"?>
<!--
  ~    Copyright 2020 OICR
  ~
  ~    Licensed under the Apache License, Version 2.0 (the "License");
  ~    you may not use this file except in compliance with the License.
  ~    You may obtain a copy of the License at
  ~
  ~        http://www.apache.org/licenses/LICENSE-2.0
  ~
  ~    Unless required by applicable law or agreed to in writing, software
  ~    distributed under the License is distributed on an "AS IS" BASIS,
  ~    WITHOUT WARRANTIES OR CONDITIONS OF ANY KIND, either express or implied.
  ~    See the License for the specific language governing permissions and
  ~    limitations under the License.
  -->

<databaseChangeLog xmlns="http://www.liquibase.org/xml/ns/dbchangelog" xmlns:xsi="http://www.w3.org/2001/XMLSchema-instance"
                   xsi:schemaLocation="http://www.liquibase.org/xml/ns/dbchangelog http://www.liquibase.org/xml/ns/dbchangelog/dbchangelog-3.5.xsd"
                   context="1.11.0">
    <changeSet author="gluu (generated)" id="addImageSizeAndUpdateDate">
        <addColumn tableName="image">
            <column name="imageupdatedate" type="varchar(255 BYTE)"/>
        </addColumn>
        <addColumn tableName="image">
            <column name="size" type="int8"/>
        </addColumn>
    </changeSet>
    <changeSet author="nzhao (generated)" id="toolForumUrl">
        <addColumn tableName="tool">
            <column name="forumurl" type="varchar(256 BYTE)"/>
        </addColumn>
    </changeSet>
    <changeSet author="natalieperez (generated)" id="deletedUsernameTable">
        <createTable tableName="deletedusername">
            <column autoIncrement="true" name="id" type="BIGSERIAL">
                <constraints primaryKey="true" primaryKeyName="deletedusername_pkey"/>
            </column>
            <column name="dbcreatedate" type="TIMESTAMP WITHOUT TIME ZONE"/>
            <column name="dbupdatedate" type="TIMESTAMP WITHOUT TIME ZONE"/>
            <column name="username" type="VARCHAR(255)">
                <constraints nullable="false"/>
            </column>
        </createTable>
    </changeSet>
    <changeSet author="gluu (generated)" id="cloudInstanceAndLanguageTables">
        <createTable tableName="cloud_instance">
            <column autoIncrement="true" name="id" type="BIGSERIAL">
                <constraints primaryKey="true" primaryKeyName="cloud_instance_pkey"/>
            </column>
            <column name="partner" type="VARCHAR(255)">
                <constraints nullable="false"/>
            </column>
            <column name="supports_file_imports" type="BOOLEAN"/>
            <column name="supports_http_imports" type="BOOLEAN"/>
            <column name="url" type="VARCHAR(255)">
                <constraints nullable="false"/>
            </column>
            <column name="user_id" type="BIGINT"/>
        </createTable>
        <createTable tableName="cloudinstance_supportedlanguages">
            <column name="cloudinstance_id" type="BIGINT">
                <constraints primaryKey="true" primaryKeyName="cloudinstance_supportedlanguages_pkey"/>
            </column>
            <column name="language" type="VARCHAR(50)">
                <constraints primaryKey="true" primaryKeyName="cloudinstance_supportedlanguages_pkey"/>
            </column>
            <column name="version" type="VARCHAR(50)"/>
        </createTable>
        <addForeignKeyConstraint baseColumnNames="cloudinstance_id" baseTableName="cloudinstance_supportedlanguages" constraintName="fk_cloudinstance_supportedlanguages" deferrable="false" initiallyDeferred="false" onDelete="NO ACTION" onUpdate="NO ACTION" referencedColumnNames="id" referencedTableName="cloud_instance"/>
        <addForeignKeyConstraint baseColumnNames="user_id" baseTableName="cloud_instance" constraintName="fk_end_user_cloud_instance" deferrable="false" initiallyDeferred="false" onDelete="NO ACTION" onUpdate="NO ACTION" referencedColumnNames="id" referencedTableName="enduser"/>
    </changeSet>
    <changeSet author="gluu (generated)" id="orcidPutCode">
        <addColumn tableName="version_metadata">
            <column name="orcidputcode" type="varchar(255 BYTE)"/>
        </addColumn>
        <addColumn tableName="service">
            <column name="orcidputcode" type="varchar(255 BYTE)"/>
        </addColumn>
        <addColumn tableName="tool">
            <column name="orcidputcode" type="varchar(255 BYTE)"/>
        </addColumn>
        <addColumn tableName="workflow">
            <column name="orcidputcode" type="varchar(255 BYTE)"/>
        </addColumn>
    </changeSet>

    <changeSet author="natalieperez (generated)" id="input_output_fileformats_on_entry">
        <createTable tableName="entry_output_fileformat">
            <column name="entryid" type="BIGINT">
                <constraints nullable="false" primaryKey="true" primaryKeyName="entry_output_fileformat_pkey"/>
            </column>
            <column name="fileformatid" type="BIGINT">
                <constraints nullable="false" primaryKey="true" primaryKeyName="entry_output_fileformat_pkey"/>
            </column>
        </createTable>
        <createTable tableName="entry_input_fileformat">
            <column name="entryid" type="BIGINT">
                <constraints nullable="false" primaryKey="true" primaryKeyName="entry_input_fileformat_pkey"/>
            </column>
            <column name="fileformatid" type="BIGINT">
                <constraints nullable="false" primaryKey="true" primaryKeyName="entry_input_fileformat_pkey"/>
            </column>
        </createTable>
        <addForeignKeyConstraint baseColumnNames="fileformatid" baseTableName="entry_output_fileformat" constraintName="fk_entry_ouput_fileformat" deferrable="false" initiallyDeferred="false" onDelete="NO ACTION" onUpdate="NO ACTION" referencedColumnNames="id" referencedTableName="fileformat"/>
        <addForeignKeyConstraint baseColumnNames="fileformatid" baseTableName="entry_input_fileformat" constraintName="fk_entry_input_fileformat" deferrable="false" initiallyDeferred="false" onDelete="NO ACTION" onUpdate="NO ACTION" referencedColumnNames="id" referencedTableName="fileformat"/>
        <sql dbms="postgresql">
            INSERT INTO entry_input_fileformat(entryid, fileformatid)
            SELECT DISTINCT workflow.id as entryid, version_input_fileformat.fileformatid as fileformatid FROM version_input_fileformat, workflow, workflowversion
            WHERE workflow.id = workflowversion.parentid
            AND workflowversion.id = version_input_fileformat.versionid;

            INSERT INTO entry_input_fileformat(entryid, fileformatid)
            SELECT DISTINCT tool.id as entryid, version_input_fileformat.fileformatid as fileformatid FROM version_input_fileformat, tool, tag
            WHERE tool.id = tag.parentid
            AND tag.id = version_input_fileformat.versionid;

            INSERT INTO entry_output_fileformat(entryid, fileformatid)
            SELECT DISTINCT workflow.id as entryid, version_output_fileformat.fileformatid as fileformatid FROM version_output_fileformat, workflow, workflowversion
            WHERE workflow.id = workflowversion.parentid
            AND workflowversion.id = version_output_fileformat.versionid;

            INSERT INTO entry_output_fileformat(entryid, fileformatid)
            SELECT DISTINCT tool.id as entryid, version_output_fileformat.fileformatid as fileformatid FROM version_output_fileformat, tool, tag
            WHERE tool.id = tag.parentid
            AND tag.id = version_output_fileformat.versionid;
        </sql>
    </changeSet>
<<<<<<< HEAD

    <!-- this pre 1.11 sequence is already not being used by the associated table -->
    <changeSet id="dropObseleteSequences" author="dyuen"  failOnError="false">
        <dropSequence sequenceName="collection_entry_version_id_seq"/>
    </changeSet>

    <!-- these 1.11 sequences are not used -->
    <changeSet id="dropNewSequences" author="dyuen" failOnError="false">
        <dropSequence sequenceName="cloud_instance_id_seq"/>
=======
    <changeSet author="gluu (generated)" id="orcidTokenExpansion">
        <addColumn tableName="token">
            <column name="expirationtime" type="int8"/>
        </addColumn>
        <addColumn tableName="token">
            <column name="scope" type="varchar(255 BYTE)"/>
        </addColumn>
        <update tableName="token">
            <column name="scope" value="/authenticate"/>
            <where>tokensource = 'orcid.org'</where>
        </update>
>>>>>>> 580c3e62
    </changeSet>
</databaseChangeLog><|MERGE_RESOLUTION|>--- conflicted
+++ resolved
@@ -126,7 +126,6 @@
             AND tag.id = version_output_fileformat.versionid;
         </sql>
     </changeSet>
-<<<<<<< HEAD
 
     <!-- this pre 1.11 sequence is already not being used by the associated table -->
     <changeSet id="dropObseleteSequences" author="dyuen"  failOnError="false">
@@ -136,7 +135,8 @@
     <!-- these 1.11 sequences are not used -->
     <changeSet id="dropNewSequences" author="dyuen" failOnError="false">
         <dropSequence sequenceName="cloud_instance_id_seq"/>
-=======
+    </changeSet>
+      
     <changeSet author="gluu (generated)" id="orcidTokenExpansion">
         <addColumn tableName="token">
             <column name="expirationtime" type="int8"/>
@@ -148,6 +148,5 @@
             <column name="scope" value="/authenticate"/>
             <where>tokensource = 'orcid.org'</where>
         </update>
->>>>>>> 580c3e62
     </changeSet>
 </databaseChangeLog>
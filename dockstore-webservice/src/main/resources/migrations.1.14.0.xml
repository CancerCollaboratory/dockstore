--- conflicted
+++ resolved
@@ -365,20 +365,18 @@
         <addNotNullConstraint columnDataType="int" columnName="numberofdatapointsforaverage" tableName="execution_time_metric"/>
         <addNotNullConstraint columnDataType="int" columnName="numberofdatapointsforaverage" tableName="memory_metric"/>
     </changeSet>
-<<<<<<< HEAD
-    <changeSet author="svonworl" id="addKernelImagePathToWorkflowVersion">
-        <addColumn tableName="workflowversion">
-            <column name="kernelimagepath" type="varchar(255 BYTE)"/>
-        </addColumn>
-    </changeSet>
-    <changeSet author="svonworl" id="dropSubclassFromWorkflowVersion">
-        <dropColumn columnName="subclass" tableName="workflowversion"/>
-=======
     <changeSet id="reset open data" author="coverbeck">
         <update tableName="version_metadata">
             <!--  Not explicitly specifying a value sets it to null-->
             <column name="publicaccessibletestparameterfile"></column>
         </update>
->>>>>>> 7d92c69a
+    </changeSet>
+    <changeSet author="svonworl" id="addKernelImagePathToWorkflowVersion">
+        <addColumn tableName="workflowversion">
+            <column name="kernelimagepath" type="varchar(255 BYTE)"/>
+        </addColumn>
+    </changeSet>
+    <changeSet author="svonworl" id="dropSubclassFromWorkflowVersion">
+        <dropColumn columnName="subclass" tableName="workflowversion"/>
     </changeSet>
 </databaseChangeLog>
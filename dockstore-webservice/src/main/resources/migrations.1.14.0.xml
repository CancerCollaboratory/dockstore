<?xml version="1.1" encoding="UTF-8" standalone="no"?>
<!--
  ~    Copyright 2022 OICR and UCSC
  ~
  ~    Licensed under the Apache License, Version 2.0 (the "License");
  ~    you may not use this file except in compliance with the License.
  ~    You may obtain a copy of the License at
  ~
  ~        http://www.apache.org/licenses/LICENSE-2.0
  ~
  ~    Unless required by applicable law or agreed to in writing, software
  ~    distributed under the License is distributed on an "AS IS" BASIS,
  ~    WITHOUT WARRANTIES OR CONDITIONS OF ANY KIND, either express or implied.
  ~    See the License for the specific language governing permissions and
  ~    limitations under the License.
  -->

<databaseChangeLog xmlns="http://www.liquibase.org/xml/ns/dbchangelog" xmlns:xsi="http://www.w3.org/2001/XMLSchema-instance"
                   xsi:schemaLocation="http://www.liquibase.org/xml/ns/dbchangelog http://www.liquibase.org/xml/ns/dbchangelog/dbchangelog-3.5.xsd"
                   context="1.14.0">
    <changeSet author="ktran (generated)" id="addInvitationStatusColumn">
        <addColumn tableName="organization_user">
            <column name="status" type="text"/>
        </addColumn>
        <sql dbms="postgresql">
            <comment>Migrate old organization user accepted column to the new invitation status column</comment>
            UPDATE organization_user SET status='ACCEPTED' where accepted=true;
            UPDATE organization_user SET status='PENDING' where accepted=false;
        </sql>
        <comment>Purposefully adding the not null constraint after migrating the accepted column so the new status column can be added without specifying a default value</comment>
        <addNotNullConstraint tableName="organization_user" columnName="status"/>
        <sql dbms="postgresql">
            <comment>Create a trigger that syncs the old accepted column with the new status column</comment>
            CREATE OR REPLACE FUNCTION insert_organization_user_sync_status_func()
            RETURNS TRIGGER
            AS
            '
            BEGIN
                IF NEW.status IS NULL THEN
                    IF NEW.accepted = true THEN
                        NEW.status := ''ACCEPTED'';
                    ELSE
                        NEW.status := ''PENDING'';
                    END IF;
                ELSEIF NEW.accepted IS NULL THEN
                    IF NEW.status = ''ACCEPTED'' THEN
                        NEW.accepted := true;
                    ELSE
                        NEW.accepted := false;
                    END IF;
                END IF;
                RETURN NEW;
            END;
            '
            LANGUAGE plpgsql;

            CREATE OR REPLACE FUNCTION update_organization_user_sync_status_func()
            RETURNS TRIGGER
            AS
            '
            BEGIN
                IF OLD.accepted IS DISTINCT FROM NEW.accepted THEN
                    IF NEW.accepted = true THEN
                        NEW.status := ''ACCEPTED'';
                    ELSE
                        NEW.status := ''PENDING'';
                    END IF;
                ELSEIF OLD.status IS DISTINCT FROM NEW.status THEN
                    IF NEW.status = ''ACCEPTED'' THEN
                        NEW.accepted := true;
                    ELSE
                        NEW.accepted := false;
                    END IF;
                END IF;
                RETURN NEW;
            END;
            '
            LANGUAGE plpgsql;

            CREATE TRIGGER insert_organization_user_sync_status_trigger
            BEFORE INSERT ON organization_user
            FOR EACH ROW
            EXECUTE PROCEDURE insert_organization_user_sync_status_func();

            CREATE TRIGGER update_organization_user_sync_status_trigger
            BEFORE UPDATE ON organization_user
            FOR EACH ROW
            WHEN (OLD.accepted IS DISTINCT FROM NEW.accepted OR OLD.status IS DISTINCT FROM NEW.status)
            EXECUTE PROCEDURE update_organization_user_sync_status_func();
        </sql>
    </changeSet>
    <changeSet author="ktran (generated)" id="addDescriptorTypeVersion">
        <createTable tableName="sourcefile_metadata">
            <column autoIncrement="true" name="id" type="BIGSERIAL">
                <constraints primaryKey="true" primaryKeyName="sourcefile_metadata_pkey"/>
            </column>
            <column name="typeversion" type="text"/>
        </createTable>
        <sql dbms="postgresql">
            insert into sourcefile_metadata (id) select id from sourcefile;
        </sql>
        <addForeignKeyConstraint baseTableName="sourcefile_metadata" baseColumnNames="id" constraintName="fk_sourcefile_metadata" referencedTableName="sourcefile" referencedColumnNames="id"/>
        <addColumn tableName="version_metadata">
            <column name="descriptortypeversions" type="varchar"/>
        </addColumn>
    </changeSet>
    <changeSet author="svonworl" id="addNotebook">
        <createTable tableName="notebook">
            <column name="id" type="BIGINT">
                <constraints nullable="false" primaryKey="true" primaryKeyName="notebook_pkey"/>
            </column>
            <column name="author" type="VARCHAR(255)"/>
            <column name="conceptdoi" type="VARCHAR(255)"/>
            <column name="dbcreatedate" type="TIMESTAMP WITHOUT TIME ZONE">
                <constraints nullable="false"/>
            </column>
            <column name="dbupdatedate" type="TIMESTAMP WITHOUT TIME ZONE">
                <constraints nullable="false"/>
            </column>
            <column name="description" type="TEXT"/>
            <column name="email" type="VARCHAR(255)"/>
            <column name="giturl" type="VARCHAR(255)"/>
            <column name="ispublished" type="BOOLEAN"/>
            <column name="lastmodified" type="TIMESTAMP WITHOUT TIME ZONE"/>
            <column name="lastupdated" type="TIMESTAMP WITHOUT TIME ZONE"/>
            <column name="licensename" type="VARCHAR(255)"/>
            <column name="topicid" type="BIGINT"/>
            <column name="checkerid" type="BIGINT"/>
            <column name="descriptortype" type="VARCHAR(255)">
                <constraints nullable="false"/>
            </column>
            <column defaultValue="n/a" name="descriptortypesubclass" type="VARCHAR(255)">
                <constraints nullable="false"/>
            </column>
            <column name="forumurl" type="VARCHAR(256)"/>
            <column defaultValue="STUB" name="mode" type="TEXT">
                <constraints nullable="false"/>
            </column>
            <column name="organization" type="VARCHAR(255)">
                <constraints nullable="false"/>
            </column>
            <column name="repository" type="VARCHAR(255)">
                <constraints nullable="false"/>
            </column>
            <column name="sourcecontrol" type="TEXT">
                <constraints nullable="false"/>
            </column>
            <column name="workflowname" type="VARCHAR(256)"/>
            <column name="actualdefaultversion" type="BIGINT"/>
            <column name="topicautomatic" type="varchar(150 BYTE)"/>
            <column name="topicmanual" type="varchar(150 BYTE)"/>
            <column defaultValue="AUTOMATIC" name="topicselection" type="varchar(32 BYTE)">
                <constraints nullable="false"/>
            </column>
        </createTable>
        <addForeignKeyConstraint baseColumnNames="actualdefaultversion" baseTableName="notebook" constraintName="fk_defaultversion_notebook" deferrable="false" initiallyDeferred="false" onDelete="NO ACTION" onUpdate="NO ACTION" referencedColumnNames="id" referencedTableName="workflowversion"/>
        <addUniqueConstraint columnNames="actualdefaultversion" constraintName="uk_actualdefaultversion_notebook" tableName="notebook"/>
        <addUniqueConstraint columnNames="checkerid" constraintName="uk_checkerid_notebook" tableName="notebook"/>
        <addForeignKeyConstraint baseColumnNames="checkerid" baseTableName="notebook" constraintName="fk_checkerid_notebook" deferrable="false" initiallyDeferred="false" onDelete="NO ACTION" onUpdate="NO ACTION" referencedColumnNames="id" referencedTableName="workflow"/>
        <sql dbms="postgresql">
            CREATE UNIQUE INDEX if not exists full_notebook_name ON notebook USING btree (sourcecontrol, organization, repository, workflowname) WHERE workflowname IS NOT NULL;
            CREATE UNIQUE INDEX if not exists partial_notebook_name ON notebook USING btree (sourcecontrol, organization, repository) WHERE workflowname IS NULL;
        </sql>
        <sql dbms="postgresql">
            CREATE TRIGGER notebook_path_trigger
            AFTER INSERT
            ON notebook
            FOR EACH ROW
            EXECUTE PROCEDURE workflow_path_insert_trigger_fnc();
            CREATE TRIGGER notebook_path_deletion_trigger
            AFTER DELETE
            ON notebook
            FOR EACH ROW
            EXECUTE PROCEDURE workflow_path_deletion_trigger_fnc();
        </sql>
    </changeSet>
    <changeSet author="svonworl" id="addNotebookEvents">
        <addColumn tableName="event">
            <column name="notebookid" type="int8"/>
        </addColumn>
        <addForeignKeyConstraint baseColumnNames="notebookid" baseTableName="event" constraintName="fkNotebookId" deferrable="false" initiallyDeferred="false" onDelete="NO ACTION" onUpdate="NO ACTION" referencedColumnNames="id" referencedTableName="notebook"/>
    </changeSet>
    <changeSet author="svonworl" id="addUserFiles">
        <addColumn tableName="tag">
            <column name="userfiles" type="varchar"/>
        </addColumn>
        <addColumn tableName="workflowversion">
            <column name="userfiles" type="varchar"/>
        </addColumn>
    </changeSet>
    <changeSet author="ktran (generated)" id="addMetrics">
        <createSequence cacheSize="1" cycle="false" incrementBy="1" maxValue="9223372036854775807" minValue="1" sequenceName="countmetric_id_seq" startValue="1"/>
        <createSequence cacheSize="1" cycle="false" incrementBy="1" maxValue="9223372036854775807" minValue="1" sequenceName="statisticmetric_id_seq" startValue="1"/>

        <createTable tableName="execution_status">
            <column name="id" type="BIGINT">
                <constraints nullable="false" primaryKey="true" primaryKeyName="executionstatus_pkey"/>
            </column>
            <column name="isvalid" type="BOOLEAN">
                <constraints nullable="false"/>
            </column>
            <column name="numberoffailedexecutions" type="INTEGER">
                <constraints nullable="false"/>
            </column>
            <column name="numberofsuccessfulexecutions" type="INTEGER">
                <constraints nullable="false"/>
            </column>
        </createTable>
        <createTable tableName="execution_status_count">
            <column name="executionstatusid" type="BIGINT">
                <constraints nullable="false" primaryKey="true" primaryKeyName="execution_status_count_pkey"/>
            </column>
            <column name="count" type="int">
                <constraints nullable="false"/>
            </column>
            <column name="executionstatus" type="varchar(255)">
                <constraints nullable="false" primaryKey="true" primaryKeyName="execution_status_count_pkey"/>
            </column>
        </createTable>
        <addForeignKeyConstraint baseColumnNames="executionstatusid" baseTableName="execution_status_count" constraintName="fk_executionstatusid_execution_status_count" deferrable="false" initiallyDeferred="false" onDelete="NO ACTION" onUpdate="NO ACTION" referencedColumnNames="id" referencedTableName="execution_status"/>

        <createTable tableName="cpu_metric">
            <column name="id" type="BIGINT">
                <constraints nullable="false" primaryKey="true" primaryKeyName="cpu_metric_pkey"/>
            </column>
            <column name="average" type="VARCHAR(255)"/>
            <column name="maximum" type="VARCHAR(255)"/>
            <column name="minimum" type="VARCHAR(255)"/>
            <column name="numberofdatapointsforaverage" type="int"/>
        </createTable>
        <createTable tableName="execution_time_metric">
            <column name="id" type="BIGINT">
                <constraints nullable="false" primaryKey="true" primaryKeyName="execution_time_metric_pkey"/>
            </column>
            <column name="average" type="VARCHAR(255)"/>
            <column name="maximum" type="VARCHAR(255)"/>
            <column name="minimum" type="VARCHAR(255)"/>
            <column name="numberofdatapointsforaverage" type="int"/>
        </createTable>
        <createTable tableName="memory_metric">
            <column name="id" type="BIGINT">
                <constraints nullable="false" primaryKey="true" primaryKeyName="memory_metric_pkey"/>
            </column>
            <column name="average" type="VARCHAR(255)"/>
            <column name="maximum" type="VARCHAR(255)"/>
            <column name="minimum" type="VARCHAR(255)"/>
            <column name="numberofdatapointsforaverage" type="int"/>
        </createTable>
        <createTable tableName="metrics">
            <column autoIncrement="true" name="id" type="BIGINT">
                <constraints nullable="false" primaryKey="true" primaryKeyName="metrics_pkey"/>
            </column>
            <column name="dbcreatedate" type="TIMESTAMP WITHOUT TIME ZONE"/>
            <column name="dbupdatedate" type="TIMESTAMP WITHOUT TIME ZONE"/>
            <column name="cpu" type="BIGINT"/>
            <column name="executionstatuscount" type="BIGINT"/>
            <column name="executiontime" type="BIGINT"/>
            <column name="memory" type="BIGINT"/>
        </createTable>
        <addForeignKeyConstraint baseColumnNames="executiontime" baseTableName="metrics" constraintName="fk_executiontime_metrics" deferrable="false" initiallyDeferred="false" onDelete="NO ACTION" onUpdate="NO ACTION" referencedColumnNames="id" referencedTableName="execution_time_metric"/>
        <addForeignKeyConstraint baseColumnNames="cpu" baseTableName="metrics" constraintName="fk_cpu_metrics" deferrable="false" initiallyDeferred="false" onDelete="NO ACTION" onUpdate="NO ACTION" referencedColumnNames="id" referencedTableName="cpu_metric"/>
        <addForeignKeyConstraint baseColumnNames="memory" baseTableName="metrics" constraintName="fk_memory_metrics" deferrable="false" initiallyDeferred="false" onDelete="NO ACTION" onUpdate="NO ACTION" referencedColumnNames="id" referencedTableName="memory_metric"/>
        <addForeignKeyConstraint baseColumnNames="executionstatuscount" baseTableName="metrics" constraintName="fk_executionstatuscount_metrics" deferrable="false" initiallyDeferred="false" onDelete="NO ACTION" onUpdate="NO ACTION" referencedColumnNames="id" referencedTableName="execution_status"/>

        <createTable tableName="version_metrics">
            <column name="versionid" type="BIGINT">
                <constraints nullable="false" primaryKey="true" primaryKeyName="version_metrics_pkey"/>
            </column>
            <column name="metricsid" type="BIGINT">
                <constraints nullable="false"/>
            </column>
            <column name="platform" type="VARCHAR(255)">
                <constraints nullable="false" primaryKey="true" primaryKeyName="version_metrics_pkey"/>
            </column>
        </createTable>
        <addUniqueConstraint columnNames="metricsid" constraintName="uk_metricsid_version_metrics" tableName="version_metrics"/>
        <addForeignKeyConstraint baseColumnNames="metricsid" baseTableName="version_metrics" constraintName="fk_metricsid_version_metrics" deferrable="false" initiallyDeferred="false" onDelete="NO ACTION" onUpdate="NO ACTION" referencedColumnNames="id" referencedTableName="metrics"/>
    </changeSet>
    <changeSet id="deleteNonExistentEntries" author="nhyun">
        <sql dbms="postgresql">
            DELETE FROM user_entry ue WHERE ue.entryid NOT IN (SELECT id FROM workflow UNION ALL
                                                               SELECT id FROM apptool UNION ALL
                                                               SELECT id FROM service UNION ALL
                                                               SELECT id FROM tool UNION ALL
                                                               SELECT id FROM notebook);       
        </sql>
    </changeSet>
    <changeSet id="tighten constraint for names" author="dyuen">
        <sql dbms="postgresql">
            CREATE UNIQUE INDEX case_insensitive_toolname on tool using btree (registry, namespace, name, lower(toolname)) where toolname is not null;
            CREATE UNIQUE INDEX case_insensitive_apptool_toolname on apptool using btree (sourcecontrol, organization, repository, lower(workflowname)) where workflowname is not null;
            CREATE UNIQUE INDEX case_insensitive_notebook_workflowname on notebook using btree (sourcecontrol, organization, repository, lower(workflowname)) where workflowname is not null;
            -- see https://github.com/dockstore/dockstore/issues/5287, the id may need to be incremented depending on how often people stumble into this
            CREATE UNIQUE INDEX case_insensitive_workflow_workflowname on workflow using btree (sourcecontrol, organization, repository, lower(workflowname)) where workflowname is not null and id > 18876;
        </sql>
    </changeSet>
    <changeSet author="dyuen (generated)" id="per_version_readme_path">
        <addColumn tableName="tag">
            <column name="readmepath" type="varchar"/>
        </addColumn>
        <addColumn tableName="workflowversion">
            <column name="readmepath" type="varchar"/>
        </addColumn>
    </changeSet>
    <changeSet author="ktran (generated)" id="modifyAndAddColumnsForMetrics">
        <comment>Add dbcreatedate and dbupdatedate columns for metrics tables that are missing them</comment>
        <addColumn tableName="execution_status">
            <column name="dbcreatedate" type="timestamp"/>
        </addColumn>
        <addColumn tableName="cpu_metric">
            <column name="dbcreatedate" type="timestamp"/>
        </addColumn>
        <addColumn tableName="execution_time_metric">
            <column name="dbcreatedate" type="timestamp"/>
        </addColumn>
        <addColumn tableName="memory_metric">
            <column name="dbcreatedate" type="timestamp"/>
        </addColumn>
        <addColumn tableName="execution_status">
            <column name="dbupdatedate" type="timestamp"/>
        </addColumn>
        <addColumn tableName="cpu_metric">
            <column name="dbupdatedate" type="timestamp"/>
        </addColumn>
        <addColumn tableName="execution_time_metric">
            <column name="dbupdatedate" type="timestamp"/>
        </addColumn>
        <addColumn tableName="memory_metric">
            <column name="dbupdatedate" type="timestamp"/>
        </addColumn>

        <comment>Add unit columns</comment>
        <addColumn tableName="cpu_metric">
            <column name="unit" type="varchar(255 BYTE)"/>
        </addColumn>
        <addColumn tableName="execution_time_metric">
            <column name="unit" type="varchar(255 BYTE)"/>
        </addColumn>
        <addColumn tableName="memory_metric">
            <column name="unit" type="varchar(255 BYTE)"/>
        </addColumn>

        <comment>Modify the datatype of average, maximum, and minimum columns to float8</comment>
        <modifyDataType columnName="average" newDataType="float8" tableName="cpu_metric"/>
        <modifyDataType columnName="average" newDataType="float8" tableName="execution_time_metric"/>
        <modifyDataType columnName="average" newDataType="float8" tableName="memory_metric"/>
        <modifyDataType columnName="maximum" newDataType="float8" tableName="cpu_metric"/>
        <modifyDataType columnName="maximum" newDataType="float8" tableName="execution_time_metric"/>
        <modifyDataType columnName="maximum" newDataType="float8" tableName="memory_metric"/>
        <modifyDataType columnName="minimum" newDataType="float8" tableName="cpu_metric"/>
        <modifyDataType columnName="minimum" newDataType="float8" tableName="execution_time_metric"/>
        <modifyDataType columnName="minimum" newDataType="float8" tableName="memory_metric"/>

        <comment>Add not null constraints for metrics columns missing them</comment>
        <addNotNullConstraint columnDataType="float8" columnName="average" tableName="cpu_metric"/>
        <addNotNullConstraint columnDataType="float8" columnName="average" tableName="execution_time_metric"/>
        <addNotNullConstraint columnDataType="float8" columnName="average" tableName="memory_metric"/>
        <addNotNullConstraint columnDataType="float8" columnName="maximum" tableName="cpu_metric"/>
        <addNotNullConstraint columnDataType="float8" columnName="maximum" tableName="execution_time_metric"/>
        <addNotNullConstraint columnDataType="float8" columnName="maximum" tableName="memory_metric"/>
        <addNotNullConstraint columnDataType="float8" columnName="minimum" tableName="cpu_metric"/>
        <addNotNullConstraint columnDataType="float8" columnName="minimum" tableName="execution_time_metric"/>
        <addNotNullConstraint columnDataType="float8" columnName="minimum" tableName="memory_metric"/>
        <addNotNullConstraint columnDataType="int" columnName="numberofdatapointsforaverage" tableName="cpu_metric"/>
        <addNotNullConstraint columnDataType="int" columnName="numberofdatapointsforaverage" tableName="execution_time_metric"/>
        <addNotNullConstraint columnDataType="int" columnName="numberofdatapointsforaverage" tableName="memory_metric"/>
    </changeSet>
<<<<<<< HEAD

    <changeSet author="dyuen (generated)" id="add_platform_partner">
        <addColumn tableName="enduser">
            <column defaultValueBoolean="false" name="platformpartner" type="bool"/>
        </addColumn>
=======
    <changeSet id="reset open data" author="coverbeck">
        <update tableName="version_metadata">
            <!--  Not explicitly specifying a value sets it to null-->
            <column name="publicaccessibletestparameterfile"></column>
        </update>
>>>>>>> 7d92c69a
    </changeSet>
</databaseChangeLog><|MERGE_RESOLUTION|>--- conflicted
+++ resolved
@@ -365,18 +365,15 @@
         <addNotNullConstraint columnDataType="int" columnName="numberofdatapointsforaverage" tableName="execution_time_metric"/>
         <addNotNullConstraint columnDataType="int" columnName="numberofdatapointsforaverage" tableName="memory_metric"/>
     </changeSet>
-<<<<<<< HEAD
-
     <changeSet author="dyuen (generated)" id="add_platform_partner">
         <addColumn tableName="enduser">
             <column defaultValueBoolean="false" name="platformpartner" type="bool"/>
         </addColumn>
-=======
+    </changeSet>
     <changeSet id="reset open data" author="coverbeck">
         <update tableName="version_metadata">
             <!--  Not explicitly specifying a value sets it to null-->
             <column name="publicaccessibletestparameterfile"></column>
         </update>
->>>>>>> 7d92c69a
     </changeSet>
 </databaseChangeLog>
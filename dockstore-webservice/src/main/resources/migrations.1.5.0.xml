--- conflicted
+++ resolved
@@ -179,7 +179,13 @@
             v.verified='true' and (s.type='CWL_TEST_JSON' OR s.type='WDL_TEST_JSON')
         </sql>
     </changeSet>
-<<<<<<< HEAD
+    <changeSet author="gluu" id="no-orphaned-tokens">
+        <sql dbms="postgresql">
+            <comment>Delete tokens that do not belong to any users</comment>
+            DELETE from token where userid not in (select id from enduser)
+        </sql>
+        <addForeignKeyConstraint baseTableName="token" baseColumnNames="userid" constraintName="fk_userid_with_enduser" referencedTableName="enduser" referencedColumnNames="id"/>
+    </changeSet>
 
     <changeSet author="dyuen (generated)" id="namechanged">
         <addColumn tableName="enduser">
@@ -198,13 +204,5 @@
             update user_profile p set username = coalesce(username, (select username from enduser e where p.id = e.id and e.username like '%@%' and p.token_type = 'google.com'));
         </sql>
         <addUniqueConstraint columnNames="username, token_type" constraintName="one_sign_in_method_by_profile" tableName="user_profile"/>
-=======
-    <changeSet author="gluu" id="no-orphaned-tokens">
-        <sql dbms="postgresql">
-            <comment>Delete tokens that do not belong to any users</comment>
-            DELETE from token where userid not in (select id from enduser)
-        </sql>
-        <addForeignKeyConstraint baseTableName="token" baseColumnNames="userid" constraintName="fk_userid_with_enduser" referencedTableName="enduser" referencedColumnNames="id"/>
->>>>>>> f84ab6d1
     </changeSet>
 </databaseChangeLog>
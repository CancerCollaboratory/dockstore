<?xml version="1.1" encoding="UTF-8" standalone="no"?>
<!--
  ~    Copyright 2017 OICR
  ~
  ~    Licensed under the Apache License, Version 2.0 (the "License");
  ~    you may not use this file except in compliance with the License.
  ~    You may obtain a copy of the License at
  ~
  ~        http://www.apache.org/licenses/LICENSE-2.0
  ~
  ~    Unless required by applicable law or agreed to in writing, software
  ~    distributed under the License is distributed on an "AS IS" BASIS,
  ~    WITHOUT WARRANTIES OR CONDITIONS OF ANY KIND, either express or implied.
  ~    See the License for the specific language governing permissions and
  ~    limitations under the License.
  -->

<databaseChangeLog xmlns="http://www.liquibase.org/xml/ns/dbchangelog" xmlns:xsi="http://www.w3.org/2001/XMLSchema-instance"
                   xsi:schemaLocation="http://www.liquibase.org/xml/ns/dbchangelog http://www.liquibase.org/xml/ns/dbchangelog/dbchangelog-3.5.xsd"
                   context="1.5.0">

    <!-- adding support for storing more information on references, mostly for git -->
    <changeSet author="dyuen (generated)" id="create reference type">
        <addColumn tableName="tag">
            <column defaultValue="UNSET" name="referencetype" type="text"/>
        </addColumn>
        <addColumn tableName="workflowversion">
            <column defaultValue="UNSET" name="referencetype" type="text"/>
        </addColumn>
        <addNotNullConstraint columnDataType="clob" columnName="referencetype" tableName="tag"/>
        <addNotNullConstraint columnDataType="clob" columnName="referencetype" tableName="workflowversion"/>
    </changeSet>

    <!-- adding support for input and output format -->
    <changeSet author="gluu (generated)" id="create-fileformat-tables">
        <createTable tableName="fileformat">
            <column autoIncrement="true" name="id" type="BIGSERIAL">
                <constraints primaryKey="true" primaryKeyName="fileformat_pkey"/>
            </column>
            <column name="value" type="text"/>
        </createTable>
        <createTable tableName="version_input_fileformat">
            <column name="versionid" type="BIGINT">
                <constraints primaryKey="true" primaryKeyName="version_input_fileformat_pkey"/>
            </column>
            <column name="fileformatid" type="BIGINT">
                <constraints primaryKey="true" primaryKeyName="version_input_fileformat_pkey"/>
            </column>
        </createTable>
        <createTable tableName="version_output_fileformat">
            <column name="versionid" type="BIGINT">
                <constraints primaryKey="true" primaryKeyName="version_outputfileformat_pkey"/>
            </column>
            <column name="fileformatid" type="BIGINT">
                <constraints primaryKey="true" primaryKeyName="version_outputfileformat_pkey"/>
            </column>
        </createTable>
        <addUniqueConstraint columnNames="value" constraintName="unique_fileformat" tableName="fileformat"/>
        <addForeignKeyConstraint baseColumnNames="fileformatid" baseTableName="version_input_fileformat" constraintName="fk_fileformatid_with_version_input_fileformat" deferrable="false" initiallyDeferred="false" onDelete="NO ACTION" onUpdate="NO ACTION" referencedColumnNames="id" referencedTableName="fileformat"/>
        <addForeignKeyConstraint baseColumnNames="fileformatid" baseTableName="version_output_fileformat" constraintName="fk_fileformatid_with_version_output_fileformat" deferrable="false" initiallyDeferred="false" onDelete="NO ACTION" onUpdate="NO ACTION" referencedColumnNames="id" referencedTableName="fileformat"/>
        <addColumn tableName="fileformat">
            <column name="dbcreatedate" type="timestamp"/>
        </addColumn>
        <addColumn tableName="fileformat">
            <column name="dbupdatedate" type="timestamp"/>
        </addColumn>
    </changeSet>

    <!-- adding support for tracking who edited a revision of a hosted tool or workflow -->
    <changeSet author="dyuen (generated)" id="version editor">
        <addColumn tableName="tag">
            <column name="versioneditor_id" type="int8"/>
        </addColumn>
        <addColumn tableName="workflowversion">
            <column name="versioneditor_id" type="int8"/>
        </addColumn>
        <addForeignKeyConstraint baseColumnNames="versioneditor_id" baseTableName="workflowversion" constraintName="versionEditorForWorkflows" deferrable="false" initiallyDeferred="false" onDelete="NO ACTION" onUpdate="NO ACTION" referencedColumnNames="id" referencedTableName="enduser"/>
        <addForeignKeyConstraint baseColumnNames="versioneditor_id" baseTableName="tag" constraintName="versionEditorForTools" deferrable="false" initiallyDeferred="false" onDelete="NO ACTION" onUpdate="NO ACTION" referencedColumnNames="id" referencedTableName="enduser"/>
    </changeSet>

    <!-- add commit id -->
    <changeSet author="dyuen (generated)" id="add commit ids to versions">
        <addColumn tableName="tag">
            <column name="commitid" type="text"/>
        </addColumn>
        <addColumn tableName="workflowversion">
            <column name="commitid" type="text"/>
        </addColumn>
    </changeSet>

<<<<<<< HEAD
    <!-- Move GitHub profile information from the enduser table to a new user_profile table -->
    <changeSet author="gluu (generated)" id="move-github-profile-to-user_profile-table">
        <createTable tableName="user_profile">
            <column name="id" type="BIGINT">
                <constraints primaryKey="true" primaryKeyName="user_profile_pkey"/>
            </column>
            <column name="avatarurl" type="TEXT"/>
            <column name="bio" type="TEXT"/>
            <column name="company" type="TEXT"/>
            <column name="email" type="TEXT"/>
            <column name="location" type="TEXT"/>
            <column name="name" type="TEXT"/>
            <column name="token_type" type="TEXT">
                <constraints primaryKey="true" primaryKeyName="user_profile_pkey"/>
            </column>
            <column name="dbcreatedate" type="timestamp"/>
            <column name="dbupdatedate" type="timestamp"/>
        </createTable>
        <sql dbms="postgresql">
            INSERT INTO user_profile(id, avatarurl, bio, company, email, location, name, token_type) select id, avatarurl, bio, company, email, location, '', 'github.com' from enduser
        </sql>
        <addForeignKeyConstraint baseColumnNames="id" baseTableName="user_profile" constraintName="fksh3usgj8dg6onw0x0xr84chff" deferrable="false" initiallyDeferred="false" onDelete="NO ACTION" onUpdate="NO ACTION" referencedColumnNames="id" referencedTableName="enduser"/>
        <dropColumn columnName="avatarurl" tableName="enduser"/>
        <dropColumn columnName="bio" tableName="enduser"/>
        <dropColumn columnName="company" tableName="enduser"/>
        <dropColumn columnName="email" tableName="enduser"/>
        <dropColumn columnName="location" tableName="enduser"/>
=======
    <!-- add verification map to sourcefiles -->
     <changeSet author="dyuen (generated)" id="verification_metadata">
        <createTable tableName="sourcefile_verified">
            <column name="id" type="BIGINT">
                <constraints primaryKey="true" primaryKeyName="sourcefile_verified_pkey"/>
            </column>
            <column name="metadata" type="TEXT"/>
            <column name="verified" type="BOOLEAN">
                <constraints nullable="false"/>
            </column>
            <column name="source" type="TEXT">
                <constraints primaryKey="true" primaryKeyName="sourcefile_verified_pkey"/>
            </column>
        </createTable>
        <addColumn tableName="enduser">
            <column name="curator" type="bool" defaultValue='false'/>
        </addColumn>
        <addForeignKeyConstraint baseColumnNames="id" baseTableName="sourcefile_verified" constraintName="foreign_key" deferrable="false" initiallyDeferred="false" onDelete="NO ACTION" onUpdate="NO ACTION" referencedColumnNames="id" referencedTableName="sourcefile"/>
>>>>>>> b7d9d341
    </changeSet>

</databaseChangeLog><|MERGE_RESOLUTION|>--- conflicted
+++ resolved
@@ -88,7 +88,6 @@
         </addColumn>
     </changeSet>
 
-<<<<<<< HEAD
     <!-- Move GitHub profile information from the enduser table to a new user_profile table -->
     <changeSet author="gluu (generated)" id="move-github-profile-to-user_profile-table">
         <createTable tableName="user_profile">
@@ -116,7 +115,8 @@
         <dropColumn columnName="company" tableName="enduser"/>
         <dropColumn columnName="email" tableName="enduser"/>
         <dropColumn columnName="location" tableName="enduser"/>
-=======
+    </changeSet>
+
     <!-- add verification map to sourcefiles -->
      <changeSet author="dyuen (generated)" id="verification_metadata">
         <createTable tableName="sourcefile_verified">
@@ -135,7 +135,5 @@
             <column name="curator" type="bool" defaultValue='false'/>
         </addColumn>
         <addForeignKeyConstraint baseColumnNames="id" baseTableName="sourcefile_verified" constraintName="foreign_key" deferrable="false" initiallyDeferred="false" onDelete="NO ACTION" onUpdate="NO ACTION" referencedColumnNames="id" referencedTableName="sourcefile"/>
->>>>>>> b7d9d341
     </changeSet>
-
 </databaseChangeLog>
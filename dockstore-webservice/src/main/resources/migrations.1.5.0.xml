--- conflicted
+++ resolved
@@ -92,8 +92,6 @@
         <addForeignKeyConstraint baseColumnNames="versioneditor_id" baseTableName="tag" constraintName="versionEditorForTools" deferrable="false" initiallyDeferred="false" onDelete="NO ACTION" onUpdate="NO ACTION" referencedColumnNames="id" referencedTableName="enduser"/>
     </changeSet>
 
-<<<<<<< HEAD
-=======
     <!-- add commit id -->
     <changeSet author="dyuen (generated)" id="add commit ids to versions">
         <addColumn tableName="tag">
@@ -103,6 +101,4 @@
             <column name="commitid" type="text"/>
         </addColumn>
     </changeSet>
-
->>>>>>> d9ca0cc6
 </databaseChangeLog>
--- conflicted
+++ resolved
@@ -191,44 +191,6 @@
         <modifyDataType columnName="topicmanual" newDataType="varchar(250)" tableName="tool"/>
         <modifyDataType columnName="topicmanual" newDataType="varchar(250)" tableName="workflow"/>
     </changeSet>
-<<<<<<< HEAD
-    <changeSet author="hyunnaye" id="fixConceptDOIs">
-        <sql dbms="postgresql">
-            ALTER TABLE workflow DISABLE TRIGGER update_archived_workflow;
-
-            UPDATE workflow
-            SET conceptdoi = REGEXP_REPLACE(conceptdoi, 'doi/', '', 'g')
-            WHERE conceptdoi IS NOT NULL;
-
-            ALTER TABLE workflow ENABLE TRIGGER update_archived_workflow;
-        </sql>
-        <sql dbms="postgresql">
-            ALTER TABLE apptool DISABLE TRIGGER update_archived_apptool;
-
-            UPDATE apptool
-            SET conceptdoi = REGEXP_REPLACE(conceptdoi, 'doi/', '', 'g')
-            WHERE conceptdoi IS NOT NULL;
-
-            ALTER TABLE apptool ENABLE TRIGGER update_archived_apptool;
-        </sql>
-        <sql dbms="postgresql">
-            ALTER TABLE service DISABLE TRIGGER update_archived_service;
-
-            UPDATE service
-            SET conceptdoi = REGEXP_REPLACE(conceptdoi, 'doi/', '', 'g')
-            WHERE conceptdoi IS NOT NULL;
-
-            ALTER TABLE service ENABLE TRIGGER update_archived_service;
-        </sql>
-        <sql dbms="postgresql">
-            ALTER TABLE notebook DISABLE TRIGGER update_archived_notebook;
-
-            UPDATE notebook
-            SET conceptdoi = REGEXP_REPLACE(conceptdoi, 'doi/', '', 'g')
-            WHERE conceptdoi IS NOT NULL;
-
-            ALTER TABLE notebook ENABLE TRIGGER update_archived_notebook;
-=======
     <changeSet author="ktran (generated)" id="addAutomaticDoiCreation">
         <createTable tableName="doi">
             <column autoIncrement="true" name="id" type="BIGINT">
@@ -306,7 +268,44 @@
             FROM version_metadata
             INNER JOIN doi ON version_metadata.doiurl = doi.name
             WHERE version_metadata.doiurl IS NOT NULL;
->>>>>>> e6eea040
+        </sql>
+    </changeSet>
+    <changeSet author="hyunnaye" id="fixConceptDOIs">
+        <sql dbms="postgresql">
+            ALTER TABLE workflow DISABLE TRIGGER update_archived_workflow;
+
+            UPDATE workflow
+            SET conceptdoi = REGEXP_REPLACE(conceptdoi, 'doi/', '', 'g')
+            WHERE conceptdoi IS NOT NULL;
+
+            ALTER TABLE workflow ENABLE TRIGGER update_archived_workflow;
+        </sql>
+        <sql dbms="postgresql">
+            ALTER TABLE apptool DISABLE TRIGGER update_archived_apptool;
+
+            UPDATE apptool
+            SET conceptdoi = REGEXP_REPLACE(conceptdoi, 'doi/', '', 'g')
+            WHERE conceptdoi IS NOT NULL;
+
+            ALTER TABLE apptool ENABLE TRIGGER update_archived_apptool;
+        </sql>
+        <sql dbms="postgresql">
+            ALTER TABLE service DISABLE TRIGGER update_archived_service;
+
+            UPDATE service
+            SET conceptdoi = REGEXP_REPLACE(conceptdoi, 'doi/', '', 'g')
+            WHERE conceptdoi IS NOT NULL;
+
+            ALTER TABLE service ENABLE TRIGGER update_archived_service;
+        </sql>
+        <sql dbms="postgresql">
+            ALTER TABLE notebook DISABLE TRIGGER update_archived_notebook;
+
+            UPDATE notebook
+            SET conceptdoi = REGEXP_REPLACE(conceptdoi, 'doi/', '', 'g')
+            WHERE conceptdoi IS NOT NULL;
+
+            ALTER TABLE notebook ENABLE TRIGGER update_archived_notebook;
         </sql>
     </changeSet>
 </databaseChangeLog>
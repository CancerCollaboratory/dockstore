<?xml version="1.1" encoding="UTF-8" standalone="no"?>
<!--
  ~    Copyright 2024 OICR and UCSC
  ~
  ~    Licensed under the Apache License, Version 2.0 (the "License");
  ~    you may not use this file except in compliance with the License.
  ~    You may obtain a copy of the License at
  ~
  ~        http://www.apache.org/licenses/LICENSE-2.0
  ~
  ~    Unless required by applicable law or agreed to in writing, software
  ~    distributed under the License is distributed on an "AS IS" BASIS,
  ~    WITHOUT WARRANTIES OR CONDITIONS OF ANY KIND, either express or implied.
  ~    See the License for the specific language governing permissions and
  ~    limitations under the License.
  -->

<databaseChangeLog xmlns="http://www.liquibase.org/xml/ns/dbchangelog" xmlns:xsi="http://www.w3.org/2001/XMLSchema-instance"
                   xsi:schemaLocation="http://www.liquibase.org/xml/ns/dbchangelog http://www.liquibase.org/xml/ns/dbchangelog/dbchangelog-3.5.xsd"
                   context="1.16.0">
    <changeSet author="ktran (generated)" id="addNumberOfSkippedExecutions">
        <createSequence cacheSize="1" cycle="false" incrementBy="1" maxValue="9223372036854775807" minValue="1" sequenceName="metric_id_seq" startValue="1"/>
        <sql dbms="postgresql">
            <comment>Set the value of the metric_id_seq to the greatest value between statisticmetric_id_seq and countmetric_id_seq</comment>
            SELECT setval('metric_id_seq', (SELECT last_value FROM statisticmetric_id_seq)) WHERE (SELECT last_value FROM metric_id_seq) &lt; (SELECT last_value FROM statisticmetric_id_seq);
            SELECT setval('metric_id_seq', (SELECT last_value FROM countmetric_id_seq)) WHERE (SELECT last_value FROM metric_id_seq) &lt; (SELECT last_value FROM countmetric_id_seq);
        </sql>
        <createTable tableName="countmetric">
            <column name="dbcreatedate" type="TIMESTAMP WITHOUT TIME ZONE"/>
            <column name="dbupdatedate" type="TIMESTAMP WITHOUT TIME ZONE"/>
            <column name="id" type="BIGINT">
                <constraints nullable="false" primaryKey="true" primaryKeyName="countmetric_pkey"/>
            </column>
        </createTable>
        <createTable tableName="metric">
            <column name="id" type="BIGINT">
                <constraints nullable="false" primaryKey="true" primaryKeyName="metric_pkey"/>
            </column>
            <column name="numberofskippedexecutions" type="INTEGER" defaultValue="0">
                <constraints nullable="false"/>
            </column>
        </createTable>
        <createTable tableName="statisticmetric">
            <column name="average" type="FLOAT8">
                <constraints nullable="false"/>
            </column>
            <column name="dbcreatedate" type="TIMESTAMP WITHOUT TIME ZONE"/>
            <column name="dbupdatedate" type="TIMESTAMP WITHOUT TIME ZONE"/>
            <column name="maximum" type="FLOAT8">
                <constraints nullable="false"/>
            </column>
            <column name="minimum" type="FLOAT8">
                <constraints nullable="false"/>
            </column>
            <column name="numberofdatapointsforaverage" type="INTEGER">
                <constraints nullable="false"/>
            </column>
            <column name="unit" type="VARCHAR(255)"/>
            <column name="id" type="BIGINT">
                <constraints nullable="false" primaryKey="true" primaryKeyName="statisticmetric_pkey"/>
            </column>
        </createTable>
        <sql dbms="postgresql">
            INSERT INTO metric(id) SELECT id FROM validation_status;
            INSERT INTO countmetric(id) SELECT id FROM validation_status;
            INSERT INTO metric(id) SELECT id FROM execution_status;
            INSERT INTO countmetric(id) SELECT id FROM execution_status;
        </sql>
        <!-- Migrate columns from cpu_metric to statisticmetric -->
        <dropForeignKeyConstraint baseTableName="metrics_by_status" constraintName="fk_cpuid_metricsbystatus"/>
        <sql dbms="postgresql">
            CREATE TEMPORARY TABLE cpu_metric_ids_to_update AS
            WITH cpu_metric_ids AS (
                SELECT id AS oldid, nextval('metric_id_seq') AS newid
                FROM cpu_metric
            )
            SELECT * FROM cpu_metric_ids;

            UPDATE cpu_metric SET id = (SELECT newid FROM cpu_metric_ids_to_update WHERE id = oldid);
            UPDATE metrics_by_status SET cpuid = (SELECT newid FROM cpu_metric_ids_to_update WHERE cpuid = oldid);
            INSERT INTO statisticmetric(id, average, maximum, minimum, numberofdatapointsforaverage, unit, dbcreatedate, dbupdatedate) SELECT id, average, maximum, minimum, numberofdatapointsforaverage, unit, dbcreatedate, dbupdatedate FROM cpu_metric;
        </sql>
        <addForeignKeyConstraint baseColumnNames="cpuid" baseTableName="metrics_by_status" constraintName="fk_cpuid_metricsbystatus" deferrable="false" initiallyDeferred="false" onDelete="NO ACTION" onUpdate="NO ACTION" referencedColumnNames="id" referencedTableName="cpu_metric"/>
        <!-- Migrate columns from cost_metric to statisticmetric -->
        <dropForeignKeyConstraint baseTableName="metrics_by_status" constraintName="fk_costid_metricsbystatus"/>
        <sql dbms="postgresql">
            CREATE TEMPORARY TABLE cost_metric_ids_to_update AS
            WITH cost_metric_ids AS (
                SELECT id AS oldid, nextval('metric_id_seq') AS newid
                FROM cost_metric
            )
            SELECT * FROM cost_metric_ids;

            UPDATE cost_metric SET id = (SELECT newid FROM cost_metric_ids_to_update WHERE id = oldid);
            UPDATE metrics_by_status SET costid = (SELECT newid FROM cost_metric_ids_to_update WHERE costid = oldid);
            INSERT INTO statisticmetric(id, average, maximum, minimum, numberofdatapointsforaverage, unit, dbcreatedate, dbupdatedate) SELECT id, average, maximum, minimum, numberofdatapointsforaverage, unit, dbcreatedate, dbupdatedate FROM cost_metric;
        </sql>
        <addForeignKeyConstraint baseColumnNames="costid" baseTableName="metrics_by_status" constraintName="fk_costid_metricsbystatus" deferrable="false" initiallyDeferred="false" onDelete="NO ACTION" onUpdate="NO ACTION" referencedColumnNames="id" referencedTableName="cost_metric"/>
        <!-- Migrate columns from execution_time_metric to statisticmetric -->
        <dropForeignKeyConstraint baseTableName="metrics_by_status" constraintName="fk_executiontimeid_metricsbystatus"/>
        <sql dbms="postgresql">
            CREATE TEMPORARY TABLE execution_time_metric_ids_to_update AS
            WITH execution_time_metric_ids AS (
                SELECT id AS oldid, nextval('metric_id_seq') AS newid
                FROM execution_time_metric
            )
            SELECT * FROM execution_time_metric_ids;

            UPDATE execution_time_metric SET id = (SELECT newid FROM execution_time_metric_ids_to_update WHERE id = oldid);
            UPDATE metrics_by_status SET executiontimeid = (SELECT newid FROM execution_time_metric_ids_to_update WHERE executiontimeid = oldid);
            INSERT INTO statisticmetric(id, average, maximum, minimum, numberofdatapointsforaverage, unit, dbcreatedate, dbupdatedate) SELECT id, average, maximum, minimum, numberofdatapointsforaverage, unit, dbcreatedate, dbupdatedate FROM execution_time_metric;
        </sql>
        <addForeignKeyConstraint baseColumnNames="executiontimeid" baseTableName="metrics_by_status" constraintName="fk_executiontimeid_metricsbystatus" deferrable="false" initiallyDeferred="false" onDelete="NO ACTION" onUpdate="NO ACTION" referencedColumnNames="id" referencedTableName="execution_time_metric"/>
        <!-- Migrate columns from memory_metric to statisticmetric -->
        <dropForeignKeyConstraint baseTableName="metrics_by_status" constraintName="fk_memoryid_metricsbystatus"/>
        <sql dbms="postgresql">
            CREATE TEMPORARY TABLE memory_metric_ids_to_update AS
            WITH memory_metric_ids AS (
                SELECT id AS oldid, nextval('metric_id_seq') AS newid
                FROM memory_metric
            )
            SELECT * FROM memory_metric_ids;

            UPDATE memory_metric SET id = (SELECT newid FROM memory_metric_ids_to_update WHERE id = oldid);
            UPDATE metrics_by_status SET memoryid = (SELECT newid FROM memory_metric_ids_to_update WHERE memoryid = oldid);
            INSERT INTO statisticmetric(id, average, maximum, minimum, numberofdatapointsforaverage, unit, dbcreatedate, dbupdatedate) SELECT id, average, maximum, minimum, numberofdatapointsforaverage, unit, dbcreatedate, dbupdatedate FROM memory_metric;
        </sql>
        <addForeignKeyConstraint baseColumnNames="memoryid" baseTableName="metrics_by_status" constraintName="fk_memoryid_metricsbystatus" deferrable="false" initiallyDeferred="false" onDelete="NO ACTION" onUpdate="NO ACTION" referencedColumnNames="id" referencedTableName="memory_metric"/>
        <sql dbms="postgresql">
            INSERT INTO metric(id) SELECT id FROM statisticmetric;
        </sql>

        <addForeignKeyConstraint baseColumnNames="id" baseTableName="countmetric" constraintName="fk_countmetric_metric" deferrable="false" initiallyDeferred="false" onDelete="NO ACTION" onUpdate="NO ACTION" referencedColumnNames="id" referencedTableName="metric"/>
        <addForeignKeyConstraint baseColumnNames="id" baseTableName="validation_status" constraintName="fk_validationstatus_countmetric" deferrable="false" initiallyDeferred="false" onDelete="NO ACTION" onUpdate="NO ACTION" referencedColumnNames="id" referencedTableName="countmetric"/>
        <addForeignKeyConstraint baseColumnNames="id" baseTableName="execution_status" constraintName="fk_executionstatus_countmetric" deferrable="false" initiallyDeferred="false" onDelete="NO ACTION" onUpdate="NO ACTION" referencedColumnNames="id" referencedTableName="countmetric"/>
        <addForeignKeyConstraint baseColumnNames="id" baseTableName="statisticmetric" constraintName="fk_statisticmetric_metric" deferrable="false" initiallyDeferred="false" onDelete="NO ACTION" onUpdate="NO ACTION" referencedColumnNames="id" referencedTableName="metric"/>
        <addForeignKeyConstraint baseColumnNames="id" baseTableName="cpu_metric" constraintName="fk_cpumetric_statisticmetric" deferrable="false" initiallyDeferred="false" onDelete="NO ACTION" onUpdate="NO ACTION" referencedColumnNames="id" referencedTableName="statisticmetric"/>
        <addForeignKeyConstraint baseColumnNames="id" baseTableName="memory_metric" constraintName="fk_memorymetric_statisticmetric" deferrable="false" initiallyDeferred="false" onDelete="NO ACTION" onUpdate="NO ACTION" referencedColumnNames="id" referencedTableName="statisticmetric"/>
        <addForeignKeyConstraint baseColumnNames="id" baseTableName="cost_metric" constraintName="fk_costmetric_statisticmetric" deferrable="false" initiallyDeferred="false" onDelete="NO ACTION" onUpdate="NO ACTION" referencedColumnNames="id" referencedTableName="statisticmetric"/>
        <addForeignKeyConstraint baseColumnNames="id" baseTableName="execution_time_metric" constraintName="fk_executiontimemetric_statisticmetric" deferrable="false" initiallyDeferred="false" onDelete="NO ACTION" onUpdate="NO ACTION" referencedColumnNames="id" referencedTableName="statisticmetric"/>

        <dropColumn columnName="average" tableName="cost_metric"/>
        <dropColumn columnName="average" tableName="cpu_metric"/>
        <dropColumn columnName="average" tableName="execution_time_metric"/>
        <dropColumn columnName="average" tableName="memory_metric"/>
        <dropColumn columnName="dbcreatedate" tableName="cost_metric"/>
        <dropColumn columnName="dbcreatedate" tableName="cpu_metric"/>
        <dropColumn columnName="dbcreatedate" tableName="execution_status"/>
        <dropColumn columnName="dbcreatedate" tableName="execution_time_metric"/>
        <dropColumn columnName="dbcreatedate" tableName="memory_metric"/>
        <dropColumn columnName="dbcreatedate" tableName="validation_status"/>
        <dropColumn columnName="dbupdatedate" tableName="cost_metric"/>
        <dropColumn columnName="dbupdatedate" tableName="cpu_metric"/>
        <dropColumn columnName="dbupdatedate" tableName="execution_status"/>
        <dropColumn columnName="dbupdatedate" tableName="execution_time_metric"/>
        <dropColumn columnName="dbupdatedate" tableName="memory_metric"/>
        <dropColumn columnName="dbupdatedate" tableName="validation_status"/>
        <dropColumn columnName="maximum" tableName="cost_metric"/>
        <dropColumn columnName="maximum" tableName="cpu_metric"/>
        <dropColumn columnName="maximum" tableName="execution_time_metric"/>
        <dropColumn columnName="maximum" tableName="memory_metric"/>
        <dropColumn columnName="minimum" tableName="cost_metric"/>
        <dropColumn columnName="minimum" tableName="cpu_metric"/>
        <dropColumn columnName="minimum" tableName="execution_time_metric"/>
        <dropColumn columnName="minimum" tableName="memory_metric"/>
        <dropColumn columnName="numberofdatapointsforaverage" tableName="cost_metric"/>
        <dropColumn columnName="numberofdatapointsforaverage" tableName="cpu_metric"/>
        <dropColumn columnName="numberofdatapointsforaverage" tableName="execution_time_metric"/>
        <dropColumn columnName="numberofdatapointsforaverage" tableName="memory_metric"/>
        <dropColumn columnName="unit" tableName="cost_metric"/>
        <dropColumn columnName="unit" tableName="cpu_metric"/>
        <dropColumn columnName="unit" tableName="execution_time_metric"/>
        <dropColumn columnName="unit" tableName="memory_metric"/>
        <dropSequence sequenceName="countmetric_id_seq"/>
        <dropSequence sequenceName="statisticmetric_id_seq"/>
    </changeSet>
    <changeSet author="ktran (generated)" id="allowLongerTopics">
        <modifyDataType columnName="topicai" newDataType="varchar(250)" tableName="apptool"/>
        <modifyDataType columnName="topicai" newDataType="varchar(250)" tableName="notebook"/>
        <modifyDataType columnName="topicai" newDataType="varchar(250)" tableName="service"/>
        <modifyDataType columnName="topicai" newDataType="varchar(250)" tableName="tool"/>
        <modifyDataType columnName="topicai" newDataType="varchar(250)" tableName="workflow"/>
        <modifyDataType columnName="topicautomatic" newDataType="varchar(250)" tableName="apptool"/>
        <modifyDataType columnName="topicautomatic" newDataType="varchar(250)" tableName="notebook"/>
        <modifyDataType columnName="topicautomatic" newDataType="varchar(250)" tableName="service"/>
        <modifyDataType columnName="topicautomatic" newDataType="varchar(250)" tableName="tool"/>
        <modifyDataType columnName="topicautomatic" newDataType="varchar(250)" tableName="workflow"/>
        <modifyDataType columnName="topicmanual" newDataType="varchar(250)" tableName="apptool"/>
        <modifyDataType columnName="topicmanual" newDataType="varchar(250)" tableName="notebook"/>
        <modifyDataType columnName="topicmanual" newDataType="varchar(250)" tableName="service"/>
        <modifyDataType columnName="topicmanual" newDataType="varchar(250)" tableName="tool"/>
        <modifyDataType columnName="topicmanual" newDataType="varchar(250)" tableName="workflow"/>
    </changeSet>
    <changeSet author="dyuen (generated)" id="add_aitopicprocessed">
        <addColumn tableName="tag">
            <column defaultValueBoolean="false" name="aitopicprocessed" type="bool"/>
        </addColumn>
        <addColumn tableName="workflowversion">
            <column defaultValueBoolean="false" name="aitopicprocessed" type="bool"/>
        </addColumn>
    </changeSet>
    <changeSet author="hyunnaye" id="fixConceptDOIs">
        <sql dbms="postgresql">
            ALTER TABLE workflow DISABLE TRIGGER update_archived_workflow;

            UPDATE workflow
            SET conceptdoi = REGEXP_REPLACE(conceptdoi, 'doi/', '', 'g')
            WHERE conceptdoi IS NOT NULL;

            ALTER TABLE workflow ENABLE TRIGGER update_archived_workflow;
        </sql>
        <sql dbms="postgresql">
            ALTER TABLE apptool DISABLE TRIGGER update_archived_apptool;

            UPDATE apptool
            SET conceptdoi = REGEXP_REPLACE(conceptdoi, 'doi/', '', 'g')
            WHERE conceptdoi IS NOT NULL;

            ALTER TABLE apptool ENABLE TRIGGER update_archived_apptool;
        </sql>
        <sql dbms="postgresql">
            ALTER TABLE service DISABLE TRIGGER update_archived_service;

            UPDATE service
            SET conceptdoi = REGEXP_REPLACE(conceptdoi, 'doi/', '', 'g')
            WHERE conceptdoi IS NOT NULL;

            ALTER TABLE service ENABLE TRIGGER update_archived_service;
        </sql>
        <sql dbms="postgresql">
            ALTER TABLE notebook DISABLE TRIGGER update_archived_notebook;

            UPDATE notebook
            SET conceptdoi = REGEXP_REPLACE(conceptdoi, 'doi/', '', 'g')
            WHERE conceptdoi IS NOT NULL;

            ALTER TABLE notebook ENABLE TRIGGER update_archived_notebook;
        </sql>
    </changeSet>
    <changeSet author="ktran (generated)" id="addAutomaticDoiCreation">
        <createTable tableName="doi">
            <column autoIncrement="true" name="id" type="BIGINT">
                <constraints nullable="false" primaryKey="true" primaryKeyName="doi_pkey"/>
            </column>
            <column name="initiator" type="VARCHAR(255)">
                <constraints nullable="false"/>
            </column>
            <column name="dbcreatedate" type="TIMESTAMP WITHOUT TIME ZONE"/>
            <column name="dbupdatedate" type="TIMESTAMP WITHOUT TIME ZONE"/>
            <column name="editaccesslinkid" type="VARCHAR(255)"/>
            <column name="type" type="VARCHAR(255)">
                <constraints nullable="false"/>
            </column>
            <column name="name" type="VARCHAR(255)">
                <constraints nullable="false"/>
            </column>
        </createTable>
        <addUniqueConstraint columnNames="name" constraintName="unique_doi_name" tableName="doi"/>
        <createTable tableName="version_metadata_doi">
            <column name="versionmetadataid" type="BIGINT">
                <constraints nullable="false" primaryKey="true" primaryKeyName="version_metadata_doi_pkey"/>
            </column>
            <column name="doiid" type="BIGINT">
                <constraints nullable="false" primaryKey="true" primaryKeyName="version_metadata_doi_pkey"/>
            </column>
        </createTable>
        <createTable tableName="entry_concept_doi">
            <column name="entryid" type="BIGINT">
                <constraints nullable="false" primaryKey="true" primaryKeyName="entry_concept_doi_pkey"/>
            </column>
            <column name="doiid" type="BIGINT">
                <constraints nullable="false" primaryKey="true" primaryKeyName="entry_concept_doi_pkey"/>
            </column>
        </createTable>
        <addForeignKeyConstraint baseColumnNames="doiid" baseTableName="entry_concept_doi" constraintName="fk_doiid_entry_concept_doi" deferrable="false" initiallyDeferred="false" onDelete="NO ACTION" onUpdate="NO ACTION" referencedColumnNames="id" referencedTableName="doi"/>
        <addForeignKeyConstraint baseColumnNames="versionmetadataid" baseTableName="version_metadata_doi" constraintName="fk_versionmetadataid_version_metadata_doi" deferrable="false" initiallyDeferred="false" onDelete="NO ACTION" onUpdate="NO ACTION" referencedColumnNames="id" referencedTableName="version_metadata"/>
        <addForeignKeyConstraint baseColumnNames="doiid" baseTableName="version_metadata_doi" constraintName="fk_doiid_version_metadata_doi" deferrable="false" initiallyDeferred="false" onDelete="NO ACTION" onUpdate="NO ACTION" referencedColumnNames="id" referencedTableName="doi"/>
        <sql dbms="postgresql">
            <comment>Migrate entry concept DOIs</comment>
            CREATE TEMPORARY TABLE concept_doi_entries AS
            SELECT * FROM (
                SELECT id, conceptdoi
                FROM workflow
                UNION ALL
                SELECT id, conceptdoi
                FROM apptool
                UNION ALL
                SELECT id, conceptdoi
                FROM service
                UNION ALL
                SELECT id, conceptdoi
                FROM notebook
            ) AS entries_ids_dois
            WHERE conceptdoi IS NOT NULL;

            INSERT INTO doi(initiator, type, name)
            SELECT 'USER', 'CONCEPT', conceptdoi
            FROM concept_doi_entries;

            INSERT INTO entry_concept_doi(entryid, doiid)
            SELECT concept_doi_entries.id, doi.id
            FROM concept_doi_entries
            INNER JOIN doi ON concept_doi_entries.conceptdoi = doi.name;
        </sql>
        <sql dbms="postgresql">
            <comment>Migrate version DOIs</comment>
            INSERT INTO doi(initiator, type, name)
            SELECT 'USER', 'VERSION', doiurl
            FROM version_metadata
            WHERE doiurl IS NOT NULL;

            INSERT INTO version_metadata_doi(versionmetadataid, doiid)
            SELECT version_metadata.id, doi.id
            FROM version_metadata
            INNER JOIN doi ON version_metadata.doiurl = doi.name
            WHERE version_metadata.doiurl IS NOT NULL;
        </sql>
    </changeSet>
<<<<<<< HEAD
    <changeSet author="ktran (generated)" id="addDoiSelection">
        <addColumn tableName="apptool">
            <column defaultValue="USER" name="doiselection" type="varchar(32 BYTE)">
                <constraints nullable="false"/>
            </column>
        </addColumn>
        <addColumn tableName="notebook">
            <column defaultValue="USER" name="doiselection" type="varchar(32 BYTE)">
                <constraints nullable="false"/>
            </column>
        </addColumn>
        <addColumn tableName="service">
            <column defaultValue="USER" name="doiselection" type="varchar(32 BYTE)">
                <constraints nullable="false"/>
            </column>
        </addColumn>
        <addColumn tableName="tool">
            <column defaultValue="USER" name="doiselection" type="varchar(32 BYTE)">
                <constraints nullable="false"/>
            </column>
        </addColumn>
        <addColumn tableName="workflow">
            <column defaultValue="USER" name="doiselection" type="varchar(32 BYTE)">
                <constraints nullable="false"/>
            </column>
        </addColumn>
=======
    <changeSet author="svonworl" id="addStateFieldToSourceFile">
        <addColumn tableName="sourcefile">
            <column name="state" type="VARCHAR(255)" value="COMPLETE">
                <constraints nullable="false"/>
            </column>
        </addColumn>
        <sql dbms="postgresql">
            <comment>Set state for sourcefiles with null content</comment>
            UPDATE sourcefile SET state = 'STUB' WHERE content IS NULL;
        </sql>
        <sql dbms="postgresql">
            <comment>Set state for binary sourcefiles</comment>
            UPDATE sourcefile SET state = 'NOT_STORED' WHERE content = 'Dockstore does not store binary files';
        </sql>
>>>>>>> 3c672b6f
    </changeSet>
</databaseChangeLog><|MERGE_RESOLUTION|>--- conflicted
+++ resolved
@@ -316,34 +316,6 @@
             WHERE version_metadata.doiurl IS NOT NULL;
         </sql>
     </changeSet>
-<<<<<<< HEAD
-    <changeSet author="ktran (generated)" id="addDoiSelection">
-        <addColumn tableName="apptool">
-            <column defaultValue="USER" name="doiselection" type="varchar(32 BYTE)">
-                <constraints nullable="false"/>
-            </column>
-        </addColumn>
-        <addColumn tableName="notebook">
-            <column defaultValue="USER" name="doiselection" type="varchar(32 BYTE)">
-                <constraints nullable="false"/>
-            </column>
-        </addColumn>
-        <addColumn tableName="service">
-            <column defaultValue="USER" name="doiselection" type="varchar(32 BYTE)">
-                <constraints nullable="false"/>
-            </column>
-        </addColumn>
-        <addColumn tableName="tool">
-            <column defaultValue="USER" name="doiselection" type="varchar(32 BYTE)">
-                <constraints nullable="false"/>
-            </column>
-        </addColumn>
-        <addColumn tableName="workflow">
-            <column defaultValue="USER" name="doiselection" type="varchar(32 BYTE)">
-                <constraints nullable="false"/>
-            </column>
-        </addColumn>
-=======
     <changeSet author="svonworl" id="addStateFieldToSourceFile">
         <addColumn tableName="sourcefile">
             <column name="state" type="VARCHAR(255)" value="COMPLETE">
@@ -358,6 +330,32 @@
             <comment>Set state for binary sourcefiles</comment>
             UPDATE sourcefile SET state = 'NOT_STORED' WHERE content = 'Dockstore does not store binary files';
         </sql>
->>>>>>> 3c672b6f
+    </changeSet>
+    <changeSet author="ktran (generated)" id="addDoiSelection">
+        <addColumn tableName="apptool">
+            <column defaultValue="USER" name="doiselection" type="varchar(32 BYTE)">
+                <constraints nullable="false"/>
+            </column>
+        </addColumn>
+        <addColumn tableName="notebook">
+            <column defaultValue="USER" name="doiselection" type="varchar(32 BYTE)">
+                <constraints nullable="false"/>
+            </column>
+        </addColumn>
+        <addColumn tableName="service">
+            <column defaultValue="USER" name="doiselection" type="varchar(32 BYTE)">
+                <constraints nullable="false"/>
+            </column>
+        </addColumn>
+        <addColumn tableName="tool">
+            <column defaultValue="USER" name="doiselection" type="varchar(32 BYTE)">
+                <constraints nullable="false"/>
+            </column>
+        </addColumn>
+        <addColumn tableName="workflow">
+            <column defaultValue="USER" name="doiselection" type="varchar(32 BYTE)">
+                <constraints nullable="false"/>
+            </column>
+        </addColumn>
     </changeSet>
 </databaseChangeLog>
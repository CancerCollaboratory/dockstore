--- conflicted
+++ resolved
@@ -331,7 +331,33 @@
             UPDATE sourcefile SET state = 'NOT_STORED' WHERE content = 'Dockstore does not store binary files';
         </sql>
     </changeSet>
-<<<<<<< HEAD
+    <changeSet author="ktran (generated)" id="addDoiSelection">
+        <addColumn tableName="apptool">
+            <column defaultValue="USER" name="doiselection" type="varchar(32 BYTE)">
+                <constraints nullable="false"/>
+            </column>
+        </addColumn>
+        <addColumn tableName="notebook">
+            <column defaultValue="USER" name="doiselection" type="varchar(32 BYTE)">
+                <constraints nullable="false"/>
+            </column>
+        </addColumn>
+        <addColumn tableName="service">
+            <column defaultValue="USER" name="doiselection" type="varchar(32 BYTE)">
+                <constraints nullable="false"/>
+            </column>
+        </addColumn>
+        <addColumn tableName="tool">
+            <column defaultValue="USER" name="doiselection" type="varchar(32 BYTE)">
+                <constraints nullable="false"/>
+            </column>
+        </addColumn>
+        <addColumn tableName="workflow">
+            <column defaultValue="USER" name="doiselection" type="varchar(32 BYTE)">
+                <constraints nullable="false"/>
+            </column>
+        </addColumn>
+    </changeSet>
     <changeSet author="ktran (generated)" id="trackApprovedAITopic">
         <addColumn tableName="apptool">
             <column defaultValueBoolean="false" name="approvedaitopic" type="bool"/>
@@ -347,33 +373,6 @@
         </addColumn>
         <addColumn tableName="workflow">
             <column defaultValueBoolean="false" name="approvedaitopic" type="bool"/>
-=======
-    <changeSet author="ktran (generated)" id="addDoiSelection">
-        <addColumn tableName="apptool">
-            <column defaultValue="USER" name="doiselection" type="varchar(32 BYTE)">
-                <constraints nullable="false"/>
-            </column>
-        </addColumn>
-        <addColumn tableName="notebook">
-            <column defaultValue="USER" name="doiselection" type="varchar(32 BYTE)">
-                <constraints nullable="false"/>
-            </column>
-        </addColumn>
-        <addColumn tableName="service">
-            <column defaultValue="USER" name="doiselection" type="varchar(32 BYTE)">
-                <constraints nullable="false"/>
-            </column>
-        </addColumn>
-        <addColumn tableName="tool">
-            <column defaultValue="USER" name="doiselection" type="varchar(32 BYTE)">
-                <constraints nullable="false"/>
-            </column>
-        </addColumn>
-        <addColumn tableName="workflow">
-            <column defaultValue="USER" name="doiselection" type="varchar(32 BYTE)">
-                <constraints nullable="false"/>
-            </column>
->>>>>>> bd5d1c11
         </addColumn>
     </changeSet>
 </databaseChangeLog>
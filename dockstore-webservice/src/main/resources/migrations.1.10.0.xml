<?xml version="1.1" encoding="UTF-8" standalone="no"?>
<!--
  ~    Copyright 2020 OICR
  ~
  ~    Licensed under the Apache License, Version 2.0 (the "License");
  ~    you may not use this file except in compliance with the License.
  ~    You may obtain a copy of the License at
  ~
  ~        http://www.apache.org/licenses/LICENSE-2.0
  ~
  ~    Unless required by applicable law or agreed to in writing, software
  ~    distributed under the License is distributed on an "AS IS" BASIS,
  ~    WITHOUT WARRANTIES OR CONDITIONS OF ANY KIND, either express or implied.
  ~    See the License for the specific language governing permissions and
  ~    limitations under the License.
  -->

<databaseChangeLog xmlns="http://www.liquibase.org/xml/ns/dbchangelog" xmlns:xsi="http://www.w3.org/2001/XMLSchema-instance"
                   xsi:schemaLocation="http://www.liquibase.org/xml/ns/dbchangelog http://www.liquibase.org/xml/ns/dbchangelog/dbchangelog-3.5.xsd"
                   context="1.10.0">
    <changeSet author="dyuen" id="notification_seq">
        <addAutoIncrement tableName="notification" columnName="id" startWith="100"/>
    </changeSet>
    <changeSet author="natalieperez (generated)" id="adddescriptortypecolumn">
        <addColumn tableName="tool">
            <column defaultValue="" name="descriptortype" type="varchar">
                <constraints nullable="false"/>
            </column>
        </addColumn>
        <sql dbms="postgresql">
            WITH upd as (SELECT tool.id as id, array_to_string(ARRAY_AGG(DISTINCT sourcefile.type), ',') as _descriptortypes
            FROM tool, sourcefile, tag, version_sourcefile
            WHERE tool.id = tag.parentid
            AND tag.id = version_sourcefile.versionid
            AND version_sourcefile.sourcefileid = sourcefile.id
            AND (sourcefile.type = 'DOCKSTORE_CWL' OR sourcefile.type = 'DOCKSTORE_WDL')
            GROUP BY tool.id)
            UPDATE tool
            set descriptortype = upd._descriptortypes
            FROM upd
            WHERE tool.id = upd.id;
            UPDATE tool
            SET descriptortype = REPLACE(descriptortype, 'DOCKSTORE_CWL', 'CWL');
            UPDATE tool
            SET descriptortype = REPLACE(descriptortype, 'DOCKSTORE_WDL', 'WDL');
        </sql>
    </changeSet>
    <changeSet author="gluu (generated)" id="add_parsed_information">
        <createTable tableName="parsed_information">
            <column name="version_metadata_id" type="BIGINT">
                <constraints nullable="false"/>
            </column>
            <column name="descriptorlanguage" type="VARCHAR(255)"/>
            <column name="hashttpimports" type="BOOLEAN">
                <constraints nullable="false"/>
            </column>
            <column name="haslocalimports" type="BOOLEAN">
                <constraints nullable="false"/>
            </column>
        </createTable>
        <addForeignKeyConstraint baseColumnNames="version_metadata_id" baseTableName="parsed_information" constraintName="version_metadata_parsed_information_fk_constraint" deferrable="false" initiallyDeferred="false" onDelete="NO ACTION" onUpdate="NO ACTION" referencedColumnNames="id" referencedTableName="version_metadata"/>
    </changeSet>
    <changeSet id="removeOrphanVersionMetadata" author="gluu">
        <sql dbms="postgresql">delete from version_metadata vm where vm.id not in (select wv.id from workflowversion wv union select t.id from tag t);</sql>
    </changeSet>
    <changeSet author="gluu (generated)" id="addLicenseInformation">
        <addColumn tableName="service">
            <column name="licensename" type="varchar(255 BYTE)"/>
        </addColumn>
        <addColumn tableName="tool">
            <column name="licensename" type="varchar(255 BYTE)"/>
        </addColumn>
        <addColumn tableName="workflow">
            <column name="licensename" type="varchar(255 BYTE)"/>
        </addColumn>
    </changeSet>
    <changeSet author="nolwarre (generated)" id="notificationsCharLimit">
        <modifyDataType columnName="message" newDataType="varchar(1024)" tableName="notification"/>
    </changeSet>
<<<<<<< HEAD
    <changeSet author="gluu (generated)" id="addCollectionEntryVersion">
        <createTable tableName="collection_entry_version">
            <column autoIncrement="true" name="id" type="SERIAL">
                <constraints primaryKey="true" primaryKeyName="entry_version_pkey"/>
            </column>
            <column name="entry_id" type="BIGINT">
                <constraints nullable="false"/>
            </column>
            <column name="version_id" type="BIGINT"/>
            <column name="collection_id" type="int8">
                <constraints nullable="false"/>
            </column>
        </createTable>
        <addForeignKeyConstraint baseColumnNames="collection_id" baseTableName="collection_entry_version" constraintName="fk_collection_entry_version" deferrable="false" initiallyDeferred="false" onDelete="NO ACTION" onUpdate="NO ACTION" referencedColumnNames="id" referencedTableName="collection"/>
        <sql>INSERT into collection_entry_version(collection_id, entry_id) select collectionId, entryId from collection_entry</sql>
        <dropForeignKeyConstraint baseTableName="collection_entry" constraintName="fk_collectionIdInCollectionEntry"/>
        <sql dbms="postgresql">CREATE UNIQUE INDEX unique_collection_entry_version ON collection_entry_version USING btree (collection_id, entry_id, version_id) WHERE version_id IS NOT NULL;</sql>
        <sql dbms="postgresql">CREATE UNIQUE INDEX unique_collection_entry ON collection_entry_version USING btree (collection_id, entry_id) WHERE version_id IS NULL;</sql>
        <dropTable tableName="collection_entry"/>
=======
    <changeSet id="fixSevenBridgesImageLinks" author="gfjhogue">
        <sql dbms="postgresql">
            UPDATE workflowversion
            SET tooltablejson = REPLACE(tooltablejson, 'hub.docker.com/_/images.sbgenomics.com', 'images.sbgenomics.com')
            WHERE tooltablejson LIKE '%hub.docker.com/\_/images.sbgenomics.com%';
            UPDATE workflowversion
            SET dagjson = REPLACE(dagjson, 'hub.docker.com/_/images.sbgenomics.com', 'images.sbgenomics.com')
            WHERE dagjson LIKE '%hub.docker.com/\_/images.sbgenomics.com%';
        </sql>
>>>>>>> a5742e1b
    </changeSet>
</databaseChangeLog><|MERGE_RESOLUTION|>--- conflicted
+++ resolved
@@ -77,7 +77,6 @@
     <changeSet author="nolwarre (generated)" id="notificationsCharLimit">
         <modifyDataType columnName="message" newDataType="varchar(1024)" tableName="notification"/>
     </changeSet>
-<<<<<<< HEAD
     <changeSet author="gluu (generated)" id="addCollectionEntryVersion">
         <createTable tableName="collection_entry_version">
             <column autoIncrement="true" name="id" type="SERIAL">
@@ -97,7 +96,6 @@
         <sql dbms="postgresql">CREATE UNIQUE INDEX unique_collection_entry_version ON collection_entry_version USING btree (collection_id, entry_id, version_id) WHERE version_id IS NOT NULL;</sql>
         <sql dbms="postgresql">CREATE UNIQUE INDEX unique_collection_entry ON collection_entry_version USING btree (collection_id, entry_id) WHERE version_id IS NULL;</sql>
         <dropTable tableName="collection_entry"/>
-=======
     <changeSet id="fixSevenBridgesImageLinks" author="gfjhogue">
         <sql dbms="postgresql">
             UPDATE workflowversion
@@ -107,6 +105,5 @@
             SET dagjson = REPLACE(dagjson, 'hub.docker.com/_/images.sbgenomics.com', 'images.sbgenomics.com')
             WHERE dagjson LIKE '%hub.docker.com/\_/images.sbgenomics.com%';
         </sql>
->>>>>>> a5742e1b
     </changeSet>
 </databaseChangeLog>
<?xml version="1.1" encoding="UTF-8" standalone="no"?>
<!--
  ~    Copyright 2020 OICR
  ~
  ~    Licensed under the Apache License, Version 2.0 (the "License");
  ~    you may not use this file except in compliance with the License.
  ~    You may obtain a copy of the License at
  ~
  ~        http://www.apache.org/licenses/LICENSE-2.0
  ~
  ~    Unless required by applicable law or agreed to in writing, software
  ~    distributed under the License is distributed on an "AS IS" BASIS,
  ~    WITHOUT WARRANTIES OR CONDITIONS OF ANY KIND, either express or implied.
  ~    See the License for the specific language governing permissions and
  ~    limitations under the License.
  -->

<databaseChangeLog xmlns="http://www.liquibase.org/xml/ns/dbchangelog" xmlns:xsi="http://www.w3.org/2001/XMLSchema-instance"
                   xsi:schemaLocation="http://www.liquibase.org/xml/ns/dbchangelog http://www.liquibase.org/xml/ns/dbchangelog/dbchangelog-3.5.xsd"
                   context="1.10.0">
    <changeSet author="dyuen" id="notification_seq">
        <addAutoIncrement tableName="notification" columnName="id" startWith="100"/>
    </changeSet>
<<<<<<< HEAD

    <changeSet author="dyuen" id="deduplicate_content">
        <createTable tableName="filecontent">
            <column name="id" type="VARCHAR(255)">
                <constraints primaryKey="true" primaryKeyName="filecontent_pkey"/>
            </column>
            <column name="content" type="TEXT"/>
            <column name="dbcreatedate" type="TIMESTAMP WITHOUT TIME ZONE"/>
            <column name="dbupdatedate" type="TIMESTAMP WITHOUT TIME ZONE"/>
        </createTable>
        <addColumn tableName="sourcefile">
            <column name="sha1" type="varchar(255 BYTE)"/>
        </addColumn>

        <!-- disable security to not skip frozen files -->
        <sql dbms="postgresql">
            alter table sourcefile disable row level security;
        </sql>

        <!-- copy over unique non-null content from sourcefile -->
        <sql>with uniquecontent as (select content, min(dbcreatedate) as dbcreatedate, max(dbupdatedate) as dbupdatedate from sourcefile where content is not null group by content) insert into filecontent(id, content, dbcreatedate, dbupdatedate) select encode(digest(content, 'sha1'), 'hex'), content, dbcreatedate, dbupdatedate from uniquecontent</sql>
        <!-- populate sha1 for main table -->
        <sql>update sourcefile set sha1 = encode(digest(content, 'sha1'), 'hex')</sql>

        <sql dbms="postgresql">
            alter table sourcefile enable row level security;
        </sql>
        <dropColumn columnName="content" tableName="sourcefile"/>
    </changeSet>

    <changeSet author="dyuen" id="constrain_filecontent">
        <addForeignKeyConstraint baseColumnNames="sha1" baseTableName="sourcefile" constraintName="filecontentsha1" deferrable="true" initiallyDeferred="true" onDelete="NO ACTION" onUpdate="NO ACTION" referencedColumnNames="id" referencedTableName="filecontent"/>
=======
    <changeSet author="natalieperez (generated)" id="adddescriptortypecolumn">
        <addColumn tableName="tool">
            <column defaultValue="" name="descriptortype" type="varchar">
                <constraints nullable="false"/>
            </column>
        </addColumn>
        <sql dbms="postgresql">
            WITH upd as (SELECT tool.id as id, array_to_string(ARRAY_AGG(DISTINCT sourcefile.type), ',') as _descriptortypes
            FROM tool, sourcefile, tag, version_sourcefile
            WHERE tool.id = tag.parentid
            AND tag.id = version_sourcefile.versionid
            AND version_sourcefile.sourcefileid = sourcefile.id
            AND (sourcefile.type = 'DOCKSTORE_CWL' OR sourcefile.type = 'DOCKSTORE_WDL')
            GROUP BY tool.id)
            UPDATE tool
            set descriptortype = upd._descriptortypes
            FROM upd
            WHERE tool.id = upd.id;
            UPDATE tool
            SET descriptortype = REPLACE(descriptortype, 'DOCKSTORE_CWL', 'CWL');
            UPDATE tool
            SET descriptortype = REPLACE(descriptortype, 'DOCKSTORE_WDL', 'WDL');
        </sql>
    </changeSet>
    <changeSet author="gluu (generated)" id="add_parsed_information">
        <createTable tableName="parsed_information">
            <column name="version_metadata_id" type="BIGINT">
                <constraints nullable="false"/>
            </column>
            <column name="descriptorlanguage" type="VARCHAR(255)"/>
            <column name="hashttpimports" type="BOOLEAN">
                <constraints nullable="false"/>
            </column>
            <column name="haslocalimports" type="BOOLEAN">
                <constraints nullable="false"/>
            </column>
        </createTable>
        <addForeignKeyConstraint baseColumnNames="version_metadata_id" baseTableName="parsed_information" constraintName="version_metadata_parsed_information_fk_constraint" deferrable="false" initiallyDeferred="false" onDelete="NO ACTION" onUpdate="NO ACTION" referencedColumnNames="id" referencedTableName="version_metadata"/>
    </changeSet>
    <changeSet id="removeOrphanVersionMetadata" author="gluu">
        <sql dbms="postgresql">delete from version_metadata vm where vm.id not in (select wv.id from workflowversion wv union select t.id from tag t);</sql>
>>>>>>> d8c4cbf4
    </changeSet>
</databaseChangeLog><|MERGE_RESOLUTION|>--- conflicted
+++ resolved
@@ -21,40 +21,6 @@
     <changeSet author="dyuen" id="notification_seq">
         <addAutoIncrement tableName="notification" columnName="id" startWith="100"/>
     </changeSet>
-<<<<<<< HEAD
-
-    <changeSet author="dyuen" id="deduplicate_content">
-        <createTable tableName="filecontent">
-            <column name="id" type="VARCHAR(255)">
-                <constraints primaryKey="true" primaryKeyName="filecontent_pkey"/>
-            </column>
-            <column name="content" type="TEXT"/>
-            <column name="dbcreatedate" type="TIMESTAMP WITHOUT TIME ZONE"/>
-            <column name="dbupdatedate" type="TIMESTAMP WITHOUT TIME ZONE"/>
-        </createTable>
-        <addColumn tableName="sourcefile">
-            <column name="sha1" type="varchar(255 BYTE)"/>
-        </addColumn>
-
-        <!-- disable security to not skip frozen files -->
-        <sql dbms="postgresql">
-            alter table sourcefile disable row level security;
-        </sql>
-
-        <!-- copy over unique non-null content from sourcefile -->
-        <sql>with uniquecontent as (select content, min(dbcreatedate) as dbcreatedate, max(dbupdatedate) as dbupdatedate from sourcefile where content is not null group by content) insert into filecontent(id, content, dbcreatedate, dbupdatedate) select encode(digest(content, 'sha1'), 'hex'), content, dbcreatedate, dbupdatedate from uniquecontent</sql>
-        <!-- populate sha1 for main table -->
-        <sql>update sourcefile set sha1 = encode(digest(content, 'sha1'), 'hex')</sql>
-
-        <sql dbms="postgresql">
-            alter table sourcefile enable row level security;
-        </sql>
-        <dropColumn columnName="content" tableName="sourcefile"/>
-    </changeSet>
-
-    <changeSet author="dyuen" id="constrain_filecontent">
-        <addForeignKeyConstraint baseColumnNames="sha1" baseTableName="sourcefile" constraintName="filecontentsha1" deferrable="true" initiallyDeferred="true" onDelete="NO ACTION" onUpdate="NO ACTION" referencedColumnNames="id" referencedTableName="filecontent"/>
-=======
     <changeSet author="natalieperez (generated)" id="adddescriptortypecolumn">
         <addColumn tableName="tool">
             <column defaultValue="" name="descriptortype" type="varchar">
@@ -96,6 +62,38 @@
     </changeSet>
     <changeSet id="removeOrphanVersionMetadata" author="gluu">
         <sql dbms="postgresql">delete from version_metadata vm where vm.id not in (select wv.id from workflowversion wv union select t.id from tag t);</sql>
->>>>>>> d8c4cbf4
+    </changeSet>
+
+    <changeSet author="dyuen" id="deduplicate_content">
+        <createTable tableName="filecontent">
+            <column name="id" type="VARCHAR(255)">
+                <constraints primaryKey="true" primaryKeyName="filecontent_pkey"/>
+            </column>
+            <column name="content" type="TEXT"/>
+            <column name="dbcreatedate" type="TIMESTAMP WITHOUT TIME ZONE"/>
+            <column name="dbupdatedate" type="TIMESTAMP WITHOUT TIME ZONE"/>
+        </createTable>
+        <addColumn tableName="sourcefile">
+            <column name="sha1" type="varchar(255 BYTE)"/>
+        </addColumn>
+
+        <!-- disable security to not skip frozen files -->
+        <sql dbms="postgresql">
+            alter table sourcefile disable row level security;
+        </sql>
+
+        <!-- copy over unique non-null content from sourcefile -->
+        <sql>with uniquecontent as (select content, min(dbcreatedate) as dbcreatedate, max(dbupdatedate) as dbupdatedate from sourcefile where content is not null group by content) insert into filecontent(id, content, dbcreatedate, dbupdatedate) select encode(digest(content, 'sha1'), 'hex'), content, dbcreatedate, dbupdatedate from uniquecontent</sql>
+        <!-- populate sha1 for main table -->
+        <sql>update sourcefile set sha1 = encode(digest(content, 'sha1'), 'hex')</sql>
+
+        <sql dbms="postgresql">
+            alter table sourcefile enable row level security;
+        </sql>
+        <dropColumn columnName="content" tableName="sourcefile"/>
+    </changeSet>
+
+    <changeSet author="dyuen" id="constrain_filecontent">
+        <addForeignKeyConstraint baseColumnNames="sha1" baseTableName="sourcefile" constraintName="filecontentsha1" deferrable="true" initiallyDeferred="true" onDelete="NO ACTION" onUpdate="NO ACTION" referencedColumnNames="id" referencedTableName="filecontent"/>
     </changeSet>
 </databaseChangeLog>
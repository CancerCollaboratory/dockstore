<?xml version="1.1" encoding="UTF-8" standalone="no"?>
<!--
  ~    Copyright 2020 OICR
  ~
  ~    Licensed under the Apache License, Version 2.0 (the "License");
  ~    you may not use this file except in compliance with the License.
  ~    You may obtain a copy of the License at
  ~
  ~        http://www.apache.org/licenses/LICENSE-2.0
  ~
  ~    Unless required by applicable law or agreed to in writing, software
  ~    distributed under the License is distributed on an "AS IS" BASIS,
  ~    WITHOUT WARRANTIES OR CONDITIONS OF ANY KIND, either express or implied.
  ~    See the License for the specific language governing permissions and
  ~    limitations under the License.
  -->

<databaseChangeLog xmlns="http://www.liquibase.org/xml/ns/dbchangelog" xmlns:xsi="http://www.w3.org/2001/XMLSchema-instance"
                   xsi:schemaLocation="http://www.liquibase.org/xml/ns/dbchangelog http://www.liquibase.org/xml/ns/dbchangelog/dbchangelog-3.5.xsd"
                   context="1.10.0">
    <changeSet author="dyuen" id="notification_seq">
        <addAutoIncrement tableName="notification" columnName="id" startWith="100"/>
    </changeSet>
    <changeSet author="natalieperez (generated)" id="adddescriptortypecolumn">
        <addColumn tableName="tool">
            <column defaultValue="" name="descriptortype" type="varchar">
                <constraints nullable="false"/>
            </column>
        </addColumn>
        <sql dbms="postgresql">
            WITH upd as (SELECT tool.id as id, array_to_string(ARRAY_AGG(DISTINCT sourcefile.type), ',') as _descriptortypes
            FROM tool, sourcefile, tag, version_sourcefile
            WHERE tool.id = tag.parentid
            AND tag.id = version_sourcefile.versionid
            AND version_sourcefile.sourcefileid = sourcefile.id
            AND (sourcefile.type = 'DOCKSTORE_CWL' OR sourcefile.type = 'DOCKSTORE_WDL')
            GROUP BY tool.id)
            UPDATE tool
            set descriptortype = upd._descriptortypes
            FROM upd
            WHERE tool.id = upd.id;
            UPDATE tool
            SET descriptortype = REPLACE(descriptortype, 'DOCKSTORE_CWL', 'CWL');
            UPDATE tool
            SET descriptortype = REPLACE(descriptortype, 'DOCKSTORE_WDL', 'WDL');
        </sql>
    </changeSet>
    <changeSet author="gluu (generated)" id="add_parsed_information">
        <createTable tableName="parsed_information">
            <column name="version_metadata_id" type="BIGINT">
                <constraints nullable="false"/>
            </column>
            <column name="descriptorlanguage" type="VARCHAR(255)"/>
            <column name="hashttpimports" type="BOOLEAN">
                <constraints nullable="false"/>
            </column>
            <column name="haslocalimports" type="BOOLEAN">
                <constraints nullable="false"/>
            </column>
        </createTable>
        <addForeignKeyConstraint baseColumnNames="version_metadata_id" baseTableName="parsed_information" constraintName="version_metadata_parsed_information_fk_constraint" deferrable="false" initiallyDeferred="false" onDelete="NO ACTION" onUpdate="NO ACTION" referencedColumnNames="id" referencedTableName="version_metadata"/>
    </changeSet>
    <changeSet id="removeOrphanVersionMetadata" author="gluu">
        <sql dbms="postgresql">delete from version_metadata vm where vm.id not in (select wv.id from workflowversion wv union select t.id from tag t);</sql>
    </changeSet>
<<<<<<< HEAD

    <changeSet author="dyuen" id="deduplicate_content">
        <createTable tableName="filecontent">
            <column name="id" type="VARCHAR(255)">
                <constraints primaryKey="true" primaryKeyName="filecontent_pkey"/>
            </column>
            <column name="content" type="TEXT"/>
            <column name="dbcreatedate" type="TIMESTAMP WITHOUT TIME ZONE"/>
            <column name="dbupdatedate" type="TIMESTAMP WITHOUT TIME ZONE"/>
        </createTable>
        <addColumn tableName="sourcefile">
            <column name="sha1" type="varchar(255 BYTE)"/>
        </addColumn>

        <!-- disable security to not skip frozen files -->
        <sql dbms="postgresql">
            alter table sourcefile disable row level security;
        </sql>

        <!-- copy over unique non-null content from sourcefile -->
        <sql>with uniquecontent as (select content, min(dbcreatedate) as dbcreatedate, max(dbupdatedate) as dbupdatedate from sourcefile where content is not null group by content) insert into filecontent(id, content, dbcreatedate, dbupdatedate) select encode(digest(content, 'sha1'), 'hex'), content, dbcreatedate, dbupdatedate from uniquecontent</sql>
        <!-- populate sha1 for main table -->
        <sql>update sourcefile set sha1 = encode(digest(content, 'sha1'), 'hex')</sql>

        <sql dbms="postgresql">
            alter table sourcefile enable row level security;
        </sql>
        <dropColumn columnName="content" tableName="sourcefile"/>
    </changeSet>

    <changeSet author="dyuen" id="constrain_filecontent">
        <addForeignKeyConstraint baseColumnNames="sha1" baseTableName="sourcefile" constraintName="filecontentsha1" deferrable="true" initiallyDeferred="true" onDelete="NO ACTION" onUpdate="NO ACTION" referencedColumnNames="id" referencedTableName="filecontent"/>
=======
    <changeSet author="gluu (generated)" id="addLicenseInformation">
        <addColumn tableName="service">
            <column name="licensename" type="varchar(255 BYTE)"/>
        </addColumn>
        <addColumn tableName="tool">
            <column name="licensename" type="varchar(255 BYTE)"/>
        </addColumn>
        <addColumn tableName="workflow">
            <column name="licensename" type="varchar(255 BYTE)"/>
        </addColumn>
    </changeSet>
    <changeSet author="nolwarre (generated)" id="notificationsCharLimit">
        <modifyDataType columnName="message" newDataType="varchar(1024)" tableName="notification"/>
    </changeSet>
    <changeSet author="gluu (generated)" id="addCollectionEntryVersion">
        <createTable tableName="collection_entry_version">
            <column autoIncrement="true" name="id" type="SERIAL">
                <constraints primaryKey="true" primaryKeyName="entry_version_pkey"/>
            </column>
            <column name="entry_id" type="BIGINT">
                <constraints nullable="false"/>
            </column>
            <column name="version_id" type="BIGINT"/>
            <column name="collection_id" type="int8">
                <constraints nullable="false"/>
            </column>
        </createTable>
        <addForeignKeyConstraint baseColumnNames="collection_id" baseTableName="collection_entry_version" constraintName="fk_collection_entry_version" deferrable="false" initiallyDeferred="false" onDelete="NO ACTION" onUpdate="NO ACTION" referencedColumnNames="id" referencedTableName="collection"/>
        <sql>INSERT into collection_entry_version(collection_id, entry_id) select collectionId, entryId from collection_entry</sql>
        <dropForeignKeyConstraint baseTableName="collection_entry" constraintName="fk_collectionIdInCollectionEntry"/>
        <sql dbms="postgresql">CREATE UNIQUE INDEX unique_collection_entry_version ON collection_entry_version USING btree (collection_id, entry_id, version_id) WHERE version_id IS NOT NULL;</sql>
        <sql dbms="postgresql">CREATE UNIQUE INDEX unique_collection_entry ON collection_entry_version USING btree (collection_id, entry_id) WHERE version_id IS NULL;</sql>
        <dropTable tableName="collection_entry"/>
    </changeSet>
    <changeSet id="fixSevenBridgesImageLinks" author="gfjhogue">
        <sql dbms="postgresql">
            UPDATE workflowversion
            SET tooltablejson = REPLACE(tooltablejson, 'hub.docker.com/_/images.sbgenomics.com', 'images.sbgenomics.com')
            WHERE tooltablejson LIKE '%hub.docker.com/\_/images.sbgenomics.com%';
            UPDATE workflowversion
            SET dagjson = REPLACE(dagjson, 'hub.docker.com/_/images.sbgenomics.com', 'images.sbgenomics.com')
            WHERE dagjson LIKE '%hub.docker.com/\_/images.sbgenomics.com%';
        </sql>
    </changeSet>
    <changeSet author="nzhao (generated)" id="workflowForumUrl">
        <addColumn tableName="service">
            <column name="forumurl" type="varchar(255 BYTE)"/>
        </addColumn>
        <addColumn tableName="workflow">
            <column name="forumurl" type="varchar(255 BYTE)"/>
        </addColumn>
    </changeSet>
    <changeSet author="nzhao (generated)" id="changeForumUrlType">
        <modifyDataType columnName="forumurl" newDataType="varchar(256)" tableName="service"/>
        <modifyDataType columnName="forumurl" newDataType="varchar(256)" tableName="workflow"/>
>>>>>>> 07aef63a
    </changeSet>
</databaseChangeLog><|MERGE_RESOLUTION|>--- conflicted
+++ resolved
@@ -63,7 +63,6 @@
     <changeSet id="removeOrphanVersionMetadata" author="gluu">
         <sql dbms="postgresql">delete from version_metadata vm where vm.id not in (select wv.id from workflowversion wv union select t.id from tag t);</sql>
     </changeSet>
-<<<<<<< HEAD
 
     <changeSet author="dyuen" id="deduplicate_content">
         <createTable tableName="filecontent">
@@ -96,7 +95,7 @@
 
     <changeSet author="dyuen" id="constrain_filecontent">
         <addForeignKeyConstraint baseColumnNames="sha1" baseTableName="sourcefile" constraintName="filecontentsha1" deferrable="true" initiallyDeferred="true" onDelete="NO ACTION" onUpdate="NO ACTION" referencedColumnNames="id" referencedTableName="filecontent"/>
-=======
+    </changeSet>
     <changeSet author="gluu (generated)" id="addLicenseInformation">
         <addColumn tableName="service">
             <column name="licensename" type="varchar(255 BYTE)"/>
@@ -152,6 +151,5 @@
     <changeSet author="nzhao (generated)" id="changeForumUrlType">
         <modifyDataType columnName="forumurl" newDataType="varchar(256)" tableName="service"/>
         <modifyDataType columnName="forumurl" newDataType="varchar(256)" tableName="workflow"/>
->>>>>>> 07aef63a
     </changeSet>
 </databaseChangeLog>
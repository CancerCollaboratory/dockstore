--- conflicted
+++ resolved
@@ -73,7 +73,17 @@
             ALTER TABLE workflow ADD CONSTRAINT check_workflow_checkerid_globally_unique CHECK(check_workflow_checker_id_is_unique(checkerid));
         </sql>
     </changeSet>
-<<<<<<< HEAD
+    <changeSet author="dyuen (generated)" id="drop_old_accepted_column">
+        <sql dbms="postgresql">
+            DROP TRIGGER insert_organization_user_sync_status_trigger ON organization_user;
+            DROP FUNCTION insert_organization_user_sync_status_func;
+        </sql>
+        <sql dbms="postgresql">
+            DROP TRIGGER update_organization_user_sync_status_trigger ON organization_user;
+            DROP FUNCTION update_organization_user_sync_status_func;
+        </sql>
+        <dropColumn columnName="accepted" tableName="organization_user"/>
+    </changeSet>
     <changeSet author="svonworl" id="add_waseverpublic">
         <addColumn tableName="workflow">
             <column name="waseverpublic" type="boolean" value="true">
@@ -114,17 +124,5 @@
             <!-- As of this writing, the `event` table doesn't contain a `serviceid` column, and the webservice is not populating the `notebookid` column correctly -->
             <!-- So, for existing services and notebooks, we don't apply the more sophisticated algorithm to determine `waseverpublic`, and leave it set to `true` -->
         </sql>
-=======
-    <changeSet author="dyuen (generated)" id="drop_old_accepted_column">
-        <sql dbms="postgresql">
-            DROP TRIGGER insert_organization_user_sync_status_trigger ON organization_user;
-            DROP FUNCTION insert_organization_user_sync_status_func;
-        </sql>
-        <sql dbms="postgresql">
-            DROP TRIGGER update_organization_user_sync_status_trigger ON organization_user;
-            DROP FUNCTION update_organization_user_sync_status_func;
-        </sql>
-        <dropColumn columnName="accepted" tableName="organization_user"/>
->>>>>>> b2d821f5
     </changeSet>
 </databaseChangeLog>
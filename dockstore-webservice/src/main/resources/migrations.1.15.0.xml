--- conflicted
+++ resolved
@@ -84,7 +84,12 @@
         </sql>
         <dropColumn columnName="accepted" tableName="organization_user"/>
     </changeSet>
-<<<<<<< HEAD
+    <changeSet author="svonworl" id="fixServiceEvents">
+        <addColumn tableName="event">
+            <column name="serviceid" type="int8"/>
+        </addColumn>
+        <addForeignKeyConstraint baseColumnNames="serviceid" baseTableName="event" constraintName="fkServiceId" deferrable="false" initiallyDeferred="false" onDelete="NO ACTION" onUpdate="NO ACTION" referencedColumnNames="id" referencedTableName="service"/>
+    </changeSet>
     <changeSet author="svonworl" id="add_waseverpublic">
         <addColumn tableName="workflow">
             <column name="waseverpublic" type="boolean" value="true">
@@ -125,12 +130,5 @@
             <!-- As of this writing, the `event` table doesn't contain a `serviceid` column, and the webservice is not populating the `notebookid` column correctly -->
             <!-- So, for existing services and notebooks, we don't apply the more sophisticated algorithm to determine `waseverpublic`, and leave it set to `true` -->
         </sql>
-=======
-    <changeSet author="svonworl" id="fixServiceEvents">
-        <addColumn tableName="event">
-            <column name="serviceid" type="int8"/>
-        </addColumn>
-        <addForeignKeyConstraint baseColumnNames="serviceid" baseTableName="event" constraintName="fkServiceId" deferrable="false" initiallyDeferred="false" onDelete="NO ACTION" onUpdate="NO ACTION" referencedColumnNames="id" referencedTableName="service"/>
->>>>>>> 910b0642
     </changeSet>
 </databaseChangeLog>
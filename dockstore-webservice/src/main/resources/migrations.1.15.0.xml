--- conflicted
+++ resolved
@@ -283,7 +283,6 @@
             </column>
         </addColumn>
     </changeSet>
-<<<<<<< HEAD
     <changeSet author="hyunnnaye" id="removeAuthorAndEmailInEntry">
         <sql dbms="postgresql">
             /* delete author and email column in an entry */
@@ -298,7 +297,7 @@
             ALTER TABLE service DROP COLUMN author;
             ALTER TABLE service DROP COLUMN email;
         </sql>
-=======
+    </changeSet>
     <changeSet author="ktran (generated)" id="addAITopic">
         <addColumn tableName="apptool">
             <column name="topicai" type="varchar(150 BYTE)"/>
@@ -315,6 +314,5 @@
         <addColumn tableName="workflow">
             <column name="topicai" type="varchar(150 BYTE)"/>
         </addColumn>
->>>>>>> 021bf961
     </changeSet>
 </databaseChangeLog>
--- conflicted
+++ resolved
@@ -84,7 +84,12 @@
         </sql>
         <dropColumn columnName="accepted" tableName="organization_user"/>
     </changeSet>
-<<<<<<< HEAD
+    <changeSet author="svonworl" id="fixServiceEvents">
+        <addColumn tableName="event">
+            <column name="serviceid" type="int8"/>
+        </addColumn>
+        <addForeignKeyConstraint baseColumnNames="serviceid" baseTableName="event" constraintName="fkServiceId" deferrable="false" initiallyDeferred="false" onDelete="NO ACTION" onUpdate="NO ACTION" referencedColumnNames="id" referencedTableName="service"/>
+    </changeSet>
     <changeSet author="ktran (generated)" id="addCostMetric">
         <createTable tableName="cost_metric">
             <column name="id" type="BIGINT">
@@ -110,12 +115,5 @@
             <column name="cost" type="int8"/>
         </addColumn>
         <addForeignKeyConstraint baseColumnNames="cost" baseTableName="metrics" constraintName="fk_cost_metrics" deferrable="false" initiallyDeferred="false" onDelete="NO ACTION" onUpdate="NO ACTION" referencedColumnNames="id" referencedTableName="cost_metric"/>
-=======
-    <changeSet author="svonworl" id="fixServiceEvents">
-        <addColumn tableName="event">
-            <column name="serviceid" type="int8"/>
-        </addColumn>
-        <addForeignKeyConstraint baseColumnNames="serviceid" baseTableName="event" constraintName="fkServiceId" deferrable="false" initiallyDeferred="false" onDelete="NO ACTION" onUpdate="NO ACTION" referencedColumnNames="id" referencedTableName="service"/>
->>>>>>> 910b0642
     </changeSet>
 </databaseChangeLog>
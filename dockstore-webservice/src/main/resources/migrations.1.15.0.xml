--- conflicted
+++ resolved
@@ -300,7 +300,6 @@
             <column name="topicai" type="varchar(150 BYTE)"/>
         </addColumn>
     </changeSet>
-<<<<<<< HEAD
     <changeSet id="lambdaEntryNameConvertEmptyStringToNull" author="dyuen">
         <update schemaName="public"
                 tableName="lambdaevent">
@@ -312,7 +311,7 @@
         <sql dbms="postgresql">
             ALTER TABLE lambdaevent add constraint lambdaevent_entryname_notempty check (entryname &lt;&gt; '')
         </sql>
-=======
+    </changeSet>
     <changeSet author="dyuen (generated)" id="drop-old-author-email-columns">
         <dropColumn columnName="author" tableName="apptool"/>
         <dropColumn columnName="author" tableName="notebook"/>
@@ -338,6 +337,5 @@
         <dropColumn tableName="organization_alias" columnName="dbupdatedate"/>
         <dropColumn tableName="collection_alias" columnName="dbupdatedate"/>
         <dropColumn tableName="workflowversion_alias" columnName="dbupdatedate"/>
->>>>>>> 1f59ba31
     </changeSet>
 </databaseChangeLog>
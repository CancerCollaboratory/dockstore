--- conflicted
+++ resolved
@@ -191,25 +191,22 @@
         <addForeignKeyConstraint baseColumnNames="validationid" baseTableName="version_validation" constraintName="fkvalidationid" deferrable="false" initiallyDeferred="false" onDelete="NO ACTION" onUpdate="NO ACTION" referencedColumnNames="id" referencedTableName="validation"/>
     </changeSet>
 
-<<<<<<< HEAD
-    <changeSet author="aduncan" id="AddStatusColumnToOrganisations">
-        <addColumn tableName="organisation">
-            <column defaultValue="PENDING" name="status" type="text">
-                <constraints nullable="false"/>
-            </column>
-        </addColumn>
-    </changeSet>
-
-    <changeSet author="aduncan" id="dropOldApprovedFieldFromOrganisations">
-        <dropColumn columnName="approved" tableName="organisation"/>
-    </changeSet>
-
-=======
     <changeSet id="AddNotNullAbsolutePathConstraint" author="coverbeck">
         <sql dbms="postgres">
             UPDATE sourcefile SET absolutepath=path WHERE absolutepath is null
         </sql>
         <addNotNullConstraint tableName="sourcefile" columnName="absolutepath"/>
     </changeSet>
->>>>>>> c7ae19bb
+
+    <changeSet author="aduncan" id="AddStatusColumnToOrganisations">
+        <addColumn tableName="organisation">
+            <column defaultValue="PENDING" name="status" type="text">
+                <constraints nullable="false"/>
+            </column>
+        </addColumn>
+    </changeSet>
+
+    <changeSet author="aduncan" id="dropOldApprovedFieldFromOrganisations">
+        <dropColumn columnName="approved" tableName="organisation"/>
+    </changeSet>
 </databaseChangeLog>
<?xml version="1.1" encoding="UTF-8" standalone="no"?>
<!--
  ~    Copyright 2018 OICR
  ~
  ~    Licensed under the Apache License, Version 2.0 (the "License");
  ~    you may not use this file except in compliance with the License.
  ~    You may obtain a copy of the License at
  ~
  ~        http://www.apache.org/licenses/LICENSE-2.0
  ~
  ~    Unless required by applicable law or agreed to in writing, software
  ~    distributed under the License is distributed on an "AS IS" BASIS,
  ~    WITHOUT WARRANTIES OR CONDITIONS OF ANY KIND, either express or implied.
  ~    See the License for the specific language governing permissions and
  ~    limitations under the License.
  -->

<databaseChangeLog xmlns="http://www.liquibase.org/xml/ns/dbchangelog" xmlns:xsi="http://www.w3.org/2001/XMLSchema-instance"
                   xsi:schemaLocation="http://www.liquibase.org/xml/ns/dbchangelog http://www.liquibase.org/xml/ns/dbchangelog/dbchangelog-3.5.xsd"
                   context="1.6.0">
    <changeSet author="gluu (generated)" id="addPlatformVersionToSourcefileVerified">
        <addColumn tableName="sourcefile_verified">
            <column name="platformversion" type="text" remarks="By default set to null"/>
        </addColumn>
    </changeSet>

    <changeSet author="aduncan (generated)" id="addOrganisationTable">
        <createTable tableName="organisation">
            <column autoIncrement="true" name="id" type="BIGSERIAL">
                <constraints primaryKey="true" primaryKeyName="organisation_pkey"/>
            </column>
            <column name="approved" type="BOOLEAN"/>
            <column name="dbcreatedate" type="TIMESTAMP WITHOUT TIME ZONE"/>
            <column name="dbupdatedate" type="TIMESTAMP WITHOUT TIME ZONE"/>
            <column name="description" type="TEXT"/>
            <column name="email" type="VARCHAR(255)"/>
            <column name="link" type="VARCHAR(255)"/>
            <column name="location" type="VARCHAR(255)"/>
            <column name="name" type="VARCHAR(255)">
                <constraints nullable="false"/>
            </column>
        </createTable>
    </changeSet>
    <changeSet author="aduncan (generated)" id="addOrganisationUserTable">
        <createTable tableName="organisation_user">
            <column name="organisationid" type="BIGINT">
                <constraints primaryKey="true" primaryKeyName="organisationuser_pkey"/>
            </column>
            <column name="userid" type="BIGINT">
                <constraints primaryKey="true" primaryKeyName="organisationuser_pkey"/>
            </column>
            <column name="accepted" type="BOOLEAN">
                <constraints nullable="false"/>
            </column>
            <column name="dbcreatedate" type="TIMESTAMP WITHOUT TIME ZONE"/>
            <column name="dbupdatedate" type="TIMESTAMP WITHOUT TIME ZONE"/>
            <column name="role" type="VARCHAR(255)"/>
        </createTable>
    </changeSet>
    <changeSet author="aduncan (generated)" id="uniqueNameForOrgs">
        <addUniqueConstraint columnNames="name" constraintName="nameUK" tableName="organisation"/>
    </changeSet>
    <changeSet author="aduncan (generated)" id="addOrganisationFKToOrgUser">
        <addForeignKeyConstraint baseColumnNames="organisationid" baseTableName="organisation_user" constraintName="orgFKOrgUser" deferrable="false" initiallyDeferred="false" onDelete="NO ACTION" onUpdate="NO ACTION" referencedColumnNames="id" referencedTableName="organisation"/>
    </changeSet>
    <changeSet author="aduncan (generated)" id="addUserFKToOrgUser">
        <addForeignKeyConstraint baseColumnNames="userid" baseTableName="organisation_user" constraintName="userFKOrgUser" deferrable="false" initiallyDeferred="false" onDelete="NO ACTION" onUpdate="NO ACTION" referencedColumnNames="id" referencedTableName="enduser"/>
    </changeSet>

    <changeSet author="aduncan (generated)" id="dropEndUserGroupFK1">
        <dropForeignKeyConstraint baseTableName="endusergroup" constraintName="fkm0exig2r3dsxqafwaraf7rnr3"/>
    </changeSet>
    <changeSet author="aduncan (generated)" id="dropEndUserGroupFK2">
        <dropForeignKeyConstraint baseTableName="endusergroup" constraintName="fkrxn6hh2max4sk4ceehyv7mt2e"/>
    </changeSet>
    <changeSet author="aduncan (generated)" id="dropEndUserGroupTable">
        <dropTable tableName="endusergroup"/>
    </changeSet>
    <changeSet author="aduncan (generated)" id="dropUserGroupTable">
        <dropTable tableName="usergroup"/>
    </changeSet>

    <changeSet author="aduncan (generated)" id="createEventsTable">
        <createTable tableName="event">
            <column autoIncrement="true" name="id" type="BIGSERIAL">
                <constraints primaryKey="true" primaryKeyName="event_pkey"/>
            </column>
            <column name="dbcreatedate" type="TIMESTAMP WITHOUT TIME ZONE"/>
            <column name="dbupdatedate" type="TIMESTAMP WITHOUT TIME ZONE"/>
            <column name="type" type="VARCHAR(255)"/>
            <column name="initiatoruserid" type="BIGINT"/>
            <column name="organisationid" type="BIGINT"/>
            <column name="toolid" type="BIGINT"/>
            <column name="userid" type="BIGINT"/>
            <column name="workflowid" type="BIGINT"/>
        </createTable>
    </changeSet>

    <changeSet author="aduncan (generated)" id="addOrganisationFKEvent">
        <addForeignKeyConstraint baseColumnNames="organisationid" baseTableName="event" constraintName="fkOrganisationId" deferrable="false" initiallyDeferred="false" onDelete="NO ACTION" onUpdate="NO ACTION" referencedColumnNames="id" referencedTableName="organisation"/>
    </changeSet>
    <changeSet author="aduncan (generated)" id="addInitiatorUserFKEvent">
        <addForeignKeyConstraint baseColumnNames="initiatoruserid" baseTableName="event" constraintName="FKInitiatorUserId" deferrable="false" initiallyDeferred="false" onDelete="NO ACTION" onUpdate="NO ACTION" referencedColumnNames="id" referencedTableName="enduser"/>
    </changeSet>
    <changeSet author="aduncan (generated)" id="addToolFKEvent">
        <addForeignKeyConstraint baseColumnNames="toolid" baseTableName="event" constraintName="FKToolId" deferrable="false" initiallyDeferred="false" onDelete="NO ACTION" onUpdate="NO ACTION" referencedColumnNames="id" referencedTableName="tool"/>
    </changeSet>
    <changeSet author="aduncan (generated)" id="addUserFKEvent">
        <addForeignKeyConstraint baseColumnNames="userid" baseTableName="event" constraintName="FKUserId" deferrable="false" initiallyDeferred="false" onDelete="NO ACTION" onUpdate="NO ACTION" referencedColumnNames="id" referencedTableName="enduser"/>
    </changeSet>
    <changeSet author="aduncan (generated)" id="addWorkflowFKEvent">
        <addForeignKeyConstraint baseColumnNames="workflowid" baseTableName="event" constraintName="FKWorkflowId" deferrable="false" initiallyDeferred="false" onDelete="NO ACTION" onUpdate="NO ACTION" referencedColumnNames="id" referencedTableName="workflow"/>
    </changeSet>
<<<<<<< HEAD
    <changeSet author="aduncan" id="AddValidationTable">
        <createTable tableName="validation">
            <column autoIncrement="true" name="id" type="BIGSERIAL">
                <constraints primaryKey="true" primaryKeyName="validation_pkey"/>
            </column>
            <column name="dbcreatedate" type="TIMESTAMP WITHOUT TIME ZONE"/>
            <column name="dbupdatedate" type="TIMESTAMP WITHOUT TIME ZONE"/>
            <column name="message" type="VARCHAR" remarks="A mapping of file path to message."/>
            <column name="type" type="VARCHAR(255)"/>
            <column name="valid" type="BOOLEAN"/>
        </createTable>
    </changeSet>

    <changeSet author="aduncan" id="AddValidationJoinTable">
        <createTable tableName="version_validation">
            <column name="versionid" type="BIGINT">
                <constraints primaryKey="true" primaryKeyName="version_validation_pkey"/>
            </column>
            <column name="validationid" type="BIGINT">
                <constraints primaryKey="true" primaryKeyName="version_validation_pkey"/>
            </column>
        </createTable>
    </changeSet>

    <changeSet author="aduncan" id="AddJoinValidationConstraint">
        <addUniqueConstraint columnNames="validationid" constraintName="uk_validationid" tableName="version_validation"/>
    </changeSet>
    <changeSet author="aduncan" id="AddValidationIdConstraint">
        <addForeignKeyConstraint baseColumnNames="validationid" baseTableName="version_validation" constraintName="fkvalidationid" deferrable="false" initiallyDeferred="false" onDelete="NO ACTION" onUpdate="NO ACTION" referencedColumnNames="id" referencedTableName="validation"/>
    </changeSet>
=======
    <changeSet author="aduncan (generated)" id="createCollectionTable">
        <createTable tableName="collection">
            <column autoIncrement="true" name="id" type="BIGSERIAL">
                <constraints primaryKey="true" primaryKeyName="collection_pkey"/>
            </column>
            <column name="dbcreatedate" type="TIMESTAMP WITHOUT TIME ZONE"/>
            <column name="dbupdatedate" type="TIMESTAMP WITHOUT TIME ZONE"/>
            <column name="description" type="TEXT"/>
            <column name="name" type="VARCHAR(39)">
                <constraints nullable="false"/>
            </column>
            <column name="organisationid" type="BIGINT"/>
        </createTable>
    </changeSet>
    <changeSet author="aduncan (generated)" id="createCollectionEntryTable">
        <createTable tableName="collection_entry">
            <column name="collectionid" type="BIGINT">
                <constraints primaryKey="true" primaryKeyName="collection_entry_pkey"/>
            </column>
            <column name="entryid" type="BIGINT">
                <constraints primaryKey="true" primaryKeyName="collection_entry_pkey"/>
            </column>
        </createTable>
    </changeSet>
    <changeSet author="aduncan (generated)" id="addCollectionNameConstraint">
        <addUniqueConstraint columnNames="name" constraintName="uk_collectionName" tableName="collection"/>
    </changeSet>
    <changeSet author="aduncan (generated)" id="addOrgIdFKConstraint">
        <addForeignKeyConstraint baseColumnNames="organisationid" baseTableName="collection" constraintName="fk_orgIdInCollection" deferrable="false" initiallyDeferred="false" onDelete="NO ACTION" onUpdate="NO ACTION" referencedColumnNames="id" referencedTableName="organisation"/>
    </changeSet>
    <changeSet author="aduncan (generated)" id="1addCollectionIdFKConstraint">
        <addForeignKeyConstraint baseColumnNames="collectionid" baseTableName="collection_entry" constraintName="fk_collectionIdInCollectionEntry" deferrable="false" initiallyDeferred="false" onDelete="NO ACTION" onUpdate="NO ACTION" referencedColumnNames="id" referencedTableName="collection"/>
    </changeSet>

    <changeSet author="aduncan (generated)" id="addCollectionColumnToEvent">
        <addColumn tableName="event">
            <column name="collectionid" type="int8"/>
        </addColumn>
    </changeSet>
    <changeSet author="aduncan (generated)" id="addCollectionFKEvent">
        <addForeignKeyConstraint baseColumnNames="collectionid" baseTableName="event" constraintName="fk_collectionIdInEvent" deferrable="false" initiallyDeferred="false" onDelete="NO ACTION" onUpdate="NO ACTION" referencedColumnNames="id" referencedTableName="collection"/>
    </changeSet>

>>>>>>> a1838ca8
</databaseChangeLog><|MERGE_RESOLUTION|>--- conflicted
+++ resolved
@@ -111,38 +111,7 @@
     <changeSet author="aduncan (generated)" id="addWorkflowFKEvent">
         <addForeignKeyConstraint baseColumnNames="workflowid" baseTableName="event" constraintName="FKWorkflowId" deferrable="false" initiallyDeferred="false" onDelete="NO ACTION" onUpdate="NO ACTION" referencedColumnNames="id" referencedTableName="workflow"/>
     </changeSet>
-<<<<<<< HEAD
-    <changeSet author="aduncan" id="AddValidationTable">
-        <createTable tableName="validation">
-            <column autoIncrement="true" name="id" type="BIGSERIAL">
-                <constraints primaryKey="true" primaryKeyName="validation_pkey"/>
-            </column>
-            <column name="dbcreatedate" type="TIMESTAMP WITHOUT TIME ZONE"/>
-            <column name="dbupdatedate" type="TIMESTAMP WITHOUT TIME ZONE"/>
-            <column name="message" type="VARCHAR" remarks="A mapping of file path to message."/>
-            <column name="type" type="VARCHAR(255)"/>
-            <column name="valid" type="BOOLEAN"/>
-        </createTable>
-    </changeSet>
 
-    <changeSet author="aduncan" id="AddValidationJoinTable">
-        <createTable tableName="version_validation">
-            <column name="versionid" type="BIGINT">
-                <constraints primaryKey="true" primaryKeyName="version_validation_pkey"/>
-            </column>
-            <column name="validationid" type="BIGINT">
-                <constraints primaryKey="true" primaryKeyName="version_validation_pkey"/>
-            </column>
-        </createTable>
-    </changeSet>
-
-    <changeSet author="aduncan" id="AddJoinValidationConstraint">
-        <addUniqueConstraint columnNames="validationid" constraintName="uk_validationid" tableName="version_validation"/>
-    </changeSet>
-    <changeSet author="aduncan" id="AddValidationIdConstraint">
-        <addForeignKeyConstraint baseColumnNames="validationid" baseTableName="version_validation" constraintName="fkvalidationid" deferrable="false" initiallyDeferred="false" onDelete="NO ACTION" onUpdate="NO ACTION" referencedColumnNames="id" referencedTableName="validation"/>
-    </changeSet>
-=======
     <changeSet author="aduncan (generated)" id="createCollectionTable">
         <createTable tableName="collection">
             <column autoIncrement="true" name="id" type="BIGSERIAL">
@@ -186,5 +155,35 @@
         <addForeignKeyConstraint baseColumnNames="collectionid" baseTableName="event" constraintName="fk_collectionIdInEvent" deferrable="false" initiallyDeferred="false" onDelete="NO ACTION" onUpdate="NO ACTION" referencedColumnNames="id" referencedTableName="collection"/>
     </changeSet>
 
->>>>>>> a1838ca8
+    <changeSet author="aduncan" id="AddValidationTable">
+        <createTable tableName="validation">
+            <column autoIncrement="true" name="id" type="BIGSERIAL">
+                <constraints primaryKey="true" primaryKeyName="validation_pkey"/>
+            </column>
+            <column name="dbcreatedate" type="TIMESTAMP WITHOUT TIME ZONE"/>
+            <column name="dbupdatedate" type="TIMESTAMP WITHOUT TIME ZONE"/>
+            <column name="message" type="VARCHAR" remarks="A mapping of file path to message."/>
+            <column name="type" type="VARCHAR(255)"/>
+            <column name="valid" type="BOOLEAN"/>
+        </createTable>
+    </changeSet>
+
+    <changeSet author="aduncan" id="AddValidationJoinTable">
+        <createTable tableName="version_validation">
+            <column name="versionid" type="BIGINT">
+                <constraints primaryKey="true" primaryKeyName="version_validation_pkey"/>
+            </column>
+            <column name="validationid" type="BIGINT">
+                <constraints primaryKey="true" primaryKeyName="version_validation_pkey"/>
+            </column>
+        </createTable>
+    </changeSet>
+
+    <changeSet author="aduncan" id="AddJoinValidationConstraint">
+        <addUniqueConstraint columnNames="validationid" constraintName="uk_validationid" tableName="version_validation"/>
+    </changeSet>
+    <changeSet author="aduncan" id="AddValidationIdConstraint">
+        <addForeignKeyConstraint baseColumnNames="validationid" baseTableName="version_validation" constraintName="fkvalidationid" deferrable="false" initiallyDeferred="false" onDelete="NO ACTION" onUpdate="NO ACTION" referencedColumnNames="id" referencedTableName="validation"/>
+    </changeSet>
+
 </databaseChangeLog>
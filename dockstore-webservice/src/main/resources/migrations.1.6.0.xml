<?xml version="1.1" encoding="UTF-8" standalone="no"?>
<!--
  ~    Copyright 2018 OICR
  ~
  ~    Licensed under the Apache License, Version 2.0 (the "License");
  ~    you may not use this file except in compliance with the License.
  ~    You may obtain a copy of the License at
  ~
  ~        http://www.apache.org/licenses/LICENSE-2.0
  ~
  ~    Unless required by applicable law or agreed to in writing, software
  ~    distributed under the License is distributed on an "AS IS" BASIS,
  ~    WITHOUT WARRANTIES OR CONDITIONS OF ANY KIND, either express or implied.
  ~    See the License for the specific language governing permissions and
  ~    limitations under the License.
  -->

<databaseChangeLog xmlns="http://www.liquibase.org/xml/ns/dbchangelog" xmlns:xsi="http://www.w3.org/2001/XMLSchema-instance"
                   xsi:schemaLocation="http://www.liquibase.org/xml/ns/dbchangelog http://www.liquibase.org/xml/ns/dbchangelog/dbchangelog-3.5.xsd"
                   context="1.6.0">
    <changeSet author="gluu (generated)" id="addPlatformVersionToSourcefileVerified">
        <addColumn tableName="sourcefile_verified">
            <column name="platformversion" type="text" remarks="By default set to null"/>
        </addColumn>
    </changeSet>

    <changeSet author="aduncan (generated)" id="addOrganisationTable">
        <createTable tableName="organisation">
            <column autoIncrement="true" name="id" type="BIGSERIAL">
                <constraints primaryKey="true" primaryKeyName="organisation_pkey"/>
            </column>
            <column name="approved" type="BOOLEAN"/>
            <column name="dbcreatedate" type="TIMESTAMP WITHOUT TIME ZONE"/>
            <column name="dbupdatedate" type="TIMESTAMP WITHOUT TIME ZONE"/>
            <column name="description" type="TEXT"/>
            <column name="email" type="VARCHAR(255)"/>
            <column name="link" type="VARCHAR(255)"/>
            <column name="location" type="VARCHAR(255)"/>
            <column name="name" type="VARCHAR(255)">
                <constraints nullable="false"/>
            </column>
        </createTable>
    </changeSet>
    <changeSet author="aduncan (generated)" id="addOrganisationUserTable">
        <createTable tableName="organisation_user">
            <column name="organisationid" type="BIGINT">
                <constraints primaryKey="true" primaryKeyName="organisationuser_pkey"/>
            </column>
            <column name="userid" type="BIGINT">
                <constraints primaryKey="true" primaryKeyName="organisationuser_pkey"/>
            </column>
            <column name="accepted" type="BOOLEAN">
                <constraints nullable="false"/>
            </column>
            <column name="dbcreatedate" type="TIMESTAMP WITHOUT TIME ZONE"/>
            <column name="dbupdatedate" type="TIMESTAMP WITHOUT TIME ZONE"/>
            <column name="role" type="VARCHAR(255)"/>
        </createTable>
    </changeSet>
    <changeSet author="aduncan (generated)" id="uniqueNameForOrgs">
        <addUniqueConstraint columnNames="name" constraintName="nameUK" tableName="organisation"/>
    </changeSet>
    <changeSet author="aduncan (generated)" id="addOrganisationFKToOrgUser">
        <addForeignKeyConstraint baseColumnNames="organisationid" baseTableName="organisation_user" constraintName="orgFKOrgUser" deferrable="false" initiallyDeferred="false" onDelete="NO ACTION" onUpdate="NO ACTION" referencedColumnNames="id" referencedTableName="organisation"/>
    </changeSet>
    <changeSet author="aduncan (generated)" id="addUserFKToOrgUser">
        <addForeignKeyConstraint baseColumnNames="userid" baseTableName="organisation_user" constraintName="userFKOrgUser" deferrable="false" initiallyDeferred="false" onDelete="NO ACTION" onUpdate="NO ACTION" referencedColumnNames="id" referencedTableName="enduser"/>
    </changeSet>

    <changeSet author="aduncan (generated)" id="dropEndUserGroupFK1">
        <dropForeignKeyConstraint baseTableName="endusergroup" constraintName="fkm0exig2r3dsxqafwaraf7rnr3"/>
    </changeSet>
    <changeSet author="aduncan (generated)" id="dropEndUserGroupFK2">
        <dropForeignKeyConstraint baseTableName="endusergroup" constraintName="fkrxn6hh2max4sk4ceehyv7mt2e"/>
    </changeSet>
    <changeSet author="aduncan (generated)" id="dropEndUserGroupTable">
        <dropTable tableName="endusergroup"/>
    </changeSet>
    <changeSet author="aduncan (generated)" id="dropUserGroupTable">
        <dropTable tableName="usergroup"/>
    </changeSet>

    <changeSet author="aduncan (generated)" id="createEventsTable">
        <createTable tableName="event">
            <column autoIncrement="true" name="id" type="BIGSERIAL">
                <constraints primaryKey="true" primaryKeyName="event_pkey"/>
            </column>
            <column name="dbcreatedate" type="TIMESTAMP WITHOUT TIME ZONE"/>
            <column name="dbupdatedate" type="TIMESTAMP WITHOUT TIME ZONE"/>
            <column name="type" type="VARCHAR(255)"/>
            <column name="initiatoruserid" type="BIGINT"/>
            <column name="organisationid" type="BIGINT"/>
            <column name="toolid" type="BIGINT"/>
            <column name="userid" type="BIGINT"/>
            <column name="workflowid" type="BIGINT"/>
        </createTable>
    </changeSet>

    <changeSet author="aduncan (generated)" id="addOrganisationFKEvent">
        <addForeignKeyConstraint baseColumnNames="organisationid" baseTableName="event" constraintName="fkOrganisationId" deferrable="false" initiallyDeferred="false" onDelete="NO ACTION" onUpdate="NO ACTION" referencedColumnNames="id" referencedTableName="organisation"/>
    </changeSet>
    <changeSet author="aduncan (generated)" id="addInitiatorUserFKEvent">
        <addForeignKeyConstraint baseColumnNames="initiatoruserid" baseTableName="event" constraintName="FKInitiatorUserId" deferrable="false" initiallyDeferred="false" onDelete="NO ACTION" onUpdate="NO ACTION" referencedColumnNames="id" referencedTableName="enduser"/>
    </changeSet>
    <changeSet author="aduncan (generated)" id="addToolFKEvent">
        <addForeignKeyConstraint baseColumnNames="toolid" baseTableName="event" constraintName="FKToolId" deferrable="false" initiallyDeferred="false" onDelete="NO ACTION" onUpdate="NO ACTION" referencedColumnNames="id" referencedTableName="tool"/>
    </changeSet>
    <changeSet author="aduncan (generated)" id="addUserFKEvent">
        <addForeignKeyConstraint baseColumnNames="userid" baseTableName="event" constraintName="FKUserId" deferrable="false" initiallyDeferred="false" onDelete="NO ACTION" onUpdate="NO ACTION" referencedColumnNames="id" referencedTableName="enduser"/>
    </changeSet>
    <changeSet author="aduncan (generated)" id="addWorkflowFKEvent">
        <addForeignKeyConstraint baseColumnNames="workflowid" baseTableName="event" constraintName="FKWorkflowId" deferrable="false" initiallyDeferred="false" onDelete="NO ACTION" onUpdate="NO ACTION" referencedColumnNames="id" referencedTableName="workflow"/>
    </changeSet>

    <changeSet author="aduncan (generated)" id="createCollectionTable">
        <createTable tableName="collection">
            <column autoIncrement="true" name="id" type="BIGSERIAL">
                <constraints primaryKey="true" primaryKeyName="collection_pkey"/>
            </column>
            <column name="dbcreatedate" type="TIMESTAMP WITHOUT TIME ZONE"/>
            <column name="dbupdatedate" type="TIMESTAMP WITHOUT TIME ZONE"/>
            <column name="description" type="TEXT"/>
            <column name="name" type="VARCHAR(39)">
                <constraints nullable="false"/>
            </column>
            <column name="organisationid" type="BIGINT"/>
        </createTable>
    </changeSet>
    <changeSet author="aduncan (generated)" id="createCollectionEntryTable">
        <createTable tableName="collection_entry">
            <column name="collectionid" type="BIGINT">
                <constraints primaryKey="true" primaryKeyName="collection_entry_pkey"/>
            </column>
            <column name="entryid" type="BIGINT">
                <constraints primaryKey="true" primaryKeyName="collection_entry_pkey"/>
            </column>
        </createTable>
    </changeSet>
    <changeSet author="aduncan (generated)" id="addCollectionNameConstraint">
        <addUniqueConstraint columnNames="name" constraintName="uk_collectionName" tableName="collection"/>
    </changeSet>
    <changeSet author="aduncan (generated)" id="addOrgIdFKConstraint">
        <addForeignKeyConstraint baseColumnNames="organisationid" baseTableName="collection" constraintName="fk_orgIdInCollection" deferrable="false" initiallyDeferred="false" onDelete="NO ACTION" onUpdate="NO ACTION" referencedColumnNames="id" referencedTableName="organisation"/>
    </changeSet>
    <changeSet author="aduncan (generated)" id="1addCollectionIdFKConstraint">
        <addForeignKeyConstraint baseColumnNames="collectionid" baseTableName="collection_entry" constraintName="fk_collectionIdInCollectionEntry" deferrable="false" initiallyDeferred="false" onDelete="NO ACTION" onUpdate="NO ACTION" referencedColumnNames="id" referencedTableName="collection"/>
    </changeSet>

    <changeSet author="aduncan (generated)" id="addCollectionColumnToEvent">
        <addColumn tableName="event">
            <column name="collectionid" type="int8"/>
        </addColumn>
    </changeSet>
    <changeSet author="aduncan (generated)" id="addCollectionFKEvent">
        <addForeignKeyConstraint baseColumnNames="collectionid" baseTableName="event" constraintName="fk_collectionIdInEvent" deferrable="false" initiallyDeferred="false" onDelete="NO ACTION" onUpdate="NO ACTION" referencedColumnNames="id" referencedTableName="collection"/>
    </changeSet>
    <changeSet author="aduncan (generated)" id="addTopicToOrganisation">
        <addColumn tableName="organisation">
            <column name="topic" type="VARCHAR(255)"/>
        </addColumn>
    </changeSet>

    <changeSet author="aduncan" id="AddValidationTable">
        <createTable tableName="validation">
            <column autoIncrement="true" name="id" type="BIGSERIAL">
                <constraints primaryKey="true" primaryKeyName="validation_pkey"/>
            </column>
            <column name="dbcreatedate" type="TIMESTAMP WITHOUT TIME ZONE"/>
            <column name="dbupdatedate" type="TIMESTAMP WITHOUT TIME ZONE"/>
            <column name="message" type="VARCHAR" remarks="A mapping of file path to message."/>
            <column name="type" type="VARCHAR(255)"/>
            <column name="valid" type="BOOLEAN"/>
        </createTable>
    </changeSet>

    <changeSet author="aduncan" id="AddValidationJoinTable">
        <createTable tableName="version_validation">
            <column name="versionid" type="BIGINT">
                <constraints primaryKey="true" primaryKeyName="version_validation_pkey"/>
            </column>
            <column name="validationid" type="BIGINT">
                <constraints primaryKey="true" primaryKeyName="version_validation_pkey"/>
            </column>
        </createTable>
    </changeSet>

    <changeSet author="aduncan" id="AddJoinValidationConstraint">
        <addUniqueConstraint columnNames="validationid" constraintName="uk_validationid" tableName="version_validation"/>
    </changeSet>
    <changeSet author="aduncan" id="AddValidationIdConstraint">
        <addForeignKeyConstraint baseColumnNames="validationid" baseTableName="version_validation" constraintName="fkvalidationid" deferrable="false" initiallyDeferred="false" onDelete="NO ACTION" onUpdate="NO ACTION" referencedColumnNames="id" referencedTableName="validation"/>
    </changeSet>

    <changeSet id="AddNotNullAbsolutePathConstraint" author="coverbeck">
        <update tableName="sourcefile">
            <column name="absolutepath" valueComputed="path"/>
            <where>absolutepath is null</where>
        </update>
        <addNotNullConstraint tableName="sourcefile" columnName="absolutepath"/>
    </changeSet>

    <changeSet author="aduncan" id="AddStatusColumnToOrganisations">
        <addColumn tableName="organisation">
            <column defaultValue="PENDING" name="status" type="text">
                <constraints nullable="false"/>
            </column>
        </addColumn>
    </changeSet>

    <changeSet author="dyuen" id="constraintOrgNames">
        <sql dbms="postgres">
            create unique index organization_name_index on organisation (LOWER(name));
        </sql>
    </changeSet>

    <changeSet author="aduncan" id="dropOldApprovedFieldFromOrganisations">
        <dropColumn columnName="approved" tableName="organisation"/>
    </changeSet>

    <changeSet author="dyuen" id="renameAllOrganization">
        <renameTable newTableName="organization"
                     oldTableName="organisation"
        />
        <renameTable newTableName="organization_user"
                     oldTableName="organisation_user"
        />
        <renameColumn newColumnName="organizationid"
                      oldColumnName="organisationid"
                      tableName="organization_user"/>
        <renameColumn newColumnName="organizationid"
                      oldColumnName="organisationid"
                      tableName="collection"/>
        <renameColumn newColumnName="organizationid"
                      oldColumnName="organisationid"
                      tableName="event"/>
        <sql dbms="postgres">ALTER SEQUENCE organisation_id_seq RENAME TO organization_id_seq</sql>
    </changeSet>

    <changeSet author="dyuen" id="maintain_consistency">
        <!-- looks like the above attempt didn't take -->
        <renameSequence oldSequenceName="organisation_id_seq" newSequenceName="organization_id_seq"/>
        <modifyDataType columnName="name" newDataType="varchar(39)" tableName="organization"/>
        <modifyDataType columnName="type" newDataType="clob" tableName="validation"/>
        <modifyDataType columnName="message" newDataType="clob" tableName="validation"/>
    </changeSet>

<<<<<<< HEAD
    <changeSet author="aduncan" id="addTopicToCollection">
        <addColumn tableName="collection">
            <column name="topic" type="varchar(255 BYTE)"/>
        </addColumn>
    </changeSet>
=======
    <changeSet author="aduncan" id="addDisplayNameToOrganization">
        <addColumn tableName="organization">
            <column name="displayname" type="varchar(50 BYTE)">
                <constraints nullable="false"/>
            </column>
        </addColumn>
    </changeSet>
    <changeSet author="aduncan" id="addDisplayNameToOrganizationUniqueConstraint">
        <update tableName="organization">
            <column name="displayname" valueComputed="name"/>
            <where>displayname is null</where>
        </update>
        <addUniqueConstraint columnNames="displayname" constraintName="uk_orgDisplayName" tableName="organization"/>
    </changeSet>

    <changeSet author="aduncan (generated)" id="addDisplayNameToCollection">
        <addColumn tableName="collection">
            <column name="displayname" type="varchar(50 BYTE)">
                <constraints nullable="false"/>
            </column>
        </addColumn>
    </changeSet>
    <changeSet author="aduncan (generated)" id="addDisplayNameToCollectionUniqueConstraint">
        <update tableName="collection">
            <column name="displayname" valueComputed="name"/>
            <where>displayname is null</where>
        </update>
        <addUniqueConstraint columnNames="displayname" constraintName="uk_collDisplayName" tableName="collection"/>
    </changeSet>
>>>>>>> fffa5207
</databaseChangeLog><|MERGE_RESOLUTION|>--- conflicted
+++ resolved
@@ -244,13 +244,6 @@
         <modifyDataType columnName="message" newDataType="clob" tableName="validation"/>
     </changeSet>
 
-<<<<<<< HEAD
-    <changeSet author="aduncan" id="addTopicToCollection">
-        <addColumn tableName="collection">
-            <column name="topic" type="varchar(255 BYTE)"/>
-        </addColumn>
-    </changeSet>
-=======
     <changeSet author="aduncan" id="addDisplayNameToOrganization">
         <addColumn tableName="organization">
             <column name="displayname" type="varchar(50 BYTE)">
@@ -280,5 +273,10 @@
         </update>
         <addUniqueConstraint columnNames="displayname" constraintName="uk_collDisplayName" tableName="collection"/>
     </changeSet>
->>>>>>> fffa5207
+
+    <changeSet author="aduncan" id="addTopicToCollection">
+        <addColumn tableName="collection">
+            <column name="topic" type="varchar(255 BYTE)"/>
+        </addColumn>
+    </changeSet>
 </databaseChangeLog>
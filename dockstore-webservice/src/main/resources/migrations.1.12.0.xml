<?xml version="1.1" encoding="UTF-8" standalone="no"?>
<!--
  ~    Copyright 2021 OICR
  ~
  ~    Licensed under the Apache License, Version 2.0 (the "License");
  ~    you may not use this file except in compliance with the License.
  ~    You may obtain a copy of the License at
  ~
  ~        http://www.apache.org/licenses/LICENSE-2.0
  ~
  ~    Unless required by applicable law or agreed to in writing, software
  ~    distributed under the License is distributed on an "AS IS" BASIS,
  ~    WITHOUT WARRANTIES OR CONDITIONS OF ANY KIND, either express or implied.
  ~    See the License for the specific language governing permissions and
  ~    limitations under the License.
  -->

<databaseChangeLog xmlns="http://www.liquibase.org/xml/ns/dbchangelog" xmlns:xsi="http://www.w3.org/2001/XMLSchema-instance"
                   xsi:schemaLocation="http://www.liquibase.org/xml/ns/dbchangelog http://www.liquibase.org/xml/ns/dbchangelog/dbchangelog-3.5.xsd"
                   context="1.12.0">
    <changeSet author="ktran (generated)" id="addImageSpecifier">
        <addColumn tableName="image">
            <column name="specifier" type="varchar(255 BYTE)"/>
        </addColumn>
    </changeSet>

    <changeSet author="natalieperez (generated)" id="addAppTool">
        <createTable tableName="apptool">
            <column name="id" type="BIGINT">
                <constraints nullable="false" primaryKey="true" primaryKeyName="apptool_pkey"/>
            </column>
            <column name="author" type="VARCHAR(255)"/>
            <column name="conceptdoi" type="VARCHAR(255)"/>
            <column name="dbcreatedate" type="TIMESTAMP WITHOUT TIME ZONE">
                <constraints nullable="false"/>
            </column>
            <column name="dbupdatedate" type="TIMESTAMP WITHOUT TIME ZONE">
                <constraints nullable="false"/>
            </column>
            <column name="description" type="TEXT"/>
            <column name="email" type="VARCHAR(255)"/>
            <column name="giturl" type="VARCHAR(255)"/>
            <column name="ispublished" type="BOOLEAN"/>
            <column name="lastmodified" type="TIMESTAMP WITHOUT TIME ZONE"/>
            <column name="lastupdated" type="TIMESTAMP WITHOUT TIME ZONE"/>
            <column name="licensename" type="VARCHAR(255)"/>
            <column name="orcidputcode" type="VARCHAR(255)"/>
            <column name="topicid" type="BIGINT"/>
            <column name="checkerid" type="BIGINT"/>
            <column name="descriptortype" type="VARCHAR(255)">
                <constraints nullable="false"/>
            </column>
            <column defaultValue="n/a" name="descriptortypesubclass" type="VARCHAR(255)">
                <constraints nullable="false"/>
            </column>
            <column name="forumurl" type="VARCHAR(256)"/>
            <column defaultValue="STUB" name="mode" type="TEXT">
                <constraints nullable="false"/>
            </column>
            <column name="organization" type="VARCHAR(255)">
                <constraints nullable="false"/>
            </column>
            <column name="repository" type="VARCHAR(255)">
                <constraints nullable="false"/>
            </column>
            <column name="sourcecontrol" type="TEXT">
                <constraints nullable="false"/>
            </column>
            <column name="workflowname" type="TEXT"/>
            <column name="actualdefaultversion" type="BIGINT"/>
        </createTable>
        <addForeignKeyConstraint baseColumnNames="actualdefaultversion" baseTableName="apptool" constraintName="fk_defaultversion_apptool" deferrable="false" initiallyDeferred="false" onDelete="NO ACTION" onUpdate="NO ACTION" referencedColumnNames="id" referencedTableName="workflowversion"/>
        <addUniqueConstraint columnNames="actualdefaultversion" constraintName="uk_actualdefaultversion_apptool" tableName="apptool"/>
        <addUniqueConstraint columnNames="checkerid" constraintName="uk_checkerid_apptool" tableName="apptool"/>
        <addForeignKeyConstraint baseColumnNames="checkerid" baseTableName="apptool" constraintName="fk_checkerid_apptool" deferrable="false" initiallyDeferred="false" onDelete="NO ACTION" onUpdate="NO ACTION" referencedColumnNames="id" referencedTableName="workflow"/>
    </changeSet>
    <changeSet author="natalieperez (generated)" id="upgradeLiquibase">
        <dropIndex tableName="cloud_instance" indexName="unique_user_instances"/>
        <addUniqueConstraint columnNames="url, user_id, partner" constraintName="unique_user_instances" tableName="cloud_instance"/>
    </changeSet>
    <changeSet author="gluu (generated)" id="addCheckUrl">
        <addColumn tableName="version_metadata">
            <column name="publicaccessibletestparameterfile" type="bool"/>
        </addColumn>
    </changeSet>
    <changeSet id="calculatedChecksums" author="coverbeck">
        <sql dbms="postgresql">
            create extension if not exists pgcrypto;
            alter table sourcefile disable row level security;
        </sql>
        <dropColumn tableName="sourcefile" columnName="checksums"></dropColumn>
        <sql dbms="postgresql">
            alter table sourcefile add column sha256 text generated always as (digest(content, 'sha256')) stored;
        </sql>
        <sql dbms="postgresql">
            alter table sourcefile enable row level security;
        </sql>
    </changeSet>
    <changeSet author="natalieperez (generated)" id="unique_collection_display_names_per_org">
        <dropUniqueConstraint constraintName="uk_collDisplayName" tableName="collection"/>
        <sql dbms="postgresql">
            create unique index collection_displayname_index on collection (LOWER(displayname), organizationid);
        </sql>
    </changeSet>
    <changeSet id="deleteVersion" author="gluu">
        <delete tableName="collection_entry_version"><where>version_id not in (SELECT id from workflowversion union select id from tag) and version_id is not null</where></delete>
    </changeSet>
    <changeSet author="ktran (generated)" id="addMultipleOrcidPutCodesForVersionMetadata">
        <createTable tableName="version_metadata_orcidputcode">
            <column name="version_metadata_id" type="BIGINT">
                <constraints nullable="false" primaryKey="true" primaryKeyName="version_metadata_orcidputcode_pkey"/>
            </column>
            <column name="dbcreatedate" type="TIMESTAMP WITHOUT TIME ZONE"/>
            <column name="dbupdatedate" type="TIMESTAMP WITHOUT TIME ZONE"/>
            <column name="orcidputcode" type="TEXT"/>
            <column name="userid" type="BIGINT">
                <constraints nullable="false" primaryKey="true" primaryKeyName="version_metadata_orcidputcode_pkey"/>
            </column>
        </createTable>
        <addForeignKeyConstraint baseColumnNames="version_metadata_id" baseTableName="version_metadata_orcidputcode" constraintName="fk_version_metadata_id_version_metadata_orcidputcode" deferrable="false" initiallyDeferred="false" onDelete="NO ACTION" onUpdate="NO ACTION" referencedColumnNames="id" referencedTableName="version_metadata"/>
        <addUniqueConstraint columnNames="version_metadata_id, userid, orcidputcode" constraintName="unique_version_metadata_user_orcidputcode" tableName="version_metadata_orcidputcode"/>
    </changeSet>
    <changeSet author="ktran (generated)" id="addMultipleOrcidPutCodesForEntry">
        <createTable tableName="entry_orcidputcode">
            <column name="entry_id" type="BIGINT">
                <constraints nullable="false" primaryKey="true" primaryKeyName="entry_orcidputcode_pkey"/>
            </column>
            <column name="dbcreatedate" type="TIMESTAMP WITHOUT TIME ZONE"/>
            <column name="dbupdatedate" type="TIMESTAMP WITHOUT TIME ZONE"/>
            <column name="orcidputcode" type="TEXT"/>
            <column name="userid" type="BIGINT">
                <constraints nullable="false" primaryKey="true" primaryKeyName="entry_orcidputcode_pkey"/>
            </column>
        </createTable>
        <addUniqueConstraint columnNames="entry_id, userid, orcidputcode" constraintName="unique_entry_user_orcidputcode" tableName="entry_orcidputcode"/>
    </changeSet>
    <changeSet author="ktran" id="migrateOldOrcidPutCode">
        <sql dbms="postgresql">
            <comment>Migrate old orcidputcode if we can tell who exported it, e.g. the workflow entry/version has an orcidputcode and only one user has an orcid id</comment>

            insert into entry_orcidputcode(entry_id, orcidputcode, userid)
            with exported_workflow_orcid_users as (
                select workflow.id, workflow.orcidputcode, user_entry.userid
                from workflow
                inner join user_entry on workflow.id = user_entry.entryid
                inner join enduser on user_entry.userid = enduser.id
                where workflow.orcidputcode is not null and enduser.orcid is not null
            ),
            exported_workflow_one_orcid_user as (
                select id, count(userid)
                from exported_workflow_orcid_users
                group by id
                having count(userid) = 1
            )
            select exported_workflow_one_orcid_user.id, orcidputcode, userid
            from exported_workflow_one_orcid_user
            inner join exported_workflow_orcid_users on exported_workflow_one_orcid_user.id = exported_workflow_orcid_users.id;

            insert into version_metadata_orcidputcode(version_metadata_id, orcidputcode, userid)
            with exported_version_orcid_users as (
                select version_metadata.id, version_metadata.orcidputcode, user_entry.userid
                from version_metadata
                inner join workflowversion on version_metadata.id = workflowversion.id
                inner join workflow on workflowversion.parentid = workflow.id
                inner join user_entry on workflow.id = user_entry.entryid
                inner join enduser on user_entry.userid = enduser.id
                where version_metadata.orcidputcode is not null and enduser.orcid is not null
            ),
            exported_version_one_orcid_user as (
                select id, count(userid)
                from exported_version_orcid_users
                group by id
                having count(userid) = 1
            )
            select exported_version_one_orcid_user.id, orcidputcode, userid
            from exported_version_one_orcid_user
            inner join exported_version_orcid_users on exported_version_one_orcid_user.id = exported_version_orcid_users.id;
        </sql>
    </changeSet>
    <changeSet author="ktran (generated)" id="removeOldOrcidPutCodeColumn">
        <dropColumn columnName="orcidputcode" tableName="apptool"/>
        <dropColumn columnName="orcidputcode" tableName="service"/>
        <dropColumn columnName="orcidputcode" tableName="tool"/>
        <dropColumn columnName="orcidputcode" tableName="version_metadata"/>
        <dropColumn columnName="orcidputcode" tableName="workflow"/>
    </changeSet>

    <changeSet author="svonworl" id="deleteCollection">
        <addColumn tableName="collection">
            <column name="deleted" type="boolean" value="false"/>
        </addColumn>
        <sql dbms="postgresql">
            drop index collection_name_index;
            create unique index collection_name_index on collection (LOWER(name), organizationid) where not deleted;
            drop index collection_displayname_index;
            create unique index collection_displayname_index on collection (LOWER(displayname), organizationid) where not deleted;
        </sql>
    </changeSet>

    <changeSet author="svonworl" id="categories_new_feature">
        <addColumn tableName="organization">
            <column name="categorizer" type="boolean" defaultValue="false">
                <constraints nullable="false"/>
            </column>
        </addColumn>
        <!-- the following addColumn+addNotNullConstraint combo is necessary because the JPA-generated db defines the discriminator column "dtype" as NOT NULL and also without an SQL-defined DEFAULT value. See https://stackoverflow.com/questions/3997966/can-i-add-a-not-null-column-without-default-value -->
        <addColumn tableName="collection">
            <column name="dtype" type="varchar(31)" value="Collection">
            </column>
        </addColumn>
        <addNotNullConstraint columnName="dtype" tableName="collection"/>
        <sql dbms="postgresql">
            create unique index collection_categoryname_index on collection (LOWER(name)) where dtype = 'Category' and deleted = false;
        </sql>
        <sql dbms="postgresql">
            insert into organization (name, displayname, description, status, categorizer, link, email, dbcreatedate, dbupdatedate) values ('dockstore', 'Dockstore', 'Each of this organization''s Collections is a Category.', 'HIDDEN', true, 'https://dockstore.org/', 'support@dockstore.org', LOCALTIMESTAMP, LOCALTIMESTAMP);
        </sql>
        <!-- Add all existing admins, except for the webservice/ui integration test admin users, to the "dockstore" org. -->
        <sql dbms="postgresql">
            insert into organization_user (organizationid, userid, accepted, role) select (select id from organization where name = 'dockstore'), id, true, 'ADMIN' from enduser where isadmin and username not in ('admin@admin.com', 'DockstoreTestUser', 'DockstoreTestUser2', 'user_admin', 'user_A');
        </sql>
    </changeSet>
    <changeSet author="natalieperez (generated)" id="addUsernameChangeRequiredColumn">
        <addColumn tableName="enduser">
            <column defaultValueBoolean="false" name="usernamechangerequired" type="bool">
                <constraints nullable="false"/>
            </column>
        </addColumn>
    </changeSet>
    <changeSet author="gluu (generated)" id="addTopic">
        <addColumn tableName="apptool">
            <column name="topic" type="varchar(255 BYTE)"/>
        </addColumn>
        <addColumn tableName="service">
            <column name="topic" type="varchar(255 BYTE)"/>
        </addColumn>
        <addColumn tableName="tool">
            <column name="topic" type="varchar(255 BYTE)"/>
        </addColumn>
        <addColumn tableName="workflow">
            <column name="topic" type="varchar(255 BYTE)"/>
        </addColumn>
    </changeSet>
    <changeSet author="svonworl" id="cleanAndConstrainVersionMetadataDoi">
        <!-- A few 'string' string literal values somehow snuck into version_metadata.doiurl. Null any value that's not a valid DOI and set a constraint so it doesn't happen again -->
        <sql dbms="postgresql">
            update version_metadata set doiurl = null where doiurl not like '10._%/_%';
            alter table version_metadata add constraint check_valid_doi check (doiurl like '10._%/_%' or doiurl is null);
        </sql>
    </changeSet>
    <changeSet id="add_constraints_triggers_for_apptools" author="natalieperez">
        <sql dbms="postgresql">
            CREATE UNIQUE INDEX if not exists full_apptool_name ON apptool USING btree (sourcecontrol, organization, repository, workflowname) WHERE workflowname IS NOT NULL;
            CREATE UNIQUE INDEX if not exists partial_apptool_name ON apptool USING btree (sourcecontrol, organization, repository) WHERE workflowname IS NULL;
        </sql>
        <createTable tableName="fullworkflowpath">
            <column autoIncrement="true" name="id" type="BIGINT">
                <constraints nullable="false" primaryKey="true" primaryKeyName="fullworkflowpath_pkey"/>
            </column>
            <column name="organization" type="VARCHAR(255)">
                <constraints nullable="false"/>
            </column>
            <column name="repository" type="VARCHAR(255)">
                <constraints nullable="false"/>
            </column>
            <column name="sourcecontrol" type="TEXT">
                <constraints nullable="false"/>
            </column>
            <column name="workflowname" type="TEXT"/>
        </createTable>
        <sql dbms="postgresql">
            CREATE UNIQUE INDEX full_workflow_name_masterlist ON fullworkflowpath USING btree (sourcecontrol, organization, repository, workflowname) WHERE workflowname IS NOT NULL;
            CREATE UNIQUE INDEX partial_workflow_name_masterlist ON fullworkflowpath USING btree (sourcecontrol, organization, repository) WHERE workflowname IS NULL;

            CREATE OR REPLACE FUNCTION workflow_path_insert_trigger_fnc()
            RETURNS trigger AS
            '
            BEGIN
            INSERT INTO fullworkflowpath(id, organization, repository, sourcecontrol, workflowname)
            VALUES (NEW.id, NEW.organization, NEW.repository, NEW.sourcecontrol, NEW.workflowname);
            RETURN NEW;
            END;
            '
            LANGUAGE 'plpgsql';

            CREATE TRIGGER workflow_path_trigger
            AFTER INSERT
            ON workflow
            FOR EACH ROW
            EXECUTE PROCEDURE workflow_path_insert_trigger_fnc();

            CREATE TRIGGER apptool_path_trigger
            AFTER INSERT
            ON apptool
            FOR EACH ROW
            EXECUTE PROCEDURE workflow_path_insert_trigger_fnc();

            CREATE OR REPLACE FUNCTION workflow_path_deletion_trigger_fnc()
            RETURNS trigger AS
            '
            BEGIN
            DELETE FROM fullworkflowpath
            WHERE OLD.id = fullworkflowpath.id;
            RETURN NEW;
            END;
            '
            LANGUAGE 'plpgsql';

            CREATE TRIGGER workflow_path_deletion_trigger
            AFTER DELETE
            ON workflow
            FOR EACH ROW
            EXECUTE PROCEDURE workflow_path_deletion_trigger_fnc();

            CREATE TRIGGER apptool_path_deletion_trigger
            AFTER DELETE
            ON apptool
            FOR EACH ROW
            EXECUTE PROCEDURE workflow_path_deletion_trigger_fnc();
        </sql>
    </changeSet>
<<<<<<< HEAD
    <changeSet author="svonworl" id="clearCwlToolTableJson">
        <!-- DOCK-1548 improves CWL parsing, so clear the tool table json from all CWL workflow versions so that it will be recalculated. -->
        <sql dbms="postgresql">
            update workflowversion set tooltablejson = null where workflowpath like '%.cwl';
        </sql>
=======
    <changeSet author="gluu (generated)" id="topicPhaseTwoChanges">
        <addColumn tableName="apptool">
            <column name="topicautomatic" type="varchar(150 BYTE)"/>
        </addColumn>
        <addColumn tableName="service">
            <column name="topicautomatic" type="varchar(150 BYTE)"/>
        </addColumn>
        <addColumn tableName="tool">
            <column name="topicautomatic" type="varchar(150 BYTE)"/>
        </addColumn>
        <addColumn tableName="workflow">
            <column name="topicautomatic" type="varchar(150 BYTE)"/>
        </addColumn>
        <addColumn tableName="apptool">
            <column name="topicmanual" type="varchar(150 BYTE)"/>
        </addColumn>
        <addColumn tableName="service">
            <column name="topicmanual" type="varchar(150 BYTE)"/>
        </addColumn>
        <addColumn tableName="tool">
            <column name="topicmanual" type="varchar(150 BYTE)"/>
        </addColumn>
        <addColumn tableName="workflow">
            <column name="topicmanual" type="varchar(150 BYTE)"/>
        </addColumn>
        <addColumn tableName="apptool">
            <column defaultValue="AUTOMATIC" name="topicselection" type="varchar(32 BYTE)">
                <constraints nullable="false"/>
            </column>
        </addColumn>
        <addColumn tableName="service">
            <column defaultValue="AUTOMATIC" name="topicselection" type="varchar(32 BYTE)">
                <constraints nullable="false"/>
            </column>
        </addColumn>
        <addColumn tableName="tool">
            <column defaultValue="AUTOMATIC" name="topicselection" type="varchar(32 BYTE)">
                <constraints nullable="false"/>
            </column>
        </addColumn>
        <addColumn tableName="workflow">
            <column defaultValue="AUTOMATIC" name="topicselection" type="varchar(32 BYTE)">
                <constraints nullable="false"/>
            </column>
        </addColumn>
        <dropColumn columnName="topic" tableName="apptool"/>
        <dropColumn columnName="topic" tableName="service"/>
        <dropColumn columnName="topic" tableName="tool"/>
        <dropColumn columnName="topic" tableName="workflow"/>
>>>>>>> b4fd8716
    </changeSet>
</databaseChangeLog><|MERGE_RESOLUTION|>--- conflicted
+++ resolved
@@ -319,13 +319,6 @@
             EXECUTE PROCEDURE workflow_path_deletion_trigger_fnc();
         </sql>
     </changeSet>
-<<<<<<< HEAD
-    <changeSet author="svonworl" id="clearCwlToolTableJson">
-        <!-- DOCK-1548 improves CWL parsing, so clear the tool table json from all CWL workflow versions so that it will be recalculated. -->
-        <sql dbms="postgresql">
-            update workflowversion set tooltablejson = null where workflowpath like '%.cwl';
-        </sql>
-=======
     <changeSet author="gluu (generated)" id="topicPhaseTwoChanges">
         <addColumn tableName="apptool">
             <column name="topicautomatic" type="varchar(150 BYTE)"/>
@@ -375,6 +368,11 @@
         <dropColumn columnName="topic" tableName="service"/>
         <dropColumn columnName="topic" tableName="tool"/>
         <dropColumn columnName="topic" tableName="workflow"/>
->>>>>>> b4fd8716
+    </changeSet>
+    <changeSet author="svonworl" id="clearCwlToolTableJson">
+        <!-- DOCK-1548 improves CWL parsing, so clear the tool table json from all CWL workflow versions so that it will be recalculated. -->
+        <sql dbms="postgresql">
+            update workflowversion set tooltablejson = null where workflowpath like '%.cwl';
+        </sql>
     </changeSet>
 </databaseChangeLog>
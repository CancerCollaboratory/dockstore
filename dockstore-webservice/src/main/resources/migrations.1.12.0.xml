--- conflicted
+++ resolved
@@ -105,13 +105,6 @@
     <changeSet id="deleteVersion" author="gluu">
         <delete tableName="collection_entry_version"><where>version_id not in (SELECT id from workflowversion union select id from tag) and version_id is not null</where></delete>
     </changeSet>
-<<<<<<< HEAD
-    <changeSet id="deleteCollection" author="svonworl">
-        <sql dbms="postgresql">
-            create table collection_deleted (like collection);
-        </sql>
-    </changeSet>
-=======
     <changeSet author="ktran (generated)" id="addMultipleOrcidPutCodesForVersionMetadata">
         <createTable tableName="version_metadata_orcidputcode">
             <column name="version_metadata_id" type="BIGINT">
@@ -191,5 +184,9 @@
         <dropColumn columnName="orcidputcode" tableName="version_metadata"/>
         <dropColumn columnName="orcidputcode" tableName="workflow"/>
     </changeSet>
->>>>>>> c877e35f
+    <changeSet id="deleteCollection" author="svonworl">
+        <sql dbms="postgresql">
+            create table collection_deleted (like collection);
+        </sql>
+    </changeSet>
 </databaseChangeLog>
--- conflicted
+++ resolved
@@ -387,7 +387,12 @@
             alter table sourcefile enable row level security;
         </sql>
     </changeSet>
-<<<<<<< HEAD
+    <changeSet author="dyuen (generated)" id="addAppToolEvents">
+        <addColumn tableName="event">
+            <column name="apptoolid" type="int8"/>
+        </addColumn>
+        <addForeignKeyConstraint baseColumnNames="apptoolid" baseTableName="event" constraintName="fkApptoolId" deferrable="false" initiallyDeferred="false" onDelete="NO ACTION" onUpdate="NO ACTION" referencedColumnNames="id" referencedTableName="apptool"/>
+    </changeSet>
     <changeSet author="ktran (generated)" id="orcidAuthorInfo">
         <sql dbms="postgresql">
             <comment>Remove all ORCID authors because there are many duplicates</comment>
@@ -399,12 +404,5 @@
             alter table orcidauthor add constraint check_valid_orcid check (orcid like '____-____-____-____');
         </sql>
         <addUniqueConstraint columnNames="orcid" constraintName="unique_orcid_index" tableName="orcidauthor"/>
-=======
-    <changeSet author="dyuen (generated)" id="addAppToolEvents">
-        <addColumn tableName="event">
-            <column name="apptoolid" type="int8"/>
-        </addColumn>
-        <addForeignKeyConstraint baseColumnNames="apptoolid" baseTableName="event" constraintName="fkApptoolId" deferrable="false" initiallyDeferred="false" onDelete="NO ACTION" onUpdate="NO ACTION" referencedColumnNames="id" referencedTableName="apptool"/>
->>>>>>> df063023
     </changeSet>
 </databaseChangeLog>
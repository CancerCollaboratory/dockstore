<?xml version="1.1" encoding="UTF-8" standalone="no"?>
<!--
  ~    Copyright 2021 OICR
  ~
  ~    Licensed under the Apache License, Version 2.0 (the "License");
  ~    you may not use this file except in compliance with the License.
  ~    You may obtain a copy of the License at
  ~
  ~        http://www.apache.org/licenses/LICENSE-2.0
  ~
  ~    Unless required by applicable law or agreed to in writing, software
  ~    distributed under the License is distributed on an "AS IS" BASIS,
  ~    WITHOUT WARRANTIES OR CONDITIONS OF ANY KIND, either express or implied.
  ~    See the License for the specific language governing permissions and
  ~    limitations under the License.
  -->

<databaseChangeLog xmlns="http://www.liquibase.org/xml/ns/dbchangelog" xmlns:xsi="http://www.w3.org/2001/XMLSchema-instance"
                   xsi:schemaLocation="http://www.liquibase.org/xml/ns/dbchangelog http://www.liquibase.org/xml/ns/dbchangelog/dbchangelog-3.5.xsd"
                   context="1.12.0">
    <changeSet author="ktran (generated)" id="addImageSpecifier">
        <addColumn tableName="image">
            <column name="specifier" type="varchar(255 BYTE)"/>
        </addColumn>
    </changeSet>

    <changeSet author="natalieperez (generated)" id="addAppTool">
        <createTable tableName="apptool">
            <column name="id" type="BIGINT">
                <constraints nullable="false" primaryKey="true" primaryKeyName="apptool_pkey"/>
            </column>
            <column name="author" type="VARCHAR(255)"/>
            <column name="conceptdoi" type="VARCHAR(255)"/>
            <column name="dbcreatedate" type="TIMESTAMP WITHOUT TIME ZONE">
                <constraints nullable="false"/>
            </column>
            <column name="dbupdatedate" type="TIMESTAMP WITHOUT TIME ZONE">
                <constraints nullable="false"/>
            </column>
            <column name="description" type="TEXT"/>
            <column name="email" type="VARCHAR(255)"/>
            <column name="giturl" type="VARCHAR(255)"/>
            <column name="ispublished" type="BOOLEAN"/>
            <column name="lastmodified" type="TIMESTAMP WITHOUT TIME ZONE"/>
            <column name="lastupdated" type="TIMESTAMP WITHOUT TIME ZONE"/>
            <column name="licensename" type="VARCHAR(255)"/>
            <column name="orcidputcode" type="VARCHAR(255)"/>
            <column name="topicid" type="BIGINT"/>
            <column name="checkerid" type="BIGINT"/>
            <column name="descriptortype" type="VARCHAR(255)">
                <constraints nullable="false"/>
            </column>
            <column defaultValue="n/a" name="descriptortypesubclass" type="VARCHAR(255)">
                <constraints nullable="false"/>
            </column>
            <column name="forumurl" type="VARCHAR(256)"/>
            <column defaultValue="STUB" name="mode" type="TEXT">
                <constraints nullable="false"/>
            </column>
            <column name="organization" type="VARCHAR(255)">
                <constraints nullable="false"/>
            </column>
            <column name="repository" type="VARCHAR(255)">
                <constraints nullable="false"/>
            </column>
            <column name="sourcecontrol" type="TEXT">
                <constraints nullable="false"/>
            </column>
            <column name="workflowname" type="TEXT"/>
            <column name="actualdefaultversion" type="BIGINT"/>
        </createTable>
        <addForeignKeyConstraint baseColumnNames="actualdefaultversion" baseTableName="apptool" constraintName="fk_defaultversion_apptool" deferrable="false" initiallyDeferred="false" onDelete="NO ACTION" onUpdate="NO ACTION" referencedColumnNames="id" referencedTableName="workflowversion"/>
        <addUniqueConstraint columnNames="actualdefaultversion" constraintName="uk_actualdefaultversion_apptool" tableName="apptool"/>
        <addUniqueConstraint columnNames="checkerid" constraintName="uk_checkerid_apptool" tableName="apptool"/>
        <addForeignKeyConstraint baseColumnNames="checkerid" baseTableName="apptool" constraintName="fk_checkerid_apptool" deferrable="false" initiallyDeferred="false" onDelete="NO ACTION" onUpdate="NO ACTION" referencedColumnNames="id" referencedTableName="workflow"/>
    </changeSet>
    <changeSet author="natalieperez (generated)" id="upgradeLiquibase">
        <dropIndex tableName="cloud_instance" indexName="unique_user_instances"/>
        <addUniqueConstraint columnNames="url, user_id, partner" constraintName="unique_user_instances" tableName="cloud_instance"/>
    </changeSet>
    <changeSet author="gluu (generated)" id="addCheckUrl">
        <addColumn tableName="version_metadata">
            <column name="publicaccessibletestparameterfile" type="bool"/>
        </addColumn>
    </changeSet>
    <changeSet id="calculatedChecksums" author="coverbeck">
        <sql dbms="postgresql">
            create extension if not exists pgcrypto;
            alter table sourcefile disable row level security;
        </sql>
        <dropColumn tableName="sourcefile" columnName="checksums"></dropColumn>
        <sql dbms="postgresql">
            alter table sourcefile add column sha256 text generated always as (digest(content, 'sha256')) stored;
        </sql>
        <sql dbms="postgresql">
            alter table sourcefile enable row level security;
        </sql>
    </changeSet>
    <changeSet author="natalieperez (generated)" id="unique_collection_display_names_per_org">
        <dropUniqueConstraint constraintName="uk_collDisplayName" tableName="collection"/>
        <sql dbms="postgresql">
            create unique index collection_displayname_index on collection (LOWER(displayname), organizationid);
        </sql>
    </changeSet>

    <changeSet id="deleteVersion" author="gluu">
        <delete tableName="collection_entry_version"><where>version_id not in (SELECT id from workflowversion union select id from tag) and version_id is not null</where></delete>
    </changeSet>
<<<<<<< HEAD

    <changeSet author="svonworl" id="categories_new_feature">
        <addColumn tableName="organization">
            <column name="categorizer" type="boolean" defaultValue="false">
                <constraints nullable="false"/>
            </column>
        </addColumn>
        <!-- the following addColumn+addNotNullConstraint combo is necessary because the JPA-generated db defines the discriminator column "dtype" as NOT NULL and also without an SQL-defined DEFAULT value. See https://stackoverflow.com/questions/3997966/can-i-add-a-not-null-column-without-default-value -->
        <addColumn tableName="collection">
            <column name="dtype" type="varchar(31)" value="Collection">
            </column>
        </addColumn>
        <addNotNullConstraint columnName="dtype" tableName="collection"/>
        <sql dbms="postgresql">
            create unique index collection_categoryname_index on collection (LOWER(name)) where dtype = 'Category';
        </sql>
        <sql dbms="postgresql">
            insert into organization (name, displayname, description, status, categorizer, link, email, dbcreatedate, dbupdatedate) values ('dockstore', 'Dockstore', 'Each of this organization''s Collections is a Category.', 'HIDDEN', true, 'https://dockstore.org/', 'support@dockstore.org', LOCALTIMESTAMP, LOCALTIMESTAMP);
        </sql>
        <!-- Add all existing admins, except for the integration test admin user, to the "dockstore" org. -->
        <sql dbms="postgresql">
            insert into organization_user (organizationid, userid, accepted, role) select (select id from organization where name = 'dockstore'), id, true, 'ADMIN' from enduser where isadmin and username not in ('admin@admin.com', 'DockstoreTestUser', 'DockstoreTestUser2');
=======
    <changeSet author="ktran (generated)" id="addMultipleOrcidPutCodesForVersionMetadata">
        <createTable tableName="version_metadata_orcidputcode">
            <column name="version_metadata_id" type="BIGINT">
                <constraints nullable="false" primaryKey="true" primaryKeyName="version_metadata_orcidputcode_pkey"/>
            </column>
            <column name="dbcreatedate" type="TIMESTAMP WITHOUT TIME ZONE"/>
            <column name="dbupdatedate" type="TIMESTAMP WITHOUT TIME ZONE"/>
            <column name="orcidputcode" type="TEXT"/>
            <column name="userid" type="BIGINT">
                <constraints nullable="false" primaryKey="true" primaryKeyName="version_metadata_orcidputcode_pkey"/>
            </column>
        </createTable>
        <addForeignKeyConstraint baseColumnNames="version_metadata_id" baseTableName="version_metadata_orcidputcode" constraintName="fk_version_metadata_id_version_metadata_orcidputcode" deferrable="false" initiallyDeferred="false" onDelete="NO ACTION" onUpdate="NO ACTION" referencedColumnNames="id" referencedTableName="version_metadata"/>
        <addUniqueConstraint columnNames="version_metadata_id, userid, orcidputcode" constraintName="unique_version_metadata_user_orcidputcode" tableName="version_metadata_orcidputcode"/>
    </changeSet>
    <changeSet author="ktran (generated)" id="addMultipleOrcidPutCodesForEntry">
        <createTable tableName="entry_orcidputcode">
            <column name="entry_id" type="BIGINT">
                <constraints nullable="false" primaryKey="true" primaryKeyName="entry_orcidputcode_pkey"/>
            </column>
            <column name="dbcreatedate" type="TIMESTAMP WITHOUT TIME ZONE"/>
            <column name="dbupdatedate" type="TIMESTAMP WITHOUT TIME ZONE"/>
            <column name="orcidputcode" type="TEXT"/>
            <column name="userid" type="BIGINT">
                <constraints nullable="false" primaryKey="true" primaryKeyName="entry_orcidputcode_pkey"/>
            </column>
        </createTable>
        <addUniqueConstraint columnNames="entry_id, userid, orcidputcode" constraintName="unique_entry_user_orcidputcode" tableName="entry_orcidputcode"/>
    </changeSet>
    <changeSet author="ktran" id="migrateOldOrcidPutCode">
        <sql dbms="postgresql">
            <comment>Migrate old orcidputcode if we can tell who exported it, e.g. the workflow entry/version has an orcidputcode and only one user has an orcid id</comment>

            insert into entry_orcidputcode(entry_id, orcidputcode, userid)
            with exported_workflow_orcid_users as (
                select workflow.id, workflow.orcidputcode, user_entry.userid
                from workflow
                inner join user_entry on workflow.id = user_entry.entryid
                inner join enduser on user_entry.userid = enduser.id
                where workflow.orcidputcode is not null and enduser.orcid is not null
            ),
            exported_workflow_one_orcid_user as (
                select id, count(userid)
                from exported_workflow_orcid_users
                group by id
                having count(userid) = 1
            )
            select exported_workflow_one_orcid_user.id, orcidputcode, userid
            from exported_workflow_one_orcid_user
            inner join exported_workflow_orcid_users on exported_workflow_one_orcid_user.id = exported_workflow_orcid_users.id;

            insert into version_metadata_orcidputcode(version_metadata_id, orcidputcode, userid)
            with exported_version_orcid_users as (
                select version_metadata.id, version_metadata.orcidputcode, user_entry.userid
                from version_metadata
                inner join workflowversion on version_metadata.id = workflowversion.id
                inner join workflow on workflowversion.parentid = workflow.id
                inner join user_entry on workflow.id = user_entry.entryid
                inner join enduser on user_entry.userid = enduser.id
                where version_metadata.orcidputcode is not null and enduser.orcid is not null
            ),
            exported_version_one_orcid_user as (
                select id, count(userid)
                from exported_version_orcid_users
                group by id
                having count(userid) = 1
            )
            select exported_version_one_orcid_user.id, orcidputcode, userid
            from exported_version_one_orcid_user
            inner join exported_version_orcid_users on exported_version_one_orcid_user.id = exported_version_orcid_users.id;
        </sql>
    </changeSet>
    <changeSet author="ktran (generated)" id="removeOldOrcidPutCodeColumn">
        <dropColumn columnName="orcidputcode" tableName="apptool"/>
        <dropColumn columnName="orcidputcode" tableName="service"/>
        <dropColumn columnName="orcidputcode" tableName="tool"/>
        <dropColumn columnName="orcidputcode" tableName="version_metadata"/>
        <dropColumn columnName="orcidputcode" tableName="workflow"/>
    </changeSet>
    <changeSet id="deleteCollection" author="svonworl">
        <addColumn tableName="collection">
            <column name="deleted" type="boolean" value="false"/>
        </addColumn>
        <sql dbms="postgresql">
            drop index collection_name_index;
            create unique index collection_name_index on collection (LOWER(name), organizationid) where not deleted;
            drop index collection_displayname_index;
            create unique index collection_displayname_index on collection (LOWER(displayname), organizationid) where not deleted;
>>>>>>> dc64cfbe
        </sql>
    </changeSet>
</databaseChangeLog><|MERGE_RESOLUTION|>--- conflicted
+++ resolved
@@ -102,34 +102,9 @@
             create unique index collection_displayname_index on collection (LOWER(displayname), organizationid);
         </sql>
     </changeSet>
-
     <changeSet id="deleteVersion" author="gluu">
         <delete tableName="collection_entry_version"><where>version_id not in (SELECT id from workflowversion union select id from tag) and version_id is not null</where></delete>
     </changeSet>
-<<<<<<< HEAD
-
-    <changeSet author="svonworl" id="categories_new_feature">
-        <addColumn tableName="organization">
-            <column name="categorizer" type="boolean" defaultValue="false">
-                <constraints nullable="false"/>
-            </column>
-        </addColumn>
-        <!-- the following addColumn+addNotNullConstraint combo is necessary because the JPA-generated db defines the discriminator column "dtype" as NOT NULL and also without an SQL-defined DEFAULT value. See https://stackoverflow.com/questions/3997966/can-i-add-a-not-null-column-without-default-value -->
-        <addColumn tableName="collection">
-            <column name="dtype" type="varchar(31)" value="Collection">
-            </column>
-        </addColumn>
-        <addNotNullConstraint columnName="dtype" tableName="collection"/>
-        <sql dbms="postgresql">
-            create unique index collection_categoryname_index on collection (LOWER(name)) where dtype = 'Category';
-        </sql>
-        <sql dbms="postgresql">
-            insert into organization (name, displayname, description, status, categorizer, link, email, dbcreatedate, dbupdatedate) values ('dockstore', 'Dockstore', 'Each of this organization''s Collections is a Category.', 'HIDDEN', true, 'https://dockstore.org/', 'support@dockstore.org', LOCALTIMESTAMP, LOCALTIMESTAMP);
-        </sql>
-        <!-- Add all existing admins, except for the integration test admin user, to the "dockstore" org. -->
-        <sql dbms="postgresql">
-            insert into organization_user (organizationid, userid, accepted, role) select (select id from organization where name = 'dockstore'), id, true, 'ADMIN' from enduser where isadmin and username not in ('admin@admin.com', 'DockstoreTestUser', 'DockstoreTestUser2');
-=======
     <changeSet author="ktran (generated)" id="addMultipleOrcidPutCodesForVersionMetadata">
         <createTable tableName="version_metadata_orcidputcode">
             <column name="version_metadata_id" type="BIGINT">
@@ -209,7 +184,8 @@
         <dropColumn columnName="orcidputcode" tableName="version_metadata"/>
         <dropColumn columnName="orcidputcode" tableName="workflow"/>
     </changeSet>
-    <changeSet id="deleteCollection" author="svonworl">
+
+    <changeSet author="svonworl" id="deleteCollection">
         <addColumn tableName="collection">
             <column name="deleted" type="boolean" value="false"/>
         </addColumn>
@@ -218,7 +194,30 @@
             create unique index collection_name_index on collection (LOWER(name), organizationid) where not deleted;
             drop index collection_displayname_index;
             create unique index collection_displayname_index on collection (LOWER(displayname), organizationid) where not deleted;
->>>>>>> dc64cfbe
+        </sql>
+    </changeSet>
+
+    <changeSet author="svonworl" id="categories_new_feature">
+        <addColumn tableName="organization">
+            <column name="categorizer" type="boolean" defaultValue="false">
+                <constraints nullable="false"/>
+            </column>
+        </addColumn>
+        <!-- the following addColumn+addNotNullConstraint combo is necessary because the JPA-generated db defines the discriminator column "dtype" as NOT NULL and also without an SQL-defined DEFAULT value. See https://stackoverflow.com/questions/3997966/can-i-add-a-not-null-column-without-default-value -->
+        <addColumn tableName="collection">
+            <column name="dtype" type="varchar(31)" value="Collection">
+            </column>
+        </addColumn>
+        <addNotNullConstraint columnName="dtype" tableName="collection"/>
+        <sql dbms="postgresql">
+            create unique index collection_categoryname_index on collection (LOWER(name)) where dtype = 'Category';
+        </sql>
+        <sql dbms="postgresql">
+            insert into organization (name, displayname, description, status, categorizer, link, email, dbcreatedate, dbupdatedate) values ('dockstore', 'Dockstore', 'Each of this organization''s Collections is a Category.', 'HIDDEN', true, 'https://dockstore.org/', 'support@dockstore.org', LOCALTIMESTAMP, LOCALTIMESTAMP);
+        </sql>
+        <!-- Add all existing admins, except for the integration test admin user, to the "dockstore" org. -->
+        <sql dbms="postgresql">
+            insert into organization_user (organizationid, userid, accepted, role) select (select id from organization where name = 'dockstore'), id, true, 'ADMIN' from enduser where isadmin and username not in ('admin@admin.com', 'DockstoreTestUser', 'DockstoreTestUser2');
         </sql>
     </changeSet>
 </databaseChangeLog>
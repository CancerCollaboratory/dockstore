--- conflicted
+++ resolved
@@ -4,7 +4,7 @@
   description: "This describes the dockstore API, a webservice that manages pairs\
     \ of Docker images and associated metadata such as CWL documents and Dockerfiles\
     \ used to build those images"
-  version: "1.7.0-alpha.0"
+  version: "1.7.0-alpha.1-SNAPSHOT"
   title: "Dockstore API"
   termsOfService: "TBD"
   contact:
@@ -5940,27 +5940,16 @@
       custom_docker_registry_path:
         type: "string"
         readOnly: true
-<<<<<<< HEAD
       has_checker:
         type: "boolean"
         readOnly: true
       input_file_formats:
-=======
-      last_modified_date:
-        type: "string"
-        format: "date-time"
-        readOnly: true
-      output_file_formats:
->>>>>>> d74b9ea8
         type: "array"
         readOnly: true
         uniqueItems: true
         items:
           $ref: "#/definitions/FileFormat"
-      has_checker:
-        type: "boolean"
-        readOnly: true
-      input_file_formats:
+      output_file_formats:
         type: "array"
         readOnly: true
         uniqueItems: true
@@ -6162,7 +6151,6 @@
       dbUpdateDate:
         type: "string"
         format: "date-time"
-<<<<<<< HEAD
       topicId:
         type: "integer"
         format: "int64"
@@ -6171,22 +6159,12 @@
         type: "boolean"
         readOnly: true
       input_file_formats:
-=======
-      last_modified_date:
-        type: "string"
-        format: "date-time"
-        readOnly: true
-      output_file_formats:
->>>>>>> d74b9ea8
         type: "array"
         readOnly: true
         uniqueItems: true
         items:
           $ref: "#/definitions/FileFormat"
-      has_checker:
-        type: "boolean"
-        readOnly: true
-      input_file_formats:
+      output_file_formats:
         type: "array"
         readOnly: true
         uniqueItems: true
@@ -7239,27 +7217,16 @@
         type: "integer"
         format: "int64"
         readOnly: true
-<<<<<<< HEAD
       has_checker:
         type: "boolean"
         readOnly: true
       input_file_formats:
-=======
-      last_modified_date:
-        type: "string"
-        format: "date-time"
-        readOnly: true
-      output_file_formats:
->>>>>>> d74b9ea8
         type: "array"
         readOnly: true
         uniqueItems: true
         items:
           $ref: "#/definitions/FileFormat"
-      has_checker:
-        type: "boolean"
-        readOnly: true
-      input_file_formats:
+      output_file_formats:
         type: "array"
         readOnly: true
         uniqueItems: true

--- conflicted
+++ resolved
@@ -4,11 +4,7 @@
   description: "This describes the dockstore API, a webservice that manages pairs\
     \ of Docker images and associated metadata such as CWL documents and Dockerfiles\
     \ used to build those images"
-<<<<<<< HEAD
-  version: "1.7.0-alpha.12-SNAPSHOT"
-=======
-  version: "1.7.0-alpha.12"
->>>>>>> aa8f06df
+  version: "1.7.0-alpha.13-SNAPSHOT"
   title: "Dockstore API"
   termsOfService: "TBD"
   contact:

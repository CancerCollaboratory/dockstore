---
swagger: "2.0"
info:
  description: "This describes the dockstore API, a webservice that manages pairs\
    \ of Docker images and associated metadata such as CWL documents and Dockerfiles\
    \ used to build those images"
  version: "1.6.0-alpha.7-SNAPSHOT"
  title: "Dockstore API"
  termsOfService: "TBD"
  contact:
    name: "Dockstore@ga4gh"
    url: "https://github.com/ga4gh/dockstore"
    email: "theglobalalliance@genomicsandhealth.org"
  license:
    name: "Apache License Version 2.0"
    url: "https://github.com/ga4gh/dockstore/blob/develop/LICENSE"
basePath: "/"
tags:
- name: "GA4GH"
  description: "A curated subset of resources proposed as a common standard for tool\
    \ repositories. Implements TRS [2.0.0-beta.2](https://github.com/ga4gh/tool-registry-service-schemas/releases/tag/2.0.0-beta.2)\
    \ . Integrators are welcome to use these endpoints but they are subject to change\
    \ based on community input."
- name: "GA4GHV1"
  description: "A curated subset of resources proposed as a common standard for tool\
    \ repositories. Implements TRS [1.0.0](https://github.com/ga4gh/tool-registry-service-schemas/releases/tag/1.0.0)\
    \ and is considered final (not subject to change)"
- name: "containers"
  description: "List and register entries in the dockstore (pairs of images + metadata\
    \ (CWL and Dockerfile))"
- name: "containertags"
  description: "List and modify tags for containers"
- name: "entries"
  description: "Interact with entries in Dockstore regardless of whether they are\
    \ containers or workflows"
- name: "extendedGA4GH"
  description: "Optional experimental extensions of the GA4GH API"
- name: "hosted"
  description: "Created and modify hosted entries in the dockstore"
- name: "metadata"
  description: "Information about Dockstore like RSS, sitemap, lists of dependencies,\
    \ etc."
- name: "organizations"
- name: "tokens"
  description: "List, modify, refresh, and delete tokens for external services"
- name: "users"
  description: "List, modify, and manage end users of the dockstore"
- name: "workflows"
  description: "List and register workflows in the dockstore (CWL or WDL)"
paths:
  /api/ga4gh/v1/metadata:
    get:
      tags:
      - "GA4GHV1"
      summary: "Return some metadata that is useful for describing this registry"
      description: "Return some metadata that is useful for describing this registry"
      operationId: "metadataGet"
      produces:
      - "application/json"
      - "text/plain"
      parameters: []
      responses:
        200:
          description: "A Metadata object describing this service."
          schema:
            $ref: "#/definitions/MetadataV1"
  /api/ga4gh/v1/tool-classes:
    get:
      tags:
      - "GA4GHV1"
      summary: "List all tool types"
      description: "This endpoint returns all tool-classes available "
      operationId: "toolClassesGet"
      produces:
      - "application/json"
      - "text/plain"
      parameters: []
      responses:
        200:
          description: "An array of methods that match the filter."
          schema:
            type: "array"
            items:
              $ref: "#/definitions/ToolClass"
  /api/ga4gh/v1/tools:
    get:
      tags:
      - "GA4GHV1"
      summary: "List all tools"
      description: "This endpoint returns all tools available or a filtered subset\
        \ using metadata query parameters. "
      operationId: "toolsGet"
      produces:
      - "application/json"
      - "text/plain"
      parameters:
      - name: "id"
        in: "query"
        description: "A unique identifier of the tool, scoped to this registry, for\
          \ example `123456`"
        required: false
        type: "string"
      - name: "registry"
        in: "query"
        description: "The image registry that contains the image."
        required: false
        type: "string"
      - name: "organization"
        in: "query"
        description: "The organization in the registry that published the image."
        required: false
        type: "string"
      - name: "name"
        in: "query"
        description: "The name of the image."
        required: false
        type: "string"
      - name: "toolname"
        in: "query"
        description: "The name of the tool."
        required: false
        type: "string"
      - name: "description"
        in: "query"
        description: "The description of the tool."
        required: false
        type: "string"
      - name: "author"
        in: "query"
        description: "The author of the tool (TODO a thought occurs, are we assuming\
          \ that the author of the CWL and the image are the same?)."
        required: false
        type: "string"
      - name: "offset"
        in: "query"
        description: "Start index of paging. Pagination results can be based on numbers\
          \ or other values chosen by the registry implementor (for example, SHA values).\
          \ If this exceeds the current result set return an empty set.  If not specified\
          \ in the request this will start at the beginning of the results."
        required: false
        type: "string"
      - name: "limit"
        in: "query"
        description: "Amount of records to return in a given page.  By default it\
          \ is 1000."
        required: false
        type: "integer"
        format: "int32"
      responses:
        200:
          description: "An array of Tools that match the filter."
          schema:
            type: "array"
            items:
              $ref: "#/definitions/ToolV1"
  /api/ga4gh/v1/tools/{id}:
    get:
      tags:
      - "GA4GHV1"
      summary: "List one specific tool, acts as an anchor for self references"
      description: "This endpoint returns one specific tool (which has ToolVersions\
        \ nested inside it)"
      operationId: "toolsIdGet"
      produces:
      - "application/json"
      - "text/plain"
      parameters:
      - name: "id"
        in: "path"
        description: "A unique identifier of the tool, scoped to this registry, for\
          \ example `123456`"
        required: true
        type: "string"
      responses:
        200:
          description: "A tool."
          schema:
            $ref: "#/definitions/ToolV1"
  /api/ga4gh/v1/tools/{id}/versions:
    get:
      tags:
      - "GA4GHV1"
      summary: "List versions of a tool"
      description: "Returns all versions of the specified tool"
      operationId: "toolsIdVersionsGet"
      produces:
      - "application/json"
      - "text/plain"
      parameters:
      - name: "id"
        in: "path"
        description: "A unique identifier of the tool, scoped to this registry, for\
          \ example `123456`"
        required: true
        type: "string"
      responses:
        200:
          description: "An array of tool versions"
          schema:
            type: "array"
            items:
              $ref: "#/definitions/ToolVersionV1"
  /api/ga4gh/v1/tools/{id}/versions/{version_id}:
    get:
      tags:
      - "GA4GHV1"
      summary: "List one specific tool version, acts as an anchor for self references"
      description: "This endpoint returns one specific tool version"
      operationId: "toolsIdVersionsVersionIdGet"
      produces:
      - "application/json"
      - "text/plain"
      parameters:
      - name: "id"
        in: "path"
        description: "A unique identifier of the tool, scoped to this registry, for\
          \ example `123456`"
        required: true
        type: "string"
      - name: "version_id"
        in: "path"
        description: "An identifier of the tool version, scoped to this registry,\
          \ for example `v1`"
        required: true
        type: "string"
      responses:
        200:
          description: "A tool version."
          schema:
            $ref: "#/definitions/ToolVersionV1"
  /api/ga4gh/v1/tools/{id}/versions/{version_id}/dockerfile:
    get:
      tags:
      - "GA4GHV1"
      summary: "Get the dockerfile for the specified image."
      description: "Returns the dockerfile for the specified image."
      operationId: "toolsIdVersionsVersionIdDockerfileGet"
      produces:
      - "application/json"
      - "text/plain"
      parameters:
      - name: "id"
        in: "path"
        description: "A unique identifier of the tool, scoped to this registry, for\
          \ example `123456`"
        required: true
        type: "string"
      - name: "version_id"
        in: "path"
        description: "An identifier of the tool version for this particular tool registry,\
          \ for example `v1`"
        required: true
        type: "string"
      responses:
        200:
          description: "The tool payload."
          schema:
            $ref: "#/definitions/ToolDockerfile"
        404:
          description: "The tool payload is not present in the service."
          schema:
            $ref: "#/definitions/ToolDockerfile"
  /api/ga4gh/v1/tools/{id}/versions/{version_id}/{type}/descriptor:
    get:
      tags:
      - "GA4GHV1"
      summary: "Get the tool descriptor (CWL/WDL) for the specified tool."
      description: "Returns the CWL or WDL descriptor for the specified tool."
      operationId: "toolsIdVersionsVersionIdTypeDescriptorGet"
      produces:
      - "application/json"
      - "text/plain"
      parameters:
      - name: "type"
        in: "path"
        description: "The output type of the descriptor. If not specified it is up\
          \ to the underlying implementation to determine which output type to return.\
          \ Plain types return the bare descriptor while the \"non-plain\" types return\
          \ a descriptor wrapped with metadata"
        required: true
        type: "string"
        enum:
        - "CWL"
        - "WDL"
        - "PLAIN_CWL"
        - "PLAIN_WDL"
      - name: "id"
        in: "path"
        description: "A unique identifier of the tool, scoped to this registry, for\
          \ example `123456`"
        required: true
        type: "string"
      - name: "version_id"
        in: "path"
        description: "An identifier of the tool version for this particular tool registry,\
          \ for example `v1`"
        required: true
        type: "string"
      responses:
        200:
          description: "The tool descriptor."
          schema:
            $ref: "#/definitions/ToolDescriptor"
        404:
          description: "The tool can not be output in the specified type."
          schema:
            $ref: "#/definitions/ToolDescriptor"
  /api/ga4gh/v1/tools/{id}/versions/{version_id}/{type}/descriptor/{relative_path}:
    get:
      tags:
      - "GA4GHV1"
      summary: "Get additional tool descriptor files (CWL/WDL) relative to the main\
        \ file"
      description: "Returns additional CWL or WDL descriptors for the specified tool\
        \ in the same or subdirectories"
      operationId: "toolsIdVersionsVersionIdTypeDescriptorRelativePathGet"
      produces:
      - "application/json"
      - "text/plain"
      parameters:
      - name: "type"
        in: "path"
        description: "The output type of the descriptor. If not specified it is up\
          \ to the underlying implementation to determine which output type to return.\
          \  Plain types return the bare descriptor while the \"non-plain\" types\
          \ return a descriptor wrapped with metadata"
        required: true
        type: "string"
        enum:
        - "CWL"
        - "WDL"
        - "PLAIN_CWL"
        - "PLAIN_WDL"
      - name: "id"
        in: "path"
        description: "A unique identifier of the tool, scoped to this registry, for\
          \ example `123456`"
        required: true
        type: "string"
      - name: "version_id"
        in: "path"
        description: "An identifier of the tool version for this particular tool registry,\
          \ for example `v1`"
        required: true
        type: "string"
      - name: "relative_path"
        in: "path"
        description: "A relative path to the additional file (same directory or subdirectories),\
          \ for example 'foo.cwl' would return a 'foo.cwl' from the same directory\
          \ as the main descriptor"
        required: true
        type: "string"
      responses:
        200:
          description: "The tool descriptor."
          schema:
            $ref: "#/definitions/ToolDescriptor"
        404:
          description: "The tool can not be output in the specified type."
          schema:
            $ref: "#/definitions/ToolDescriptor"
  /api/ga4gh/v1/tools/{id}/versions/{version_id}/{type}/tests:
    get:
      tags:
      - "GA4GHV1"
      summary: "Get an array of test JSONs suitable for use with this descriptor type."
      description: ""
      operationId: "toolsIdVersionsVersionIdTypeTestsGet"
      produces:
      - "application/json"
      - "text/plain"
      parameters:
      - name: "type"
        in: "path"
        description: "The output type of the descriptor. If not specified it is up\
          \ to the underlying implementation to determine which output type to return.\
          \ Plain types return the bare descriptor while the \"non-plain\" types return\
          \ a descriptor wrapped with metadata"
        required: true
        type: "string"
        enum:
        - "CWL"
        - "WDL"
        - "PLAIN_CWL"
        - "PLAIN_WDL"
      - name: "id"
        in: "path"
        description: "A unique identifier of the tool, scoped to this registry, for\
          \ example `123456`"
        required: true
        type: "string"
      - name: "version_id"
        in: "path"
        description: "An identifier of the tool version for this particular tool registry,\
          \ for example `v1`"
        required: true
        type: "string"
      responses:
        200:
          description: "The tool test JSON response."
          schema:
            type: "array"
            items:
              $ref: "#/definitions/ToolTestsV1"
        404:
          description: "The tool can not be output in the specified type."
          schema:
            type: "array"
            items:
              $ref: "#/definitions/ToolTestsV1"
  /api/ga4gh/v2/extended/containers/{organization}:
    get:
      tags:
      - "extendedGA4GH"
      summary: "List entries of an organization"
      description: "This endpoint returns entries of an organization. "
      operationId: "entriesOrgGet"
      produces:
      - "application/json"
      - "text/plain"
      parameters:
      - name: "organization"
        in: "path"
        description: "An organization, for example `cancercollaboratory`"
        required: true
        type: "string"
      responses:
        200:
          description: "An array of Tools of the input organization."
          schema:
            type: "array"
            items:
              $ref: "#/definitions/ToolV1"
  /api/ga4gh/v2/extended/organizations:
    get:
      tags:
      - "extendedGA4GH"
      summary: "List all organizations"
      description: "This endpoint returns list of all organizations. "
      operationId: "entriesOrgGet"
      produces:
      - "application/json"
      - "text/plain"
      parameters: []
      responses:
        200:
          description: "An array of organizations' names."
          schema:
            type: "array"
            items:
              type: "string"
  /api/ga4gh/v2/extended/tools/entry/_search:
    post:
      tags:
      - "extendedGA4GH"
      summary: "Search the index of tools"
      description: "This endpoint searches the index for all published tools and workflows.\
        \ Used by utilities that expect to talk to an elastic search endpoint"
      operationId: "toolsIndexSearch"
      produces:
      - "application/json"
      parameters:
      - in: "body"
        name: "body"
        description: "elastic search query"
        required: true
        schema:
          type: "string"
      responses:
        200:
          description: "An elastic search result."
          schema:
            type: "string"
  /api/ga4gh/v2/extended/tools/index:
    post:
      tags:
      - "extendedGA4GH"
      summary: "Update the index of tools"
      description: "This endpoint updates the index for all published tools and workflows. "
      operationId: "toolsIndexGet"
      produces:
      - "text/plain"
      parameters: []
      responses:
        200:
          description: "An array of Tools of the input organization."
      security:
      - BEARER: []
  /api/ga4gh/v2/extended/tools/{organization}:
    get:
      tags:
      - "extendedGA4GH"
      summary: "List tools of an organization"
      description: "This endpoint returns tools of an organization. "
      operationId: "toolsOrgGet"
      produces:
      - "application/json"
      - "text/plain"
      parameters:
      - name: "organization"
        in: "path"
        description: "An organization, for example `cancercollaboratory`"
        required: true
        type: "string"
      responses:
        200:
          description: "An array of Tools of the input organization."
          schema:
            type: "array"
            items:
              $ref: "#/definitions/ToolV1"
  /api/ga4gh/v2/extended/workflows/{organization}:
    get:
      tags:
      - "extendedGA4GH"
      summary: "List workflows of an organization"
      description: "This endpoint returns workflows of an organization. "
      operationId: "workflowsOrgGet"
      produces:
      - "application/json"
      - "text/plain"
      parameters:
      - name: "organization"
        in: "path"
        description: "An organization, for example `cancercollaboratory`"
        required: true
        type: "string"
      responses:
        200:
          description: "An array of Tools of the input organization."
          schema:
            type: "array"
            items:
              $ref: "#/definitions/ToolV1"
  /api/ga4gh/v2/extended/{id}/versions/{version_id}/{type}/tests/{relative_path}:
    post:
      tags:
      - "extendedGA4GH"
      summary: "Annotate test JSON with information on whether it ran successfully\
        \ on particular platforms plus metadata"
      description: "Test JSON can be annotated with whether they ran correctly keyed\
        \ by platform and associated with some metadata "
      operationId: "toolsIdVersionsVersionIdTypeTestsPost"
      produces:
      - "application/json"
      parameters:
      - name: "type"
        in: "path"
        description: "The type of the underlying descriptor. Allowable values include\
          \ \"CWL\", \"WDL\", \"NFL\"."
        required: true
        type: "string"
      - name: "id"
        in: "path"
        description: "A unique identifier of the tool, scoped to this registry, for\
          \ example `123456`"
        required: true
        type: "string"
      - name: "version_id"
        in: "path"
        description: "An identifier of the tool version for this particular tool registry,\
          \ for example `v1`"
        required: true
        type: "string"
      - name: "relative_path"
        in: "path"
        description: "A relative path to the test json as retrieved from the files\
          \ endpoint or the tests endpoint"
        required: true
        type: "string"
        pattern: ".+"
      - name: "platform"
        in: "query"
        description: "Platform to report on"
        required: true
        type: "string"
      - name: "platform_version"
        in: "query"
        description: "Version of the platform to report on"
        required: true
        type: "string"
      - name: "verified"
        in: "query"
        description: "Verification status, omit to delete key"
        required: false
        type: "boolean"
      - name: "metadata"
        in: "query"
        description: "Additional information on the verification (notes, explanation)"
        required: true
        type: "string"
      responses:
        200:
          description: "The tool test JSON response."
          schema:
            type: "object"
            additionalProperties:
              type: "object"
        401:
          description: "Credentials not provided or incorrect"
          schema:
            $ref: "#/definitions/Error"
        404:
          description: "The tool test cannot be found to annotate."
          schema:
            $ref: "#/definitions/Error"
      security:
      - BEARER: []
  /api/ga4gh/v2/metadata:
    get:
      tags:
      - "GA4GH"
      summary: "Return some metadata that is useful for describing this registry"
      description: "Return some metadata that is useful for describing this registry"
      operationId: "metadataGet"
      produces:
      - "application/json"
      - "text/plain"
      parameters: []
      responses:
        200:
          description: "A Metadata object describing this service."
          schema:
            $ref: "#/definitions/Metadata"
  /api/ga4gh/v2/toolClasses:
    get:
      tags:
      - "GA4GH"
      summary: "List all tool types"
      description: "This endpoint returns all tool-classes available "
      operationId: "toolClassesGet"
      produces:
      - "application/json"
      - "text/plain"
      parameters: []
      responses:
        200:
          description: "A list of potential tool classes."
          schema:
            type: "array"
            items:
              $ref: "#/definitions/ToolClass"
  /api/ga4gh/v2/tools:
    get:
      tags:
      - "GA4GH"
      summary: "List all tools"
      description: "This endpoint returns all tools available or a filtered subset\
        \ using metadata query parameters. "
      operationId: "toolsGet"
      produces:
      - "application/json"
      - "text/plain"
      parameters:
      - name: "id"
        in: "query"
        description: "A unique identifier of the tool, scoped to this registry, for\
          \ example `123456`"
        required: false
        type: "string"
      - name: "alias"
        in: "query"
        description: "OPTIONAL for tool registries that support aliases. If provided\
          \ will only return entries with the given alias."
        required: false
        type: "string"
      - name: "registry"
        in: "query"
        description: "The image registry that contains the image."
        required: false
        type: "string"
      - name: "organization"
        in: "query"
        description: "The organization in the registry that published the image."
        required: false
        type: "string"
      - name: "name"
        in: "query"
        description: "The name of the image."
        required: false
        type: "string"
      - name: "toolname"
        in: "query"
        description: "The name of the tool."
        required: false
        type: "string"
      - name: "description"
        in: "query"
        description: "The description of the tool."
        required: false
        type: "string"
      - name: "author"
        in: "query"
        description: "The author of the tool (TODO a thought occurs, are we assuming\
          \ that the author of the CWL and the image are the same?)."
        required: false
        type: "string"
      - name: "checker"
        in: "query"
        description: "Return only checker workflows"
        required: false
        type: "boolean"
      - name: "offset"
        in: "query"
        description: "Start index of paging. Pagination results can be based on numbers\
          \ or other values chosen by the registry implementor (for example, SHA values).\
          \ If this exceeds the current result set return an empty set.  If not specified\
          \ in the request, this will start at the beginning of the results."
        required: false
        type: "string"
      - name: "limit"
        in: "query"
        description: "Amount of records to return in a given page."
        required: false
        type: "integer"
        default: 1000
        format: "int32"
      responses:
        200:
          description: "An array of Tools that match the filter."
          schema:
            type: "array"
            items:
              $ref: "#/definitions/Tool"
  /api/ga4gh/v2/tools/{id}:
    get:
      tags:
      - "GA4GH"
      summary: "List one specific tool, acts as an anchor for self references"
      description: "This endpoint returns one specific tool (which has ToolVersions\
        \ nested inside it)"
      operationId: "toolsIdGet"
      produces:
      - "application/json"
      - "text/plain"
      parameters:
      - name: "id"
        in: "path"
        description: "A unique identifier of the tool, scoped to this registry, for\
          \ example `123456`"
        required: true
        type: "string"
      responses:
        200:
          description: "A tool."
          schema:
            $ref: "#/definitions/Tool"
        404:
          description: "The tool can not be found."
          schema:
            $ref: "#/definitions/Error"
  /api/ga4gh/v2/tools/{id}/versions:
    get:
      tags:
      - "GA4GH"
      summary: "List versions of a tool"
      description: "Returns all versions of the specified tool"
      operationId: "toolsIdVersionsGet"
      produces:
      - "application/json"
      - "text/plain"
      parameters:
      - name: "id"
        in: "path"
        description: "A unique identifier of the tool, scoped to this registry, for\
          \ example `123456`"
        required: true
        type: "string"
      responses:
        200:
          description: "An array of tool versions"
          schema:
            type: "array"
            items:
              $ref: "#/definitions/ToolVersion"
  /api/ga4gh/v2/tools/{id}/versions/{version_id}:
    get:
      tags:
      - "GA4GH"
      summary: "List one specific tool version, acts as an anchor for self references"
      description: "This endpoint returns one specific tool version"
      operationId: "toolsIdVersionsVersionIdGet"
      produces:
      - "application/json"
      - "text/plain"
      parameters:
      - name: "id"
        in: "path"
        description: "A unique identifier of the tool, scoped to this registry, for\
          \ example `123456`"
        required: true
        type: "string"
      - name: "version_id"
        in: "path"
        description: "An identifier of the tool version, scoped to this registry,\
          \ for example `v1`"
        required: true
        type: "string"
      responses:
        200:
          description: "A tool version."
          schema:
            $ref: "#/definitions/ToolVersion"
        404:
          description: "The tool can not be found."
          schema:
            $ref: "#/definitions/Error"
  /api/ga4gh/v2/tools/{id}/versions/{version_id}/containerfile:
    get:
      tags:
      - "GA4GH"
      summary: "Get the container specification(s) for the specified image."
      description: "Returns the container specifications(s) for the specified image.\
        \ For example, a CWL CommandlineTool can be associated with one specification\
        \ for a container, a CWL Workflow can be associated with multiple specifications\
        \ for containers"
      operationId: "toolsIdVersionsVersionIdContainerfileGet"
      produces:
      - "application/json"
      - "text/plain"
      parameters:
      - name: "id"
        in: "path"
        description: "A unique identifier of the tool, scoped to this registry, for\
          \ example `123456`"
        required: true
        type: "string"
      - name: "version_id"
        in: "path"
        description: "An identifier of the tool version for this particular tool registry,\
          \ for example `v1`"
        required: true
        type: "string"
      responses:
        200:
          description: "The tool payload."
          schema:
            type: "array"
            items:
              $ref: "#/definitions/FileWrapper"
        404:
          description: "There are no container specifications for this tool"
          schema:
            $ref: "#/definitions/Error"
  /api/ga4gh/v2/tools/{id}/versions/{version_id}/{type}/descriptor:
    get:
      tags:
      - "GA4GH"
      summary: "Get the tool descriptor for the specified tool"
      description: "Returns the descriptor for the specified tool (examples include\
        \ CWL, WDL, or Nextflow documents)."
      operationId: "toolsIdVersionsVersionIdTypeDescriptorGet"
      produces:
      - "application/json"
      - "text/plain"
      parameters:
      - name: "type"
        in: "path"
        description: "The output type of the descriptor. If not specified, it is up\
          \ to the underlying implementation to determine which output type to return.\
          \ Plain types return the bare descriptor while the \"non-plain\" types return\
          \ a descriptor wrapped with metadata. Allowable values include \"CWL\",\
          \ \"WDL\", \"NFL\", \"PLAIN_CWL\", \"PLAIN_WDL\", \"PLAIN_NFL\"."
        required: true
        type: "string"
      - name: "id"
        in: "path"
        description: "A unique identifier of the tool, scoped to this registry, for\
          \ example `123456`"
        required: true
        type: "string"
      - name: "version_id"
        in: "path"
        description: "An identifier of the tool version, scoped to this registry,\
          \ for example `v1`"
        required: true
        type: "string"
      responses:
        200:
          description: "The tool descriptor."
          schema:
            $ref: "#/definitions/FileWrapper"
        404:
          description: "The tool descriptor can not be found."
          schema:
            $ref: "#/definitions/Error"
  /api/ga4gh/v2/tools/{id}/versions/{version_id}/{type}/descriptor/{relative_path}:
    get:
      tags:
      - "GA4GH"
      summary: "Get additional tool descriptor files relative to the main file"
      description: "Descriptors can often include imports that refer to additional\
        \ descriptors. This returns additional descriptors for the specified tool\
        \ in the same or other directories that can be reached as a relative path.\
        \ This endpoint can be useful for workflow engine implementations like cwltool\
        \ to programmatically download all the descriptors for a tool and run it.\
        \ This can optionally include other files described with FileWrappers such\
        \ as test parameters and containerfiles. "
      operationId: "toolsIdVersionsVersionIdTypeDescriptorRelativePathGet"
      produces:
      - "application/json"
      - "text/plain"
      parameters:
      - name: "type"
        in: "path"
        description: "The output type of the descriptor. If not specified, it is up\
          \ to the underlying implementation to determine which output type to return.\
          \ Plain types return the bare descriptor while the \"non-plain\" types return\
          \ a descriptor wrapped with metadata. Allowable values are \"CWL\", \"WDL\"\
          , \"NFL\", \"PLAIN_CWL\", \"PLAIN_WDL\", \"PLAIN_NFL\"."
        required: true
        type: "string"
      - name: "id"
        in: "path"
        description: "A unique identifier of the tool, scoped to this registry, for\
          \ example `123456`"
        required: true
        type: "string"
      - name: "version_id"
        in: "path"
        description: "An identifier of the tool version for this particular tool registry,\
          \ for example `v1`"
        required: true
        type: "string"
      - name: "relative_path"
        in: "path"
        description: "A relative path to the additional file (same directory or subdirectories),\
          \ for example 'foo.cwl' would return a 'foo.cwl' from the same directory\
          \ as the main descriptor. 'nestedDirectory/foo.cwl' would return the file\
          \  from a nested subdirectory.  Unencoded paths such 'sampleDirectory/foo.cwl'\
          \ should also be allowed"
        required: true
        type: "string"
        pattern: ".+"
      responses:
        200:
          description: "The tool descriptor."
          schema:
            $ref: "#/definitions/FileWrapper"
        404:
          description: "The tool can not be output in the specified type."
          schema:
            $ref: "#/definitions/Error"
  /api/ga4gh/v2/tools/{id}/versions/{version_id}/{type}/files:
    get:
      tags:
      - "GA4GH"
      summary: "Get a list of objects that contain the relative path and file type"
      description: "Get a list of objects that contain the relative path and file\
        \ type. The descriptors are intended for use with the /tools/{id}/versions/{version_id}/{type}/descriptor/{relative_path\
        \ : .+} endpoint."
      operationId: "toolsIdVersionsVersionIdTypeFilesGet"
      produces:
      - "application/json"
      - "text/plain"
      parameters:
      - name: "type"
        in: "path"
        description: "The output type of the descriptor. Examples of allowable values\
          \ are \"CWL\", \"WDL\", and \"NextFlow.\""
        required: true
        type: "string"
      - name: "id"
        in: "path"
        description: "A unique identifier of the tool, scoped to this registry, for\
          \ example `123456`"
        required: true
        type: "string"
      - name: "version_id"
        in: "path"
        description: "An identifier of the tool version for this particular tool registry,\
          \ for example `v1`"
        required: true
        type: "string"
      responses:
        200:
          description: "The array of File JSON responses."
          schema:
            type: "array"
            items:
              $ref: "#/definitions/ToolFile"
        404:
          description: "The tool can not be output in the specified type."
          schema:
            $ref: "#/definitions/Error"
  /api/ga4gh/v2/tools/{id}/versions/{version_id}/{type}/tests:
    get:
      tags:
      - "GA4GH"
      summary: "Get a list of test JSONs"
      description: "Get a list of test JSONs (these allow you to execute the tool\
        \ successfully) suitable for use with this descriptor type."
      operationId: "toolsIdVersionsVersionIdTypeTestsGet"
      produces:
      - "application/json"
      - "text/plain"
      parameters:
      - name: "type"
        in: "path"
        description: "The type of the underlying descriptor. Allowable values include\
          \ \"CWL\", \"WDL\", \"NFL\", \"PLAIN_CWL\", \"PLAIN_WDL\", \"PLAIN_NFL\"\
          . For example, \"CWL\" would return an list of ToolTests objects while \"\
          PLAIN_CWL\" would return a bare JSON list with the content of the tests. "
        required: true
        type: "string"
      - name: "id"
        in: "path"
        description: "A unique identifier of the tool, scoped to this registry, for\
          \ example `123456`"
        required: true
        type: "string"
      - name: "version_id"
        in: "path"
        description: "An identifier of the tool version for this particular tool registry,\
          \ for example `v1`"
        required: true
        type: "string"
      responses:
        200:
          description: "The tool test JSON response."
          schema:
            type: "array"
            items:
              $ref: "#/definitions/FileWrapper"
        404:
          description: "The tool can not be output in the specified type."
          schema:
            $ref: "#/definitions/Error"
  /auth/tokens/bitbucket.org:
    get:
      tags:
      - "tokens"
      summary: "Add a new bitbucket.org token, used by quay.io redirect."
      description: "This is used as part of the OAuth 2 web flow. Once a user has\
        \ approved permissions for CollaboratoryTheir browser will load the redirect\
        \ URI which should resolve here"
      operationId: "addBitbucketToken"
      produces:
      - "application/json"
      parameters:
      - name: "code"
        in: "query"
        required: false
        type: "string"
      responses:
        200:
          description: "successful operation"
          schema:
            $ref: "#/definitions/Token"
      security:
      - BEARER: []
  /auth/tokens/github:
    post:
      tags:
      - "tokens"
      summary: "Allow satellizer to post a new GitHub token to dockstore, used by\
        \ login, can create new users."
      description: "A post method is required by saetillizer to send the GitHub token"
      operationId: "addToken"
      produces:
      - "application/json"
      parameters:
      - in: "body"
        name: "body"
        description: "code"
        required: false
        schema:
          type: "string"
      responses:
        200:
          description: "successful operation"
          schema:
            $ref: "#/definitions/Token"
      security:
      - BEARER: []
  /auth/tokens/github.com:
    get:
      tags:
      - "tokens"
      summary: "Add a new github.com token, used by accounts page."
      description: "This is used as part of the OAuth 2 web flow. Once a user has\
        \ approved permissions for CollaboratoryTheir browser will load the redirect\
        \ URI which should resolve here"
      operationId: "addGithubToken"
      produces:
      - "application/json"
      parameters:
      - name: "code"
        in: "query"
        required: false
        type: "string"
      responses:
        200:
          description: "successful operation"
          schema:
            $ref: "#/definitions/Token"
      security:
      - BEARER: []
  /auth/tokens/gitlab.com:
    get:
      tags:
      - "tokens"
      summary: "Add a new gitlab.com token."
      description: "This is used as part of the OAuth 2 web flow. Once a user has\
        \ approved permissions for CollaboratoryTheir browser will load the redirect\
        \ URI which should resolve here"
      operationId: "addGitlabToken"
      produces:
      - "application/json"
      parameters:
      - name: "code"
        in: "query"
        required: false
        type: "string"
      responses:
        200:
          description: "successful operation"
          schema:
            $ref: "#/definitions/Token"
      security:
      - BEARER: []
  /auth/tokens/google:
    post:
      tags:
      - "tokens"
      summary: "Allow satellizer to post a new Google token to Dockstore."
      description: "A post method is required by satellizer to send the Google token"
      operationId: "addGoogleToken"
      produces:
      - "application/json"
      parameters:
      - in: "body"
        name: "body"
        description: "code"
        required: false
        schema:
          type: "string"
      responses:
        200:
          description: "successful operation"
          schema:
            $ref: "#/definitions/Token"
      security:
      - BEARER: []
  /auth/tokens/quay.io:
    get:
      tags:
      - "tokens"
      summary: "Add a new quay IO token."
      description: "This is used as part of the OAuth 2 web flow. Once a user has\
        \ approved permissions for CollaboratoryTheir browser will load the redirect\
        \ URI which should resolve here"
      operationId: "addQuayToken"
      produces:
      - "application/json"
      parameters:
      - name: "access_token"
        in: "query"
        required: false
        type: "string"
      responses:
        200:
          description: "successful operation"
          schema:
            $ref: "#/definitions/Token"
      security:
      - BEARER: []
  /auth/tokens/{tokenId}:
    get:
      tags:
      - "tokens"
      summary: "Get a specific token by id."
      description: ""
      operationId: "listToken"
      produces:
      - "application/json"
      parameters:
      - name: "tokenId"
        in: "path"
        description: "ID of token to return"
        required: true
        type: "integer"
        format: "int64"
      responses:
        200:
          description: "successful operation"
          schema:
            $ref: "#/definitions/Token"
        400:
          description: "Invalid ID supplied"
        404:
          description: "Token not found"
      security:
      - BEARER: []
    delete:
      tags:
      - "tokens"
      summary: "Delete a token."
      description: ""
      operationId: "deleteToken"
      produces:
      - "application/json"
      parameters:
      - name: "tokenId"
        in: "path"
        description: "Token id to delete"
        required: true
        type: "integer"
        format: "int64"
      responses:
        400:
          description: "Invalid token value"
      security:
      - BEARER: []
  /containers/dockerRegistryList:
    get:
      tags:
      - "containers"
      summary: "Get the list of docker registries supported on Dockstore."
      description: "Does not need authentication"
      operationId: "getDockerRegistries"
      produces:
      - "application/json"
      parameters: []
      responses:
        200:
          description: "successful operation"
          schema:
            type: "array"
            items:
              $ref: "#/definitions/RegistryBean"
  /containers/hostedEntry:
    post:
      tags:
      - "hosted"
      summary: "Create a hosted tool."
      description: ""
      operationId: "createHostedTool"
      produces:
      - "application/json"
      parameters:
      - name: "registry"
        in: "query"
        description: "The Docker registry (Tools only)"
        required: false
        type: "string"
      - name: "name"
        in: "query"
        description: "The repository name"
        required: true
        type: "string"
      - name: "descriptorType"
        in: "query"
        description: "The descriptor type (Workflows only)"
        required: false
        type: "string"
      - name: "namespace"
        in: "query"
        description: "The Docker namespace (Tools only)"
        required: false
        type: "string"
      - name: "entryName"
        in: "query"
        description: "Optional entry name (Tools only)"
        required: false
        type: "string"
      responses:
        200:
          description: "successful operation"
          schema:
            $ref: "#/definitions/DockstoreTool"
      security:
      - BEARER: []
  /containers/hostedEntry/{entryId}:
    delete:
      tags:
      - "hosted"
      summary: "Delete a revision of a hosted tool."
      description: ""
      operationId: "deleteHostedToolVersion"
      produces:
      - "application/json"
      parameters:
      - name: "entryId"
        in: "path"
        description: "Entry to modify."
        required: true
        type: "integer"
        format: "int64"
      - name: "version"
        in: "query"
        description: "version"
        required: true
        type: "string"
      responses:
        200:
          description: "successful operation"
          schema:
            $ref: "#/definitions/DockstoreTool"
      security:
      - BEARER: []
    patch:
      tags:
      - "hosted"
      summary: "Non-idempotent operation for creating new revisions of hosted tools."
      description: ""
      operationId: "editHostedTool"
      produces:
      - "application/json"
      parameters:
      - name: "entryId"
        in: "path"
        description: "Entry to modify."
        required: true
        type: "integer"
        format: "int64"
      - in: "body"
        name: "body"
        description: "Set of updated sourcefiles, add files by adding new files with\
          \ unknown paths, delete files by including them with emptied content"
        required: true
        schema:
          type: "array"
          items:
            $ref: "#/definitions/SourceFile"
      responses:
        200:
          description: "successful operation"
          schema:
            $ref: "#/definitions/DockstoreTool"
      security:
      - BEARER: []
  /containers/namespace/{namespace}/published:
    get:
      tags:
      - "containers"
      summary: "List all published tools belonging to the specified namespace."
      description: "NO authentication"
      operationId: "getPublishedContainersByNamespace"
      produces:
      - "application/json"
      parameters:
      - name: "namespace"
        in: "path"
        description: "namespace"
        required: true
        type: "string"
      responses:
        200:
          description: "successful operation"
          schema:
            type: "array"
            items:
              $ref: "#/definitions/DockstoreTool"
  /containers/path/tool/{repository}:
    get:
      tags:
      - "containers"
      summary: "Get a tool by the specific tool path"
      description: "Requires full path (including tool name if applicable)."
      operationId: "getContainerByToolPath"
      produces:
      - "application/json"
      parameters:
      - name: "repository"
        in: "path"
        description: "repository path"
        required: true
        type: "string"
      - name: "include"
        in: "query"
        description: "Comma-delimited list of fields to include: validations"
        required: false
        type: "string"
      responses:
        200:
          description: "successful operation"
          schema:
            $ref: "#/definitions/DockstoreTool"
      security:
      - BEARER: []
  /containers/path/tool/{repository}/published:
    get:
      tags:
      - "containers"
      summary: "Get a published tool by the specific tool path."
      description: "Requires full path (including tool name if applicable)."
      operationId: "getPublishedContainerByToolPath"
      produces:
      - "application/json"
      parameters:
      - name: "repository"
        in: "path"
        description: "repository path"
        required: true
        type: "string"
      - name: "include"
        in: "query"
        description: "Comma-delimited list of fields to include: validations"
        required: false
        type: "string"
      responses:
        200:
          description: "successful operation"
          schema:
            $ref: "#/definitions/DockstoreTool"
  /containers/path/{containerId}/tags:
    get:
      tags:
      - "containertags"
      summary: "Get tags for a tool by id."
      description: ""
      operationId: "getTagsByPath"
      produces:
      - "application/json"
      parameters:
      - name: "containerId"
        in: "path"
        description: "Tool to modify."
        required: true
        type: "integer"
        format: "int64"
      responses:
        200:
          description: "successful operation"
          schema:
            type: "array"
            uniqueItems: true
            items:
              $ref: "#/definitions/Tag"
      security:
      - BEARER: []
  /containers/path/{repository}:
    get:
      tags:
      - "containers"
      summary: "Get a list of tools by path."
      description: "Does not require tool name."
      operationId: "getContainerByPath"
      produces:
      - "application/json"
      parameters:
      - name: "repository"
        in: "path"
        description: "repository path"
        required: true
        type: "string"
      responses:
        200:
          description: "successful operation"
          schema:
            type: "array"
            items:
              $ref: "#/definitions/DockstoreTool"
      security:
      - BEARER: []
  /containers/path/{repository}/published:
    get:
      tags:
      - "containers"
      summary: "Get a list of published tools by path."
      description: "NO authentication"
      operationId: "getPublishedContainerByPath"
      produces:
      - "application/json"
      parameters:
      - name: "repository"
        in: "path"
        description: "repository path"
        required: true
        type: "string"
      responses:
        200:
          description: "successful operation"
          schema:
            $ref: "#/definitions/DockstoreTool"
  /containers/published:
    get:
      tags:
      - "containers"
      summary: "List all published tools."
      description: "NO authentication"
      operationId: "allPublishedContainers"
      produces:
      - "application/json"
      parameters:
      - name: "offset"
        in: "query"
        description: "Start index of paging. Pagination results can be based on numbers\
          \ or other values chosen by the registry implementor (for example, SHA values).\
          \ If this exceeds the current result set return an empty set.  If not specified\
          \ in the request, this will start at the beginning of the results."
        required: false
        type: "string"
      - name: "limit"
        in: "query"
        description: "Amount of records to return in a given page, limited to 100"
        required: false
        type: "integer"
        default: 100
        maximum: 100
        minimum: 1
        format: "int32"
      - name: "filter"
        in: "query"
        description: "Filter, this is a search string that filters the results."
        required: false
        type: "string"
      - name: "sortCol"
        in: "query"
        description: "Sort column"
        required: false
        type: "string"
        default: "stars"
      - name: "sortOrder"
        in: "query"
        description: "Sort order"
        required: false
        type: "string"
        default: "desc"
        enum:
        - "asc"
        - "desc"
      responses:
        200:
          description: "successful operation"
          schema:
            type: "array"
            items:
              $ref: "#/definitions/DockstoreTool"
  /containers/published/{containerId}:
    get:
      tags:
      - "containers"
      summary: "Get a published tool."
      description: "NO authentication"
      operationId: "getPublishedContainer"
      produces:
      - "application/json"
      parameters:
      - name: "containerId"
        in: "path"
        description: "Tool ID"
        required: true
        type: "integer"
        format: "int64"
      - name: "include"
        in: "query"
        description: "Comma-delimited list of fields to include: validations"
        required: false
        type: "string"
      responses:
        200:
          description: "successful operation"
          schema:
            $ref: "#/definitions/DockstoreTool"
  /containers/registerManual:
    post:
      tags:
      - "containers"
      summary: "Register a tool manually, along with tags."
      description: ""
      operationId: "registerManual"
      produces:
      - "application/json"
      parameters:
      - in: "body"
        name: "body"
        description: "Tool to be registered"
        required: true
        schema:
          $ref: "#/definitions/DockstoreTool"
      responses:
        200:
          description: "successful operation"
          schema:
            $ref: "#/definitions/DockstoreTool"
      security:
      - BEARER: []
  /containers/schema/{containerId}/published:
    get:
      tags:
      - "containers"
      summary: "Get a published tool's schema by ID."
      description: "NO authentication"
      operationId: "getPublishedContainerSchema"
      produces:
      - "application/json"
      parameters:
      - name: "containerId"
        in: "path"
        description: "Tool ID"
        required: true
        type: "integer"
        format: "int64"
      responses:
        200:
          description: "successful operation"
          schema:
            type: "array"
            items:
              type: "array"
              items:
                type: "object"
  /containers/{containerId}:
    get:
      tags:
      - "containers"
      summary: "Retrieve a tool."
      description: "This is one of the few endpoints that returns the user object\
        \ with populated properties (minus the userProfiles property)"
      operationId: "getContainer"
      produces:
      - "application/json"
      parameters:
      - name: "containerId"
        in: "path"
        description: "Tool ID"
        required: true
        type: "integer"
        format: "int64"
      - name: "include"
        in: "query"
        description: "Comma-delimited list of fields to include: validations"
        required: false
        type: "string"
      responses:
        200:
          description: "successful operation"
          schema:
            $ref: "#/definitions/DockstoreTool"
      security:
      - BEARER: []
    put:
      tags:
      - "containers"
      summary: "Update the tool with the given tool."
      description: "Updates default descriptor paths, default Docker paths, default\
        \ test parameter paths, git url, and default version. Also updates tool maintainer\
        \ email, and private access for manual tools."
      operationId: "updateContainer"
      produces:
      - "application/json"
      parameters:
      - name: "containerId"
        in: "path"
        description: "Tool to modify."
        required: true
        type: "integer"
        format: "int64"
      - in: "body"
        name: "body"
        description: "Tool with updated information"
        required: true
        schema:
          $ref: "#/definitions/DockstoreTool"
      responses:
        200:
          description: "successful operation"
          schema:
            $ref: "#/definitions/DockstoreTool"
      security:
      - BEARER: []
    delete:
      tags:
      - "containers"
      summary: "Delete a tool."
      description: ""
      operationId: "deleteContainer"
      produces:
      - "application/json"
      parameters:
      - name: "containerId"
        in: "path"
        description: "Tool id to delete"
        required: true
        type: "integer"
        format: "int64"
      responses:
        400:
          description: "Invalid "
      security:
      - BEARER: []
  /containers/{containerId}/cwl:
    get:
      tags:
      - "containers"
      summary: "Get the primary CWL descriptor file on Github."
      description: "Does not require authentication for published tools, authentication\
        \ can be provided for restricted tools"
      operationId: "cwl"
      produces:
      - "application/json"
      parameters:
      - name: "containerId"
        in: "path"
        description: "Tool id"
        required: true
        type: "integer"
        format: "int64"
      - name: "tag"
        in: "query"
        required: false
        type: "string"
      responses:
        200:
          description: "successful operation"
          schema:
            $ref: "#/definitions/SourceFile"
      security:
      - BEARER: []
  /containers/{containerId}/cwl/{relative-path}:
    get:
      tags:
      - "containers"
      summary: "Get the corresponding CWL descriptor file on Github."
      description: "Does not require authentication for published tools, authentication\
        \ can be provided for restricted tools"
      operationId: "secondaryCwlPath"
      produces:
      - "application/json"
      parameters:
      - name: "containerId"
        in: "path"
        description: "Tool id"
        required: true
        type: "integer"
        format: "int64"
      - name: "tag"
        in: "query"
        required: false
        type: "string"
      - name: "relative-path"
        in: "path"
        required: true
        type: "string"
      responses:
        200:
          description: "successful operation"
          schema:
            $ref: "#/definitions/SourceFile"
      security:
      - BEARER: []
  /containers/{containerId}/dockerfile:
    get:
      tags:
      - "containers"
      summary: "Get the corresponding Dockerfile on Github."
      description: "Does not require authentication for published tools, authentication\
        \ can be provided for restricted tools"
      operationId: "dockerfile"
      produces:
      - "application/json"
      parameters:
      - name: "containerId"
        in: "path"
        description: "Tool id"
        required: true
        type: "integer"
        format: "int64"
      - name: "tag"
        in: "query"
        required: false
        type: "string"
      responses:
        200:
          description: "successful operation"
          schema:
            $ref: "#/definitions/SourceFile"
      security:
      - BEARER: []
  /containers/{containerId}/labels:
    put:
      tags:
      - "containers"
      summary: "Update the labels linked to a tool."
      description: "Labels are alphanumerical (case-insensitive and may contain internal\
        \ hyphens), given in a comma-delimited list."
      operationId: "updateLabels"
      produces:
      - "application/json"
      parameters:
      - name: "containerId"
        in: "path"
        description: "Tool to modify."
        required: true
        type: "integer"
        format: "int64"
      - name: "labels"
        in: "query"
        description: "Comma-delimited list of labels."
        required: true
        type: "string"
      - in: "body"
        name: "body"
        description: "This is here to appease Swagger. It requires PUT methods to\
          \ have a body, even if it is empty. Please leave it empty."
        required: false
        schema:
          type: "string"
      responses:
        200:
          description: "successful operation"
          schema:
            $ref: "#/definitions/DockstoreTool"
      security:
      - BEARER: []
  /containers/{containerId}/publish:
    post:
      tags:
      - "containers"
      summary: "Publish or unpublish a tool."
      description: ""
      operationId: "publish"
      produces:
      - "application/json"
      parameters:
      - name: "containerId"
        in: "path"
        description: "Tool id to publish"
        required: true
        type: "integer"
        format: "int64"
      - in: "body"
        name: "body"
        description: "PublishRequest to refresh the list of repos for a user"
        required: true
        schema:
          $ref: "#/definitions/PublishRequest"
      responses:
        200:
          description: "successful operation"
          schema:
            $ref: "#/definitions/DockstoreTool"
      security:
      - BEARER: []
  /containers/{containerId}/refresh:
    get:
      tags:
      - "containers"
      summary: "Refresh one particular tool."
      description: ""
      operationId: "refresh"
      produces:
      - "application/json"
      parameters:
      - name: "containerId"
        in: "path"
        description: "Tool ID"
        required: true
        type: "integer"
        format: "int64"
      responses:
        200:
          description: "successful operation"
          schema:
            $ref: "#/definitions/DockstoreTool"
      security:
      - BEARER: []
  /containers/{containerId}/requestDOI/{tagId}:
    post:
      tags:
      - "containertags"
      summary: "Request a DOI for this version of a tool."
      description: ""
      operationId: "requestDOIForToolTag"
      produces:
      - "application/json"
      parameters:
      - name: "containerId"
        in: "path"
        description: "Tool to modify."
        required: true
        type: "integer"
        format: "int64"
      - name: "tagId"
        in: "path"
        description: "Tag to verify."
        required: true
        type: "integer"
        format: "int64"
      responses:
        200:
          description: "successful operation"
          schema:
            type: "array"
            items:
              $ref: "#/definitions/Tag"
      security:
      - BEARER: []
  /containers/{containerId}/secondaryCwl:
    get:
      tags:
      - "containers"
      summary: "Get a list of secondary CWL files from Git."
      description: "Does not require authentication for published tools, authentication\
        \ can be provided for restricted tools"
      operationId: "secondaryCwl"
      produces:
      - "application/json"
      parameters:
      - name: "containerId"
        in: "path"
        description: "Tool id"
        required: true
        type: "integer"
        format: "int64"
      - name: "tag"
        in: "query"
        required: false
        type: "string"
      responses:
        200:
          description: "successful operation"
          schema:
            type: "array"
            items:
              $ref: "#/definitions/SourceFile"
      security:
      - BEARER: []
  /containers/{containerId}/secondaryWdl:
    get:
      tags:
      - "containers"
      summary: "Get a list of secondary WDL files from Git."
      description: "Does not require authentication for published tools, authentication\
        \ can be provided for restricted tools"
      operationId: "secondaryWdl"
      produces:
      - "application/json"
      parameters:
      - name: "containerId"
        in: "path"
        description: "Tool id"
        required: true
        type: "integer"
        format: "int64"
      - name: "tag"
        in: "query"
        required: false
        type: "string"
      responses:
        200:
          description: "successful operation"
          schema:
            type: "array"
            items:
              $ref: "#/definitions/SourceFile"
      security:
      - BEARER: []
  /containers/{containerId}/star:
    put:
      tags:
      - "containers"
      summary: "Star a tool."
      description: ""
      operationId: "starEntry"
      produces:
      - "application/json"
      parameters:
      - name: "containerId"
        in: "path"
        description: "Tool to star."
        required: true
        type: "integer"
        format: "int64"
      - in: "body"
        name: "body"
        description: "StarRequest to star a repo for a user"
        required: true
        schema:
          $ref: "#/definitions/StarRequest"
      responses:
        default:
          description: "successful operation"
      security:
      - BEARER: []
  /containers/{containerId}/starredUsers:
    get:
      tags:
      - "containers"
      summary: "Returns list of users who starred a tool."
      description: ""
      operationId: "getStarredUsers"
      produces:
      - "application/json"
      parameters:
      - name: "containerId"
        in: "path"
        description: "Tool to grab starred users for."
        required: true
        type: "integer"
        format: "int64"
      responses:
        200:
          description: "successful operation"
          schema:
            type: "array"
            items:
              $ref: "#/definitions/User"
  /containers/{containerId}/tags:
    post:
      tags:
      - "containertags"
      summary: "Add new tags linked to a tool."
      description: ""
      operationId: "addTags"
      produces:
      - "application/json"
      parameters:
      - name: "containerId"
        in: "path"
        description: "Tool to modify."
        required: true
        type: "integer"
        format: "int64"
      - in: "body"
        name: "body"
        description: "List of new tags"
        required: true
        schema:
          type: "array"
          items:
            $ref: "#/definitions/Tag"
      responses:
        200:
          description: "successful operation"
          schema:
            type: "array"
            items:
              $ref: "#/definitions/Tag"
      security:
      - BEARER: []
    put:
      tags:
      - "containertags"
      summary: "Update the tags linked to a tool."
      description: ""
      operationId: "updateTags"
      produces:
      - "application/json"
      parameters:
      - name: "containerId"
        in: "path"
        description: "Tool to modify."
        required: true
        type: "integer"
        format: "int64"
      - in: "body"
        name: "body"
        description: "List of modified tags"
        required: true
        schema:
          type: "array"
          items:
            $ref: "#/definitions/Tag"
      responses:
        200:
          description: "successful operation"
          schema:
            type: "array"
            items:
              $ref: "#/definitions/Tag"
      security:
      - BEARER: []
  /containers/{containerId}/tags/{tagId}:
    delete:
      tags:
      - "containertags"
      summary: "Delete tag linked to a tool."
      description: ""
      operationId: "deleteTags"
      produces:
      - "application/json"
      parameters:
      - name: "containerId"
        in: "path"
        description: "Tool to modify."
        required: true
        type: "integer"
        format: "int64"
      - name: "tagId"
        in: "path"
        description: "Tag to delete"
        required: true
        type: "integer"
        format: "int64"
      responses:
        default:
          description: "successful operation"
      security:
      - BEARER: []
  /containers/{containerId}/testParameterFiles:
    get:
      tags:
      - "containers"
      summary: "Get the corresponding wdl test parameter files."
      description: "Does not require authentication for published tools, authentication\
        \ can be provided for restricted tools"
      operationId: "getTestParameterFiles"
      produces:
      - "application/json"
      parameters:
      - name: "containerId"
        in: "path"
        description: "Tool id"
        required: true
        type: "integer"
        format: "int64"
      - name: "tag"
        in: "query"
        required: false
        type: "string"
      - name: "descriptorType"
        in: "query"
        description: "Descriptor Type"
        required: true
        type: "string"
        enum:
        - "CWL"
        - "WDL"
        - "NFL"
      responses:
        200:
          description: "successful operation"
          schema:
            type: "array"
            items:
              $ref: "#/definitions/SourceFile"
      security:
      - BEARER: []
    put:
      tags:
      - "containers"
      summary: "Add test parameter files to a tag."
      description: ""
      operationId: "addTestParameterFiles"
      produces:
      - "application/json"
      parameters:
      - name: "containerId"
        in: "path"
        description: "Tool to modify."
        required: true
        type: "integer"
        format: "int64"
      - name: "testParameterPaths"
        in: "query"
        description: "List of paths."
        required: true
        type: "array"
        items:
          type: "string"
        collectionFormat: "multi"
      - in: "body"
        name: "body"
        description: "This is here to appease Swagger. It requires PUT methods to\
          \ have a body, even if it is empty. Please leave it empty."
        required: false
        schema:
          type: "string"
      - name: "tagName"
        in: "query"
        required: false
        type: "string"
      - name: "descriptorType"
        in: "query"
        description: "Descriptor Type"
        required: true
        type: "string"
        enum:
        - "CWL"
        - "WDL"
      responses:
        200:
          description: "successful operation"
          schema:
            type: "array"
            uniqueItems: true
            items:
              $ref: "#/definitions/SourceFile"
      security:
      - BEARER: []
    delete:
      tags:
      - "containers"
      summary: "Delete test parameter files to a tag."
      description: ""
      operationId: "deleteTestParameterFiles"
      produces:
      - "application/json"
      parameters:
      - name: "containerId"
        in: "path"
        description: "Tool to modify."
        required: true
        type: "integer"
        format: "int64"
      - name: "testParameterPaths"
        in: "query"
        description: "List of paths."
        required: true
        type: "array"
        items:
          type: "string"
        collectionFormat: "multi"
      - name: "tagName"
        in: "query"
        required: false
        type: "string"
      - name: "descriptorType"
        in: "query"
        description: "Descriptor Type"
        required: true
        type: "string"
        enum:
        - "CWL"
        - "WDL"
      responses:
        200:
          description: "successful operation"
          schema:
            type: "array"
            uniqueItems: true
            items:
              $ref: "#/definitions/SourceFile"
      security:
      - BEARER: []
  /containers/{containerId}/unstar:
    delete:
      tags:
      - "containers"
      summary: "Unstar a tool."
      description: ""
      operationId: "unstarEntry"
      produces:
      - "application/json"
      parameters:
      - name: "containerId"
        in: "path"
        description: "Tool to unstar."
        required: true
        type: "integer"
        format: "int64"
      responses:
        default:
          description: "successful operation"
      security:
      - BEARER: []
  /containers/{containerId}/updateTagPaths:
    put:
      tags:
      - "containers"
      summary: "Change the tool paths."
      description: "Resets the descriptor paths and dockerfile path of all versions\
        \ to match the default paths from the tool object passed."
      operationId: "updateTagContainerPath"
      produces:
      - "application/json"
      parameters:
      - name: "containerId"
        in: "path"
        description: "Tool to modify."
        required: true
        type: "integer"
        format: "int64"
      - in: "body"
        name: "body"
        description: "Tool with updated information"
        required: true
        schema:
          $ref: "#/definitions/DockstoreTool"
      responses:
        200:
          description: "successful operation"
          schema:
            $ref: "#/definitions/DockstoreTool"
      security:
      - BEARER: []
  /containers/{containerId}/users:
    get:
      tags:
      - "containers"
      summary: "Get users of a tool."
      description: ""
      operationId: "getUsers"
      produces:
      - "application/json"
      parameters:
      - name: "containerId"
        in: "path"
        description: "Tool ID"
        required: true
        type: "integer"
        format: "int64"
      responses:
        200:
          description: "successful operation"
          schema:
            type: "array"
            items:
              $ref: "#/definitions/User"
      security:
      - BEARER: []
  /containers/{containerId}/verifiedSources:
    get:
      tags:
      - "containers"
      summary: "Get the sources that verified a tool."
      description: "NO authentication"
      operationId: "verifiedSources"
      produces:
      - "application/json"
      parameters:
      - name: "containerId"
        in: "path"
        description: "Tool id"
        required: true
        type: "integer"
        format: "int64"
      responses:
        200:
          description: "successful operation"
          schema:
            type: "string"
  /containers/{containerId}/verify/{tagId}:
    put:
      tags:
      - "containertags"
      summary: "Verify or unverify a version . ADMIN ONLY"
      description: ""
      operationId: "verifyToolTag"
      produces:
      - "application/json"
      parameters:
      - name: "containerId"
        in: "path"
        description: "Tool to modify."
        required: true
        type: "integer"
        format: "int64"
      - name: "tagId"
        in: "path"
        description: "Tag to verify."
        required: true
        type: "integer"
        format: "int64"
      - in: "body"
        name: "body"
        description: "Object containing verification information."
        required: true
        schema:
          $ref: "#/definitions/VerifyRequest"
      responses:
        200:
          description: "successful operation"
          schema:
            type: "array"
            items:
              $ref: "#/definitions/Tag"
      security:
      - BEARER: []
  /containers/{containerId}/wdl:
    get:
      tags:
      - "containers"
      summary: "Get the primary WDL descriptor file on Github."
      description: "Does not require authentication for published tools, authentication\
        \ can be provided for restricted tools"
      operationId: "wdl"
      produces:
      - "application/json"
      parameters:
      - name: "containerId"
        in: "path"
        description: "Tool id"
        required: true
        type: "integer"
        format: "int64"
      - name: "tag"
        in: "query"
        required: false
        type: "string"
      responses:
        200:
          description: "successful operation"
          schema:
            $ref: "#/definitions/SourceFile"
      security:
      - BEARER: []
  /containers/{containerId}/wdl/{relative-path}:
    get:
      tags:
      - "containers"
      summary: "Get the corresponding WDL descriptor file on Github."
      description: "Does not require authentication for published tools, authentication\
        \ can be provided for restricted tools"
      operationId: "secondaryWdlPath"
      produces:
      - "application/json"
      parameters:
      - name: "containerId"
        in: "path"
        description: "Tool id"
        required: true
        type: "integer"
        format: "int64"
      - name: "tag"
        in: "query"
        required: false
        type: "string"
      - name: "relative-path"
        in: "path"
        required: true
        type: "string"
      responses:
        200:
          description: "successful operation"
          schema:
            $ref: "#/definitions/SourceFile"
      security:
      - BEARER: []
  /containers/{toolId}/defaultVersion:
    put:
      tags:
      - "containers"
      summary: "Update the default version of the given tool."
      description: ""
      operationId: "updateToolDefaultVersion"
      produces:
      - "application/json"
      parameters:
      - name: "toolId"
        in: "path"
        description: "Tool to modify."
        required: true
        type: "integer"
        format: "int64"
      - in: "body"
        name: "body"
        description: "Tag name to set as default."
        required: true
        schema:
          type: "string"
      responses:
        200:
          description: "successful operation"
          schema:
            $ref: "#/definitions/DockstoreTool"
      security:
      - BEARER: []
  /containers/{toolId}/zip/{tagId}:
    get:
      tags:
      - "containers"
      summary: "Download a ZIP file of a tool and all associated files."
      description: ""
      operationId: "getToolZip"
      produces:
      - "application/zip"
      parameters:
      - name: "toolId"
        in: "path"
        description: "toolId"
        required: true
        type: "integer"
        format: "int64"
      - name: "tagId"
        in: "path"
        description: "tagId"
        required: true
        type: "integer"
        format: "int64"
      responses:
        default:
          description: "successful operation"
      security:
      - BEARER: []
  /entries/{id}/aliases:
    put:
      tags:
      - "entries"
      summary: "Update the aliases linked to an entry."
      description: "Aliases are alphanumerical (case-insensitive and may contain internal\
        \ hyphens), given in a comma-delimited list."
      operationId: "updateAliases"
      produces:
      - "application/json"
      parameters:
      - name: "id"
        in: "path"
        description: "Entry to modify."
        required: true
        type: "integer"
        format: "int64"
      - name: "aliases"
        in: "query"
        description: "Comma-delimited list of aliases."
        required: true
        type: "string"
      - in: "body"
        name: "body"
        description: "This is here to appease Swagger. It requires PUT methods to\
          \ have a body, even if it is empty. Please leave it empty."
        required: false
        schema:
          type: "string"
      responses:
        200:
          description: "successful operation"
          schema:
            $ref: "#/definitions/Entry"
      security:
      - BEARER: []
  /entries/{id}/collections:
    get:
      tags:
      - "entries"
      summary: "Get the collections and organizations that contain the published entry"
      description: "Entry must be published"
      operationId: "entryCollections"
      produces:
      - "application/json"
      parameters:
      - name: "id"
        in: "path"
        description: "id"
        required: true
        type: "integer"
        format: "int64"
      responses:
        200:
          description: "successful operation"
          schema:
            type: "array"
            items:
              $ref: "#/definitions/CollectionOrganization"
  /metadata/descriptorLanguageList:
    get:
      tags:
      - "metadata"
      summary: "Get the list of descriptor languages supported on Dockstore."
      description: "NO authentication"
      operationId: "getDescriptorLanguages"
      produces:
      - "application/json"
      parameters: []
      responses:
        200:
          description: "successful operation"
          schema:
            type: "array"
            items:
              $ref: "#/definitions/DescriptorLanguageBean"
  /metadata/dockerRegistryList:
    get:
      tags:
      - "metadata"
      summary: "Get the list of docker registries supported on Dockstore."
      description: "NO authentication"
      operationId: "getDockerRegistries"
      produces:
      - "application/json"
      parameters: []
      responses:
        200:
          description: "successful operation"
          schema:
            type: "array"
            items:
              $ref: "#/definitions/RegistryBean"
  /metadata/elasticSearch:
    get:
      tags:
      - "metadata"
      summary: "Successful response if elastic search is up and running."
      description: "NO authentication"
      operationId: "checkElasticSearch"
      produces:
      - "text/html"
      - "text/xml"
      parameters: []
      responses:
        default:
          description: "successful operation"
  /metadata/okHttpCachePerformance:
    get:
      tags:
      - "metadata"
      summary: "Get measures of cache performance."
      description: "NO authentication"
      operationId: "getCachePerformance"
      produces:
      - "application/json"
      parameters: []
      responses:
        200:
          description: "successful operation"
          schema:
            type: "array"
            items:
              type: "object"
              additionalProperties:
                type: "object"
  /metadata/rss:
    get:
      tags:
      - "metadata"
      summary: "List all published tools and workflows in creation order."
      description: "NO authentication"
      operationId: "rssFeed"
      produces:
      - "text/xml"
      parameters: []
      responses:
        200:
          description: "successful operation"
          schema:
            type: "string"
  /metadata/runner_dependencies:
    get:
      tags:
      - "metadata"
      summary: "Returns the file containing runner dependencies."
      description: ""
      operationId: "getRunnerDependencies"
      produces:
      - "text/plain"
      - "application/json"
      parameters:
      - name: "client_version"
        in: "query"
        description: "The Dockstore client version"
        required: false
        type: "string"
      - name: "python_version"
        in: "query"
        description: "Python version, only relevant for the cwltool runner"
        required: false
        type: "string"
        default: "2"
      - name: "runner"
        in: "query"
        description: "The tool runner"
        required: false
        type: "string"
        default: "cwltool"
        enum:
        - "cwltool"
      - name: "output"
        in: "query"
        description: "Response type"
        required: false
        type: "string"
        default: "text"
        enum:
        - "json"
        - "text"
      responses:
        200:
          description: "successful operation"
          schema:
            type: "string"
  /metadata/sitemap:
    get:
      tags:
      - "metadata"
      summary: "List all published workflow and tool paths."
      description: "NO authentication"
      operationId: "sitemap"
      produces:
      - "text/html"
      - "text/xml"
      parameters: []
      responses:
        200:
          description: "successful operation"
          schema:
            type: "string"
  /metadata/sourceControlList:
    get:
      tags:
      - "metadata"
      summary: "Get the list of source controls supported on Dockstore."
      description: "NO authentication"
      operationId: "getSourceControlList"
      produces:
      - "application/json"
      parameters: []
      responses:
        200:
          description: "successful operation"
          schema:
            type: "array"
            items:
              $ref: "#/definitions/SourceControlBean"
  /organizations:
    get:
      tags:
      - "organizations"
      summary: "List all available organizations."
      description: "NO Authentication"
      operationId: "getApprovedOrganizations"
      produces:
      - "application/json"
      parameters: []
      responses:
        200:
          description: "successful operation"
          schema:
            type: "array"
            items:
              $ref: "#/definitions/Organization"
    put:
      tags:
      - "organizations"
      summary: "Create an organization."
      description: "Organization requires approval by an admin before being made public."
      operationId: "createOrganization"
      produces:
      - "application/json"
      parameters:
      - in: "body"
        name: "body"
        description: "Organization to register."
        required: true
        schema:
          $ref: "#/definitions/Organization"
      responses:
        200:
          description: "successful operation"
          schema:
            $ref: "#/definitions/Organization"
      security:
      - BEARER: []
  /organizations/all:
    get:
      tags:
      - "organizations"
      summary: "List all organizations."
      description: "Admin/curator only"
      operationId: "getAllOrganizations"
      produces:
      - "application/json"
      parameters:
      - name: "type"
        in: "query"
        description: "Filter to apply to organizations."
        required: true
        type: "string"
        enum:
        - "all"
        - "pending"
        - "rejected"
        - "approved"
      responses:
        200:
          description: "successful operation"
          schema:
            type: "array"
            items:
              $ref: "#/definitions/Organization"
      security:
      - BEARER: []
  /organizations/name/{name}:
    get:
      tags:
      - "organizations"
      summary: "Retrieves an organization by name."
      description: "Does not require authentication for approved organizations, authentication\
        \ can be provided for unapproved organizations"
      operationId: "getOrganizationByName"
      produces:
      - "application/json"
      parameters:
      - name: "name"
        in: "path"
        description: "Organization name."
        required: true
        type: "string"
      responses:
        200:
          description: "successful operation"
          schema:
            $ref: "#/definitions/Organization"
      security:
      - BEARER: []
  /organizations/{organizationId}:
    get:
      tags:
      - "organizations"
      summary: "Retrieves an organization by ID."
      description: "Does not require authentication for approved organizations, authentication\
        \ can be provided for unapproved organizations"
      operationId: "getOrganizationById"
      produces:
      - "application/json"
      parameters:
      - name: "organizationId"
        in: "path"
        description: "Organization ID."
        required: true
        type: "integer"
        format: "int64"
      responses:
        200:
          description: "successful operation"
          schema:
            $ref: "#/definitions/Organization"
      security:
      - BEARER: []
    post:
      tags:
      - "organizations"
      summary: "Update an organization."
      description: "Currently only name, description, email, link and location can\
        \ be updated."
      operationId: "updateOrganization"
      produces:
      - "application/json"
      parameters:
      - in: "body"
        name: "body"
        description: "Organization to update with."
        required: true
        schema:
          $ref: "#/definitions/Organization"
      - name: "organizationId"
        in: "path"
        description: "Organization ID."
        required: true
        type: "integer"
        format: "int64"
      responses:
        200:
          description: "successful operation"
          schema:
            $ref: "#/definitions/Organization"
      security:
      - BEARER: []
  /organizations/{organizationId}/approve:
    post:
      tags:
      - "organizations"
      summary: "Approves an organization."
      description: "Admin/curator only"
      operationId: "approveOrganization"
      produces:
      - "application/json"
      parameters:
      - name: "organizationId"
        in: "path"
        description: "Organization ID."
        required: true
        type: "integer"
        format: "int64"
      responses:
        200:
          description: "successful operation"
          schema:
            $ref: "#/definitions/Organization"
      security:
      - BEARER: []
  /organizations/{organizationId}/collections:
    get:
      tags:
      - "organizations"
      summary: "Retrieve all collections for an organization."
      description: "Does not require authentication for approved organizations, authentication\
        \ can be provided for unapproved organizations"
      operationId: "getCollectionsFromOrganization"
      produces:
      - "application/json"
      parameters:
      - name: "organizationId"
        in: "path"
        description: "Organization ID."
        required: true
        type: "integer"
        format: "int64"
      - name: "include"
        in: "query"
        required: false
        type: "string"
      responses:
        200:
          description: "successful operation"
          schema:
            type: "array"
            items:
              $ref: "#/definitions/Collection"
      security:
      - BEARER: []
    put:
      tags:
      - "organizations"
      summary: "Create a collection in the given organization."
      description: ""
      operationId: "createCollection"
      produces:
      - "application/json"
      parameters:
      - name: "organizationId"
        in: "path"
        description: "Organization ID."
        required: true
        type: "integer"
        format: "int64"
      - in: "body"
        name: "body"
        description: "Collection to register."
        required: true
        schema:
          $ref: "#/definitions/Collection"
      responses:
        200:
          description: "successful operation"
          schema:
            $ref: "#/definitions/Collection"
      security:
      - BEARER: []
  /organizations/{organizationId}/collections/{collectionId}:
    get:
      tags:
      - "organizations"
      summary: "Retrieves a collection by ID."
      description: "Does not require authentication for approved organizations, authentication\
        \ can be provided for unapproved organizations"
      operationId: "getCollectionById"
      produces:
      - "application/json"
      parameters:
      - name: "organizationId"
        in: "path"
        description: "Organization ID."
        required: true
        type: "integer"
        format: "int64"
      - name: "collectionId"
        in: "path"
        description: "Collection ID."
        required: true
        type: "integer"
        format: "int64"
      responses:
        200:
          description: "successful operation"
          schema:
            $ref: "#/definitions/Collection"
      security:
      - BEARER: []
    post:
      tags:
      - "organizations"
      summary: "Update a collection."
      description: "Currently only name and description can be updated."
      operationId: "updateCollection"
      produces:
      - "application/json"
      parameters:
      - in: "body"
        name: "body"
        description: "Collection to update with."
        required: true
        schema:
          $ref: "#/definitions/Collection"
      - name: "organizationId"
        in: "path"
        description: "Organization ID."
        required: true
        type: "integer"
        format: "int64"
      - name: "collectionId"
        in: "path"
        description: "Collection ID."
        required: true
        type: "integer"
        format: "int64"
      responses:
        200:
          description: "successful operation"
          schema:
            $ref: "#/definitions/Collection"
      security:
      - BEARER: []
  /organizations/{organizationId}/collections/{collectionId}/description:
    get:
      tags:
      - "organizations"
      summary: "Retrieves a collection description by organization ID and collection\
        \ ID."
      description: "Does not require authentication for approved organizations, authentication\
        \ can be provided for unapproved organizations"
      operationId: "getCollectionDescription"
      produces:
      - "application/json"
      parameters:
      - name: "organizationId"
        in: "path"
        description: "Organization ID."
        required: true
        type: "integer"
        format: "int64"
      - name: "collectionId"
        in: "path"
        description: "Collection ID."
        required: true
        type: "integer"
        format: "int64"
      responses:
        200:
          description: "successful operation"
          schema:
            type: "string"
      security:
      - BEARER: []
    put:
      tags:
      - "organizations"
      summary: "Update an collection's description."
      description: "Description in markdown"
      operationId: "updateCollectionDescription"
      produces:
      - "application/json"
      parameters:
      - name: "organizationId"
        in: "path"
        description: "Collection to update description."
        required: true
        type: "integer"
        format: "int64"
      - name: "collectionId"
        in: "path"
        description: "Collection ID."
        required: true
        type: "integer"
        format: "int64"
      - in: "body"
        name: "body"
        description: "Collections's description in markdown"
        required: true
        schema:
          type: "string"
      responses:
        200:
          description: "successful operation"
          schema:
            $ref: "#/definitions/Collection"
      security:
      - BEARER: []
  /organizations/{organizationId}/collections/{collectionId}/entry:
    post:
      tags:
      - "organizations"
      summary: "Add an entry to a collection."
      description: ""
      operationId: "addEntryToCollection"
      produces:
      - "application/json"
      parameters:
      - name: "organizationId"
        in: "path"
        description: "Organization ID."
        required: true
        type: "integer"
        format: "int64"
      - name: "collectionId"
        in: "path"
        description: "Collection ID."
        required: true
        type: "integer"
        format: "int64"
      - name: "entryId"
        in: "query"
        description: "Entry ID"
        required: true
        type: "integer"
        format: "int64"
      responses:
        200:
          description: "successful operation"
          schema:
            $ref: "#/definitions/Collection"
      security:
      - BEARER: []
    delete:
      tags:
      - "organizations"
      summary: "Delete an entry from a collection."
      description: ""
      operationId: "deleteEntryFromCollection"
      produces:
      - "application/json"
      parameters:
      - name: "organizationId"
        in: "path"
        description: "Organization ID."
        required: true
        type: "integer"
        format: "int64"
      - name: "collectionId"
        in: "path"
        description: "Collection ID."
        required: true
        type: "integer"
        format: "int64"
      - name: "entryId"
        in: "query"
        description: "Entry ID"
        required: true
        type: "integer"
        format: "int64"
      responses:
        200:
          description: "successful operation"
          schema:
            $ref: "#/definitions/Collection"
      security:
      - BEARER: []
  /organizations/{organizationId}/description:
    get:
      tags:
      - "organizations"
      summary: "Retrieves an organization description by organization ID."
      description: "Does not require authentication for approved organizations, authentication\
        \ can be provided for unapproved organizations"
      operationId: "getOrganizationDescription"
      produces:
      - "application/json"
      parameters:
      - name: "organizationId"
        in: "path"
        description: "Organization ID."
        required: true
        type: "integer"
        format: "int64"
      responses:
        200:
          description: "successful operation"
          schema:
            type: "string"
      security:
      - BEARER: []
    put:
      tags:
      - "organizations"
      summary: "Update an organization's description."
      description: "Description in markdown"
      operationId: "updateOrganizationDescription"
      produces:
      - "application/json"
      parameters:
      - name: "organizationId"
        in: "path"
        description: "Organization to update description."
        required: true
        type: "integer"
        format: "int64"
      - in: "body"
        name: "body"
        description: "Organization's description in markdown"
        required: true
        schema:
          type: "string"
      responses:
        200:
          description: "successful operation"
          schema:
            $ref: "#/definitions/Organization"
      security:
      - BEARER: []
  /organizations/{organizationId}/events:
    get:
      tags:
      - "organizations"
      summary: "Retrieves all events for an organization."
      description: "Does not require authentication for approved organizations, authentication\
        \ can be provided for unapproved organizations"
      operationId: "getOrganizationEvents"
      produces:
      - "application/json"
      parameters:
      - name: "organizationId"
        in: "path"
        description: "Organization ID."
        required: true
        type: "integer"
        format: "int64"
      responses:
        200:
          description: "successful operation"
          schema:
            type: "array"
            items:
              $ref: "#/definitions/Event"
      security:
      - BEARER: []
  /organizations/{organizationId}/invitation:
    post:
      tags:
      - "organizations"
      summary: "Accept or reject an organization invitation."
      description: "True accepts the invitation, false rejects the invitation."
      operationId: "acceptOrRejectInvitation"
      produces:
      - "application/json"
      parameters:
      - name: "organizationId"
        in: "path"
        description: "Organization ID."
        required: true
        type: "integer"
        format: "int64"
      - name: "accept"
        in: "query"
        description: "Accept or reject"
        required: true
        type: "boolean"
      responses:
        default:
          description: "successful operation"
      security:
      - BEARER: []
  /organizations/{organizationId}/members:
    get:
      tags:
      - "organizations"
      summary: "Retrieves all members for an organization."
      description: "Does not require authentication for approved organizations, authentication\
        \ can be provided for unapproved organizations"
      operationId: "getOrganizationMembers"
      produces:
      - "application/json"
      parameters:
      - name: "organizationId"
        in: "path"
        description: "Organization ID."
        required: true
        type: "integer"
        format: "int64"
      responses:
        200:
          description: "successful operation"
          schema:
            type: "array"
            uniqueItems: true
            items:
              $ref: "#/definitions/OrganizationUser"
      security:
      - BEARER: []
  /organizations/{organizationId}/reject:
    post:
      tags:
      - "organizations"
      summary: "Rejects an organization."
      description: "Admin/curator only"
      operationId: "rejectOrganization"
      produces:
      - "application/json"
      parameters:
      - name: "organizationId"
        in: "path"
        description: "Organization ID."
        required: true
        type: "integer"
        format: "int64"
      responses:
        200:
          description: "successful operation"
          schema:
            $ref: "#/definitions/Organization"
      security:
      - BEARER: []
  /organizations/{organizationId}/user:
    post:
      tags:
      - "organizations"
      summary: "Updates a user role in an organization."
      description: ""
      operationId: "updateUserRole"
      produces:
      - "application/json"
      parameters:
      - name: "role"
        in: "query"
        description: "Role of user."
        required: true
        type: "string"
        enum:
        - "MAINTAINER"
        - "MEMBER"
      - name: "userId"
        in: "query"
        description: "User to add to org."
        required: true
        type: "integer"
        format: "int64"
      - name: "organizationId"
        in: "path"
        description: "Organization ID."
        required: true
        type: "integer"
        format: "int64"
      responses:
        200:
          description: "successful operation"
          schema:
            $ref: "#/definitions/OrganizationUser"
      security:
      - BEARER: []
    put:
      tags:
      - "organizations"
      summary: "Adds a user role to an organization."
      description: ""
      operationId: "addUserToOrg"
      produces:
      - "application/json"
      parameters:
      - name: "role"
        in: "query"
        description: "Role of user."
        required: true
        type: "string"
        enum:
        - "MAINTAINER"
        - "MEMBER"
      - name: "userId"
        in: "query"
        description: "User to add to org."
        required: true
        type: "integer"
        format: "int64"
      - name: "organizationId"
        in: "path"
        description: "Organization ID."
        required: true
        type: "integer"
        format: "int64"
      - in: "body"
        name: "body"
        description: "This is here to appease Swagger. It requires PUT methods to\
          \ have a body, even if it is empty. Please leave it empty."
        required: false
        schema:
          type: "string"
      responses:
        200:
          description: "successful operation"
          schema:
            $ref: "#/definitions/OrganizationUser"
      security:
      - BEARER: []
    delete:
      tags:
      - "organizations"
      summary: "Remove a user from an organization."
      description: ""
      operationId: "deleteUserRole"
      produces:
      - "application/json"
      parameters:
      - name: "userId"
        in: "query"
        description: "User to add to org."
        required: true
        type: "integer"
        format: "int64"
      - name: "organizationId"
        in: "path"
        description: "Organization ID."
        required: true
        type: "integer"
        format: "int64"
      responses:
        default:
          description: "successful operation"
      security:
      - BEARER: []
  /organizations/{organizationId}/users/{username}:
    put:
      tags:
      - "organizations"
      summary: "Adds a user role to an organization."
      description: ""
      operationId: "addUserToOrgByUsername"
      produces:
      - "application/json"
      parameters:
      - in: "body"
        name: "body"
        description: "Role of user. \"MAINTAINER\" or \"MEMBER\""
        required: true
        schema:
          type: "string"
      - name: "username"
        in: "path"
        description: "User to add to org."
        required: true
        type: "string"
      - name: "organizationId"
        in: "path"
        description: "Organization ID."
        required: true
        type: "integer"
        format: "int64"
      responses:
        200:
          description: "successful operation"
          schema:
            $ref: "#/definitions/OrganizationUser"
      security:
      - BEARER: []
  /users/checkUser/{username}:
    get:
      tags:
      - "users"
      summary: "Check if user with some username exists."
      description: ""
      operationId: "checkUserExists"
      produces:
      - "application/json"
      parameters:
      - name: "username"
        in: "path"
        description: "User name to check"
        required: true
        type: "string"
      responses:
        200:
          description: "successful operation"
          schema:
            type: "boolean"
      security:
      - BEARER: []
  /users/starredTools:
    get:
      tags:
      - "users"
      summary: "Get the logged-in user's starred tools."
      description: ""
      operationId: "getStarredTools"
      produces:
      - "application/json"
      parameters: []
      responses:
        200:
          description: "successful operation"
          schema:
            type: "array"
            items:
              $ref: "#/definitions/Entry"
      security:
      - BEARER: []
  /users/starredWorkflows:
    get:
      tags:
      - "users"
      summary: "Get the logged-in user's starred workflows."
      description: ""
      operationId: "getStarredWorkflows"
      produces:
      - "application/json"
      parameters: []
      responses:
        200:
          description: "successful operation"
          schema:
            type: "array"
            items:
              $ref: "#/definitions/Entry"
      security:
      - BEARER: []
  /users/updateUserMetadata:
    get:
      tags:
      - "users"
      summary: "Update metadata of all users."
      description: "Admin only."
      operationId: "updateUserMetadata"
      produces:
      - "application/json"
      parameters: []
      responses:
        200:
          description: "successful operation"
          schema:
            type: "array"
            items:
              $ref: "#/definitions/User"
      security:
      - BEARER: []
  /users/user:
    get:
      tags:
      - "users"
      summary: "Get the logged-in user."
      description: ""
      operationId: "getUser"
      produces:
      - "application/json"
      parameters: []
      responses:
        200:
          description: "successful operation"
          schema:
            $ref: "#/definitions/User"
      security:
      - BEARER: []
    delete:
      tags:
      - "users"
      summary: "Delete user if possible."
      description: ""
      operationId: "selfDestruct"
      produces:
      - "application/json"
      parameters: []
      responses:
        200:
          description: "successful operation"
          schema:
            type: "boolean"
      security:
      - BEARER: []
  /users/user/changeUsername:
    post:
      tags:
      - "users"
      summary: "Change username if possible."
      description: ""
      operationId: "changeUsername"
      produces:
      - "application/json"
      parameters:
      - name: "username"
        in: "query"
        description: "Username to change to"
        required: false
        type: "string"
      responses:
        200:
          description: "successful operation"
          schema:
            $ref: "#/definitions/User"
      security:
      - BEARER: []
  /users/user/extended:
    get:
      tags:
      - "users"
      summary: "Get additional information about the logged-in user."
      description: ""
      operationId: "getExtendedUserData"
      produces:
      - "application/json"
      parameters: []
      responses:
        200:
          description: "successful operation"
          schema:
            $ref: "#/definitions/ExtendedUserData"
      security:
      - BEARER: []
  /users/user/memberships:
    get:
      tags:
      - "users"
      summary: "Get the logged-in users memberships."
      description: ""
      operationId: "getUserMemberships"
      produces:
      - "application/json"
      parameters: []
      responses:
        200:
          description: "successful operation"
          schema:
            type: "array"
            uniqueItems: true
            items:
              $ref: "#/definitions/OrganizationUser"
      security:
      - BEARER: []
  /users/user/updateUserMetadata:
    get:
      tags:
      - "users"
      summary: "Update metadata for logged in user."
      description: ""
      operationId: "updateLoggedInUserMetadata"
      produces:
      - "application/json"
      parameters:
      - name: "source"
        in: "query"
        description: "Token source"
        required: false
        type: "string"
        enum:
        - "google.com"
        - "github.com"
      responses:
        200:
          description: "successful operation"
          schema:
            $ref: "#/definitions/User"
      security:
      - BEARER: []
  /users/username/{username}:
    get:
      tags:
      - "users"
      summary: "Get a user by username."
      description: ""
      operationId: "listUser"
      produces:
      - "application/json"
      parameters:
      - name: "username"
        in: "path"
        description: "Username of user to return"
        required: true
        type: "string"
      responses:
        200:
          description: "successful operation"
          schema:
            $ref: "#/definitions/User"
      security:
      - BEARER: []
  /users/{userId}:
    get:
      tags:
      - "users"
      summary: "Get user by id."
      description: ""
      operationId: "getUser"
      produces:
      - "application/json"
      parameters:
      - name: "userId"
        in: "path"
        description: "User to return"
        required: true
        type: "integer"
        format: "int64"
      responses:
        200:
          description: "successful operation"
          schema:
            $ref: "#/definitions/User"
      security:
      - BEARER: []
  /users/{userId}/containers:
    get:
      tags:
      - "users"
      summary: "List all tools owned by the logged-in user."
      description: ""
      operationId: "userContainers"
      produces:
      - "application/json"
      parameters:
      - name: "userId"
        in: "path"
        description: "User ID"
        required: true
        type: "integer"
        format: "int64"
      responses:
        200:
          description: "successful operation"
          schema:
            type: "array"
            items:
              $ref: "#/definitions/DockstoreTool"
      security:
      - BEARER: []
  /users/{userId}/containers/published:
    get:
      tags:
      - "users"
      summary: "List all published tools from a user."
      description: ""
      operationId: "userPublishedContainers"
      produces:
      - "application/json"
      parameters:
      - name: "userId"
        in: "path"
        description: "User ID"
        required: true
        type: "integer"
        format: "int64"
      responses:
        200:
          description: "successful operation"
          schema:
            type: "array"
            items:
              $ref: "#/definitions/DockstoreTool"
      security:
      - BEARER: []
  /users/{userId}/containers/refresh:
    get:
      tags:
      - "users"
      summary: "Refresh all tools owned by the logged-in user."
      description: ""
      operationId: "refresh"
      produces:
      - "application/json"
      parameters:
      - name: "userId"
        in: "path"
        description: "User ID"
        required: true
        type: "integer"
        format: "int64"
      responses:
        200:
          description: "successful operation"
          schema:
            type: "array"
            items:
              $ref: "#/definitions/DockstoreTool"
      security:
      - BEARER: []
  /users/{userId}/containers/{organization}/refresh:
    get:
      tags:
      - "users"
      summary: "Refresh all tools owned by the logged-in user with specified organization."
      description: ""
      operationId: "refreshToolsByOrganization"
      produces:
      - "application/json"
      parameters:
      - name: "userId"
        in: "path"
        description: "User ID"
        required: true
        type: "integer"
        format: "int64"
      - name: "organization"
        in: "path"
        description: "Organization"
        required: true
        type: "string"
      responses:
        200:
          description: "successful operation"
          schema:
            type: "array"
            items:
              $ref: "#/definitions/DockstoreTool"
      security:
      - BEARER: []
  /users/{userId}/tokens:
    get:
      tags:
      - "users"
      summary: "Get tokens with user id."
      description: ""
      operationId: "getUserTokens"
      produces:
      - "application/json"
      parameters:
      - name: "userId"
        in: "path"
        description: "User to return"
        required: true
        type: "integer"
        format: "int64"
      responses:
        200:
          description: "successful operation"
          schema:
            type: "array"
            items:
              $ref: "#/definitions/Token"
      security:
      - BEARER: []
  /users/{userId}/tokens/dockstore:
    get:
      tags:
      - "users"
      summary: "Get Dockstore tokens with user id."
      description: ""
      operationId: "getDockstoreUserTokens"
      produces:
      - "application/json"
      parameters:
      - name: "userId"
        in: "path"
        description: "User to return"
        required: true
        type: "integer"
        format: "int64"
      responses:
        200:
          description: "successful operation"
          schema:
            type: "array"
            items:
              $ref: "#/definitions/Token"
      security:
      - BEARER: []
  /users/{userId}/tokens/github.com:
    get:
      tags:
      - "users"
      summary: "Get Github tokens with user id."
      description: ""
      operationId: "getGithubUserTokens"
      produces:
      - "application/json"
      parameters:
      - name: "userId"
        in: "path"
        description: "User to return"
        required: true
        type: "integer"
        format: "int64"
      responses:
        200:
          description: "successful operation"
          schema:
            type: "array"
            items:
              $ref: "#/definitions/Token"
      security:
      - BEARER: []
  /users/{userId}/tokens/gitlab.com:
    get:
      tags:
      - "users"
      summary: "Get Gitlab tokens with user id."
      description: ""
      operationId: "getGitlabUserTokens"
      produces:
      - "application/json"
      parameters:
      - name: "userId"
        in: "path"
        description: "User to return"
        required: true
        type: "integer"
        format: "int64"
      responses:
        200:
          description: "successful operation"
          schema:
            type: "array"
            items:
              $ref: "#/definitions/Token"
      security:
      - BEARER: []
  /users/{userId}/tokens/quay.io:
    get:
      tags:
      - "users"
      summary: "Get Quay tokens with user id."
      description: ""
      operationId: "getQuayUserTokens"
      produces:
      - "application/json"
      parameters:
      - name: "userId"
        in: "path"
        description: "User to return"
        required: true
        type: "integer"
        format: "int64"
      responses:
        200:
          description: "successful operation"
          schema:
            type: "array"
            items:
              $ref: "#/definitions/Token"
      security:
      - BEARER: []
  /users/{userId}/workflows:
    get:
      tags:
      - "users"
      summary: "List all workflows owned by the logged-in user."
      description: ""
      operationId: "userWorkflows"
      produces:
      - "application/json"
      parameters:
      - name: "userId"
        in: "path"
        description: "User ID"
        required: true
        type: "integer"
        format: "int64"
      responses:
        200:
          description: "successful operation"
          schema:
            type: "array"
            items:
              $ref: "#/definitions/Workflow"
      security:
      - BEARER: []
  /users/{userId}/workflows/published:
    get:
      tags:
      - "users"
      summary: "List all published workflows from a user."
      description: ""
      operationId: "userPublishedWorkflows"
      produces:
      - "application/json"
      parameters:
      - name: "userId"
        in: "path"
        description: "User ID"
        required: true
        type: "integer"
        format: "int64"
      responses:
        200:
          description: "successful operation"
          schema:
            type: "array"
            items:
              $ref: "#/definitions/Workflow"
      security:
      - BEARER: []
  /users/{userId}/workflows/refresh:
    get:
      tags:
      - "users"
      summary: "Refresh all workflows owned by the logged-in user."
      description: ""
      operationId: "refreshWorkflows"
      produces:
      - "application/json"
      parameters:
      - name: "userId"
        in: "path"
        description: "User ID"
        required: true
        type: "integer"
        format: "int64"
      responses:
        200:
          description: "successful operation"
          schema:
            type: "array"
            items:
              $ref: "#/definitions/Workflow"
      security:
      - BEARER: []
  /users/{userId}/workflows/{organization}/refresh:
    get:
      tags:
      - "users"
      summary: "Refresh all workflows owned by the logged-in user with specified organization."
      description: ""
      operationId: "refreshWorkflowsByOrganization"
      produces:
      - "application/json"
      parameters:
      - name: "userId"
        in: "path"
        description: "User ID"
        required: true
        type: "integer"
        format: "int64"
      - name: "organization"
        in: "path"
        description: "Organization"
        required: true
        type: "string"
      responses:
        200:
          description: "successful operation"
          schema:
            type: "array"
            items:
              $ref: "#/definitions/Workflow"
      security:
      - BEARER: []
  /workflows/hostedEntry:
    post:
      tags:
      - "hosted"
      summary: "Create a hosted workflow."
      description: ""
      operationId: "createHostedWorkflow"
      produces:
      - "application/json"
      parameters:
      - name: "registry"
        in: "query"
        description: "The Docker registry (Tools only)"
        required: false
        type: "string"
      - name: "name"
        in: "query"
        description: "The repository name"
        required: true
        type: "string"
      - name: "descriptorType"
        in: "query"
        description: "The descriptor type (Workflows only)"
        required: false
        type: "string"
      - name: "namespace"
        in: "query"
        description: "The Docker namespace (Tools only)"
        required: false
        type: "string"
      - name: "entryName"
        in: "query"
        description: "Optional entry name (Tools only)"
        required: false
        type: "string"
      responses:
        200:
          description: "successful operation"
          schema:
            $ref: "#/definitions/Workflow"
      security:
      - BEARER: []
  /workflows/hostedEntry/{entryId}:
    delete:
      tags:
      - "hosted"
      summary: "Delete a revision of a hosted workflow"
      description: ""
      operationId: "deleteHostedWorkflowVersion"
      produces:
      - "application/json"
      parameters:
      - name: "entryId"
        in: "path"
        description: "Entry to modify."
        required: true
        type: "integer"
        format: "int64"
      - name: "version"
        in: "query"
        description: "version"
        required: true
        type: "string"
      responses:
        200:
          description: "successful operation"
          schema:
            $ref: "#/definitions/Workflow"
      security:
      - BEARER: []
    patch:
      tags:
      - "hosted"
      summary: "Non-idempotent operation for creating new revisions of hosted workflows"
      description: ""
      operationId: "editHostedWorkflow"
      produces:
      - "application/json"
      parameters:
      - name: "entryId"
        in: "path"
        description: "Entry to modify."
        required: true
        type: "integer"
        format: "int64"
      - in: "body"
        name: "body"
        description: "Set of updated sourcefiles, add files by adding new files with\
          \ unknown paths, delete files by including them with emptied content"
        required: true
        schema:
          type: "array"
          items:
            $ref: "#/definitions/SourceFile"
      responses:
        200:
          description: "successful operation"
          schema:
            $ref: "#/definitions/Workflow"
      security:
      - BEARER: []
  /workflows/manualRegister:
    post:
      tags:
      - "workflows"
      summary: "Manually register a workflow."
      description: "Manually register workflow (public or private)."
      operationId: "manualRegister"
      produces:
      - "application/json"
      parameters:
      - name: "workflowRegistry"
        in: "query"
        description: "Workflow registry"
        required: true
        type: "string"
      - name: "workflowPath"
        in: "query"
        description: "Workflow repository"
        required: true
        type: "string"
      - name: "defaultWorkflowPath"
        in: "query"
        description: "Workflow container new descriptor path (CWL or WDL) and/or name"
        required: true
        type: "string"
      - name: "workflowName"
        in: "query"
        description: "Workflow name, set to empty if none required"
        required: true
        type: "string"
      - name: "descriptorType"
        in: "query"
        description: "Descriptor type"
        required: true
        type: "string"
      - name: "defaultTestParameterFilePath"
        in: "query"
        description: "Default test parameter file path"
        required: false
        type: "string"
      responses:
        200:
          description: "successful operation"
          schema:
            $ref: "#/definitions/Workflow"
      security:
      - BEARER: []
  /workflows/organization/{organization}/published:
    get:
      tags:
      - "workflows"
      summary: "List all published workflows of an organization."
      description: "NO authentication"
      operationId: "getPublishedWorkflowsByOrganization"
      produces:
      - "application/json"
      parameters:
      - name: "organization"
        in: "path"
        description: "organization"
        required: true
        type: "string"
      responses:
        200:
          description: "successful operation"
          schema:
            type: "array"
            items:
              $ref: "#/definitions/Workflow"
  /workflows/path/entry/{repository}:
    get:
      tags:
      - "workflows"
      summary: "Get an entry by path."
      description: "Requires full path (including entry name if applicable)."
      operationId: "getEntryByPath"
      produces:
      - "application/json"
      parameters:
      - name: "repository"
        in: "path"
        description: "repository path"
        required: true
        type: "string"
      responses:
        200:
          description: "successful operation"
          schema:
            $ref: "#/definitions/Entry"
      security:
      - BEARER: []
  /workflows/path/entry/{repository}/published:
    get:
      tags:
      - "workflows"
      summary: "Get a published entry by path."
      description: "Requires full path (including entry name if applicable)."
      operationId: "getPublishedEntryByPath"
      produces:
      - "application/json"
      parameters:
      - name: "repository"
        in: "path"
        description: "repository path"
        required: true
        type: "string"
      responses:
        200:
          description: "successful operation"
          schema:
            $ref: "#/definitions/Entry"
  /workflows/path/workflow/{repository}:
    get:
      tags:
      - "workflows"
      summary: "Get a workflow by path."
      description: "Requires full path (including workflow name if applicable)."
      operationId: "getWorkflowByPath"
      produces:
      - "application/json"
      parameters:
      - name: "repository"
        in: "path"
        description: "repository path"
        required: true
        type: "string"
      - name: "include"
        in: "query"
        description: "Comma-delimited list of fields to include: validations"
        required: false
        type: "string"
      responses:
        200:
          description: "successful operation"
          schema:
            $ref: "#/definitions/Workflow"
      security:
      - BEARER: []
  /workflows/path/workflow/{repository}/actions:
    get:
      tags:
      - "workflows"
      summary: "Gets all actions a user can perform on a workflow."
      description: ""
      operationId: "getWorkflowActions"
      produces:
      - "application/json"
      parameters:
      - name: "repository"
        in: "path"
        description: "repository path"
        required: true
        type: "string"
      responses:
        200:
          description: "successful operation"
          schema:
            type: "array"
            items:
              type: "string"
              enum:
              - "WRITE"
              - "READ"
              - "DELETE"
              - "SHARE"
      security:
      - BEARER: []
  /workflows/path/workflow/{repository}/permissions:
    get:
      tags:
      - "workflows"
      summary: "Get all permissions for a workflow."
      description: "The user must be the workflow owner."
      operationId: "getWorkflowPermissions"
      produces:
      - "application/json"
      parameters:
      - name: "repository"
        in: "path"
        description: "repository path"
        required: true
        type: "string"
      responses:
        200:
          description: "successful operation"
          schema:
            type: "array"
            items:
              $ref: "#/definitions/Permission"
      security:
      - BEARER: []
    delete:
      tags:
      - "workflows"
      summary: "Remove the specified user role for a workflow."
      description: "The user must be the workflow owner."
      operationId: "removeWorkflowRole"
      produces:
      - "application/json"
      parameters:
      - name: "repository"
        in: "path"
        description: "repository path"
        required: true
        type: "string"
      - name: "email"
        in: "query"
        description: "user email"
        required: true
        type: "string"
      - name: "role"
        in: "query"
        description: "role"
        required: true
        type: "string"
        enum:
        - "OWNER"
        - "WRITER"
        - "READER"
      responses:
        200:
          description: "successful operation"
          schema:
            type: "array"
            items:
              $ref: "#/definitions/Permission"
      security:
      - BEARER: []
    patch:
      tags:
      - "workflows"
      summary: "Set the specified permission for a user on a workflow."
      description: "The user must be the workflow owner. Currently only supported\
        \ on hosted workflows."
      operationId: "addWorkflowPermission"
      produces:
      - "application/json"
      parameters:
      - name: "repository"
        in: "path"
        description: "repository path"
        required: true
        type: "string"
      - in: "body"
        name: "body"
        description: "user permission"
        required: true
        schema:
          $ref: "#/definitions/Permission"
      responses:
        200:
          description: "successful operation"
          schema:
            type: "array"
            items:
              $ref: "#/definitions/Permission"
      security:
      - BEARER: []
  /workflows/path/workflow/{repository}/published:
    get:
      tags:
      - "workflows"
      summary: "Get a published workflow by path"
      description: "Does not require workflow name."
      operationId: "getPublishedWorkflowByPath"
      produces:
      - "application/json"
      parameters:
      - name: "repository"
        in: "path"
        description: "repository path"
        required: true
        type: "string"
      - name: "include"
        in: "query"
        description: "Comma-delimited list of fields to include: validations"
        required: false
        type: "string"
      responses:
        200:
          description: "successful operation"
          schema:
            $ref: "#/definitions/Workflow"
  /workflows/path/{repository}:
    get:
      tags:
      - "workflows"
      summary: "Get a list of workflows by path."
      description: "Does not require workflow name."
      operationId: "getAllWorkflowByPath"
      produces:
      - "application/json"
      parameters:
      - name: "repository"
        in: "path"
        description: "repository path"
        required: true
        type: "string"
      responses:
        200:
          description: "successful operation"
          schema:
            type: "array"
            items:
              $ref: "#/definitions/Workflow"
      security:
      - BEARER: []
  /workflows/published:
    get:
      tags:
      - "workflows"
      summary: "List all published workflows."
      description: "NO authentication"
      operationId: "allPublishedWorkflows"
      produces:
      - "application/json"
      parameters:
      - name: "offset"
        in: "query"
        description: "Start index of paging. Pagination results can be based on numbers\
          \ or other values chosen by the registry implementor (for example, SHA values).\
          \ If this exceeds the current result set return an empty set.  If not specified\
          \ in the request, this will start at the beginning of the results."
        required: false
        type: "string"
      - name: "limit"
        in: "query"
        description: "Amount of records to return in a given page, limited to 100"
        required: false
        type: "integer"
        default: 100
        maximum: 100
        minimum: 1
        format: "int32"
      - name: "filter"
        in: "query"
        description: "Filter, this is a search string that filters the results."
        required: false
        type: "string"
      - name: "sortCol"
        in: "query"
        description: "Sort column"
        required: false
        type: "string"
        default: "stars"
      - name: "sortOrder"
        in: "query"
        description: "Sort order"
        required: false
        type: "string"
        default: "desc"
        enum:
        - "asc"
        - "desc"
      responses:
        200:
          description: "successful operation"
          schema:
            type: "array"
            items:
              $ref: "#/definitions/Workflow"
  /workflows/published/{workflowId}:
    get:
      tags:
      - "workflows"
      summary: "Get a published workflow."
      description: "Hidden versions will not be visible. NO authentication"
      operationId: "getPublishedWorkflow"
      produces:
      - "application/json"
      parameters:
      - name: "workflowId"
        in: "path"
        description: "Workflow ID"
        required: true
        type: "integer"
        format: "int64"
      - name: "include"
        in: "query"
        description: "Comma-delimited list of fields to include: validations"
        required: false
        type: "string"
      responses:
        200:
          description: "successful operation"
          schema:
            $ref: "#/definitions/Workflow"
  /workflows/shared:
    get:
      tags:
      - "workflows"
      summary: "Retrieve all workflows shared with user."
      description: ""
      operationId: "sharedWorkflows"
      produces:
      - "application/json"
      parameters: []
      responses:
        200:
          description: "successful operation"
          schema:
            type: "array"
            items:
              $ref: "#/definitions/SharedWorkflows"
      security:
      - BEARER: []
  /workflows/{entryId}/registerCheckerWorkflow/{descriptorType}:
    post:
      tags:
      - "workflows"
      summary: "Register a checker workflow and associates it with the given tool/workflow."
      description: ""
      operationId: "registerCheckerWorkflow"
      produces:
      - "application/json"
      parameters:
      - name: "checkerWorkflowPath"
        in: "query"
        description: "Path of the main descriptor of the checker workflow (located\
          \ in associated tool/workflow repository)"
        required: true
        type: "string"
      - name: "testParameterPath"
        in: "query"
        description: "Default path to test parameter files for the checker workflow.\
          \ If not specified will use that of the entry."
        required: false
        type: "string"
      - name: "entryId"
        in: "path"
        description: "Entry Id of parent tool/workflow."
        required: true
        type: "integer"
        format: "int64"
      - name: "descriptorType"
        in: "path"
        description: "Descriptor type of the workflow, either cwl or wdl."
        required: true
        type: "string"
        enum:
        - "cwl"
        - "wdl"
      responses:
        200:
          description: "successful operation"
          schema:
            $ref: "#/definitions/Entry"
      security:
      - BEARER: []
  /workflows/{workflowId}:
    get:
      tags:
      - "workflows"
      summary: "Retrieve a workflow"
      description: "This is one of the few endpoints that returns the user object\
        \ with populated properties (minus the userProfiles property)"
      operationId: "getWorkflow"
      produces:
      - "application/json"
      parameters:
      - name: "workflowId"
        in: "path"
        description: "workflow ID"
        required: true
        type: "integer"
        format: "int64"
      - name: "include"
        in: "query"
        description: "Comma-delimited list of fields to include: validations"
        required: false
        type: "string"
      responses:
        200:
          description: "successful operation"
          schema:
            $ref: "#/definitions/Workflow"
      security:
      - BEARER: []
    put:
      tags:
      - "workflows"
      summary: "Update the workflow with the given workflow."
      description: "Updates descriptor type (if stub), default workflow path, default\
        \ file path, and default version"
      operationId: "updateWorkflow"
      produces:
      - "application/json"
      parameters:
      - name: "workflowId"
        in: "path"
        description: "Workflow to modify."
        required: true
        type: "integer"
        format: "int64"
      - in: "body"
        name: "body"
        description: "Workflow with updated information"
        required: true
        schema:
          $ref: "#/definitions/Workflow"
      responses:
        200:
          description: "successful operation"
          schema:
            $ref: "#/definitions/Workflow"
      security:
      - BEARER: []
  /workflows/{workflowId}/cwl:
    get:
      tags:
      - "workflows"
      summary: "Get the primary CWL descriptor file on Github."
      description: "Does not require authentication for published workflows, authentication\
        \ can be provided for restricted workflows"
      operationId: "cwl"
      produces:
      - "application/json"
      parameters:
      - name: "workflowId"
        in: "path"
        description: "Workflow id"
        required: true
        type: "integer"
        format: "int64"
      - name: "tag"
        in: "query"
        required: false
        type: "string"
      responses:
        200:
          description: "successful operation"
          schema:
            $ref: "#/definitions/SourceFile"
      security:
      - BEARER: []
  /workflows/{workflowId}/cwl/{relative-path}:
    get:
      tags:
      - "workflows"
      summary: "Get the corresponding CWL descriptor file on Github."
      description: "Does not require authentication for published workflows, authentication\
        \ can be provided for restricted workflows"
      operationId: "secondaryCwlPath"
      produces:
      - "application/json"
      parameters:
      - name: "workflowId"
        in: "path"
        description: "Workflow id"
        required: true
        type: "integer"
        format: "int64"
      - name: "tag"
        in: "query"
        required: false
        type: "string"
      - name: "relative-path"
        in: "path"
        required: true
        type: "string"
      responses:
        200:
          description: "successful operation"
          schema:
            $ref: "#/definitions/SourceFile"
      security:
      - BEARER: []
  /workflows/{workflowId}/dag/{workflowVersionId}:
    get:
      tags:
      - "workflows"
      summary: "Get the DAG for a given workflow version."
      description: "Does not require authentication for published workflows, authentication\
        \ can be provided for restricted workflows"
      operationId: "getWorkflowDag"
      produces:
      - "application/json"
      parameters:
      - name: "workflowId"
        in: "path"
        description: "workflowId"
        required: true
        type: "integer"
        format: "int64"
      - name: "workflowVersionId"
        in: "path"
        description: "workflowVersionId"
        required: true
        type: "integer"
        format: "int64"
      responses:
        200:
          description: "successful operation"
          schema:
            type: "string"
      security:
      - BEARER: []
  /workflows/{workflowId}/defaultVersion:
    put:
      tags:
      - "workflows"
      summary: "Update the default version of a workflow."
      description: ""
      operationId: "updateWorkflowDefaultVersion"
      produces:
      - "application/json"
      parameters:
      - name: "workflowId"
        in: "path"
        description: "Workflow to modify."
        required: true
        type: "integer"
        format: "int64"
      - in: "body"
        name: "body"
        description: "Version name to set as default"
        required: true
        schema:
          type: "string"
      responses:
        200:
          description: "successful operation"
          schema:
            $ref: "#/definitions/Workflow"
      security:
      - BEARER: []
  /workflows/{workflowId}/labels:
    put:
      tags:
      - "workflows"
      summary: "Update the labels linked to a workflow."
      description: "Labels are alphanumerical (case-insensitive and may contain internal\
        \ hyphens), given in a comma-delimited list."
      operationId: "updateLabels"
      produces:
      - "application/json"
      parameters:
      - name: "workflowId"
        in: "path"
        description: "Tool to modify."
        required: true
        type: "integer"
        format: "int64"
      - name: "labels"
        in: "query"
        description: "Comma-delimited list of labels."
        required: true
        type: "string"
      - in: "body"
        name: "body"
        description: "This is here to appease Swagger. It requires PUT methods to\
          \ have a body, even if it is empty. Please leave it empty."
        required: false
        schema:
          type: "string"
      responses:
        200:
          description: "successful operation"
          schema:
            $ref: "#/definitions/Workflow"
      security:
      - BEARER: []
  /workflows/{workflowId}/nextflow:
    get:
      tags:
      - "workflows"
      summary: "Get the nextflow.config file on Github."
      description: "Does not require authentication for published workflows, authentication\
        \ can be provided for restricted workflows"
      operationId: "nextflow"
      produces:
      - "application/json"
      parameters:
      - name: "workflowId"
        in: "path"
        description: "Workflow id"
        required: true
        type: "integer"
        format: "int64"
      - name: "tag"
        in: "query"
        required: false
        type: "string"
      responses:
        200:
          description: "successful operation"
          schema:
            $ref: "#/definitions/SourceFile"
      security:
      - BEARER: []
  /workflows/{workflowId}/nextflow/{relative-path}:
    get:
      tags:
      - "workflows"
      summary: "Get the corresponding nextflow documents on Github."
      description: "Does not require authentication for published workflows, authentication\
        \ can be provided for restricted workflows"
      operationId: "secondaryNextFlowPath"
      produces:
      - "application/json"
      parameters:
      - name: "workflowId"
        in: "path"
        description: "Workflow id"
        required: true
        type: "integer"
        format: "int64"
      - name: "tag"
        in: "query"
        required: false
        type: "string"
      - name: "relative-path"
        in: "path"
        required: true
        type: "string"
      responses:
        200:
          description: "successful operation"
          schema:
            $ref: "#/definitions/SourceFile"
      security:
      - BEARER: []
  /workflows/{workflowId}/publish:
    post:
      tags:
      - "workflows"
      summary: "Publish or unpublish a workflow."
      description: "Publish/publish a workflow (public or private)."
      operationId: "publish"
      produces:
      - "application/json"
      parameters:
      - name: "workflowId"
        in: "path"
        description: "Workflow id to publish/unpublish"
        required: true
        type: "integer"
        format: "int64"
      - in: "body"
        name: "body"
        description: "PublishRequest to refresh the list of repos for a user"
        required: true
        schema:
          $ref: "#/definitions/PublishRequest"
      responses:
        200:
          description: "successful operation"
          schema:
            $ref: "#/definitions/Workflow"
      security:
      - BEARER: []
  /workflows/{workflowId}/refresh:
    get:
      tags:
      - "workflows"
      summary: "Refresh one particular workflow."
      description: "Full refresh"
      operationId: "refresh"
      produces:
      - "application/json"
      parameters:
      - name: "workflowId"
        in: "path"
        description: "workflow ID"
        required: true
        type: "integer"
        format: "int64"
      responses:
        200:
          description: "successful operation"
          schema:
            $ref: "#/definitions/Workflow"
      security:
      - BEARER: []
  /workflows/{workflowId}/requestDOI/{workflowVersionId}:
    put:
      tags:
      - "workflows"
      summary: "Request a DOI for this version of a workflow."
      description: ""
      operationId: "requestDOIForWorkflowVersion"
      produces:
      - "application/json"
      parameters:
      - name: "workflowId"
        in: "path"
        description: "Workflow to modify."
        required: true
        type: "integer"
        format: "int64"
      - name: "workflowVersionId"
        in: "path"
        description: "workflowVersionId"
        required: true
        type: "integer"
        format: "int64"
      responses:
        200:
          description: "successful operation"
          schema:
            type: "array"
            items:
              $ref: "#/definitions/WorkflowVersion"
      security:
      - BEARER: []
  /workflows/{workflowId}/resetVersionPaths:
    put:
      tags:
      - "workflows"
      summary: "Reset the workflow paths."
      description: "Resets the workflow paths of all versions to match the default\
        \ workflow path from the workflow object passed."
      operationId: "updateWorkflowPath"
      produces:
      - "application/json"
      parameters:
      - name: "workflowId"
        in: "path"
        description: "Workflow to modify."
        required: true
        type: "integer"
        format: "int64"
      - in: "body"
        name: "body"
        description: "Workflow with updated information"
        required: true
        schema:
          $ref: "#/definitions/Workflow"
      responses:
        200:
          description: "successful operation"
          schema:
            $ref: "#/definitions/Workflow"
      security:
      - BEARER: []
  /workflows/{workflowId}/restub:
    get:
      tags:
      - "workflows"
      summary: "Restub a workflow"
      description: "Restubs a full, unpublished workflow."
      operationId: "restub"
      produces:
      - "application/json"
      parameters:
      - name: "workflowId"
        in: "path"
        description: "workflow ID"
        required: true
        type: "integer"
        format: "int64"
      responses:
        200:
          description: "successful operation"
          schema:
            $ref: "#/definitions/Workflow"
      security:
      - BEARER: []
  /workflows/{workflowId}/secondaryCwl:
    get:
      tags:
      - "workflows"
      summary: "Get the corresponding cwl documents on Github."
      description: "Does not require authentication for published workflows, authentication\
        \ can be provided for restricted workflows"
      operationId: "secondaryCwl"
      produces:
      - "application/json"
      parameters:
      - name: "workflowId"
        in: "path"
        description: "Workflow id"
        required: true
        type: "integer"
        format: "int64"
      - name: "tag"
        in: "query"
        required: false
        type: "string"
      responses:
        200:
          description: "successful operation"
          schema:
            type: "array"
            items:
              $ref: "#/definitions/SourceFile"
      security:
      - BEARER: []
  /workflows/{workflowId}/secondaryNextflow:
    get:
      tags:
      - "workflows"
      summary: "Get the corresponding Nextflow documents on Github."
      description: "Does not require authentication for published workflows, authentication\
        \ can be provided for restricted workflows"
      operationId: "secondaryNextflow"
      produces:
      - "application/json"
      parameters:
      - name: "workflowId"
        in: "path"
        description: "Workflow id"
        required: true
        type: "integer"
        format: "int64"
      - name: "tag"
        in: "query"
        required: false
        type: "string"
      responses:
        200:
          description: "successful operation"
          schema:
            type: "array"
            items:
              $ref: "#/definitions/SourceFile"
      security:
      - BEARER: []
  /workflows/{workflowId}/secondaryWdl:
    get:
      tags:
      - "workflows"
      summary: "Get the corresponding wdl documents on Github."
      description: "Does not require authentication for published workflows, authentication\
        \ can be provided for restricted workflows"
      operationId: "secondaryWdl"
      produces:
      - "application/json"
      parameters:
      - name: "workflowId"
        in: "path"
        description: "Workflow id"
        required: true
        type: "integer"
        format: "int64"
      - name: "tag"
        in: "query"
        required: false
        type: "string"
      responses:
        200:
          description: "successful operation"
          schema:
            type: "array"
            items:
              $ref: "#/definitions/SourceFile"
      security:
      - BEARER: []
  /workflows/{workflowId}/star:
    put:
      tags:
      - "workflows"
      summary: "Star a workflow."
      description: ""
      operationId: "starEntry"
      produces:
      - "application/json"
      parameters:
      - name: "workflowId"
        in: "path"
        description: "Tool to star."
        required: true
        type: "integer"
        format: "int64"
      - in: "body"
        name: "body"
        description: "StarRequest to star a repo for a user"
        required: true
        schema:
          $ref: "#/definitions/StarRequest"
      responses:
        default:
          description: "successful operation"
      security:
      - BEARER: []
  /workflows/{workflowId}/starredUsers:
    get:
      tags:
      - "workflows"
      summary: "Returns list of users who starred the given workflow."
      description: ""
      operationId: "getStarredUsers"
      produces:
      - "application/json"
      parameters:
      - name: "workflowId"
        in: "path"
        description: "Workflow to grab starred users for."
        required: true
        type: "integer"
        format: "int64"
      responses:
        200:
          description: "successful operation"
          schema:
            type: "array"
            items:
              $ref: "#/definitions/User"
  /workflows/{workflowId}/testParameterFiles:
    get:
      tags:
      - "workflows"
      summary: "Get the corresponding test parameter files."
      description: "Does not require authentication for published workflows, authentication\
        \ can be provided for restricted workflows"
      operationId: "getTestParameterFiles"
      produces:
      - "application/json"
      parameters:
      - name: "workflowId"
        in: "path"
        description: "Workflow id"
        required: true
        type: "integer"
        format: "int64"
      - name: "version"
        in: "query"
        required: false
        type: "string"
      responses:
        200:
          description: "successful operation"
          schema:
            type: "array"
            items:
              $ref: "#/definitions/SourceFile"
      security:
      - BEARER: []
    put:
      tags:
      - "workflows"
      summary: "Add test parameter files for a given version."
      description: ""
      operationId: "addTestParameterFiles"
      produces:
      - "application/json"
      parameters:
      - name: "workflowId"
        in: "path"
        description: "Workflow to modify."
        required: true
        type: "integer"
        format: "int64"
      - name: "testParameterPaths"
        in: "query"
        description: "List of paths."
        required: true
        type: "array"
        items:
          type: "string"
        collectionFormat: "multi"
      - in: "body"
        name: "body"
        description: "This is here to appease Swagger. It requires PUT methods to\
          \ have a body, even if it is empty. Please leave it empty."
        required: false
        schema:
          type: "string"
      - name: "version"
        in: "query"
        required: false
        type: "string"
      responses:
        200:
          description: "successful operation"
          schema:
            type: "array"
            uniqueItems: true
            items:
              $ref: "#/definitions/SourceFile"
      security:
      - BEARER: []
    delete:
      tags:
      - "workflows"
      summary: "Delete test parameter files for a given version."
      description: ""
      operationId: "deleteTestParameterFiles"
      produces:
      - "application/json"
      parameters:
      - name: "workflowId"
        in: "path"
        description: "Workflow to modify."
        required: true
        type: "integer"
        format: "int64"
      - name: "testParameterPaths"
        in: "query"
        description: "List of paths."
        required: true
        type: "array"
        items:
          type: "string"
        collectionFormat: "multi"
      - name: "version"
        in: "query"
        required: false
        type: "string"
      responses:
        200:
          description: "successful operation"
          schema:
            type: "array"
            uniqueItems: true
            items:
              $ref: "#/definitions/SourceFile"
      security:
      - BEARER: []
  /workflows/{workflowId}/tools/{workflowVersionId}:
    get:
      tags:
      - "workflows"
      summary: "Get the Tools for a given workflow version."
      description: "Does not require authentication for published workflows, authentication\
        \ can be provided for restricted workflows"
      operationId: "getTableToolContent"
      produces:
      - "application/json"
      parameters:
      - name: "workflowId"
        in: "path"
        description: "workflowId"
        required: true
        type: "integer"
        format: "int64"
      - name: "workflowVersionId"
        in: "path"
        description: "workflowVersionId"
        required: true
        type: "integer"
        format: "int64"
      responses:
        200:
          description: "successful operation"
          schema:
            type: "string"
      security:
      - BEARER: []
  /workflows/{workflowId}/unstar:
    delete:
      tags:
      - "workflows"
      summary: "Unstar a workflow."
      description: ""
      operationId: "unstarEntry"
      produces:
      - "application/json"
      parameters:
      - name: "workflowId"
        in: "path"
        description: "Workflow to unstar."
        required: true
        type: "integer"
        format: "int64"
      responses:
        default:
          description: "successful operation"
      security:
      - BEARER: []
  /workflows/{workflowId}/users:
    get:
      tags:
      - "workflows"
      summary: "Get users of a workflow."
      description: ""
      operationId: "getUsers"
      produces:
      - "application/json"
      parameters:
      - name: "workflowId"
        in: "path"
        description: "workflow ID"
        required: true
        type: "integer"
        format: "int64"
      responses:
        200:
          description: "successful operation"
          schema:
            type: "array"
            items:
              $ref: "#/definitions/User"
      security:
      - BEARER: []
  /workflows/{workflowId}/verifiedSources:
    get:
      tags:
      - "workflows"
      summary: "Get a semicolon delimited list of verified sources."
      description: "NO authentication"
      operationId: "verifiedSources"
      produces:
      - "application/json"
      parameters:
      - name: "workflowId"
        in: "path"
        description: "Workflow id"
        required: true
        type: "integer"
        format: "int64"
      responses:
        200:
          description: "successful operation"
          schema:
            type: "string"
  /workflows/{workflowId}/verify/{workflowVersionId}:
    put:
      tags:
      - "workflows"
      summary: "Verify or unverify a workflow. ADMIN ONLY"
      description: ""
      operationId: "verifyWorkflowVersion"
      produces:
      - "application/json"
      parameters:
      - name: "workflowId"
        in: "path"
        description: "Workflow to modify."
        required: true
        type: "integer"
        format: "int64"
      - name: "workflowVersionId"
        in: "path"
        description: "workflowVersionId"
        required: true
        type: "integer"
        format: "int64"
      - in: "body"
        name: "body"
        description: "Object containing verification information."
        required: true
        schema:
          $ref: "#/definitions/VerifyRequest"
      responses:
        200:
          description: "successful operation"
          schema:
            type: "array"
            items:
              $ref: "#/definitions/WorkflowVersion"
      security:
      - BEARER: []
  /workflows/{workflowId}/wdl:
    get:
      tags:
      - "workflows"
      summary: "Get the primary WDL descriptor file on Github."
      description: "Does not require authentication for published workflows, authentication\
        \ can be provided for restricted workflows"
      operationId: "wdl"
      produces:
      - "application/json"
      parameters:
      - name: "workflowId"
        in: "path"
        description: "Workflow id"
        required: true
        type: "integer"
        format: "int64"
      - name: "tag"
        in: "query"
        required: false
        type: "string"
      responses:
        200:
          description: "successful operation"
          schema:
            $ref: "#/definitions/SourceFile"
      security:
      - BEARER: []
  /workflows/{workflowId}/wdl/{relative-path}:
    get:
      tags:
      - "workflows"
      summary: "Get the corresponding WDL descriptor file on Github."
      description: "Does not require authentication for published workflows, authentication\
        \ can be provided for restricted workflows"
      operationId: "secondaryWdlPath"
      produces:
      - "application/json"
      parameters:
      - name: "workflowId"
        in: "path"
        description: "Workflow id"
        required: true
        type: "integer"
        format: "int64"
      - name: "tag"
        in: "query"
        required: false
        type: "string"
      - name: "relative-path"
        in: "path"
        required: true
        type: "string"
      responses:
        200:
          description: "successful operation"
          schema:
            $ref: "#/definitions/SourceFile"
      security:
      - BEARER: []
  /workflows/{workflowId}/workflowVersions:
    put:
      tags:
      - "workflows"
      summary: "Update the workflow versions linked to a workflow."
      description: "Updates workflow path, reference, and hidden attributes."
      operationId: "updateWorkflowVersion"
      produces:
      - "application/json"
      parameters:
      - name: "workflowId"
        in: "path"
        description: "Workflow to modify."
        required: true
        type: "integer"
        format: "int64"
      - in: "body"
        name: "body"
        description: "List of modified workflow versions"
        required: true
        schema:
          type: "array"
          items:
            $ref: "#/definitions/WorkflowVersion"
      responses:
        200:
          description: "successful operation"
          schema:
            type: "array"
            items:
              $ref: "#/definitions/WorkflowVersion"
      security:
      - BEARER: []
  /workflows/{workflowId}/zip/{workflowVersionId}:
    get:
      tags:
      - "workflows"
      summary: "Download a ZIP file of a workflow and all associated files."
      description: ""
      operationId: "getWorkflowZip"
      produces:
      - "application/zip"
      parameters:
      - name: "workflowId"
        in: "path"
        description: "workflowId"
        required: true
        type: "integer"
        format: "int64"
      - name: "workflowVersionId"
        in: "path"
        description: "workflowVersionId"
        required: true
        type: "integer"
        format: "int64"
      responses:
        default:
          description: "successful operation"
      security:
      - BEARER: []
securityDefinitions:
  BEARER:
    type: "apiKey"
    name: "Authorization"
    in: "header"
definitions:
  Alias:
    type: "object"
    properties:
      content:
        type: "string"
  Collection:
    type: "object"
    required:
    - "name"
    properties:
      id:
        type: "integer"
        format: "int64"
        description: "Implementation specific ID for the collection in this web service"
      entries:
        type: "array"
        uniqueItems: true
        items:
          $ref: "#/definitions/Entry"
      dbCreateDate:
        type: "string"
        format: "date-time"
      dbUpdateDate:
        type: "string"
        format: "date-time"
      name:
        type: "string"
        example: "Alignment"
        position: 1
        description: "Name of the collection."
        minLength: 3
        maxLength: 39
        pattern: "[a-zA-Z][a-zA-Z\\d]*"
      description:
        type: "string"
        position: 2
        description: "Description of the collection"
<<<<<<< HEAD
      topic:
        type: "string"
        position: 3
        description: "Short description of the collection"
=======
      displayName:
        type: "string"
        position: 3
        description: "Display name for a collection (Ex. Recommended Alignment Algorithms).\
          \ Not used for links."
        minLength: 3
        maxLength: 50
        pattern: "[\\w ,_\\-&()']*"
>>>>>>> fffa5207
  CollectionOrganization:
    type: "object"
    properties:
      collectionId:
        type: "integer"
        format: "int64"
      collectionName:
        type: "string"
      organizationId:
        type: "integer"
        format: "int64"
      organizationName:
        type: "string"
  DescriptorLanguageBean:
    type: "object"
    properties:
      value:
        type: "string"
      friendlyName:
        type: "string"
  DockstoreTool:
    type: "object"
    required:
    - "defaultCWLTestParameterFile"
    - "defaultWDLTestParameterFile"
    - "default_cwl_path"
    - "default_dockerfile_path"
    - "default_wdl_path"
    - "gitUrl"
    - "mode"
    - "name"
    - "namespace"
    - "private_access"
    - "registry_string"
    properties:
      id:
        type: "integer"
        format: "int64"
        description: "Implementation specific ID for the container in this web service"
      aliases:
        type: "object"
        description: "aliases can be used as an alternate unique id for entries"
        additionalProperties:
          $ref: "#/definitions/Alias"
      dbCreateDate:
        type: "string"
        format: "date-time"
      dbUpdateDate:
        type: "string"
        format: "date-time"
      custom_docker_registry_path:
        type: "string"
        readOnly: true
      last_modified_date:
        type: "string"
        format: "date-time"
        readOnly: true
      has_checker:
        type: "boolean"
        readOnly: true
      input_file_formats:
        type: "array"
        readOnly: true
        uniqueItems: true
        items:
          $ref: "#/definitions/FileFormat"
      output_file_formats:
        type: "array"
        readOnly: true
        uniqueItems: true
        items:
          $ref: "#/definitions/FileFormat"
      author:
        type: "string"
        position: 1
        description: "This is the name of the author stated in the Dockstore.cwl"
      description:
        type: "string"
        position: 2
        description: "This is a human-readable description of this container and what\
          \ it is trying to accomplish, required GA4GH"
      labels:
        type: "array"
        position: 3
        description: "Labels (i.e. meta tags) for describing the purpose and contents\
          \ of containers"
        uniqueItems: true
        items:
          $ref: "#/definitions/Label"
      users:
        type: "array"
        position: 4
        description: "This indicates the users that have control over this entry,\
          \ dockstore specific"
        uniqueItems: true
        items:
          $ref: "#/definitions/User"
      starredUsers:
        type: "array"
        position: 5
        description: "This indicates the users that have starred this entry, dockstore\
          \ specific"
        uniqueItems: true
        items:
          $ref: "#/definitions/User"
      email:
        type: "string"
        position: 6
        description: "This is the email of the git organization"
      defaultVersion:
        type: "string"
        position: 7
        description: "This is the default version of the entry"
      is_published:
        type: "boolean"
        position: 8
        description: "Implementation specific visibility in this web service"
      last_modified:
        type: "integer"
        format: "int32"
        position: 9
        description: "Implementation specific timestamp for last modified"
      lastUpdated:
        type: "string"
        format: "date-time"
        position: 10
        description: "Implementation specific timestamp for last updated on webservice"
      gitUrl:
        type: "string"
        position: 11
        description: "This is a link to the associated repo with a descriptor, required\
          \ GA4GH"
      checker_id:
        type: "integer"
        format: "int64"
        position: 12
        description: "The id of the associated checker workflow"
        readOnly: true
      mode:
        type: "string"
        position: 13
        description: "This indicates what mode this is in which informs how we do\
          \ things like refresh, dockstore specific"
        enum:
        - "AUTO_DETECT_QUAY_TAGS_AUTOMATED_BUILDS"
        - "AUTO_DETECT_QUAY_TAGS_WITH_MIXED"
        - "MANUAL_IMAGE_PATH"
        - "HOSTED"
      name:
        type: "string"
        position: 14
        description: "This is the name of the container, required: GA4GH"
      default_dockerfile_path:
        type: "string"
        position: 15
        description: "This indicates for the associated git repository, the default\
          \ path to the Dockerfile, required: GA4GH"
      default_cwl_path:
        type: "string"
        position: 16
        description: "This indicates for the associated git repository, the default\
          \ path to the CWL document, required: GA4GH"
      default_wdl_path:
        type: "string"
        position: 17
        description: "This indicates for the associated git repository, the default\
          \ path to the WDL document"
      defaultCWLTestParameterFile:
        type: "string"
        position: 18
        description: "This indicates for the associated git repository, the default\
          \ path to the CWL test parameter file"
      defaultWDLTestParameterFile:
        type: "string"
        position: 19
        description: "This indicates for the associated git repository, the default\
          \ path to the WDL test parameter file"
      tool_maintainer_email:
        type: "string"
        position: 20
        description: "The email address of the tool maintainer. Required for private\
          \ repositories"
      private_access:
        type: "boolean"
        position: 21
        description: "Is the docker image private or not."
      toolname:
        type: "string"
        position: 22
        description: "This is the tool name of the container, when not-present this\
          \ will function just like 0.1 dockstorewhen present, this can be used to\
          \ distinguish between two containers based on the same image, but associated\
          \ with different CWL and Dockerfile documents. i.e. two containers with\
          \ the same registry+namespace+name but different toolnames will be two different\
          \ entries in the dockstore registry/namespace/name/tool, different options\
          \ to edit tags, and only the same insofar as they would \"docker pull\"\
          \ the same image, required: GA4GH"
      namespace:
        type: "string"
        position: 23
        description: "This is a docker namespace for the container, required: GA4GH"
      registry_string:
        type: "string"
        position: 24
        description: "This is a specific docker provider like quay.io or dockerhub\
          \ or n/a?, required: GA4GH"
      lastBuild:
        type: "string"
        format: "date-time"
        position: 25
        description: "Implementation specific timestamp for last built"
      tags:
        type: "array"
        position: 26
        description: "Implementation specific tracking of valid build tags for the\
          \ docker container"
        uniqueItems: true
        items:
          $ref: "#/definitions/Tag"
      path:
        type: "string"
        position: 27
      descriptorType:
        type: "array"
        position: 28
        readOnly: true
        items:
          type: "string"
      tool_path:
        type: "string"
        position: 29
        readOnly: true
      registry:
        type: "string"
        position: 30
        enum:
        - "QUAY_IO"
        - "DOCKER_HUB"
        - "GITLAB"
        - "AMAZON_ECR"
        - "SEVEN_BRIDGES"
    description: "This describes one entry in the dockstore. Logically, this currently\
      \ means one tuple of registry (either quay or docker hub), organization, image\
      \ name, and toolname which can be\n * associated with CWL and Dockerfile documents"
  Entry:
    type: "object"
    required:
    - "gitUrl"
    properties:
      id:
        type: "integer"
        format: "int64"
        description: "Implementation specific ID for the container in this web service"
      aliases:
        type: "object"
        description: "aliases can be used as an alternate unique id for entries"
        additionalProperties:
          $ref: "#/definitions/Alias"
      dbCreateDate:
        type: "string"
        format: "date-time"
      dbUpdateDate:
        type: "string"
        format: "date-time"
      last_modified_date:
        type: "string"
        format: "date-time"
        readOnly: true
      has_checker:
        type: "boolean"
        readOnly: true
      input_file_formats:
        type: "array"
        readOnly: true
        uniqueItems: true
        items:
          $ref: "#/definitions/FileFormat"
      output_file_formats:
        type: "array"
        readOnly: true
        uniqueItems: true
        items:
          $ref: "#/definitions/FileFormat"
      author:
        type: "string"
        position: 1
        description: "This is the name of the author stated in the Dockstore.cwl"
      description:
        type: "string"
        position: 2
        description: "This is a human-readable description of this container and what\
          \ it is trying to accomplish, required GA4GH"
      labels:
        type: "array"
        position: 3
        description: "Labels (i.e. meta tags) for describing the purpose and contents\
          \ of containers"
        uniqueItems: true
        items:
          $ref: "#/definitions/Label"
      users:
        type: "array"
        position: 4
        description: "This indicates the users that have control over this entry,\
          \ dockstore specific"
        uniqueItems: true
        items:
          $ref: "#/definitions/User"
      starredUsers:
        type: "array"
        position: 5
        description: "This indicates the users that have starred this entry, dockstore\
          \ specific"
        uniqueItems: true
        items:
          $ref: "#/definitions/User"
      email:
        type: "string"
        position: 6
        description: "This is the email of the git organization"
      defaultVersion:
        type: "string"
        position: 7
        description: "This is the default version of the entry"
      is_published:
        type: "boolean"
        position: 8
        description: "Implementation specific visibility in this web service"
      last_modified:
        type: "integer"
        format: "int32"
        position: 9
        description: "Implementation specific timestamp for last modified"
      lastUpdated:
        type: "string"
        format: "date-time"
        position: 10
        description: "Implementation specific timestamp for last updated on webservice"
      gitUrl:
        type: "string"
        position: 11
        description: "This is a link to the associated repo with a descriptor, required\
          \ GA4GH"
      checker_id:
        type: "integer"
        format: "int64"
        position: 12
        description: "The id of the associated checker workflow"
        readOnly: true
  Error:
    type: "object"
    required:
    - "code"
    properties:
      code:
        type: "integer"
        format: "int32"
      message:
        type: "string"
  Event:
    type: "object"
    required:
    - "type"
    properties:
      id:
        type: "integer"
        format: "int64"
        description: "Implementation specific ID for the event in this web service"
      dbCreateDate:
        type: "string"
        format: "date-time"
      dbUpdateDate:
        type: "string"
        format: "date-time"
      user:
        position: 1
        description: "User that the event is acting on."
        $ref: "#/definitions/User"
      organization:
        position: 2
        description: "Organization that the event is acting on."
        $ref: "#/definitions/Organization"
      tool:
        position: 3
        description: "Tool that the event is acting on."
        $ref: "#/definitions/DockstoreTool"
      workflow:
        position: 4
        description: "Workflow that the event is acting on."
        $ref: "#/definitions/Workflow"
      collection:
        position: 5
        description: "Collection that the event is acting on."
        $ref: "#/definitions/Collection"
      initiatorUser:
        position: 6
        description: "User initiating the event."
        $ref: "#/definitions/User"
      type:
        type: "string"
        position: 7
        description: "The event type."
        enum:
        - "CREATE_ORG"
        - "DELETE_ORG"
        - "MODIFY_ORG"
        - "APPROVE_ORG"
        - "REJECT_ORG"
        - "ADD_USER_TO_ORG"
        - "REMOVE_USER_FROM_ORG"
        - "MODIFY_USER_ROLE_ORG"
        - "APPROVE_ORG_INVITE"
        - "REJECT_ORG_INVITE"
        - "CREATE_COLLECTION"
        - "MODIFY_COLLECTION"
        - "REMOVE_FROM_COLLECTION"
        - "ADD_TO_COLLECTION"
    description: "This describes events that occur on the Dockstore site."
  ExtendedUserData:
    type: "object"
    properties:
      canChangeUsername:
        type: "boolean"
        description: "Whether a user can change their username"
        readOnly: true
    description: "Contains expensive data for end users for the dockstore"
  FileFormat:
    type: "object"
    required:
    - "value"
    properties:
      value:
        type: "string"
        position: 1
        description: "String representation of the file format"
    description: "This describes an input or output file format that is associated\
      \ with an entry in the dockstore"
  FileWrapper:
    type: "object"
    properties:
      content:
        type: "string"
        description: "The content of the file itself. One of url or content is required."
      url:
        type: "string"
        description: "Optional url to the underlying content, should include version\
          \ information, and can include a git hash.  Note that this URL should resolve\
          \ to the raw unwrapped content that would otherwise be available in content.\
          \ One of url or content is required."
    description: "A file provides content for one of - A tool descriptor is a metadata\
      \ document that describes one or more tools. - A tool document that describes\
      \ how to test with one or more sample test JSON. - A containerfile is a document\
      \ that describes how to build a particular container image. Examples include\
      \ Dockerfiles for creating Docker images and Singularity recipes for Singularity\
      \ images "
  Label:
    type: "object"
    required:
    - "value"
    properties:
      id:
        type: "integer"
        format: "int64"
        description: "Implementation specific ID for the container in this web service"
        readOnly: true
      value:
        type: "string"
        position: 1
        description: "String representation of the tag"
    description: "This describes a descriptive label that can be placed on an entry\
      \ in the dockstore"
  Metadata:
    type: "object"
    required:
    - "api_version"
    - "version"
    properties:
      version:
        type: "string"
        description: "The version of this registry"
      api_version:
        type: "string"
        description: "The version of the GA4GH tool-registry API supported by this\
          \ registry"
      country:
        type: "string"
        description: "A country code for the registry (ISO 3166-1 alpha-3)"
      friendly_name:
        type: "string"
        description: "A friendly name that can be used in addition to the hostname\
          \ to describe a registry"
    description: "Describes this registry to better allow for mirroring and indexing."
  MetadataV1:
    type: "object"
    properties:
      version:
        type: "string"
      api-version:
        type: "string"
      country:
        type: "string"
      friendly-name:
        type: "string"
    description: "Describes this registry to better allow for mirroring and indexing."
  Organization:
    type: "object"
    required:
    - "name"
    - "status"
    - "users"
    properties:
      id:
        type: "integer"
        format: "int64"
        description: "Implementation specific ID for the organization in this web\
          \ service"
      dbCreateDate:
        type: "string"
        format: "date-time"
      dbUpdateDate:
        type: "string"
        format: "date-time"
      name:
        type: "string"
        example: "OICR"
        position: 1
        description: "Name of the organization (ex. OICR)"
        minLength: 3
        maxLength: 39
        pattern: "[a-zA-Z][a-zA-Z\\d]*"
      description:
        type: "string"
        position: 2
        description: "Description of the organization"
      link:
        type: "string"
        position: 3
        description: "Link to the organization website"
      location:
        type: "string"
        position: 4
        description: "Location of the organization"
      email:
        type: "string"
        position: 5
        description: "Contact email for the organization"
      status:
        type: "string"
        position: 6
        description: "Is the organization approved, pending, or rejected"
        enum:
        - "PENDING"
        - "REJECTED"
        - "APPROVED"
      users:
        type: "array"
        position: 7
        description: "Set of users in the organization"
        uniqueItems: true
        items:
          $ref: "#/definitions/OrganizationUser"
      topic:
        type: "string"
        position: 8
        description: "Short description of the organization"
      displayName:
        type: "string"
        position: 9
        description: "Display name for an organization (Ex. Ontario Institute for\
          \ Cancer Research). Not used for links."
        minLength: 3
        maxLength: 50
        pattern: "[\\w ,_\\-&()']*"
  OrganizationUser:
    type: "object"
    required:
    - "accepted"
    - "role"
    properties:
      id:
        $ref: "#/definitions/OrganizationUserId"
      user:
        $ref: "#/definitions/User"
      organization:
        $ref: "#/definitions/Organization"
      role:
        type: "string"
        description: "The role of the user in the organization"
        enum:
        - "MAINTAINER"
        - "MEMBER"
      accepted:
        type: "boolean"
        description: "Has the user accepted their membership."
      dbCreateDate:
        type: "string"
        format: "date-time"
      dbUpdateDate:
        type: "string"
        format: "date-time"
  OrganizationUserId:
    type: "object"
    properties:
      userId:
        type: "integer"
        format: "int64"
      organizationId:
        type: "integer"
        format: "int64"
  Permission:
    type: "object"
    properties:
      email:
        type: "string"
      role:
        type: "string"
        enum:
        - "OWNER"
        - "WRITER"
        - "READER"
  Profile:
    type: "object"
    properties:
      name:
        type: "string"
      email:
        type: "string"
      avatarURL:
        type: "string"
      company:
        type: "string"
      location:
        type: "string"
      bio:
        type: "string"
      username:
        type: "string"
  PublishRequest:
    type: "object"
    properties:
      publish:
        type: "boolean"
        readOnly: true
  RegistryBean:
    type: "object"
    properties:
      dockerPath:
        type: "string"
      friendlyName:
        type: "string"
      url:
        type: "string"
      privateOnly:
        type: "string"
      customDockerPath:
        type: "string"
      enum:
        type: "string"
  SharedWorkflows:
    type: "object"
    properties:
      role:
        type: "string"
        enum:
        - "OWNER"
        - "WRITER"
        - "READER"
      workflows:
        type: "array"
        items:
          $ref: "#/definitions/Workflow"
  SourceControlBean:
    type: "object"
    properties:
      value:
        type: "string"
      friendlyName:
        type: "string"
  SourceFile:
    type: "object"
    required:
    - "absolutePath"
    - "path"
    - "type"
    properties:
      id:
        type: "integer"
        format: "int64"
        description: "Implementation specific ID for the source file in this web service"
      verifiedBySource:
        type: "object"
        description: "maps from platform to whether an entry successfully ran on it\
          \ using this test json"
        additionalProperties:
          $ref: "#/definitions/VerificationInformation"
      type:
        type: "string"
        position: 1
        description: "Enumerates the type of file"
        enum:
        - "DOCKSTORE_CWL"
        - "DOCKSTORE_WDL"
        - "DOCKERFILE"
        - "CWL_TEST_JSON"
        - "WDL_TEST_JSON"
        - "NEXTFLOW"
        - "NEXTFLOW_CONFIG"
        - "NEXTFLOW_TEST_PARAMS"
      content:
        type: "string"
        position: 2
        description: "Cache for the contents of the target file"
      path:
        type: "string"
        position: 3
        description: "Path to sourcefile relative to its parent"
      absolutePath:
        type: "string"
        position: 4
        description: "Absolute path of sourcefile in git repo"
  StarRequest:
    type: "object"
    properties:
      star:
        type: "boolean"
        readOnly: true
  Tag:
    type: "object"
    required:
    - "name"
    - "reference"
    properties:
      id:
        type: "integer"
        format: "int64"
        description: "Implementation specific ID for the tag in this web service"
        readOnly: true
      referenceType:
        type: "string"
        description: "This indicates the type of git (or other source control) reference"
        enum:
        - "COMMIT"
        - "TAG"
        - "BRANCH"
        - "NOT_APPLICABLE"
        - "UNSET"
      validations:
        type: "array"
        description: "Cached validations for each version."
        uniqueItems: true
        items:
          $ref: "#/definitions/Validation"
      last_modified:
        type: "string"
        format: "date-time"
        position: 1
        description: "The last time this image was modified in the image registry"
      reference:
        type: "string"
        position: 2
        description: "git commit/tag/branch"
      sourceFiles:
        type: "array"
        position: 3
        description: "Cached files for each version. Includes Dockerfile and Descriptor\
          \ files"
        uniqueItems: true
        items:
          $ref: "#/definitions/SourceFile"
      hidden:
        type: "boolean"
        position: 4
        description: "Implementation specific, whether this row is visible to other\
          \ users aside from the owner"
      valid:
        type: "boolean"
        position: 5
        description: "Implementation specific, whether this tag has valid files from\
          \ source code repo"
      name:
        type: "string"
        position: 6
        description: "Implementation specific, can be a quay.io or docker hub tag\
          \ name"
      dirtyBit:
        type: "boolean"
        position: 7
        description: "True if user has altered the tag"
      verified:
        type: "boolean"
        position: 8
        description: "Whether this version has been verified or not"
      verifiedSource:
        type: "string"
        position: 9
        description: "Verified source for the version"
      doiURL:
        type: "string"
        position: 10
        description: "This is a URL for the DOI for the version of the entry"
      doiStatus:
        type: "string"
        position: 11
        description: "This indicates the DOI status"
        enum:
        - "NOT_REQUESTED"
        - "REQUESTED"
        - "CREATED"
      versionEditor:
        position: 12
        description: "Particularly for hosted workflows, this records who edited to\
          \ create a revision"
        $ref: "#/definitions/User"
      size:
        type: "integer"
        format: "int64"
        position: 13
        description: "Size of the image"
      dockerfile_path:
        type: "string"
        position: 14
        description: "Path for the Dockerfile"
      cwl_path:
        type: "string"
        position: 15
        description: "Path for the CWL document"
      wdl_path:
        type: "string"
        position: 16
        description: "Path for the WDL document"
      automated:
        type: "boolean"
        position: 17
        description: "Implementation specific, indicates whether this is an automated\
          \ build on quay.io"
      workingDirectory:
        type: "string"
        position: 18
      image_id:
        type: "string"
        position: 19
      input_file_formats:
        type: "array"
        position: 20
        description: "File formats for describing the input file formats of versions\
          \ (tag/workflowVersion)"
        uniqueItems: true
        items:
          $ref: "#/definitions/FileFormat"
      output_file_formats:
        type: "array"
        position: 21
        description: "File formats for describing the output file formats of versions\
          \ (tag/workflowVersion)"
        uniqueItems: true
        items:
          $ref: "#/definitions/FileFormat"
      commitID:
        type: "string"
        position: 22
        description: "This is the commit id for the source control that the files\
          \ belong to"
    description: "This describes one tag associated with a container."
  Token:
    type: "object"
    properties:
      id:
        type: "integer"
        format: "int64"
        description: "Implementation specific ID for the token in this web service"
        readOnly: true
      tokenSource:
        type: "string"
        position: 1
        description: "Source website for this token"
      content:
        type: "string"
        position: 2
        description: "Contents of the access token"
      username:
        type: "string"
        position: 3
        description: "When an integrated service is not aware of the username, we\
          \ store it"
      refreshToken:
        type: "string"
        position: 4
      userId:
        type: "integer"
        format: "int64"
        position: 5
      token:
        type: "string"
        position: 6
        description: "Contents of the access token"
        readOnly: true
    description: "Access tokens for this web service and integrated services like\
      \ quay.io and github"
  Tool:
    type: "object"
    required:
    - "author"
    - "id"
    - "organization"
    - "toolclass"
    - "url"
    - "versions"
    properties:
      url:
        type: "string"
        example: "http://agora.broadinstitute.org/tools/123456"
        description: "The URL for this tool in this registry"
      id:
        type: "string"
        example: "123456"
        description: "A unique identifier of the tool, scoped to this registry"
      aliases:
        type: "array"
        description: "OPTIONAL A list of strings that can be used to identify this\
          \ tool. This can be used to expose alternative ids (such as GUIDs) for a\
          \ tool for registries. Can be used to match tools across registries."
        items:
          type: "string"
      organization:
        type: "string"
        description: "The organization that published the image."
      toolname:
        type: "string"
        description: "The name of the tool."
      toolclass:
        $ref: "#/definitions/ToolClass"
      description:
        type: "string"
        description: "The description of the tool."
      author:
        type: "string"
        description: "Contact information for the author of this tool entry in the\
          \ registry. (More complex authorship information is handled by the descriptor)"
      meta_version:
        type: "string"
        description: "The version of this tool in the registry. Iterates when fields\
          \ like the description, author, etc. are updated."
      contains:
        type: "array"
        example: "\"https://bio.tools/tool/mytum.de/SNAP2/1\""
        description: "An array of IDs for the applications that are stored inside\
          \ this tool"
        items:
          type: "string"
      has_checker:
        type: "boolean"
        description: "Whether this tool has a checker tool associated with it"
      checker_url:
        type: "string"
        description: "Optional url to the checker tool that will exit successfully\
          \ if this tool produced the expected result given test data."
      verified:
        type: "boolean"
        description: "Reports whether this tool has been verified by a specific organization\
          \ or individual"
      verified_source:
        type: "string"
        description: "Source of metadata that can support a verified tool, such as\
          \ an email or URL"
      signed:
        type: "boolean"
        description: "Reports whether this tool has been signed."
      versions:
        type: "array"
        description: "A list of versions for this tool"
        items:
          $ref: "#/definitions/ToolVersion"
    description: "A tool (or described tool) is defined as a tuple of a descriptor\
      \ file (which potentially consists of multiple files), a set of container images,\
      \ and a set of instructions for creating those images."
  ToolClass:
    type: "object"
    properties:
      id:
        type: "string"
        description: "The unique identifier for the class"
      name:
        type: "string"
        description: "A short friendly name for the class"
      description:
        type: "string"
        description: "A longer explanation of what this class is and what it can accomplish"
    description: "Describes a class (type) of tool allowing us to categorize workflows,\
      \ tasks, and maybe even other entities (such as services) separately"
  ToolDescriptor:
    type: "object"
    required:
    - "type"
    properties:
      type:
        type: "string"
        enum:
        - "CWL"
        - "WDL"
        - "NFL"
      descriptor:
        type: "string"
        description: "The descriptor that represents this version of the tool."
      url:
        type: "string"
        example: "https://raw.githubusercontent.com/ICGC-TCGA-PanCancer/pcawg_delly_workflow/ea2a5db69bd20a42976838790bc29294df3af02b/delly_docker/Delly.cwl"
        description: "Optional url to the underlying tool descriptor, should include\
          \ version information, and can include a git hash"
    description: "A tool descriptor is a metadata document that describes one or more\
      \ tools."
  ToolDockerfile:
    type: "object"
    required:
    - "dockerfile"
    properties:
      dockerfile:
        type: "string"
        description: "The dockerfile content for this tool."
      url:
        type: "string"
        description: "Optional url to the dockerfile used to build this image, should\
          \ include version information, and can include a git hash  (e.g. https://raw.githubusercontent.com/ICGC-TCGA-PanCancer/pcawg_delly_workflow/c83478829802b4d36374870843821abe1b625a71/delly_docker/Dockerfile\
          \ )"
    description: "A tool dockerfile is a document that describes how to build a particular\
      \ Docker image."
  ToolFile:
    type: "object"
    properties:
      path:
        type: "string"
        description: "Relative path of the file.  A descriptor's path can be used\
          \ with the GA4GH .../{type}/descriptor/{relative_path} endpoint"
      file_type:
        type: "string"
        enum:
        - "TEST_FILE"
        - "PRIMARY_DESCRIPTOR"
        - "SECONDARY_DESCRIPTOR"
        - "CONTAINERFILE"
        - "OTHER"
  ToolTestsV1:
    type: "object"
    properties:
      test:
        type: "string"
        description: "Optional test JSON content for this tool. (Note that one of\
          \ test and URL are required)"
      url:
        type: "string"
        description: "Optional url to the test JSON used to test this tool. Note that\
          \ this URL should resolve to the raw unwrapped content that would otherwise\
          \ be available in test."
    description: "A tool document that describes how to test with one or more sample\
      \ test JSON."
  ToolV1:
    type: "object"
    properties:
      url:
        type: "string"
      id:
        type: "string"
      organization:
        type: "string"
      toolname:
        type: "string"
      toolclass:
        $ref: "#/definitions/ToolClass"
      description:
        type: "string"
      author:
        type: "string"
      meta-version:
        type: "string"
      contains:
        type: "array"
        items:
          type: "string"
      verified:
        type: "boolean"
      verified-source:
        type: "string"
      signed:
        type: "boolean"
      versions:
        type: "array"
        items:
          $ref: "#/definitions/ToolVersionV1"
    description: "A tool (or described tool) describes one pairing of a tool as described\
      \ in a descriptor file (which potentially describes multiple tools) and a Docker\
      \ image."
  ToolVersion:
    type: "object"
    required:
    - "id"
    - "url"
    properties:
      name:
        type: "string"
        description: "The name of the version."
      url:
        type: "string"
        example: "http://agora.broadinstitute.org/tools/123456/1"
        description: "The URL for this tool in this registry"
      id:
        type: "string"
        example: "v1"
        description: "An identifier of the version of this tool for this particular\
          \ tool registry"
      image:
        type: "string"
        example: "quay.io/seqware/seqware_full/1.1"
        description: "The docker path to the image (and version) for this tool"
      registry_url:
        type: "string"
        description: "A URL to a Singularity registry is provided when a specific\
          \ type of image does not use ids in the Docker format. Used along with image_name\
          \ to locate a specific image."
      image_name:
        type: "string"
        description: "Used in conjunction with a registry_url if provided to locate\
          \ images"
      descriptor_type:
        type: "array"
        description: "The type (or types) of descriptors available."
        items:
          type: "string"
          enum:
          - "CWL"
          - "WDL"
          - "NFL"
      containerfile:
        type: "boolean"
        description: "Reports if this tool has a containerfile available."
      meta_version:
        type: "string"
        description: "The version of this tool version in the registry. Iterates when\
          \ fields like the description, author, etc. are updated."
      verified:
        type: "boolean"
        description: "Reports whether this tool has been verified by a specific organization\
          \ or individual"
      verified_source:
        type: "string"
        description: "Source of metadata that can support a verified tool, such as\
          \ an email or URL"
    description: "A tool version describes a particular iteration of a tool as described\
      \ by a reference to a specific image and/or documents."
  ToolVersionV1:
    type: "object"
    properties:
      name:
        type: "string"
      url:
        type: "string"
      id:
        type: "string"
      image:
        type: "string"
      descriptor-type:
        type: "array"
        items:
          type: "string"
          enum:
          - "CWL"
          - "WDL"
      dockerfile:
        type: "boolean"
      meta-version:
        type: "string"
      verified:
        type: "boolean"
      verified-source:
        type: "string"
    description: "A tool version describes a particular iteration of a tool as described\
      \ by a reference to a specific image and dockerfile."
  User:
    type: "object"
    required:
    - "curator"
    - "isAdmin"
    - "setupComplete"
    properties:
      id:
        type: "integer"
        format: "int64"
        description: "Implementation specific ID for the container in this web service"
        readOnly: true
      userProfiles:
        type: "object"
        description: "Profile information of the user retrieved from 3rd party sites\
          \ (GitHub, Google, etc)"
        additionalProperties:
          $ref: "#/definitions/Profile"
      username:
        type: "string"
        position: 1
        description: "Username on dockstore"
      isAdmin:
        type: "boolean"
        position: 2
        description: "Indicates whether this user is an admin"
      avatarUrl:
        type: "string"
        position: 7
        description: "URL of user avatar on GitHub/Google that can be selected by\
          \ the user"
      name:
        type: "string"
        position: 8
      curator:
        type: "boolean"
        position: 11
        description: "Indicates whether this user is a curator"
      setupComplete:
        type: "boolean"
        position: 12
        description: "Indicates whether this user has accepted their username"
    description: "End users for the dockstore"
  Validation:
    type: "object"
    required:
    - "id"
    - "message"
    - "type"
    - "valid"
    properties:
      id:
        type: "integer"
        format: "int64"
        description: "Implementation specific ID for the source file in this web service"
      type:
        type: "string"
        position: 1
        description: "Enumerates the type of file"
        enum:
        - "DOCKSTORE_CWL"
        - "DOCKSTORE_WDL"
        - "DOCKERFILE"
        - "CWL_TEST_JSON"
        - "WDL_TEST_JSON"
        - "NEXTFLOW"
        - "NEXTFLOW_CONFIG"
        - "NEXTFLOW_TEST_PARAMS"
      valid:
        type: "boolean"
        position: 2
        description: "Is the file type valid"
      message:
        type: "string"
        position: 3
        description: "Mapping of filepath to validation message"
  VerificationInformation:
    type: "object"
    properties:
      verified:
        type: "boolean"
      metadata:
        type: "string"
      platformVersion:
        type: "string"
  VerifyRequest:
    type: "object"
    properties:
      verify:
        type: "boolean"
        readOnly: true
      verifiedSource:
        type: "string"
        readOnly: true
  Workflow:
    type: "object"
    required:
    - "defaultTestParameterFilePath"
    - "descriptorType"
    - "gitUrl"
    - "mode"
    - "organization"
    - "repository"
    - "sourceControl"
    - "workflow_path"
    properties:
      id:
        type: "integer"
        format: "int64"
        description: "Implementation specific ID for the container in this web service"
      aliases:
        type: "object"
        description: "aliases can be used as an alternate unique id for entries"
        additionalProperties:
          $ref: "#/definitions/Alias"
      dbCreateDate:
        type: "string"
        format: "date-time"
      dbUpdateDate:
        type: "string"
        format: "date-time"
      parent_id:
        type: "integer"
        format: "int64"
        readOnly: true
      last_modified_date:
        type: "string"
        format: "date-time"
        readOnly: true
      has_checker:
        type: "boolean"
        readOnly: true
      input_file_formats:
        type: "array"
        readOnly: true
        uniqueItems: true
        items:
          $ref: "#/definitions/FileFormat"
      output_file_formats:
        type: "array"
        readOnly: true
        uniqueItems: true
        items:
          $ref: "#/definitions/FileFormat"
      author:
        type: "string"
        position: 1
        description: "This is the name of the author stated in the Dockstore.cwl"
      description:
        type: "string"
        position: 2
        description: "This is a human-readable description of this container and what\
          \ it is trying to accomplish, required GA4GH"
      labels:
        type: "array"
        position: 3
        description: "Labels (i.e. meta tags) for describing the purpose and contents\
          \ of containers"
        uniqueItems: true
        items:
          $ref: "#/definitions/Label"
      users:
        type: "array"
        position: 4
        description: "This indicates the users that have control over this entry,\
          \ dockstore specific"
        uniqueItems: true
        items:
          $ref: "#/definitions/User"
      starredUsers:
        type: "array"
        position: 5
        description: "This indicates the users that have starred this entry, dockstore\
          \ specific"
        uniqueItems: true
        items:
          $ref: "#/definitions/User"
      email:
        type: "string"
        position: 6
        description: "This is the email of the git organization"
      defaultVersion:
        type: "string"
        position: 7
        description: "This is the default version of the entry"
      is_published:
        type: "boolean"
        position: 8
        description: "Implementation specific visibility in this web service"
      last_modified:
        type: "integer"
        format: "int32"
        position: 9
        description: "Implementation specific timestamp for last modified"
      lastUpdated:
        type: "string"
        format: "date-time"
        position: 10
        description: "Implementation specific timestamp for last updated on webservice"
      gitUrl:
        type: "string"
        position: 11
        description: "This is a link to the associated repo with a descriptor, required\
          \ GA4GH"
      checker_id:
        type: "integer"
        format: "int64"
        position: 12
        description: "The id of the associated checker workflow"
        readOnly: true
      mode:
        type: "string"
        position: 13
        description: "This indicates what mode this is in which informs how we do\
          \ things like refresh, dockstore specific"
        enum:
        - "FULL"
        - "STUB"
        - "HOSTED"
      workflowName:
        type: "string"
        position: 14
        description: "This is the name of the workflow, not needed when only one workflow\
          \ in a repo"
      organization:
        type: "string"
        position: 15
        description: "This is a git organization for the workflow"
      repository:
        type: "string"
        position: 16
        description: "This is a git repository name"
      sourceControl:
        type: "string"
        position: 17
        description: "This is a specific source control provider like github or bitbucket\
          \ or n/a?, required: GA4GH"
      descriptorType:
        type: "string"
        position: 18
        description: "This is a descriptor type for the workflow, either CWL or WDL\
          \ (Defaults to CWL)"
      workflow_path:
        type: "string"
        position: 19
        description: "This indicates for the associated git repository, the default\
          \ path to the CWL document"
      defaultTestParameterFilePath:
        type: "string"
        position: 20
        description: "This indicates for the associated git repository, the default\
          \ path to the test parameter file"
      workflowVersions:
        type: "array"
        position: 21
        description: "Implementation specific tracking of valid build workflowVersions\
          \ for the docker container"
        uniqueItems: true
        items:
          $ref: "#/definitions/WorkflowVersion"
      is_checker:
        type: "boolean"
        position: 23
      full_workflow_path:
        type: "string"
        position: 24
        readOnly: true
      path:
        type: "string"
        position: 25
      source_control_provider:
        type: "string"
        position: 26
        readOnly: true
    description: "This describes one workflow in the dockstore"
  WorkflowVersion:
    type: "object"
    required:
    - "name"
    - "reference"
    properties:
      id:
        type: "integer"
        format: "int64"
        description: "Implementation specific ID for the tag in this web service"
        readOnly: true
      referenceType:
        type: "string"
        description: "This indicates the type of git (or other source control) reference"
        enum:
        - "COMMIT"
        - "TAG"
        - "BRANCH"
        - "NOT_APPLICABLE"
        - "UNSET"
      validations:
        type: "array"
        description: "Cached validations for each version."
        uniqueItems: true
        items:
          $ref: "#/definitions/Validation"
      workingDirectory:
        type: "string"
      last_modified:
        type: "string"
        format: "date-time"
        position: 1
        description: "The last time this image was modified in the image registry"
      reference:
        type: "string"
        position: 2
        description: "git commit/tag/branch"
      sourceFiles:
        type: "array"
        position: 3
        description: "Cached files for each version. Includes Dockerfile and Descriptor\
          \ files"
        uniqueItems: true
        items:
          $ref: "#/definitions/SourceFile"
      hidden:
        type: "boolean"
        position: 4
        description: "Implementation specific, whether this row is visible to other\
          \ users aside from the owner"
      valid:
        type: "boolean"
        position: 5
        description: "Implementation specific, whether this tag has valid files from\
          \ source code repo"
      name:
        type: "string"
        position: 6
        description: "Implementation specific, can be a quay.io or docker hub tag\
          \ name"
      dirtyBit:
        type: "boolean"
        position: 7
        description: "True if user has altered the tag"
      verified:
        type: "boolean"
        position: 8
        description: "Whether this version has been verified or not"
      verifiedSource:
        type: "string"
        position: 9
        description: "Verified source for the version"
      doiURL:
        type: "string"
        position: 10
        description: "This is a URL for the DOI for the version of the entry"
      doiStatus:
        type: "string"
        position: 11
        description: "This indicates the DOI status"
        enum:
        - "NOT_REQUESTED"
        - "REQUESTED"
        - "CREATED"
      versionEditor:
        position: 12
        description: "Particularly for hosted workflows, this records who edited to\
          \ create a revision"
        $ref: "#/definitions/User"
      workflow_path:
        type: "string"
        position: 12
        description: "Path for the workflow"
      input_file_formats:
        type: "array"
        position: 20
        description: "File formats for describing the input file formats of versions\
          \ (tag/workflowVersion)"
        uniqueItems: true
        items:
          $ref: "#/definitions/FileFormat"
      output_file_formats:
        type: "array"
        position: 21
        description: "File formats for describing the output file formats of versions\
          \ (tag/workflowVersion)"
        uniqueItems: true
        items:
          $ref: "#/definitions/FileFormat"
      commitID:
        type: "string"
        position: 22
        description: "This is the commit id for the source control that the files\
          \ belong to"
    description: "This describes one workflow version associated with a workflow."
externalDocs:
  description: "Dockstore documentation"
  url: "https://www.dockstore.org/docs/getting-started"<|MERGE_RESOLUTION|>--- conflicted
+++ resolved
@@ -5494,12 +5494,6 @@
         type: "string"
         position: 2
         description: "Description of the collection"
-<<<<<<< HEAD
-      topic:
-        type: "string"
-        position: 3
-        description: "Short description of the collection"
-=======
       displayName:
         type: "string"
         position: 3
@@ -5508,7 +5502,10 @@
         minLength: 3
         maxLength: 50
         pattern: "[\\w ,_\\-&()']*"
->>>>>>> fffa5207
+      topic:
+        type: "string"
+        position: 4
+        description: "Short description of the collection"
   CollectionOrganization:
     type: "object"
     properties:

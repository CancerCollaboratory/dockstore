--- conflicted
+++ resolved
@@ -4322,60 +4322,13 @@
           $ref: "#/definitions/Tag"
       path:
         type: "string"
-<<<<<<< HEAD
-=======
         position: 27
->>>>>>> 21b5194b
       descriptorType:
         type: "array"
         position: 28
         readOnly: true
         items:
           type: "string"
-<<<<<<< HEAD
-      is_published:
-        type: "boolean"
-        description: "Implementation specific visibility in this web service"
-      last_modified:
-        type: "integer"
-        format: "int32"
-        description: "Implementation specific timestamp for last modified"
-      checker_id:
-        type: "integer"
-        format: "int64"
-        description: "The id of the associated checker workflow"
-      default_dockerfile_path:
-        type: "string"
-        description: "This indicates for the associated git repository, the default\
-          \ path to the Dockerfile, required: GA4GH"
-      default_cwl_path:
-        type: "string"
-        description: "This indicates for the associated git repository, the default\
-          \ path to the CWL document, required: GA4GH"
-      default_wdl_path:
-        type: "string"
-        description: "This indicates for the associated git repository, the default\
-          \ path to the WDL document"
-      defaultCWLTestParameterFile:
-        type: "string"
-        description: "This indicates for the associated git repository, the default\
-          \ path to the CWL test parameter file"
-      defaultWDLTestParameterFile:
-        type: "string"
-        description: "This indicates for the associated git repository, the default\
-          \ path to the WDL test parameter file"
-      tool_maintainer_email:
-        type: "string"
-        description: "The email address of the tool maintainer. Required for private\
-          \ repositories"
-      private_access:
-        type: "boolean"
-        description: "Is the docker image private or not."
-      custom_docker_registry_path:
-        type: "string"
-        description: "Only used for docker registries that allow for custom paths"
-=======
->>>>>>> 21b5194b
       tool_path:
         type: "string"
         position: 29
@@ -4452,20 +4405,6 @@
         position: 11
         description: "This is a link to the associated repo with a descriptor, required\
           \ GA4GH"
-<<<<<<< HEAD
-      is_published:
-        type: "boolean"
-        description: "Implementation specific visibility in this web service"
-      last_modified:
-        type: "integer"
-        format: "int32"
-        description: "Implementation specific timestamp for last modified"
-      checker_id:
-        type: "integer"
-        format: "int64"
-        description: "The id of the associated checker workflow"
-=======
->>>>>>> 21b5194b
   GitHubComAuthenticationResource:
     type: "object"
     properties:
@@ -5273,31 +5212,6 @@
         position: 17
         description: "This is a descriptor type for the workflow, either CWL or WDL\
           \ (Defaults to CWL)"
-<<<<<<< HEAD
-      workflowVersions:
-        type: "array"
-        description: "Implementation specific tracking of valid build workflowVersions\
-          \ for the docker container"
-        uniqueItems: true
-        items:
-          $ref: "#/definitions/WorkflowVersion"
-      path:
-        type: "string"
-      checker:
-        type: "boolean"
-      is_published:
-        type: "boolean"
-        description: "Implementation specific visibility in this web service"
-      last_modified:
-        type: "integer"
-        format: "int32"
-        description: "Implementation specific timestamp for last modified"
-      checker_id:
-        type: "integer"
-        format: "int64"
-        description: "The id of the associated checker workflow"
-=======
->>>>>>> 21b5194b
       workflow_path:
         type: "string"
         position: 18
@@ -5308,11 +5222,6 @@
         position: 19
         description: "This indicates for the associated git repository, the default\
           \ path to the test parameter file"
-<<<<<<< HEAD
-      is_checker:
-        type: "boolean"
-        description: "Whether or not the entry is a checker"
-=======
       workflowVersions:
         type: "array"
         position: 20
@@ -5321,7 +5230,6 @@
         uniqueItems: true
         items:
           $ref: "#/definitions/WorkflowVersion"
->>>>>>> 21b5194b
       full_workflow_path:
         type: "string"
         position: 21

--- conflicted
+++ resolved
@@ -4464,9 +4464,7 @@
         format: "int64"
         position: 12
         description: "The id of the associated checker workflow"
-<<<<<<< HEAD
         readOnly: true
-=======
   Error:
     type: "object"
     required:
@@ -4477,7 +4475,6 @@
         format: "int32"
       message:
         type: "string"
->>>>>>> 0afe3568
   GitHubComAuthenticationResource:
     type: "object"
     properties:

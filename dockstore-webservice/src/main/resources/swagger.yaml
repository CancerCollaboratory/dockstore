---
swagger: "2.0"
info:
  description: "This describes the dockstore API, a webservice that manages pairs\
    \ of Docker images and associated metadata such as CWL documents and Dockerfiles\
    \ used to build those images"
  version: "1.8.0-alpha.1-SNAPSHOT"
  title: "Dockstore API"
  termsOfService: "TBD"
  contact:
    name: "Dockstore@ga4gh"
    url: "https://github.com/dockstore/dockstore"
    email: "theglobalalliance@genomicsandhealth.org"
  license:
    name: "Apache License Version 2.0"
    url: "https://github.com/dockstore/dockstore/blob/develop/LICENSE"
basePath: "/"
tags:
- name: "containers"
  description: "List and register entries in the dockstore (pairs of images + metadata\
    \ (CWL and Dockerfile))"
- name: "containertags"
  description: "List and modify tags for containers"
- name: "entries"
  description: "Interact with entries in Dockstore regardless of whether they are\
    \ containers or workflows"
- name: "extendedGA4GH"
  description: "Optional experimental extensions of the GA4GH API"
- name: "GA4GH"
  description: "A curated subset of resources proposed as a common standard for tool\
    \ repositories. Implements TRS [2.0.0-beta.2](https://github.com/ga4gh/tool-registry-service-schemas/releases/tag/2.0.0-beta.2)\
    \ . Integrators are welcome to use these endpoints but they are subject to change\
    \ based on community input."
- name: "GA4GHV1"
  description: "A curated subset of resources proposed as a common standard for tool\
    \ repositories. Implements TRS [1.0.0](https://github.com/ga4gh/tool-registry-service-schemas/releases/tag/1.0.0)\
    \ and is considered final (not subject to change)"
- name: "hosted"
  description: "Created and modify hosted entries in the dockstore"
- name: "metadata"
  description: "Information about Dockstore like RSS, sitemap, lists of dependencies,\
    \ etc."
- name: "organizations"
- name: "tokens"
  description: "List, modify, refresh, and delete tokens for external services"
- name: "users"
  description: "List, modify, and manage end users of the dockstore"
- name: "workflows"
  description: "List and register workflows in the dockstore (CWL or WDL)"
paths:
  /api/ga4gh/v1/metadata:
    get:
      tags:
      - "GA4GHV1"
      summary: "Return some metadata that is useful for describing this registry"
      description: "Return some metadata that is useful for describing this registry"
      operationId: "metadataGet"
      produces:
      - "application/json"
      - "text/plain"
      parameters: []
      responses:
        200:
          description: "A Metadata object describing this service."
          schema:
            $ref: "#/definitions/MetadataV1"
  /api/ga4gh/v1/tool-classes:
    get:
      tags:
      - "GA4GHV1"
      summary: "List all tool types"
      description: "This endpoint returns all tool-classes available "
      operationId: "toolClassesGet"
      produces:
      - "application/json"
      - "text/plain"
      parameters: []
      responses:
        200:
          description: "An array of methods that match the filter."
          schema:
            type: "array"
            items:
              $ref: "#/definitions/ToolClass"
  /api/ga4gh/v1/tools:
    get:
      tags:
      - "GA4GHV1"
      summary: "List all tools"
      description: "This endpoint returns all tools available or a filtered subset\
        \ using metadata query parameters. "
      operationId: "toolsGet"
      produces:
      - "application/json"
      - "text/plain"
      parameters:
      - name: "id"
        in: "query"
        description: "A unique identifier of the tool, scoped to this registry, for\
          \ example `123456`"
        required: false
        type: "string"
      - name: "registry"
        in: "query"
        description: "The image registry that contains the image."
        required: false
        type: "string"
      - name: "organization"
        in: "query"
        description: "The organization in the registry that published the image."
        required: false
        type: "string"
      - name: "name"
        in: "query"
        description: "The name of the image."
        required: false
        type: "string"
      - name: "toolname"
        in: "query"
        description: "The name of the tool."
        required: false
        type: "string"
      - name: "description"
        in: "query"
        description: "The description of the tool."
        required: false
        type: "string"
      - name: "author"
        in: "query"
        description: "The author of the tool (TODO a thought occurs, are we assuming\
          \ that the author of the CWL and the image are the same?)."
        required: false
        type: "string"
      - name: "offset"
        in: "query"
        description: "Start index of paging. Pagination results can be based on numbers\
          \ or other values chosen by the registry implementor (for example, SHA values).\
          \ If this exceeds the current result set return an empty set.  If not specified\
          \ in the request this will start at the beginning of the results."
        required: false
        type: "string"
      - name: "limit"
        in: "query"
        description: "Amount of records to return in a given page.  By default it\
          \ is 1000."
        required: false
        type: "integer"
        format: "int32"
      responses:
        200:
          description: "An array of Tools that match the filter."
          schema:
            type: "array"
            items:
              $ref: "#/definitions/ToolV1"
  /api/ga4gh/v1/tools/{id}:
    get:
      tags:
      - "GA4GHV1"
      summary: "List one specific tool, acts as an anchor for self references"
      description: "This endpoint returns one specific tool (which has ToolVersions\
        \ nested inside it)"
      operationId: "toolsIdGet"
      produces:
      - "application/json"
      - "text/plain"
      parameters:
      - name: "id"
        in: "path"
        description: "A unique identifier of the tool, scoped to this registry, for\
          \ example `123456`"
        required: true
        type: "string"
      responses:
        200:
          description: "A tool."
          schema:
            $ref: "#/definitions/ToolV1"
  /api/ga4gh/v1/tools/{id}/versions:
    get:
      tags:
      - "GA4GHV1"
      summary: "List versions of a tool"
      description: "Returns all versions of the specified tool"
      operationId: "toolsIdVersionsGet"
      produces:
      - "application/json"
      - "text/plain"
      parameters:
      - name: "id"
        in: "path"
        description: "A unique identifier of the tool, scoped to this registry, for\
          \ example `123456`"
        required: true
        type: "string"
      responses:
        200:
          description: "An array of tool versions"
          schema:
            type: "array"
            items:
              $ref: "#/definitions/ToolVersionV1"
  /api/ga4gh/v1/tools/{id}/versions/{version_id}:
    get:
      tags:
      - "GA4GHV1"
      summary: "List one specific tool version, acts as an anchor for self references"
      description: "This endpoint returns one specific tool version"
      operationId: "toolsIdVersionsVersionIdGet"
      produces:
      - "application/json"
      - "text/plain"
      parameters:
      - name: "id"
        in: "path"
        description: "A unique identifier of the tool, scoped to this registry, for\
          \ example `123456`"
        required: true
        type: "string"
      - name: "version_id"
        in: "path"
        description: "An identifier of the tool version, scoped to this registry,\
          \ for example `v1`"
        required: true
        type: "string"
      responses:
        200:
          description: "A tool version."
          schema:
            $ref: "#/definitions/ToolVersionV1"
  /api/ga4gh/v1/tools/{id}/versions/{version_id}/dockerfile:
    get:
      tags:
      - "GA4GHV1"
      summary: "Get the dockerfile for the specified image."
      description: "Returns the dockerfile for the specified image."
      operationId: "toolsIdVersionsVersionIdDockerfileGet"
      produces:
      - "application/json"
      - "text/plain"
      parameters:
      - name: "id"
        in: "path"
        description: "A unique identifier of the tool, scoped to this registry, for\
          \ example `123456`"
        required: true
        type: "string"
      - name: "version_id"
        in: "path"
        description: "An identifier of the tool version for this particular tool registry,\
          \ for example `v1`"
        required: true
        type: "string"
      responses:
        200:
          description: "The tool payload."
          schema:
            $ref: "#/definitions/ToolDockerfile"
        404:
          description: "The tool payload is not present in the service."
          schema:
            $ref: "#/definitions/ToolDockerfile"
  /api/ga4gh/v1/tools/{id}/versions/{version_id}/{type}/descriptor:
    get:
      tags:
      - "GA4GHV1"
      summary: "Get the tool descriptor (CWL/WDL) for the specified tool."
      description: "Returns the CWL or WDL descriptor for the specified tool."
      operationId: "toolsIdVersionsVersionIdTypeDescriptorGet"
      produces:
      - "application/json"
      - "text/plain"
      parameters:
      - name: "type"
        in: "path"
        description: "The output type of the descriptor. If not specified it is up\
          \ to the underlying implementation to determine which output type to return.\
          \ Plain types return the bare descriptor while the \"non-plain\" types return\
          \ a descriptor wrapped with metadata"
        required: true
        type: "string"
        enum:
        - "CWL"
        - "WDL"
        - "PLAIN_CWL"
        - "PLAIN_WDL"
      - name: "id"
        in: "path"
        description: "A unique identifier of the tool, scoped to this registry, for\
          \ example `123456`"
        required: true
        type: "string"
      - name: "version_id"
        in: "path"
        description: "An identifier of the tool version for this particular tool registry,\
          \ for example `v1`"
        required: true
        type: "string"
      responses:
        200:
          description: "The tool descriptor."
          schema:
            $ref: "#/definitions/ToolDescriptor"
        404:
          description: "The tool can not be output in the specified type."
          schema:
            $ref: "#/definitions/ToolDescriptor"
  /api/ga4gh/v1/tools/{id}/versions/{version_id}/{type}/descriptor/{relative_path}:
    get:
      tags:
      - "GA4GHV1"
      summary: "Get additional tool descriptor files (CWL/WDL) relative to the main\
        \ file"
      description: "Returns additional CWL or WDL descriptors for the specified tool\
        \ in the same or subdirectories"
      operationId: "toolsIdVersionsVersionIdTypeDescriptorRelativePathGet"
      produces:
      - "application/json"
      - "text/plain"
      parameters:
      - name: "type"
        in: "path"
        description: "The output type of the descriptor. If not specified it is up\
          \ to the underlying implementation to determine which output type to return.\
          \  Plain types return the bare descriptor while the \"non-plain\" types\
          \ return a descriptor wrapped with metadata"
        required: true
        type: "string"
        enum:
        - "CWL"
        - "WDL"
        - "PLAIN_CWL"
        - "PLAIN_WDL"
      - name: "id"
        in: "path"
        description: "A unique identifier of the tool, scoped to this registry, for\
          \ example `123456`"
        required: true
        type: "string"
      - name: "version_id"
        in: "path"
        description: "An identifier of the tool version for this particular tool registry,\
          \ for example `v1`"
        required: true
        type: "string"
      - name: "relative_path"
        in: "path"
        description: "A relative path to the additional file (same directory or subdirectories),\
          \ for example 'foo.cwl' would return a 'foo.cwl' from the same directory\
          \ as the main descriptor"
        required: true
        type: "string"
      responses:
        200:
          description: "The tool descriptor."
          schema:
            $ref: "#/definitions/ToolDescriptor"
        404:
          description: "The tool can not be output in the specified type."
          schema:
            $ref: "#/definitions/ToolDescriptor"
  /api/ga4gh/v1/tools/{id}/versions/{version_id}/{type}/tests:
    get:
      tags:
      - "GA4GHV1"
      summary: "Get an array of test JSONs suitable for use with this descriptor type."
      description: ""
      operationId: "toolsIdVersionsVersionIdTypeTestsGet"
      produces:
      - "application/json"
      - "text/plain"
      parameters:
      - name: "type"
        in: "path"
        description: "The output type of the descriptor. If not specified it is up\
          \ to the underlying implementation to determine which output type to return.\
          \ Plain types return the bare descriptor while the \"non-plain\" types return\
          \ a descriptor wrapped with metadata"
        required: true
        type: "string"
        enum:
        - "CWL"
        - "WDL"
        - "PLAIN_CWL"
        - "PLAIN_WDL"
      - name: "id"
        in: "path"
        description: "A unique identifier of the tool, scoped to this registry, for\
          \ example `123456`"
        required: true
        type: "string"
      - name: "version_id"
        in: "path"
        description: "An identifier of the tool version for this particular tool registry,\
          \ for example `v1`"
        required: true
        type: "string"
      responses:
        200:
          description: "The tool test JSON response."
          schema:
            type: "array"
            items:
              $ref: "#/definitions/ToolTestsV1"
        404:
          description: "The tool can not be output in the specified type."
          schema:
            type: "array"
            items:
              $ref: "#/definitions/ToolTestsV1"
  /api/ga4gh/v2/extended/containers/{organization}:
    get:
      tags:
      - "extendedGA4GH"
      summary: "List entries of an organization"
      description: "This endpoint returns entries of an organization. "
      operationId: "entriesOrgGet"
      produces:
      - "application/json"
      - "text/plain"
      parameters:
      - name: "organization"
        in: "path"
        description: "An organization, for example `cancercollaboratory`"
        required: true
        type: "string"
      responses:
        200:
          description: "An array of Tools of the input organization."
          schema:
            type: "array"
            items:
              $ref: "#/definitions/ToolV1"
  /api/ga4gh/v2/extended/organizations:
    get:
      tags:
      - "extendedGA4GH"
      summary: "List all organizations"
      description: "This endpoint returns list of all organizations. "
      operationId: "entriesOrgsGet"
      produces:
      - "application/json"
      - "text/plain"
      parameters: []
      responses:
        200:
          description: "An array of organizations' names."
          schema:
            type: "array"
            items:
              type: "string"
  /api/ga4gh/v2/extended/tools/entry/_search:
    post:
      tags:
      - "extendedGA4GH"
      summary: "Search the index of tools"
      description: "This endpoint searches the index for all published tools and workflows.\
        \ Used by utilities that expect to talk to an elastic search endpoint"
      operationId: "toolsIndexSearch"
      produces:
      - "application/json"
      parameters:
      - in: "body"
        name: "body"
        description: "elastic search query"
        required: true
        schema:
          type: "string"
      responses:
        200:
          description: "An elastic search result."
          schema:
            type: "string"
  /api/ga4gh/v2/extended/tools/index:
    post:
      tags:
      - "extendedGA4GH"
      summary: "Update the index of tools"
      description: "This endpoint updates the index for all published tools and workflows. "
      operationId: "toolsIndexGet"
      produces:
      - "text/plain"
      parameters: []
      responses:
        200:
          description: "An array of Tools of the input organization."
      security:
      - BEARER: []
  /api/ga4gh/v2/extended/tools/{organization}:
    get:
      tags:
      - "extendedGA4GH"
      summary: "List tools of an organization"
      description: "This endpoint returns tools of an organization. "
      operationId: "toolsOrgGet"
      produces:
      - "application/json"
      - "text/plain"
      parameters:
      - name: "organization"
        in: "path"
        description: "An organization, for example `cancercollaboratory`"
        required: true
        type: "string"
      responses:
        200:
          description: "An array of Tools of the input organization."
          schema:
            type: "array"
            items:
              $ref: "#/definitions/ToolV1"
  /api/ga4gh/v2/extended/workflows/{organization}:
    get:
      tags:
      - "extendedGA4GH"
      summary: "List workflows of an organization"
      description: "This endpoint returns workflows of an organization. "
      operationId: "workflowsOrgGet"
      produces:
      - "application/json"
      - "text/plain"
      parameters:
      - name: "organization"
        in: "path"
        description: "An organization, for example `cancercollaboratory`"
        required: true
        type: "string"
      responses:
        200:
          description: "An array of Tools of the input organization."
          schema:
            type: "array"
            items:
              $ref: "#/definitions/ToolV1"
  /api/ga4gh/v2/extended/{id}/versions/{version_id}/{type}/tests/{relative_path}:
    post:
      tags:
      - "extendedGA4GH"
      summary: "Annotate test JSON with information on whether it ran successfully\
        \ on particular platforms plus metadata"
      description: "Test JSON can be annotated with whether they ran correctly keyed\
        \ by platform and associated with some metadata "
      operationId: "toolsIdVersionsVersionIdTypeTestsPost"
      produces:
      - "application/json"
      parameters:
      - name: "type"
        in: "path"
        description: "The type of the underlying descriptor. Allowable values include\
          \ \"CWL\", \"WDL\", \"NFL\"."
        required: true
        type: "string"
      - name: "id"
        in: "path"
        description: "A unique identifier of the tool, scoped to this registry, for\
          \ example `123456`"
        required: true
        type: "string"
      - name: "version_id"
        in: "path"
        description: "An identifier of the tool version for this particular tool registry,\
          \ for example `v1`"
        required: true
        type: "string"
      - name: "relative_path"
        in: "path"
        description: "A relative path to the test json as retrieved from the files\
          \ endpoint or the tests endpoint"
        required: true
        type: "string"
        pattern: ".+"
      - name: "platform"
        in: "query"
        description: "Platform to report on"
        required: true
        type: "string"
      - name: "platform_version"
        in: "query"
        description: "Version of the platform to report on"
        required: true
        type: "string"
      - name: "verified"
        in: "query"
        description: "Verification status, omit to delete key"
        required: false
        type: "boolean"
      - name: "metadata"
        in: "query"
        description: "Additional information on the verification (notes, explanation)"
        required: true
        type: "string"
      responses:
        200:
          description: "The tool test JSON response."
          schema:
            type: "object"
            additionalProperties:
              type: "object"
        401:
          description: "Credentials not provided or incorrect"
          schema:
            $ref: "#/definitions/Error"
        404:
          description: "The tool test cannot be found to annotate."
          schema:
            $ref: "#/definitions/Error"
      security:
      - BEARER: []
  /api/ga4gh/v2/metadata:
    get:
      tags:
      - "GA4GH"
      summary: "Return some metadata that is useful for describing this registry"
      description: "Return some metadata that is useful for describing this registry"
      operationId: "metadataGet"
      produces:
      - "application/json"
      - "text/plain"
      parameters: []
      responses:
        200:
          description: "A Metadata object describing this service."
          schema:
            $ref: "#/definitions/Metadata"
  /api/ga4gh/v2/toolClasses:
    get:
      tags:
      - "GA4GH"
      summary: "List all tool types"
      description: "This endpoint returns all tool-classes available "
      operationId: "toolClassesGet"
      produces:
      - "application/json"
      - "text/plain"
      parameters: []
      responses:
        200:
          description: "A list of potential tool classes."
          schema:
            type: "array"
            items:
              $ref: "#/definitions/ToolClass"
  /api/ga4gh/v2/tools:
    get:
      tags:
      - "GA4GH"
      summary: "List all tools"
      description: "This endpoint returns all tools available or a filtered subset\
        \ using metadata query parameters. "
      operationId: "toolsGet"
      produces:
      - "application/json"
      - "text/plain"
      parameters:
      - name: "id"
        in: "query"
        description: "A unique identifier of the tool, scoped to this registry, for\
          \ example `123456`"
        required: false
        type: "string"
      - name: "alias"
        in: "query"
        description: "OPTIONAL for tool registries that support aliases. If provided\
          \ will only return entries with the given alias."
        required: false
        type: "string"
      - name: "registry"
        in: "query"
        description: "The image registry that contains the image."
        required: false
        type: "string"
      - name: "organization"
        in: "query"
        description: "The organization in the registry that published the image."
        required: false
        type: "string"
      - name: "name"
        in: "query"
        description: "The name of the image."
        required: false
        type: "string"
      - name: "toolname"
        in: "query"
        description: "The name of the tool."
        required: false
        type: "string"
      - name: "description"
        in: "query"
        description: "The description of the tool."
        required: false
        type: "string"
      - name: "author"
        in: "query"
        description: "The author of the tool (TODO a thought occurs, are we assuming\
          \ that the author of the CWL and the image are the same?)."
        required: false
        type: "string"
      - name: "checker"
        in: "query"
        description: "Return only checker workflows"
        required: false
        type: "boolean"
      - name: "offset"
        in: "query"
        description: "Start index of paging. Pagination results can be based on numbers\
          \ or other values chosen by the registry implementor (for example, SHA values).\
          \ If this exceeds the current result set return an empty set.  If not specified\
          \ in the request, this will start at the beginning of the results."
        required: false
        type: "string"
      - name: "limit"
        in: "query"
        description: "Amount of records to return in a given page."
        required: false
        type: "integer"
        default: 1000
        format: "int32"
      responses:
        200:
          description: "An array of Tools that match the filter."
          schema:
            type: "array"
            items:
              $ref: "#/definitions/Tool"
  /api/ga4gh/v2/tools/{id}:
    get:
      tags:
      - "GA4GH"
      summary: "List one specific tool, acts as an anchor for self references"
      description: "This endpoint returns one specific tool (which has ToolVersions\
        \ nested inside it)"
      operationId: "toolsIdGet"
      produces:
      - "application/json"
      - "text/plain"
      parameters:
      - name: "id"
        in: "path"
        description: "A unique identifier of the tool, scoped to this registry, for\
          \ example `123456`"
        required: true
        type: "string"
      responses:
        200:
          description: "A tool."
          schema:
            $ref: "#/definitions/Tool"
        404:
          description: "The tool can not be found."
          schema:
            $ref: "#/definitions/Error"
  /api/ga4gh/v2/tools/{id}/versions:
    get:
      tags:
      - "GA4GH"
      summary: "List versions of a tool"
      description: "Returns all versions of the specified tool"
      operationId: "toolsIdVersionsGet"
      produces:
      - "application/json"
      - "text/plain"
      parameters:
      - name: "id"
        in: "path"
        description: "A unique identifier of the tool, scoped to this registry, for\
          \ example `123456`"
        required: true
        type: "string"
      responses:
        200:
          description: "An array of tool versions"
          schema:
            type: "array"
            items:
              $ref: "#/definitions/ToolVersion"
  /api/ga4gh/v2/tools/{id}/versions/{version_id}:
    get:
      tags:
      - "GA4GH"
      summary: "List one specific tool version, acts as an anchor for self references"
      description: "This endpoint returns one specific tool version"
      operationId: "toolsIdVersionsVersionIdGet"
      produces:
      - "application/json"
      - "text/plain"
      parameters:
      - name: "id"
        in: "path"
        description: "A unique identifier of the tool, scoped to this registry, for\
          \ example `123456`"
        required: true
        type: "string"
      - name: "version_id"
        in: "path"
        description: "An identifier of the tool version, scoped to this registry,\
          \ for example `v1`"
        required: true
        type: "string"
      responses:
        200:
          description: "A tool version."
          schema:
            $ref: "#/definitions/ToolVersion"
        404:
          description: "The tool can not be found."
          schema:
            $ref: "#/definitions/Error"
  /api/ga4gh/v2/tools/{id}/versions/{version_id}/containerfile:
    get:
      tags:
      - "GA4GH"
      summary: "Get the container specification(s) for the specified image."
      description: "Returns the container specifications(s) for the specified image.\
        \ For example, a CWL CommandlineTool can be associated with one specification\
        \ for a container, a CWL Workflow can be associated with multiple specifications\
        \ for containers"
      operationId: "toolsIdVersionsVersionIdContainerfileGet"
      produces:
      - "application/json"
      - "text/plain"
      parameters:
      - name: "id"
        in: "path"
        description: "A unique identifier of the tool, scoped to this registry, for\
          \ example `123456`"
        required: true
        type: "string"
      - name: "version_id"
        in: "path"
        description: "An identifier of the tool version for this particular tool registry,\
          \ for example `v1`"
        required: true
        type: "string"
      responses:
        200:
          description: "The tool payload."
          schema:
            type: "array"
            items:
              $ref: "#/definitions/FileWrapper"
        404:
          description: "There are no container specifications for this tool"
          schema:
            $ref: "#/definitions/Error"
  /api/ga4gh/v2/tools/{id}/versions/{version_id}/{type}/descriptor:
    get:
      tags:
      - "GA4GH"
      summary: "Get the tool descriptor for the specified tool"
      description: "Returns the descriptor for the specified tool (examples include\
        \ CWL, WDL, or Nextflow documents)."
      operationId: "toolsIdVersionsVersionIdTypeDescriptorGet"
      produces:
      - "application/json"
      - "text/plain"
      parameters:
      - name: "type"
        in: "path"
        description: "The output type of the descriptor. If not specified, it is up\
          \ to the underlying implementation to determine which output type to return.\
          \ Plain types return the bare descriptor while the \"non-plain\" types return\
          \ a descriptor wrapped with metadata. Allowable values include \"CWL\",\
          \ \"WDL\", \"NFL\", \"PLAIN_CWL\", \"PLAIN_WDL\", \"PLAIN_NFL\"."
        required: true
        type: "string"
      - name: "id"
        in: "path"
        description: "A unique identifier of the tool, scoped to this registry, for\
          \ example `123456`"
        required: true
        type: "string"
      - name: "version_id"
        in: "path"
        description: "An identifier of the tool version, scoped to this registry,\
          \ for example `v1`"
        required: true
        type: "string"
      responses:
        200:
          description: "The tool descriptor."
          schema:
            $ref: "#/definitions/FileWrapper"
        404:
          description: "The tool descriptor can not be found."
          schema:
            $ref: "#/definitions/Error"
  /api/ga4gh/v2/tools/{id}/versions/{version_id}/{type}/descriptor/{relative_path}:
    get:
      tags:
      - "GA4GH"
      summary: "Get additional tool descriptor files relative to the main file"
      description: "Descriptors can often include imports that refer to additional\
        \ descriptors. This returns additional descriptors for the specified tool\
        \ in the same or other directories that can be reached as a relative path.\
        \ This endpoint can be useful for workflow engine implementations like cwltool\
        \ to programmatically download all the descriptors for a tool and run it.\
        \ This can optionally include other files described with FileWrappers such\
        \ as test parameters and containerfiles. "
      operationId: "toolsIdVersionsVersionIdTypeDescriptorRelativePathGet"
      produces:
      - "application/json"
      - "text/plain"
      parameters:
      - name: "type"
        in: "path"
        description: "The output type of the descriptor. If not specified, it is up\
          \ to the underlying implementation to determine which output type to return.\
          \ Plain types return the bare descriptor while the \"non-plain\" types return\
          \ a descriptor wrapped with metadata. Allowable values are \"CWL\", \"WDL\"\
          , \"NFL\", \"PLAIN_CWL\", \"PLAIN_WDL\", \"PLAIN_NFL\"."
        required: true
        type: "string"
      - name: "id"
        in: "path"
        description: "A unique identifier of the tool, scoped to this registry, for\
          \ example `123456`"
        required: true
        type: "string"
      - name: "version_id"
        in: "path"
        description: "An identifier of the tool version for this particular tool registry,\
          \ for example `v1`"
        required: true
        type: "string"
      - name: "relative_path"
        in: "path"
        description: "A relative path to the additional file (same directory or subdirectories),\
          \ for example 'foo.cwl' would return a 'foo.cwl' from the same directory\
          \ as the main descriptor. 'nestedDirectory/foo.cwl' would return the file\
          \  from a nested subdirectory.  Unencoded paths such 'sampleDirectory/foo.cwl'\
          \ should also be allowed"
        required: true
        type: "string"
        pattern: ".+"
      responses:
        200:
          description: "The tool descriptor."
          schema:
            $ref: "#/definitions/FileWrapper"
        404:
          description: "The tool can not be output in the specified type."
          schema:
            $ref: "#/definitions/Error"
  /api/ga4gh/v2/tools/{id}/versions/{version_id}/{type}/files:
    get:
      tags:
      - "GA4GH"
      summary: "Get a list of objects that contain the relative path and file type"
      description: "Get a list of objects that contain the relative path and file\
        \ type. The descriptors are intended for use with the /tools/{id}/versions/{version_id}/{type}/descriptor/{relative_path\
        \ : .+} endpoint."
      operationId: "toolsIdVersionsVersionIdTypeFilesGet"
      produces:
      - "application/json"
      - "text/plain"
      parameters:
      - name: "type"
        in: "path"
        description: "The output type of the descriptor. Examples of allowable values\
          \ are \"CWL\", \"WDL\", and \"NextFlow.\""
        required: true
        type: "string"
      - name: "id"
        in: "path"
        description: "A unique identifier of the tool, scoped to this registry, for\
          \ example `123456`"
        required: true
        type: "string"
      - name: "version_id"
        in: "path"
        description: "An identifier of the tool version for this particular tool registry,\
          \ for example `v1`"
        required: true
        type: "string"
      responses:
        200:
          description: "The array of File JSON responses."
          schema:
            type: "array"
            items:
              $ref: "#/definitions/ToolFile"
        404:
          description: "The tool can not be output in the specified type."
          schema:
            $ref: "#/definitions/Error"
  /api/ga4gh/v2/tools/{id}/versions/{version_id}/{type}/tests:
    get:
      tags:
      - "GA4GH"
      summary: "Get a list of test JSONs"
      description: "Get a list of test JSONs (these allow you to execute the tool\
        \ successfully) suitable for use with this descriptor type."
      operationId: "toolsIdVersionsVersionIdTypeTestsGet"
      produces:
      - "application/json"
      - "text/plain"
      parameters:
      - name: "type"
        in: "path"
        description: "The type of the underlying descriptor. Allowable values include\
          \ \"CWL\", \"WDL\", \"NFL\", \"PLAIN_CWL\", \"PLAIN_WDL\", \"PLAIN_NFL\"\
          . For example, \"CWL\" would return an list of ToolTests objects while \"\
          PLAIN_CWL\" would return a bare JSON list with the content of the tests. "
        required: true
        type: "string"
      - name: "id"
        in: "path"
        description: "A unique identifier of the tool, scoped to this registry, for\
          \ example `123456`"
        required: true
        type: "string"
      - name: "version_id"
        in: "path"
        description: "An identifier of the tool version for this particular tool registry,\
          \ for example `v1`"
        required: true
        type: "string"
      responses:
        200:
          description: "The tool test JSON response."
          schema:
            type: "array"
            items:
              $ref: "#/definitions/FileWrapper"
        404:
          description: "The tool can not be output in the specified type."
          schema:
            $ref: "#/definitions/Error"
  /auth/tokens/bitbucket.org:
    get:
      tags:
      - "tokens"
      summary: "Add a new bitbucket.org token, used by quay.io redirect."
      description: "This is used as part of the OAuth 2 web flow. Once a user has\
        \ approved permissions for CollaboratoryTheir browser will load the redirect\
        \ URI which should resolve here"
      operationId: "addBitbucketToken"
      produces:
      - "application/json"
      parameters:
      - name: "code"
        in: "query"
        required: false
        type: "string"
      responses:
        200:
          description: "successful operation"
          schema:
            $ref: "#/definitions/Token"
      security:
      - BEARER: []
  /auth/tokens/github:
    post:
      tags:
      - "tokens"
      summary: "Allow satellizer to post a new GitHub token to dockstore, used by\
        \ login, can create new users."
      description: "A post method is required by satellizer to send the GitHub token"
      operationId: "addToken"
      produces:
      - "application/json"
      parameters:
      - in: "body"
        name: "body"
        description: "code"
        required: false
        schema:
          type: "string"
      responses:
        200:
          description: "successful operation"
          schema:
            $ref: "#/definitions/Token"
      security:
      - BEARER: []
  /auth/tokens/github.com:
    get:
      tags:
      - "tokens"
      summary: "Add a new github.com token, used by accounts page."
      description: "This is used as part of the OAuth 2 web flow. Once a user has\
        \ approved permissions for CollaboratoryTheir browser will load the redirect\
        \ URI which should resolve here"
      operationId: "addGithubToken"
      produces:
      - "application/json"
      parameters:
      - name: "code"
        in: "query"
        required: false
        type: "string"
      responses:
        200:
          description: "successful operation"
          schema:
            $ref: "#/definitions/Token"
      security:
      - BEARER: []
  /auth/tokens/gitlab.com:
    get:
      tags:
      - "tokens"
      summary: "Add a new gitlab.com token."
      description: "This is used as part of the OAuth 2 web flow. Once a user has\
        \ approved permissions for CollaboratoryTheir browser will load the redirect\
        \ URI which should resolve here"
      operationId: "addGitlabToken"
      produces:
      - "application/json"
      parameters:
      - name: "code"
        in: "query"
        required: false
        type: "string"
      responses:
        200:
          description: "successful operation"
          schema:
            $ref: "#/definitions/Token"
      security:
      - BEARER: []
  /auth/tokens/google:
    post:
      tags:
      - "tokens"
      summary: "Allow satellizer to post a new Google token to Dockstore."
      description: "A post method is required by satellizer to send the Google token"
      operationId: "addGoogleToken"
      produces:
      - "application/json"
      parameters:
      - in: "body"
        name: "body"
        description: "code"
        required: false
        schema:
          type: "string"
      responses:
        200:
          description: "successful operation"
          schema:
            $ref: "#/definitions/Token"
      security:
      - BEARER: []
  /auth/tokens/quay.io:
    get:
      tags:
      - "tokens"
      summary: "Add a new quay IO token."
      description: "This is used as part of the OAuth 2 web flow. Once a user has\
        \ approved permissions for CollaboratoryTheir browser will load the redirect\
        \ URI which should resolve here"
      operationId: "addQuayToken"
      produces:
      - "application/json"
      parameters:
      - name: "access_token"
        in: "query"
        required: false
        type: "string"
      responses:
        200:
          description: "successful operation"
          schema:
            $ref: "#/definitions/Token"
      security:
      - BEARER: []
  /auth/tokens/zenodo.org:
    get:
      tags:
      - "tokens"
      summary: "Add a new zenodo.org token, used by accounts page."
      description: "This is used as part of the OAuth 2 web flow. Once a user has\
        \ approved permissions for CollaboratoryTheir browser will load the redirect\
        \ URI which should resolve here"
      operationId: "addZenodoToken"
      produces:
      - "application/json"
      parameters:
      - name: "code"
        in: "query"
        required: false
        type: "string"
      responses:
        200:
          description: "successful operation"
          schema:
            $ref: "#/definitions/Token"
      security:
      - BEARER: []
  /auth/tokens/{tokenId}:
    get:
      tags:
      - "tokens"
      summary: "Get a specific token by id."
      description: ""
      operationId: "listToken"
      produces:
      - "application/json"
      parameters:
      - name: "tokenId"
        in: "path"
        description: "ID of token to return"
        required: true
        type: "integer"
        format: "int64"
      responses:
        200:
          description: "successful operation"
          schema:
            $ref: "#/definitions/Token"
        400:
          description: "Invalid ID supplied"
        404:
          description: "Token not found"
      security:
      - BEARER: []
    delete:
      tags:
      - "tokens"
      summary: "Delete a token."
      description: ""
      operationId: "deleteToken"
      produces:
      - "application/json"
      parameters:
      - name: "tokenId"
        in: "path"
        description: "Token id to delete"
        required: true
        type: "integer"
        format: "int64"
      responses:
        400:
          description: "Invalid token value"
      security:
      - BEARER: []
  /containers/dockerRegistryList:
    get:
      tags:
      - "containers"
      summary: "Get the list of docker registries supported on Dockstore."
      description: "Does not need authentication"
      operationId: "getDockerRegistries"
      produces:
      - "application/json"
      parameters: []
      responses:
        200:
          description: "successful operation"
          schema:
            type: "array"
            items:
              $ref: "#/definitions/RegistryBean"
  /containers/hostedEntry:
    post:
      tags:
      - "hosted"
      summary: "Create a hosted tool."
      description: ""
      operationId: "createHostedTool"
      produces:
      - "application/json"
      parameters:
      - name: "registry"
        in: "query"
        description: "The Docker registry (Tools only)"
        required: false
        type: "string"
      - name: "name"
        in: "query"
        description: "The repository name"
        required: true
        type: "string"
      - name: "descriptorType"
        in: "query"
        description: "The descriptor type (Workflows only)"
        required: false
        type: "string"
      - name: "namespace"
        in: "query"
        description: "The Docker namespace (Tools only)"
        required: false
        type: "string"
      - name: "entryName"
        in: "query"
        description: "Optional entry name (Tools only)"
        required: false
        type: "string"
      responses:
        200:
          description: "successful operation"
          schema:
            $ref: "#/definitions/DockstoreTool"
      security:
      - BEARER: []
  /containers/hostedEntry/{entryId}:
    delete:
      tags:
      - "hosted"
      summary: "Delete a revision of a hosted tool."
      description: ""
      operationId: "deleteHostedToolVersion"
      produces:
      - "application/json"
      parameters:
      - name: "entryId"
        in: "path"
        description: "Entry to modify."
        required: true
        type: "integer"
        format: "int64"
      - name: "version"
        in: "query"
        description: "version"
        required: true
        type: "string"
      responses:
        200:
          description: "successful operation"
          schema:
            $ref: "#/definitions/DockstoreTool"
      security:
      - BEARER: []
    patch:
      tags:
      - "hosted"
      summary: "Non-idempotent operation for creating new revisions of hosted tools."
      description: ""
      operationId: "editHostedTool"
      produces:
      - "application/json"
      parameters:
      - name: "entryId"
        in: "path"
        description: "Entry to modify."
        required: true
        type: "integer"
        format: "int64"
      - in: "body"
        name: "body"
        description: "Set of updated sourcefiles, add files by adding new files with\
          \ unknown paths, delete files by including them with emptied content"
        required: true
        schema:
          type: "array"
          items:
            $ref: "#/definitions/SourceFile"
      responses:
        200:
          description: "successful operation"
          schema:
            $ref: "#/definitions/DockstoreTool"
      security:
      - BEARER: []
  /containers/namespace/{namespace}/published:
    get:
      tags:
      - "containers"
      summary: "List all published tools belonging to the specified namespace."
      description: "NO authentication"
      operationId: "getPublishedContainersByNamespace"
      produces:
      - "application/json"
      parameters:
      - name: "namespace"
        in: "path"
        description: "namespace"
        required: true
        type: "string"
      responses:
        200:
          description: "successful operation"
          schema:
            type: "array"
            items:
              $ref: "#/definitions/DockstoreTool"
  /containers/path/tool/{repository}:
    get:
      tags:
      - "containers"
      summary: "Get a tool by the specific tool path"
      description: "Requires full path (including tool name if applicable)."
      operationId: "getContainerByToolPath"
      produces:
      - "application/json"
      parameters:
      - name: "repository"
        in: "path"
        description: "repository path"
        required: true
        type: "string"
      - name: "include"
        in: "query"
        description: "Comma-delimited list of fields to include: validations"
        required: false
        type: "string"
      responses:
        200:
          description: "successful operation"
          schema:
            $ref: "#/definitions/DockstoreTool"
      security:
      - BEARER: []
  /containers/path/tool/{repository}/published:
    get:
      tags:
      - "containers"
      summary: "Get a published tool by the specific tool path."
      description: "Requires full path (including tool name if applicable)."
      operationId: "getPublishedContainerByToolPath"
      produces:
      - "application/json"
      parameters:
      - name: "repository"
        in: "path"
        description: "repository path"
        required: true
        type: "string"
      - name: "include"
        in: "query"
        description: "Comma-delimited list of fields to include: validations"
        required: false
        type: "string"
      responses:
        200:
          description: "successful operation"
          schema:
            $ref: "#/definitions/DockstoreTool"
  /containers/path/{containerId}/tags:
    get:
      tags:
      - "containertags"
      summary: "Get tags for a tool by id."
      description: ""
      operationId: "getTagsByPath"
      produces:
      - "application/json"
      parameters:
      - name: "containerId"
        in: "path"
        description: "Tool to modify."
        required: true
        type: "integer"
        format: "int64"
      responses:
        200:
          description: "successful operation"
          schema:
            type: "array"
            items:
              $ref: "#/definitions/Tag"
            uniqueItems: true
      security:
      - BEARER: []
  /containers/path/{repository}:
    get:
      tags:
      - "containers"
      summary: "Get a list of tools by path."
      description: "Does not require tool name."
      operationId: "getContainerByPath"
      produces:
      - "application/json"
      parameters:
      - name: "repository"
        in: "path"
        description: "repository path"
        required: true
        type: "string"
      responses:
        200:
          description: "successful operation"
          schema:
            type: "array"
            items:
              $ref: "#/definitions/DockstoreTool"
      security:
      - BEARER: []
  /containers/path/{repository}/published:
    get:
      tags:
      - "containers"
      summary: "Get a list of published tools by path."
      description: "NO authentication"
      operationId: "getPublishedContainerByPath"
      produces:
      - "application/json"
      parameters:
      - name: "repository"
        in: "path"
        description: "repository path"
        required: true
        type: "string"
      responses:
        200:
          description: "successful operation"
          schema:
            $ref: "#/definitions/DockstoreTool"
  /containers/published:
    get:
      tags:
      - "containers"
      summary: "List all published tools."
      description: "NO authentication"
      operationId: "allPublishedContainers"
      produces:
      - "application/json"
      parameters:
      - name: "offset"
        in: "query"
        description: "Start index of paging. Pagination results can be based on numbers\
          \ or other values chosen by the registry implementor (for example, SHA values).\
          \ If this exceeds the current result set return an empty set.  If not specified\
          \ in the request, this will start at the beginning of the results."
        required: false
        type: "string"
      - name: "limit"
        in: "query"
        description: "Amount of records to return in a given page, limited to 100"
        required: false
        type: "integer"
        default: 100
        maximum: 100
        minimum: 1
        format: "int32"
      - name: "filter"
        in: "query"
        description: "Filter, this is a search string that filters the results."
        required: false
        type: "string"
      - name: "sortCol"
        in: "query"
        description: "Sort column"
        required: false
        type: "string"
        default: "stars"
      - name: "sortOrder"
        in: "query"
        description: "Sort order"
        required: false
        type: "string"
        default: "desc"
        enum:
        - "asc"
        - "desc"
      responses:
        200:
          description: "successful operation"
          schema:
            type: "array"
            items:
              $ref: "#/definitions/DockstoreTool"
  /containers/published/{containerId}:
    get:
      tags:
      - "containers"
      summary: "Get a published tool."
      description: "NO authentication"
      operationId: "getPublishedContainer"
      produces:
      - "application/json"
      parameters:
      - name: "containerId"
        in: "path"
        description: "Tool ID"
        required: true
        type: "integer"
        format: "int64"
      - name: "include"
        in: "query"
        description: "Comma-delimited list of fields to include: validations"
        required: false
        type: "string"
      responses:
        200:
          description: "successful operation"
          schema:
            $ref: "#/definitions/DockstoreTool"
  /containers/registerManual:
    post:
      tags:
      - "containers"
      summary: "Register a tool manually, along with tags."
      description: ""
      operationId: "registerManual"
      produces:
      - "application/json"
      parameters:
      - in: "body"
        name: "body"
        description: "Tool to be registered"
        required: true
        schema:
          $ref: "#/definitions/DockstoreTool"
      responses:
        200:
          description: "successful operation"
          schema:
            $ref: "#/definitions/DockstoreTool"
      security:
      - BEARER: []
  /containers/schema/{containerId}/published:
    get:
      tags:
      - "containers"
      summary: "Get a published tool's schema by ID."
      description: "NO authentication"
      operationId: "getPublishedContainerSchema"
      produces:
      - "application/json"
      parameters:
      - name: "containerId"
        in: "path"
        description: "Tool ID"
        required: true
        type: "integer"
        format: "int64"
      responses:
        200:
          description: "successful operation"
          schema:
            type: "array"
            items:
              type: "array"
              items:
                type: "object"
  /containers/{alias}/aliases:
    get:
      tags:
      - "containers"
      summary: "Retrieves a tool by alias."
      description: "Does not require authentication for published tools, authentication\
        \ can be provided for restricted tools"
      operationId: "getToolByAlias"
      produces:
      - "application/json"
      parameters:
      - name: "alias"
        in: "path"
        description: "Alias"
        required: true
        type: "string"
      responses:
        200:
          description: "successful operation"
          schema:
            $ref: "#/definitions/DockstoreTool"
      security:
      - BEARER: []
  /containers/{containerId}:
    get:
      tags:
      - "containers"
      summary: "Retrieve a tool."
      description: "This is one of the few endpoints that returns the user object\
        \ with populated properties (minus the userProfiles property)"
      operationId: "getContainer"
      produces:
      - "application/json"
      parameters:
      - name: "containerId"
        in: "path"
        description: "Tool ID"
        required: true
        type: "integer"
        format: "int64"
      - name: "include"
        in: "query"
        description: "Comma-delimited list of fields to include: validations"
        required: false
        type: "string"
      responses:
        200:
          description: "successful operation"
          schema:
            $ref: "#/definitions/DockstoreTool"
      security:
      - BEARER: []
    put:
      tags:
      - "containers"
      summary: "Update the tool with the given tool."
      description: "Updates default descriptor paths, default Docker paths, default\
        \ test parameter paths, git url, and default version. Also updates tool maintainer\
        \ email, and private access for manual tools."
      operationId: "updateContainer"
      produces:
      - "application/json"
      parameters:
      - name: "containerId"
        in: "path"
        description: "Tool to modify."
        required: true
        type: "integer"
        format: "int64"
      - in: "body"
        name: "body"
        description: "Tool with updated information"
        required: true
        schema:
          $ref: "#/definitions/DockstoreTool"
      responses:
        200:
          description: "successful operation"
          schema:
            $ref: "#/definitions/DockstoreTool"
      security:
      - BEARER: []
    delete:
      tags:
      - "containers"
      summary: "Delete a tool."
      description: ""
      operationId: "deleteContainer"
      produces:
      - "application/json"
      parameters:
      - name: "containerId"
        in: "path"
        description: "Tool id to delete"
        required: true
        type: "integer"
        format: "int64"
      responses:
        400:
          description: "Invalid "
      security:
      - BEARER: []
  /containers/{containerId}/descriptor/{relative-path}:
    get:
      tags:
      - "containers"
      summary: "Get the corresponding descriptor file."
      description: "Does not require authentication for published tools, authentication\
        \ can be provided for restricted tools"
      operationId: "secondaryDescriptorPath"
      produces:
      - "application/json"
      parameters:
      - name: "containerId"
        in: "path"
        description: "Tool id"
        required: true
        type: "integer"
        format: "int64"
      - name: "tag"
        in: "query"
        required: false
        type: "string"
      - name: "relative-path"
        in: "path"
        required: true
        type: "string"
      - name: "language"
        in: "query"
        required: false
        type: "string"
      responses:
        200:
          description: "successful operation"
          schema:
            $ref: "#/definitions/SourceFile"
      security:
      - BEARER: []
  /containers/{containerId}/dockerfile:
    get:
      tags:
      - "containers"
      summary: "Get the corresponding Dockerfile."
      description: "Does not require authentication for published tools, authentication\
        \ can be provided for restricted tools"
      operationId: "dockerfile"
      produces:
      - "application/json"
      parameters:
      - name: "containerId"
        in: "path"
        description: "Tool id"
        required: true
        type: "integer"
        format: "int64"
      - name: "tag"
        in: "query"
        required: false
        type: "string"
      responses:
        200:
          description: "successful operation"
          schema:
            $ref: "#/definitions/SourceFile"
      security:
      - BEARER: []
  /containers/{containerId}/labels:
    put:
      tags:
      - "containers"
      summary: "Update the labels linked to a tool."
      description: "Labels are alphanumerical (case-insensitive and may contain internal\
        \ hyphens), given in a comma-delimited list."
      operationId: "updateLabels"
      produces:
      - "application/json"
      parameters:
      - name: "containerId"
        in: "path"
        description: "Tool to modify."
        required: true
        type: "integer"
        format: "int64"
      - name: "labels"
        in: "query"
        description: "Comma-delimited list of labels."
        required: true
        type: "string"
      - in: "body"
        name: "body"
        description: "This is here to appease Swagger. It requires PUT methods to\
          \ have a body, even if it is empty. Please leave it empty."
        required: false
        schema:
          type: "string"
      responses:
        200:
          description: "successful operation"
          schema:
            $ref: "#/definitions/DockstoreTool"
      security:
      - BEARER: []
  /containers/{containerId}/primaryDescriptor:
    get:
      tags:
      - "containers"
      summary: "Get the primary descriptor file."
      description: "Does not require authentication for published tools, authentication\
        \ can be provided for restricted tools"
      operationId: "primaryDescriptor"
      produces:
      - "application/json"
      parameters:
      - name: "containerId"
        in: "path"
        description: "Tool id"
        required: true
        type: "integer"
        format: "int64"
      - name: "tag"
        in: "query"
        required: false
        type: "string"
      - name: "language"
        in: "query"
        required: false
        type: "string"
      responses:
        200:
          description: "successful operation"
          schema:
            $ref: "#/definitions/SourceFile"
      security:
      - BEARER: []
  /containers/{containerId}/publish:
    post:
      tags:
      - "containers"
      summary: "Publish or unpublish a tool."
      description: ""
      operationId: "publish"
      produces:
      - "application/json"
      parameters:
      - name: "containerId"
        in: "path"
        description: "Tool id to publish"
        required: true
        type: "integer"
        format: "int64"
      - in: "body"
        name: "body"
        description: "PublishRequest to refresh the list of repos for a user"
        required: true
        schema:
          $ref: "#/definitions/PublishRequest"
      responses:
        200:
          description: "successful operation"
          schema:
            $ref: "#/definitions/DockstoreTool"
      security:
      - BEARER: []
  /containers/{containerId}/refresh:
    get:
      tags:
      - "containers"
      summary: "Refresh one particular tool."
      description: ""
      operationId: "refresh"
      produces:
      - "application/json"
      parameters:
      - name: "containerId"
        in: "path"
        description: "Tool ID"
        required: true
        type: "integer"
        format: "int64"
      responses:
        200:
          description: "successful operation"
          schema:
            $ref: "#/definitions/DockstoreTool"
      security:
      - BEARER: []
  /containers/{containerId}/requestDOI/{tagId}:
    post:
      tags:
      - "containertags"
      summary: "Request a DOI for this version of a tool."
      description: ""
      operationId: "requestDOIForToolTag"
      produces:
      - "application/json"
      parameters:
      - name: "containerId"
        in: "path"
        description: "Tool to modify."
        required: true
        type: "integer"
        format: "int64"
      - name: "tagId"
        in: "path"
        description: "Tag to request DOI."
        required: true
        type: "integer"
        format: "int64"
      responses:
        200:
          description: "successful operation"
          schema:
            type: "array"
            items:
              $ref: "#/definitions/Tag"
      security:
      - BEARER: []
  /containers/{containerId}/secondaryDescriptors:
    get:
      tags:
      - "containers"
      summary: "Get a list of secondary descriptor files."
      description: "Does not require authentication for published tools, authentication\
        \ can be provided for restricted tools"
      operationId: "secondaryDescriptors"
      produces:
      - "application/json"
      parameters:
      - name: "containerId"
        in: "path"
        description: "Tool id"
        required: true
        type: "integer"
        format: "int64"
      - name: "tag"
        in: "query"
        required: false
        type: "string"
      - name: "language"
        in: "query"
        required: false
        type: "string"
      responses:
        200:
          description: "successful operation"
          schema:
            type: "array"
            items:
              $ref: "#/definitions/SourceFile"
      security:
      - BEARER: []
  /containers/{containerId}/star:
    put:
      tags:
      - "containers"
      summary: "Star a tool."
      description: ""
      operationId: "starEntry"
      produces:
      - "application/json"
      parameters:
      - name: "containerId"
        in: "path"
        description: "Tool to star."
        required: true
        type: "integer"
        format: "int64"
      - in: "body"
        name: "body"
        description: "StarRequest to star a repo for a user"
        required: true
        schema:
          $ref: "#/definitions/StarRequest"
      responses:
        default:
          description: "successful operation"
      security:
      - BEARER: []
  /containers/{containerId}/starredUsers:
    get:
      tags:
      - "containers"
      summary: "Returns list of users who starred a tool."
      description: ""
      operationId: "getStarredUsers"
      produces:
      - "application/json"
      parameters:
      - name: "containerId"
        in: "path"
        description: "Tool to grab starred users for."
        required: true
        type: "integer"
        format: "int64"
      responses:
        200:
          description: "successful operation"
          schema:
            type: "array"
            items:
              $ref: "#/definitions/User"
  /containers/{containerId}/tags:
    post:
      tags:
      - "containertags"
      summary: "Add new tags linked to a tool."
      description: ""
      operationId: "addTags"
      produces:
      - "application/json"
      parameters:
      - name: "containerId"
        in: "path"
        description: "Tool to modify."
        required: true
        type: "integer"
        format: "int64"
      - in: "body"
        name: "body"
        description: "List of new tags"
        required: true
        schema:
          type: "array"
          items:
            $ref: "#/definitions/Tag"
      responses:
        200:
          description: "successful operation"
          schema:
            type: "array"
            items:
              $ref: "#/definitions/Tag"
      security:
      - BEARER: []
    put:
      tags:
      - "containertags"
      summary: "Update the tags linked to a tool."
      description: ""
      operationId: "updateTags"
      produces:
      - "application/json"
      parameters:
      - name: "containerId"
        in: "path"
        description: "Tool to modify."
        required: true
        type: "integer"
        format: "int64"
      - in: "body"
        name: "body"
        description: "List of modified tags"
        required: true
        schema:
          type: "array"
          items:
            $ref: "#/definitions/Tag"
      responses:
        200:
          description: "successful operation"
          schema:
            type: "array"
            items:
              $ref: "#/definitions/Tag"
      security:
      - BEARER: []
  /containers/{containerId}/tags/{tagId}:
    delete:
      tags:
      - "containertags"
      summary: "Delete tag linked to a tool."
      description: ""
      operationId: "deleteTags"
      produces:
      - "application/json"
      parameters:
      - name: "containerId"
        in: "path"
        description: "Tool to modify."
        required: true
        type: "integer"
        format: "int64"
      - name: "tagId"
        in: "path"
        description: "Tag to delete"
        required: true
        type: "integer"
        format: "int64"
      responses:
        default:
          description: "successful operation"
      security:
      - BEARER: []
  /containers/{containerId}/testParameterFiles:
    get:
      tags:
      - "containers"
      summary: "Get the corresponding test parameter files."
      description: "Does not require authentication for published tools, authentication\
        \ can be provided for restricted tools"
      operationId: "getTestParameterFiles"
      produces:
      - "application/json"
      parameters:
      - name: "containerId"
        in: "path"
        description: "Tool id"
        required: true
        type: "integer"
        format: "int64"
      - name: "tag"
        in: "query"
        required: false
        type: "string"
      - name: "descriptorType"
        in: "query"
        description: "Descriptor Type"
        required: true
        type: "string"
        enum:
        - "CWL"
        - "WDL"
        - "NFL"
      responses:
        200:
          description: "successful operation"
          schema:
            type: "array"
            items:
              $ref: "#/definitions/SourceFile"
      security:
      - BEARER: []
    put:
      tags:
      - "containers"
      summary: "Add test parameter files to a tag."
      description: ""
      operationId: "addTestParameterFiles"
      produces:
      - "application/json"
      parameters:
      - name: "containerId"
        in: "path"
        description: "Tool to modify."
        required: true
        type: "integer"
        format: "int64"
      - name: "testParameterPaths"
        in: "query"
        description: "List of paths."
        required: true
        type: "array"
        items:
          type: "string"
        collectionFormat: "multi"
      - in: "body"
        name: "body"
        description: "This is here to appease Swagger. It requires PUT methods to\
          \ have a body, even if it is empty. Please leave it empty."
        required: false
        schema:
          type: "string"
      - name: "tagName"
        in: "query"
        required: false
        type: "string"
      - name: "descriptorType"
        in: "query"
        description: "Descriptor Type"
        required: true
        type: "string"
        enum:
        - "CWL"
        - "WDL"
      responses:
        200:
          description: "successful operation"
          schema:
            type: "array"
            items:
              $ref: "#/definitions/SourceFile"
            uniqueItems: true
      security:
      - BEARER: []
    delete:
      tags:
      - "containers"
      summary: "Delete test parameter files to a tag."
      description: ""
      operationId: "deleteTestParameterFiles"
      produces:
      - "application/json"
      parameters:
      - name: "containerId"
        in: "path"
        description: "Tool to modify."
        required: true
        type: "integer"
        format: "int64"
      - name: "testParameterPaths"
        in: "query"
        description: "List of paths."
        required: true
        type: "array"
        items:
          type: "string"
        collectionFormat: "multi"
      - name: "tagName"
        in: "query"
        required: false
        type: "string"
      - name: "descriptorType"
        in: "query"
        description: "Descriptor Type"
        required: true
        type: "string"
        enum:
        - "CWL"
        - "WDL"
      responses:
        200:
          description: "successful operation"
          schema:
            type: "array"
            items:
              $ref: "#/definitions/SourceFile"
            uniqueItems: true
      security:
      - BEARER: []
  /containers/{containerId}/unstar:
    delete:
      tags:
      - "containers"
      summary: "Unstar a tool."
      description: ""
      operationId: "unstarEntry"
      produces:
      - "application/json"
      parameters:
      - name: "containerId"
        in: "path"
        description: "Tool to unstar."
        required: true
        type: "integer"
        format: "int64"
      responses:
        default:
          description: "successful operation"
      security:
      - BEARER: []
  /containers/{containerId}/updateTagPaths:
    put:
      tags:
      - "containers"
      summary: "Change the tool paths."
      description: "Resets the descriptor paths and dockerfile path of all versions\
        \ to match the default paths from the tool object passed."
      operationId: "updateTagContainerPath"
      produces:
      - "application/json"
      parameters:
      - name: "containerId"
        in: "path"
        description: "Tool to modify."
        required: true
        type: "integer"
        format: "int64"
      - in: "body"
        name: "body"
        description: "Tool with updated information"
        required: true
        schema:
          $ref: "#/definitions/DockstoreTool"
      responses:
        200:
          description: "successful operation"
          schema:
            $ref: "#/definitions/DockstoreTool"
      security:
      - BEARER: []
  /containers/{containerId}/users:
    get:
      tags:
      - "containers"
      summary: "Get users of a tool."
      description: ""
      operationId: "getUsers"
      produces:
      - "application/json"
      parameters:
      - name: "containerId"
        in: "path"
        description: "Tool ID"
        required: true
        type: "integer"
        format: "int64"
      responses:
        200:
          description: "successful operation"
          schema:
            type: "array"
            items:
              $ref: "#/definitions/User"
      security:
      - BEARER: []
  /containers/{containerId}/verify/{tagId}:
    post:
      tags:
      - "containertags"
      summary: "Updates the verification status of a version. ADMIN ONLY"
      description: ""
      operationId: "verifyToolTag"
      produces:
      - "application/json"
      parameters:
      - name: "containerId"
        in: "path"
        description: "ID of the tool to update."
        required: true
        type: "integer"
        format: "int64"
      - name: "tagId"
        in: "path"
        description: "ID of the tag to update."
        required: true
        type: "integer"
        format: "int64"
      responses:
        200:
          description: "successful operation"
          schema:
            type: "array"
            items:
              $ref: "#/definitions/Tag"
      security:
      - BEARER: []
  /containers/{toolId}/defaultVersion:
    put:
      tags:
      - "containers"
      summary: "Update the default version of the given tool."
      description: ""
      operationId: "updateToolDefaultVersion"
      produces:
      - "application/json"
      parameters:
      - name: "toolId"
        in: "path"
        description: "Tool to modify."
        required: true
        type: "integer"
        format: "int64"
      - in: "body"
        name: "body"
        description: "Tag name to set as default."
        required: true
        schema:
          type: "string"
      responses:
        200:
          description: "successful operation"
          schema:
            $ref: "#/definitions/DockstoreTool"
      security:
      - BEARER: []
  /containers/{toolId}/zip/{tagId}:
    get:
      tags:
      - "containers"
      summary: "Download a ZIP file of a tool and all associated files."
      description: ""
      operationId: "getToolZip"
      produces:
      - "application/zip"
      parameters:
      - name: "toolId"
        in: "path"
        description: "toolId"
        required: true
        type: "integer"
        format: "int64"
      - name: "tagId"
        in: "path"
        description: "tagId"
        required: true
        type: "integer"
        format: "int64"
      responses:
        default:
          description: "successful operation"
      security:
      - BEARER: []
  /entries/{id}/aliases:
    post:
      tags:
      - "entries"
      summary: "Add aliases linked to a entry in Dockstore."
      description: "Aliases are alphanumerical (case-insensitive and may contain internal\
        \ hyphens), given in a comma-delimited list."
      operationId: "addAliases"
      produces:
      - "application/json"
      parameters:
      - name: "id"
        in: "path"
        description: "Entry to modify."
        required: true
        type: "integer"
        format: "int64"
      - name: "aliases"
        in: "query"
        description: "Comma-delimited list of aliases."
        required: true
        type: "string"
      responses:
        200:
          description: "successful operation"
          schema:
            $ref: "#/definitions/Entry"
      security:
      - BEARER: []
  /entries/{id}/collections:
    get:
      tags:
      - "entries"
      summary: "Get the collections and organizations that contain the published entry"
      description: "Entry must be published"
      operationId: "entryCollections"
      produces:
      - "application/json"
      parameters:
      - name: "id"
        in: "path"
        description: "id"
        required: true
        type: "integer"
        format: "int64"
      responses:
        200:
          description: "successful operation"
          schema:
            type: "array"
            items:
              $ref: "#/definitions/CollectionOrganization"
  /entries/{id}/topic:
    post:
      tags:
      - "entries"
      summary: "Create a discourse topic for an entry."
      description: ""
      operationId: "setDiscourseTopic"
      produces:
      - "application/json"
      parameters:
      - name: "id"
        in: "path"
        description: "The id of the entry to add a topic to."
        required: true
        type: "integer"
        format: "int64"
      responses:
        200:
          description: "successful operation"
          schema:
            $ref: "#/definitions/Entry"
      security:
      - BEARER: []
  /metadata/config.json:
    get:
      tags:
      - "metadata"
      summary: "Configuration for UI clients of the API"
      description: "NO authentication"
      operationId: "getConfig"
      produces:
      - "application/json"
      parameters: []
      responses:
        200:
          description: "successful operation"
          schema:
            $ref: "#/definitions/Config"
  /metadata/descriptorLanguageList:
    get:
      tags:
      - "metadata"
      summary: "Get the list of descriptor languages supported on Dockstore."
      description: "NO authentication"
      operationId: "getDescriptorLanguages"
      produces:
      - "application/json"
      parameters: []
      responses:
        200:
          description: "successful operation"
          schema:
            type: "array"
            items:
              $ref: "#/definitions/DescriptorLanguageBean"
  /metadata/dockerRegistryList:
    get:
      tags:
      - "metadata"
      summary: "Get the list of docker registries supported on Dockstore."
      description: "NO authentication"
      operationId: "getDockerRegistries"
      produces:
      - "application/json"
      parameters: []
      responses:
        200:
          description: "successful operation"
          schema:
            type: "array"
            items:
              $ref: "#/definitions/RegistryBean"
  /metadata/elasticSearch:
    get:
      tags:
      - "metadata"
      summary: "Successful response if elastic search is up and running."
      description: "NO authentication"
      operationId: "checkElasticSearch"
      produces:
      - "text/html"
      - "text/xml"
      parameters: []
      responses:
        default:
          description: "successful operation"
  /metadata/okHttpCachePerformance:
    get:
      tags:
      - "metadata"
      summary: "Get measures of cache performance."
      description: "NO authentication"
      operationId: "getCachePerformance"
      produces:
      - "application/json"
      parameters: []
      responses:
        200:
          description: "successful operation"
          schema:
            type: "object"
            additionalProperties:
              type: "object"
  /metadata/rss:
    get:
      tags:
      - "metadata"
      summary: "List all published tools and workflows in creation order."
      description: "NO authentication"
      operationId: "rssFeed"
      produces:
      - "text/xml"
      parameters: []
      responses:
        200:
          description: "successful operation"
          schema:
            type: "string"
  /metadata/runner_dependencies:
    get:
      tags:
      - "metadata"
      summary: "Returns the file containing runner dependencies."
      description: ""
      operationId: "getRunnerDependencies"
      produces:
      - "text/plain"
      - "application/json"
      parameters:
      - name: "client_version"
        in: "query"
        description: "The Dockstore client version"
        required: false
        type: "string"
      - name: "python_version"
        in: "query"
        description: "Python version, only relevant for the cwltool runner"
        required: false
        type: "string"
        default: "2"
      - name: "runner"
        in: "query"
        description: "The tool runner"
        required: false
        type: "string"
        default: "cwltool"
        enum:
        - "cwltool"
      - name: "output"
        in: "query"
        description: "Response type"
        required: false
        type: "string"
        default: "text"
        enum:
        - "json"
        - "text"
      responses:
        200:
          description: "successful operation"
          schema:
            type: "string"
  /metadata/sitemap:
    get:
      tags:
      - "metadata"
      summary: "List all available workflow, tool, organization, and collection paths."
      description: "List all available workflow, tool, organization, and collection\
        \ paths. Available means published for tools/workflows, and approved for organizations\
        \ and their respective collections."
      operationId: "sitemap"
      produces:
      - "text/html"
      - "text/xml"
      parameters: []
      responses:
        200:
          description: "successful operation"
          schema:
            type: "string"
  /metadata/sourceControlList:
    get:
      tags:
      - "metadata"
      summary: "Get the list of source controls supported on Dockstore."
      description: "NO authentication"
      operationId: "getSourceControlList"
      produces:
      - "application/json"
      parameters: []
      responses:
        200:
          description: "successful operation"
          schema:
            type: "array"
            items:
              $ref: "#/definitions/SourceControlBean"
  /organizations:
    get:
      tags:
      - "organizations"
      summary: "List all available organizations."
      description: "NO Authentication"
      operationId: "getApprovedOrganizations"
      produces:
      - "application/json"
      parameters: []
      responses:
        200:
          description: "successful operation"
          schema:
            type: "array"
            items:
              $ref: "#/definitions/Organization"
    post:
      tags:
      - "organizations"
      summary: "Create an organization."
      description: "Organization requires approval by an admin before being made public."
      operationId: "createOrganization"
      produces:
      - "application/json"
      parameters:
      - in: "body"
        name: "body"
        description: "Organization to register."
        required: true
        schema:
          $ref: "#/definitions/Organization"
      responses:
        200:
          description: "successful operation"
          schema:
            $ref: "#/definitions/Organization"
      security:
      - BEARER: []
  /organizations/all:
    get:
      tags:
      - "organizations"
      summary: "List all organizations."
      description: "Admin/curator only"
      operationId: "getAllOrganizations"
      produces:
      - "application/json"
      parameters:
      - name: "type"
        in: "query"
        description: "Filter to apply to organizations."
        required: true
        type: "string"
        enum:
        - "all"
        - "pending"
        - "rejected"
        - "approved"
      responses:
        200:
          description: "successful operation"
          schema:
            type: "array"
            items:
              $ref: "#/definitions/Organization"
      security:
      - BEARER: []
  /organizations/collections/{alias}/aliases:
    get:
      tags:
      - "organizations"
      summary: "Retrieves a collection by alias."
      description: ""
      operationId: "getCollectionByAlias"
      produces:
      - "application/json"
      parameters:
      - name: "alias"
        in: "path"
        description: "Alias"
        required: true
        type: "string"
      responses:
        200:
          description: "successful operation"
          schema:
            $ref: "#/definitions/Collection"
  /organizations/collections/{collectionId}/aliases:
    post:
      tags:
      - "organizations"
      summary: "Add aliases linked to a Collection in Dockstore."
      description: "Aliases are alphanumerical (case-insensitive and may contain internal\
        \ hyphens), given in a comma-delimited list."
      operationId: "addCollectionAliases"
      produces:
      - "application/json"
      parameters:
      - name: "collectionId"
        in: "path"
        description: "Collection to modify."
        required: true
        type: "integer"
        format: "int64"
      - name: "aliases"
        in: "query"
        description: "Comma-delimited list of aliases."
        required: true
        type: "string"
      responses:
        200:
          description: "successful operation"
          schema:
            $ref: "#/definitions/Collection"
      security:
      - BEARER: []
  /organizations/name/{name}:
    get:
      tags:
      - "organizations"
      summary: "Retrieves an organization by name."
      description: "Does not require authentication for approved organizations, authentication\
        \ can be provided for unapproved organizations"
      operationId: "getOrganizationByName"
      produces:
      - "application/json"
      parameters:
      - name: "name"
        in: "path"
        description: "Organization name."
        required: true
        type: "string"
      responses:
        200:
          description: "successful operation"
          schema:
            $ref: "#/definitions/Organization"
      security:
      - BEARER: []
  /organizations/{alias}/aliases:
    get:
      tags:
      - "organizations"
      summary: "Retrieves an organization by alias."
      description: ""
      operationId: "getOrganizationByAlias"
      produces:
      - "application/json"
      parameters:
      - name: "alias"
        in: "path"
        description: "Alias"
        required: true
        type: "string"
      responses:
        200:
          description: "successful operation"
          schema:
            $ref: "#/definitions/Organization"
  /organizations/{organizationId}:
    get:
      tags:
      - "organizations"
      summary: "Retrieves an organization by ID."
      description: "Does not require authentication for approved organizations, authentication\
        \ can be provided for unapproved organizations"
      operationId: "getOrganizationById"
      produces:
      - "application/json"
      parameters:
      - name: "organizationId"
        in: "path"
        description: "Organization ID."
        required: true
        type: "integer"
        format: "int64"
      responses:
        200:
          description: "successful operation"
          schema:
            $ref: "#/definitions/Organization"
      security:
      - BEARER: []
    put:
      tags:
      - "organizations"
      summary: "Update an organization."
      description: "Currently only name, display name, description, topic, email,\
        \ link, avatarUrl, and location can be updated."
      operationId: "updateOrganization"
      produces:
      - "application/json"
      parameters:
      - in: "body"
        name: "body"
        description: "Organization to update with."
        required: true
        schema:
          $ref: "#/definitions/Organization"
      - name: "organizationId"
        in: "path"
        description: "Organization ID."
        required: true
        type: "integer"
        format: "int64"
      responses:
        200:
          description: "successful operation"
          schema:
            $ref: "#/definitions/Organization"
      security:
      - BEARER: []
  /organizations/{organizationId}/aliases:
    post:
      tags:
      - "organizations"
      summary: "Add aliases linked to a listing in Dockstore."
      description: "Aliases are alphanumerical (case-insensitive and may contain internal\
        \ hyphens), given in a comma-delimited list."
      operationId: "addOrganizationAliases"
      produces:
      - "application/json"
      parameters:
      - name: "organizationId"
        in: "path"
        description: "Entry to modify."
        required: true
        type: "integer"
        format: "int64"
      - name: "aliases"
        in: "query"
        description: "Comma-delimited list of aliases."
        required: true
        type: "string"
      responses:
        200:
          description: "successful operation"
          schema:
            $ref: "#/definitions/Organization"
      security:
      - BEARER: []
  /organizations/{organizationId}/approve:
    post:
      tags:
      - "organizations"
      summary: "Approves an organization."
      description: "Admin/curator only"
      operationId: "approveOrganization"
      produces:
      - "application/json"
      parameters:
      - name: "organizationId"
        in: "path"
        description: "Organization ID."
        required: true
        type: "integer"
        format: "int64"
      responses:
        200:
          description: "successful operation"
          schema:
            $ref: "#/definitions/Organization"
      security:
      - BEARER: []
  /organizations/{organizationId}/collections:
    get:
      tags:
      - "organizations"
      summary: "Retrieve all collections for an organization."
      description: "Does not require authentication for approved organizations, authentication\
        \ can be provided for unapproved organizations"
      operationId: "getCollectionsFromOrganization"
      produces:
      - "application/json"
      parameters:
      - name: "organizationId"
        in: "path"
        description: "Organization ID."
        required: true
        type: "integer"
        format: "int64"
      - name: "include"
        in: "query"
        description: "Included fields"
        required: false
        type: "string"
      responses:
        200:
          description: "successful operation"
          schema:
            type: "array"
            items:
              $ref: "#/definitions/Collection"
      security:
      - BEARER: []
    post:
      tags:
      - "organizations"
      summary: "Create a collection in the given organization."
      description: ""
      operationId: "createCollection"
      produces:
      - "application/json"
      parameters:
      - name: "organizationId"
        in: "path"
        description: "Organization ID."
        required: true
        type: "integer"
        format: "int64"
      - in: "body"
        name: "body"
        description: "Collection to register."
        required: true
        schema:
          $ref: "#/definitions/Collection"
      responses:
        200:
          description: "successful operation"
          schema:
            $ref: "#/definitions/Collection"
      security:
      - BEARER: []
  /organizations/{organizationId}/collections/{collectionId}:
    get:
      tags:
      - "organizations"
      summary: "Retrieves a collection by ID."
      description: "Does not require authentication for approved organizations, authentication\
        \ can be provided for unapproved organizations"
      operationId: "getCollectionById"
      produces:
      - "application/json"
      parameters:
      - name: "organizationId"
        in: "path"
        description: "Organization ID."
        required: true
        type: "integer"
        format: "int64"
      - name: "collectionId"
        in: "path"
        description: "Collection ID."
        required: true
        type: "integer"
        format: "int64"
      responses:
        200:
          description: "successful operation"
          schema:
            $ref: "#/definitions/Collection"
      security:
      - BEARER: []
    put:
      tags:
      - "organizations"
      summary: "Update a collection."
      description: "Currently only name, display name, description, and topic can\
        \ be updated."
      operationId: "updateCollection"
      produces:
      - "application/json"
      parameters:
      - in: "body"
        name: "body"
        description: "Collection to update with."
        required: true
        schema:
          $ref: "#/definitions/Collection"
      - name: "organizationId"
        in: "path"
        description: "Organization ID."
        required: true
        type: "integer"
        format: "int64"
      - name: "collectionId"
        in: "path"
        description: "Collection ID."
        required: true
        type: "integer"
        format: "int64"
      responses:
        200:
          description: "successful operation"
          schema:
            $ref: "#/definitions/Collection"
      security:
      - BEARER: []
  /organizations/{organizationId}/collections/{collectionId}/description:
    get:
      tags:
      - "organizations"
      summary: "Retrieves a collection description by organization ID and collection\
        \ ID."
      description: "Does not require authentication for approved organizations, authentication\
        \ can be provided for unapproved organizations"
      operationId: "getCollectionDescription"
      produces:
      - "application/json"
      parameters:
      - name: "organizationId"
        in: "path"
        description: "Organization ID"
        required: true
        type: "integer"
        format: "int64"
      - name: "collectionId"
        in: "path"
        description: "Collection ID"
        required: true
        type: "integer"
        format: "int64"
      responses:
        200:
          description: "successful operation"
          schema:
            type: "string"
      security:
      - BEARER: []
    put:
      tags:
      - "organizations"
      summary: "Update a collection's description."
      description: "Description in markdown"
      operationId: "updateCollectionDescription"
      produces:
      - "application/json"
      parameters:
      - name: "organizationId"
        in: "path"
        description: "Organization ID"
        required: true
        type: "integer"
        format: "int64"
      - name: "collectionId"
        in: "path"
        description: "Collection ID"
        required: true
        type: "integer"
        format: "int64"
      - in: "body"
        name: "body"
        description: "Collections's description in markdown"
        required: true
        schema:
          type: "string"
      responses:
        200:
          description: "successful operation"
          schema:
            $ref: "#/definitions/Collection"
      security:
      - BEARER: []
  /organizations/{organizationId}/collections/{collectionId}/entry:
    post:
      tags:
      - "organizations"
      summary: "Add an entry to a collection."
      description: ""
      operationId: "addEntryToCollection"
      produces:
      - "application/json"
      parameters:
      - name: "organizationId"
        in: "path"
        description: "Organization ID."
        required: true
        type: "integer"
        format: "int64"
      - name: "collectionId"
        in: "path"
        description: "Collection ID."
        required: true
        type: "integer"
        format: "int64"
      - name: "entryId"
        in: "query"
        description: "Entry ID"
        required: true
        type: "integer"
        format: "int64"
      responses:
        200:
          description: "successful operation"
          schema:
            $ref: "#/definitions/Collection"
      security:
      - BEARER: []
    delete:
      tags:
      - "organizations"
      summary: "Delete an entry from a collection."
      description: ""
      operationId: "deleteEntryFromCollection"
      produces:
      - "application/json"
      parameters:
      - name: "organizationId"
        in: "path"
        description: "Organization ID."
        required: true
        type: "integer"
        format: "int64"
      - name: "collectionId"
        in: "path"
        description: "Collection ID."
        required: true
        type: "integer"
        format: "int64"
      - name: "entryId"
        in: "query"
        description: "Entry ID"
        required: true
        type: "integer"
        format: "int64"
      responses:
        200:
          description: "successful operation"
          schema:
            $ref: "#/definitions/Collection"
      security:
      - BEARER: []
  /organizations/{organizationId}/description:
    get:
      tags:
      - "organizations"
      summary: "Retrieves an organization description by organization ID."
      description: "Does not require authentication for approved organizations, authentication\
        \ can be provided for unapproved organizations"
      operationId: "getOrganizationDescription"
      produces:
      - "application/json"
      parameters:
      - name: "organizationId"
        in: "path"
        description: "Organization ID."
        required: true
        type: "integer"
        format: "int64"
      responses:
        200:
          description: "successful operation"
          schema:
            type: "string"
      security:
      - BEARER: []
    put:
      tags:
      - "organizations"
      summary: "Update an organization's description."
      description: "Description in markdown"
      operationId: "updateOrganizationDescription"
      produces:
      - "application/json"
      parameters:
      - name: "organizationId"
        in: "path"
        description: "Organization to update description."
        required: true
        type: "integer"
        format: "int64"
      - in: "body"
        name: "body"
        description: "Organization's description in markdown"
        required: true
        schema:
          type: "string"
      responses:
        200:
          description: "successful operation"
          schema:
            $ref: "#/definitions/Organization"
      security:
      - BEARER: []
  /organizations/{organizationId}/events:
    get:
      tags:
      - "organizations"
      summary: "Retrieves all events for an organization."
      description: "Does not require authentication for approved organizations, authentication\
        \ can be provided for unapproved organizations"
      operationId: "getOrganizationEvents"
      produces:
      - "application/json"
      parameters:
      - name: "organizationId"
        in: "path"
        description: "Organization ID."
        required: true
        type: "integer"
        format: "int64"
      - name: "offset"
        in: "query"
        description: "Start index of paging.  If this exceeds the current result set\
          \ return an empty set.  If not specified in the request, this will start\
          \ at the beginning of the results."
        required: false
        type: "integer"
        default: 0
        format: "int32"
      - name: "limit"
        in: "query"
        description: "Amount of records to return in a given page, limited to 100"
        required: false
        type: "integer"
        default: 100
        maximum: 100
        minimum: 1
        format: "int32"
      responses:
        200:
          description: "successful operation"
          schema:
            type: "array"
            items:
              $ref: "#/definitions/Event"
      security:
      - BEARER: []
  /organizations/{organizationId}/invitation:
    post:
      tags:
      - "organizations"
      summary: "Accept or reject an organization invitation."
      description: "True accepts the invitation, false rejects the invitation."
      operationId: "acceptOrRejectInvitation"
      produces:
      - "application/json"
      parameters:
      - name: "organizationId"
        in: "path"
        description: "Organization ID."
        required: true
        type: "integer"
        format: "int64"
      - name: "accept"
        in: "query"
        description: "Accept or reject"
        required: true
        type: "boolean"
      responses:
        default:
          description: "successful operation"
      security:
      - BEARER: []
  /organizations/{organizationId}/members:
    get:
      tags:
      - "organizations"
      summary: "Retrieves all members for an organization."
      description: "Does not require authentication for approved organizations, authentication\
        \ can be provided for unapproved organizations"
      operationId: "getOrganizationMembers"
      produces:
      - "application/json"
      parameters:
      - name: "organizationId"
        in: "path"
        description: "Organization ID."
        required: true
        type: "integer"
        format: "int64"
      responses:
        200:
          description: "successful operation"
          schema:
            type: "array"
            items:
              $ref: "#/definitions/OrganizationUser"
            uniqueItems: true
      security:
      - BEARER: []
  /organizations/{organizationId}/reject:
    post:
      tags:
      - "organizations"
      summary: "Rejects an organization."
      description: "Admin/curator only"
      operationId: "rejectOrganization"
      produces:
      - "application/json"
      parameters:
      - name: "organizationId"
        in: "path"
        description: "Organization ID."
        required: true
        type: "integer"
        format: "int64"
      responses:
        200:
          description: "successful operation"
          schema:
            $ref: "#/definitions/Organization"
      security:
      - BEARER: []
  /organizations/{organizationId}/request:
    post:
      tags:
      - "organizations"
      summary: "Request an organization approval."
      description: "Only for rejected organizations"
      operationId: "requestOrganizationReview"
      produces:
      - "application/json"
      parameters:
      - name: "organizationId"
        in: "path"
        description: "Organization ID."
        required: true
        type: "integer"
        format: "int64"
      responses:
        200:
          description: "successful operation"
          schema:
            $ref: "#/definitions/Organization"
      security:
      - BEARER: []
  /organizations/{organizationId}/star:
    put:
      tags:
      - "organizations"
      summary: "Star an organization."
      description: ""
      operationId: "starOrganization"
      produces:
      - "application/json"
      parameters:
      - name: "organizationId"
        in: "path"
        description: "Organization to star."
        required: true
        type: "integer"
        format: "int64"
      - in: "body"
        name: "body"
        description: "StarRequest to star an organization for a user"
        required: true
        schema:
          $ref: "#/definitions/StarRequest"
      responses:
        default:
          description: "successful operation"
      security:
      - BEARER: []
  /organizations/{organizationId}/starredUsers:
    get:
      tags:
      - "organizations"
      summary: "Returns list of users who starred the given approved organization."
      description: ""
      operationId: "getStarredUsersForApprovedOrganization"
      produces:
      - "application/json"
      parameters:
      - name: "organizationId"
        in: "path"
        description: "Get starred users of an approved organization by id."
        required: true
        type: "integer"
        format: "int64"
      responses:
        200:
          description: "successful operation"
          schema:
            type: "array"
            items:
              $ref: "#/definitions/User"
  /organizations/{organizationId}/unstar:
    delete:
      tags:
      - "organizations"
      summary: "Unstar an organization."
      description: ""
      operationId: "unstarOrganization"
      produces:
      - "application/json"
      parameters:
      - name: "organizationId"
        in: "path"
        description: "Organization to unstar."
        required: true
        type: "integer"
        format: "int64"
      responses:
        default:
          description: "successful operation"
      security:
      - BEARER: []
  /organizations/{organizationId}/user:
    post:
      tags:
      - "organizations"
      summary: "Updates a user role in an organization."
      description: ""
      operationId: "updateUserRole"
      produces:
      - "application/json"
      parameters:
      - name: "role"
        in: "query"
        description: "Role of user."
        required: true
        type: "string"
        enum:
        - "MAINTAINER"
        - "MEMBER"
      - name: "userId"
        in: "query"
        description: "User ID of user to update within organization."
        required: true
        type: "integer"
        format: "int64"
      - name: "organizationId"
        in: "path"
        description: "Organization ID."
        required: true
        type: "integer"
        format: "int64"
      responses:
        200:
          description: "successful operation"
          schema:
            $ref: "#/definitions/OrganizationUser"
      security:
      - BEARER: []
    put:
      tags:
      - "organizations"
      summary: "Adds a user role to an organization."
      description: ""
      operationId: "addUserToOrg"
      produces:
      - "application/json"
      parameters:
      - name: "role"
        in: "query"
        description: "Role of user."
        required: true
        type: "string"
        enum:
        - "MAINTAINER"
        - "MEMBER"
      - name: "userId"
        in: "query"
        description: "User ID of user to add to organization."
        required: true
        type: "integer"
        format: "int64"
      - name: "organizationId"
        in: "path"
        description: "Organization ID."
        required: true
        type: "integer"
        format: "int64"
      - in: "body"
        name: "body"
        description: "This is here to appease Swagger. It requires PUT methods to\
          \ have a body, even if it is empty. Please leave it empty."
        required: false
        schema:
          type: "string"
      responses:
        200:
          description: "successful operation"
          schema:
            $ref: "#/definitions/OrganizationUser"
      security:
      - BEARER: []
    delete:
      tags:
      - "organizations"
      summary: "Remove a user from an organization."
      description: ""
      operationId: "deleteUserRole"
      produces:
      - "application/json"
      parameters:
      - name: "userId"
        in: "query"
        description: "User ID of user to remove from organization."
        required: true
        type: "integer"
        format: "int64"
      - name: "organizationId"
        in: "path"
        description: "Organization ID."
        required: true
        type: "integer"
        format: "int64"
      responses:
        default:
          description: "successful operation"
      security:
      - BEARER: []
  /organizations/{organizationId}/users/{username}:
    put:
      tags:
      - "organizations"
      summary: "Adds a user role to an organization."
      description: ""
      operationId: "addUserToOrgByUsername"
      produces:
      - "application/json"
      parameters:
      - in: "body"
        name: "body"
        description: "Role of user. \"MAINTAINER\" or \"MEMBER\""
        required: true
        schema:
          type: "string"
      - name: "username"
        in: "path"
        description: "User to add to org."
        required: true
        type: "string"
      - name: "organizationId"
        in: "path"
        description: "Organization ID."
        required: true
        type: "integer"
        format: "int64"
      responses:
        200:
          description: "successful operation"
          schema:
            $ref: "#/definitions/OrganizationUser"
      security:
      - BEARER: []
  /organizations/{organizationName}/collections/{collectionName}/name:
    get:
      tags:
      - "organizations"
      summary: "Retrieves a collection by ID."
      description: "Does not require authentication for approved organizations, authentication\
        \ can be provided for unapproved organizations"
      operationId: "getCollectionByName"
      produces:
      - "application/json"
      parameters:
      - name: "organizationName"
        in: "path"
        description: "Organization name."
        required: true
        type: "string"
      - name: "collectionName"
        in: "path"
        description: "Collection name."
        required: true
        type: "string"
      responses:
        200:
          description: "successful operation"
          schema:
            $ref: "#/definitions/Collection"
      security:
      - BEARER: []
  /users/checkUser/{username}:
    get:
      tags:
      - "users"
      summary: "Check if user with some username exists."
      description: ""
      operationId: "checkUserExists"
      produces:
      - "application/json"
      parameters:
      - name: "username"
        in: "path"
        description: "User name to check"
        required: true
        type: "string"
      responses:
        200:
          description: "successful operation"
          schema:
            type: "boolean"
      security:
      - BEARER: []
  /users/registries:
    get:
      tags:
      - "users"
      summary: "See OpenApi for details"
      description: ""
      operationId: "getUserRegistries"
      produces:
      - "application/json"
      parameters: []
      responses:
        200:
          description: "successful operation"
          schema:
            type: "array"
            items:
              type: "string"
              enum:
              - "dockstore.org"
              - "github.com"
              - "bitbucket.org"
              - "gitlab.com"
  /users/registries/{gitRegistry}/organizations:
    get:
      tags:
      - "users"
      summary: "See OpenApi for details"
      description: ""
      operationId: "getUserOrganizations"
      produces:
      - "application/json"
      parameters:
      - name: "gitRegistry"
        in: "path"
        required: true
        type: "string"
        enum:
        - "dockstore.org"
        - "github.com"
        - "bitbucket.org"
        - "gitlab.com"
      responses:
        200:
          description: "successful operation"
          schema:
            type: "array"
            items:
              type: "string"
            uniqueItems: true
  /users/registries/{gitRegistry}/organizations/{organization}:
    get:
      tags:
      - "users"
      summary: "See OpenApi for details"
      description: ""
      operationId: "getUserOrganizationRepositories"
      produces:
      - "application/json"
      parameters:
      - name: "gitRegistry"
        in: "path"
        required: true
        type: "string"
        enum:
        - "dockstore.org"
        - "github.com"
        - "bitbucket.org"
        - "gitlab.com"
      - name: "organization"
        in: "path"
        required: true
        type: "string"
      responses:
        200:
          description: "successful operation"
          schema:
            type: "array"
            items:
              $ref: "#/definitions/Repository"
  /users/services/sync:
    post:
      tags:
      - "users"
      summary: "Syncs service data with Git accounts."
      description: "Currently only works with GitHub"
      operationId: "syncUserServices"
      produces:
      - "application/json"
      parameters: []
      responses:
        200:
          description: "successful operation"
          schema:
            type: "array"
            items:
              $ref: "#/definitions/Workflow"
      security:
      - BEARER: []
  /users/services/{organizationName}/sync:
    post:
      tags:
      - "users"
      summary: "Syncs services with Git accounts for a specified organization."
      description: ""
      operationId: "syncUserServicesbyOrganization"
      produces:
      - "application/json"
      parameters:
      - name: "organizationName"
        in: "path"
        description: "Organization name"
        required: true
        type: "string"
      responses:
        200:
          description: "successful operation"
          schema:
            type: "array"
            items:
              $ref: "#/definitions/Workflow"
      security:
      - BEARER: []
  /users/starredOrganizations:
    get:
      tags:
      - "users"
      summary: "Get the authenticated user's starred organizations."
      description: ""
      operationId: "getStarredOrganizations"
      produces:
      - "application/json"
      parameters: []
      responses:
        200:
          description: "successful operation"
          schema:
            type: "array"
            items:
              $ref: "#/definitions/Organization"
      security:
      - BEARER: []
  /users/starredTools:
    get:
      tags:
      - "users"
      summary: "Get the authenticated user's starred tools."
      description: ""
      operationId: "getStarredTools"
      produces:
      - "application/json"
      parameters: []
      responses:
        200:
          description: "successful operation"
          schema:
            type: "array"
            items:
              $ref: "#/definitions/Entry"
      security:
      - BEARER: []
  /users/starredWorkflows:
    get:
      tags:
      - "users"
      summary: "Get the authenticated user's starred workflows."
      description: ""
      operationId: "getStarredWorkflows"
      produces:
      - "application/json"
      parameters: []
      responses:
        200:
          description: "successful operation"
          schema:
            type: "array"
            items:
              $ref: "#/definitions/Entry"
      security:
      - BEARER: []
  /users/updateUserMetadata:
    get:
      tags:
      - "users"
      summary: "Update metadata of all users."
      description: "Admin only."
      operationId: "updateUserMetadata"
      produces:
      - "application/json"
      parameters: []
      responses:
        200:
          description: "successful operation"
          schema:
            type: "array"
            items:
              $ref: "#/definitions/User"
      security:
      - BEARER: []
  /users/user:
    get:
      tags:
      - "users"
      summary: "Get the logged-in user."
      description: ""
      operationId: "getUser"
      produces:
      - "application/json"
      parameters: []
      responses:
        200:
          description: "successful operation"
          schema:
            $ref: "#/definitions/User"
      security:
      - BEARER: []
    delete:
      tags:
      - "users"
      summary: "Delete user if possible."
      description: ""
      operationId: "selfDestruct"
      produces:
      - "application/json"
      parameters: []
      responses:
        200:
          description: "successful operation"
          schema:
            type: "boolean"
      security:
      - BEARER: []
  /users/user/changeUsername:
    post:
      tags:
      - "users"
      summary: "Change username if possible."
      description: ""
      operationId: "changeUsername"
      produces:
      - "application/json"
      parameters:
      - name: "username"
        in: "query"
        description: "Username to change to"
        required: false
        type: "string"
      responses:
        200:
          description: "successful operation"
          schema:
            $ref: "#/definitions/User"
      security:
      - BEARER: []
  /users/user/extended:
    get:
      tags:
      - "users"
      summary: "Get additional information about the authenticated user."
      description: ""
      operationId: "getExtendedUserData"
      produces:
      - "application/json"
      parameters: []
      responses:
        200:
          description: "successful operation"
          schema:
            $ref: "#/definitions/ExtendedUserData"
      security:
      - BEARER: []
  /users/user/memberships:
    get:
      tags:
      - "users"
      summary: "Get the logged-in user's memberships."
      description: ""
      operationId: "getUserMemberships"
      produces:
      - "application/json"
      parameters: []
      responses:
        200:
          description: "successful operation"
          schema:
            type: "array"
            items:
              $ref: "#/definitions/OrganizationUser"
            uniqueItems: true
      security:
      - BEARER: []
  /users/user/updateUserMetadata:
    get:
      tags:
      - "users"
      summary: "Update metadata for logged in user."
      description: ""
      operationId: "updateLoggedInUserMetadata"
      produces:
      - "application/json"
      parameters:
      - name: "source"
        in: "query"
        description: "Token source"
        required: false
        type: "string"
        enum:
        - "google.com"
        - "github.com"
      responses:
        200:
          description: "successful operation"
          schema:
            $ref: "#/definitions/User"
      security:
      - BEARER: []
  /users/user/{userId}:
    delete:
      tags:
      - "users"
      summary: "Terminate user if possible."
      description: ""
      operationId: "terminateUser"
      produces:
      - "application/json"
      parameters:
      - name: "userId"
        in: "path"
        description: "User to terminate"
        required: true
        type: "integer"
        format: "int64"
      responses:
        200:
          description: "successful operation"
          schema:
            type: "boolean"
      security:
      - BEARER: []
  /users/user/{userId}/limits:
    get:
      tags:
      - "users"
      summary: "Returns the specified user's limits. ADMIN or CURATOR only"
      description: ""
      operationId: "getUserLimits"
      produces:
      - "application/json"
      parameters:
      - name: "userId"
        in: "path"
        description: "User ID"
        required: true
        type: "integer"
        format: "int64"
      responses:
        200:
          description: "successful operation"
          schema:
            $ref: "#/definitions/Limits"
      security:
      - BEARER: []
    put:
      tags:
      - "users"
      summary: "Update the specified user's limits. ADMIN or CURATOR only"
      description: ""
      operationId: "setUserLimits"
      produces:
      - "application/json"
      parameters:
      - name: "userId"
        in: "path"
        description: "User ID"
        required: true
        type: "integer"
        format: "int64"
      - in: "body"
        name: "body"
        description: "Limits to set for a user"
        required: true
        schema:
          $ref: "#/definitions/Limits"
      responses:
        200:
          description: "successful operation"
          schema:
            $ref: "#/definitions/Limits"
      security:
      - BEARER: []
  /users/username/{username}:
    get:
      tags:
      - "users"
      summary: "Get a user by username."
      description: ""
      operationId: "listUser"
      produces:
      - "application/json"
      parameters:
      - name: "username"
        in: "path"
        description: "Username of user to return"
        required: true
        type: "string"
      responses:
        200:
          description: "successful operation"
          schema:
            $ref: "#/definitions/User"
      security:
      - BEARER: []
  /users/{userId}:
    get:
      tags:
      - "users"
      summary: "Get user by id."
      description: ""
      operationId: "getSpecificUser"
      produces:
      - "application/json"
      parameters:
      - name: "userId"
        in: "path"
        description: "User to return"
        required: true
        type: "integer"
        format: "int64"
      responses:
        200:
          description: "successful operation"
          schema:
            $ref: "#/definitions/User"
      security:
      - BEARER: []
  /users/{userId}/containers:
    get:
      tags:
      - "users"
      summary: "List all tools owned by the authenticated user."
      description: ""
      operationId: "userContainers"
      produces:
      - "application/json"
      parameters:
      - name: "userId"
        in: "path"
        description: "User ID"
        required: true
        type: "integer"
        format: "int64"
      responses:
        200:
          description: "successful operation"
          schema:
            type: "array"
            items:
              $ref: "#/definitions/DockstoreTool"
      security:
      - BEARER: []
  /users/{userId}/containers/published:
    get:
      tags:
      - "users"
      summary: "List all published tools from a user."
      description: ""
      operationId: "userPublishedContainers"
      produces:
      - "application/json"
      parameters:
      - name: "userId"
        in: "path"
        description: "User ID"
        required: true
        type: "integer"
        format: "int64"
      responses:
        200:
          description: "successful operation"
          schema:
            type: "array"
            items:
              $ref: "#/definitions/DockstoreTool"
      security:
      - BEARER: []
  /users/{userId}/containers/refresh:
    get:
      tags:
      - "users"
      summary: "Refresh all tools owned by the authenticated user."
      description: ""
      operationId: "refresh"
      produces:
      - "application/json"
      parameters:
      - name: "userId"
        in: "path"
        description: "User ID"
        required: true
        type: "integer"
        format: "int64"
      responses:
        200:
          description: "successful operation"
          schema:
            type: "array"
            items:
              $ref: "#/definitions/DockstoreTool"
      security:
      - BEARER: []
  /users/{userId}/containers/{organization}/refresh:
    get:
      tags:
      - "users"
      summary: "Refresh all tools owned by the authenticated user with specified organization."
      description: ""
      operationId: "refreshToolsByOrganization"
      produces:
      - "application/json"
      parameters:
      - name: "userId"
        in: "path"
        description: "User ID"
        required: true
        type: "integer"
        format: "int64"
      - name: "organization"
        in: "path"
        description: "Organization"
        required: true
        type: "string"
      responses:
        200:
          description: "successful operation"
          schema:
            type: "array"
            items:
              $ref: "#/definitions/DockstoreTool"
      security:
      - BEARER: []
  /users/{userId}/entries:
    get:
      tags:
      - "users"
      summary: "See OpenApi for details"
      description: ""
      operationId: "getUserEntries"
      produces:
      - "application/json"
      parameters:
      - name: "userId"
        in: "path"
        required: true
        type: "integer"
        format: "int64"
      - name: "count"
        in: "query"
        required: false
        type: "integer"
        format: "int32"
      - name: "filter"
        in: "query"
        required: false
        type: "string"
      responses:
        200:
          description: "successful operation"
          schema:
            type: "array"
            items:
              $ref: "#/definitions/EntryUpdateTime"
  /users/{userId}/organizations:
    get:
      tags:
      - "users"
      summary: "See OpenApi for details"
      description: ""
      operationId: "getUserDockstoreOrganizations"
      produces:
      - "application/json"
      parameters:
      - name: "userId"
        in: "path"
        required: true
        type: "integer"
        format: "int64"
      - name: "count"
        in: "query"
        required: false
        type: "integer"
        format: "int32"
      - name: "filter"
        in: "query"
        required: false
        type: "string"
      responses:
        200:
          description: "successful operation"
          schema:
            type: "array"
            items:
              $ref: "#/definitions/OrganizationUpdateTime"
  /users/{userId}/services:
    get:
      tags:
      - "users"
      summary: "List all services owned by the authenticated user."
      description: ""
      operationId: "userServices"
      produces:
      - "application/json"
      parameters:
      - name: "userId"
        in: "path"
        description: "User ID"
        required: true
        type: "integer"
        format: "int64"
      responses:
        200:
          description: "successful operation"
          schema:
            type: "array"
            items:
              $ref: "#/definitions/Workflow"
      security:
      - BEARER: []
  /users/{userId}/tokens:
    get:
      tags:
      - "users"
      summary: "Get tokens with user id."
      description: ""
      operationId: "getUserTokens"
      produces:
      - "application/json"
      parameters:
      - name: "userId"
        in: "path"
        description: "User to return"
        required: true
        type: "integer"
        format: "int64"
      responses:
        200:
          description: "successful operation"
          schema:
            type: "array"
            items:
              $ref: "#/definitions/Token"
      security:
      - BEARER: []
  /users/{userId}/tokens/dockstore:
    get:
      tags:
      - "users"
      summary: "Get Dockstore tokens with user id."
      description: ""
      operationId: "getDockstoreUserTokens"
      produces:
      - "application/json"
      parameters:
      - name: "userId"
        in: "path"
        description: "User to return"
        required: true
        type: "integer"
        format: "int64"
      responses:
        200:
          description: "successful operation"
          schema:
            type: "array"
            items:
              $ref: "#/definitions/Token"
      security:
      - BEARER: []
  /users/{userId}/tokens/github.com:
    get:
      tags:
      - "users"
      summary: "Get Github tokens with user id."
      description: ""
      operationId: "getGithubUserTokens"
      produces:
      - "application/json"
      parameters:
      - name: "userId"
        in: "path"
        description: "User to return"
        required: true
        type: "integer"
        format: "int64"
      responses:
        200:
          description: "successful operation"
          schema:
            type: "array"
            items:
              $ref: "#/definitions/Token"
      security:
      - BEARER: []
  /users/{userId}/tokens/gitlab.com:
    get:
      tags:
      - "users"
      summary: "Get Gitlab tokens with user id."
      description: ""
      operationId: "getGitlabUserTokens"
      produces:
      - "application/json"
      parameters:
      - name: "userId"
        in: "path"
        description: "User to return"
        required: true
        type: "integer"
        format: "int64"
      responses:
        200:
          description: "successful operation"
          schema:
            type: "array"
            items:
              $ref: "#/definitions/Token"
      security:
      - BEARER: []
  /users/{userId}/tokens/quay.io:
    get:
      tags:
      - "users"
      summary: "Get Quay tokens with user id."
      description: ""
      operationId: "getQuayUserTokens"
      produces:
      - "application/json"
      parameters:
      - name: "userId"
        in: "path"
        description: "User to return"
        required: true
        type: "integer"
        format: "int64"
      responses:
        200:
          description: "successful operation"
          schema:
            type: "array"
            items:
              $ref: "#/definitions/Token"
      security:
      - BEARER: []
  /users/{userId}/workflows:
    get:
      tags:
      - "users"
      summary: "List all workflows owned by the authenticated user."
      description: ""
      operationId: "userWorkflows"
      produces:
      - "application/json"
      parameters:
      - name: "userId"
        in: "path"
        description: "User ID"
        required: true
        type: "integer"
        format: "int64"
      responses:
        200:
          description: "successful operation"
          schema:
            type: "array"
            items:
              $ref: "#/definitions/Workflow"
      security:
      - BEARER: []
  /users/{userId}/workflows/published:
    get:
      tags:
      - "users"
      summary: "List all published workflows from a user."
      description: ""
      operationId: "userPublishedWorkflows"
      produces:
      - "application/json"
      parameters:
      - name: "userId"
        in: "path"
        description: "User ID"
        required: true
        type: "integer"
        format: "int64"
      responses:
        200:
          description: "successful operation"
          schema:
            type: "array"
            items:
              $ref: "#/definitions/Workflow"
      security:
      - BEARER: []
  /users/{userId}/workflows/refresh:
    get:
      tags:
      - "users"
      summary: "Refresh all workflows owned by the authenticated user."
      description: ""
      operationId: "refreshWorkflows"
      produces:
      - "application/json"
      parameters:
      - name: "userId"
        in: "path"
        description: "User ID"
        required: true
        type: "integer"
        format: "int64"
      responses:
        200:
          description: "successful operation"
          schema:
            type: "array"
            items:
              $ref: "#/definitions/Workflow"
      security:
      - BEARER: []
  /users/{userId}/workflows/{organization}/refresh:
    get:
      tags:
      - "users"
      summary: "Refresh all workflows owned by the authenticated user with specified\
        \ organization."
      description: ""
      operationId: "refreshWorkflowsByOrganization"
      produces:
      - "application/json"
      parameters:
      - name: "userId"
        in: "path"
        description: "User ID"
        required: true
        type: "integer"
        format: "int64"
      - name: "organization"
        in: "path"
        description: "Organization"
        required: true
        type: "string"
      responses:
        200:
          description: "successful operation"
          schema:
            type: "array"
            items:
              $ref: "#/definitions/Workflow"
      security:
      - BEARER: []
  /workflows/hostedEntry:
    post:
      tags:
      - "hosted"
      summary: "Create a hosted workflow."
      description: ""
      operationId: "createHostedWorkflow"
      produces:
      - "application/json"
      parameters:
      - name: "registry"
        in: "query"
        description: "The Docker registry (Tools only)"
        required: false
        type: "string"
      - name: "name"
        in: "query"
        description: "The repository name"
        required: true
        type: "string"
      - name: "descriptorType"
        in: "query"
        description: "The descriptor type (Workflows only)"
        required: false
        type: "string"
      - name: "namespace"
        in: "query"
        description: "The Docker namespace (Tools only)"
        required: false
        type: "string"
      - name: "entryName"
        in: "query"
        description: "Optional entry name (Tools only)"
        required: false
        type: "string"
      responses:
        200:
          description: "successful operation"
          schema:
            $ref: "#/definitions/Workflow"
      security:
      - BEARER: []
  /workflows/hostedEntry/{entryId}:
    post:
      tags:
      - "hosted"
      summary: "Creates a new revision of a hosted workflow from a zip"
      description: ""
      operationId: "addZip"
      consumes:
      - "multipart/form-data"
      produces:
      - "application/json"
      parameters:
      - name: "entryId"
        in: "path"
        description: "hosted entry ID"
        required: true
        type: "integer"
        format: "int64"
      - name: "file"
        in: "formData"
        required: false
        type: "file"
      responses:
        200:
          description: "successful operation"
          schema:
            $ref: "#/definitions/Workflow"
      security:
      - BEARER: []
    delete:
      tags:
      - "hosted"
      summary: "Delete a revision of a hosted workflow"
      description: ""
      operationId: "deleteHostedWorkflowVersion"
      produces:
      - "application/json"
      parameters:
      - name: "entryId"
        in: "path"
        description: "Entry to modify."
        required: true
        type: "integer"
        format: "int64"
      - name: "version"
        in: "query"
        description: "version"
        required: true
        type: "string"
      responses:
        200:
          description: "successful operation"
          schema:
            $ref: "#/definitions/Workflow"
      security:
      - BEARER: []
    patch:
      tags:
      - "hosted"
      summary: "Non-idempotent operation for creating new revisions of hosted workflows"
      description: ""
      operationId: "editHostedWorkflow"
      produces:
      - "application/json"
      parameters:
      - name: "entryId"
        in: "path"
        description: "Entry to modify."
        required: true
        type: "integer"
        format: "int64"
      - in: "body"
        name: "body"
        description: "Set of updated sourcefiles, add files by adding new files with\
          \ unknown paths, delete files by including them with emptied content"
        required: true
        schema:
          type: "array"
          items:
            $ref: "#/definitions/SourceFile"
      responses:
        200:
          description: "successful operation"
          schema:
            $ref: "#/definitions/Workflow"
      security:
      - BEARER: []
  /workflows/manualRegister:
    post:
      tags:
      - "workflows"
      summary: "Manually register a workflow."
      description: "Manually register workflow (public or private)."
      operationId: "manualRegister"
      produces:
      - "application/json"
      parameters:
      - name: "workflowRegistry"
        in: "query"
        description: "Workflow registry"
        required: true
        type: "string"
      - name: "workflowPath"
        in: "query"
        description: "Workflow repository"
        required: true
        type: "string"
      - name: "defaultWorkflowPath"
        in: "query"
        description: "Workflow container new descriptor path (CWL or WDL) and/or name"
        required: true
        type: "string"
      - name: "workflowName"
        in: "query"
        description: "Workflow name, set to empty if none required"
        required: true
        type: "string"
      - name: "descriptorType"
        in: "query"
        description: "Descriptor type"
        required: true
        type: "string"
      - name: "defaultTestParameterFilePath"
        in: "query"
        description: "Default test parameter file path"
        required: false
        type: "string"
      responses:
        200:
          description: "successful operation"
          schema:
            $ref: "#/definitions/Workflow"
      security:
      - BEARER: []
  /workflows/organization/{organization}/published:
    get:
      tags:
      - "workflows"
      summary: "List all published workflows of an organization."
      description: "NO authentication"
      operationId: "getPublishedWorkflowsByOrganization"
      produces:
      - "application/json"
      parameters:
      - name: "organization"
        in: "path"
        description: "organization"
        required: true
        type: "string"
      responses:
        200:
          description: "successful operation"
          schema:
            type: "array"
            items:
              $ref: "#/definitions/Workflow"
  /workflows/path/entry/{repository}:
    get:
      tags:
      - "workflows"
      summary: "Get an entry by path."
      description: "Requires full path (including entry name if applicable)."
      operationId: "getEntryByPath"
      produces:
      - "application/json"
      parameters:
      - name: "repository"
        in: "path"
        description: "repository path"
        required: true
        type: "string"
      responses:
        200:
          description: "successful operation"
          schema:
            $ref: "#/definitions/Entry"
      security:
      - BEARER: []
  /workflows/path/entry/{repository}/published:
    get:
      tags:
      - "workflows"
      summary: "Get a published entry by path."
      description: "Requires full path (including entry name if applicable)."
      operationId: "getPublishedEntryByPath"
      produces:
      - "application/json"
      parameters:
      - name: "repository"
        in: "path"
        description: "repository path"
        required: true
        type: "string"
      responses:
        200:
          description: "successful operation"
          schema:
            $ref: "#/definitions/Entry"
  /workflows/path/service:
    post:
      tags:
      - "workflows"
      summary: "Create a service for the given repository (ex. dockstore/dockstore-ui2)."
      description: "To be called by a lambda function. Error code 418 is returned\
        \ to tell lambda not to retry."
      operationId: "addService"
      consumes:
      - "application/x-www-form-urlencoded"
      produces:
      - "application/json"
      parameters:
      - name: "repository"
        in: "formData"
        description: "Repository path"
        required: true
        type: "string"
      - name: "username"
        in: "formData"
        description: "Name of user on GitHub"
        required: true
        type: "string"
      - name: "installationId"
        in: "formData"
        description: "GitHub installation ID"
        required: true
        type: "string"
      responses:
        200:
          description: "successful operation"
          schema:
            $ref: "#/definitions/Workflow"
      security:
      - BEARER: []
  /workflows/path/service/upsertVersion:
    post:
      tags:
      - "workflows"
      summary: "Add or update a service version for a given GitHub tag for a service\
        \ with the given repository (ex. dockstore/dockstore-ui2)."
      description: "To be called by a lambda function. Error code 418 is returned\
        \ to tell lambda not to retry."
      operationId: "upsertServiceVersion"
      consumes:
      - "application/x-www-form-urlencoded"
      produces:
      - "application/json"
      parameters:
      - name: "repository"
        in: "formData"
        description: "Repository path"
        required: true
        type: "string"
      - name: "username"
        in: "formData"
        description: "Name of user on GitHub"
        required: true
        type: "string"
      - name: "gitReference"
        in: "formData"
        description: "Git reference for new GitHub tag"
        required: true
        type: "string"
      - name: "installationId"
        in: "formData"
        description: "GitHub installation ID"
        required: true
        type: "string"
      responses:
        200:
          description: "successful operation"
          schema:
            $ref: "#/definitions/Workflow"
      security:
      - BEARER: []
  /workflows/path/workflow/{repository}:
    get:
      tags:
      - "workflows"
      summary: "Get a workflow by path."
      description: "Requires full path (including workflow name if applicable)."
      operationId: "getWorkflowByPath"
      produces:
      - "application/json"
      parameters:
      - name: "repository"
        in: "path"
        description: "repository path"
        required: true
        type: "string"
      - name: "include"
        in: "query"
        description: "Comma-delimited list of fields to include: validations"
        required: false
        type: "string"
      - name: "services"
        in: "query"
        description: "services"
        required: false
        type: "boolean"
        default: false
      responses:
        200:
          description: "successful operation"
          schema:
            $ref: "#/definitions/Workflow"
      security:
      - BEARER: []
  /workflows/path/workflow/{repository}/actions:
    get:
      tags:
      - "workflows"
      summary: "Gets all actions a user can perform on a workflow."
      description: ""
      operationId: "getWorkflowActions"
      produces:
      - "application/json"
      parameters:
      - name: "repository"
        in: "path"
        description: "repository path"
        required: true
        type: "string"
      - name: "services"
        in: "query"
        description: "services"
        required: false
        type: "boolean"
        default: false
      responses:
        200:
          description: "successful operation"
          schema:
            type: "array"
            items:
              type: "string"
              enum:
              - "WRITE"
              - "READ"
              - "DELETE"
              - "SHARE"
      security:
      - BEARER: []
  /workflows/path/workflow/{repository}/permissions:
    get:
      tags:
      - "workflows"
      summary: "Get all permissions for a workflow."
      description: "The user must be the workflow owner."
      operationId: "getWorkflowPermissions"
      produces:
      - "application/json"
      parameters:
      - name: "repository"
        in: "path"
        description: "repository path"
        required: true
        type: "string"
      - name: "services"
        in: "query"
        description: "services"
        required: false
        type: "boolean"
        default: false
      responses:
        200:
          description: "successful operation"
          schema:
            type: "array"
            items:
              $ref: "#/definitions/Permission"
      security:
      - BEARER: []
    delete:
      tags:
      - "workflows"
      summary: "Remove the specified user role for a workflow."
      description: "The user must be the workflow owner."
      operationId: "removeWorkflowRole"
      produces:
      - "application/json"
      parameters:
      - name: "repository"
        in: "path"
        description: "repository path"
        required: true
        type: "string"
      - name: "email"
        in: "query"
        description: "user email"
        required: true
        type: "string"
      - name: "role"
        in: "query"
        description: "role"
        required: true
        type: "string"
        enum:
        - "OWNER"
        - "WRITER"
        - "READER"
      - name: "services"
        in: "query"
        description: "services"
        required: false
        type: "boolean"
        default: false
      responses:
        200:
          description: "successful operation"
          schema:
            type: "array"
            items:
              $ref: "#/definitions/Permission"
      security:
      - BEARER: []
    patch:
      tags:
      - "workflows"
      summary: "Set the specified permission for a user on a workflow."
      description: "The user must be the workflow owner. Currently only supported\
        \ on hosted workflows."
      operationId: "addWorkflowPermission"
      produces:
      - "application/json"
      parameters:
      - name: "repository"
        in: "path"
        description: "repository path"
        required: true
        type: "string"
      - in: "body"
        name: "body"
        description: "user permission"
        required: true
        schema:
          $ref: "#/definitions/Permission"
      - name: "services"
        in: "query"
        description: "services"
        required: false
        type: "boolean"
        default: false
      responses:
        200:
          description: "successful operation"
          schema:
            type: "array"
            items:
              $ref: "#/definitions/Permission"
      security:
      - BEARER: []
  /workflows/path/workflow/{repository}/published:
    get:
      tags:
      - "workflows"
      summary: "Get a published workflow by path"
      description: "Does not require workflow name."
      operationId: "getPublishedWorkflowByPath"
      produces:
      - "application/json"
      parameters:
      - name: "repository"
        in: "path"
        description: "repository path"
        required: true
        type: "string"
      - name: "include"
        in: "query"
        description: "Comma-delimited list of fields to include: validations"
        required: false
        type: "string"
      - name: "services"
        in: "query"
        description: "services"
        required: false
        type: "boolean"
        default: false
      responses:
        200:
          description: "successful operation"
          schema:
            $ref: "#/definitions/Workflow"
  /workflows/path/workflow/{repository}/upsertVersion:
    put:
      tags:
      - "workflows"
      summary: "Add or update a workflow version for a given GitHub tag to all workflows\
        \ associated with the given repository (ex. dockstore/dockstore-ui2)."
      description: "To be called by a lambda function."
      operationId: "upsertVersions"
      produces:
      - "application/json"
      parameters:
      - name: "repository"
        in: "path"
        description: "repository path"
        required: true
        type: "string"
      - name: "gitReference"
        in: "query"
        description: "Git reference for new GitHub tag"
        required: true
        type: "string"
      - in: "body"
        name: "body"
        description: "This is here to appease Swagger. It requires PUT methods to\
          \ have a body, even if it is empty. Please leave it empty."
        required: false
        schema:
          type: "string"
      responses:
        200:
          description: "successful operation"
          schema:
            type: "array"
            items:
              $ref: "#/definitions/Workflow"
      security:
      - BEARER: []
  /workflows/path/{repository}:
    get:
      tags:
      - "workflows"
      summary: "Get a list of workflows by path."
      description: "Does not require workflow name."
      operationId: "getAllWorkflowByPath"
      produces:
      - "application/json"
      parameters:
      - name: "repository"
        in: "path"
        description: "repository path"
        required: true
        type: "string"
      responses:
        200:
          description: "successful operation"
          schema:
            type: "array"
            items:
              $ref: "#/definitions/Workflow"
      security:
      - BEARER: []
  /workflows/published:
    get:
      tags:
      - "workflows"
      summary: "List all published workflows."
      description: "NO authentication"
      operationId: "allPublishedWorkflows"
      produces:
      - "application/json"
      parameters:
      - name: "offset"
        in: "query"
        description: "Start index of paging. Pagination results can be based on numbers\
          \ or other values chosen by the registry implementor (for example, SHA values).\
          \ If this exceeds the current result set return an empty set.  If not specified\
          \ in the request, this will start at the beginning of the results."
        required: false
        type: "string"
      - name: "limit"
        in: "query"
        description: "Amount of records to return in a given page, limited to 100"
        required: false
        type: "integer"
        default: 100
        maximum: 100
        minimum: 1
        format: "int32"
      - name: "filter"
        in: "query"
        description: "Filter, this is a search string that filters the results."
        required: false
        type: "string"
      - name: "sortCol"
        in: "query"
        description: "Sort column"
        required: false
        type: "string"
        default: "stars"
      - name: "sortOrder"
        in: "query"
        description: "Sort order"
        required: false
        type: "string"
        default: "desc"
        enum:
        - "asc"
        - "desc"
      - name: "services"
        in: "query"
        description: "services"
        required: false
        type: "boolean"
        default: false
      responses:
        200:
          description: "successful operation"
          schema:
            type: "array"
            items:
              $ref: "#/definitions/Workflow"
  /workflows/published/{workflowId}:
    get:
      tags:
      - "workflows"
      summary: "Get a published workflow."
      description: "Hidden versions will not be visible. NO authentication"
      operationId: "getPublishedWorkflow"
      produces:
      - "application/json"
      parameters:
      - name: "workflowId"
        in: "path"
        description: "Workflow ID"
        required: true
        type: "integer"
        format: "int64"
      - name: "include"
        in: "query"
        description: "Comma-delimited list of fields to include: validations"
        required: false
        type: "string"
      responses:
        200:
          description: "successful operation"
          schema:
            $ref: "#/definitions/Workflow"
  /workflows/registries/{gitRegistry}/organizations/{organization}/repositories/{repositoryName}:
    post:
      tags:
      - "workflows"
      summary: "See OpenApi for details"
      description: ""
      operationId: "addWorkflow"
      produces:
      - "application/json"
      parameters:
      - name: "gitRegistry"
        in: "path"
        required: true
        type: "string"
        enum:
        - "dockstore.org"
        - "github.com"
        - "bitbucket.org"
        - "gitlab.com"
      - name: "organization"
        in: "path"
        required: true
        type: "string"
      - name: "repositoryName"
        in: "path"
        required: true
        type: "string"
      responses:
        200:
          description: "successful operation"
          schema:
            $ref: "#/definitions/BioWorkflow"
    delete:
      tags:
      - "workflows"
      summary: "See OpenApi for details"
      description: ""
      operationId: "deleteWorkflow"
      produces:
      - "application/json"
      parameters:
      - name: "gitRegistry"
        in: "path"
        required: true
        type: "string"
        enum:
        - "dockstore.org"
        - "github.com"
        - "bitbucket.org"
        - "gitlab.com"
      - name: "organization"
        in: "path"
        required: true
        type: "string"
      - name: "repositoryName"
        in: "path"
        required: true
        type: "string"
      responses:
        default:
          description: "successful operation"
  /workflows/shared:
    get:
      tags:
      - "workflows"
      summary: "Retrieve all workflows shared with user."
      description: ""
      operationId: "sharedWorkflows"
      produces:
      - "application/json"
      parameters: []
      responses:
        200:
          description: "successful operation"
          schema:
            type: "array"
            items:
              $ref: "#/definitions/SharedWorkflows"
      security:
      - BEARER: []
  /workflows/{alias}/aliases:
    get:
      tags:
      - "workflows"
      summary: "Retrieves a workflow by alias."
      description: "Does not require authentication for published workflows, authentication\
        \ can be provided for restricted workflows"
      operationId: "getWorkflowByAlias"
      produces:
      - "application/json"
      parameters:
      - name: "alias"
        in: "path"
        description: "Alias"
        required: true
        type: "string"
      responses:
        200:
          description: "successful operation"
          schema:
            $ref: "#/definitions/Workflow"
      security:
      - BEARER: []
  /workflows/{entryId}/registerCheckerWorkflow/{descriptorType}:
    post:
      tags:
      - "workflows"
      summary: "Register a checker workflow and associates it with the given tool/workflow."
      description: ""
      operationId: "registerCheckerWorkflow"
      produces:
      - "application/json"
      parameters:
      - name: "checkerWorkflowPath"
        in: "query"
        description: "Path of the main descriptor of the checker workflow (located\
          \ in associated tool/workflow repository)"
        required: true
        type: "string"
      - name: "testParameterPath"
        in: "query"
        description: "Default path to test parameter files for the checker workflow.\
          \ If not specified will use that of the entry."
        required: false
        type: "string"
      - name: "entryId"
        in: "path"
        description: "Entry Id of parent tool/workflow."
        required: true
        type: "integer"
        format: "int64"
      - name: "descriptorType"
        in: "path"
        description: "Descriptor type of the workflow, either cwl or wdl."
        required: true
        type: "string"
        enum:
        - "cwl"
        - "wdl"
      responses:
        200:
          description: "successful operation"
          schema:
            $ref: "#/definitions/Entry"
      security:
      - BEARER: []
  /workflows/{workflowId}:
    get:
      tags:
      - "workflows"
      summary: "Retrieve a workflow"
      description: "This is one of the few endpoints that returns the user object\
        \ with populated properties (minus the userProfiles property)"
      operationId: "getWorkflow"
      produces:
      - "application/json"
      parameters:
      - name: "workflowId"
        in: "path"
        description: "workflow ID"
        required: true
        type: "integer"
        format: "int64"
      - name: "include"
        in: "query"
        description: "Comma-delimited list of fields to include: validations"
        required: false
        type: "string"
      responses:
        200:
          description: "successful operation"
          schema:
            $ref: "#/definitions/Workflow"
      security:
      - BEARER: []
    put:
      tags:
      - "workflows"
      summary: "Update the workflow with the given workflow."
      description: "Updates descriptor type (if stub), default workflow path, default\
        \ file path, and default version"
      operationId: "updateWorkflow"
      produces:
      - "application/json"
      parameters:
      - name: "workflowId"
        in: "path"
        description: "Workflow to modify."
        required: true
        type: "integer"
        format: "int64"
      - in: "body"
        name: "body"
        description: "Workflow with updated information"
        required: true
        schema:
          $ref: "#/definitions/Workflow"
      responses:
        200:
          description: "successful operation"
          schema:
            $ref: "#/definitions/Workflow"
      security:
      - BEARER: []
  /workflows/{workflowId}/dag/{workflowVersionId}:
    get:
      tags:
      - "workflows"
      summary: "Get the DAG for a given workflow version."
      description: "Does not require authentication for published workflows, authentication\
        \ can be provided for restricted workflows"
      operationId: "getWorkflowDag"
      produces:
      - "application/json"
      parameters:
      - name: "workflowId"
        in: "path"
        description: "workflowId"
        required: true
        type: "integer"
        format: "int64"
      - name: "workflowVersionId"
        in: "path"
        description: "workflowVersionId"
        required: true
        type: "integer"
        format: "int64"
      responses:
        200:
          description: "successful operation"
          schema:
            type: "string"
      security:
      - BEARER: []
  /workflows/{workflowId}/defaultVersion:
    put:
      tags:
      - "workflows"
      summary: "Update the default version of a workflow."
      description: ""
      operationId: "updateWorkflowDefaultVersion"
      produces:
      - "application/json"
      parameters:
      - name: "workflowId"
        in: "path"
        description: "Workflow to modify."
        required: true
        type: "integer"
        format: "int64"
      - in: "body"
        name: "body"
        description: "Version name to set as default"
        required: true
        schema:
          type: "string"
      responses:
        200:
          description: "successful operation"
          schema:
            $ref: "#/definitions/Workflow"
      security:
      - BEARER: []
  /workflows/{workflowId}/descriptor/{relative-path}:
    get:
      tags:
      - "workflows"
      summary: "Get the corresponding descriptor file from source control."
      description: "Does not require authentication for published workflows, authentication\
        \ can be provided for restricted workflows"
      operationId: "secondaryDescriptorPath"
      produces:
      - "application/json"
      parameters:
      - name: "workflowId"
        in: "path"
        description: "Workflow id"
        required: true
        type: "integer"
        format: "int64"
      - name: "tag"
        in: "query"
        required: false
        type: "string"
      - name: "relative-path"
        in: "path"
        required: true
        type: "string"
      - name: "language"
        in: "query"
        required: false
        type: "string"
      responses:
        200:
          description: "successful operation"
          schema:
            $ref: "#/definitions/SourceFile"
      security:
      - BEARER: []
  /workflows/{workflowId}/labels:
    put:
      tags:
      - "workflows"
      summary: "Update the labels linked to a workflow."
      description: "Labels are alphanumerical (case-insensitive and may contain internal\
        \ hyphens), given in a comma-delimited list."
      operationId: "updateLabels"
      produces:
      - "application/json"
      parameters:
      - name: "workflowId"
        in: "path"
        description: "Tool to modify."
        required: true
        type: "integer"
        format: "int64"
      - name: "labels"
        in: "query"
        description: "Comma-delimited list of labels."
        required: true
        type: "string"
      - in: "body"
        name: "body"
        description: "This is here to appease Swagger. It requires PUT methods to\
          \ have a body, even if it is empty. Please leave it empty."
        required: false
        schema:
          type: "string"
      responses:
        200:
          description: "successful operation"
          schema:
            $ref: "#/definitions/Workflow"
      security:
      - BEARER: []
  /workflows/{workflowId}/primaryDescriptor:
    get:
      tags:
      - "workflows"
      summary: "Get the primary descriptor file."
      description: "Does not require authentication for published workflows, authentication\
        \ can be provided for restricted workflows"
      operationId: "primaryDescriptor"
      produces:
      - "application/json"
      parameters:
      - name: "workflowId"
        in: "path"
        description: "Workflow id"
        required: true
        type: "integer"
        format: "int64"
      - name: "tag"
        in: "query"
        required: false
        type: "string"
      - name: "language"
        in: "query"
        required: false
        type: "string"
      responses:
        200:
          description: "successful operation"
          schema:
            $ref: "#/definitions/SourceFile"
      security:
      - BEARER: []
  /workflows/{workflowId}/publish:
    post:
      tags:
      - "workflows"
      summary: "Publish or unpublish a workflow."
      description: "Publish/publish a workflow (public or private)."
      operationId: "publish"
      produces:
      - "application/json"
      parameters:
      - name: "workflowId"
        in: "path"
        description: "Workflow id to publish/unpublish"
        required: true
        type: "integer"
        format: "int64"
      - in: "body"
        name: "body"
        description: "PublishRequest to refresh the list of repos for a user"
        required: true
        schema:
          $ref: "#/definitions/PublishRequest"
      responses:
        200:
          description: "successful operation"
          schema:
            $ref: "#/definitions/Workflow"
      security:
      - BEARER: []
  /workflows/{workflowId}/refresh:
    get:
      tags:
      - "workflows"
      summary: "Refresh one particular workflow."
      description: "Full refresh"
      operationId: "refresh"
      produces:
      - "application/json"
      parameters:
      - name: "workflowId"
        in: "path"
        description: "workflow ID"
        required: true
        type: "integer"
        format: "int64"
      responses:
        200:
          description: "successful operation"
          schema:
            $ref: "#/definitions/Workflow"
      security:
      - BEARER: []
  /workflows/{workflowId}/requestDOI/{workflowVersionId}:
    put:
      tags:
      - "workflows"
      summary: "Request a DOI for this version of a workflow."
      description: ""
      operationId: "requestDOIForWorkflowVersion"
      produces:
      - "application/json"
      parameters:
      - name: "workflowId"
        in: "path"
        description: "Workflow to modify."
        required: true
        type: "integer"
        format: "int64"
      - name: "workflowVersionId"
        in: "path"
        description: "workflowVersionId"
        required: true
        type: "integer"
        format: "int64"
      - in: "body"
        name: "body"
        description: "This is here to appease Swagger. It requires PUT methods to\
          \ have a body, even if it is empty. Please leave it empty."
        required: false
        schema:
          type: "string"
      responses:
        200:
          description: "successful operation"
          schema:
            type: "array"
            items:
              $ref: "#/definitions/WorkflowVersion"
      security:
      - BEARER: []
  /workflows/{workflowId}/resetVersionPaths:
    put:
      tags:
      - "workflows"
      summary: "Reset the workflow paths."
      description: "Resets the workflow paths of all versions to match the default\
        \ workflow path from the workflow object passed."
      operationId: "updateWorkflowPath"
      produces:
      - "application/json"
      parameters:
      - name: "workflowId"
        in: "path"
        description: "Workflow to modify."
        required: true
        type: "integer"
        format: "int64"
      - in: "body"
        name: "body"
        description: "Workflow with updated information"
        required: true
        schema:
          $ref: "#/definitions/Workflow"
      responses:
        200:
          description: "successful operation"
          schema:
            $ref: "#/definitions/Workflow"
      security:
      - BEARER: []
  /workflows/{workflowId}/restub:
    get:
      tags:
      - "workflows"
      summary: "Restub a workflow"
      description: "Restubs a full, unpublished workflow."
      operationId: "restub"
      produces:
      - "application/json"
      parameters:
      - name: "workflowId"
        in: "path"
        description: "workflow ID"
        required: true
        type: "integer"
        format: "int64"
      responses:
        200:
          description: "successful operation"
          schema:
            $ref: "#/definitions/Workflow"
      security:
      - BEARER: []
  /workflows/{workflowId}/secondaryDescriptors:
    get:
      tags:
      - "workflows"
      summary: "Get the corresponding descriptor documents from source control."
      description: "Does not require authentication for published workflows, authentication\
        \ can be provided for restricted workflows"
      operationId: "secondaryDescriptors"
      produces:
      - "application/json"
      parameters:
      - name: "workflowId"
        in: "path"
        description: "Workflow id"
        required: true
        type: "integer"
        format: "int64"
      - name: "tag"
        in: "query"
        required: false
        type: "string"
      - name: "language"
        in: "query"
        required: false
        type: "string"
      responses:
        200:
          description: "successful operation"
          schema:
            type: "array"
            items:
              $ref: "#/definitions/SourceFile"
      security:
      - BEARER: []
  /workflows/{workflowId}/star:
    put:
      tags:
      - "workflows"
      summary: "Star a workflow."
      description: ""
      operationId: "starEntry"
      produces:
      - "application/json"
      parameters:
      - name: "workflowId"
        in: "path"
        description: "Tool to star."
        required: true
        type: "integer"
        format: "int64"
      - in: "body"
        name: "body"
        description: "StarRequest to star a repo for a user"
        required: true
        schema:
          $ref: "#/definitions/StarRequest"
      responses:
        default:
          description: "successful operation"
      security:
      - BEARER: []
  /workflows/{workflowId}/starredUsers:
    get:
      tags:
      - "workflows"
      summary: "Returns list of users who starred the given workflow."
      description: ""
      operationId: "getStarredUsers"
      produces:
      - "application/json"
      parameters:
      - name: "workflowId"
        in: "path"
        description: "Workflow to grab starred users for."
        required: true
        type: "integer"
        format: "int64"
      responses:
        200:
          description: "successful operation"
          schema:
            type: "array"
            items:
              $ref: "#/definitions/User"
  /workflows/{workflowId}/testParameterFiles:
    get:
      tags:
      - "workflows"
      summary: "Get the corresponding test parameter files."
      description: "Does not require authentication for published workflows, authentication\
        \ can be provided for restricted workflows"
      operationId: "getTestParameterFiles"
      produces:
      - "application/json"
      parameters:
      - name: "workflowId"
        in: "path"
        description: "Workflow id"
        required: true
        type: "integer"
        format: "int64"
      - name: "version"
        in: "query"
        required: false
        type: "string"
      responses:
        200:
          description: "successful operation"
          schema:
            type: "array"
            items:
              $ref: "#/definitions/SourceFile"
      security:
      - BEARER: []
    put:
      tags:
      - "workflows"
      summary: "Add test parameter files for a given version."
      description: ""
      operationId: "addTestParameterFiles"
      produces:
      - "application/json"
      parameters:
      - name: "workflowId"
        in: "path"
        description: "Workflow to modify."
        required: true
        type: "integer"
        format: "int64"
      - name: "testParameterPaths"
        in: "query"
        description: "List of paths."
        required: true
        type: "array"
        items:
          type: "string"
        collectionFormat: "multi"
      - in: "body"
        name: "body"
        description: "This is here to appease Swagger. It requires PUT methods to\
          \ have a body, even if it is empty. Please leave it empty."
        required: false
        schema:
          type: "string"
      - name: "version"
        in: "query"
        required: false
        type: "string"
      responses:
        200:
          description: "successful operation"
          schema:
            type: "array"
            items:
              $ref: "#/definitions/SourceFile"
            uniqueItems: true
      security:
      - BEARER: []
    delete:
      tags:
      - "workflows"
      summary: "Delete test parameter files for a given version."
      description: ""
      operationId: "deleteTestParameterFiles"
      produces:
      - "application/json"
      parameters:
      - name: "workflowId"
        in: "path"
        description: "Workflow to modify."
        required: true
        type: "integer"
        format: "int64"
      - name: "testParameterPaths"
        in: "query"
        description: "List of paths."
        required: true
        type: "array"
        items:
          type: "string"
        collectionFormat: "multi"
      - name: "version"
        in: "query"
        required: false
        type: "string"
      responses:
        200:
          description: "successful operation"
          schema:
            type: "array"
            items:
              $ref: "#/definitions/SourceFile"
            uniqueItems: true
      security:
      - BEARER: []
  /workflows/{workflowId}/tools/{workflowVersionId}:
    get:
      tags:
      - "workflows"
      summary: "Get the Tools for a given workflow version."
      description: "Does not require authentication for published workflows, authentication\
        \ can be provided for restricted workflows"
      operationId: "getTableToolContent"
      produces:
      - "application/json"
      parameters:
      - name: "workflowId"
        in: "path"
        description: "workflowId"
        required: true
        type: "integer"
        format: "int64"
      - name: "workflowVersionId"
        in: "path"
        description: "workflowVersionId"
        required: true
        type: "integer"
        format: "int64"
      responses:
        200:
          description: "successful operation"
          schema:
            type: "string"
      security:
      - BEARER: []
  /workflows/{workflowId}/unstar:
    delete:
      tags:
      - "workflows"
      summary: "Unstar a workflow."
      description: ""
      operationId: "unstarEntry"
      produces:
      - "application/json"
      parameters:
      - name: "workflowId"
        in: "path"
        description: "Workflow to unstar."
        required: true
        type: "integer"
        format: "int64"
      responses:
        default:
          description: "successful operation"
      security:
      - BEARER: []
  /workflows/{workflowId}/users:
    get:
      tags:
      - "workflows"
      summary: "Get users of a workflow."
      description: ""
      operationId: "getUsers"
      produces:
      - "application/json"
      parameters:
      - name: "workflowId"
        in: "path"
        description: "workflow ID"
        required: true
        type: "integer"
        format: "int64"
      responses:
        200:
          description: "successful operation"
          schema:
            type: "array"
            items:
              $ref: "#/definitions/User"
      security:
      - BEARER: []
  /workflows/{workflowId}/verify/{workflowVersionId}:
    post:
      tags:
      - "workflows"
      summary: "Updates the verification status of a version. ADMIN ONLY"
      description: ""
      operationId: "verifyWorkflowVersion"
      produces:
      - "application/json"
      parameters:
      - name: "workflowId"
        in: "path"
        description: "ID of the workflow to update."
        required: true
        type: "integer"
        format: "int64"
      - name: "workflowVersionId"
        in: "path"
        description: "Id of the version to update."
        required: true
        type: "integer"
        format: "int64"
      responses:
        200:
          description: "successful operation"
          schema:
            type: "array"
            items:
              $ref: "#/definitions/WorkflowVersion"
      security:
      - BEARER: []
  /workflows/{workflowId}/workflowVersions:
    put:
      tags:
      - "workflows"
      summary: "Update the workflow versions linked to a workflow."
      description: "Updates workflow path, reference, and hidden attributes."
      operationId: "updateWorkflowVersion"
      produces:
      - "application/json"
      parameters:
      - name: "workflowId"
        in: "path"
        description: "Workflow to modify."
        required: true
        type: "integer"
        format: "int64"
      - in: "body"
        name: "body"
        description: "List of modified workflow versions"
        required: true
        schema:
          type: "array"
          items:
            $ref: "#/definitions/WorkflowVersion"
      responses:
        200:
          description: "successful operation"
          schema:
            type: "array"
            items:
              $ref: "#/definitions/WorkflowVersion"
      security:
      - BEARER: []
  /workflows/{workflowId}/zip/{workflowVersionId}:
    get:
      tags:
      - "workflows"
      summary: "Download a ZIP file of a workflow and all associated files."
      description: ""
      operationId: "getWorkflowZip"
      produces:
      - "application/zip"
      parameters:
      - name: "workflowId"
        in: "path"
        description: "workflowId"
        required: true
        type: "integer"
        format: "int64"
      - name: "workflowVersionId"
        in: "path"
        description: "workflowVersionId"
        required: true
        type: "integer"
        format: "int64"
      responses:
        default:
          description: "successful operation"
      security:
      - BEARER: []
securityDefinitions:
  BEARER:
    type: "apiKey"
    name: "Authorization"
    in: "header"
definitions:
  Alias:
    type: "object"
    properties:
      content:
        type: "string"
  BioWorkflow:
    type: "object"
    required:
    - "defaultTestParameterFilePath"
    - "descriptorType"
    - "gitUrl"
    - "mode"
    - "organization"
    - "repository"
    - "sourceControl"
    - "workflow_path"
    properties:
      id:
        type: "integer"
        format: "int64"
        description: "Implementation specific ID for the container in this web service"
      aliases:
        type: "object"
        description: "aliases can be used as an alternate unique id for entries"
        additionalProperties:
          $ref: "#/definitions/Alias"
      dbCreateDate:
        type: "string"
        format: "date-time"
      dbUpdateDate:
        type: "string"
        format: "date-time"
      topicId:
        type: "integer"
        format: "int64"
        description: "The Id of the corresponding topic on Dockstore Discuss"
      parent_id:
        type: "integer"
        format: "int64"
        readOnly: true
      last_modified_date:
        type: "string"
        format: "date-time"
        readOnly: true
      has_checker:
        type: "boolean"
        readOnly: true
      input_file_formats:
        type: "array"
        readOnly: true
        uniqueItems: true
        items:
          $ref: "#/definitions/FileFormat"
      output_file_formats:
        type: "array"
        readOnly: true
        uniqueItems: true
        items:
          $ref: "#/definitions/FileFormat"
      author:
        type: "string"
        position: 1
        description: "This is the name of the author stated in the Dockstore.cwl"
      description:
        type: "string"
        position: 2
        description: "This is a human-readable description of this container and what\
          \ it is trying to accomplish, required GA4GH"
      labels:
        type: "array"
        position: 3
        description: "Labels (i.e. meta tags) for describing the purpose and contents\
          \ of containers"
        uniqueItems: true
        items:
          $ref: "#/definitions/Label"
      users:
        type: "array"
        position: 4
        description: "This indicates the users that have control over this entry,\
          \ dockstore specific"
        uniqueItems: true
        items:
          $ref: "#/definitions/User"
      starredUsers:
        type: "array"
        position: 5
        description: "This indicates the users that have starred this entry, dockstore\
          \ specific"
        uniqueItems: true
        items:
          $ref: "#/definitions/User"
      email:
        type: "string"
        position: 6
        description: "This is the email of the git organization"
      defaultVersion:
        type: "string"
        position: 7
        description: "This is the default version of the entry"
      is_published:
        type: "boolean"
        position: 8
        description: "Implementation specific visibility in this web service"
      last_modified:
        type: "integer"
        format: "int32"
        position: 9
        description: "Implementation specific timestamp for last modified. Tools->\
          \ For automated/manual builds: N/A. For hosted: Last time a file was updated/created\
          \ (new version created). Workflows-> For remote: When refresh is hit, last\
          \ time GitHub repo was changed. Hosted: Last time a new version was made."
      lastUpdated:
        type: "string"
        format: "date-time"
        position: 10
        description: "Implementation specific timestamp for last updated on webservice.\
          \ Tools-> For automated builds: last time tool/namespace was refreshed Dockstore,\
          \ tool info (like changing dockerfile path) updated, or default version\
          \ selected. For hosted tools: when you created the tool. Workflows-> For\
          \ remote: When refresh all is hit for first time. Hosted: Seems to be time\
          \ created."
      gitUrl:
        type: "string"
        position: 11
        description: "This is a link to the associated repo with a descriptor, required\
          \ GA4GH"
      checker_id:
        type: "integer"
        format: "int64"
        position: 12
        description: "The id of the associated checker workflow"
        readOnly: true
      conceptDoi:
        type: "string"
        position: 13
        description: "The Digital Object Identifier (DOI) representing all of the\
          \ versions of your workflow"
      mode:
        type: "string"
        position: 13
        description: "This indicates what mode this is in which informs how we do\
          \ things like refresh, dockstore specific"
        enum:
        - "FULL"
        - "STUB"
        - "HOSTED"
        - "SERVICE"
      workflowName:
        type: "string"
        position: 14
        description: "This is the name of the workflow, not needed when only one workflow\
          \ in a repo"
      organization:
        type: "string"
        position: 15
        description: "This is a git organization for the workflow"
      repository:
        type: "string"
        position: 16
        description: "This is a git repository name"
      sourceControl:
        type: "string"
        position: 17
        description: "This is a specific source control provider like github or bitbucket\
          \ or n/a?, required: GA4GH"
      descriptorType:
        type: "string"
        position: 18
        description: "This is a descriptor type for the workflow, either CWL, WDL,\
          \ or Nextflow (Defaults to CWL)"
        enum:
        - "CWL"
        - "WDL"
        - "NFL"
        - "service"
      workflow_path:
        type: "string"
        position: 19
        description: "This indicates for the associated git repository, the default\
          \ path to the primary descriptor document"
      defaultTestParameterFilePath:
        type: "string"
        position: 20
        description: "This indicates for the associated git repository, the default\
          \ path to the test parameter file"
      workflowVersions:
        type: "array"
        position: 21
        description: "Implementation specific tracking of valid build workflowVersions\
          \ for the docker container"
        uniqueItems: true
        items:
          $ref: "#/definitions/WorkflowVersion"
      is_checker:
        type: "boolean"
        position: 23
      full_workflow_path:
        type: "string"
        position: 24
        readOnly: true
      path:
        type: "string"
        position: 25
      source_control_provider:
        type: "string"
        position: 26
        readOnly: true
    description: "This describes one workflow in the dockstore"
  Checksum:
    type: "object"
    properties:
      type:
        type: "string"
        description: "The type of hash algorithm, e.g., SHA256"
      checksum:
        type: "string"
        description: "String representation of the checksum value."
    description: "This describes a checksum that is a associated with a tag or workflow\
      \ version's image."
  Collection:
    type: "object"
    required:
    - "name"
    properties:
      id:
        type: "integer"
        format: "int64"
        description: "Implementation specific ID for the collection in this web service"
      entries:
        type: "array"
        uniqueItems: true
        items:
          $ref: "#/definitions/Entry"
      organizationID:
        type: "integer"
        format: "int64"
      aliases:
        type: "object"
        description: "aliases can be used as an alternate unique id for collections"
        additionalProperties:
          $ref: "#/definitions/Alias"
      dbCreateDate:
        type: "string"
        format: "date-time"
      dbUpdateDate:
        type: "string"
        format: "date-time"
      organizationName:
        type: "string"
        description: "The name of the organization the collection belongs to"
        readOnly: true
      name:
        type: "string"
        example: "Alignment"
        position: 1
        description: "Name of the collection."
        minLength: 3
        maxLength: 39
        pattern: "[a-zA-Z][a-zA-Z\\d]*"
      description:
        type: "string"
        position: 2
        description: "Description of the collection"
      displayName:
        type: "string"
        position: 3
        description: "Display name for a collection (Ex. Recommended Alignment Algorithms).\
          \ Not used for links."
        minLength: 3
        maxLength: 50
        pattern: "[\\w ,_\\-&()']*"
      topic:
        type: "string"
        position: 4
        description: "Short description of the collection"
  CollectionOrganization:
    type: "object"
    properties:
      collectionId:
        type: "integer"
        format: "int64"
      collectionName:
        type: "string"
      collectionDisplayName:
        type: "string"
      organizationId:
        type: "integer"
        format: "int64"
      organizationName:
        type: "string"
      organizationDisplayName:
        type: "string"
  Config:
    type: "object"
    properties:
      dnaStackImportUrl:
        type: "string"
      dnaNexusImportUrl:
        type: "string"
      terraImportUrl:
        type: "string"
      gitHubAuthUrl:
        type: "string"
      gitHubRedirectPath:
        type: "string"
      gitHubScope:
        type: "string"
      quayIoAuthUrl:
        type: "string"
      quayIoRedirectPath:
        type: "string"
      quayIoScope:
        type: "string"
      bitBucketAuthUrl:
        type: "string"
      gitlabAuthUrl:
        type: "string"
      gitlabRedirectPath:
        type: "string"
      gitlabScope:
        type: "string"
      zenodoAuthUrl:
        type: "string"
      zenodoRedirectPath:
        type: "string"
      zenodoScope:
        type: "string"
      googleScope:
        type: "string"
      cwlVisualizerUri:
        type: "string"
      tagManagerId:
        type: "string"
      gitHubAppInstallationUrl:
        type: "string"
      documentationUrl:
        type: "string"
      githubClientId:
        type: "string"
      quayIoClientId:
        type: "string"
      bitBucketClientId:
        type: "string"
      gitlabClientId:
        type: "string"
      zenodoClientId:
        type: "string"
      googleClientId:
        type: "string"
      discourseUrl:
        type: "string"
    description: "Configuration information for UI clients of the Dockstore webservice."
  DescriptorLanguageBean:
    type: "object"
    properties:
      value:
        type: "string"
      friendlyName:
        type: "string"
  DockstoreTool:
    type: "object"
    required:
    - "defaultCWLTestParameterFile"
    - "defaultWDLTestParameterFile"
    - "default_cwl_path"
    - "default_dockerfile_path"
    - "default_wdl_path"
    - "gitUrl"
    - "mode"
    - "name"
    - "namespace"
    - "private_access"
    - "registry_string"
    properties:
      id:
        type: "integer"
        format: "int64"
        description: "Implementation specific ID for the container in this web service"
      aliases:
        type: "object"
        description: "aliases can be used as an alternate unique id for entries"
        additionalProperties:
          $ref: "#/definitions/Alias"
      dbCreateDate:
        type: "string"
        format: "date-time"
      dbUpdateDate:
        type: "string"
        format: "date-time"
      topicId:
        type: "integer"
        format: "int64"
        description: "The Id of the corresponding topic on Dockstore Discuss"
      tags:
        type: "array"
        uniqueItems: true
        items:
          $ref: "#/definitions/Tag"
      custom_docker_registry_path:
        type: "string"
        readOnly: true
      has_checker:
        type: "boolean"
        readOnly: true
      input_file_formats:
        type: "array"
        readOnly: true
        uniqueItems: true
        items:
          $ref: "#/definitions/FileFormat"
      output_file_formats:
        type: "array"
        readOnly: true
        uniqueItems: true
        items:
          $ref: "#/definitions/FileFormat"
      last_modified_date:
        type: "string"
        format: "date-time"
        readOnly: true
      author:
        type: "string"
        position: 1
        description: "This is the name of the author stated in the Dockstore.cwl"
      description:
        type: "string"
        position: 2
        description: "This is a human-readable description of this container and what\
          \ it is trying to accomplish, required GA4GH"
      labels:
        type: "array"
        position: 3
        description: "Labels (i.e. meta tags) for describing the purpose and contents\
          \ of containers"
        uniqueItems: true
        items:
          $ref: "#/definitions/Label"
      users:
        type: "array"
        position: 4
        description: "This indicates the users that have control over this entry,\
          \ dockstore specific"
        uniqueItems: true
        items:
          $ref: "#/definitions/User"
      starredUsers:
        type: "array"
        position: 5
        description: "This indicates the users that have starred this entry, dockstore\
          \ specific"
        uniqueItems: true
        items:
          $ref: "#/definitions/User"
      email:
        type: "string"
        position: 6
        description: "This is the email of the git organization"
      defaultVersion:
        type: "string"
        position: 7
        description: "This is the default version of the entry"
      is_published:
        type: "boolean"
        position: 8
        description: "Implementation specific visibility in this web service"
      last_modified:
        type: "integer"
        format: "int32"
        position: 9
        description: "Implementation specific timestamp for last modified. Tools->\
          \ For automated/manual builds: N/A. For hosted: Last time a file was updated/created\
          \ (new version created). Workflows-> For remote: When refresh is hit, last\
          \ time GitHub repo was changed. Hosted: Last time a new version was made."
      lastUpdated:
        type: "string"
        format: "date-time"
        position: 10
        description: "Implementation specific timestamp for last updated on webservice.\
          \ Tools-> For automated builds: last time tool/namespace was refreshed Dockstore,\
          \ tool info (like changing dockerfile path) updated, or default version\
          \ selected. For hosted tools: when you created the tool. Workflows-> For\
          \ remote: When refresh all is hit for first time. Hosted: Seems to be time\
          \ created."
      gitUrl:
        type: "string"
        position: 11
        description: "This is a link to the associated repo with a descriptor, required\
          \ GA4GH"
      checker_id:
        type: "integer"
        format: "int64"
        position: 12
        description: "The id of the associated checker workflow"
        readOnly: true
      conceptDoi:
        type: "string"
        position: 13
        description: "The Digital Object Identifier (DOI) representing all of the\
          \ versions of your workflow"
      mode:
        type: "string"
        position: 13
        description: "This indicates what mode this is in which informs how we do\
          \ things like refresh, dockstore specific"
        enum:
        - "AUTO_DETECT_QUAY_TAGS_AUTOMATED_BUILDS"
        - "AUTO_DETECT_QUAY_TAGS_WITH_MIXED"
        - "MANUAL_IMAGE_PATH"
        - "HOSTED"
      name:
        type: "string"
        position: 14
        description: "This is the name of the container, required: GA4GH"
      default_dockerfile_path:
        type: "string"
        position: 15
        description: "This indicates for the associated git repository, the default\
          \ path to the Dockerfile, required: GA4GH"
      default_cwl_path:
        type: "string"
        position: 16
        description: "This indicates for the associated git repository, the default\
          \ path to the CWL document, required: GA4GH"
      default_wdl_path:
        type: "string"
        position: 17
        description: "This indicates for the associated git repository, the default\
          \ path to the WDL document"
      defaultCWLTestParameterFile:
        type: "string"
        position: 18
        description: "This indicates for the associated git repository, the default\
          \ path to the CWL test parameter file"
      defaultWDLTestParameterFile:
        type: "string"
        position: 19
        description: "This indicates for the associated git repository, the default\
          \ path to the WDL test parameter file"
      tool_maintainer_email:
        type: "string"
        position: 20
        description: "The email address of the tool maintainer. Required for private\
          \ repositories"
      private_access:
        type: "boolean"
        position: 21
        description: "Is the docker image private or not."
      toolname:
        type: "string"
        position: 22
        description: "This is the tool name of the container, when not-present this\
          \ will function just like 0.1 dockstorewhen present, this can be used to\
          \ distinguish between two containers based on the same image, but associated\
          \ with different CWL and Dockerfile documents. i.e. two containers with\
          \ the same registry+namespace+name but different toolnames will be two different\
          \ entries in the dockstore registry/namespace/name/tool, different options\
          \ to edit tags, and only the same insofar as they would \"docker pull\"\
          \ the same image, required: GA4GH"
      namespace:
        type: "string"
        position: 23
        description: "This is a docker namespace for the container, required: GA4GH"
      registry_string:
        type: "string"
        position: 24
        description: "This is a specific docker provider like quay.io or dockerhub\
          \ or n/a?, required: GA4GH"
      lastBuild:
        type: "string"
        format: "date-time"
        position: 25
        description: "Implementation specific timestamp for last built. For automated\
          \ builds: When refresh is hit, the last time the tool was built gets stored\
          \ here. If tool was never built on quay.io, then last build will be null.\
          \ N/A for hosted/manual path tools"
      workflowVersions:
        type: "array"
        position: 26
        description: "Implementation specific tracking of valid build tags for the\
          \ docker container"
        uniqueItems: true
        items:
          $ref: "#/definitions/Tag"
      path:
        type: "string"
        position: 27
      descriptorType:
        type: "array"
        position: 28
        readOnly: true
        items:
          type: "string"
      tool_path:
        type: "string"
        position: 29
        readOnly: true
      registry:
        type: "string"
        position: 30
        enum:
        - "QUAY_IO"
        - "DOCKER_HUB"
        - "GITLAB"
        - "AMAZON_ECR"
        - "SEVEN_BRIDGES"
    description: "This describes one entry in the dockstore. Logically, this currently\
      \ means one tuple of registry (either quay or docker hub), organization, image\
      \ name, and toolname which can be\n * associated with CWL and Dockerfile documents"
  Entry:
    type: "object"
    required:
    - "gitUrl"
    properties:
      id:
        type: "integer"
        format: "int64"
        description: "Implementation specific ID for the container in this web service"
      aliases:
        type: "object"
        description: "aliases can be used as an alternate unique id for entries"
        additionalProperties:
          $ref: "#/definitions/Alias"
      dbCreateDate:
        type: "string"
        format: "date-time"
      dbUpdateDate:
        type: "string"
        format: "date-time"
      topicId:
        type: "integer"
        format: "int64"
        description: "The Id of the corresponding topic on Dockstore Discuss"
      workflowVersions:
        type: "array"
        uniqueItems: true
        items:
          $ref: "#/definitions/Version"
      has_checker:
        type: "boolean"
        readOnly: true
      input_file_formats:
        type: "array"
        readOnly: true
        uniqueItems: true
        items:
          $ref: "#/definitions/FileFormat"
      output_file_formats:
        type: "array"
        readOnly: true
        uniqueItems: true
        items:
          $ref: "#/definitions/FileFormat"
      last_modified_date:
        type: "string"
        format: "date-time"
        readOnly: true
      author:
        type: "string"
        position: 1
        description: "This is the name of the author stated in the Dockstore.cwl"
      description:
        type: "string"
        position: 2
        description: "This is a human-readable description of this container and what\
          \ it is trying to accomplish, required GA4GH"
      labels:
        type: "array"
        position: 3
        description: "Labels (i.e. meta tags) for describing the purpose and contents\
          \ of containers"
        uniqueItems: true
        items:
          $ref: "#/definitions/Label"
      users:
        type: "array"
        position: 4
        description: "This indicates the users that have control over this entry,\
          \ dockstore specific"
        uniqueItems: true
        items:
          $ref: "#/definitions/User"
      starredUsers:
        type: "array"
        position: 5
        description: "This indicates the users that have starred this entry, dockstore\
          \ specific"
        uniqueItems: true
        items:
          $ref: "#/definitions/User"
      email:
        type: "string"
        position: 6
        description: "This is the email of the git organization"
      defaultVersion:
        type: "string"
        position: 7
        description: "This is the default version of the entry"
      is_published:
        type: "boolean"
        position: 8
        description: "Implementation specific visibility in this web service"
      last_modified:
        type: "integer"
        format: "int32"
        position: 9
        description: "Implementation specific timestamp for last modified. Tools->\
          \ For automated/manual builds: N/A. For hosted: Last time a file was updated/created\
          \ (new version created). Workflows-> For remote: When refresh is hit, last\
          \ time GitHub repo was changed. Hosted: Last time a new version was made."
      lastUpdated:
        type: "string"
        format: "date-time"
        position: 10
        description: "Implementation specific timestamp for last updated on webservice.\
          \ Tools-> For automated builds: last time tool/namespace was refreshed Dockstore,\
          \ tool info (like changing dockerfile path) updated, or default version\
          \ selected. For hosted tools: when you created the tool. Workflows-> For\
          \ remote: When refresh all is hit for first time. Hosted: Seems to be time\
          \ created."
      gitUrl:
        type: "string"
        position: 11
        description: "This is a link to the associated repo with a descriptor, required\
          \ GA4GH"
      checker_id:
        type: "integer"
        format: "int64"
        position: 12
        description: "The id of the associated checker workflow"
        readOnly: true
      conceptDoi:
        type: "string"
        position: 13
        description: "The Digital Object Identifier (DOI) representing all of the\
          \ versions of your workflow"
  EntryUpdateTime:
    type: "object"
    properties:
      path:
        type: "string"
      entryType:
        type: "string"
        enum:
        - "TOOL"
        - "WORKFLOW"
        - "SERVICE"
      lastUpdateDate:
        type: "string"
        format: "date-time"
  Error:
    type: "object"
    required:
    - "code"
    properties:
      code:
        type: "integer"
        format: "int32"
      message:
        type: "string"
  Event:
    type: "object"
    required:
    - "type"
    properties:
      id:
        type: "integer"
        format: "int64"
        description: "Implementation specific ID for the event in this web service"
      dbCreateDate:
        type: "string"
        format: "date-time"
      dbUpdateDate:
        type: "string"
        format: "date-time"
      user:
        position: 1
        description: "User that the event is acting on."
        $ref: "#/definitions/User"
      organization:
        position: 2
        description: "Organization that the event is acting on."
        $ref: "#/definitions/Organization"
      tool:
        position: 3
        description: "Tool that the event is acting on."
        $ref: "#/definitions/DockstoreTool"
      workflow:
        position: 4
        description: "Workflow that the event is acting on."
        $ref: "#/definitions/Workflow"
      collection:
        position: 5
        description: "Collection that the event is acting on."
        $ref: "#/definitions/Collection"
      initiatorUser:
        position: 6
        description: "User initiating the event."
        $ref: "#/definitions/User"
      type:
        type: "string"
        position: 7
        description: "The event type."
        enum:
        - "CREATE_ORG"
        - "DELETE_ORG"
        - "MODIFY_ORG"
        - "APPROVE_ORG"
        - "REJECT_ORG"
        - "REREQUEST_ORG"
        - "ADD_USER_TO_ORG"
        - "REMOVE_USER_FROM_ORG"
        - "MODIFY_USER_ROLE_ORG"
        - "APPROVE_ORG_INVITE"
        - "REJECT_ORG_INVITE"
        - "CREATE_COLLECTION"
        - "MODIFY_COLLECTION"
        - "REMOVE_FROM_COLLECTION"
        - "ADD_TO_COLLECTION"
    description: "This describes events that occur on the Dockstore site."
  ExtendedUserData:
    type: "object"
    properties:
      canChangeUsername:
        type: "boolean"
        description: "Whether a user can change their username"
        readOnly: true
    description: "Contains expensive data for end users for the dockstore"
  FileFormat:
    type: "object"
    required:
    - "value"
    properties:
      value:
        type: "string"
        position: 1
        description: "String representation of the file format"
    description: "This describes an input or output file format that is associated\
      \ with an entry in the dockstore"
  FileWrapper:
    type: "object"
    properties:
      content:
        type: "string"
        description: "The content of the file itself. One of url or content is required."
      url:
        type: "string"
        description: "Optional url to the underlying content, should include version\
          \ information, and can include a git hash.  Note that this URL should resolve\
          \ to the raw unwrapped content that would otherwise be available in content.\
          \ One of url or content is required."
    description: "A file provides content for one of - A tool descriptor is a metadata\
      \ document that describes one or more tools. - A tool document that describes\
      \ how to test with one or more sample test JSON. - A containerfile is a document\
      \ that describes how to build a particular container image. Examples include\
      \ Dockerfiles for creating Docker images and Singularity recipes for Singularity\
      \ images "
  Image:
    type: "object"
    properties:
      checksums:
        type: "array"
        position: 1
        description: "Checksum(s) associated with this image"
        items:
          $ref: "#/definitions/Checksum"
      repository:
        type: "string"
        position: 2
        description: "Repository image belongs to"
      tag:
        type: "string"
        position: 3
        description: "Git tag"
      imageID:
        type: "string"
        position: 4
        description: "Docker ID of the image"
    description: "Image(s) associated with tags and workflow versions"
  Label:
    type: "object"
    required:
    - "value"
    properties:
      id:
        type: "integer"
        format: "int64"
        description: "Implementation specific ID for the container in this web service"
        readOnly: true
      value:
        type: "string"
        position: 1
        description: "String representation of the tag"
    description: "This describes a descriptive label that can be placed on an entry\
      \ in the dockstore"
  Limits:
    type: "object"
    properties:
      hostedEntryCountLimit:
        type: "integer"
        format: "int32"
      hostedEntryVersionLimit:
        type: "integer"
        format: "int32"
  Metadata:
    type: "object"
    required:
    - "api_version"
    - "version"
    properties:
      version:
        type: "string"
        description: "The version of this registry"
      api_version:
        type: "string"
        description: "The version of the GA4GH tool-registry API supported by this\
          \ registry"
      country:
        type: "string"
        description: "A country code for the registry (ISO 3166-1 alpha-3)"
      friendly_name:
        type: "string"
        description: "A friendly name that can be used in addition to the hostname\
          \ to describe a registry"
    description: "Describes this registry to better allow for mirroring and indexing."
  MetadataV1:
    type: "object"
    properties:
      version:
        type: "string"
      api-version:
        type: "string"
      country:
        type: "string"
      friendly-name:
        type: "string"
    description: "Describes this registry to better allow for mirroring and indexing."
  Organization:
    type: "object"
    required:
    - "name"
    - "status"
    - "users"
    properties:
      id:
        type: "integer"
        format: "int64"
        description: "Implementation specific ID for the organization in this web\
          \ service"
      aliases:
        type: "object"
        description: "aliases can be used as an alternate unique id for organizations"
        additionalProperties:
          $ref: "#/definitions/Alias"
      dbCreateDate:
        type: "string"
        format: "date-time"
      dbUpdateDate:
        type: "string"
        format: "date-time"
      name:
        type: "string"
        example: "OICR"
        position: 1
        description: "Name of the organization (ex. OICR)"
        minLength: 3
        maxLength: 39
        pattern: "[a-zA-Z][a-zA-Z\\d]*"
      description:
        type: "string"
        position: 2
        description: "Description of the organization"
      link:
        type: "string"
        position: 3
        description: "Link to the organization website"
      location:
        type: "string"
        position: 4
        description: "Location of the organization"
      email:
        type: "string"
        position: 5
        description: "Contact email for the organization"
      status:
        type: "string"
        position: 6
        description: "Is the organization approved, pending, or rejected"
        enum:
        - "PENDING"
        - "REJECTED"
        - "APPROVED"
      users:
        type: "array"
        position: 7
        description: "Set of users in the organization"
        uniqueItems: true
        items:
          $ref: "#/definitions/OrganizationUser"
      topic:
        type: "string"
        position: 8
        description: "Short description of the organization"
      displayName:
        type: "string"
        position: 9
        description: "Display name for an organization (Ex. Ontario Institute for\
          \ Cancer Research). Not used for links."
        minLength: 3
        maxLength: 50
        pattern: "[\\w ,_\\-&()']*"
      avatarUrl:
        type: "string"
        position: 9
        description: "Logo URL"
        pattern: "([^\\s]+)(?i)(\\.jpg|\\.jpeg|\\.png|\\.gif)"
      starredUsers:
        type: "array"
        position: 10
        description: "This indicates the users that have starred this organization"
        uniqueItems: true
        items:
          $ref: "#/definitions/User"
  OrganizationUpdateTime:
    type: "object"
    properties:
      name:
        type: "string"
      displayName:
        type: "string"
      lastUpdateDate:
        type: "string"
        format: "date-time"
  OrganizationUser:
    type: "object"
    required:
    - "accepted"
    - "role"
    properties:
      id:
        $ref: "#/definitions/OrganizationUserId"
      user:
        $ref: "#/definitions/User"
      organization:
        $ref: "#/definitions/Organization"
      role:
        type: "string"
        description: "The role of the user in the organization"
        enum:
        - "MAINTAINER"
        - "MEMBER"
      accepted:
        type: "boolean"
        description: "Has the user accepted their membership."
      dbCreateDate:
        type: "string"
        format: "date-time"
      dbUpdateDate:
        type: "string"
        format: "date-time"
  OrganizationUserId:
    type: "object"
    properties:
      userId:
        type: "integer"
        format: "int64"
      organizationId:
        type: "integer"
        format: "int64"
  Permission:
    type: "object"
    properties:
      email:
        type: "string"
      role:
        type: "string"
        enum:
        - "OWNER"
        - "WRITER"
        - "READER"
  Profile:
    type: "object"
    properties:
      name:
        type: "string"
      email:
        type: "string"
      avatarURL:
        type: "string"
      company:
        type: "string"
      location:
        type: "string"
      bio:
        type: "string"
      username:
        type: "string"
  PublishRequest:
    type: "object"
    properties:
      publish:
        type: "boolean"
        readOnly: true
  RegistryBean:
    type: "object"
    properties:
      dockerPath:
        type: "string"
      friendlyName:
        type: "string"
      url:
        type: "string"
      privateOnly:
        type: "string"
      customDockerPath:
        type: "string"
      enum:
        type: "string"
  Repository:
    type: "object"
    properties:
      organization:
        type: "string"
      repositoryName:
        type: "string"
      gitRegistry:
        type: "string"
        enum:
        - "dockstore.org"
        - "github.com"
        - "bitbucket.org"
        - "gitlab.com"
      canDelete:
        type: "boolean"
      present:
        type: "boolean"
      path:
        type: "string"
  Service:
    allOf:
    - $ref: "#/definitions/Workflow"
    - type: "object"
      properties: {}
      description: "This describes one service in the dockstore as a special degenerate\
        \ case of a workflow"
  SharedWorkflows:
    type: "object"
    properties:
      role:
        type: "string"
        enum:
        - "OWNER"
        - "WRITER"
        - "READER"
      workflows:
        type: "array"
        items:
          $ref: "#/definitions/Workflow"
  SourceControlBean:
    type: "object"
    properties:
      value:
        type: "string"
      friendlyName:
        type: "string"
  SourceFile:
    type: "object"
    required:
    - "absolutePath"
    - "path"
    - "type"
    properties:
      id:
        type: "integer"
        format: "int64"
        description: "Implementation specific ID for the source file in this web service"
      frozen:
        type: "boolean"
        description: "When true, this version cannot be affected by refreshes to the\
          \ content or updates to its metadata"
      verifiedBySource:
        type: "object"
        description: "maps from platform to whether an entry successfully ran on it\
          \ using this test json"
        additionalProperties:
          $ref: "#/definitions/VerificationInformation"
      type:
        type: "string"
        position: 1
        description: "Enumerates the type of file"
        enum:
        - "DOCKSTORE_CWL"
        - "DOCKSTORE_WDL"
        - "DOCKERFILE"
        - "CWL_TEST_JSON"
        - "WDL_TEST_JSON"
        - "NEXTFLOW"
        - "NEXTFLOW_CONFIG"
        - "NEXTFLOW_TEST_PARAMS"
        - "DOCKSTORE_YML"
        - "DOCKSTORE_SERVICE_YML"
        - "DOCKSTORE_SERVICE_TEST_JSON"
        - "DOCKSTORE_SERVICE_OTHER"
      content:
        type: "string"
        position: 2
        description: "Cache for the contents of the target file"
      path:
        type: "string"
        position: 3
        description: "Path to sourcefile relative to its parent"
      absolutePath:
        type: "string"
        position: 4
        description: "Absolute path of sourcefile in git repo"
  StarRequest:
    type: "object"
    properties:
      star:
        type: "boolean"
  Tag:
    type: "object"
    required:
    - "name"
    - "reference"
    properties:
      id:
        type: "integer"
        format: "int64"
        description: "Implementation specific ID for the tag in this web service"
        readOnly: true
      reference:
        type: "string"
        position: 1
        description: "git commit/tag/branch"
      name:
        type: "string"
        position: 2
        description: "Implementation specific, can be a quay.io or docker hub tag\
          \ name"
      commitID:
        type: "string"
        position: 3
        description: "This is the commit id for the source control that the files\
          \ belong to"
      frozen:
        type: "boolean"
        position: 4
        description: "When true, this version cannot be affected by refreshes to the\
          \ content or updates to its metadata"
      referenceType:
        type: "string"
        position: 5
        description: "This indicates the type of git (or other source control) reference"
        enum:
        - "COMMIT"
        - "TAG"
        - "BRANCH"
        - "NOT_APPLICABLE"
        - "UNSET"
      sourceFiles:
        type: "array"
        position: 6
        description: "Cached files for each version. Includes Dockerfile and Descriptor\
          \ files"
        uniqueItems: true
        items:
          $ref: "#/definitions/SourceFile"
      valid:
        type: "boolean"
        position: 7
        description: "Implementation specific, whether this tag has valid files from\
          \ source code repo"
      dirtyBit:
        type: "boolean"
        position: 8
        description: "True if user has altered the tag"
      versionEditor:
        position: 9
        description: "Particularly for hosted workflows, this records who edited to\
          \ create a revision"
        $ref: "#/definitions/User"
      dbUpdateDate:
        type: "string"
        format: "date-time"
        position: 11
      input_file_formats:
        type: "array"
        position: 12
        description: "File formats for describing the input file formats of versions\
          \ (tag/workflowVersion)"
        uniqueItems: true
        items:
          $ref: "#/definitions/FileFormat"
      output_file_formats:
        type: "array"
        position: 13
        description: "File formats for describing the output file formats of versions\
          \ (tag/workflowVersion)"
        uniqueItems: true
        items:
          $ref: "#/definitions/FileFormat"
      validations:
        type: "array"
        position: 14
        description: "Cached validations for each version."
        uniqueItems: true
        items:
          $ref: "#/definitions/Validation"
      images:
        type: "array"
        position: 15
        description: "The images that belong to this version"
        uniqueItems: true
        items:
          $ref: "#/definitions/Image"
      verified:
        type: "boolean"
        position: 16
        description: "Whether this version has been verified or not"
      verifiedSource:
        type: "string"
        position: 17
        description: "Verified source for the version"
      hidden:
        type: "boolean"
        position: 18
        description: "Implementation specific, whether this row is visible to other\
          \ users aside from the owner"
      verifiedSources:
        type: "array"
        position: 18
        description: "Verified source for the version"
        items:
          type: "string"
      doiURL:
        type: "string"
        position: 19
        description: "This is a URL for the DOI for the version of the entry"
      image_id:
        type: "string"
        position: 19
      doiStatus:
        type: "string"
        position: 20
        description: "This indicates the DOI status"
        enum:
        - "NOT_REQUESTED"
        - "REQUESTED"
        - "CREATED"
      last_built:
        type: "string"
        format: "date-time"
        position: 101
        description: "For automated tools: The last time the container backing this\
          \ tool version was built. For hosted: N/A"
      size:
        type: "integer"
        format: "int64"
        position: 103
        description: "Size of the image"
      dockerfile_path:
        type: "string"
        position: 104
        description: "Path for the Dockerfile"
      cwl_path:
        type: "string"
        position: 105
        description: "Path for the CWL document"
      wdl_path:
        type: "string"
        position: 106
        description: "Path for the WDL document"
      automated:
        type: "boolean"
        position: 107
        description: "Implementation specific, indicates whether this is an automated\
          \ build on quay.io"
      workingDirectory:
        type: "string"
        position: 108
    description: "This describes one tag associated with a container."
  Token:
    type: "object"
    properties:
      id:
        type: "integer"
        format: "int64"
        description: "Implementation specific ID for the token in this web service"
        readOnly: true
      dbCreateDate:
        type: "string"
        format: "date-time"
        readOnly: true
      dbUpdateDate:
        type: "string"
        format: "date-time"
        readOnly: true
      tokenSource:
        type: "string"
        position: 1
        description: "Source website for this token"
      content:
        type: "string"
        position: 2
        description: "Contents of the access token"
      username:
        type: "string"
        position: 3
        description: "When an integrated service is not aware of the username, we\
          \ store it"
      refreshToken:
        type: "string"
        position: 4
      userId:
        type: "integer"
        format: "int64"
        position: 5
      token:
        type: "string"
        position: 6
        description: "Contents of the access token"
        readOnly: true
    description: "Access tokens for this web service and integrated services like\
      \ quay.io and github"
  Tool:
    type: "object"
    required:
    - "author"
    - "id"
    - "organization"
    - "toolclass"
    - "url"
    - "versions"
    properties:
      url:
        type: "string"
        example: "http://agora.broadinstitute.org/tools/123456"
        description: "The URL for this tool in this registry"
      id:
        type: "string"
        example: "123456"
        description: "A unique identifier of the tool, scoped to this registry"
      aliases:
        type: "array"
        description: "OPTIONAL A list of strings that can be used to identify this\
          \ tool. This can be used to expose alternative ids (such as GUIDs) for a\
          \ tool for registries. Can be used to match tools across registries."
        items:
          type: "string"
      organization:
        type: "string"
        description: "The organization that published the image."
      toolname:
        type: "string"
        description: "The name of the tool."
      toolclass:
        $ref: "#/definitions/ToolClass"
      description:
        type: "string"
        description: "The description of the tool."
      author:
        type: "string"
        description: "Contact information for the author of this tool entry in the\
          \ registry. (More complex authorship information is handled by the descriptor)"
      meta_version:
        type: "string"
        description: "The version of this tool in the registry. Iterates when fields\
          \ like the description, author, etc. are updated."
      contains:
        type: "array"
        example: "\"https://bio.tools/tool/mytum.de/SNAP2/1\""
        description: "An array of IDs for the applications that are stored inside\
          \ this tool"
        items:
          type: "string"
      has_checker:
        type: "boolean"
        description: "Whether this tool has a checker tool associated with it"
      checker_url:
        type: "string"
        description: "Optional url to the checker tool that will exit successfully\
          \ if this tool produced the expected result given test data."
      verified:
        type: "boolean"
        description: "Reports whether this tool has been verified by a specific organization\
          \ or individual"
      verified_source:
        type: "string"
        description: "Source of metadata that can support a verified tool, such as\
          \ an email or URL"
      signed:
        type: "boolean"
        description: "Reports whether this tool has been signed."
      versions:
        type: "array"
        description: "A list of versions for this tool"
        items:
          $ref: "#/definitions/ToolVersion"
    description: "A tool (or described tool) is defined as a tuple of a descriptor\
      \ file (which potentially consists of multiple files), a set of container images,\
      \ and a set of instructions for creating those images."
  ToolClass:
    type: "object"
    properties:
      id:
        type: "string"
        description: "The unique identifier for the class"
      name:
        type: "string"
        description: "A short friendly name for the class"
      description:
        type: "string"
        description: "A longer explanation of what this class is and what it can accomplish"
    description: "Describes a class (type) of tool allowing us to categorize workflows,\
      \ tasks, and maybe even other entities (such as services) separately"
  ToolDescriptor:
    type: "object"
    required:
    - "type"
    properties:
      type:
        type: "string"
        enum:
        - "CWL"
        - "WDL"
        - "NFL"
        - "SERVICE"
      descriptor:
        type: "string"
        description: "The descriptor that represents this version of the tool."
      url:
        type: "string"
        example: "https://raw.githubusercontent.com/ICGC-TCGA-PanCancer/pcawg_delly_workflow/ea2a5db69bd20a42976838790bc29294df3af02b/delly_docker/Delly.cwl"
        description: "Optional url to the underlying tool descriptor, should include\
          \ version information, and can include a git hash"
    description: "A tool descriptor is a metadata document that describes one or more\
      \ tools."
  ToolDockerfile:
    type: "object"
    required:
    - "dockerfile"
    properties:
      dockerfile:
        type: "string"
        description: "The dockerfile content for this tool."
      url:
        type: "string"
        description: "Optional url to the dockerfile used to build this image, should\
          \ include version information, and can include a git hash  (e.g. https://raw.githubusercontent.com/ICGC-TCGA-PanCancer/pcawg_delly_workflow/c83478829802b4d36374870843821abe1b625a71/delly_docker/Dockerfile\
          \ )"
    description: "A tool dockerfile is a document that describes how to build a particular\
      \ Docker image."
  ToolFile:
    type: "object"
    properties:
      path:
        type: "string"
        description: "Relative path of the file.  A descriptor's path can be used\
          \ with the GA4GH .../{type}/descriptor/{relative_path} endpoint"
      file_type:
        type: "string"
        enum:
        - "TEST_FILE"
        - "PRIMARY_DESCRIPTOR"
        - "SECONDARY_DESCRIPTOR"
        - "CONTAINERFILE"
        - "OTHER"
  ToolTestsV1:
    type: "object"
    properties:
      test:
        type: "string"
        description: "Optional test JSON content for this tool. (Note that one of\
          \ test and URL are required)"
      url:
        type: "string"
        description: "Optional url to the test JSON used to test this tool. Note that\
          \ this URL should resolve to the raw unwrapped content that would otherwise\
          \ be available in test."
    description: "A tool document that describes how to test with one or more sample\
      \ test JSON."
  ToolV1:
    type: "object"
    properties:
      url:
        type: "string"
      id:
        type: "string"
      organization:
        type: "string"
      toolname:
        type: "string"
      toolclass:
        $ref: "#/definitions/ToolClass"
      description:
        type: "string"
      author:
        type: "string"
      meta-version:
        type: "string"
      contains:
        type: "array"
        items:
          type: "string"
      verified:
        type: "boolean"
      verified-source:
        type: "string"
      signed:
        type: "boolean"
      versions:
        type: "array"
        items:
          $ref: "#/definitions/ToolVersionV1"
    description: "A tool (or described tool) describes one pairing of a tool as described\
      \ in a descriptor file (which potentially describes multiple tools) and a Docker\
      \ image."
  ToolVersion:
    type: "object"
    required:
    - "id"
    - "url"
    properties:
      name:
        type: "string"
        description: "The name of the version."
      url:
        type: "string"
        example: "http://agora.broadinstitute.org/tools/123456/1"
        description: "The URL for this tool in this registry"
      id:
        type: "string"
        example: "v1"
        description: "An identifier of the version of this tool for this particular\
          \ tool registry"
      image:
        type: "string"
        example: "quay.io/seqware/seqware_full/1.1"
        description: "The docker path to the image (and version) for this tool"
      registry_url:
        type: "string"
        description: "A URL to a Singularity registry is provided when a specific\
          \ type of image does not use ids in the Docker format. Used along with image_name\
          \ to locate a specific image."
      image_name:
        type: "string"
        description: "Used in conjunction with a registry_url if provided to locate\
          \ images"
      descriptor_type:
        type: "array"
        description: "The type (or types) of descriptors available."
        items:
          type: "string"
          enum:
          - "CWL"
          - "WDL"
          - "NFL"
          - "SERVICE"
      containerfile:
        type: "boolean"
        description: "Reports if this tool has a containerfile available."
      meta_version:
        type: "string"
        description: "The version of this tool version in the registry. Iterates when\
          \ fields like the description, author, etc. are updated."
      verified:
        type: "boolean"
        description: "Reports whether this tool has been verified by a specific organization\
          \ or individual"
      verified_source:
        type: "string"
        description: "Source of metadata that can support a verified tool, such as\
          \ an email or URL"
    description: "A tool version describes a particular iteration of a tool as described\
      \ by a reference to a specific image and/or documents."
  ToolVersionV1:
    type: "object"
    properties:
      name:
        type: "string"
      url:
        type: "string"
      id:
        type: "string"
      image:
        type: "string"
      descriptor-type:
        type: "array"
        items:
          type: "string"
          enum:
          - "CWL"
          - "WDL"
      dockerfile:
        type: "boolean"
      meta-version:
        type: "string"
      verified:
        type: "boolean"
      verified-source:
        type: "string"
    description: "A tool version describes a particular iteration of a tool as described\
      \ by a reference to a specific image and dockerfile."
  User:
    type: "object"
    required:
    - "curator"
    - "isAdmin"
    - "setupComplete"
    properties:
      id:
        type: "integer"
        format: "int64"
        description: "Implementation specific ID for the container in this web service"
        readOnly: true
      userProfiles:
        type: "object"
        description: "Profile information of the user retrieved from 3rd party sites\
          \ (GitHub, Google, etc)"
        additionalProperties:
          $ref: "#/definitions/Profile"
      privacyPolicyVersion:
        type: "string"
        description: "Indicates which version of the privacy policy the user has accepted"
        enum:
        - "NONE"
        - "PRIVACY_POLICY_VERSION_2_5"
      tosversion:
        type: "string"
        enum:
        - "NONE"
        - "TOS_VERSION_1"
      tosacceptanceDate:
        type: "string"
        format: "date-time"
        readOnly: true
      username:
        type: "string"
        position: 1
        description: "Username on dockstore"
      isAdmin:
        type: "boolean"
        position: 2
        description: "Indicates whether this user is an admin"
      avatarUrl:
        type: "string"
        position: 7
        description: "URL of user avatar on GitHub/Google that can be selected by\
          \ the user"
      name:
        type: "string"
        position: 8
      curator:
        type: "boolean"
        position: 11
        description: "Indicates whether this user is a curator"
      setupComplete:
        type: "boolean"
        position: 12
        description: "Indicates whether this user has accepted their username"
      privacyPolicyVersionAcceptanceDate:
        type: "string"
        format: "date-time"
        position: 16
        description: "Time privacy policy was accepted"
    description: "End users for the dockstore"
  Validation:
    type: "object"
    required:
    - "id"
    - "message"
    - "type"
    - "valid"
    properties:
      id:
        type: "integer"
        format: "int64"
        description: "Implementation specific ID for the source file in this web service"
      type:
        type: "string"
        position: 1
        description: "Enumerates the type of file"
        enum:
        - "DOCKSTORE_CWL"
        - "DOCKSTORE_WDL"
        - "DOCKERFILE"
        - "CWL_TEST_JSON"
        - "WDL_TEST_JSON"
        - "NEXTFLOW"
        - "NEXTFLOW_CONFIG"
        - "NEXTFLOW_TEST_PARAMS"
        - "DOCKSTORE_YML"
        - "DOCKSTORE_SERVICE_YML"
        - "DOCKSTORE_SERVICE_TEST_JSON"
        - "DOCKSTORE_SERVICE_OTHER"
      valid:
        type: "boolean"
        position: 2
        description: "Is the file type valid"
      message:
        type: "string"
        position: 3
        description: "Mapping of filepath to validation message"
  VerificationInformation:
    type: "object"
    properties:
      verified:
        type: "boolean"
      metadata:
        type: "string"
      platformVersion:
        type: "string"
  Version:
    type: "object"
    required:
    - "name"
    - "reference"
    properties:
      id:
        type: "integer"
        format: "int64"
        description: "Implementation specific ID for the tag in this web service"
        readOnly: true
      workingDirectory:
        type: "string"
      reference:
        type: "string"
        position: 1
        description: "git commit/tag/branch"
      name:
        type: "string"
        position: 2
        description: "Implementation specific, can be a quay.io or docker hub tag\
          \ name"
      commitID:
        type: "string"
        position: 3
        description: "This is the commit id for the source control that the files\
          \ belong to"
      frozen:
        type: "boolean"
        position: 4
        description: "When true, this version cannot be affected by refreshes to the\
          \ content or updates to its metadata"
      referenceType:
        type: "string"
        position: 5
        description: "This indicates the type of git (or other source control) reference"
        enum:
        - "COMMIT"
        - "TAG"
        - "BRANCH"
        - "NOT_APPLICABLE"
        - "UNSET"
      sourceFiles:
        type: "array"
        position: 6
        description: "Cached files for each version. Includes Dockerfile and Descriptor\
          \ files"
        uniqueItems: true
        items:
          $ref: "#/definitions/SourceFile"
      valid:
        type: "boolean"
        position: 7
        description: "Implementation specific, whether this tag has valid files from\
          \ source code repo"
      dirtyBit:
        type: "boolean"
        position: 8
        description: "True if user has altered the tag"
      versionEditor:
        position: 9
        description: "Particularly for hosted workflows, this records who edited to\
          \ create a revision"
        $ref: "#/definitions/User"
      dbUpdateDate:
        type: "string"
        format: "date-time"
        position: 11
      input_file_formats:
        type: "array"
        position: 12
        description: "File formats for describing the input file formats of versions\
          \ (tag/workflowVersion)"
        uniqueItems: true
        items:
          $ref: "#/definitions/FileFormat"
      output_file_formats:
        type: "array"
        position: 13
        description: "File formats for describing the output file formats of versions\
          \ (tag/workflowVersion)"
        uniqueItems: true
        items:
          $ref: "#/definitions/FileFormat"
      validations:
        type: "array"
        position: 14
        description: "Cached validations for each version."
        uniqueItems: true
        items:
          $ref: "#/definitions/Validation"
      images:
        type: "array"
        position: 15
        description: "The images that belong to this version"
        uniqueItems: true
        items:
          $ref: "#/definitions/Image"
      verified:
        type: "boolean"
        position: 16
        description: "Whether this version has been verified or not"
      verifiedSource:
        type: "string"
        position: 17
        description: "Verified source for the version"
      hidden:
        type: "boolean"
        position: 18
        description: "Implementation specific, whether this row is visible to other\
          \ users aside from the owner"
      verifiedSources:
        type: "array"
        position: 18
        description: "Verified source for the version"
        items:
          type: "string"
      doiURL:
        type: "string"
        position: 19
        description: "This is a URL for the DOI for the version of the entry"
      doiStatus:
        type: "string"
        position: 20
        description: "This indicates the DOI status"
        enum:
        - "NOT_REQUESTED"
        - "REQUESTED"
        - "CREATED"
    description: "Base class for versions of entries in the Dockstore"
  Workflow:
    type: "object"
    required:
    - "defaultTestParameterFilePath"
    - "descriptorType"
    - "gitUrl"
    - "mode"
    - "organization"
    - "repository"
    - "sourceControl"
    - "workflow_path"
    discriminator: "type"
    properties:
      id:
        type: "integer"
        format: "int64"
        description: "Implementation specific ID for the container in this web service"
      aliases:
        type: "object"
        description: "aliases can be used as an alternate unique id for entries"
        additionalProperties:
          $ref: "#/definitions/Alias"
      dbCreateDate:
        type: "string"
        format: "date-time"
      dbUpdateDate:
        type: "string"
        format: "date-time"
      topicId:
        type: "integer"
        format: "int64"
        description: "The Id of the corresponding topic on Dockstore Discuss"
      parentEntry:
        $ref: "#/definitions/Entry"
<<<<<<< HEAD
=======
      isChecker:
        type: "boolean"
      last_modified_date:
        type: "string"
        format: "date-time"
        readOnly: true
>>>>>>> bc91e171
      has_checker:
        type: "boolean"
        readOnly: true
      input_file_formats:
        type: "array"
        readOnly: true
        uniqueItems: true
        items:
          $ref: "#/definitions/FileFormat"
      output_file_formats:
        type: "array"
        readOnly: true
        uniqueItems: true
        items:
          $ref: "#/definitions/FileFormat"
      last_modified_date:
        type: "string"
        format: "date-time"
        readOnly: true
      author:
        type: "string"
        position: 1
        description: "This is the name of the author stated in the Dockstore.cwl"
      description:
        type: "string"
        position: 2
        description: "This is a human-readable description of this container and what\
          \ it is trying to accomplish, required GA4GH"
      labels:
        type: "array"
        position: 3
        description: "Labels (i.e. meta tags) for describing the purpose and contents\
          \ of containers"
        uniqueItems: true
        items:
          $ref: "#/definitions/Label"
      users:
        type: "array"
        position: 4
        description: "This indicates the users that have control over this entry,\
          \ dockstore specific"
        uniqueItems: true
        items:
          $ref: "#/definitions/User"
      starredUsers:
        type: "array"
        position: 5
        description: "This indicates the users that have starred this entry, dockstore\
          \ specific"
        uniqueItems: true
        items:
          $ref: "#/definitions/User"
      email:
        type: "string"
        position: 6
        description: "This is the email of the git organization"
      defaultVersion:
        type: "string"
        position: 7
        description: "This is the default version of the entry"
      is_published:
        type: "boolean"
        position: 8
        description: "Implementation specific visibility in this web service"
      last_modified:
        type: "integer"
        format: "int32"
        position: 9
        description: "Implementation specific timestamp for last modified. Tools->\
          \ For automated/manual builds: N/A. For hosted: Last time a file was updated/created\
          \ (new version created). Workflows-> For remote: When refresh is hit, last\
          \ time GitHub repo was changed. Hosted: Last time a new version was made."
      lastUpdated:
        type: "string"
        format: "date-time"
        position: 10
        description: "Implementation specific timestamp for last updated on webservice.\
          \ Tools-> For automated builds: last time tool/namespace was refreshed Dockstore,\
          \ tool info (like changing dockerfile path) updated, or default version\
          \ selected. For hosted tools: when you created the tool. Workflows-> For\
          \ remote: When refresh all is hit for first time. Hosted: Seems to be time\
          \ created."
      gitUrl:
        type: "string"
        position: 11
        description: "This is a link to the associated repo with a descriptor, required\
          \ GA4GH"
      checker_id:
        type: "integer"
        format: "int64"
        position: 12
        description: "The id of the associated checker workflow"
        readOnly: true
      conceptDoi:
        type: "string"
        position: 13
        description: "The Digital Object Identifier (DOI) representing all of the\
          \ versions of your workflow"
      mode:
        type: "string"
        position: 13
        description: "This indicates what mode this is in which informs how we do\
          \ things like refresh, dockstore specific"
        enum:
        - "FULL"
        - "STUB"
        - "HOSTED"
        - "SERVICE"
      workflowName:
        type: "string"
        position: 14
        description: "This is the name of the workflow, not needed when only one workflow\
          \ in a repo"
      organization:
        type: "string"
        position: 15
        description: "This is a git organization for the workflow"
      repository:
        type: "string"
        position: 16
        description: "This is a git repository name"
      sourceControl:
        type: "string"
        position: 17
        description: "This is a specific source control provider like github or bitbucket\
          \ or n/a?, required: GA4GH"
      descriptorType:
        type: "string"
        position: 18
        description: "This is a descriptor type for the workflow, either CWL, WDL,\
          \ or Nextflow (Defaults to CWL)"
        enum:
        - "CWL"
        - "WDL"
        - "NFL"
        - "service"
      workflow_path:
        type: "string"
        position: 19
        description: "This indicates for the associated git repository, the default\
          \ path to the primary descriptor document"
      defaultTestParameterFilePath:
        type: "string"
        position: 20
        description: "This indicates for the associated git repository, the default\
          \ path to the test parameter file"
      workflowVersions:
        type: "array"
        position: 21
        description: "Implementation specific tracking of valid build workflowVersions\
          \ for the docker container"
        uniqueItems: true
        items:
          $ref: "#/definitions/WorkflowVersion"
      full_workflow_path:
        type: "string"
        position: 24
        readOnly: true
      path:
        type: "string"
        position: 25
      source_control_provider:
        type: "string"
        position: 26
        readOnly: true
    description: "This describes one workflow in the dockstore"
  WorkflowVersion:
    type: "object"
    required:
    - "name"
    - "reference"
    properties:
      id:
        type: "integer"
        format: "int64"
        description: "Implementation specific ID for the tag in this web service"
        readOnly: true
      workingDirectory:
        type: "string"
      reference:
        type: "string"
        position: 1
        description: "git commit/tag/branch"
      name:
        type: "string"
        position: 2
        description: "Implementation specific, can be a quay.io or docker hub tag\
          \ name"
      commitID:
        type: "string"
        position: 3
        description: "This is the commit id for the source control that the files\
          \ belong to"
      frozen:
        type: "boolean"
        position: 4
        description: "When true, this version cannot be affected by refreshes to the\
          \ content or updates to its metadata"
      referenceType:
        type: "string"
        position: 5
        description: "This indicates the type of git (or other source control) reference"
        enum:
        - "COMMIT"
        - "TAG"
        - "BRANCH"
        - "NOT_APPLICABLE"
        - "UNSET"
      sourceFiles:
        type: "array"
        position: 6
        description: "Cached files for each version. Includes Dockerfile and Descriptor\
          \ files"
        uniqueItems: true
        items:
          $ref: "#/definitions/SourceFile"
      valid:
        type: "boolean"
        position: 7
        description: "Implementation specific, whether this tag has valid files from\
          \ source code repo"
      dirtyBit:
        type: "boolean"
        position: 8
        description: "True if user has altered the tag"
      versionEditor:
        position: 9
        description: "Particularly for hosted workflows, this records who edited to\
          \ create a revision"
        $ref: "#/definitions/User"
      dbUpdateDate:
        type: "string"
        format: "date-time"
        position: 11
      input_file_formats:
        type: "array"
        position: 12
        description: "File formats for describing the input file formats of versions\
          \ (tag/workflowVersion)"
        uniqueItems: true
        items:
          $ref: "#/definitions/FileFormat"
      output_file_formats:
        type: "array"
        position: 13
        description: "File formats for describing the output file formats of versions\
          \ (tag/workflowVersion)"
        uniqueItems: true
        items:
          $ref: "#/definitions/FileFormat"
      validations:
        type: "array"
        position: 14
        description: "Cached validations for each version."
        uniqueItems: true
        items:
          $ref: "#/definitions/Validation"
      images:
        type: "array"
        position: 15
        description: "The images that belong to this version"
        uniqueItems: true
        items:
          $ref: "#/definitions/Image"
      verified:
        type: "boolean"
        position: 16
        description: "Whether this version has been verified or not"
      verifiedSource:
        type: "string"
        position: 17
        description: "Verified source for the version"
      hidden:
        type: "boolean"
        position: 18
        description: "Implementation specific, whether this row is visible to other\
          \ users aside from the owner"
      verifiedSources:
        type: "array"
        position: 18
        description: "Verified source for the version"
        items:
          type: "string"
      doiURL:
        type: "string"
        position: 19
        description: "This is a URL for the DOI for the version of the entry"
      doiStatus:
        type: "string"
        position: 20
        description: "This indicates the DOI status"
        enum:
        - "NOT_REQUESTED"
        - "REQUESTED"
        - "CREATED"
      workflow_path:
        type: "string"
        position: 101
        description: "Path for the workflow"
      last_modified:
        type: "string"
        format: "date-time"
        position: 102
        description: "Remote: Last time version on GitHub repo was changed. Hosted:\
          \ time version created."
      subClass:
        type: "string"
        position: 103
        description: "The subclass of this for services."
        enum:
        - "DOCKER_COMPOSE"
        - "SWARM"
        - "KUBERNETES"
        - "HELM"
    description: "This describes one workflow version associated with a workflow."
externalDocs:
  description: "Dockstore documentation"
  url: "https://www.dockstore.org/docs/getting-started"<|MERGE_RESOLUTION|>--- conflicted
+++ resolved
@@ -6057,209 +6057,18 @@
       content:
         type: "string"
   BioWorkflow:
-    type: "object"
-    required:
-    - "defaultTestParameterFilePath"
-    - "descriptorType"
-    - "gitUrl"
-    - "mode"
-    - "organization"
-    - "repository"
-    - "sourceControl"
-    - "workflow_path"
-    properties:
-      id:
-        type: "integer"
-        format: "int64"
-        description: "Implementation specific ID for the container in this web service"
-      aliases:
-        type: "object"
-        description: "aliases can be used as an alternate unique id for entries"
-        additionalProperties:
-          $ref: "#/definitions/Alias"
-      dbCreateDate:
-        type: "string"
-        format: "date-time"
-      dbUpdateDate:
-        type: "string"
-        format: "date-time"
-      topicId:
-        type: "integer"
-        format: "int64"
-        description: "The Id of the corresponding topic on Dockstore Discuss"
-      parent_id:
-        type: "integer"
-        format: "int64"
-        readOnly: true
-      last_modified_date:
-        type: "string"
-        format: "date-time"
-        readOnly: true
-      has_checker:
-        type: "boolean"
-        readOnly: true
-      input_file_formats:
-        type: "array"
-        readOnly: true
-        uniqueItems: true
-        items:
-          $ref: "#/definitions/FileFormat"
-      output_file_formats:
-        type: "array"
-        readOnly: true
-        uniqueItems: true
-        items:
-          $ref: "#/definitions/FileFormat"
-      author:
-        type: "string"
-        position: 1
-        description: "This is the name of the author stated in the Dockstore.cwl"
-      description:
-        type: "string"
-        position: 2
-        description: "This is a human-readable description of this container and what\
-          \ it is trying to accomplish, required GA4GH"
-      labels:
-        type: "array"
-        position: 3
-        description: "Labels (i.e. meta tags) for describing the purpose and contents\
-          \ of containers"
-        uniqueItems: true
-        items:
-          $ref: "#/definitions/Label"
-      users:
-        type: "array"
-        position: 4
-        description: "This indicates the users that have control over this entry,\
-          \ dockstore specific"
-        uniqueItems: true
-        items:
-          $ref: "#/definitions/User"
-      starredUsers:
-        type: "array"
-        position: 5
-        description: "This indicates the users that have starred this entry, dockstore\
-          \ specific"
-        uniqueItems: true
-        items:
-          $ref: "#/definitions/User"
-      email:
-        type: "string"
-        position: 6
-        description: "This is the email of the git organization"
-      defaultVersion:
-        type: "string"
-        position: 7
-        description: "This is the default version of the entry"
-      is_published:
-        type: "boolean"
-        position: 8
-        description: "Implementation specific visibility in this web service"
-      last_modified:
-        type: "integer"
-        format: "int32"
-        position: 9
-        description: "Implementation specific timestamp for last modified. Tools->\
-          \ For automated/manual builds: N/A. For hosted: Last time a file was updated/created\
-          \ (new version created). Workflows-> For remote: When refresh is hit, last\
-          \ time GitHub repo was changed. Hosted: Last time a new version was made."
-      lastUpdated:
-        type: "string"
-        format: "date-time"
-        position: 10
-        description: "Implementation specific timestamp for last updated on webservice.\
-          \ Tools-> For automated builds: last time tool/namespace was refreshed Dockstore,\
-          \ tool info (like changing dockerfile path) updated, or default version\
-          \ selected. For hosted tools: when you created the tool. Workflows-> For\
-          \ remote: When refresh all is hit for first time. Hosted: Seems to be time\
-          \ created."
-      gitUrl:
-        type: "string"
-        position: 11
-        description: "This is a link to the associated repo with a descriptor, required\
-          \ GA4GH"
-      checker_id:
-        type: "integer"
-        format: "int64"
-        position: 12
-        description: "The id of the associated checker workflow"
-        readOnly: true
-      conceptDoi:
-        type: "string"
-        position: 13
-        description: "The Digital Object Identifier (DOI) representing all of the\
-          \ versions of your workflow"
-      mode:
-        type: "string"
-        position: 13
-        description: "This indicates what mode this is in which informs how we do\
-          \ things like refresh, dockstore specific"
-        enum:
-        - "FULL"
-        - "STUB"
-        - "HOSTED"
-        - "SERVICE"
-      workflowName:
-        type: "string"
-        position: 14
-        description: "This is the name of the workflow, not needed when only one workflow\
-          \ in a repo"
-      organization:
-        type: "string"
-        position: 15
-        description: "This is a git organization for the workflow"
-      repository:
-        type: "string"
-        position: 16
-        description: "This is a git repository name"
-      sourceControl:
-        type: "string"
-        position: 17
-        description: "This is a specific source control provider like github or bitbucket\
-          \ or n/a?, required: GA4GH"
-      descriptorType:
-        type: "string"
-        position: 18
-        description: "This is a descriptor type for the workflow, either CWL, WDL,\
-          \ or Nextflow (Defaults to CWL)"
-        enum:
-        - "CWL"
-        - "WDL"
-        - "NFL"
-        - "service"
-      workflow_path:
-        type: "string"
-        position: 19
-        description: "This indicates for the associated git repository, the default\
-          \ path to the primary descriptor document"
-      defaultTestParameterFilePath:
-        type: "string"
-        position: 20
-        description: "This indicates for the associated git repository, the default\
-          \ path to the test parameter file"
-      workflowVersions:
-        type: "array"
-        position: 21
-        description: "Implementation specific tracking of valid build workflowVersions\
-          \ for the docker container"
-        uniqueItems: true
-        items:
-          $ref: "#/definitions/WorkflowVersion"
-      is_checker:
-        type: "boolean"
-        position: 23
-      full_workflow_path:
-        type: "string"
-        position: 24
-        readOnly: true
-      path:
-        type: "string"
-        position: 25
-      source_control_provider:
-        type: "string"
-        position: 26
-        readOnly: true
-    description: "This describes one workflow in the dockstore"
+    allOf:
+    - $ref: "#/definitions/Workflow"
+    - type: "object"
+      properties:
+        parent_id:
+          type: "integer"
+          format: "int64"
+          readOnly: true
+        is_checker:
+          type: "boolean"
+          position: 23
+      description: "This describes one workflow in the dockstore"
   Checksum:
     type: "object"
     properties:
@@ -8026,17 +7835,10 @@
         type: "integer"
         format: "int64"
         description: "The Id of the corresponding topic on Dockstore Discuss"
+      isChecker:
+        type: "boolean"
       parentEntry:
         $ref: "#/definitions/Entry"
-<<<<<<< HEAD
-=======
-      isChecker:
-        type: "boolean"
-      last_modified_date:
-        type: "string"
-        format: "date-time"
-        readOnly: true
->>>>>>> bc91e171
       has_checker:
         type: "boolean"
         readOnly: true

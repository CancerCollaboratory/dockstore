---
swagger: "2.0"
info:
  description: "This describes the dockstore API, a webservice that manages pairs\
    \ of Docker images and associated metadata such as CWL documents and Dockerfiles\
    \ used to build those images. Explore swagger.json for a Swagger 2.0 description\
    \ of our API and explore openapi.yaml for OpenAPI 3.0 descriptions."
  version: "1.11.0-alpha.2-SNAPSHOT"
  title: "Dockstore API"
  termsOfService: "TBD"
  contact:
    name: "Dockstore@ga4gh"
    url: "https://discuss.dockstore.org/t/opening-helpdesk-tickets/1506"
    email: "theglobalalliance@genomicsandhealth.org"
  license:
    name: "Apache License Version 2.0"
    url: "https://github.com/dockstore/dockstore/blob/develop/LICENSE"
basePath: "/"
tags:
- name: "aliases"
  description: "Create, update list aliases for accessing entries"
- name: "containers"
  description: "List and register entries in the dockstore (pairs of images + metadata\
    \ (CWL and Dockerfile))"
- name: "containertags"
  description: "List and modify tags for containers"
- name: "curation"
  description: "List and modify notifications for users of Dockstore"
- name: "entries"
  description: "Interact with entries in Dockstore regardless of whether they are\
    \ containers or workflows"
- name: "events"
- name: "extendedGA4GH"
  description: "Optional experimental extensions of the GA4GH API"
- name: "GA4GH"
  description: "A curated subset of resources proposed as a common standard for tool\
    \ repositories. Implements TRS [2.0.0-beta.2](https://github.com/ga4gh/tool-registry-service-schemas/releases/tag/2.0.0-beta.2)\
    \ . Integrators are welcome to use these endpoints but they are subject to change\
    \ based on community input."
- name: "GA4GHV1"
  description: "A curated subset of resources proposed as a common standard for tool\
    \ repositories. Implements TRS [1.0.0](https://github.com/ga4gh/tool-registry-service-schemas/releases/tag/1.0.0)\
    \ and is considered final (not subject to change)"
- name: "GA4GHV20"
  description: "A curated subset of resources proposed as a common standard for tool\
    \ repositories. Implements TRS [2.0.0](https://github.com/ga4gh/tool-registry-service-schemas/releases/tag/2.0.0)."
- name: "hosted"
  description: "Created and modify hosted entries in the dockstore"
- name: "lambdaEvents"
- name: "metadata"
  description: "Information about Dockstore like RSS, sitemap, lists of dependencies,\
    \ etc."
- name: "NIHdatacommons"
  description: "Needed for SmartAPI compatibility apparantly, might be cargo cult\
    \ behaviour"
- name: "organizations"
  description: "Operations on Dockstore organizations"
- name: "tokens"
  description: "List, modify, refresh, and delete tokens for external services"
- name: "toolTester"
  description: "Interactions with the Dockstore-support's ToolTester application"
- name: "users"
  description: "List, modify, and manage end users of the dockstore"
- name: "workflows"
  description: "List and register workflows in the dockstore (CWL, Nextflow, WDL)"
paths:
  /aliases/workflow-versions/{alias}:
    get:
      tags:
      - "aliases"
      summary: "Retrieves workflow version path information by alias."
      description: "Does not require authentication for published workflows, authentication\
        \ can be provided for restricted workflows"
      operationId: "getWorkflowVersionPathInfoByAlias"
      produces:
      - "application/json"
      parameters:
      - name: "alias"
        in: "path"
        description: "Alias"
        required: true
        type: "string"
      responses:
        200:
          description: "successful operation"
          schema:
            $ref: "#/definitions/WorkflowVersionPathInfo"
      security:
      - BEARER: []
  /aliases/workflow-versions/{workflowVersionId}:
    post:
      tags:
      - "aliases"
      summary: "Add aliases linked to a workflow version in Dockstore."
      description: "Aliases are alphanumerical (case-insensitive and may contain internal\
        \ hyphens), given in a comma-delimited list."
      operationId: "addAliases"
      produces:
      - "application/json"
      parameters:
      - name: "workflowVersionId"
        in: "path"
        description: "workflow version to modify."
        required: true
        type: "integer"
        format: "int64"
      - name: "aliases"
        in: "query"
        description: "Comma-delimited list of aliases."
        required: true
        type: "string"
      responses:
        200:
          description: "successful operation"
          schema:
            $ref: "#/definitions/WorkflowVersion"
      security:
      - BEARER: []
  /api/ga4gh/v1/metadata:
    get:
      tags:
      - "GA4GHV1"
      summary: "Return some metadata that is useful for describing this registry"
      description: "Return some metadata that is useful for describing this registry"
      operationId: "metadataGet"
      produces:
      - "application/json"
      - "text/plain"
      parameters: []
      responses:
        200:
          description: "A Metadata object describing this service."
          schema:
            $ref: "#/definitions/MetadataV1"
  /api/ga4gh/v1/tool-classes:
    get:
      tags:
      - "GA4GHV1"
      summary: "List all tool types"
      description: "This endpoint returns all tool-classes available "
      operationId: "toolClassesGet"
      produces:
      - "application/json"
      - "text/plain"
      parameters: []
      responses:
        200:
          description: "An array of methods that match the filter."
          schema:
            type: "array"
            items:
              $ref: "#/definitions/ToolClass"
  /api/ga4gh/v1/tools:
    get:
      tags:
      - "GA4GHV1"
      summary: "List all tools"
      description: "This endpoint returns all tools available or a filtered subset\
        \ using metadata query parameters."
      operationId: "toolsGet"
      produces:
      - "application/json"
      - "text/plain"
      parameters:
      - name: "id"
        in: "query"
        description: "A unique identifier of the tool, scoped to this registry, for\
          \ example `123456`"
        required: false
        type: "string"
      - name: "registry"
        in: "query"
        description: "The image registry that contains the image."
        required: false
        type: "string"
      - name: "organization"
        in: "query"
        description: "The organization in the registry that published the image."
        required: false
        type: "string"
      - name: "name"
        in: "query"
        description: "The name of the image."
        required: false
        type: "string"
      - name: "toolname"
        in: "query"
        description: "The name of the tool."
        required: false
        type: "string"
      - name: "description"
        in: "query"
        description: "The description of the tool."
        required: false
        type: "string"
      - name: "author"
        in: "query"
        description: "The author of the tool (TODO a thought occurs, are we assuming\
          \ that the author of the CWL and the image are the same?)."
        required: false
        type: "string"
      - name: "offset"
        in: "query"
        description: "Start index of paging. Pagination results can be based on numbers\
          \ or other values chosen by the registry implementor (for example, SHA values).\
          \ If this exceeds the current result set return an empty set.  If not specified\
          \ in the request this will start at the beginning of the results."
        required: false
        type: "string"
      - name: "limit"
        in: "query"
        description: "Amount of records to return in a given page.  By default it\
          \ is 1000."
        required: false
        type: "integer"
        format: "int32"
      responses:
        200:
          description: "An array of Tools that match the filter."
          schema:
            type: "array"
            items:
              $ref: "#/definitions/ToolV1"
  /api/ga4gh/v1/tools/{id}:
    get:
      tags:
      - "GA4GHV1"
      summary: "List one specific tool, acts as an anchor for self references"
      description: "This endpoint returns one specific tool (which has ToolVersions\
        \ nested inside it)"
      operationId: "toolsIdGet"
      produces:
      - "application/json"
      - "text/plain"
      parameters:
      - name: "id"
        in: "path"
        description: "A unique identifier of the tool, scoped to this registry, for\
          \ example `123456`"
        required: true
        type: "string"
      responses:
        200:
          description: "A tool."
          schema:
            $ref: "#/definitions/ToolV1"
  /api/ga4gh/v1/tools/{id}/versions:
    get:
      tags:
      - "GA4GHV1"
      summary: "List versions of a tool"
      description: "Returns all versions of the specified tool"
      operationId: "toolsIdVersionsGet"
      produces:
      - "application/json"
      - "text/plain"
      parameters:
      - name: "id"
        in: "path"
        description: "A unique identifier of the tool, scoped to this registry, for\
          \ example `123456`"
        required: true
        type: "string"
      responses:
        200:
          description: "An array of tool versions"
          schema:
            type: "array"
            items:
              $ref: "#/definitions/ToolVersionV1"
  /api/ga4gh/v1/tools/{id}/versions/{version_id}:
    get:
      tags:
      - "GA4GHV1"
      summary: "List one specific tool version, acts as an anchor for self references"
      description: "This endpoint returns one specific tool version"
      operationId: "toolsIdVersionsVersionIdGet"
      produces:
      - "application/json"
      - "text/plain"
      parameters:
      - name: "id"
        in: "path"
        description: "A unique identifier of the tool, scoped to this registry, for\
          \ example `123456`"
        required: true
        type: "string"
      - name: "version_id"
        in: "path"
        description: "An identifier of the tool version, scoped to this registry,\
          \ for example `v1`"
        required: true
        type: "string"
      responses:
        200:
          description: "A tool version."
          schema:
            $ref: "#/definitions/ToolVersionV1"
  /api/ga4gh/v1/tools/{id}/versions/{version_id}/dockerfile:
    get:
      tags:
      - "GA4GHV1"
      summary: "Get the dockerfile for the specified image."
      description: "Returns the dockerfile for the specified image."
      operationId: "toolsIdVersionsVersionIdDockerfileGet"
      produces:
      - "application/json"
      - "text/plain"
      parameters:
      - name: "id"
        in: "path"
        description: "A unique identifier of the tool, scoped to this registry, for\
          \ example `123456`"
        required: true
        type: "string"
      - name: "version_id"
        in: "path"
        description: "An identifier of the tool version for this particular tool registry,\
          \ for example `v1`"
        required: true
        type: "string"
      responses:
        200:
          description: "The tool payload."
          schema:
            $ref: "#/definitions/ToolDockerfile"
        404:
          description: "The tool payload is not present in the service."
          schema:
            $ref: "#/definitions/ToolDockerfile"
  /api/ga4gh/v1/tools/{id}/versions/{version_id}/{type}/descriptor:
    get:
      tags:
      - "GA4GHV1"
      summary: "Get the tool descriptor (CWL/WDL) for the specified tool."
      description: "Returns the CWL or WDL descriptor for the specified tool."
      operationId: "toolsIdVersionsVersionIdTypeDescriptorGet"
      produces:
      - "application/json"
      - "text/plain"
      parameters:
      - name: "type"
        in: "path"
        description: "The output type of the descriptor. If not specified it is up\
          \ to the underlying implementation to determine which output type to return.\
          \ Plain types return the bare descriptor while the \"non-plain\" types return\
          \ a descriptor wrapped with metadata"
        required: true
        type: "string"
        enum:
        - "CWL"
        - "WDL"
        - "PLAIN_CWL"
        - "PLAIN_WDL"
      - name: "id"
        in: "path"
        description: "A unique identifier of the tool, scoped to this registry, for\
          \ example `123456`"
        required: true
        type: "string"
      - name: "version_id"
        in: "path"
        description: "An identifier of the tool version for this particular tool registry,\
          \ for example `v1`"
        required: true
        type: "string"
      responses:
        200:
          description: "The tool descriptor."
          schema:
            $ref: "#/definitions/ToolDescriptor"
        404:
          description: "The tool can not be output in the specified type."
          schema:
            $ref: "#/definitions/ToolDescriptor"
  /api/ga4gh/v1/tools/{id}/versions/{version_id}/{type}/descriptor/{relative_path}:
    get:
      tags:
      - "GA4GHV1"
      summary: "Get additional tool descriptor files (CWL/WDL) relative to the main\
        \ file"
      description: "Returns additional CWL or WDL descriptors for the specified tool\
        \ in the same or subdirectories"
      operationId: "toolsIdVersionsVersionIdTypeDescriptorRelativePathGet"
      produces:
      - "application/json"
      - "text/plain"
      parameters:
      - name: "type"
        in: "path"
        description: "The output type of the descriptor. If not specified it is up\
          \ to the underlying implementation to determine which output type to return.\
          \  Plain types return the bare descriptor while the \"non-plain\" types\
          \ return a descriptor wrapped with metadata"
        required: true
        type: "string"
        enum:
        - "CWL"
        - "WDL"
        - "PLAIN_CWL"
        - "PLAIN_WDL"
      - name: "id"
        in: "path"
        description: "A unique identifier of the tool, scoped to this registry, for\
          \ example `123456`"
        required: true
        type: "string"
      - name: "version_id"
        in: "path"
        description: "An identifier of the tool version for this particular tool registry,\
          \ for example `v1`"
        required: true
        type: "string"
      - name: "relative_path"
        in: "path"
        description: "A relative path to the additional file (same directory or subdirectories),\
          \ for example 'foo.cwl' would return a 'foo.cwl' from the same directory\
          \ as the main descriptor"
        required: true
        type: "string"
      responses:
        200:
          description: "The tool descriptor."
          schema:
            $ref: "#/definitions/ToolDescriptor"
        404:
          description: "The tool can not be output in the specified type."
          schema:
            $ref: "#/definitions/ToolDescriptor"
  /api/ga4gh/v1/tools/{id}/versions/{version_id}/{type}/tests:
    get:
      tags:
      - "GA4GHV1"
      summary: "Get an array of test JSONs suitable for use with this descriptor type."
      description: ""
      operationId: "toolsIdVersionsVersionIdTypeTestsGet"
      produces:
      - "application/json"
      - "text/plain"
      parameters:
      - name: "type"
        in: "path"
        description: "The output type of the descriptor. If not specified it is up\
          \ to the underlying implementation to determine which output type to return.\
          \ Plain types return the bare descriptor while the \"non-plain\" types return\
          \ a descriptor wrapped with metadata"
        required: true
        type: "string"
        enum:
        - "CWL"
        - "WDL"
        - "PLAIN_CWL"
        - "PLAIN_WDL"
      - name: "id"
        in: "path"
        description: "A unique identifier of the tool, scoped to this registry, for\
          \ example `123456`"
        required: true
        type: "string"
      - name: "version_id"
        in: "path"
        description: "An identifier of the tool version for this particular tool registry,\
          \ for example `v1`"
        required: true
        type: "string"
      responses:
        200:
          description: "The tool test JSON response."
          schema:
            type: "array"
            items:
              $ref: "#/definitions/ToolTestsV1"
        404:
          description: "The tool can not be output in the specified type."
          schema:
            type: "array"
            items:
              $ref: "#/definitions/ToolTestsV1"
  /api/ga4gh/v2/extended/containers/{organization}:
    get:
      tags:
      - "extendedGA4GH"
      summary: "List entries of an organization"
      description: "This endpoint returns entries of an organization."
      operationId: "entriesOrgGet"
      produces:
      - "application/json"
      parameters:
      - name: "organization"
        in: "path"
        description: "An organization, for example `cancercollaboratory`"
        required: true
        type: "string"
      responses:
        200:
          description: "An array of Tools of the input organization."
          schema:
            type: "array"
            items:
              $ref: "#/definitions/ToolV1"
  /api/ga4gh/v2/extended/organizations:
    get:
      tags:
      - "extendedGA4GH"
      summary: "List all organizations"
      description: "This endpoint returns list of all organizations."
      operationId: "entriesOrgsGet"
      produces:
      - "application/json"
      parameters: []
      responses:
        200:
          description: "An array of organizations' names."
          schema:
            type: "array"
            items:
              type: "string"
  /api/ga4gh/v2/extended/tools/entry/_search:
    post:
      tags:
      - "extendedGA4GH"
      summary: "Search the tools and workflows indices."
      description: "This endpoint searches the indices for all published tools and\
        \ workflows. Used by utilities that expect to talk to an elastic search endpoint."
      operationId: "toolsIndexSearch"
      produces:
      - "application/json"
      parameters:
      - in: "body"
        name: "body"
        description: "elastic search query"
        required: true
        schema:
          type: "string"
      responses:
        200:
          description: "An elastic search result."
          schema:
            type: "string"
  /api/ga4gh/v2/extended/tools/index:
    post:
      tags:
      - "extendedGA4GH"
      summary: "Update the workflows and tools indices"
      description: "This endpoint updates the indices for all published tools and\
        \ workflows."
      operationId: "toolsIndexGet"
      produces:
      - "text/plain"
      parameters: []
      responses:
        200:
          description: "Workflows and tools indices populated with entries."
      security:
      - BEARER: []
  /api/ga4gh/v2/extended/tools/{organization}:
    get:
      tags:
      - "extendedGA4GH"
      summary: "List tools of an organization"
      description: "This endpoint returns tools of an organization."
      operationId: "toolsOrgGet"
      produces:
      - "application/json"
      parameters:
      - name: "organization"
        in: "path"
        description: "An organization, for example `cancercollaboratory`"
        required: true
        type: "string"
      responses:
        200:
          description: "An array of Tools of the input organization."
          schema:
            type: "array"
            items:
              $ref: "#/definitions/ToolV1"
  /api/ga4gh/v2/extended/workflows/{organization}:
    get:
      tags:
      - "extendedGA4GH"
      summary: "List workflows of an organization"
      description: "This endpoint returns workflows of an organization."
      operationId: "workflowsOrgGet"
      produces:
      - "application/json"
      parameters:
      - name: "organization"
        in: "path"
        description: "An organization, for example `cancercollaboratory`"
        required: true
        type: "string"
      responses:
        200:
          description: "An array of Tools of the input organization."
          schema:
            type: "array"
            items:
              $ref: "#/definitions/ToolV1"
  /api/ga4gh/v2/extended/{id}/versions/{version_id}/{type}/tests/{relative_path}:
    post:
      tags:
      - "extendedGA4GH"
      summary: "Annotate test JSON with information on whether it ran successfully\
        \ on particular platforms plus metadata"
      description: "Test JSON can be annotated with whether they ran correctly keyed\
        \ by platform and associated with some metadata."
      operationId: "toolsIdVersionsVersionIdTypeTestsPost"
      produces:
      - "application/json"
      parameters:
      - name: "type"
        in: "path"
        description: "The type of the underlying descriptor. Allowable values include\
          \ \"CWL\", \"WDL\", \"NFL\"."
        required: true
        type: "string"
      - name: "id"
        in: "path"
        description: "A unique identifier of the tool, scoped to this registry, for\
          \ example `123456`"
        required: true
        type: "string"
      - name: "version_id"
        in: "path"
        description: "An identifier of the tool version for this particular tool registry,\
          \ for example `v1`"
        required: true
        type: "string"
      - name: "relative_path"
        in: "path"
        description: "A relative path to the test json as retrieved from the files\
          \ endpoint or the tests endpoint"
        required: true
        type: "string"
        pattern: ".+"
      - name: "platform"
        in: "query"
        description: "Platform to report on"
        required: true
        type: "string"
      - name: "platform_version"
        in: "query"
        description: "Version of the platform to report on"
        required: true
        type: "string"
      - name: "verified"
        in: "query"
        description: "Verification status, omit to delete key"
        required: false
        type: "boolean"
      - name: "metadata"
        in: "query"
        description: "Additional information on the verification (notes, explanation)"
        required: true
        type: "string"
      responses:
        200:
          description: "The tool test JSON response."
          schema:
            type: "object"
            additionalProperties:
              type: "object"
        401:
          description: "Credentials not provided or incorrect."
          schema:
            $ref: "#/definitions/Error"
        404:
          description: "The tool test cannot be found to annotate."
          schema:
            $ref: "#/definitions/Error"
      security:
      - BEARER: []
  /api/ga4gh/v2/metadata:
    get:
      tags:
      - "GA4GH"
      summary: "Return some metadata that is useful for describing this registry"
      description: "Return some metadata that is useful for describing this registry"
      operationId: "metadataGet"
      produces:
      - "application/json"
      - "text/plain"
      parameters: []
      responses:
        200:
          description: "A Metadata object describing this service."
          schema:
            $ref: "#/definitions/Metadata"
  /api/ga4gh/v2/toolClasses:
    get:
      tags:
      - "GA4GH"
      summary: "List all tool types"
      description: "This endpoint returns all tool-classes available "
      operationId: "toolClassesGet"
      produces:
      - "application/json"
      - "text/plain"
      parameters: []
      responses:
        200:
          description: "A list of potential tool classes."
          schema:
            type: "array"
            items:
              $ref: "#/definitions/ToolClass"
  /api/ga4gh/v2/tools:
    get:
      tags:
      - "GA4GH"
      summary: "List all tools"
      description: "This endpoint returns all tools available or a filtered subset\
        \ using metadata query parameters. "
      operationId: "toolsGet"
      produces:
      - "application/json"
      - "text/plain"
      parameters:
      - name: "id"
        in: "query"
        description: "A unique identifier of the tool, scoped to this registry, for\
          \ example `123456`"
        required: false
        type: "string"
      - name: "alias"
        in: "query"
        description: "OPTIONAL for tool registries that support aliases. If provided\
          \ will only return entries with the given alias."
        required: false
        type: "string"
      - name: "registry"
        in: "query"
        description: "The image registry that contains the image."
        required: false
        type: "string"
      - name: "organization"
        in: "query"
        description: "The organization in the registry that published the image."
        required: false
        type: "string"
      - name: "name"
        in: "query"
        description: "The name of the image."
        required: false
        type: "string"
      - name: "toolname"
        in: "query"
        description: "The name of the tool."
        required: false
        type: "string"
      - name: "description"
        in: "query"
        description: "The description of the tool."
        required: false
        type: "string"
      - name: "author"
        in: "query"
        description: "The author of the tool (TODO a thought occurs, are we assuming\
          \ that the author of the CWL and the image are the same?)."
        required: false
        type: "string"
      - name: "checker"
        in: "query"
        description: "Return only checker workflows"
        required: false
        type: "boolean"
      - name: "offset"
        in: "query"
        description: "Start index of paging. Pagination results can be based on numbers\
          \ or other values chosen by the registry implementor (for example, SHA values).\
          \ If this exceeds the current result set return an empty set.  If not specified\
          \ in the request, this will start at the beginning of the results."
        required: false
        type: "string"
      - name: "limit"
        in: "query"
        description: "Amount of records to return in a given page."
        required: false
        type: "integer"
        default: 1000
        format: "int32"
      responses:
        200:
          description: "An array of Tools that match the filter."
          schema:
            type: "array"
            items:
              $ref: "#/definitions/Tool"
  /api/ga4gh/v2/tools/{id}:
    get:
      tags:
      - "GA4GH"
      summary: "List one specific tool, acts as an anchor for self references"
      description: "This endpoint returns one specific tool (which has ToolVersions\
        \ nested inside it)"
      operationId: "toolsIdGet"
      produces:
      - "application/json"
      - "text/plain"
      parameters:
      - name: "id"
        in: "path"
        description: "A unique identifier of the tool, scoped to this registry, for\
          \ example `123456`"
        required: true
        type: "string"
      responses:
        200:
          description: "A tool."
          schema:
            $ref: "#/definitions/Tool"
        404:
          description: "The tool can not be found."
          schema:
            $ref: "#/definitions/Error"
  /api/ga4gh/v2/tools/{id}/versions:
    get:
      tags:
      - "GA4GH"
      summary: "List versions of a tool"
      description: "Returns all versions of the specified tool"
      operationId: "toolsIdVersionsGet"
      produces:
      - "application/json"
      - "text/plain"
      parameters:
      - name: "id"
        in: "path"
        description: "A unique identifier of the tool, scoped to this registry, for\
          \ example `123456`"
        required: true
        type: "string"
      responses:
        200:
          description: "An array of tool versions"
          schema:
            type: "array"
            items:
              $ref: "#/definitions/ToolVersion"
  /api/ga4gh/v2/tools/{id}/versions/{version_id}:
    get:
      tags:
      - "GA4GH"
      summary: "List one specific tool version, acts as an anchor for self references"
      description: "This endpoint returns one specific tool version"
      operationId: "toolsIdVersionsVersionIdGet"
      produces:
      - "application/json"
      - "text/plain"
      parameters:
      - name: "id"
        in: "path"
        description: "A unique identifier of the tool, scoped to this registry, for\
          \ example `123456`"
        required: true
        type: "string"
      - name: "version_id"
        in: "path"
        description: "An identifier of the tool version, scoped to this registry,\
          \ for example `v1`"
        required: true
        type: "string"
      responses:
        200:
          description: "A tool version."
          schema:
            $ref: "#/definitions/ToolVersion"
        404:
          description: "The tool can not be found."
          schema:
            $ref: "#/definitions/Error"
  /api/ga4gh/v2/tools/{id}/versions/{version_id}/containerfile:
    get:
      tags:
      - "GA4GH"
      summary: "Get the container specification(s) for the specified image."
      description: "Returns the container specifications(s) for the specified image.\
        \ For example, a CWL CommandlineTool can be associated with one specification\
        \ for a container, a CWL Workflow can be associated with multiple specifications\
        \ for containers"
      operationId: "toolsIdVersionsVersionIdContainerfileGet"
      produces:
      - "application/json"
      - "text/plain"
      parameters:
      - name: "id"
        in: "path"
        description: "A unique identifier of the tool, scoped to this registry, for\
          \ example `123456`"
        required: true
        type: "string"
      - name: "version_id"
        in: "path"
        description: "An identifier of the tool version for this particular tool registry,\
          \ for example `v1`"
        required: true
        type: "string"
      responses:
        200:
          description: "The tool payload."
          schema:
            type: "array"
            items:
              $ref: "#/definitions/FileWrapper"
        404:
          description: "There are no container specifications for this tool"
          schema:
            $ref: "#/definitions/Error"
  /api/ga4gh/v2/tools/{id}/versions/{version_id}/{type}/descriptor:
    get:
      tags:
      - "GA4GH"
      summary: "Get the tool descriptor for the specified tool"
      description: "Returns the descriptor for the specified tool (examples include\
        \ CWL, WDL, or Nextflow documents)."
      operationId: "toolsIdVersionsVersionIdTypeDescriptorGet"
      produces:
      - "application/json"
      - "text/plain"
      parameters:
      - name: "type"
        in: "path"
        description: "The output type of the descriptor. If not specified, it is up\
          \ to the underlying implementation to determine which output type to return.\
          \ Plain types return the bare descriptor while the \"non-plain\" types return\
          \ a descriptor wrapped with metadata. Allowable values include \"CWL\",\
          \ \"WDL\", \"NFL\", \"PLAIN_CWL\", \"PLAIN_WDL\", \"PLAIN_NFL\"."
        required: true
        type: "string"
      - name: "id"
        in: "path"
        description: "A unique identifier of the tool, scoped to this registry, for\
          \ example `123456`"
        required: true
        type: "string"
      - name: "version_id"
        in: "path"
        description: "An identifier of the tool version, scoped to this registry,\
          \ for example `v1`"
        required: true
        type: "string"
      responses:
        200:
          description: "The tool descriptor."
          schema:
            $ref: "#/definitions/FileWrapper"
        404:
          description: "The tool descriptor can not be found."
          schema:
            $ref: "#/definitions/Error"
  /api/ga4gh/v2/tools/{id}/versions/{version_id}/{type}/descriptor/{relative_path}:
    get:
      tags:
      - "GA4GH"
      summary: "Get additional tool descriptor files relative to the main file"
      description: "Descriptors can often include imports that refer to additional\
        \ descriptors. This returns additional descriptors for the specified tool\
        \ in the same or other directories that can be reached as a relative path.\
        \ This endpoint can be useful for workflow engine implementations like cwltool\
        \ to programmatically download all the descriptors for a tool and run it.\
        \ This can optionally include other files described with FileWrappers such\
        \ as test parameters and containerfiles. "
      operationId: "toolsIdVersionsVersionIdTypeDescriptorRelativePathGet"
      produces:
      - "application/json"
      - "text/plain"
      parameters:
      - name: "type"
        in: "path"
        description: "The output type of the descriptor. If not specified, it is up\
          \ to the underlying implementation to determine which output type to return.\
          \ Plain types return the bare descriptor while the \"non-plain\" types return\
          \ a descriptor wrapped with metadata. Allowable values are \"CWL\", \"WDL\"\
          , \"NFL\", \"PLAIN_CWL\", \"PLAIN_WDL\", \"PLAIN_NFL\"."
        required: true
        type: "string"
      - name: "id"
        in: "path"
        description: "A unique identifier of the tool, scoped to this registry, for\
          \ example `123456`"
        required: true
        type: "string"
      - name: "version_id"
        in: "path"
        description: "An identifier of the tool version for this particular tool registry,\
          \ for example `v1`"
        required: true
        type: "string"
      - name: "relative_path"
        in: "path"
        description: "A relative path to the additional file (same directory or subdirectories),\
          \ for example 'foo.cwl' would return a 'foo.cwl' from the same directory\
          \ as the main descriptor. 'nestedDirectory/foo.cwl' would return the file\
          \  from a nested subdirectory.  Unencoded paths such 'sampleDirectory/foo.cwl'\
          \ should also be allowed"
        required: true
        type: "string"
        pattern: ".+"
      responses:
        200:
          description: "The tool descriptor."
          schema:
            $ref: "#/definitions/FileWrapper"
        404:
          description: "The tool can not be output in the specified type."
          schema:
            $ref: "#/definitions/Error"
  /api/ga4gh/v2/tools/{id}/versions/{version_id}/{type}/files:
    get:
      tags:
      - "GA4GH"
      summary: "Get a list of objects that contain the relative path and file type"
      description: "Get a list of objects that contain the relative path and file\
        \ type. The descriptors are intended for use with the /tools/{id}/versions/{version_id}/{type}/descriptor/{relative_path\
        \ : .+} endpoint."
      operationId: "toolsIdVersionsVersionIdTypeFilesGet"
      produces:
      - "application/json"
      - "text/plain"
      parameters:
      - name: "type"
        in: "path"
        description: "The output type of the descriptor. Examples of allowable values\
          \ are \"CWL\", \"WDL\", and \"NextFlow.\""
        required: true
        type: "string"
      - name: "id"
        in: "path"
        description: "A unique identifier of the tool, scoped to this registry, for\
          \ example `123456`"
        required: true
        type: "string"
      - name: "version_id"
        in: "path"
        description: "An identifier of the tool version for this particular tool registry,\
          \ for example `v1`"
        required: true
        type: "string"
      responses:
        200:
          description: "The array of File JSON responses."
          schema:
            type: "array"
            items:
              $ref: "#/definitions/ToolFile"
        404:
          description: "The tool can not be output in the specified type."
          schema:
            $ref: "#/definitions/Error"
  /api/ga4gh/v2/tools/{id}/versions/{version_id}/{type}/tests:
    get:
      tags:
      - "GA4GH"
      summary: "Get a list of test JSONs"
      description: "Get a list of test JSONs (these allow you to execute the tool\
        \ successfully) suitable for use with this descriptor type."
      operationId: "toolsIdVersionsVersionIdTypeTestsGet"
      produces:
      - "application/json"
      - "text/plain"
      parameters:
      - name: "type"
        in: "path"
        description: "The type of the underlying descriptor. Allowable values include\
          \ \"CWL\", \"WDL\", \"NFL\", \"PLAIN_CWL\", \"PLAIN_WDL\", \"PLAIN_NFL\"\
          . For example, \"CWL\" would return an list of ToolTests objects while \"\
          PLAIN_CWL\" would return a bare JSON list with the content of the tests. "
        required: true
        type: "string"
      - name: "id"
        in: "path"
        description: "A unique identifier of the tool, scoped to this registry, for\
          \ example `123456`"
        required: true
        type: "string"
      - name: "version_id"
        in: "path"
        description: "An identifier of the tool version for this particular tool registry,\
          \ for example `v1`"
        required: true
        type: "string"
      responses:
        200:
          description: "The tool test JSON response."
          schema:
            type: "array"
            items:
              $ref: "#/definitions/FileWrapper"
        404:
          description: "The tool can not be output in the specified type."
          schema:
            $ref: "#/definitions/Error"
  /auth/tokens/bitbucket.org:
    get:
      tags:
      - "tokens"
      summary: "Add a new bitbucket.org token, used by quay.io redirect."
      description: "This is used as part of the OAuth 2 web flow. Once a user has\
        \ approved permissions for CollaboratoryTheir browser will load the redirect\
        \ URI which should resolve here"
      operationId: "addBitbucketToken"
      produces:
      - "application/json"
      parameters:
      - name: "code"
        in: "query"
        required: false
        type: "string"
      responses:
        200:
          description: "successful operation"
          schema:
            $ref: "#/definitions/Token"
      security:
      - BEARER: []
  /auth/tokens/github:
    post:
      tags:
      - "tokens"
      summary: "Allow satellizer to post a new GitHub token to dockstore, used by\
        \ login, can create new users."
      description: "A post method is required by satellizer to send the GitHub token"
      operationId: "addToken"
      produces:
      - "application/json"
      parameters:
      - in: "body"
        name: "body"
        description: "code"
        required: false
        schema:
          type: "string"
      responses:
        200:
          description: "successful operation"
          schema:
            $ref: "#/definitions/Token"
      security:
      - BEARER: []
  /auth/tokens/github.com:
    get:
      tags:
      - "tokens"
      summary: "Add a new github.com token, used by accounts page."
      description: "This is used as part of the OAuth 2 web flow. Once a user has\
        \ approved permissions for CollaboratoryTheir browser will load the redirect\
        \ URI which should resolve here"
      operationId: "addGithubToken"
      produces:
      - "application/json"
      parameters:
      - name: "code"
        in: "query"
        required: false
        type: "string"
      responses:
        200:
          description: "successful operation"
          schema:
            $ref: "#/definitions/Token"
      security:
      - BEARER: []
  /auth/tokens/gitlab.com:
    get:
      tags:
      - "tokens"
      summary: "Add a new gitlab.com token."
      description: "This is used as part of the OAuth 2 web flow. Once a user has\
        \ approved permissions for CollaboratoryTheir browser will load the redirect\
        \ URI which should resolve here"
      operationId: "addGitlabToken"
      produces:
      - "application/json"
      parameters:
      - name: "code"
        in: "query"
        required: false
        type: "string"
      responses:
        200:
          description: "successful operation"
          schema:
            $ref: "#/definitions/Token"
      security:
      - BEARER: []
  /auth/tokens/google:
    post:
      tags:
      - "tokens"
      summary: "Allow satellizer to post a new Google token to Dockstore."
      description: "A post method is required by satellizer to send the Google token"
      operationId: "addGoogleToken"
      produces:
      - "application/json"
      parameters:
      - in: "body"
        name: "body"
        description: "code"
        required: false
        schema:
          type: "string"
      responses:
        200:
          description: "successful operation"
          schema:
            $ref: "#/definitions/Token"
      security:
      - BEARER: []
  /auth/tokens/orcid.org:
    post:
      tags:
      - "tokens"
      summary: "Add a new orcid.org token"
      description: "Using OAuth code from ORCID, request and store tokens from ORCID\
        \ API"
      operationId: "addOrcidToken"
      produces:
      - "application/json"
      parameters:
      - name: "code"
        in: "query"
        required: false
        type: "string"
      responses:
        200:
          description: "successful operation"
          schema:
            $ref: "#/definitions/Token"
      security:
      - BEARER: []
  /auth/tokens/quay.io:
    get:
      tags:
      - "tokens"
      summary: "Add a new quay IO token."
      description: "This is used as part of the OAuth 2 web flow. Once a user has\
        \ approved permissions for CollaboratoryTheir browser will load the redirect\
        \ URI which should resolve here"
      operationId: "addQuayToken"
      produces:
      - "application/json"
      parameters:
      - name: "access_token"
        in: "query"
        required: false
        type: "string"
      responses:
        200:
          description: "successful operation"
          schema:
            $ref: "#/definitions/Token"
      security:
      - BEARER: []
  /auth/tokens/zenodo.org:
    get:
      tags:
      - "tokens"
      summary: "Add a new zenodo.org token, used by accounts page."
      description: "This is used as part of the OAuth 2 web flow. Once a user has\
        \ approved permissions for CollaboratoryTheir browser will load the redirect\
        \ URI which should resolve here"
      operationId: "addZenodoToken"
      produces:
      - "application/json"
      parameters:
      - name: "code"
        in: "query"
        required: false
        type: "string"
      responses:
        200:
          description: "successful operation"
          schema:
            $ref: "#/definitions/Token"
      security:
      - BEARER: []
  /auth/tokens/{tokenId}:
    get:
      tags:
      - "tokens"
      summary: "Get a specific token by id."
      description: ""
      operationId: "listToken"
      produces:
      - "application/json"
      parameters:
      - name: "tokenId"
        in: "path"
        description: "ID of token to return"
        required: true
        type: "integer"
        format: "int64"
      responses:
        200:
          description: "successful operation"
          schema:
            $ref: "#/definitions/Token"
        400:
          description: "Invalid ID supplied"
        404:
          description: "Token not found"
      security:
      - BEARER: []
    delete:
      tags:
      - "tokens"
      summary: "Delete a token."
      description: ""
      operationId: "deleteToken"
      produces:
      - "application/json"
      parameters:
      - name: "tokenId"
        in: "path"
        description: "Token id to delete"
        required: true
        type: "integer"
        format: "int64"
      responses:
        400:
          description: "Invalid token value"
      security:
      - BEARER: []
  /containers/hostedEntry:
    post:
      tags:
      - "hosted"
      summary: "Create a hosted tool."
      description: ""
      operationId: "createHostedTool"
      produces:
      - "application/json"
      parameters:
      - name: "registry"
        in: "query"
        description: "The Docker registry (Tools only)"
        required: false
        type: "string"
      - name: "name"
        in: "query"
        description: "The repository name"
        required: true
        type: "string"
      - name: "descriptorType"
        in: "query"
        description: "The descriptor type (Workflows only)"
        required: false
        type: "string"
      - name: "namespace"
        in: "query"
        description: "The Docker namespace (Tools only)"
        required: false
        type: "string"
      - name: "entryName"
        in: "query"
        description: "Optional entry name (Tools only)"
        required: false
        type: "string"
      responses:
        200:
          description: "successful operation"
          schema:
            $ref: "#/definitions/DockstoreTool"
      security:
      - BEARER: []
  /containers/hostedEntry/{entryId}:
    delete:
      tags:
      - "hosted"
      summary: "Delete a revision of a hosted tool."
      description: ""
      operationId: "deleteHostedToolVersion"
      produces:
      - "application/json"
      parameters:
      - name: "entryId"
        in: "path"
        description: "Entry to modify."
        required: true
        type: "integer"
        format: "int64"
      - name: "version"
        in: "query"
        description: "version"
        required: true
        type: "string"
      responses:
        200:
          description: "successful operation"
          schema:
            $ref: "#/definitions/DockstoreTool"
      security:
      - BEARER: []
    patch:
      tags:
      - "hosted"
      summary: "Non-idempotent operation for creating new revisions of hosted tools."
      description: ""
      operationId: "editHostedTool"
      consumes:
      - "application/json"
      produces:
      - "application/json"
      parameters:
      - name: "entryId"
        in: "path"
        description: "Entry to modify."
        required: true
        type: "integer"
        format: "int64"
      - in: "body"
        name: "body"
        description: "Set of updated sourcefiles, add files by adding new files with\
          \ unknown paths, delete files by including them with emptied content"
        required: true
        schema:
          type: "array"
          items:
            $ref: "#/definitions/SourceFile"
      responses:
        200:
          description: "successful operation"
          schema:
            $ref: "#/definitions/DockstoreTool"
      security:
      - BEARER: []
  /containers/namespace/{namespace}/published:
    get:
      tags:
      - "containers"
      summary: "List all published tools belonging to the specified namespace."
      description: "NO authentication"
      operationId: "getPublishedContainersByNamespace"
      produces:
      - "application/json"
      parameters:
      - name: "namespace"
        in: "path"
        description: "namespace"
        required: true
        type: "string"
      responses:
        200:
          description: "successful operation"
          schema:
            type: "array"
            items:
              $ref: "#/definitions/DockstoreTool"
  /containers/path/tool/{repository}:
    get:
      tags:
      - "containers"
      summary: "Get a tool by the specific tool path"
      description: "Requires full path (including tool name if applicable)."
      operationId: "getContainerByToolPath"
      produces:
      - "application/json"
      parameters:
      - name: "repository"
        in: "path"
        description: "repository path"
        required: true
        type: "string"
      - name: "include"
        in: "query"
        description: "Comma-delimited list of fields to include: validations"
        required: false
        type: "string"
      responses:
        200:
          description: "successful operation"
          schema:
            $ref: "#/definitions/DockstoreTool"
      security:
      - BEARER: []
  /containers/path/tool/{repository}/published:
    get:
      tags:
      - "containers"
      summary: "Get a published tool by the specific tool path."
      description: "Requires full path (including tool name if applicable)."
      operationId: "getPublishedContainerByToolPath"
      produces:
      - "application/json"
      parameters:
      - name: "repository"
        in: "path"
        description: "repository path"
        required: true
        type: "string"
      - name: "include"
        in: "query"
        description: "Comma-delimited list of fields to include: validations"
        required: false
        type: "string"
      responses:
        200:
          description: "successful operation"
          schema:
            $ref: "#/definitions/DockstoreTool"
  /containers/path/{containerId}/tags:
    get:
      tags:
      - "containertags"
      summary: "Get tags for a tool by id."
      description: ""
      operationId: "getTagsByPath"
      produces:
      - "application/json"
      parameters:
      - name: "containerId"
        in: "path"
        description: "Tool to modify."
        required: true
        type: "integer"
        format: "int64"
      responses:
        200:
          description: "successful operation"
          schema:
            type: "array"
            items:
              $ref: "#/definitions/Tag"
            uniqueItems: true
      security:
      - BEARER: []
  /containers/path/{repository}:
    get:
      tags:
      - "containers"
      summary: "Get a list of tools by path."
      description: "Does not require tool name."
      operationId: "getContainerByPath"
      produces:
      - "application/json"
      parameters:
      - name: "repository"
        in: "path"
        description: "repository path"
        required: true
        type: "string"
      responses:
        200:
          description: "successful operation"
          schema:
            type: "array"
            items:
              $ref: "#/definitions/DockstoreTool"
      security:
      - BEARER: []
  /containers/path/{repository}/published:
    get:
      tags:
      - "containers"
      summary: "Get a list of published tools by path."
      description: "NO authentication"
      operationId: "getPublishedContainerByPath"
      produces:
      - "application/json"
      parameters:
      - name: "repository"
        in: "path"
        description: "repository path"
        required: true
        type: "string"
      responses:
        200:
          description: "successful operation"
          schema:
            $ref: "#/definitions/DockstoreTool"
  /containers/published:
    get:
      tags:
      - "containers"
      summary: "List all published tools."
      description: "NO authentication"
      operationId: "allPublishedContainers"
      produces:
      - "application/json"
      parameters:
      - name: "offset"
        in: "query"
        description: "Start index of paging. Pagination results can be based on numbers\
          \ or other values chosen by the registry implementor (for example, SHA values).\
          \ If this exceeds the current result set return an empty set.  If not specified\
          \ in the request, this will start at the beginning of the results."
        required: false
        type: "string"
      - name: "limit"
        in: "query"
        description: "Amount of records to return in a given page, limited to 100"
        required: false
        type: "integer"
        default: 100
        maximum: 100
        minimum: 1
        format: "int32"
      - name: "filter"
        in: "query"
        description: "Filter, this is a search string that filters the results."
        required: false
        type: "string"
      - name: "sortCol"
        in: "query"
        description: "Sort column"
        required: false
        type: "string"
        default: "stars"
      - name: "sortOrder"
        in: "query"
        description: "Sort order"
        required: false
        type: "string"
        default: "desc"
        enum:
        - "asc"
        - "desc"
      responses:
        200:
          description: "successful operation"
          schema:
            type: "array"
            items:
              $ref: "#/definitions/DockstoreTool"
  /containers/published/{containerId}:
    get:
      tags:
      - "containers"
      summary: "Get a published tool."
      description: "NO authentication"
      operationId: "getPublishedContainer"
      produces:
      - "application/json"
      parameters:
      - name: "containerId"
        in: "path"
        description: "Tool ID"
        required: true
        type: "integer"
        format: "int64"
      - name: "include"
        in: "query"
        description: "Comma-delimited list of fields to include: validations"
        required: false
        type: "string"
      responses:
        200:
          description: "successful operation"
          schema:
            $ref: "#/definitions/DockstoreTool"
  /containers/registerManual:
    post:
      tags:
      - "containers"
      summary: "Register a tool manually, along with tags."
      description: ""
      operationId: "registerManual"
      produces:
      - "application/json"
      parameters:
      - in: "body"
        name: "body"
        description: "Tool to be registered"
        required: true
        schema:
          $ref: "#/definitions/DockstoreTool"
      responses:
        200:
          description: "successful operation"
          schema:
            $ref: "#/definitions/DockstoreTool"
      security:
      - BEARER: []
  /containers/schema/{containerId}/published:
    get:
      tags:
      - "containers"
      summary: "Get a published tool's schema by ID."
      description: "NO authentication"
      operationId: "getPublishedContainerSchema"
      produces:
      - "application/json"
      parameters:
      - name: "containerId"
        in: "path"
        description: "Tool ID"
        required: true
        type: "integer"
        format: "int64"
      responses:
        200:
          description: "successful operation"
          schema:
            type: "array"
            items:
              type: "array"
              items:
                type: "object"
  /containers/{alias}/aliases:
    get:
      tags:
      - "containers"
      summary: "Retrieves a tool by alias."
      description: "Does not require authentication for published tools, authentication\
        \ can be provided for restricted tools"
      operationId: "getToolByAlias"
      produces:
      - "application/json"
      parameters:
      - name: "alias"
        in: "path"
        description: "Alias"
        required: true
        type: "string"
      responses:
        200:
          description: "successful operation"
          schema:
            $ref: "#/definitions/DockstoreTool"
      security:
      - BEARER: []
  /containers/{containerId}:
    get:
      tags:
      - "containers"
      summary: "Retrieve a tool."
      description: "This is one of the few endpoints that returns the user object\
        \ with populated properties (minus the userProfiles property)"
      operationId: "getContainer"
      produces:
      - "application/json"
      parameters:
      - name: "containerId"
        in: "path"
        description: "Tool ID"
        required: true
        type: "integer"
        format: "int64"
      - name: "include"
        in: "query"
        description: "Comma-delimited list of fields to include: validations"
        required: false
        type: "string"
      responses:
        200:
          description: "successful operation"
          schema:
            $ref: "#/definitions/DockstoreTool"
      security:
      - BEARER: []
    put:
      tags:
      - "containers"
      summary: "Update the tool with the given tool."
      description: "Updates default descriptor paths, default Docker paths, default\
        \ test parameter paths, git url, and default version. Also updates tool maintainer\
        \ email, and private access for manual tools."
      operationId: "updateContainer"
      produces:
      - "application/json"
      parameters:
      - name: "containerId"
        in: "path"
        description: "Tool to modify."
        required: true
        type: "integer"
        format: "int64"
      - in: "body"
        name: "body"
        description: "Tool with updated information"
        required: true
        schema:
          $ref: "#/definitions/DockstoreTool"
      responses:
        200:
          description: "successful operation"
          schema:
            $ref: "#/definitions/DockstoreTool"
      security:
      - BEARER: []
    delete:
      tags:
      - "containers"
      summary: "Delete a tool."
      description: ""
      operationId: "deleteContainer"
      produces:
      - "application/json"
      parameters:
      - name: "containerId"
        in: "path"
        description: "Tool id to delete"
        required: true
        type: "integer"
        format: "int64"
      responses:
        400:
          description: "Invalid "
      security:
      - BEARER: []
  /containers/{containerId}/descriptor/{relative-path}:
    get:
      tags:
      - "containers"
      summary: "Get the corresponding descriptor file."
      description: "Does not require authentication for published tools, authentication\
        \ can be provided for restricted tools"
      operationId: "secondaryDescriptorPath"
      produces:
      - "application/json"
      parameters:
      - name: "containerId"
        in: "path"
        description: "Tool id"
        required: true
        type: "integer"
        format: "int64"
      - name: "tag"
        in: "query"
        required: false
        type: "string"
      - name: "relative-path"
        in: "path"
        required: true
        type: "string"
      - name: "language"
        in: "query"
        required: false
        type: "string"
      responses:
        200:
          description: "successful operation"
          schema:
            $ref: "#/definitions/SourceFile"
      security:
      - BEARER: []
  /containers/{containerId}/dockerfile:
    get:
      tags:
      - "containers"
      summary: "Get the corresponding Dockerfile."
      description: "Does not require authentication for published tools, authentication\
        \ can be provided for restricted tools"
      operationId: "dockerfile"
      produces:
      - "application/json"
      parameters:
      - name: "containerId"
        in: "path"
        description: "Tool id"
        required: true
        type: "integer"
        format: "int64"
      - name: "tag"
        in: "query"
        required: false
        type: "string"
      responses:
        200:
          description: "successful operation"
          schema:
            $ref: "#/definitions/SourceFile"
      security:
      - BEARER: []
  /containers/{containerId}/labels:
    put:
      tags:
      - "containers"
      summary: "Update the labels linked to a tool."
      description: "Labels are alphanumerical (case-insensitive and may contain internal\
        \ hyphens), given in a comma-delimited list."
      operationId: "updateLabels"
      produces:
      - "application/json"
      parameters:
      - name: "containerId"
        in: "path"
        description: "Tool to modify."
        required: true
        type: "integer"
        format: "int64"
      - name: "labels"
        in: "query"
        description: "Comma-delimited list of labels."
        required: true
        type: "string"
      - in: "body"
        name: "body"
        description: "This is here to appease Swagger. It requires PUT methods to\
          \ have a body, even if it is empty. Please leave it empty."
        required: false
        schema:
          type: "string"
      responses:
        200:
          description: "successful operation"
          schema:
            $ref: "#/definitions/DockstoreTool"
      security:
      - BEARER: []
  /containers/{containerId}/primaryDescriptor:
    get:
      tags:
      - "containers"
      summary: "Get the primary descriptor file."
      description: "Does not require authentication for published tools, authentication\
        \ can be provided for restricted tools"
      operationId: "primaryDescriptor"
      produces:
      - "application/json"
      parameters:
      - name: "containerId"
        in: "path"
        description: "Tool id"
        required: true
        type: "integer"
        format: "int64"
      - name: "tag"
        in: "query"
        required: false
        type: "string"
      - name: "language"
        in: "query"
        required: false
        type: "string"
      responses:
        200:
          description: "successful operation"
          schema:
            $ref: "#/definitions/SourceFile"
      security:
      - BEARER: []
  /containers/{containerId}/publish:
    post:
      tags:
      - "containers"
      summary: "Publish or unpublish a tool."
      description: ""
      operationId: "publish"
      produces:
      - "application/json"
      parameters:
      - name: "containerId"
        in: "path"
        description: "Tool id to publish"
        required: true
        type: "integer"
        format: "int64"
      - in: "body"
        name: "body"
        description: "PublishRequest to refresh the list of repos for a user"
        required: true
        schema:
          $ref: "#/definitions/PublishRequest"
      responses:
        200:
          description: "successful operation"
          schema:
            $ref: "#/definitions/DockstoreTool"
      security:
      - BEARER: []
  /containers/{containerId}/refresh:
    get:
      tags:
      - "containers"
      summary: "Refresh one particular tool."
      description: ""
      operationId: "refresh"
      produces:
      - "application/json"
      parameters:
      - name: "containerId"
        in: "path"
        description: "Tool ID"
        required: true
        type: "integer"
        format: "int64"
      responses:
        200:
          description: "successful operation"
          schema:
            $ref: "#/definitions/DockstoreTool"
      security:
      - BEARER: []
  /containers/{containerId}/requestDOI/{tagId}:
    post:
      tags:
      - "containertags"
      summary: "Request a DOI for this version of a tool."
      description: ""
      operationId: "requestDOIForToolTag"
      produces:
      - "application/json"
      parameters:
      - name: "containerId"
        in: "path"
        description: "Tool to modify."
        required: true
        type: "integer"
        format: "int64"
      - name: "tagId"
        in: "path"
        description: "Tag to request DOI."
        required: true
        type: "integer"
        format: "int64"
      responses:
        200:
          description: "successful operation"
          schema:
            type: "array"
            items:
              $ref: "#/definitions/Tag"
      security:
      - BEARER: []
  /containers/{containerId}/secondaryDescriptors:
    get:
      tags:
      - "containers"
      summary: "Get a list of secondary descriptor files."
      description: "Does not require authentication for published tools, authentication\
        \ can be provided for restricted tools"
      operationId: "secondaryDescriptors"
      produces:
      - "application/json"
      parameters:
      - name: "containerId"
        in: "path"
        description: "Tool id"
        required: true
        type: "integer"
        format: "int64"
      - name: "tag"
        in: "query"
        required: false
        type: "string"
      - name: "language"
        in: "query"
        required: false
        type: "string"
      responses:
        200:
          description: "successful operation"
          schema:
            type: "array"
            items:
              $ref: "#/definitions/SourceFile"
      security:
      - BEARER: []
  /containers/{containerId}/star:
    put:
      tags:
      - "containers"
      summary: "Star a tool."
      description: ""
      operationId: "starEntry"
      produces:
      - "application/json"
      parameters:
      - name: "containerId"
        in: "path"
        description: "Tool to star."
        required: true
        type: "integer"
        format: "int64"
      - in: "body"
        name: "body"
        description: "StarRequest to star a repo for a user"
        required: true
        schema:
          $ref: "#/definitions/StarRequest"
      responses:
        default:
          description: "successful operation"
      security:
      - BEARER: []
  /containers/{containerId}/starredUsers:
    get:
      tags:
      - "containers"
      summary: "Returns list of users who starred a tool."
      description: ""
      operationId: "getStarredUsers"
      produces:
      - "application/json"
      parameters:
      - name: "containerId"
        in: "path"
        description: "Tool to grab starred users for."
        required: true
        type: "integer"
        format: "int64"
      responses:
        200:
          description: "successful operation"
          schema:
            type: "array"
            items:
              $ref: "#/definitions/User"
  /containers/{containerId}/tags:
    post:
      tags:
      - "containertags"
      summary: "Add new tags linked to a tool."
      description: ""
      operationId: "addTags"
      produces:
      - "application/json"
      parameters:
      - name: "containerId"
        in: "path"
        description: "Tool to modify."
        required: true
        type: "integer"
        format: "int64"
      - in: "body"
        name: "body"
        description: "List of new tags"
        required: true
        schema:
          type: "array"
          items:
            $ref: "#/definitions/Tag"
      responses:
        200:
          description: "successful operation"
          schema:
            type: "array"
            items:
              $ref: "#/definitions/Tag"
      security:
      - BEARER: []
    put:
      tags:
      - "containertags"
      summary: "Update the tags linked to a tool."
      description: ""
      operationId: "updateTags"
      produces:
      - "application/json"
      parameters:
      - name: "containerId"
        in: "path"
        description: "Tool to modify."
        required: true
        type: "integer"
        format: "int64"
      - in: "body"
        name: "body"
        description: "List of modified tags"
        required: true
        schema:
          type: "array"
          items:
            $ref: "#/definitions/Tag"
      responses:
        200:
          description: "successful operation"
          schema:
            type: "array"
            items:
              $ref: "#/definitions/Tag"
      security:
      - BEARER: []
  /containers/{containerId}/tags/{tagId}:
    delete:
      tags:
      - "containertags"
      summary: "Delete tag linked to a tool."
      description: ""
      operationId: "deleteTags"
      produces:
      - "application/json"
      parameters:
      - name: "containerId"
        in: "path"
        description: "Tool to modify."
        required: true
        type: "integer"
        format: "int64"
      - name: "tagId"
        in: "path"
        description: "Tag to delete"
        required: true
        type: "integer"
        format: "int64"
      responses:
        default:
          description: "successful operation"
      security:
      - BEARER: []
  /containers/{containerId}/testParameterFiles:
    get:
      tags:
      - "containers"
      summary: "Get the corresponding test parameter files."
      description: "Does not require authentication for published tools, authentication\
        \ can be provided for restricted tools"
      operationId: "getTestParameterFiles"
      produces:
      - "application/json"
      parameters:
      - name: "containerId"
        in: "path"
        description: "Tool id"
        required: true
        type: "integer"
        format: "int64"
      - name: "tag"
        in: "query"
        required: false
        type: "string"
      - name: "descriptorType"
        in: "query"
        description: "Descriptor Type"
        required: true
        type: "string"
        enum:
        - "CWL"
        - "WDL"
        - "NFL"
      responses:
        200:
          description: "successful operation"
          schema:
            type: "array"
            items:
              $ref: "#/definitions/SourceFile"
      security:
      - BEARER: []
    put:
      tags:
      - "containers"
      summary: "Add test parameter files to a tag."
      description: ""
      operationId: "addTestParameterFiles"
      produces:
      - "application/json"
      parameters:
      - name: "containerId"
        in: "path"
        description: "Tool to modify."
        required: true
        type: "integer"
        format: "int64"
      - name: "testParameterPaths"
        in: "query"
        description: "List of paths."
        required: true
        type: "array"
        items:
          type: "string"
        collectionFormat: "multi"
      - in: "body"
        name: "body"
        description: "This is here to appease Swagger. It requires PUT methods to\
          \ have a body, even if it is empty. Please leave it empty."
        required: false
        schema:
          type: "string"
      - name: "tagName"
        in: "query"
        required: false
        type: "string"
      - name: "descriptorType"
        in: "query"
        description: "Descriptor Type"
        required: true
        type: "string"
        enum:
        - "CWL"
        - "WDL"
      responses:
        200:
          description: "successful operation"
          schema:
            type: "array"
            items:
              $ref: "#/definitions/SourceFile"
            uniqueItems: true
      security:
      - BEARER: []
    delete:
      tags:
      - "containers"
      summary: "Delete test parameter files to a tag."
      description: ""
      operationId: "deleteTestParameterFiles"
      produces:
      - "application/json"
      parameters:
      - name: "containerId"
        in: "path"
        description: "Tool to modify."
        required: true
        type: "integer"
        format: "int64"
      - name: "testParameterPaths"
        in: "query"
        description: "List of paths."
        required: true
        type: "array"
        items:
          type: "string"
        collectionFormat: "multi"
      - name: "tagName"
        in: "query"
        required: false
        type: "string"
      - name: "descriptorType"
        in: "query"
        description: "Descriptor Type"
        required: true
        type: "string"
        enum:
        - "CWL"
        - "WDL"
      responses:
        200:
          description: "successful operation"
          schema:
            type: "array"
            items:
              $ref: "#/definitions/SourceFile"
            uniqueItems: true
      security:
      - BEARER: []
  /containers/{containerId}/updateTagPaths:
    put:
      tags:
      - "containers"
      summary: "Change the tool paths."
      description: "Resets the descriptor paths and dockerfile path of all versions\
        \ to match the default paths from the tool object passed."
      operationId: "updateTagContainerPath"
      produces:
      - "application/json"
      parameters:
      - name: "containerId"
        in: "path"
        description: "Tool to modify."
        required: true
        type: "integer"
        format: "int64"
      - in: "body"
        name: "body"
        description: "Tool with updated information"
        required: true
        schema:
          $ref: "#/definitions/DockstoreTool"
      responses:
        200:
          description: "successful operation"
          schema:
            $ref: "#/definitions/DockstoreTool"
      security:
      - BEARER: []
  /containers/{containerId}/users:
    get:
      tags:
      - "containers"
      summary: "Get users of a tool."
      description: ""
      operationId: "getUsers"
      produces:
      - "application/json"
      parameters:
      - name: "containerId"
        in: "path"
        description: "Tool ID"
        required: true
        type: "integer"
        format: "int64"
      responses:
        200:
          description: "successful operation"
          schema:
            type: "array"
            items:
              $ref: "#/definitions/User"
      security:
      - BEARER: []
  /containers/{toolId}/defaultVersion:
    put:
      tags:
      - "containers"
      summary: "Update the default version of the given tool."
      description: ""
      operationId: "updateToolDefaultVersion"
      produces:
      - "application/json"
      parameters:
      - name: "toolId"
        in: "path"
        description: "Tool to modify."
        required: true
        type: "integer"
        format: "int64"
      - in: "body"
        name: "body"
        description: "Tag name to set as default."
        required: true
        schema:
          type: "string"
      responses:
        200:
          description: "successful operation"
          schema:
            $ref: "#/definitions/DockstoreTool"
      security:
      - BEARER: []
  /containers/{toolId}/zip/{tagId}:
    get:
      tags:
      - "containers"
      summary: "Download a ZIP file of a tool and all associated files."
      description: ""
      operationId: "getToolZip"
      produces:
      - "application/zip"
      parameters:
      - name: "toolId"
        in: "path"
        description: "toolId"
        required: true
        type: "integer"
        format: "int64"
      - name: "tagId"
        in: "path"
        description: "tagId"
        required: true
        type: "integer"
        format: "int64"
      responses:
        default:
          description: "successful operation"
      security:
      - BEARER: []
  /curation/notifications:
    get:
      tags:
      - "curation"
      summary: "Return all active notifications"
      description: "NO Authentication"
      operationId: "getActiveNotifications"
      produces:
      - "application/json"
      parameters: []
      responses:
        200:
          description: "successful operation"
          schema:
            type: "array"
            items:
              $ref: "#/definitions/Notification"
    post:
      tags:
      - "curation"
      summary: "Create a notification"
      description: "Curator/admin only"
      operationId: "createNotification"
      consumes:
      - "application/json"
      produces:
      - "application/json"
      parameters:
      - in: "body"
        name: "body"
        description: "Notification to create"
        required: true
        schema:
          $ref: "#/definitions/Notification"
      responses:
        200:
          description: "successful operation"
          schema:
            $ref: "#/definitions/Notification"
      security:
      - BEARER: []
  /curation/notifications/{id}:
    get:
      tags:
      - "curation"
      summary: "Return the notification with given id"
      description: "NO Authentication"
      operationId: "getNotification"
      produces:
      - "application/json"
      parameters:
      - name: "id"
        in: "path"
        required: true
        type: "integer"
        format: "int64"
      responses:
        200:
          description: "successful operation"
          schema:
            type: "array"
            items:
              $ref: "#/definitions/Notification"
    put:
      tags:
      - "curation"
      summary: "Update a notification"
      description: "Curator/admin only"
      operationId: "updateNotification"
      produces:
      - "application/json"
      parameters:
      - name: "id"
        in: "path"
        description: "Notification to update"
        required: true
        type: "integer"
        format: "int64"
      - in: "body"
        name: "body"
        description: "Updated version of notification"
        required: true
        schema:
          $ref: "#/definitions/Notification"
      responses:
        200:
          description: "successful operation"
          schema:
            $ref: "#/definitions/Notification"
      security:
      - BEARER: []
    delete:
      tags:
      - "curation"
      summary: "Delete a notification"
      description: "Curator/admin only"
      operationId: "deleteNotification"
      produces:
      - "application/json"
      parameters:
      - name: "id"
        in: "path"
        description: "Notification to delete"
        required: true
        type: "integer"
        format: "int64"
      responses:
        default:
          description: "successful operation"
      security:
      - BEARER: []
  /entries/{id}/aliases:
    post:
      tags:
      - "entries"
      summary: "Add aliases linked to a entry in Dockstore."
      description: "Aliases are alphanumerical (case-insensitive and may contain internal\
        \ hyphens), given in a comma-delimited list."
      operationId: "addAliases"
      produces:
      - "application/json"
      parameters:
      - name: "id"
        in: "path"
        description: "Entry to modify."
        required: true
        type: "integer"
        format: "int64"
      - name: "aliases"
        in: "query"
        description: "Comma-delimited list of aliases."
        required: true
        type: "string"
      responses:
        200:
          description: "successful operation"
          schema:
            $ref: "#/definitions/Entry"
      security:
      - BEARER: []
  /entries/{id}/collections:
    get:
      tags:
      - "entries"
      summary: "Get the collections and organizations that contain the published entry"
      description: "Entry must be published"
      operationId: "entryCollections"
      produces:
      - "application/json"
      parameters:
      - name: "id"
        in: "path"
        description: "id"
        required: true
        type: "integer"
        format: "int64"
      responses:
        200:
          description: "successful operation"
          schema:
            type: "array"
            items:
              $ref: "#/definitions/CollectionOrganization"
  /entries/{id}/topic:
    post:
      tags:
      - "entries"
      summary: "Create a discourse topic for an entry."
      description: ""
      operationId: "setDiscourseTopic"
      produces:
      - "application/json"
      parameters:
      - name: "id"
        in: "path"
        description: "The id of the entry to add a topic to."
        required: true
        type: "integer"
        format: "int64"
      responses:
        200:
          description: "successful operation"
          schema:
            $ref: "#/definitions/Entry"
      security:
      - BEARER: []
  /events:
    get:
      tags:
      - "events"
      summary: "Get events based on filters."
      description: "Optional authentication."
      operationId: "getEvents"
      produces:
      - "application/json"
      parameters:
      - name: "event_search_type"
        in: "query"
        required: false
        type: "string"
        enum:
        - "STARRED_ENTRIES"
        - "STARRED_ORGANIZATION"
        - "ALL_STARRED"
      - name: "limit"
        in: "query"
        required: false
        type: "integer"
        default: 10
        maximum: 100
        minimum: 1
        format: "int32"
      - name: "offset"
        in: "query"
        required: false
        type: "integer"
        default: 0
        format: "int32"
      responses:
        200:
          description: "successful operation"
          schema:
            type: "array"
            items:
              $ref: "#/definitions/Event"
      security:
      - BEARER: []
  /lambdaEvents/{organization}:
    get:
      tags:
      - "lambdaEvents"
      summary: "See OpenApi for details"
      description: ""
      operationId: "getLambdaEventsByOrganization"
      produces:
      - "application/json"
      parameters:
      - name: "organization"
        in: "path"
        description: "organization"
        required: true
        type: "string"
      - name: "offset"
        in: "query"
        description: "Start index of paging. Pagination results can be based on numbers\
          \ or other values chosen by the registry implementor (for example, SHA values).\
          \ If this exceeds the current result set return an empty set.  If not specified\
          \ in the request, this will start at the beginning of the results."
        required: false
        type: "string"
        default: "0"
      - name: "limit"
        in: "query"
        description: "Amount of records to return in a given page, limited to 100"
        required: false
        type: "integer"
        default: 100
        maximum: 100
        minimum: 1
        format: "int32"
      responses:
        200:
          description: "successful operation"
          schema:
            type: "array"
            items:
              $ref: "#/definitions/LambdaEvent"
  /metadata/config.json:
    get:
      tags:
      - "metadata"
      summary: "Configuration for UI clients of the API"
      description: "NO authentication"
      operationId: "getConfig"
      produces:
      - "application/json"
      parameters: []
      responses:
        200:
          description: "successful operation"
          schema:
            $ref: "#/definitions/Config"
  /metadata/descriptorLanguageList:
    get:
      tags:
      - "metadata"
      summary: "Get the list of descriptor languages supported on Dockstore."
      description: "NO authentication"
      operationId: "getDescriptorLanguages"
      produces:
      - "application/json"
      parameters: []
      responses:
        200:
          description: "successful operation"
          schema:
            type: "array"
            items:
              $ref: "#/definitions/DescriptorLanguageBean"
  /metadata/dockerRegistryList:
    get:
      tags:
      - "metadata"
      summary: "Get the list of docker registries supported on Dockstore."
      description: "NO authentication"
      operationId: "getDockerRegistries"
      produces:
      - "application/json"
      parameters: []
      responses:
        200:
          description: "successful operation"
          schema:
            type: "array"
            items:
              $ref: "#/definitions/RegistryBean"
  /metadata/elasticSearch:
    get:
      tags:
      - "metadata"
      summary: "Successful response if elastic search is up and running."
      description: "NO authentication"
      operationId: "checkElasticSearch"
      produces:
      - "text/html"
      - "text/xml"
      parameters: []
      responses:
        default:
          description: "successful operation"
  /metadata/okHttpCachePerformance:
    get:
      tags:
      - "metadata"
      summary: "Get measures of cache performance."
      description: "NO authentication"
      operationId: "getCachePerformance"
      produces:
      - "application/json"
      parameters: []
      responses:
        200:
          description: "successful operation"
          schema:
            type: "object"
            additionalProperties:
              type: "object"
  /metadata/rss:
    get:
      tags:
      - "metadata"
      summary: "List all published tools and workflows in creation order."
      description: "NO authentication"
      operationId: "rssFeed"
      produces:
      - "text/xml"
      parameters: []
      responses:
        200:
          description: "successful operation"
          schema:
            type: "string"
  /metadata/runner_dependencies:
    get:
      tags:
      - "metadata"
      summary: "Returns the file containing runner dependencies."
      description: ""
      operationId: "getRunnerDependencies"
      produces:
      - "text/plain"
      - "application/json"
      parameters:
      - name: "client_version"
        in: "query"
        description: "The Dockstore client version"
        required: false
        type: "string"
      - name: "python_version"
        in: "query"
        description: "Python version, only relevant for the cwltool runner"
        required: false
        type: "string"
        default: "3"
      - name: "runner"
        in: "query"
        description: "The tool runner"
        required: false
        type: "string"
        default: "cwltool"
        enum:
        - "cwltool"
      - name: "output"
        in: "query"
        description: "Response type"
        required: false
        type: "string"
        default: "text"
        enum:
        - "json"
        - "text"
      responses:
        200:
          description: "successful operation"
          schema:
            type: "string"
  /metadata/sitemap:
    get:
      tags:
      - "metadata"
      summary: "List all available workflow, tool, organization, and collection paths."
      description: "List all available workflow, tool, organization, and collection\
        \ paths. Available means published for tools/workflows, and approved for organizations\
        \ and their respective collections."
      operationId: "sitemap"
      produces:
      - "text/html"
      - "text/xml"
      parameters: []
      responses:
        200:
          description: "successful operation"
          schema:
            type: "string"
  /metadata/sourceControlList:
    get:
      tags:
      - "metadata"
      summary: "Get the list of source controls supported on Dockstore."
      description: "NO authentication"
      operationId: "getSourceControlList"
      produces:
      - "application/json"
      parameters: []
      responses:
        200:
          description: "successful operation"
          schema:
            type: "array"
            items:
              $ref: "#/definitions/SourceControlBean"
  /organizations:
    get:
      tags:
      - "organizations"
      summary: "List all available organizations."
      description: "NO Authentication"
      operationId: "getApprovedOrganizations"
      produces:
      - "application/json"
      parameters: []
      responses:
        200:
          description: "successful operation"
          schema:
            type: "array"
            items:
              $ref: "#/definitions/Organization"
    post:
      tags:
      - "organizations"
      summary: "Create an organization."
      description: "Organization requires approval by an admin before being made public."
      operationId: "createOrganization"
      consumes:
      - "application/json"
      produces:
      - "application/json"
      parameters:
      - in: "body"
        name: "body"
        description: "Organization to register."
        required: true
        schema:
          $ref: "#/definitions/Organization"
      responses:
        200:
          description: "successful operation"
          schema:
            $ref: "#/definitions/Organization"
      security:
      - BEARER: []
  /organizations/all:
    get:
      tags:
      - "organizations"
      summary: "List all organizations."
      description: "Admin/curator only"
      operationId: "getAllOrganizations"
      produces:
      - "application/json"
      parameters:
      - name: "type"
        in: "query"
        description: "Filter to apply to organizations."
        required: true
        type: "string"
        enum:
        - "all"
        - "pending"
        - "rejected"
        - "approved"
      responses:
        200:
          description: "successful operation"
          schema:
            type: "array"
            items:
              $ref: "#/definitions/Organization"
      security:
      - BEARER: []
  /organizations/collections/{alias}/aliases:
    get:
      tags:
      - "organizations"
      summary: "Retrieve a collection by alias."
      description: ""
      operationId: "getCollectionByAlias"
      produces:
      - "application/json"
      parameters:
      - name: "alias"
        in: "path"
        description: "Alias of the collection"
        required: true
        type: "string"
      responses:
        200:
          description: "successful operation"
          schema:
            $ref: "#/definitions/Collection"
  /organizations/collections/{collectionId}/aliases:
    post:
      tags:
      - "organizations"
      summary: "Add aliases linked to a collection in Dockstore."
      description: "Aliases are alphanumerical (case-insensitive and may contain internal\
        \ hyphens), given in a comma-delimited list."
      operationId: "addCollectionAliases"
      produces:
      - "application/json"
      parameters:
      - name: "collectionId"
        in: "path"
        description: "Collection to modify."
        required: true
        type: "integer"
        format: "int64"
      - name: "aliases"
        in: "query"
        description: "Comma-delimited list of aliases."
        required: true
        type: "string"
      responses:
        200:
          description: "successful operation"
          schema:
            $ref: "#/definitions/Collection"
      security:
      - BEARER: []
  /organizations/name/{name}:
    get:
      tags:
      - "organizations"
      summary: "Retrieve an organization by name."
      description: "Does not require authentication for approved organizations, authentication\
        \ can be provided for unapproved organizations"
      operationId: "getOrganizationByName"
      produces:
      - "application/json"
      parameters:
      - name: "name"
        in: "path"
        description: "Organization name."
        required: true
        type: "string"
      responses:
        200:
          description: "successful operation"
          schema:
            $ref: "#/definitions/Organization"
      security:
      - BEARER: []
  /organizations/{alias}/aliases:
    get:
      tags:
      - "organizations"
      summary: "Retrieve an organization by alias."
      description: ""
      operationId: "getOrganizationByAlias"
      produces:
      - "application/json"
      parameters:
      - name: "alias"
        in: "path"
        description: "Alias."
        required: true
        type: "string"
      responses:
        200:
          description: "successful operation"
          schema:
            $ref: "#/definitions/Organization"
  /organizations/{organizationId}:
    get:
      tags:
      - "organizations"
      summary: "Retrieve an organization by ID."
      description: "Does not require authentication for approved organizations, authentication\
        \ can be provided for unapproved organizations"
      operationId: "getOrganizationById"
      produces:
      - "application/json"
      parameters:
      - name: "organizationId"
        in: "path"
        description: "Organization ID."
        required: true
        type: "integer"
        format: "int64"
      responses:
        200:
          description: "successful operation"
          schema:
            $ref: "#/definitions/Organization"
      security:
      - BEARER: []
    put:
      tags:
      - "organizations"
      summary: "Update an organization."
      description: "Currently only name, display name, description, topic, email,\
        \ link, avatarUrl, and location can be updated."
      operationId: "updateOrganization"
      consumes:
      - "application/json"
      produces:
      - "application/json"
      parameters:
      - in: "body"
        name: "body"
        description: "Organization to update with."
        required: true
        schema:
          $ref: "#/definitions/Organization"
      - name: "organizationId"
        in: "path"
        description: "Organization ID."
        required: true
        type: "integer"
        format: "int64"
      responses:
        200:
          description: "successful operation"
          schema:
            $ref: "#/definitions/Organization"
      security:
      - BEARER: []
  /organizations/{organizationId}/aliases:
    post:
      tags:
      - "organizations"
      summary: "Add aliases linked to a listing in Dockstore."
      description: "Aliases are alphanumerical (case-insensitive and may contain internal\
        \ hyphens), given in a comma-delimited list."
      operationId: "addOrganizationAliases"
      produces:
      - "application/json"
      parameters:
      - name: "organizationId"
        in: "path"
        description: "Organization to modify."
        required: true
        type: "integer"
        format: "int64"
      - name: "aliases"
        in: "query"
        description: "Comma-delimited list of aliases."
        required: true
        type: "string"
      responses:
        200:
          description: "successful operation"
          schema:
            $ref: "#/definitions/Organization"
      security:
      - BEARER: []
  /organizations/{organizationId}/approve:
    post:
      tags:
      - "organizations"
      summary: "Approve an organization."
      description: "Admin/curator only"
      operationId: "approveOrganization"
      produces:
      - "application/json"
      parameters:
      - name: "organizationId"
        in: "path"
        description: "Organization ID."
        required: true
        type: "integer"
        format: "int64"
      responses:
        200:
          description: "successful operation"
          schema:
            $ref: "#/definitions/Organization"
      security:
      - BEARER: []
  /organizations/{organizationId}/collections:
    get:
      tags:
      - "organizations"
      summary: "Retrieve all collections for an organization."
      description: "Does not require authentication for approved organizations, authentication\
        \ can be provided for unapproved organizations"
      operationId: "getCollectionsFromOrganization"
      produces:
      - "application/json"
      parameters:
      - name: "organizationId"
        in: "path"
        description: "Organization ID."
        required: true
        type: "integer"
        format: "int64"
      - name: "include"
        in: "query"
        description: "Included fields"
        required: false
        type: "string"
      responses:
        200:
          description: "successful operation"
          schema:
            type: "array"
            items:
              $ref: "#/definitions/Collection"
      security:
      - BEARER: []
    post:
      tags:
      - "organizations"
      summary: "Create a collection in the given organization."
      description: ""
      operationId: "createCollection"
      produces:
      - "application/json"
      parameters:
      - name: "organizationId"
        in: "path"
        description: "Organization ID."
        required: true
        type: "integer"
        format: "int64"
      - in: "body"
        name: "body"
        description: "Collection to register."
        required: true
        schema:
          $ref: "#/definitions/Collection"
      responses:
        200:
          description: "successful operation"
          schema:
            $ref: "#/definitions/Collection"
      security:
      - BEARER: []
  /organizations/{organizationId}/collections/{collectionId}:
    get:
      tags:
      - "organizations"
      summary: "Retrieve a collection by ID."
      description: "Does not require authentication for approved organizations, authentication\
        \ can be provided for unapproved organizations"
      operationId: "getCollectionById"
      produces:
      - "application/json"
      parameters:
      - name: "organizationId"
        in: "path"
        description: "Organization ID."
        required: true
        type: "integer"
        format: "int64"
      - name: "collectionId"
        in: "path"
        description: "Collection ID."
        required: true
        type: "integer"
        format: "int64"
      responses:
        200:
          description: "successful operation"
          schema:
            $ref: "#/definitions/Collection"
      security:
      - BEARER: []
    put:
      tags:
      - "organizations"
      summary: "Update a collection."
      description: "Currently only name, display name, description, and topic can\
        \ be updated."
      operationId: "updateCollection"
      produces:
      - "application/json"
      parameters:
      - in: "body"
        name: "body"
        description: "Collection to update with."
        required: true
        schema:
          $ref: "#/definitions/Collection"
      - name: "organizationId"
        in: "path"
        description: "Organization ID."
        required: true
        type: "integer"
        format: "int64"
      - name: "collectionId"
        in: "path"
        description: "Collection ID."
        required: true
        type: "integer"
        format: "int64"
      responses:
        200:
          description: "successful operation"
          schema:
            $ref: "#/definitions/Collection"
      security:
      - BEARER: []
  /organizations/{organizationId}/collections/{collectionId}/description:
    get:
      tags:
      - "organizations"
      summary: "Retrieve a collection description by organization ID and collection\
        \ ID."
      description: "Does not require authentication for approved organizations, authentication\
        \ can be provided for unapproved organizations"
      operationId: "getCollectionDescription"
      produces:
      - "application/json"
      parameters:
      - name: "organizationId"
        in: "path"
        description: "Organization ID"
        required: true
        type: "integer"
        format: "int64"
      - name: "collectionId"
        in: "path"
        description: "Collection ID"
        required: true
        type: "integer"
        format: "int64"
      responses:
        200:
          description: "successful operation"
          schema:
            type: "string"
      security:
      - BEARER: []
    put:
      tags:
      - "organizations"
      summary: "Update a collection's description."
      description: "Description in markdown"
      operationId: "updateCollectionDescription"
      produces:
      - "application/json"
      parameters:
      - name: "organizationId"
        in: "path"
        description: "Organization ID."
        required: true
        type: "integer"
        format: "int64"
      - name: "collectionId"
        in: "path"
        description: "Collection ID."
        required: true
        type: "integer"
        format: "int64"
      - in: "body"
        name: "body"
        description: "Collections's description in markdown."
        required: true
        schema:
          type: "string"
      responses:
        200:
          description: "successful operation"
          schema:
            $ref: "#/definitions/Collection"
      security:
      - BEARER: []
  /organizations/{organizationId}/collections/{collectionId}/entry:
    post:
      tags:
      - "organizations"
      summary: "Add an entry to a collection."
      description: ""
      operationId: "addEntryToCollection"
      produces:
      - "application/json"
      parameters:
      - name: "organizationId"
        in: "path"
        description: "Organization ID."
        required: true
        type: "integer"
        format: "int64"
      - name: "collectionId"
        in: "path"
        description: "Collection ID."
        required: true
        type: "integer"
        format: "int64"
      - name: "entryId"
        in: "query"
        description: "Entry ID"
        required: true
        type: "integer"
        format: "int64"
      - name: "versionId"
        in: "query"
        description: "Version ID"
        required: false
        type: "integer"
        format: "int64"
      responses:
        200:
          description: "successful operation"
          schema:
            $ref: "#/definitions/Collection"
      security:
      - BEARER: []
    delete:
      tags:
      - "organizations"
      summary: "Delete an entry from a collection."
      description: ""
      operationId: "deleteEntryFromCollection"
      produces:
      - "application/json"
      parameters:
      - name: "organizationId"
        in: "path"
        description: "Organization ID."
        required: true
        type: "integer"
        format: "int64"
      - name: "collectionId"
        in: "path"
        description: "Collection ID."
        required: true
        type: "integer"
        format: "int64"
      - name: "entryId"
        in: "query"
        description: "Entry ID"
        required: true
        type: "integer"
        format: "int64"
      - name: "versionName"
        in: "query"
        description: "Version ID"
        required: false
        type: "string"
      responses:
        200:
          description: "successful operation"
          schema:
            $ref: "#/definitions/Collection"
      security:
      - BEARER: []
  /organizations/{organizationId}/description:
    get:
      tags:
      - "organizations"
      summary: "Retrieve an organization description by organization ID."
      description: "Does not require authentication for approved organizations, authentication\
        \ can be provided for unapproved organizations"
      operationId: "getOrganizationDescription"
      produces:
      - "application/json"
      parameters:
      - name: "organizationId"
        in: "path"
        description: "Organization ID."
        required: true
        type: "integer"
        format: "int64"
      responses:
        200:
          description: "successful operation"
          schema:
            type: "string"
      security:
      - BEARER: []
    put:
      tags:
      - "organizations"
      summary: "Update an organization's description."
      description: "Description in markdown"
      operationId: "updateOrganizationDescription"
      produces:
      - "application/json"
      parameters:
      - name: "organizationId"
        in: "path"
        description: "Organization ID."
        required: true
        type: "integer"
        format: "int64"
      - in: "body"
        name: "body"
        description: "Organization's description in markdown."
        required: true
        schema:
          type: "string"
      responses:
        200:
          description: "successful operation"
          schema:
            $ref: "#/definitions/Organization"
      security:
      - BEARER: []
  /organizations/{organizationId}/events:
    get:
      tags:
      - "organizations"
      summary: "Retrieve all events for an organization."
      description: "Does not require authentication for approved organizations, authentication\
        \ can be provided for unapproved organizations"
      operationId: "getOrganizationEvents"
      produces:
      - "application/json"
      parameters:
      - name: "organizationId"
        in: "path"
        description: "Organization ID."
        required: true
        type: "integer"
        format: "int64"
      - name: "offset"
        in: "query"
        description: "Start index of paging.  If this exceeds the current result set\
          \ return an empty set.  If not specified in the request, this will start\
          \ at the beginning of the results."
        required: false
        type: "integer"
        default: 0
        format: "int32"
      - name: "limit"
        in: "query"
        description: "Amount of records to return in a given page, limited to 100"
        required: false
        type: "integer"
        default: 100
        maximum: 100
        minimum: 1
        format: "int32"
      responses:
        200:
          description: "successful operation"
          schema:
            type: "array"
            items:
              $ref: "#/definitions/Event"
      security:
      - BEARER: []
  /organizations/{organizationId}/invitation:
    post:
      tags:
      - "organizations"
      summary: "Accept or reject an organization invitation."
      description: "True accepts the invitation, false rejects the invitation."
      operationId: "acceptOrRejectInvitation"
      produces:
      - "application/json"
      parameters:
      - name: "organizationId"
        in: "path"
        description: "Organization ID."
        required: true
        type: "integer"
        format: "int64"
      - name: "accept"
        in: "query"
        description: "Accept or reject."
        required: true
        type: "boolean"
      responses:
        default:
          description: "successful operation"
      security:
      - BEARER: []
  /organizations/{organizationId}/members:
    get:
      tags:
      - "organizations"
      summary: "Retrieve all members for an organization."
      description: "Does not require authentication for approved organizations, authentication\
        \ can be provided for unapproved organizations"
      operationId: "getOrganizationMembers"
      produces:
      - "application/json"
      parameters:
      - name: "organizationId"
        in: "path"
        description: "Organization ID."
        required: true
        type: "integer"
        format: "int64"
      responses:
        200:
          description: "successful operation"
          schema:
            type: "array"
            items:
              $ref: "#/definitions/OrganizationUser"
            uniqueItems: true
      security:
      - BEARER: []
  /organizations/{organizationId}/reject:
    post:
      tags:
      - "organizations"
      summary: "Reject an organization."
      description: "Admin/curator only"
      operationId: "rejectOrganization"
      produces:
      - "application/json"
      parameters:
      - name: "organizationId"
        in: "path"
        description: "Organization ID."
        required: true
        type: "integer"
        format: "int64"
      responses:
        200:
          description: "successful operation"
          schema:
            $ref: "#/definitions/Organization"
      security:
      - BEARER: []
  /organizations/{organizationId}/request:
    post:
      tags:
      - "organizations"
      summary: "Re-request an organization approval."
      description: "Only for rejected organizations"
      operationId: "requestOrganizationReview"
      produces:
      - "application/json"
      parameters:
      - name: "organizationId"
        in: "path"
        description: "Organization ID."
        required: true
        type: "integer"
        format: "int64"
      responses:
        200:
          description: "successful operation"
          schema:
            $ref: "#/definitions/Organization"
      security:
      - BEARER: []
  /organizations/{organizationId}/star:
    put:
      tags:
      - "organizations"
      summary: "Star an organization."
      description: ""
      operationId: "starOrganization"
      produces:
      - "application/json"
      parameters:
      - name: "organizationId"
        in: "path"
        description: "Organization ID."
        required: true
        type: "integer"
        format: "int64"
      - in: "body"
        name: "body"
        description: "StarRequest to star an organization for a user."
        required: true
        schema:
          $ref: "#/definitions/StarRequest"
      responses:
        default:
          description: "successful operation"
      security:
      - BEARER: []
  /organizations/{organizationId}/starredUsers:
    get:
      tags:
      - "organizations"
      summary: "Return list of users who starred the given approved organization."
      description: ""
      operationId: "getStarredUsersForApprovedOrganization"
      produces:
      - "application/json"
      parameters:
      - name: "organizationId"
        in: "path"
        description: "Organization ID."
        required: true
        type: "integer"
        format: "int64"
      responses:
        200:
          description: "successful operation"
          schema:
            type: "array"
            items:
              $ref: "#/definitions/User"
  /organizations/{organizationId}/user:
    post:
      tags:
      - "organizations"
      summary: "Update a user role in an organization."
      description: ""
      operationId: "updateUserRole"
      produces:
      - "application/json"
      parameters:
      - name: "role"
        in: "query"
        description: "Role of user."
        required: true
        type: "string"
        enum:
        - "ADMIN"
        - "MAINTAINER"
        - "MEMBER"
      - name: "userId"
        in: "query"
        description: "User ID of user to update within organization."
        required: true
        type: "integer"
        format: "int64"
      - name: "organizationId"
        in: "path"
        description: "Organization ID."
        required: true
        type: "integer"
        format: "int64"
      responses:
        200:
          description: "successful operation"
          schema:
            $ref: "#/definitions/OrganizationUser"
      security:
      - BEARER: []
    put:
      tags:
      - "organizations"
      summary: "Add a user role to an organization."
      description: ""
      operationId: "addUserToOrg"
      produces:
      - "application/json"
      parameters:
      - name: "role"
        in: "query"
        description: "Role of user."
        required: true
        type: "string"
        enum:
        - "ADMIN"
        - "MAINTAINER"
        - "MEMBER"
      - name: "userId"
        in: "query"
        description: "User ID of user to add to organization."
        required: true
        type: "integer"
        format: "int64"
      - name: "organizationId"
        in: "path"
        description: "Organization ID."
        required: true
        type: "integer"
        format: "int64"
      - in: "body"
        name: "body"
        description: "This is here to appease Swagger. It requires PUT methods to\
          \ have a body, even if it is empty. Please leave it empty."
        required: false
        schema:
          type: "string"
      responses:
        200:
          description: "successful operation"
          schema:
            $ref: "#/definitions/OrganizationUser"
      security:
      - BEARER: []
    delete:
      tags:
      - "organizations"
      summary: "Remove a user from an organization."
      description: ""
      operationId: "deleteUserRole"
      produces:
      - "application/json"
      parameters:
      - name: "userId"
        in: "query"
        description: "User ID of user to remove from organization."
        required: true
        type: "integer"
        format: "int64"
      - name: "organizationId"
        in: "path"
        description: "Organization ID."
        required: true
        type: "integer"
        format: "int64"
      responses:
        default:
          description: "successful operation"
      security:
      - BEARER: []
  /organizations/{organizationId}/users/{username}:
    put:
      tags:
      - "organizations"
      summary: "Add a user role to an organization."
      description: ""
      operationId: "addUserToOrgByUsername"
      produces:
      - "application/json"
      parameters:
      - in: "body"
        name: "body"
        description: "Role of user."
        required: true
        schema:
          type: "string"
      - name: "username"
        in: "path"
        description: "User to add to org."
        required: true
        type: "string"
      - name: "organizationId"
        in: "path"
        description: "Organization ID."
        required: true
        type: "integer"
        format: "int64"
      responses:
        200:
          description: "successful operation"
          schema:
            $ref: "#/definitions/OrganizationUser"
      security:
      - BEARER: []
  /organizations/{organizationName}/collections/{collectionName}/name:
    get:
      tags:
      - "organizations"
      summary: "Retrieve a collection by name."
      description: "Does not require authentication for approved organizations, authentication\
        \ can be provided for unapproved organizations"
      operationId: "getCollectionByName"
      produces:
      - "application/json"
      parameters:
      - name: "organizationName"
        in: "path"
        description: "Organization name."
        required: true
        type: "string"
      - name: "collectionName"
        in: "path"
        description: "Collection name."
        required: true
        type: "string"
      responses:
        200:
          description: "successful operation"
          schema:
            $ref: "#/definitions/Collection"
      security:
      - BEARER: []
  /toolTester/logs:
    get:
      tags:
      - "toolTester"
      operationId: "getToolTesterLog"
      produces:
      - "text/plain"
      parameters:
      - name: "tool_id"
        in: "query"
        required: false
        type: "string"
      - name: "tool_version_name"
        in: "query"
        required: false
        type: "string"
      - name: "test_filename"
        in: "query"
        required: false
        type: "string"
      - name: "runner"
        in: "query"
        required: false
        type: "string"
      - name: "log_type"
        in: "query"
        required: false
        type: "string"
        enum:
        - "FULL"
        - "SUMMARY"
      - name: "filename"
        in: "query"
        required: false
        type: "string"
      responses:
        200:
          description: "successful operation"
          headers: {}
          schema:
            type: "string"
  /toolTester/logs/search:
    get:
      tags:
      - "toolTester"
      operationId: "search"
      produces:
      - "application/json"
      parameters:
      - name: "tool_id"
        in: "query"
        required: false
        type: "string"
      - name: "tool_version_name"
        in: "query"
        required: false
        type: "string"
      responses:
        200:
          description: "successful operation"
          headers: {}
          schema:
            type: "array"
            items:
              $ref: "#/definitions/ToolTesterLog"
  /users/checkUser/{username}:
    get:
      tags:
      - "users"
      summary: "Check if user with some username exists."
      description: ""
      operationId: "checkUserExists"
      produces:
      - "application/json"
      parameters:
      - name: "username"
        in: "path"
        description: "User name to check"
        required: true
        type: "string"
      responses:
        200:
          description: "successful operation"
          schema:
            type: "boolean"
      security:
      - BEARER: []
  /users/github/events:
    get:
      tags:
      - "users"
      summary: "See OpenApi for details"
      description: ""
      operationId: "getUserGitHubEvents"
      produces:
      - "application/json"
      parameters:
      - name: "offset"
        in: "query"
        description: "Start index of paging. Pagination results can be based on numbers\
          \ or other values chosen by the registry implementor (for example, SHA values).\
          \ If this exceeds the current result set return an empty set.  If not specified\
          \ in the request, this will start at the beginning of the results."
        required: false
        type: "string"
      - name: "limit"
        in: "query"
        description: "Amount of records to return in a given page, limited to 100"
        required: false
        type: "integer"
        default: 100
        maximum: 100
        minimum: 1
        format: "int32"
      responses:
        200:
          description: "successful operation"
          schema:
            type: "array"
            items:
              $ref: "#/definitions/LambdaEvent"
  /users/github/sync:
    post:
      tags:
      - "users"
      summary: "Syncs Dockstore account with GitHub App Installations."
      description: ""
      operationId: "syncUserWithGitHub"
      produces:
      - "application/json"
      parameters: []
      responses:
        200:
          description: "successful operation"
          schema:
            type: "array"
            items:
              $ref: "#/definitions/Workflow"
      security:
      - BEARER: []
  /users/registries:
    get:
      tags:
      - "users"
      summary: "See OpenApi for details"
      description: ""
      operationId: "getUserRegistries"
      produces:
      - "application/json"
      parameters: []
      responses:
        200:
          description: "successful operation"
          schema:
            type: "array"
            items:
              type: "string"
              enum:
              - "dockstore.org"
              - "github.com"
              - "bitbucket.org"
              - "gitlab.com"
  /users/registries/{gitRegistry}/organizations:
    get:
      tags:
      - "users"
      summary: "See OpenApi for details"
      description: ""
      operationId: "getUserOrganizations"
      produces:
      - "application/json"
      parameters:
      - name: "gitRegistry"
        in: "path"
        required: true
        type: "string"
        enum:
        - "dockstore.org"
        - "github.com"
        - "bitbucket.org"
        - "gitlab.com"
      responses:
        200:
          description: "successful operation"
          schema:
            type: "array"
            items:
              type: "string"
            uniqueItems: true
  /users/registries/{gitRegistry}/organizations/{organization}:
    get:
      tags:
      - "users"
      summary: "See OpenApi for details"
      description: ""
      operationId: "getUserOrganizationRepositories"
      produces:
      - "application/json"
      parameters:
      - name: "gitRegistry"
        in: "path"
        required: true
        type: "string"
        enum:
        - "dockstore.org"
        - "github.com"
        - "bitbucket.org"
        - "gitlab.com"
      - name: "organization"
        in: "path"
        required: true
        type: "string"
      responses:
        200:
          description: "successful operation"
          schema:
            type: "array"
            items:
              $ref: "#/definitions/Repository"
  /users/starredOrganizations:
    get:
      tags:
      - "users"
      summary: "Get the authenticated user's starred organizations."
      description: ""
      operationId: "getStarredOrganizations"
      produces:
      - "application/json"
      parameters: []
      responses:
        200:
          description: "successful operation"
          schema:
            type: "array"
            items:
              $ref: "#/definitions/Organization"
      security:
      - BEARER: []
  /users/starredTools:
    get:
      tags:
      - "users"
      summary: "Get the authenticated user's starred tools."
      description: ""
      operationId: "getStarredTools"
      produces:
      - "application/json"
      parameters: []
      responses:
        200:
          description: "successful operation"
          schema:
            type: "array"
            items:
              $ref: "#/definitions/Entry"
      security:
      - BEARER: []
  /users/starredWorkflows:
    get:
      tags:
      - "users"
      summary: "Get the authenticated user's starred workflows."
      description: ""
      operationId: "getStarredWorkflows"
      produces:
      - "application/json"
      parameters: []
      responses:
        200:
          description: "successful operation"
          schema:
            type: "array"
            items:
              $ref: "#/definitions/Entry"
      security:
      - BEARER: []
  /users/updateUserMetadata:
    get:
      tags:
      - "users"
      summary: "Update metadata of all users."
      description: "Admin only."
      operationId: "updateUserMetadata"
      produces:
      - "application/json"
      parameters: []
      responses:
        200:
          description: "successful operation"
          schema:
            type: "array"
            items:
              $ref: "#/definitions/User"
      security:
      - BEARER: []
  /users/user:
    get:
      tags:
      - "users"
      summary: "Get the logged-in user."
      description: ""
      operationId: "getUser"
      produces:
      - "application/json"
      parameters: []
      responses:
        200:
          description: "successful operation"
          schema:
            $ref: "#/definitions/User"
      security:
      - BEARER: []
    delete:
      tags:
      - "users"
      summary: "Delete user if possible."
      description: ""
      operationId: "selfDestruct"
      produces:
      - "application/json"
      parameters: []
      responses:
        200:
          description: "successful operation"
          schema:
            type: "boolean"
      security:
      - BEARER: []
  /users/user/changeUsername:
    post:
      tags:
      - "users"
      summary: "Change username if possible."
      description: ""
      operationId: "changeUsername"
      produces:
      - "application/json"
      parameters:
      - name: "username"
        in: "query"
        description: "Username to change to"
        required: false
        type: "string"
      responses:
        200:
          description: "successful operation"
          schema:
            $ref: "#/definitions/User"
      security:
      - BEARER: []
  /users/user/extended:
    get:
      tags:
      - "users"
      summary: "Get additional information about the authenticated user."
      description: ""
      operationId: "getExtendedUserData"
      produces:
      - "application/json"
      parameters: []
      responses:
        200:
          description: "successful operation"
          schema:
            $ref: "#/definitions/ExtendedUserData"
      security:
      - BEARER: []
  /users/user/memberships:
    get:
      tags:
      - "users"
      summary: "Get the logged-in user's memberships."
      description: ""
      operationId: "getUserMemberships"
      produces:
      - "application/json"
      parameters: []
      responses:
        200:
          description: "successful operation"
          schema:
            type: "array"
            items:
              $ref: "#/definitions/OrganizationUser"
            uniqueItems: true
      security:
      - BEARER: []
  /users/user/updateUserMetadata:
    get:
      tags:
      - "users"
      summary: "Update metadata for logged in user."
      description: ""
      operationId: "updateLoggedInUserMetadata"
      produces:
      - "application/json"
      parameters:
      - name: "source"
        in: "query"
        description: "Token source"
        required: false
        type: "string"
        enum:
        - "google.com"
        - "github.com"
      responses:
        200:
          description: "successful operation"
          schema:
            $ref: "#/definitions/User"
      security:
      - BEARER: []
  /users/user/{userId}:
    delete:
      tags:
      - "users"
      summary: "Terminate user if possible."
      description: ""
      operationId: "terminateUser"
      produces:
      - "application/json"
      parameters:
      - name: "userId"
        in: "path"
        description: "User to terminate"
        required: true
        type: "integer"
        format: "int64"
      responses:
        200:
          description: "successful operation"
          schema:
            type: "boolean"
      security:
      - BEARER: []
  /users/user/{userId}/limits:
    get:
      tags:
      - "users"
      summary: "Returns the specified user's limits. ADMIN or CURATOR only"
      description: ""
      operationId: "getUserLimits"
      produces:
      - "application/json"
      parameters:
      - name: "userId"
        in: "path"
        description: "User ID"
        required: true
        type: "integer"
        format: "int64"
      responses:
        200:
          description: "successful operation"
          schema:
            $ref: "#/definitions/Limits"
      security:
      - BEARER: []
    put:
      tags:
      - "users"
      summary: "Update the specified user's limits. ADMIN or CURATOR only"
      description: ""
      operationId: "setUserLimits"
      produces:
      - "application/json"
      parameters:
      - name: "userId"
        in: "path"
        description: "User ID"
        required: true
        type: "integer"
        format: "int64"
      - in: "body"
        name: "body"
        description: "Limits to set for a user"
        required: true
        schema:
          $ref: "#/definitions/Limits"
      responses:
        200:
          description: "successful operation"
          schema:
            $ref: "#/definitions/Limits"
      security:
      - BEARER: []
  /users/username/{username}:
    get:
      tags:
      - "users"
      summary: "Get a user by username."
      description: ""
      operationId: "listUser"
      produces:
      - "application/json"
      parameters:
      - name: "username"
        in: "path"
        description: "Username of user to return"
        required: true
        type: "string"
      responses:
        200:
          description: "successful operation"
          schema:
            $ref: "#/definitions/User"
      security:
      - BEARER: []
  /users/users/entries:
    get:
      tags:
      - "users"
      summary: "See OpenApi for details"
      description: ""
      operationId: "getUserEntries"
      produces:
      - "application/json"
      parameters:
      - name: "count"
        in: "query"
        required: false
        type: "integer"
        format: "int32"
      - name: "filter"
        in: "query"
        required: false
        type: "string"
      responses:
        200:
          description: "successful operation"
          schema:
            type: "array"
            items:
              $ref: "#/definitions/EntryUpdateTime"
  /users/users/organizations:
    get:
      tags:
      - "users"
      summary: "See OpenApi for details"
      description: ""
      operationId: "getUserDockstoreOrganizations"
      produces:
      - "application/json"
      parameters:
      - name: "count"
        in: "query"
        required: false
        type: "integer"
        format: "int32"
      - name: "filter"
        in: "query"
        required: false
        type: "string"
      responses:
        200:
          description: "successful operation"
          schema:
            type: "array"
            items:
              $ref: "#/definitions/OrganizationUpdateTime"
  /users/{userId}:
    get:
      tags:
      - "users"
      summary: "Get user by id."
      description: ""
      operationId: "getSpecificUser"
      produces:
      - "application/json"
      parameters:
      - name: "userId"
        in: "path"
        description: "User to return"
        required: true
        type: "integer"
        format: "int64"
      responses:
        200:
          description: "successful operation"
          schema:
            $ref: "#/definitions/User"
      security:
      - BEARER: []
  /users/{userId}/containers:
    get:
      tags:
      - "users"
      summary: "List all tools owned by the authenticated user."
      description: ""
      operationId: "userContainers"
      produces:
      - "application/json"
      parameters:
      - name: "userId"
        in: "path"
        description: "User ID"
        required: true
        type: "integer"
        format: "int64"
      responses:
        200:
          description: "successful operation"
          schema:
            type: "array"
            items:
              $ref: "#/definitions/DockstoreTool"
      security:
      - BEARER: []
  /users/{userId}/containers/published:
    get:
      tags:
      - "users"
      summary: "List all published tools from a user."
      description: ""
      operationId: "userPublishedContainers"
      produces:
      - "application/json"
      parameters:
      - name: "userId"
        in: "path"
        description: "User ID"
        required: true
        type: "integer"
        format: "int64"
      responses:
        200:
          description: "successful operation"
          schema:
            type: "array"
            items:
              $ref: "#/definitions/DockstoreTool"
      security:
      - BEARER: []
  /users/{userId}/containers/{organization}/refresh:
    get:
      tags:
      - "users"
      summary: "Refresh all tools owned by the authenticated user with specified organization."
      description: ""
      operationId: "refreshToolsByOrganization"
      produces:
      - "application/json"
      parameters:
      - name: "userId"
        in: "path"
        description: "User ID"
        required: true
        type: "integer"
        format: "int64"
      - name: "organization"
        in: "path"
        description: "Organization"
        required: true
        type: "string"
      - name: "dockerRegistry"
        in: "query"
        description: "Docker registry"
        required: true
        type: "string"
      responses:
        200:
          description: "successful operation"
          schema:
            type: "array"
            items:
              $ref: "#/definitions/DockstoreTool"
      security:
      - BEARER: []
  /users/{userId}/services:
    get:
      tags:
      - "users"
      summary: "List all services owned by the authenticated user."
      description: ""
      operationId: "userServices"
      produces:
      - "application/json"
      parameters:
      - name: "userId"
        in: "path"
        description: "User ID"
        required: true
        type: "integer"
        format: "int64"
      responses:
        200:
          description: "successful operation"
          schema:
            type: "array"
            items:
              $ref: "#/definitions/Workflow"
      security:
      - BEARER: []
  /users/{userId}/tokens:
    get:
      tags:
      - "users"
      summary: "Get tokens with user id."
      description: ""
      operationId: "getUserTokens"
      produces:
      - "application/json"
      parameters:
      - name: "userId"
        in: "path"
        description: "User to return"
        required: true
        type: "integer"
        format: "int64"
      responses:
        200:
          description: "successful operation"
          schema:
            type: "array"
            items:
              $ref: "#/definitions/Token"
      security:
      - BEARER: []
  /users/{userId}/workflows:
    get:
      tags:
      - "users"
      summary: "List all workflows owned by the authenticated user."
      description: ""
      operationId: "userWorkflows"
      produces:
      - "application/json"
      parameters:
      - name: "userId"
        in: "path"
        description: "User ID"
        required: true
        type: "integer"
        format: "int64"
      responses:
        200:
          description: "successful operation"
          schema:
            type: "array"
            items:
              $ref: "#/definitions/Workflow"
      security:
      - BEARER: []
    patch:
      tags:
      - "users"
      summary: "Adds a user to any Dockstore workflows that they should have access\
        \ to."
      description: ""
      operationId: "addUserToDockstoreWorkflows"
      produces:
      - "application/json"
      parameters:
      - name: "userId"
        in: "path"
        description: "User to update"
        required: true
        type: "integer"
        format: "int64"
      - in: "body"
        name: "emptyBody"
        description: "This is here to appease Swagger. It requires PATCH methods to\
          \ have a body, even if it is empty. Please leave it empty."
        required: false
        schema:
          type: "string"
      responses:
        200:
          description: "successful operation"
          schema:
            type: "array"
            items:
              $ref: "#/definitions/Workflow"
      security:
      - BEARER: []
  /users/{userId}/workflows/published:
    get:
      tags:
      - "users"
      summary: "List all published workflows from a user."
      description: ""
      operationId: "userPublishedWorkflows"
      produces:
      - "application/json"
      parameters:
      - name: "userId"
        in: "path"
        description: "User ID"
        required: true
        type: "integer"
        format: "int64"
      responses:
        200:
          description: "successful operation"
          schema:
            type: "array"
            items:
              $ref: "#/definitions/Workflow"
      security:
      - BEARER: []
  /workflows/github:
    delete:
      tags:
      - "workflows"
      summary: "Handles the deletion of a branch on GitHub. Will delete all workflow\
        \ versions that match in all workflows that share the same repository."
      description: ""
      operationId: "handleGitHubBranchDeletion"
      produces:
      - "application/json"
      parameters:
      - name: "repository"
        in: "query"
        required: false
        type: "string"
      - name: "username"
        in: "query"
        required: false
        type: "string"
      - name: "gitReference"
        in: "query"
        required: false
        type: "string"
      - name: "installationId"
        in: "query"
        required: false
        type: "string"
      responses:
        default:
          description: "successful operation"
      security:
      - BEARER: []
  /workflows/github/install:
    post:
      tags:
      - "workflows"
      summary: "Handle the installation of our GitHub app onto a repository or organization."
      description: ""
      operationId: "handleGitHubInstallation"
      consumes:
      - "application/x-www-form-urlencoded"
      produces:
      - "application/json"
      parameters:
      - name: "repositories"
        in: "formData"
        required: false
        type: "string"
      - name: "username"
        in: "formData"
        required: false
        type: "string"
      - name: "installationId"
        in: "formData"
        required: false
        type: "string"
      responses:
        200:
          description: "successful operation"
          schema:
            type: "array"
            items:
              $ref: "#/definitions/Workflow"
      security:
      - BEARER: []
  /workflows/github/release:
    post:
      tags:
      - "workflows"
      summary: "Handle a release of a repository on GitHub. Will create a workflow/service\
        \ and version when necessary."
      description: ""
      operationId: "handleGitHubRelease"
      consumes:
      - "application/x-www-form-urlencoded"
      produces:
      - "application/json"
      parameters:
      - name: "repository"
        in: "formData"
        required: false
        type: "string"
      - name: "username"
        in: "formData"
        required: false
        type: "string"
      - name: "gitReference"
        in: "formData"
        required: false
        type: "string"
      - name: "installationId"
        in: "formData"
        required: false
        type: "string"
      responses:
        default:
          description: "successful operation"
      security:
      - BEARER: []
  /workflows/hostedEntry:
    post:
      tags:
      - "hosted"
      summary: "Create a hosted workflow."
      description: ""
      operationId: "createHostedWorkflow"
      produces:
      - "application/json"
      parameters:
      - name: "registry"
        in: "query"
        description: "The Docker registry (Tools only)"
        required: false
        type: "string"
      - name: "name"
        in: "query"
        description: "The repository name"
        required: true
        type: "string"
      - name: "descriptorType"
        in: "query"
        description: "The descriptor type (Workflows only)"
        required: false
        type: "string"
      - name: "namespace"
        in: "query"
        description: "The Docker namespace (Tools only)"
        required: false
        type: "string"
      - name: "entryName"
        in: "query"
        description: "Optional entry name (Tools only)"
        required: false
        type: "string"
      responses:
        200:
          description: "successful operation"
          schema:
            $ref: "#/definitions/Workflow"
      security:
      - BEARER: []
  /workflows/hostedEntry/{entryId}:
    post:
      tags:
      - "hosted"
      summary: "Creates a new revision of a hosted workflow from a zip"
      description: ""
      operationId: "addZip"
      consumes:
      - "multipart/form-data"
      produces:
      - "application/json"
      parameters:
      - name: "entryId"
        in: "path"
        description: "hosted entry ID"
        required: true
        type: "integer"
        format: "int64"
      - name: "file"
        in: "formData"
        required: false
        type: "file"
      responses:
        200:
          description: "successful operation"
          schema:
            $ref: "#/definitions/Workflow"
      security:
      - BEARER: []
      deprecated: true
    delete:
      tags:
      - "hosted"
      summary: "Delete a revision of a hosted workflow"
      description: ""
      operationId: "deleteHostedWorkflowVersion"
      produces:
      - "application/json"
      parameters:
      - name: "entryId"
        in: "path"
        description: "Entry to modify."
        required: true
        type: "integer"
        format: "int64"
      - name: "version"
        in: "query"
        description: "version"
        required: true
        type: "string"
      responses:
        200:
          description: "successful operation"
          schema:
            $ref: "#/definitions/Workflow"
      security:
      - BEARER: []
    patch:
      tags:
      - "hosted"
      summary: "Non-idempotent operation for creating new revisions of hosted workflows"
      description: ""
      operationId: "editHostedWorkflow"
      consumes:
      - "application/json"
      produces:
      - "application/json"
      parameters:
      - name: "entryId"
        in: "path"
        description: "Entry to modify."
        required: true
        type: "integer"
        format: "int64"
      - in: "body"
        name: "body"
        description: "Set of updated sourcefiles, add files by adding new files with\
          \ unknown paths, delete files by including them with emptied content"
        required: true
        schema:
          type: "array"
          items:
            $ref: "#/definitions/SourceFile"
      responses:
        200:
          description: "successful operation"
          schema:
            $ref: "#/definitions/Workflow"
      security:
      - BEARER: []
  /workflows/manualRegister:
    post:
      tags:
      - "workflows"
      summary: "Manually register a workflow."
      description: "Manually register workflow (public or private)."
      operationId: "manualRegister"
      produces:
      - "application/json"
      parameters:
      - name: "workflowRegistry"
        in: "query"
        description: "Workflow registry"
        required: true
        type: "string"
      - name: "workflowPath"
        in: "query"
        description: "Workflow repository"
        required: true
        type: "string"
      - name: "defaultWorkflowPath"
        in: "query"
        description: "Workflow container new descriptor path (CWL or WDL) and/or name"
        required: true
        type: "string"
      - name: "workflowName"
        in: "query"
        description: "Workflow name, set to empty if none required"
        required: true
        type: "string"
      - name: "descriptorType"
        in: "query"
        description: "Descriptor type"
        required: true
        type: "string"
      - name: "defaultTestParameterFilePath"
        in: "query"
        description: "Default test parameter file path"
        required: false
        type: "string"
      responses:
        200:
          description: "successful operation"
          schema:
            $ref: "#/definitions/Workflow"
      security:
      - BEARER: []
  /workflows/organization/{organization}/published:
    get:
      tags:
      - "workflows"
      summary: "List all published workflows of an organization."
      description: "NO authentication"
      operationId: "getPublishedWorkflowsByOrganization"
      produces:
      - "application/json"
      parameters:
      - name: "organization"
        in: "path"
        description: "organization"
        required: true
        type: "string"
      responses:
        200:
          description: "successful operation"
          schema:
            type: "array"
            items:
              $ref: "#/definitions/Workflow"
  /workflows/path/entry/{repository}:
    get:
      tags:
      - "workflows"
      summary: "Get an entry by path."
      description: "Requires full path (including entry name if applicable)."
      operationId: "getEntryByPath"
      produces:
      - "application/json"
      parameters:
      - name: "repository"
        in: "path"
        description: "repository path"
        required: true
        type: "string"
      responses:
        200:
          description: "successful operation"
          schema:
            $ref: "#/definitions/Entry"
      security:
      - BEARER: []
  /workflows/path/entry/{repository}/published:
    get:
      tags:
      - "workflows"
      summary: "Get a published entry by path."
      description: "Requires full path (including entry name if applicable)."
      operationId: "getPublishedEntryByPath"
      produces:
      - "application/json"
      parameters:
      - name: "repository"
        in: "path"
        description: "repository path"
        required: true
        type: "string"
      responses:
        200:
          description: "successful operation"
          schema:
            $ref: "#/definitions/Entry"
  /workflows/path/workflow/{repository}:
    get:
      tags:
      - "workflows"
      summary: "Get a workflow by path."
      description: "Requires full path (including workflow name if applicable)."
      operationId: "getWorkflowByPath"
      produces:
      - "application/json"
      parameters:
      - name: "repository"
        in: "path"
        description: "repository path"
        required: true
        type: "string"
      - name: "include"
        in: "query"
        description: "Comma-delimited list of fields to include: validations, aliases"
        required: false
        type: "string"
      - name: "services"
        in: "query"
        description: "services"
        required: false
        type: "boolean"
        default: false
      responses:
        200:
          description: "successful operation"
          schema:
            $ref: "#/definitions/Workflow"
      security:
      - BEARER: []
  /workflows/path/workflow/{repository}/actions:
    get:
      tags:
      - "workflows"
      summary: "Gets all actions a user can perform on a workflow."
      description: ""
      operationId: "getWorkflowActions"
      produces:
      - "application/json"
      parameters:
      - name: "repository"
        in: "path"
        description: "repository path"
        required: true
        type: "string"
      - name: "services"
        in: "query"
        description: "services"
        required: false
        type: "boolean"
        default: false
      responses:
        200:
          description: "successful operation"
          schema:
            type: "array"
            items:
              type: "string"
              enum:
              - "WRITE"
              - "READ"
              - "DELETE"
              - "SHARE"
      security:
      - BEARER: []
  /workflows/path/workflow/{repository}/permissions:
    get:
      tags:
      - "workflows"
      summary: "Get all permissions for a workflow."
      description: "The user must be the workflow owner."
      operationId: "getWorkflowPermissions"
      produces:
      - "application/json"
      parameters:
      - name: "repository"
        in: "path"
        description: "repository path"
        required: true
        type: "string"
      - name: "services"
        in: "query"
        description: "services"
        required: false
        type: "boolean"
        default: false
      responses:
        200:
          description: "successful operation"
          schema:
            type: "array"
            items:
              $ref: "#/definitions/Permission"
      security:
      - BEARER: []
    delete:
      tags:
      - "workflows"
      summary: "Remove the specified user role for a workflow."
      description: "The user must be the workflow owner."
      operationId: "removeWorkflowRole"
      produces:
      - "application/json"
      parameters:
      - name: "repository"
        in: "path"
        description: "repository path"
        required: true
        type: "string"
      - name: "email"
        in: "query"
        description: "user email"
        required: true
        type: "string"
      - name: "role"
        in: "query"
        description: "role"
        required: true
        type: "string"
        enum:
        - "OWNER"
        - "WRITER"
        - "READER"
      - name: "services"
        in: "query"
        description: "services"
        required: false
        type: "boolean"
        default: false
      responses:
        200:
          description: "successful operation"
          schema:
            type: "array"
            items:
              $ref: "#/definitions/Permission"
      security:
      - BEARER: []
    patch:
      tags:
      - "workflows"
      summary: "Set the specified permission for a user on a workflow."
      description: "The user must be the workflow owner. Currently only supported\
        \ on hosted workflows."
      operationId: "addWorkflowPermission"
      produces:
      - "application/json"
      parameters:
      - name: "repository"
        in: "path"
        description: "repository path"
        required: true
        type: "string"
      - in: "body"
        name: "body"
        description: "user permission"
        required: true
        schema:
          $ref: "#/definitions/Permission"
      - name: "services"
        in: "query"
        description: "services"
        required: false
        type: "boolean"
        default: false
      responses:
        200:
          description: "successful operation"
          schema:
            type: "array"
            items:
              $ref: "#/definitions/Permission"
      security:
      - BEARER: []
  /workflows/path/workflow/{repository}/published:
    get:
      tags:
      - "workflows"
      summary: "Get a published workflow by path"
      description: "Does not require workflow name."
      operationId: "getPublishedWorkflowByPath"
      produces:
      - "application/json"
      parameters:
      - name: "repository"
        in: "path"
        description: "repository path"
        required: true
        type: "string"
      - name: "include"
        in: "query"
        description: "Comma-delimited list of fields to include: validations, aliases"
        required: false
        type: "string"
      - name: "services"
        in: "query"
        description: "services"
        required: false
        type: "boolean"
        default: false
      - name: "versionName"
        in: "query"
        description: "Version name"
        required: false
        type: "string"
      responses:
        200:
          description: "successful operation"
          schema:
            $ref: "#/definitions/Workflow"
  /workflows/path/{repository}:
    get:
      tags:
      - "workflows"
      summary: "Get a list of workflows by path."
      description: "Does not require workflow name."
      operationId: "getAllWorkflowByPath"
      produces:
      - "application/json"
      parameters:
      - name: "repository"
        in: "path"
        description: "repository path"
        required: true
        type: "string"
      responses:
        200:
          description: "successful operation"
          schema:
            type: "array"
            items:
              $ref: "#/definitions/Workflow"
      security:
      - BEARER: []
  /workflows/published:
    get:
      tags:
      - "workflows"
      summary: "List all published workflows."
      description: "NO authentication"
      operationId: "allPublishedWorkflows"
      produces:
      - "application/json"
      parameters:
      - name: "offset"
        in: "query"
        description: "Start index of paging. Pagination results can be based on numbers\
          \ or other values chosen by the registry implementor (for example, SHA values).\
          \ If this exceeds the current result set return an empty set.  If not specified\
          \ in the request, this will start at the beginning of the results."
        required: false
        type: "string"
      - name: "limit"
        in: "query"
        description: "Amount of records to return in a given page, limited to 100"
        required: false
        type: "integer"
        default: 100
        maximum: 100
        minimum: 1
        format: "int32"
      - name: "filter"
        in: "query"
        description: "Filter, this is a search string that filters the results."
        required: false
        type: "string"
      - name: "sortCol"
        in: "query"
        description: "Sort column"
        required: false
        type: "string"
        default: "stars"
      - name: "sortOrder"
        in: "query"
        description: "Sort order"
        required: false
        type: "string"
        default: "desc"
        enum:
        - "asc"
        - "desc"
      - name: "services"
        in: "query"
        description: "services"
        required: false
        type: "boolean"
        default: false
      responses:
        200:
          description: "successful operation"
          schema:
            type: "array"
            items:
              $ref: "#/definitions/Workflow"
  /workflows/published/{workflowId}:
    get:
      tags:
      - "workflows"
      summary: "Get a published workflow."
      description: "Hidden versions will not be visible. NO authentication"
      operationId: "getPublishedWorkflow"
      produces:
      - "application/json"
      parameters:
      - name: "workflowId"
        in: "path"
        description: "Workflow ID"
        required: true
        type: "integer"
        format: "int64"
      - name: "include"
        in: "query"
        description: "Comma-delimited list of fields to include: validations, aliases"
        required: false
        type: "string"
      responses:
        200:
          description: "successful operation"
          schema:
            $ref: "#/definitions/Workflow"
  /workflows/registries/{gitRegistry}/organizations/{organization}/repositories/{repositoryName}:
    post:
      tags:
      - "workflows"
      summary: "See OpenApi for details"
      description: ""
      operationId: "addWorkflow"
      produces:
      - "application/json"
      parameters:
      - name: "gitRegistry"
        in: "path"
        required: true
        type: "string"
        enum:
        - "dockstore.org"
        - "github.com"
        - "bitbucket.org"
        - "gitlab.com"
      - name: "organization"
        in: "path"
        required: true
        type: "string"
      - name: "repositoryName"
        in: "path"
        required: true
        type: "string"
      responses:
        200:
          description: "successful operation"
          schema:
            $ref: "#/definitions/BioWorkflow"
    delete:
      tags:
      - "workflows"
      summary: "See OpenApi for details"
      description: ""
      operationId: "deleteWorkflow"
      produces:
      - "application/json"
      parameters:
      - name: "gitRegistry"
        in: "path"
        required: true
        type: "string"
        enum:
        - "dockstore.org"
        - "github.com"
        - "bitbucket.org"
        - "gitlab.com"
      - name: "organization"
        in: "path"
        required: true
        type: "string"
      - name: "repositoryName"
        in: "path"
        required: true
        type: "string"
      responses:
        default:
          description: "successful operation"
  /workflows/shared:
    get:
      tags:
      - "workflows"
      summary: "Retrieve all workflows shared with user."
      description: ""
      operationId: "sharedWorkflows"
      produces:
      - "application/json"
      parameters: []
      responses:
        200:
          description: "successful operation"
          schema:
            type: "array"
            items:
              $ref: "#/definitions/SharedWorkflows"
      security:
      - BEARER: []
  /workflows/{alias}/aliases:
    get:
      tags:
      - "workflows"
      summary: "Retrieves a workflow by alias."
      description: "Does not require authentication for published workflows, authentication\
        \ can be provided for restricted workflows"
      operationId: "getWorkflowByAlias"
      produces:
      - "application/json"
      parameters:
      - name: "alias"
        in: "path"
        description: "Alias"
        required: true
        type: "string"
      responses:
        200:
          description: "successful operation"
          schema:
            $ref: "#/definitions/Workflow"
      security:
      - BEARER: []
  /workflows/{entryId}/registerCheckerWorkflow/{descriptorType}:
    post:
      tags:
      - "workflows"
      summary: "Register a checker workflow and associates it with the given tool/workflow."
      description: ""
      operationId: "registerCheckerWorkflow"
      produces:
      - "application/json"
      parameters:
      - name: "checkerWorkflowPath"
        in: "query"
        description: "Path of the main descriptor of the checker workflow (located\
          \ in associated tool/workflow repository)"
        required: true
        type: "string"
      - name: "testParameterPath"
        in: "query"
        description: "Default path to test parameter files for the checker workflow.\
          \ If not specified will use that of the entry."
        required: false
        type: "string"
      - name: "entryId"
        in: "path"
        description: "Entry Id of parent tool/workflow."
        required: true
        type: "integer"
        format: "int64"
      - name: "descriptorType"
        in: "path"
        description: "Descriptor type of the workflow, either cwl or wdl."
        required: true
        type: "string"
        enum:
        - "cwl"
        - "wdl"
      responses:
        200:
          description: "successful operation"
          schema:
            $ref: "#/definitions/Entry"
      security:
      - BEARER: []
  /workflows/{workflowId}:
    get:
      tags:
      - "workflows"
      summary: "Retrieve a workflow"
      description: "This is one of the few endpoints that returns the user object\
        \ with populated properties (minus the userProfiles property)"
      operationId: "getWorkflow"
      produces:
      - "application/json"
      parameters:
      - name: "workflowId"
        in: "path"
        description: "workflow ID"
        required: true
        type: "integer"
        format: "int64"
      - name: "include"
        in: "query"
        description: "Comma-delimited list of fields to include: validations, aliases"
        required: false
        type: "string"
      responses:
        200:
          description: "successful operation"
          schema:
            $ref: "#/definitions/Workflow"
      security:
      - BEARER: []
    put:
      tags:
      - "workflows"
      summary: "Update the workflow with the given workflow."
      description: "Updates descriptor type (if stub), default workflow path, default\
        \ file path, and default version"
      operationId: "updateWorkflow"
      produces:
      - "application/json"
      parameters:
      - name: "workflowId"
        in: "path"
        description: "Workflow to modify."
        required: true
        type: "integer"
        format: "int64"
      - in: "body"
        name: "body"
        description: "Workflow with updated information"
        required: true
        schema:
          $ref: "#/definitions/Workflow"
      responses:
        200:
          description: "successful operation"
          schema:
            $ref: "#/definitions/Workflow"
      security:
      - BEARER: []
  /workflows/{workflowId}/dag/{workflowVersionId}:
    get:
      tags:
      - "workflows"
      summary: "Get the DAG for a given workflow version."
      description: "Does not require authentication for published workflows, authentication\
        \ can be provided for restricted workflows"
      operationId: "getWorkflowDag"
      produces:
      - "application/json"
      parameters:
      - name: "workflowId"
        in: "path"
        description: "workflowId"
        required: true
        type: "integer"
        format: "int64"
      - name: "workflowVersionId"
        in: "path"
        description: "workflowVersionId"
        required: true
        type: "integer"
        format: "int64"
      responses:
        200:
          description: "successful operation"
          schema:
            type: "string"
      security:
      - BEARER: []
  /workflows/{workflowId}/defaultVersion:
    put:
      tags:
      - "workflows"
      summary: "Update the default version of a workflow."
      description: ""
      operationId: "updateWorkflowDefaultVersion"
      produces:
      - "application/json"
      parameters:
      - name: "workflowId"
        in: "path"
        description: "Workflow to modify."
        required: true
        type: "integer"
        format: "int64"
      - in: "body"
        name: "body"
        description: "Version name to set as default"
        required: true
        schema:
          type: "string"
      responses:
        200:
          description: "successful operation"
          schema:
            $ref: "#/definitions/Workflow"
      security:
      - BEARER: []
  /workflows/{workflowId}/descriptor/{relative-path}:
    get:
      tags:
      - "workflows"
      summary: "Get the corresponding descriptor file from source control."
      description: "Does not require authentication for published workflows, authentication\
        \ can be provided for restricted workflows"
      operationId: "secondaryDescriptorPath"
      produces:
      - "application/json"
      parameters:
      - name: "workflowId"
        in: "path"
        description: "Workflow id"
        required: true
        type: "integer"
        format: "int64"
      - name: "tag"
        in: "query"
        required: false
        type: "string"
      - name: "relative-path"
        in: "path"
        required: true
        type: "string"
      - name: "language"
        in: "query"
        required: false
        type: "string"
      responses:
        200:
          description: "successful operation"
          schema:
            $ref: "#/definitions/SourceFile"
      security:
      - BEARER: []
  /workflows/{workflowId}/labels:
    put:
      tags:
      - "workflows"
      summary: "Update the labels linked to a workflow."
      description: "Labels are alphanumerical (case-insensitive and may contain internal\
        \ hyphens), given in a comma-delimited list."
      operationId: "updateLabels"
      produces:
      - "application/json"
      parameters:
      - name: "workflowId"
        in: "path"
        description: "Tool to modify."
        required: true
        type: "integer"
        format: "int64"
      - name: "labels"
        in: "query"
        description: "Comma-delimited list of labels."
        required: true
        type: "string"
      - in: "body"
        name: "body"
        description: "This is here to appease Swagger. It requires PUT methods to\
          \ have a body, even if it is empty. Please leave it empty."
        required: false
        schema:
          type: "string"
      responses:
        200:
          description: "successful operation"
          schema:
            $ref: "#/definitions/Workflow"
      security:
      - BEARER: []
  /workflows/{workflowId}/primaryDescriptor:
    get:
      tags:
      - "workflows"
      summary: "Get the primary descriptor file."
      description: "Does not require authentication for published workflows, authentication\
        \ can be provided for restricted workflows"
      operationId: "primaryDescriptor"
      produces:
      - "application/json"
      parameters:
      - name: "workflowId"
        in: "path"
        description: "Workflow id"
        required: true
        type: "integer"
        format: "int64"
      - name: "tag"
        in: "query"
        required: false
        type: "string"
      - name: "language"
        in: "query"
        required: false
        type: "string"
      responses:
        200:
          description: "successful operation"
          schema:
            $ref: "#/definitions/SourceFile"
      security:
      - BEARER: []
  /workflows/{workflowId}/publish:
    post:
      tags:
      - "workflows"
      summary: "Publish or unpublish a workflow."
      description: "Publish/publish a workflow (public or private)."
      operationId: "publish"
      produces:
      - "application/json"
      parameters:
      - name: "workflowId"
        in: "path"
        description: "Workflow id to publish/unpublish"
        required: true
        type: "integer"
        format: "int64"
      - in: "body"
        name: "body"
        description: "PublishRequest to refresh the list of repos for a user"
        required: true
        schema:
          $ref: "#/definitions/PublishRequest"
      responses:
        200:
          description: "successful operation"
          schema:
            $ref: "#/definitions/Workflow"
      security:
      - BEARER: []
  /workflows/{workflowId}/refresh:
    get:
      tags:
      - "workflows"
      summary: "Refresh one particular workflow."
      description: "Full refresh"
      operationId: "refresh"
      produces:
      - "application/json"
      parameters:
      - name: "workflowId"
        in: "path"
        description: "workflow ID"
        required: true
        type: "integer"
        format: "int64"
      - name: "hardRefresh"
        in: "query"
        description: "completely refresh all versions, even if they have not changed"
        required: false
        type: "boolean"
        default: true
      responses:
        200:
          description: "successful operation"
          schema:
            $ref: "#/definitions/Workflow"
      security:
      - BEARER: []
  /workflows/{workflowId}/refresh/{version}:
    get:
      tags:
      - "workflows"
      summary: "Refresh one particular workflow version."
      description: "Refresh existing or new version of a workflow."
      operationId: "refreshVersion"
      produces:
      - "application/json"
      parameters:
      - name: "workflowId"
        in: "path"
        description: "workflow ID"
        required: true
        type: "integer"
        format: "int64"
      - name: "version"
        in: "path"
        description: "version"
        required: true
        type: "string"
      - name: "hardRefresh"
        in: "query"
        description: "completely refresh version, even if it has not changed"
        required: false
        type: "boolean"
        default: true
      responses:
        200:
          description: "successful operation"
          schema:
            $ref: "#/definitions/Workflow"
      security:
      - BEARER: []
  /workflows/{workflowId}/requestDOI/{workflowVersionId}:
    put:
      tags:
      - "workflows"
      summary: "Request a DOI for this version of a workflow."
      description: ""
      operationId: "requestDOIForWorkflowVersion"
      produces:
      - "application/json"
      parameters:
      - name: "workflowId"
        in: "path"
        description: "Workflow to modify."
        required: true
        type: "integer"
        format: "int64"
      - name: "workflowVersionId"
        in: "path"
        description: "workflowVersionId"
        required: true
        type: "integer"
        format: "int64"
      - in: "body"
        name: "body"
        description: "This is here to appease Swagger. It requires PUT methods to\
          \ have a body, even if it is empty. Please leave it empty."
        required: false
        schema:
          type: "string"
      responses:
        200:
          description: "successful operation"
          schema:
            type: "array"
            items:
              $ref: "#/definitions/WorkflowVersion"
      security:
      - BEARER: []
  /workflows/{workflowId}/resetVersionPaths:
    put:
      tags:
      - "workflows"
      summary: "Reset the workflow paths."
      description: "Resets the workflow paths of all versions to match the default\
        \ workflow path from the workflow object passed."
      operationId: "updateWorkflowPath"
      produces:
      - "application/json"
      parameters:
      - name: "workflowId"
        in: "path"
        description: "Workflow to modify."
        required: true
        type: "integer"
        format: "int64"
      - in: "body"
        name: "body"
        description: "Workflow with updated information"
        required: true
        schema:
          $ref: "#/definitions/Workflow"
      responses:
        200:
          description: "successful operation"
          schema:
            $ref: "#/definitions/Workflow"
      security:
      - BEARER: []
  /workflows/{workflowId}/restub:
    get:
      tags:
      - "workflows"
      summary: "Restub a workflow"
      description: "Restubs a full, unpublished workflow."
      operationId: "restub"
      produces:
      - "application/json"
      parameters:
      - name: "workflowId"
        in: "path"
        description: "workflow ID"
        required: true
        type: "integer"
        format: "int64"
      responses:
        200:
          description: "successful operation"
          schema:
            $ref: "#/definitions/Workflow"
      security:
      - BEARER: []
  /workflows/{workflowId}/secondaryDescriptors:
    get:
      tags:
      - "workflows"
      summary: "Get the corresponding descriptor documents from source control."
      description: "Does not require authentication for published workflows, authentication\
        \ can be provided for restricted workflows"
      operationId: "secondaryDescriptors"
      produces:
      - "application/json"
      parameters:
      - name: "workflowId"
        in: "path"
        description: "Workflow id"
        required: true
        type: "integer"
        format: "int64"
      - name: "tag"
        in: "query"
        required: false
        type: "string"
      - name: "language"
        in: "query"
        required: false
        type: "string"
      responses:
        200:
          description: "successful operation"
          schema:
            type: "array"
            items:
              $ref: "#/definitions/SourceFile"
      security:
      - BEARER: []
  /workflows/{workflowId}/star:
    put:
      tags:
      - "workflows"
      summary: "Star a workflow."
      description: ""
      operationId: "starEntry"
      produces:
      - "application/json"
      parameters:
      - name: "workflowId"
        in: "path"
        description: "Tool to star."
        required: true
        type: "integer"
        format: "int64"
      - in: "body"
        name: "body"
        description: "StarRequest to star a repo for a user"
        required: true
        schema:
          $ref: "#/definitions/StarRequest"
      responses:
        default:
          description: "successful operation"
      security:
      - BEARER: []
  /workflows/{workflowId}/starredUsers:
    get:
      tags:
      - "workflows"
      summary: "Returns list of users who starred the given workflow."
      description: ""
      operationId: "getStarredUsers"
      produces:
      - "application/json"
      parameters:
      - name: "workflowId"
        in: "path"
        description: "Workflow to grab starred users for."
        required: true
        type: "integer"
        format: "int64"
      responses:
        200:
          description: "successful operation"
          schema:
            type: "array"
            items:
              $ref: "#/definitions/User"
  /workflows/{workflowId}/testParameterFiles:
    get:
      tags:
      - "workflows"
      summary: "Get the corresponding test parameter files."
      description: "Does not require authentication for published workflows, authentication\
        \ can be provided for restricted workflows"
      operationId: "getTestParameterFiles"
      produces:
      - "application/json"
      parameters:
      - name: "workflowId"
        in: "path"
        description: "Workflow id"
        required: true
        type: "integer"
        format: "int64"
      - name: "version"
        in: "query"
        required: false
        type: "string"
      responses:
        200:
          description: "successful operation"
          schema:
            type: "array"
            items:
              $ref: "#/definitions/SourceFile"
      security:
      - BEARER: []
    put:
      tags:
      - "workflows"
      summary: "Add test parameter files for a given version."
      description: ""
      operationId: "addTestParameterFiles"
      produces:
      - "application/json"
      parameters:
      - name: "workflowId"
        in: "path"
        description: "Workflow to modify."
        required: true
        type: "integer"
        format: "int64"
      - name: "testParameterPaths"
        in: "query"
        description: "List of paths."
        required: true
        type: "array"
        items:
          type: "string"
        collectionFormat: "multi"
      - in: "body"
        name: "body"
        description: "This is here to appease Swagger. It requires PUT methods to\
          \ have a body, even if it is empty. Please leave it empty."
        required: false
        schema:
          type: "string"
      - name: "version"
        in: "query"
        required: false
        type: "string"
      responses:
        200:
          description: "successful operation"
          schema:
            type: "array"
            items:
              $ref: "#/definitions/SourceFile"
            uniqueItems: true
      security:
      - BEARER: []
    delete:
      tags:
      - "workflows"
      summary: "Delete test parameter files for a given version."
      description: ""
      operationId: "deleteTestParameterFiles"
      produces:
      - "application/json"
      parameters:
      - name: "workflowId"
        in: "path"
        description: "Workflow to modify."
        required: true
        type: "integer"
        format: "int64"
      - name: "testParameterPaths"
        in: "query"
        description: "List of paths."
        required: true
        type: "array"
        items:
          type: "string"
        collectionFormat: "multi"
      - name: "version"
        in: "query"
        required: false
        type: "string"
      responses:
        200:
          description: "successful operation"
          schema:
            type: "array"
            items:
              $ref: "#/definitions/SourceFile"
            uniqueItems: true
      security:
      - BEARER: []
  /workflows/{workflowId}/tools/{workflowVersionId}:
    get:
      tags:
      - "workflows"
      summary: "Get the Tools for a given workflow version."
      description: "Does not require authentication for published workflows, authentication\
        \ can be provided for restricted workflows"
      operationId: "getTableToolContent"
      produces:
      - "application/json"
      parameters:
      - name: "workflowId"
        in: "path"
        description: "workflowId"
        required: true
        type: "integer"
        format: "int64"
      - name: "workflowVersionId"
        in: "path"
        description: "workflowVersionId"
        required: true
        type: "integer"
        format: "int64"
      responses:
        200:
          description: "successful operation"
          schema:
            type: "string"
      security:
      - BEARER: []
  /workflows/{workflowId}/users:
    get:
      tags:
      - "workflows"
      summary: "Get users of a workflow."
      description: ""
      operationId: "getUsers"
      produces:
      - "application/json"
      parameters:
      - name: "workflowId"
        in: "path"
        description: "workflow ID"
        required: true
        type: "integer"
        format: "int64"
      responses:
        200:
          description: "successful operation"
          schema:
            type: "array"
            items:
              $ref: "#/definitions/User"
      security:
      - BEARER: []
  /workflows/{workflowId}/workflowVersions:
    put:
      tags:
      - "workflows"
      summary: "Update the workflow versions linked to a workflow."
      description: "Updates workflow path, reference, and hidden attributes."
      operationId: "updateWorkflowVersion"
      produces:
      - "application/json"
      parameters:
      - name: "workflowId"
        in: "path"
        description: "Workflow to modify."
        required: true
        type: "integer"
        format: "int64"
      - in: "body"
        name: "body"
        description: "List of modified workflow versions"
        required: true
        schema:
          type: "array"
          items:
            $ref: "#/definitions/WorkflowVersion"
      responses:
        200:
          description: "successful operation"
          schema:
            type: "array"
            items:
              $ref: "#/definitions/WorkflowVersion"
      security:
      - BEARER: []
  /workflows/{workflowId}/zip/{workflowVersionId}:
    get:
      tags:
      - "workflows"
      summary: "Download a ZIP file of a workflow and all associated files."
      description: ""
      operationId: "getWorkflowZip"
      produces:
      - "application/zip"
      parameters:
      - name: "workflowId"
        in: "path"
        description: "workflowId"
        required: true
        type: "integer"
        format: "int64"
      - name: "workflowVersionId"
        in: "path"
        description: "workflowVersionId"
        required: true
        type: "integer"
        format: "int64"
      responses:
        default:
          description: "successful operation"
      security:
      - BEARER: []
securityDefinitions:
  BEARER:
    type: "apiKey"
    name: "Authorization"
    in: "header"
definitions:
  Alias:
    type: "object"
    properties:
      content:
        type: "string"
  BioWorkflow:
    allOf:
    - $ref: "#/definitions/Workflow"
    - type: "object"
      properties:
        parent_id:
          type: "integer"
          format: "int64"
          readOnly: true
        is_checker:
          type: "boolean"
          position: 23
      description: "This describes one workflow in the dockstore"
  Checksum:
    type: "object"
    properties:
      checksum:
        type: "string"
        description: "String representation of the checksum value."
      type:
        type: "string"
        description: "The type of hash algorithm, e.g., SHA256"
    description: "This describes a checksum that is a associated with a tag or workflow\
      \ version's image."
  Collection:
    type: "object"
    required:
    - "name"
    properties:
      aliases:
        type: "object"
        description: "aliases can be used as an alternate unique id for collections"
        additionalProperties:
          $ref: "#/definitions/Alias"
      dbCreateDate:
        type: "integer"
        format: "int64"
      dbUpdateDate:
        type: "integer"
        format: "int64"
      entries:
        type: "array"
        items:
          $ref: "#/definitions/CollectionEntry"
      id:
        type: "integer"
        format: "int64"
        description: "Implementation specific ID for the collection in this web service"
      organizationID:
        type: "integer"
        format: "int64"
      organizationName:
        type: "string"
        description: "The name of the organization the collection belongs to"
        readOnly: true
      name:
        type: "string"
        example: "Alignment"
        position: 1
        description: "Name of the collection."
        minLength: 3
        maxLength: 39
        pattern: "[a-zA-Z][a-zA-Z\\d]*"
      description:
        type: "string"
        position: 2
        description: "Description of the collection"
      displayName:
        type: "string"
        position: 3
        description: "Display name for a collection (Ex. Recommended Alignment Algorithms).\
          \ Not used for links."
        minLength: 3
        maxLength: 50
        pattern: "[\\w ,_\\-&()']*"
      topic:
        type: "string"
        position: 4
        description: "Short description of the collection"
      workflowsLength:
        type: "integer"
        format: "int64"
        position: 5
        description: "Number of workflows inside this collection"
      toolsLength:
        type: "integer"
        format: "int64"
        position: 6
        description: "Number of tools inside this collection"
  CollectionEntry:
    type: "object"
    properties:
      dbUpdateDate:
        type: "integer"
        format: "int64"
      descriptorType:
        type: "string"
        enum:
        - "CWL"
        - "WDL"
        - "GXFORMAT2"
        - "SWL"
        - "NEXTFLOW"
        - "SERVICE"
      entryPath:
        type: "string"
      entryType:
        type: "string"
      id:
        type: "integer"
        format: "int64"
<<<<<<< HEAD
      verified:
        type: "boolean"
=======
      labels:
        type: "array"
        items:
          type: "string"
>>>>>>> 2f3e0b8b
      versionName:
        type: "string"
  CollectionOrganization:
    type: "object"
    properties:
      collectionDisplayName:
        type: "string"
      collectionId:
        type: "integer"
        format: "int64"
      collectionName:
        type: "string"
      organizationDisplayName:
        type: "string"
      organizationId:
        type: "integer"
        format: "int64"
      organizationName:
        type: "string"
  Config:
    type: "object"
    properties:
      bdCatalystSevenBridgesImportUrl:
        type: "string"
      bdCatalystTerraImportUrl:
        type: "string"
      bitBucketAuthUrl:
        type: "string"
      bitBucketClientId:
        type: "string"
      composeSetupVersion:
        type: "string"
      cwlVisualizerUri:
        type: "string"
      deployVersion:
        type: "string"
      discourseUrl:
        type: "string"
      dnaNexusImportUrl:
        type: "string"
      dnaStackImportUrl:
        type: "string"
      documentationUrl:
        type: "string"
      featuredContentUrl:
        type: "string"
      gitBuildVersion:
        type: "string"
      gitCommitId:
        type: "string"
      gitHubAppInstallationUrl:
        type: "string"
      gitHubAuthUrl:
        type: "string"
      gitHubRedirectPath:
        type: "string"
      gitHubScope:
        type: "string"
      githubClientId:
        type: "string"
      gitlabAuthUrl:
        type: "string"
      gitlabClientId:
        type: "string"
      gitlabRedirectPath:
        type: "string"
      gitlabScope:
        type: "string"
      googleClientId:
        type: "string"
      googleScope:
        type: "string"
      orcidAuthUrl:
        type: "string"
      orcidClientId:
        type: "string"
      orcidRedirectPath:
        type: "string"
      orcidScope:
        type: "string"
      quayIoAuthUrl:
        type: "string"
      quayIoClientId:
        type: "string"
      quayIoRedirectPath:
        type: "string"
      quayIoScope:
        type: "string"
      tagManagerId:
        type: "string"
      terraImportUrl:
        type: "string"
      zenodoAuthUrl:
        type: "string"
      zenodoClientId:
        type: "string"
      zenodoRedirectPath:
        type: "string"
      zenodoScope:
        type: "string"
    description: "Configuration information for UI clients of the Dockstore webservice."
  DescriptorLanguageBean:
    type: "object"
    properties:
      friendlyName:
        type: "string"
      value:
        type: "string"
  DockstoreTool:
    type: "object"
    required:
    - "defaultCWLTestParameterFile"
    - "defaultWDLTestParameterFile"
    - "default_cwl_path"
    - "default_dockerfile_path"
    - "default_wdl_path"
    - "gitUrl"
    - "mode"
    - "name"
    - "namespace"
    - "private_access"
    - "registry_string"
    properties:
      aliases:
        type: "object"
        description: "aliases can be used as an alternate unique id for entries"
        additionalProperties:
          $ref: "#/definitions/Alias"
      custom_docker_registry_path:
        type: "string"
        readOnly: true
      dbCreateDate:
        type: "integer"
        format: "int64"
      dbUpdateDate:
        type: "integer"
        format: "int64"
      forumUrl:
        type: "string"
        description: "This is a link to a forum or discussion board"
        minLength: 0
        maxLength: 256
      has_checker:
        type: "boolean"
        readOnly: true
      id:
        type: "integer"
        format: "int64"
        description: "Implementation specific ID for the container in this web service"
      input_file_formats:
        type: "array"
        readOnly: true
        uniqueItems: true
        items:
          $ref: "#/definitions/FileFormat"
      last_modified_date:
        type: "integer"
        format: "int64"
        readOnly: true
      licenseInformation:
        $ref: "#/definitions/LicenseInformation"
      output_file_formats:
        type: "array"
        readOnly: true
        uniqueItems: true
        items:
          $ref: "#/definitions/FileFormat"
      tags:
        type: "array"
        uniqueItems: true
        items:
          $ref: "#/definitions/Tag"
      topicId:
        type: "integer"
        format: "int64"
        description: "The Id of the corresponding topic on Dockstore Discuss"
      author:
        type: "string"
        position: 1
        description: "This is the name of the author stated in the Dockstore.cwl"
      description:
        type: "string"
        position: 2
        description: "This is a human-readable description of this container and what\
          \ it is trying to accomplish, required GA4GH"
      labels:
        type: "array"
        position: 3
        description: "Labels (i.e. meta tags) for describing the purpose and contents\
          \ of containers"
        uniqueItems: true
        items:
          $ref: "#/definitions/Label"
      users:
        type: "array"
        position: 4
        description: "This indicates the users that have control over this entry,\
          \ dockstore specific"
        uniqueItems: true
        items:
          $ref: "#/definitions/User"
      starredUsers:
        type: "array"
        position: 5
        description: "This indicates the users that have starred this entry, dockstore\
          \ specific"
        uniqueItems: true
        items:
          $ref: "#/definitions/User"
      email:
        type: "string"
        position: 6
        description: "This is the email of the git organization"
      defaultVersion:
        type: "string"
        position: 7
        description: "This is the name of the default version of the entry"
      is_published:
        type: "boolean"
        position: 8
        description: "Implementation specific visibility in this web service"
      last_modified:
        type: "integer"
        format: "int32"
        position: 9
        description: "Implementation specific timestamp for last modified. Tools->\
          \ For automated/manual builds: N/A. For hosted: Last time a file was updated/created\
          \ (new version created). Workflows-> For remote: When refresh is hit, last\
          \ time GitHub repo was changed. Hosted: Last time a new version was made."
      lastUpdated:
        type: "integer"
        format: "int64"
        position: 10
        description: "Implementation specific timestamp for last updated on webservice.\
          \ Tools-> For automated builds: last time tool/namespace was refreshed Dockstore,\
          \ tool info (like changing dockerfile path) updated, or default version\
          \ selected. For hosted tools: when you created the tool. Workflows-> For\
          \ remote: When refresh all is hit for first time. Hosted: Seems to be time\
          \ created."
      gitUrl:
        type: "string"
        position: 11
        description: "This is a link to the associated repo with a descriptor, required\
          \ GA4GH"
      checker_id:
        type: "integer"
        format: "int64"
        position: 12
        description: "The id of the associated checker workflow"
        readOnly: true
      conceptDoi:
        type: "string"
        position: 13
        description: "The Digital Object Identifier (DOI) representing all of the\
          \ versions of your workflow"
      mode:
        type: "string"
        position: 13
        description: "This indicates what mode this is in which informs how we do\
          \ things like refresh, dockstore specific"
        enum:
        - "AUTO_DETECT_QUAY_TAGS_AUTOMATED_BUILDS"
        - "AUTO_DETECT_QUAY_TAGS_WITH_MIXED"
        - "MANUAL_IMAGE_PATH"
        - "HOSTED"
      name:
        type: "string"
        position: 14
        description: "This is the name of the container, required: GA4GH"
      default_dockerfile_path:
        type: "string"
        position: 15
        description: "This indicates for the associated git repository, the default\
          \ path to the Dockerfile, required: GA4GH"
      default_cwl_path:
        type: "string"
        position: 16
        description: "This indicates for the associated git repository, the default\
          \ path to the CWL document, required: GA4GH"
      default_wdl_path:
        type: "string"
        position: 17
        description: "This indicates for the associated git repository, the default\
          \ path to the WDL document"
      defaultCWLTestParameterFile:
        type: "string"
        position: 18
        description: "This indicates for the associated git repository, the default\
          \ path to the CWL test parameter file"
      defaultWDLTestParameterFile:
        type: "string"
        position: 19
        description: "This indicates for the associated git repository, the default\
          \ path to the WDL test parameter file"
      tool_maintainer_email:
        type: "string"
        position: 20
        description: "The email address of the tool maintainer. Required for private\
          \ repositories"
      private_access:
        type: "boolean"
        position: 21
        description: "Is the docker image private or not."
      toolname:
        type: "string"
        position: 22
        description: "This is the tool name of the container, when not-present this\
          \ will function just like 0.1 dockstorewhen present, this can be used to\
          \ distinguish between two containers based on the same image, but associated\
          \ with different CWL and Dockerfile documents. i.e. two containers with\
          \ the same registry+namespace+name but different toolnames will be two different\
          \ entries in the dockstore registry/namespace/name/tool, different options\
          \ to edit tags, and only the same insofar as they would \"docker pull\"\
          \ the same image, required: GA4GH"
      namespace:
        type: "string"
        position: 23
        description: "This is a docker namespace for the container, required: GA4GH"
      registry_string:
        type: "string"
        position: 24
        description: "This is a specific docker provider like quay.io or dockerhub\
          \ or n/a?, required: GA4GH"
      lastBuild:
        type: "integer"
        format: "int64"
        position: 25
        description: "Implementation specific timestamp for last built. For automated\
          \ builds: When refresh is hit, the last time the tool was built gets stored\
          \ here. If tool was never built on quay.io, then last build will be null.\
          \ N/A for hosted/manual path tools"
      workflowVersions:
        type: "array"
        position: 26
        description: "Implementation specific tracking of valid build tags for the\
          \ docker container"
        uniqueItems: true
        items:
          $ref: "#/definitions/Tag"
      path:
        type: "string"
        position: 27
      descriptorType:
        type: "array"
        position: 28
        readOnly: true
        items:
          type: "string"
      tool_path:
        type: "string"
        position: 29
        readOnly: true
      registry:
        type: "string"
        position: 30
        enum:
        - "QUAY_IO"
        - "DOCKER_HUB"
        - "GITLAB"
        - "AMAZON_ECR"
        - "SEVEN_BRIDGES"
    description: "This describes one entry in the dockstore. Logically, this currently\
      \ means one tuple of registry (either quay or docker hub), organization, image\
      \ name, and toolname which can be\n * associated with CWL and Dockerfile documents"
  Entry:
    type: "object"
    required:
    - "gitUrl"
    properties:
      aliases:
        type: "object"
        description: "aliases can be used as an alternate unique id for entries"
        additionalProperties:
          $ref: "#/definitions/Alias"
      dbCreateDate:
        type: "integer"
        format: "int64"
      dbUpdateDate:
        type: "integer"
        format: "int64"
      has_checker:
        type: "boolean"
        readOnly: true
      id:
        type: "integer"
        format: "int64"
        description: "Implementation specific ID for the container in this web service"
      input_file_formats:
        type: "array"
        readOnly: true
        uniqueItems: true
        items:
          $ref: "#/definitions/FileFormat"
      last_modified_date:
        type: "integer"
        format: "int64"
        readOnly: true
      licenseInformation:
        $ref: "#/definitions/LicenseInformation"
      output_file_formats:
        type: "array"
        readOnly: true
        uniqueItems: true
        items:
          $ref: "#/definitions/FileFormat"
      topicId:
        type: "integer"
        format: "int64"
        description: "The Id of the corresponding topic on Dockstore Discuss"
      workflowVersions:
        type: "array"
        uniqueItems: true
        items:
          $ref: "#/definitions/Version"
      author:
        type: "string"
        position: 1
        description: "This is the name of the author stated in the Dockstore.cwl"
      description:
        type: "string"
        position: 2
        description: "This is a human-readable description of this container and what\
          \ it is trying to accomplish, required GA4GH"
      labels:
        type: "array"
        position: 3
        description: "Labels (i.e. meta tags) for describing the purpose and contents\
          \ of containers"
        uniqueItems: true
        items:
          $ref: "#/definitions/Label"
      users:
        type: "array"
        position: 4
        description: "This indicates the users that have control over this entry,\
          \ dockstore specific"
        uniqueItems: true
        items:
          $ref: "#/definitions/User"
      starredUsers:
        type: "array"
        position: 5
        description: "This indicates the users that have starred this entry, dockstore\
          \ specific"
        uniqueItems: true
        items:
          $ref: "#/definitions/User"
      email:
        type: "string"
        position: 6
        description: "This is the email of the git organization"
      defaultVersion:
        type: "string"
        position: 7
        description: "This is the name of the default version of the entry"
      is_published:
        type: "boolean"
        position: 8
        description: "Implementation specific visibility in this web service"
      last_modified:
        type: "integer"
        format: "int32"
        position: 9
        description: "Implementation specific timestamp for last modified. Tools->\
          \ For automated/manual builds: N/A. For hosted: Last time a file was updated/created\
          \ (new version created). Workflows-> For remote: When refresh is hit, last\
          \ time GitHub repo was changed. Hosted: Last time a new version was made."
      lastUpdated:
        type: "integer"
        format: "int64"
        position: 10
        description: "Implementation specific timestamp for last updated on webservice.\
          \ Tools-> For automated builds: last time tool/namespace was refreshed Dockstore,\
          \ tool info (like changing dockerfile path) updated, or default version\
          \ selected. For hosted tools: when you created the tool. Workflows-> For\
          \ remote: When refresh all is hit for first time. Hosted: Seems to be time\
          \ created."
      gitUrl:
        type: "string"
        position: 11
        description: "This is a link to the associated repo with a descriptor, required\
          \ GA4GH"
      checker_id:
        type: "integer"
        format: "int64"
        position: 12
        description: "The id of the associated checker workflow"
        readOnly: true
      conceptDoi:
        type: "string"
        position: 13
        description: "The Digital Object Identifier (DOI) representing all of the\
          \ versions of your workflow"
  EntryUpdateTime:
    type: "object"
    properties:
      entryType:
        type: "string"
        enum:
        - "TOOL"
        - "WORKFLOW"
        - "SERVICE"
      lastUpdateDate:
        type: "integer"
        format: "int64"
      path:
        type: "string"
      prettyPath:
        type: "string"
  Error:
    type: "object"
    required:
    - "code"
    properties:
      code:
        type: "integer"
        format: "int32"
      message:
        type: "string"
  Event:
    type: "object"
    required:
    - "type"
    properties:
      dbCreateDate:
        type: "integer"
        format: "int64"
      dbUpdateDate:
        type: "integer"
        format: "int64"
      id:
        type: "integer"
        format: "int64"
        description: "Implementation specific ID for the event in this web service"
      user:
        position: 1
        description: "User that the event is acting on."
        $ref: "#/definitions/User"
      organization:
        position: 2
        description: "Organization that the event is acting on."
        $ref: "#/definitions/Organization"
      tool:
        position: 3
        description: "Tool that the event is acting on."
        $ref: "#/definitions/DockstoreTool"
      workflow:
        position: 4
        description: "Workflow that the event is acting on."
        $ref: "#/definitions/Workflow"
      collection:
        position: 5
        description: "Collection that the event is acting on."
        $ref: "#/definitions/Collection"
      initiatorUser:
        position: 6
        description: "User initiating the event."
        $ref: "#/definitions/User"
      type:
        type: "string"
        position: 7
        description: "The event type."
        enum:
        - "CREATE_ORG"
        - "DELETE_ORG"
        - "MODIFY_ORG"
        - "APPROVE_ORG"
        - "REJECT_ORG"
        - "REREQUEST_ORG"
        - "ADD_USER_TO_ORG"
        - "REMOVE_USER_FROM_ORG"
        - "MODIFY_USER_ROLE_ORG"
        - "APPROVE_ORG_INVITE"
        - "REJECT_ORG_INVITE"
        - "CREATE_COLLECTION"
        - "MODIFY_COLLECTION"
        - "REMOVE_FROM_COLLECTION"
        - "ADD_TO_COLLECTION"
        - "ADD_VERSION_TO_ENTRY"
      version:
        position: 8
        description: "Version associated with the event."
        $ref: "#/definitions/Version"
    description: "This describes events that occur on the Dockstore site."
  ExtendedUserData:
    type: "object"
    properties:
      canChangeUsername:
        type: "boolean"
        description: "Whether a user can change their username"
        readOnly: true
    description: "Contains expensive data for end users for the dockstore"
  FileFormat:
    type: "object"
    required:
    - "value"
    properties:
      value:
        type: "string"
        position: 1
        description: "String representation of the file format"
    description: "This describes an input or output file format that is associated\
      \ with an entry in the dockstore"
  FileWrapper:
    type: "object"
    properties:
      content:
        type: "string"
        description: "The content of the file itself. One of url or content is required."
      url:
        type: "string"
        description: "Optional url to the underlying content, should include version\
          \ information, and can include a git hash.  Note that this URL should resolve\
          \ to the raw unwrapped content that would otherwise be available in content.\
          \ One of url or content is required."
    description: "A file provides content for one of - A tool descriptor is a metadata\
      \ document that describes one or more tools. - A tool document that describes\
      \ how to test with one or more sample test JSON. - A containerfile is a document\
      \ that describes how to build a particular container image. Examples include\
      \ Dockerfiles for creating Docker images and Singularity recipes for Singularity\
      \ images "
  Image:
    type: "object"
    properties:
      dbUpdateDate:
        type: "string"
        format: "date-time"
      imageUpdateDate:
        type: "string"
        description: "The date the image was updated in the Docker repository"
      size:
        type: "integer"
        format: "int64"
        description: "The size of the image in bytes"
      checksums:
        type: "array"
        position: 1
        description: "Checksum(s) associated with this image"
        items:
          $ref: "#/definitions/Checksum"
      repository:
        type: "string"
        position: 2
        description: "Repository image belongs to"
      tag:
        type: "string"
        position: 3
        description: "Git tag"
      imageID:
        type: "string"
        position: 4
        description: "Docker ID of the image"
      imageRegistry:
        type: "string"
        position: 5
        description: "Registry the image belongs to"
        enum:
        - "QUAY_IO"
        - "DOCKER_HUB"
        - "GITLAB"
        - "AMAZON_ECR"
        - "SEVEN_BRIDGES"
      architecture:
        type: "string"
        position: 6
        description: "Stores the architecture and, if available, the variant of an\
          \ image. Separated by a / and only applicable to Docker Hub"
      os:
        type: "string"
        position: 7
        description: "Stores the OS and, if available the OS version. Separated by\
          \ a / and only applicable to Docker Hub"
    description: "Image(s) associated with tags and workflow versions"
  Label:
    type: "object"
    required:
    - "value"
    properties:
      id:
        type: "integer"
        format: "int64"
        description: "Implementation specific ID for the container in this web service"
        readOnly: true
      value:
        type: "string"
        position: 1
        description: "String representation of the tag"
    description: "This describes a descriptive label that can be placed on an entry\
      \ in the dockstore"
  LambdaEvent:
    type: "object"
    required:
    - "githubUsername"
    - "organization"
    - "reference"
    - "repository"
    - "type"
    properties:
      eventDate:
        type: "integer"
        format: "int64"
        readOnly: true
      id:
        type: "integer"
        format: "int64"
        description: "Unique ID of the event."
      organization:
        type: "string"
        position: 1
        description: "The organization from the event."
      repository:
        type: "string"
        position: 1
        description: "The repository from the event."
      githubUsername:
        type: "string"
        position: 3
        description: "The name of the user on GitHub that triggers the event."
      reference:
        type: "string"
        position: 4
        description: "The git reference from the event."
      success:
        type: "boolean"
        position: 5
        description: "Whether or not the event was successful."
      message:
        type: "string"
        position: 6
        description: "The message associated with the event."
      type:
        type: "string"
        position: 7
        description: "The type of event."
        enum:
        - "PUSH"
        - "DELETE"
        - "INSTALL"
        - "PUBLISH"
  LicenseInformation:
    type: "object"
    properties:
      licenseName:
        type: "string"
  Limits:
    type: "object"
    properties:
      hostedEntryCountLimit:
        type: "integer"
        format: "int32"
      hostedEntryVersionLimit:
        type: "integer"
        format: "int32"
  Metadata:
    type: "object"
    required:
    - "api_version"
    - "version"
    properties:
      api_version:
        type: "string"
        description: "The version of the GA4GH tool-registry API supported by this\
          \ registry"
      country:
        type: "string"
        description: "A country code for the registry (ISO 3166-1 alpha-3)"
      friendly_name:
        type: "string"
        description: "A friendly name that can be used in addition to the hostname\
          \ to describe a registry"
      version:
        type: "string"
        description: "The version of this registry"
    description: "Describes this registry to better allow for mirroring and indexing."
  MetadataV1:
    type: "object"
    properties:
      api-version:
        type: "string"
      country:
        type: "string"
      friendly-name:
        type: "string"
      version:
        type: "string"
    description: "Describes this registry to better allow for mirroring and indexing."
  Notification:
    type: "object"
    properties:
      id:
        type: "integer"
        format: "int64"
        description: "ID for the notification"
      message:
        type: "string"
        position: 1
        description: "Text content of the notification to be displayed"
        minLength: 0
        maxLength: 1024
      expiration:
        type: "integer"
        format: "int64"
        position: 2
        description: "Timestamp at which the notification is expired"
      type:
        type: "string"
        position: 3
        description: "Type of notification, sitewide or newsbody"
        enum:
        - "SITEWIDE"
        - "NEWSBODY"
      priority:
        type: "string"
        position: 4
        description: "Priority level of the notification"
        enum:
        - "LOW"
        - "MEDIUM"
        - "CRITICAL"
      dbCreateDate:
        type: "integer"
        format: "int64"
        position: 5
        description: "Timestamp at which the notification was created"
      dbUpdateDate:
        type: "integer"
        format: "int64"
        position: 6
        description: "Timestamp at which the notification was last updated"
  Organization:
    type: "object"
    required:
    - "name"
    - "status"
    - "users"
    properties:
      aliases:
        type: "object"
        description: "aliases can be used as an alternate unique id for organizations"
        additionalProperties:
          $ref: "#/definitions/Alias"
      collectionsLength:
        type: "integer"
        format: "int64"
        description: "collectionsLength"
      dbCreateDate:
        type: "integer"
        format: "int64"
      dbUpdateDate:
        type: "integer"
        format: "int64"
      id:
        type: "integer"
        format: "int64"
        description: "Implementation specific ID for the organization in this web\
          \ service"
      name:
        type: "string"
        example: "OICR"
        position: 1
        description: "Name of the organization (ex. OICR)"
        minLength: 3
        maxLength: 39
        pattern: "[a-zA-Z][a-zA-Z\\d]*"
      description:
        type: "string"
        position: 2
        description: "Description of the organization"
      link:
        type: "string"
        position: 3
        description: "Link to the organization website"
      location:
        type: "string"
        position: 4
        description: "Location of the organization"
      email:
        type: "string"
        position: 5
        description: "Contact email for the organization"
      status:
        type: "string"
        position: 6
        description: "Is the organization approved, pending, or rejected"
        enum:
        - "PENDING"
        - "REJECTED"
        - "APPROVED"
      users:
        type: "array"
        position: 7
        description: "Set of users in the organization"
        uniqueItems: true
        items:
          $ref: "#/definitions/OrganizationUser"
      topic:
        type: "string"
        position: 8
        description: "Short description of the organization"
      avatarUrl:
        type: "string"
        position: 9
        description: "Logo URL"
        pattern: "([^\\s]+)(\\.jpg|\\.jpeg|\\.png|\\.gif)"
      displayName:
        type: "string"
        position: 9
        description: "Display name for an organization (Ex. Ontario Institute for\
          \ Cancer Research). Not used for links."
        minLength: 3
        maxLength: 50
        pattern: "[\\w ,_\\-&()']*"
      starredUsers:
        type: "array"
        position: 10
        description: "This indicates the users that have starred this organization"
        uniqueItems: true
        items:
          $ref: "#/definitions/User"
  OrganizationUpdateTime:
    type: "object"
    properties:
      displayName:
        type: "string"
      lastUpdateDate:
        type: "integer"
        format: "int64"
      name:
        type: "string"
  OrganizationUser:
    type: "object"
    required:
    - "accepted"
    - "role"
    properties:
      accepted:
        type: "boolean"
        description: "Has the user accepted their membership."
      dbCreateDate:
        type: "integer"
        format: "int64"
      dbUpdateDate:
        type: "integer"
        format: "int64"
      id:
        $ref: "#/definitions/OrganizationUserId"
      organization:
        $ref: "#/definitions/Organization"
      role:
        type: "string"
        description: "The role of the user in the organization"
        enum:
        - "ADMIN"
        - "MAINTAINER"
        - "MEMBER"
      user:
        $ref: "#/definitions/User"
  OrganizationUserId:
    type: "object"
    properties:
      organizationId:
        type: "integer"
        format: "int64"
      userId:
        type: "integer"
        format: "int64"
  ParsedInformation:
    type: "object"
    properties:
      descriptorLanguage:
        type: "string"
        enum:
        - "CWL"
        - "WDL"
        - "GXFORMAT2"
        - "SWL"
        - "NEXTFLOW"
        - "SERVICE"
      hasHTTPImports:
        type: "boolean"
      hasLocalImports:
        type: "boolean"
  Permission:
    type: "object"
    properties:
      email:
        type: "string"
      role:
        type: "string"
        enum:
        - "OWNER"
        - "WRITER"
        - "READER"
  Profile:
    type: "object"
    properties:
      avatarURL:
        type: "string"
      bio:
        type: "string"
      company:
        type: "string"
      email:
        type: "string"
      location:
        type: "string"
      name:
        type: "string"
      username:
        type: "string"
  PublishRequest:
    type: "object"
    properties:
      publish:
        type: "boolean"
  RegistryBean:
    type: "object"
    properties:
      customDockerPath:
        type: "string"
      dockerPath:
        type: "string"
      enum:
        type: "string"
      friendlyName:
        type: "string"
      privateOnly:
        type: "string"
      url:
        type: "string"
  Repository:
    type: "object"
    properties:
      canDelete:
        type: "boolean"
      gitRegistry:
        type: "string"
        enum:
        - "dockstore.org"
        - "github.com"
        - "bitbucket.org"
        - "gitlab.com"
      organization:
        type: "string"
      path:
        type: "string"
      present:
        type: "boolean"
      repositoryName:
        type: "string"
  Service:
    allOf:
    - $ref: "#/definitions/Workflow"
    - type: "object"
      properties: {}
      description: "This describes one service in the dockstore as a special degenerate\
        \ case of a workflow"
  SharedWorkflows:
    type: "object"
    properties:
      role:
        type: "string"
        enum:
        - "OWNER"
        - "WRITER"
        - "READER"
      workflows:
        type: "array"
        items:
          $ref: "#/definitions/Workflow"
  SourceControlBean:
    type: "object"
    properties:
      friendlyName:
        type: "string"
      value:
        type: "string"
  SourceFile:
    type: "object"
    required:
    - "absolutePath"
    - "path"
    - "type"
    properties:
      id:
        type: "integer"
        format: "int64"
        description: "Implementation specific ID for the source file in this web service"
      verifiedBySource:
        type: "object"
        description: "maps from platform to whether an entry successfully ran on it\
          \ using this test json"
        additionalProperties:
          $ref: "#/definitions/VerificationInformation"
      type:
        type: "string"
        position: 1
        description: "Enumerates the type of file"
        enum:
        - "DOCKSTORE_CWL"
        - "DOCKSTORE_WDL"
        - "DOCKERFILE"
        - "CWL_TEST_JSON"
        - "WDL_TEST_JSON"
        - "NEXTFLOW"
        - "NEXTFLOW_CONFIG"
        - "NEXTFLOW_TEST_PARAMS"
        - "DOCKSTORE_YML"
        - "DOCKSTORE_SERVICE_YML"
        - "DOCKSTORE_SERVICE_TEST_JSON"
        - "DOCKSTORE_SERVICE_OTHER"
        - "DOCKSTORE_GXFORMAT2"
        - "GXFORMAT2_TEST_FILE"
        - "DOCKSTORE_SWL"
        - "SWL_TEST_JSON"
      content:
        type: "string"
        position: 2
        description: "Cache for the contents of the target file"
      path:
        type: "string"
        position: 3
        description: "Path to sourcefile relative to its parent"
      absolutePath:
        type: "string"
        position: 4
        description: "Absolute path of sourcefile in git repo"
      frozen:
        type: "boolean"
        position: 5
        description: "When true, this version cannot be affected by refreshes to the\
          \ content or updates to its metadata"
      checksums:
        type: "array"
        position: 6
        description: "The checksum(s) of the sourcefile's content"
        items:
          $ref: "#/definitions/Checksum"
  StarRequest:
    type: "object"
    properties:
      star:
        type: "boolean"
  Tag:
    type: "object"
    required:
    - "name"
    - "reference"
    properties:
      id:
        type: "integer"
        format: "int64"
        description: "Implementation specific ID for the tag in this web service"
        readOnly: true
      versionMetadata:
        $ref: "#/definitions/VersionMetadata"
      reference:
        type: "string"
        position: 1
        description: "git commit/tag/branch"
      name:
        type: "string"
        position: 2
        description: "Implementation specific, can be a quay.io or docker hub tag\
          \ name"
      commitID:
        type: "string"
        position: 3
        description: "This is the commit id for the source control that the files\
          \ belong to"
      frozen:
        type: "boolean"
        position: 4
        description: "When true, this version cannot be affected by refreshes to the\
          \ content or updates to its metadata"
      referenceType:
        type: "string"
        position: 5
        description: "This indicates the type of git (or other source control) reference"
        enum:
        - "COMMIT"
        - "TAG"
        - "BRANCH"
        - "NOT_APPLICABLE"
        - "UNSET"
      valid:
        type: "boolean"
        position: 7
        description: "Implementation specific, whether this tag has valid files from\
          \ source code repo"
      dirtyBit:
        type: "boolean"
        position: 8
        description: "True if user has altered the tag"
      versionEditor:
        position: 9
        description: "Particularly for hosted workflows, this records who edited to\
          \ create a revision"
        $ref: "#/definitions/User"
      dbUpdateDate:
        type: "integer"
        format: "int64"
        position: 11
      input_file_formats:
        type: "array"
        position: 12
        description: "File formats for describing the input file formats of versions\
          \ (tag/workflowVersion)"
        uniqueItems: true
        items:
          $ref: "#/definitions/FileFormat"
      output_file_formats:
        type: "array"
        position: 13
        description: "File formats for describing the output file formats of versions\
          \ (tag/workflowVersion)"
        uniqueItems: true
        items:
          $ref: "#/definitions/FileFormat"
      validations:
        type: "array"
        position: 14
        description: "Cached validations for each version."
        uniqueItems: true
        items:
          $ref: "#/definitions/Validation"
      images:
        type: "array"
        position: 15
        description: "The images that belong to this version"
        uniqueItems: true
        items:
          $ref: "#/definitions/Image"
      verified:
        type: "boolean"
        position: 16
        description: "Whether this version has been verified or not"
      verifiedSource:
        type: "string"
        position: 17
        description: "Verified source for the version"
      hidden:
        type: "boolean"
        position: 18
        description: "Implementation specific, whether this row is visible to other\
          \ users aside from the owner"
      verifiedSources:
        type: "array"
        position: 18
        description: "Verified source for the version"
        items:
          type: "string"
      doiURL:
        type: "string"
        position: 19
        description: "This is a URL for the DOI for the version of the entry"
      image_id:
        type: "string"
        position: 19
      doiStatus:
        type: "string"
        position: 20
        description: "This indicates the DOI status"
        enum:
        - "NOT_REQUESTED"
        - "REQUESTED"
        - "CREATED"
      author:
        type: "string"
        position: 21
      description:
        type: "string"
        position: 22
      descriptionSource:
        type: "string"
        position: 23
        enum:
        - "README"
        - "DESCRIPTOR"
      email:
        type: "string"
        position: 24
      last_built:
        type: "integer"
        format: "int64"
        position: 101
        description: "For automated tools: The last time the container backing this\
          \ tool version was built. For hosted: N/A"
      size:
        type: "integer"
        format: "int64"
        position: 103
        description: "Size of the image"
      dockerfile_path:
        type: "string"
        position: 104
        description: "Path for the Dockerfile"
      cwl_path:
        type: "string"
        position: 105
        description: "Path for the CWL document"
      wdl_path:
        type: "string"
        position: 106
        description: "Path for the WDL document"
      automated:
        type: "boolean"
        position: 107
        description: "Implementation specific, indicates whether this is an automated\
          \ build on quay.io"
      workingDirectory:
        type: "string"
        position: 108
    description: "This describes one tag associated with a container."
  Token:
    type: "object"
    properties:
      dbCreateDate:
        type: "integer"
        format: "int64"
        readOnly: true
      dbUpdateDate:
        type: "integer"
        format: "int64"
        readOnly: true
      id:
        type: "integer"
        format: "int64"
        description: "Implementation specific ID for the token in this web service"
        readOnly: true
      tokenSource:
        type: "string"
        position: 1
        description: "Source website for this token"
      content:
        type: "string"
        position: 2
        description: "Contents of the access token"
      username:
        type: "string"
        position: 3
        description: "When an integrated service is not aware of the username, we\
          \ store it"
      refreshToken:
        type: "string"
        position: 4
      userId:
        type: "integer"
        format: "int64"
        position: 5
      token:
        type: "string"
        position: 6
        description: "Contents of the access token"
        readOnly: true
    description: "Access tokens for this web service and integrated services like\
      \ quay.io and github"
  Tool:
    type: "object"
    required:
    - "author"
    - "id"
    - "organization"
    - "toolclass"
    - "url"
    - "versions"
    properties:
      aliases:
        type: "array"
        description: "OPTIONAL A list of strings that can be used to identify this\
          \ tool. This can be used to expose alternative ids (such as GUIDs) for a\
          \ tool for registries. Can be used to match tools across registries."
        items:
          type: "string"
      author:
        type: "string"
        description: "Contact information for the author of this tool entry in the\
          \ registry. (More complex authorship information is handled by the descriptor)"
      checker_url:
        type: "string"
        description: "Optional url to the checker tool that will exit successfully\
          \ if this tool produced the expected result given test data."
      contains:
        type: "array"
        example: "\"https://bio.tools/tool/mytum.de/SNAP2/1\""
        description: "An array of IDs for the applications that are stored inside\
          \ this tool"
        items:
          type: "string"
      description:
        type: "string"
        description: "The description of the tool."
      has_checker:
        type: "boolean"
        description: "Whether this tool has a checker tool associated with it"
      id:
        type: "string"
        example: "123456"
        description: "A unique identifier of the tool, scoped to this registry"
      meta_version:
        type: "string"
        description: "The version of this tool in the registry. Iterates when fields\
          \ like the description, author, etc. are updated."
      organization:
        type: "string"
        description: "The organization that published the image."
      signed:
        type: "boolean"
        description: "Reports whether this tool has been signed."
      toolclass:
        $ref: "#/definitions/ToolClass"
      toolname:
        type: "string"
        description: "The name of the tool."
      url:
        type: "string"
        example: "http://agora.broadinstitute.org/tools/123456"
        description: "The URL for this tool in this registry"
      verified:
        type: "boolean"
        description: "Reports whether this tool has been verified by a specific organization\
          \ or individual"
      verified_source:
        type: "string"
        description: "Source of metadata that can support a verified tool, such as\
          \ an email or URL"
      versions:
        type: "array"
        description: "A list of versions for this tool"
        items:
          $ref: "#/definitions/ToolVersion"
    description: "A tool (or described tool) is defined as a tuple of a descriptor\
      \ file (which potentially consists of multiple files), a set of container images,\
      \ and a set of instructions for creating those images."
  ToolClass:
    type: "object"
    properties:
      description:
        type: "string"
        description: "A longer explanation of what this class is and what it can accomplish"
      id:
        type: "string"
        description: "The unique identifier for the class"
      name:
        type: "string"
        description: "A short friendly name for the class"
    description: "Describes a class (type) of tool allowing us to categorize workflows,\
      \ tasks, and maybe even other entities (such as services) separately"
  ToolDescriptor:
    type: "object"
    required:
    - "type"
    properties:
      descriptor:
        type: "string"
        description: "The descriptor that represents this version of the tool."
      type:
        type: "string"
        enum:
        - "CWL"
        - "WDL"
        - "NFL"
        - "SERVICE"
        - "GXFORMAT2"
      url:
        type: "string"
        example: "https://raw.githubusercontent.com/ICGC-TCGA-PanCancer/pcawg_delly_workflow/ea2a5db69bd20a42976838790bc29294df3af02b/delly_docker/Delly.cwl"
        description: "Optional url to the underlying tool descriptor, should include\
          \ version information, and can include a git hash"
    description: "A tool descriptor is a metadata document that describes one or more\
      \ tools."
  ToolDockerfile:
    type: "object"
    required:
    - "dockerfile"
    properties:
      dockerfile:
        type: "string"
        description: "The dockerfile content for this tool."
      url:
        type: "string"
        description: "Optional url to the dockerfile used to build this image, should\
          \ include version information, and can include a git hash  (e.g. https://raw.githubusercontent.com/ICGC-TCGA-PanCancer/pcawg_delly_workflow/c83478829802b4d36374870843821abe1b625a71/delly_docker/Dockerfile\
          \ )"
    description: "A tool dockerfile is a document that describes how to build a particular\
      \ Docker image."
  ToolFile:
    type: "object"
    properties:
      file_type:
        type: "string"
        enum:
        - "TEST_FILE"
        - "PRIMARY_DESCRIPTOR"
        - "SECONDARY_DESCRIPTOR"
        - "CONTAINERFILE"
        - "OTHER"
      path:
        type: "string"
        description: "Relative path of the file.  A descriptor's path can be used\
          \ with the GA4GH .../{type}/descriptor/{relative_path} endpoint"
  ToolTesterLog:
    type: "object"
    properties:
      filename:
        type: "string"
      logType:
        type: "string"
        enum:
        - "FULL"
        - "SUMMARY"
      runner:
        type: "string"
      testFilename:
        type: "string"
      toolId:
        type: "string"
      toolVersionName:
        type: "string"
  ToolTestsV1:
    type: "object"
    properties:
      test:
        type: "string"
        description: "Optional test JSON content for this tool. (Note that one of\
          \ test and URL are required)"
      url:
        type: "string"
        description: "Optional url to the test JSON used to test this tool. Note that\
          \ this URL should resolve to the raw unwrapped content that would otherwise\
          \ be available in test."
    description: "A tool document that describes how to test with one or more sample\
      \ test JSON."
  ToolV1:
    type: "object"
    properties:
      author:
        type: "string"
      contains:
        type: "array"
        items:
          type: "string"
      description:
        type: "string"
      id:
        type: "string"
      meta-version:
        type: "string"
      organization:
        type: "string"
      signed:
        type: "boolean"
      toolclass:
        $ref: "#/definitions/ToolClass"
      toolname:
        type: "string"
      url:
        type: "string"
      verified:
        type: "boolean"
      verified-source:
        type: "string"
      versions:
        type: "array"
        items:
          $ref: "#/definitions/ToolVersionV1"
    description: "A tool (or described tool) describes one pairing of a tool as described\
      \ in a descriptor file (which potentially describes multiple tools) and a Docker\
      \ image."
  ToolVersion:
    type: "object"
    required:
    - "id"
    - "url"
    properties:
      containerfile:
        type: "boolean"
        description: "Reports if this tool has a containerfile available."
      descriptor_type:
        type: "array"
        description: "The type (or types) of descriptors available."
        items:
          type: "string"
          enum:
          - "CWL"
          - "WDL"
          - "NFL"
          - "SERVICE"
          - "GXFORMAT2"
      id:
        type: "string"
        example: "v1"
        description: "An identifier of the version of this tool for this particular\
          \ tool registry"
      image:
        type: "string"
        example: "quay.io/seqware/seqware_full/1.1"
        description: "The docker path to the image (and version) for this tool"
      image_name:
        type: "string"
        description: "Used in conjunction with a registry_url if provided to locate\
          \ images"
      meta_version:
        type: "string"
        description: "The version of this tool version in the registry. Iterates when\
          \ fields like the description, author, etc. are updated."
      name:
        type: "string"
        description: "The name of the version."
      registry_url:
        type: "string"
        description: "A URL to a Singularity registry is provided when a specific\
          \ type of image does not use ids in the Docker format. Used along with image_name\
          \ to locate a specific image."
      url:
        type: "string"
        example: "http://agora.broadinstitute.org/tools/123456/1"
        description: "The URL for this tool in this registry"
      verified:
        type: "boolean"
        description: "Reports whether this tool has been verified by a specific organization\
          \ or individual"
      verified_source:
        type: "string"
        description: "Source of metadata that can support a verified tool, such as\
          \ an email or URL"
    description: "A tool version describes a particular iteration of a tool as described\
      \ by a reference to a specific image and/or documents."
  ToolVersionV1:
    type: "object"
    properties:
      descriptor-type:
        type: "array"
        items:
          type: "string"
          enum:
          - "CWL"
          - "WDL"
      dockerfile:
        type: "boolean"
      id:
        type: "string"
      image:
        type: "string"
      meta-version:
        type: "string"
      name:
        type: "string"
      url:
        type: "string"
      verified:
        type: "boolean"
      verified-source:
        type: "string"
    description: "A tool version describes a particular iteration of a tool as described\
      \ by a reference to a specific image and dockerfile."
  User:
    type: "object"
    required:
    - "curator"
    - "isAdmin"
    - "setupComplete"
    properties:
      id:
        type: "integer"
        format: "int64"
        description: "Implementation specific ID for the container in this web service"
        readOnly: true
      orcid:
        type: "string"
      privacyPolicyVersion:
        type: "string"
        description: "Indicates which version of the privacy policy the user has accepted"
        enum:
        - "NONE"
        - "PRIVACY_POLICY_VERSION_2_5"
      tosversion:
        type: "string"
        enum:
        - "NONE"
        - "TOS_VERSION_1"
        - "TOS_VERSION_2"
      userProfiles:
        type: "object"
        description: "Profile information of the user retrieved from 3rd party sites\
          \ (GitHub, Google, etc)"
        additionalProperties:
          $ref: "#/definitions/Profile"
      username:
        type: "string"
        position: 1
        description: "Username on dockstore"
      isAdmin:
        type: "boolean"
        position: 2
        description: "Indicates whether this user is an admin"
      avatarUrl:
        type: "string"
        position: 7
        description: "URL of user avatar on GitHub/Google that can be selected by\
          \ the user"
      name:
        type: "string"
        position: 8
      curator:
        type: "boolean"
        position: 11
        description: "Indicates whether this user is a curator"
      setupComplete:
        type: "boolean"
        position: 12
        description: "Indicates whether this user has accepted their username"
      tosacceptanceDate:
        type: "integer"
        format: "int64"
        position: 15
        description: "Time TOS was accepted"
        readOnly: true
      privacyPolicyVersionAcceptanceDate:
        type: "integer"
        format: "int64"
        position: 16
        description: "Time privacy policy was accepted"
    description: "End users for the dockstore"
  Validation:
    type: "object"
    required:
    - "id"
    - "message"
    - "type"
    - "valid"
    properties:
      id:
        type: "integer"
        format: "int64"
        description: "Implementation specific ID for the source file in this web service"
      type:
        type: "string"
        position: 1
        description: "Enumerates the type of file"
        enum:
        - "DOCKSTORE_CWL"
        - "DOCKSTORE_WDL"
        - "DOCKERFILE"
        - "CWL_TEST_JSON"
        - "WDL_TEST_JSON"
        - "NEXTFLOW"
        - "NEXTFLOW_CONFIG"
        - "NEXTFLOW_TEST_PARAMS"
        - "DOCKSTORE_YML"
        - "DOCKSTORE_SERVICE_YML"
        - "DOCKSTORE_SERVICE_TEST_JSON"
        - "DOCKSTORE_SERVICE_OTHER"
        - "DOCKSTORE_GXFORMAT2"
        - "GXFORMAT2_TEST_FILE"
        - "DOCKSTORE_SWL"
        - "SWL_TEST_JSON"
      valid:
        type: "boolean"
        position: 2
        description: "Is the file type valid"
      message:
        type: "string"
        position: 3
        description: "Mapping of filepath to validation message"
  VerificationInformation:
    type: "object"
    properties:
      metadata:
        type: "string"
      platformVersion:
        type: "string"
      verified:
        type: "boolean"
  Version:
    type: "object"
    required:
    - "name"
    - "reference"
    properties:
      id:
        type: "integer"
        format: "int64"
        description: "Implementation specific ID for the tag in this web service"
        readOnly: true
      versionMetadata:
        $ref: "#/definitions/VersionMetadata"
      workingDirectory:
        type: "string"
      reference:
        type: "string"
        position: 1
        description: "git commit/tag/branch"
      name:
        type: "string"
        position: 2
        description: "Implementation specific, can be a quay.io or docker hub tag\
          \ name"
      commitID:
        type: "string"
        position: 3
        description: "This is the commit id for the source control that the files\
          \ belong to"
      frozen:
        type: "boolean"
        position: 4
        description: "When true, this version cannot be affected by refreshes to the\
          \ content or updates to its metadata"
      referenceType:
        type: "string"
        position: 5
        description: "This indicates the type of git (or other source control) reference"
        enum:
        - "COMMIT"
        - "TAG"
        - "BRANCH"
        - "NOT_APPLICABLE"
        - "UNSET"
      valid:
        type: "boolean"
        position: 7
        description: "Implementation specific, whether this tag has valid files from\
          \ source code repo"
      dirtyBit:
        type: "boolean"
        position: 8
        description: "True if user has altered the tag"
      versionEditor:
        position: 9
        description: "Particularly for hosted workflows, this records who edited to\
          \ create a revision"
        $ref: "#/definitions/User"
      dbUpdateDate:
        type: "integer"
        format: "int64"
        position: 11
      input_file_formats:
        type: "array"
        position: 12
        description: "File formats for describing the input file formats of versions\
          \ (tag/workflowVersion)"
        uniqueItems: true
        items:
          $ref: "#/definitions/FileFormat"
      output_file_formats:
        type: "array"
        position: 13
        description: "File formats for describing the output file formats of versions\
          \ (tag/workflowVersion)"
        uniqueItems: true
        items:
          $ref: "#/definitions/FileFormat"
      validations:
        type: "array"
        position: 14
        description: "Cached validations for each version."
        uniqueItems: true
        items:
          $ref: "#/definitions/Validation"
      images:
        type: "array"
        position: 15
        description: "The images that belong to this version"
        uniqueItems: true
        items:
          $ref: "#/definitions/Image"
      verified:
        type: "boolean"
        position: 16
        description: "Whether this version has been verified or not"
      verifiedSource:
        type: "string"
        position: 17
        description: "Verified source for the version"
      hidden:
        type: "boolean"
        position: 18
        description: "Implementation specific, whether this row is visible to other\
          \ users aside from the owner"
      verifiedSources:
        type: "array"
        position: 18
        description: "Verified source for the version"
        items:
          type: "string"
      doiURL:
        type: "string"
        position: 19
        description: "This is a URL for the DOI for the version of the entry"
      doiStatus:
        type: "string"
        position: 20
        description: "This indicates the DOI status"
        enum:
        - "NOT_REQUESTED"
        - "REQUESTED"
        - "CREATED"
      author:
        type: "string"
        position: 21
      description:
        type: "string"
        position: 22
      descriptionSource:
        type: "string"
        position: 23
        enum:
        - "README"
        - "DESCRIPTOR"
      email:
        type: "string"
        position: 24
    description: "Base class for versions of entries in the Dockstore"
  VersionMetadata:
    type: "object"
    properties:
      id:
        type: "integer"
        format: "int64"
      parsedInformationSet:
        type: "array"
        items:
          $ref: "#/definitions/ParsedInformation"
  Workflow:
    type: "object"
    required:
    - "defaultTestParameterFilePath"
    - "descriptorType"
    - "descriptorTypeSubclass"
    - "gitUrl"
    - "mode"
    - "organization"
    - "repository"
    - "sourceControl"
    - "workflow_path"
    discriminator: "type"
    properties:
      aliases:
        type: "object"
        description: "aliases can be used as an alternate unique id for entries"
        additionalProperties:
          $ref: "#/definitions/Alias"
      dbCreateDate:
        type: "integer"
        format: "int64"
      dbUpdateDate:
        type: "integer"
        format: "int64"
      forumUrl:
        type: "string"
        description: "This is a link to a forum or discussion board"
        minLength: 0
        maxLength: 256
      has_checker:
        type: "boolean"
        readOnly: true
      id:
        type: "integer"
        format: "int64"
        description: "Implementation specific ID for the container in this web service"
      input_file_formats:
        type: "array"
        readOnly: true
        uniqueItems: true
        items:
          $ref: "#/definitions/FileFormat"
      isChecker:
        type: "boolean"
      last_modified_date:
        type: "integer"
        format: "int64"
        readOnly: true
      licenseInformation:
        $ref: "#/definitions/LicenseInformation"
      output_file_formats:
        type: "array"
        readOnly: true
        uniqueItems: true
        items:
          $ref: "#/definitions/FileFormat"
      parentEntry:
        $ref: "#/definitions/Entry"
      topicId:
        type: "integer"
        format: "int64"
        description: "The Id of the corresponding topic on Dockstore Discuss"
      author:
        type: "string"
        position: 1
        description: "This is the name of the author stated in the Dockstore.cwl"
      description:
        type: "string"
        position: 2
        description: "This is a human-readable description of this container and what\
          \ it is trying to accomplish, required GA4GH"
      labels:
        type: "array"
        position: 3
        description: "Labels (i.e. meta tags) for describing the purpose and contents\
          \ of containers"
        uniqueItems: true
        items:
          $ref: "#/definitions/Label"
      users:
        type: "array"
        position: 4
        description: "This indicates the users that have control over this entry,\
          \ dockstore specific"
        uniqueItems: true
        items:
          $ref: "#/definitions/User"
      starredUsers:
        type: "array"
        position: 5
        description: "This indicates the users that have starred this entry, dockstore\
          \ specific"
        uniqueItems: true
        items:
          $ref: "#/definitions/User"
      email:
        type: "string"
        position: 6
        description: "This is the email of the git organization"
      defaultVersion:
        type: "string"
        position: 7
        description: "This is the name of the default version of the entry"
      is_published:
        type: "boolean"
        position: 8
        description: "Implementation specific visibility in this web service"
      last_modified:
        type: "integer"
        format: "int32"
        position: 9
        description: "Implementation specific timestamp for last modified. Tools->\
          \ For automated/manual builds: N/A. For hosted: Last time a file was updated/created\
          \ (new version created). Workflows-> For remote: When refresh is hit, last\
          \ time GitHub repo was changed. Hosted: Last time a new version was made."
      lastUpdated:
        type: "integer"
        format: "int64"
        position: 10
        description: "Implementation specific timestamp for last updated on webservice.\
          \ Tools-> For automated builds: last time tool/namespace was refreshed Dockstore,\
          \ tool info (like changing dockerfile path) updated, or default version\
          \ selected. For hosted tools: when you created the tool. Workflows-> For\
          \ remote: When refresh all is hit for first time. Hosted: Seems to be time\
          \ created."
      gitUrl:
        type: "string"
        position: 11
        description: "This is a link to the associated repo with a descriptor, required\
          \ GA4GH"
      checker_id:
        type: "integer"
        format: "int64"
        position: 12
        description: "The id of the associated checker workflow"
        readOnly: true
      conceptDoi:
        type: "string"
        position: 13
        description: "The Digital Object Identifier (DOI) representing all of the\
          \ versions of your workflow"
      mode:
        type: "string"
        position: 13
        description: "This indicates what mode this is in which informs how we do\
          \ things like refresh, dockstore specific"
        enum:
        - "FULL"
        - "STUB"
        - "HOSTED"
        - "DOCKSTORE_YML"
      workflowName:
        type: "string"
        position: 14
        description: "This is the name of the workflow, not needed when only one workflow\
          \ in a repo"
      organization:
        type: "string"
        position: 15
        description: "This is a git organization for the workflow"
      repository:
        type: "string"
        position: 16
        description: "This is a git repository name"
      sourceControl:
        type: "string"
        position: 17
        description: "This is a specific source control provider like github or bitbucket\
          \ or n/a?, required: GA4GH"
      descriptorType:
        type: "string"
        position: 18
        description: "This is a descriptor type for the workflow, by default either\
          \ CWL, WDL, NFL, or gxformat2 (Defaults to CWL)."
        enum:
        - "CWL"
        - "WDL"
        - "NFL"
        - "gxformat2"
        - "service"
      workflow_path:
        type: "string"
        position: 19
        description: "This indicates for the associated git repository, the default\
          \ path to the primary descriptor document"
      defaultTestParameterFilePath:
        type: "string"
        position: 20
        description: "This indicates for the associated git repository, the default\
          \ path to the test parameter file"
      workflowVersions:
        type: "array"
        position: 21
        description: "Implementation specific tracking of valid build workflowVersions\
          \ for the docker container"
        uniqueItems: true
        items:
          $ref: "#/definitions/WorkflowVersion"
      descriptorTypeSubclass:
        type: "string"
        position: 22
        description: "This is a descriptor type subclass for the workflow. Currently\
          \ it is only used for services."
        enum:
        - "DOCKER_COMPOSE"
        - "HELM"
        - "SWARM"
        - "KUBERNETES"
        - "NOT_APPLICABLE"
      full_workflow_path:
        type: "string"
        position: 24
        readOnly: true
      path:
        type: "string"
        position: 25
      source_control_provider:
        type: "string"
        position: 26
        readOnly: true
    description: "This describes one workflow in the dockstore"
  WorkflowVersion:
    type: "object"
    required:
    - "name"
    - "reference"
    properties:
      aliases:
        type: "object"
        description: "aliases can be used as an alternate unique id for workflow versions"
        additionalProperties:
          $ref: "#/definitions/Alias"
      id:
        type: "integer"
        format: "int64"
        description: "Implementation specific ID for the tag in this web service"
        readOnly: true
      legacyVersion:
        type: "boolean"
      versionMetadata:
        $ref: "#/definitions/VersionMetadata"
      workingDirectory:
        type: "string"
      reference:
        type: "string"
        position: 1
        description: "git commit/tag/branch"
      name:
        type: "string"
        position: 2
        description: "Implementation specific, can be a quay.io or docker hub tag\
          \ name"
      commitID:
        type: "string"
        position: 3
        description: "This is the commit id for the source control that the files\
          \ belong to"
      frozen:
        type: "boolean"
        position: 4
        description: "When true, this version cannot be affected by refreshes to the\
          \ content or updates to its metadata"
      referenceType:
        type: "string"
        position: 5
        description: "This indicates the type of git (or other source control) reference"
        enum:
        - "COMMIT"
        - "TAG"
        - "BRANCH"
        - "NOT_APPLICABLE"
        - "UNSET"
      valid:
        type: "boolean"
        position: 7
        description: "Implementation specific, whether this tag has valid files from\
          \ source code repo"
      dirtyBit:
        type: "boolean"
        position: 8
        description: "True if user has altered the tag"
      versionEditor:
        position: 9
        description: "Particularly for hosted workflows, this records who edited to\
          \ create a revision"
        $ref: "#/definitions/User"
      dbUpdateDate:
        type: "integer"
        format: "int64"
        position: 11
      input_file_formats:
        type: "array"
        position: 12
        description: "File formats for describing the input file formats of versions\
          \ (tag/workflowVersion)"
        uniqueItems: true
        items:
          $ref: "#/definitions/FileFormat"
      output_file_formats:
        type: "array"
        position: 13
        description: "File formats for describing the output file formats of versions\
          \ (tag/workflowVersion)"
        uniqueItems: true
        items:
          $ref: "#/definitions/FileFormat"
      validations:
        type: "array"
        position: 14
        description: "Cached validations for each version."
        uniqueItems: true
        items:
          $ref: "#/definitions/Validation"
      images:
        type: "array"
        position: 15
        description: "The images that belong to this version"
        uniqueItems: true
        items:
          $ref: "#/definitions/Image"
      verified:
        type: "boolean"
        position: 16
        description: "Whether this version has been verified or not"
      verifiedSource:
        type: "string"
        position: 17
        description: "Verified source for the version"
      hidden:
        type: "boolean"
        position: 18
        description: "Implementation specific, whether this row is visible to other\
          \ users aside from the owner"
      verifiedSources:
        type: "array"
        position: 18
        description: "Verified source for the version"
        items:
          type: "string"
      doiURL:
        type: "string"
        position: 19
        description: "This is a URL for the DOI for the version of the entry"
      doiStatus:
        type: "string"
        position: 20
        description: "This indicates the DOI status"
        enum:
        - "NOT_REQUESTED"
        - "REQUESTED"
        - "CREATED"
      author:
        type: "string"
        position: 21
      description:
        type: "string"
        position: 22
      descriptionSource:
        type: "string"
        position: 23
        enum:
        - "README"
        - "DESCRIPTOR"
      email:
        type: "string"
        position: 24
      workflow_path:
        type: "string"
        position: 101
        description: "Path for the workflow"
      last_modified:
        type: "integer"
        format: "int64"
        position: 102
        description: "Remote: Last time version on GitHub repo was changed. Hosted:\
          \ time version created."
      subClass:
        type: "string"
        position: 103
        description: "The subclass of this for services."
        enum:
        - "DOCKER_COMPOSE"
        - "SWARM"
        - "KUBERNETES"
        - "HELM"
      synced:
        type: "boolean"
        position: 105
        description: "Whether or not the version has been refreshed since its last\
          \ edit on Dockstore."
    description: "This describes one workflow version associated with a workflow."
  WorkflowVersionPathInfo:
    type: "object"
    properties:
      fullWorkflowPath:
        type: "string"
        description: "Dockstore path to workflow."
      tagName:
        type: "string"
        description: "Name of workflow version tag"
    description: "Object that contains the Dockstore path to the workflow and the\
      \ version tag name."
externalDocs:
  description: "Dockstore documentation"
  url: "https://www.dockstore.org/docs/getting-started"<|MERGE_RESOLUTION|>--- conflicted
+++ resolved
@@ -6278,15 +6278,12 @@
       id:
         type: "integer"
         format: "int64"
-<<<<<<< HEAD
-      verified:
-        type: "boolean"
-=======
       labels:
         type: "array"
         items:
           type: "string"
->>>>>>> 2f3e0b8b
+      verified:
+        type: "boolean"
       versionName:
         type: "string"
   CollectionOrganization:

--- conflicted
+++ resolved
@@ -4,11 +4,7 @@
   description: "This describes the dockstore API, a webservice that manages pairs\
     \ of Docker images and associated metadata such as CWL documents and Dockerfiles\
     \ used to build those images"
-<<<<<<< HEAD
-  version: "1.8.0-alpha.1-SNAPSHOT"
-=======
-  version: "1.8.0-alpha.1"
->>>>>>> 06368228
+  version: "1.8.0-alpha.2-SNAPSHOT"
   title: "Dockstore API"
   termsOfService: "TBD"
   contact:
@@ -61,6 +57,8 @@
       description: "Does not require authentication for published workflows, authentication\
         \ can be provided for restricted workflows"
       operationId: "getWorkflowVersionByAlias"
+      produces:
+      - "application/json"
       parameters:
       - name: "alias"
         in: "path"
@@ -82,6 +80,8 @@
       description: "Aliases are alphanumerical (case-insensitive and may contain internal\
         \ hyphens), given in a comma-delimited list."
       operationId: "addAliases"
+      produces:
+      - "application/json"
       parameters:
       - name: "workflowVersionId"
         in: "path"
@@ -6100,183 +6100,16 @@
       content:
         type: "string"
   BioWorkflow:
-    allOf:
-    - $ref: "#/definitions/Workflow"
-    - type: "object"
-      properties:
-        parent_id:
-          type: "integer"
-          format: "int64"
-          readOnly: true
-        is_checker:
-          type: "boolean"
-          position: 23
-      description: "This describes one workflow in the dockstore"
-  Checksum:
-    type: "object"
-    properties:
-      type:
-        type: "string"
-        description: "The type of hash algorithm, e.g., SHA256"
-      checksum:
-        type: "string"
-        description: "String representation of the checksum value."
-    description: "This describes a checksum that is a associated with a tag or workflow\
-      \ version's image."
-  Collection:
     type: "object"
     required:
-    - "name"
-    properties:
-      id:
-        type: "integer"
-        format: "int64"
-        description: "Implementation specific ID for the collection in this web service"
-      entries:
-        type: "array"
-        uniqueItems: true
-        items:
-          $ref: "#/definitions/Entry"
-      organizationID:
-        type: "integer"
-        format: "int64"
-      aliases:
-        type: "object"
-        description: "aliases can be used as an alternate unique id for collections"
-        additionalProperties:
-          $ref: "#/definitions/Alias"
-      dbCreateDate:
-        type: "string"
-        format: "date-time"
-      dbUpdateDate:
-        type: "string"
-        format: "date-time"
-      organizationName:
-        type: "string"
-        description: "The name of the organization the collection belongs to"
-        readOnly: true
-      name:
-        type: "string"
-        example: "Alignment"
-        position: 1
-        description: "Name of the collection."
-        minLength: 3
-        maxLength: 39
-        pattern: "[a-zA-Z][a-zA-Z\\d]*"
-      description:
-        type: "string"
-        position: 2
-        description: "Description of the collection"
-      displayName:
-        type: "string"
-        position: 3
-        description: "Display name for a collection (Ex. Recommended Alignment Algorithms).\
-          \ Not used for links."
-        minLength: 3
-        maxLength: 50
-        pattern: "[\\w ,_\\-&()']*"
-      topic:
-        type: "string"
-        position: 4
-        description: "Short description of the collection"
-  CollectionOrganization:
-    type: "object"
-    properties:
-      collectionId:
-        type: "integer"
-        format: "int64"
-      collectionName:
-        type: "string"
-      collectionDisplayName:
-        type: "string"
-      organizationId:
-        type: "integer"
-        format: "int64"
-      organizationName:
-        type: "string"
-      organizationDisplayName:
-        type: "string"
-  Config:
-    type: "object"
-    properties:
-      dnaStackImportUrl:
-        type: "string"
-      dnaNexusImportUrl:
-        type: "string"
-      terraImportUrl:
-        type: "string"
-      gitHubAuthUrl:
-        type: "string"
-      gitHubRedirectPath:
-        type: "string"
-      gitHubScope:
-        type: "string"
-      quayIoAuthUrl:
-        type: "string"
-      quayIoRedirectPath:
-        type: "string"
-      quayIoScope:
-        type: "string"
-      bitBucketAuthUrl:
-        type: "string"
-      gitlabAuthUrl:
-        type: "string"
-      gitlabRedirectPath:
-        type: "string"
-      gitlabScope:
-        type: "string"
-      zenodoAuthUrl:
-        type: "string"
-      zenodoRedirectPath:
-        type: "string"
-      zenodoScope:
-        type: "string"
-      googleScope:
-        type: "string"
-      cwlVisualizerUri:
-        type: "string"
-      tagManagerId:
-        type: "string"
-      gitHubAppInstallationUrl:
-        type: "string"
-      documentationUrl:
-        type: "string"
-      githubClientId:
-        type: "string"
-      quayIoClientId:
-        type: "string"
-      bitBucketClientId:
-        type: "string"
-      gitlabClientId:
-        type: "string"
-      zenodoClientId:
-        type: "string"
-      googleClientId:
-        type: "string"
-      discourseUrl:
-        type: "string"
-    description: "Configuration information for UI clients of the Dockstore webservice."
-  DescriptorLanguageBean:
-    type: "object"
-    properties:
-      value:
-        type: "string"
-      friendlyName:
-        type: "string"
-  DockstoreTool:
-    type: "object"
-    required:
-    - "defaultCWLTestParameterFile"
-    - "defaultWDLTestParameterFile"
-    - "default_cwl_path"
-    - "default_dockerfile_path"
-    - "default_wdl_path"
+    - "defaultTestParameterFilePath"
+    - "descriptorType"
     - "gitUrl"
     - "mode"
-    - "name"
-    - "namespace"
-    - "private_access"
-    - "registry_string"
+    - "organization"
+    - "repository"
+    - "sourceControl"
+    - "workflow_path"
     properties:
       id:
         type: "integer"
@@ -6297,13 +6130,13 @@
         type: "integer"
         format: "int64"
         description: "The Id of the corresponding topic on Dockstore Discuss"
-      tags:
-        type: "array"
-        uniqueItems: true
-        items:
-          $ref: "#/definitions/Tag"
-      custom_docker_registry_path:
-        type: "string"
+      parent_id:
+        type: "integer"
+        format: "int64"
+        readOnly: true
+      last_modified_date:
+        type: "string"
+        format: "date-time"
         readOnly: true
       has_checker:
         type: "boolean"
@@ -6320,10 +6153,6 @@
         uniqueItems: true
         items:
           $ref: "#/definitions/FileFormat"
-      last_modified_date:
-        type: "string"
-        format: "date-time"
-        readOnly: true
       author:
         type: "string"
         position: 1
@@ -6409,6 +6238,368 @@
         description: "This indicates what mode this is in which informs how we do\
           \ things like refresh, dockstore specific"
         enum:
+        - "FULL"
+        - "STUB"
+        - "HOSTED"
+        - "SERVICE"
+      workflowName:
+        type: "string"
+        position: 14
+        description: "This is the name of the workflow, not needed when only one workflow\
+          \ in a repo"
+      organization:
+        type: "string"
+        position: 15
+        description: "This is a git organization for the workflow"
+      repository:
+        type: "string"
+        position: 16
+        description: "This is a git repository name"
+      sourceControl:
+        type: "string"
+        position: 17
+        description: "This is a specific source control provider like github or bitbucket\
+          \ or n/a?, required: GA4GH"
+      descriptorType:
+        type: "string"
+        position: 18
+        description: "This is a descriptor type for the workflow, either CWL, WDL,\
+          \ or Nextflow (Defaults to CWL)"
+        enum:
+        - "CWL"
+        - "WDL"
+        - "NFL"
+        - "service"
+      workflow_path:
+        type: "string"
+        position: 19
+        description: "This indicates for the associated git repository, the default\
+          \ path to the primary descriptor document"
+      defaultTestParameterFilePath:
+        type: "string"
+        position: 20
+        description: "This indicates for the associated git repository, the default\
+          \ path to the test parameter file"
+      workflowVersions:
+        type: "array"
+        position: 21
+        description: "Implementation specific tracking of valid build workflowVersions\
+          \ for the docker container"
+        uniqueItems: true
+        items:
+          $ref: "#/definitions/WorkflowVersion"
+      is_checker:
+        type: "boolean"
+        position: 23
+      full_workflow_path:
+        type: "string"
+        position: 24
+        readOnly: true
+      path:
+        type: "string"
+        position: 25
+      source_control_provider:
+        type: "string"
+        position: 26
+        readOnly: true
+    description: "This describes one workflow in the dockstore"
+  Checksum:
+    type: "object"
+    properties:
+      type:
+        type: "string"
+        description: "The type of hash algorithm, e.g., SHA256"
+      checksum:
+        type: "string"
+        description: "String representation of the checksum value."
+    description: "This describes a checksum that is a associated with a tag or workflow\
+      \ version's image."
+  Collection:
+    type: "object"
+    required:
+    - "name"
+    properties:
+      id:
+        type: "integer"
+        format: "int64"
+        description: "Implementation specific ID for the collection in this web service"
+      entries:
+        type: "array"
+        uniqueItems: true
+        items:
+          $ref: "#/definitions/Entry"
+      organizationID:
+        type: "integer"
+        format: "int64"
+      aliases:
+        type: "object"
+        description: "aliases can be used as an alternate unique id for collections"
+        additionalProperties:
+          $ref: "#/definitions/Alias"
+      dbCreateDate:
+        type: "string"
+        format: "date-time"
+      dbUpdateDate:
+        type: "string"
+        format: "date-time"
+      organizationName:
+        type: "string"
+        description: "The name of the organization the collection belongs to"
+        readOnly: true
+      name:
+        type: "string"
+        example: "Alignment"
+        position: 1
+        description: "Name of the collection."
+        minLength: 3
+        maxLength: 39
+        pattern: "[a-zA-Z][a-zA-Z\\d]*"
+      description:
+        type: "string"
+        position: 2
+        description: "Description of the collection"
+      displayName:
+        type: "string"
+        position: 3
+        description: "Display name for a collection (Ex. Recommended Alignment Algorithms).\
+          \ Not used for links."
+        minLength: 3
+        maxLength: 50
+        pattern: "[\\w ,_\\-&()']*"
+      topic:
+        type: "string"
+        position: 4
+        description: "Short description of the collection"
+  CollectionOrganization:
+    type: "object"
+    properties:
+      collectionId:
+        type: "integer"
+        format: "int64"
+      collectionName:
+        type: "string"
+      collectionDisplayName:
+        type: "string"
+      organizationId:
+        type: "integer"
+        format: "int64"
+      organizationName:
+        type: "string"
+      organizationDisplayName:
+        type: "string"
+  Config:
+    type: "object"
+    properties:
+      dnaStackImportUrl:
+        type: "string"
+      dnaNexusImportUrl:
+        type: "string"
+      terraImportUrl:
+        type: "string"
+      gitHubAuthUrl:
+        type: "string"
+      gitHubRedirectPath:
+        type: "string"
+      gitHubScope:
+        type: "string"
+      quayIoAuthUrl:
+        type: "string"
+      quayIoRedirectPath:
+        type: "string"
+      quayIoScope:
+        type: "string"
+      bitBucketAuthUrl:
+        type: "string"
+      gitlabAuthUrl:
+        type: "string"
+      gitlabRedirectPath:
+        type: "string"
+      gitlabScope:
+        type: "string"
+      zenodoAuthUrl:
+        type: "string"
+      zenodoRedirectPath:
+        type: "string"
+      zenodoScope:
+        type: "string"
+      googleScope:
+        type: "string"
+      cwlVisualizerUri:
+        type: "string"
+      tagManagerId:
+        type: "string"
+      gitHubAppInstallationUrl:
+        type: "string"
+      documentationUrl:
+        type: "string"
+      githubClientId:
+        type: "string"
+      quayIoClientId:
+        type: "string"
+      bitBucketClientId:
+        type: "string"
+      gitlabClientId:
+        type: "string"
+      zenodoClientId:
+        type: "string"
+      googleClientId:
+        type: "string"
+      discourseUrl:
+        type: "string"
+    description: "Configuration information for UI clients of the Dockstore webservice."
+  DescriptorLanguageBean:
+    type: "object"
+    properties:
+      value:
+        type: "string"
+      friendlyName:
+        type: "string"
+  DockstoreTool:
+    type: "object"
+    required:
+    - "defaultCWLTestParameterFile"
+    - "defaultWDLTestParameterFile"
+    - "default_cwl_path"
+    - "default_dockerfile_path"
+    - "default_wdl_path"
+    - "gitUrl"
+    - "mode"
+    - "name"
+    - "namespace"
+    - "private_access"
+    - "registry_string"
+    properties:
+      id:
+        type: "integer"
+        format: "int64"
+        description: "Implementation specific ID for the container in this web service"
+      aliases:
+        type: "object"
+        description: "aliases can be used as an alternate unique id for entries"
+        additionalProperties:
+          $ref: "#/definitions/Alias"
+      dbCreateDate:
+        type: "string"
+        format: "date-time"
+      dbUpdateDate:
+        type: "string"
+        format: "date-time"
+      topicId:
+        type: "integer"
+        format: "int64"
+        description: "The Id of the corresponding topic on Dockstore Discuss"
+      tags:
+        type: "array"
+        uniqueItems: true
+        items:
+          $ref: "#/definitions/Tag"
+      custom_docker_registry_path:
+        type: "string"
+        readOnly: true
+      last_modified_date:
+        type: "string"
+        format: "date-time"
+        readOnly: true
+      has_checker:
+        type: "boolean"
+        readOnly: true
+      input_file_formats:
+        type: "array"
+        readOnly: true
+        uniqueItems: true
+        items:
+          $ref: "#/definitions/FileFormat"
+      output_file_formats:
+        type: "array"
+        readOnly: true
+        uniqueItems: true
+        items:
+          $ref: "#/definitions/FileFormat"
+      author:
+        type: "string"
+        position: 1
+        description: "This is the name of the author stated in the Dockstore.cwl"
+      description:
+        type: "string"
+        position: 2
+        description: "This is a human-readable description of this container and what\
+          \ it is trying to accomplish, required GA4GH"
+      labels:
+        type: "array"
+        position: 3
+        description: "Labels (i.e. meta tags) for describing the purpose and contents\
+          \ of containers"
+        uniqueItems: true
+        items:
+          $ref: "#/definitions/Label"
+      users:
+        type: "array"
+        position: 4
+        description: "This indicates the users that have control over this entry,\
+          \ dockstore specific"
+        uniqueItems: true
+        items:
+          $ref: "#/definitions/User"
+      starredUsers:
+        type: "array"
+        position: 5
+        description: "This indicates the users that have starred this entry, dockstore\
+          \ specific"
+        uniqueItems: true
+        items:
+          $ref: "#/definitions/User"
+      email:
+        type: "string"
+        position: 6
+        description: "This is the email of the git organization"
+      defaultVersion:
+        type: "string"
+        position: 7
+        description: "This is the default version of the entry"
+      is_published:
+        type: "boolean"
+        position: 8
+        description: "Implementation specific visibility in this web service"
+      last_modified:
+        type: "integer"
+        format: "int32"
+        position: 9
+        description: "Implementation specific timestamp for last modified. Tools->\
+          \ For automated/manual builds: N/A. For hosted: Last time a file was updated/created\
+          \ (new version created). Workflows-> For remote: When refresh is hit, last\
+          \ time GitHub repo was changed. Hosted: Last time a new version was made."
+      lastUpdated:
+        type: "string"
+        format: "date-time"
+        position: 10
+        description: "Implementation specific timestamp for last updated on webservice.\
+          \ Tools-> For automated builds: last time tool/namespace was refreshed Dockstore,\
+          \ tool info (like changing dockerfile path) updated, or default version\
+          \ selected. For hosted tools: when you created the tool. Workflows-> For\
+          \ remote: When refresh all is hit for first time. Hosted: Seems to be time\
+          \ created."
+      gitUrl:
+        type: "string"
+        position: 11
+        description: "This is a link to the associated repo with a descriptor, required\
+          \ GA4GH"
+      checker_id:
+        type: "integer"
+        format: "int64"
+        position: 12
+        description: "The id of the associated checker workflow"
+        readOnly: true
+      conceptDoi:
+        type: "string"
+        position: 13
+        description: "The Digital Object Identifier (DOI) representing all of the\
+          \ versions of your workflow"
+      mode:
+        type: "string"
+        position: 13
+        description: "This indicates what mode this is in which informs how we do\
+          \ things like refresh, dockstore specific"
+        enum:
         - "AUTO_DETECT_QUAY_TAGS_AUTOMATED_BUILDS"
         - "AUTO_DETECT_QUAY_TAGS_WITH_MIXED"
         - "MANUAL_IMAGE_PATH"
@@ -6541,6 +6732,10 @@
         uniqueItems: true
         items:
           $ref: "#/definitions/Version"
+      last_modified_date:
+        type: "string"
+        format: "date-time"
+        readOnly: true
       has_checker:
         type: "boolean"
         readOnly: true
@@ -6556,10 +6751,6 @@
         uniqueItems: true
         items:
           $ref: "#/definitions/FileFormat"
-      last_modified_date:
-        type: "string"
-        format: "date-time"
-        readOnly: true
       author:
         type: "string"
         position: 1
@@ -7878,10 +8069,14 @@
         type: "integer"
         format: "int64"
         description: "The Id of the corresponding topic on Dockstore Discuss"
+      parentEntry:
+        $ref: "#/definitions/Entry"
       isChecker:
         type: "boolean"
-      parentEntry:
-        $ref: "#/definitions/Entry"
+      last_modified_date:
+        type: "string"
+        format: "date-time"
+        readOnly: true
       has_checker:
         type: "boolean"
         readOnly: true
@@ -7897,10 +8092,6 @@
         uniqueItems: true
         items:
           $ref: "#/definitions/FileFormat"
-      last_modified_date:
-        type: "string"
-        format: "date-time"
-        readOnly: true
       author:
         type: "string"
         position: 1

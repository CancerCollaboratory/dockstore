---
swagger: "2.0"
info:
  description: "This describes the dockstore API, a webservice that manages pairs\
    \ of Docker images and associated metadata such as CWL documents and Dockerfiles\
    \ used to build those images"
  version: "1.3.0"
  title: "Dockstore API"
  termsOfService: ""
  contact:
    name: "Dockstore@ga4gh"
    url: "https://github.com/ga4gh/dockstore"
    email: "theglobalalliance@genomicsandhealth.org"
  license:
    name: " GNU Lesser General Public License"
    url: "https://www.gnu.org/licenses/lgpl-3.0.en.html"
host: ""
basePath: "/"
tags:
- name: "GA4GHV1"
  description: "A curated subset of resources proposed as a common standard for tool\
    \ repositories"
- name: "GA4GHV2"
  description: "A curated subset of resources proposed as a common standard for tool\
    \ repositories"
- name: "containers"
  description: "List and register entries in the dockstore (pairs of images + metadata\
    \ (CWL and Dockerfile))"
- name: "containertags"
  description: "List and modify tags for containers"
- name: "extendedGA4GH"
  description: "Optional experimental extensions of the GA4GH API"
- name: "github.repo"
  description: "List source code repositories (should be generalized from github)"
- name: "integration.bitbucket.org"
  description: "stop-gap allowing developers to associate with bitbucket"
- name: "integration.github.com"
  description: "stop-gap allowing developers to associate with github"
- name: "integration.gitlab.com"
  description: "stop-gap allowing developers to associate with gitlab"
- name: "integration.quay.io"
  description: "stop-gap allowing developers to associate with quay.io"
- name: "metadata"
- name: "tokens"
  description: "List, modify, refresh, and delete tokens for external services"
- name: "users"
  description: "List, modify, and manage end users of the dockstore"
- name: "workflows"
  description: "List and register workflows in the dockstore (CWL or WDL)"
paths:
  /api/ga4gh/v1/metadata:
    get:
      tags:
      - "GA4GHV1"
      summary: "Return some metadata that is useful for describing this registry"
      description: "Return some metadata that is useful for describing this registry"
      operationId: "metadataGet"
      produces:
      - "application/json"
      - "text/plain"
      parameters: []
      responses:
        200:
          description: "A Metadata object describing this service."
          schema:
            $ref: "#/definitions/MetadataV1"
  /api/ga4gh/v1/tool-classes:
    get:
      tags:
      - "GA4GHV1"
      summary: "List all tool types"
      description: "This endpoint returns all tool-classes available "
      operationId: "toolClassesGet"
      produces:
      - "application/json"
      - "text/plain"
      parameters: []
      responses:
        200:
          description: "An array of methods that match the filter."
          schema:
            type: "array"
            items:
              $ref: "#/definitions/ToolClass"
  /api/ga4gh/v1/tools:
    get:
      tags:
      - "GA4GHV1"
      summary: "List all tools"
      description: "This endpoint returns all tools available or a filtered subset\
        \ using metadata query parameters. "
      operationId: "toolsGet"
      produces:
      - "application/json"
      - "text/plain"
      parameters:
      - name: "id"
        in: "query"
        description: "A unique identifier of the tool, scoped to this registry, for\
          \ example `123456`"
        required: false
        type: "string"
      - name: "registry"
        in: "query"
        description: "The image registry that contains the image."
        required: false
        type: "string"
      - name: "organization"
        in: "query"
        description: "The organization in the registry that published the image."
        required: false
        type: "string"
      - name: "name"
        in: "query"
        description: "The name of the image."
        required: false
        type: "string"
      - name: "toolname"
        in: "query"
        description: "The name of the tool."
        required: false
        type: "string"
      - name: "description"
        in: "query"
        description: "The description of the tool."
        required: false
        type: "string"
      - name: "author"
        in: "query"
        description: "The author of the tool (TODO a thought occurs, are we assuming\
          \ that the author of the CWL and the image are the same?)."
        required: false
        type: "string"
      - name: "offset"
        in: "query"
        description: "Start index of paging. Pagination results can be based on numbers\
          \ or other values chosen by the registry implementor (for example, SHA values).\
          \ If this exceeds the current result set return an empty set.  If not specified\
          \ in the request this will start at the beginning of the results."
        required: false
        type: "string"
      - name: "limit"
        in: "query"
        description: "Amount of records to return in a given page.  By default it\
          \ is 1000."
        required: false
        type: "integer"
        format: "int32"
      responses:
        200:
          description: "An array of Tools that match the filter."
          schema:
            type: "array"
            items:
              $ref: "#/definitions/ToolV1"
  /api/ga4gh/v1/tools/{id}:
    get:
      tags:
      - "GA4GHV1"
      summary: "List one specific tool, acts as an anchor for self references"
      description: "This endpoint returns one specific tool (which has ToolVersions\
        \ nested inside it)"
      operationId: "toolsIdGet"
      produces:
      - "application/json"
      - "text/plain"
      parameters:
      - name: "id"
        in: "path"
        description: "A unique identifier of the tool, scoped to this registry, for\
          \ example `123456`"
        required: true
        type: "string"
      responses:
        200:
          description: "A tool."
          schema:
            $ref: "#/definitions/ToolV1"
  /api/ga4gh/v1/tools/{id}/versions:
    get:
      tags:
      - "GA4GHV1"
      summary: "List versions of a tool"
      description: "Returns all versions of the specified tool"
      operationId: "toolsIdVersionsGet"
      produces:
      - "application/json"
      - "text/plain"
      parameters:
      - name: "id"
        in: "path"
        description: "A unique identifier of the tool, scoped to this registry, for\
          \ example `123456`"
        required: true
        type: "string"
      responses:
        200:
          description: "An array of tool versions"
          schema:
            type: "array"
            items:
              $ref: "#/definitions/ToolVersionV1"
  /api/ga4gh/v1/tools/{id}/versions/{version_id}:
    get:
      tags:
      - "GA4GHV1"
      summary: "List one specific tool version, acts as an anchor for self references"
      description: "This endpoint returns one specific tool version"
      operationId: "toolsIdVersionsVersionIdGet"
      produces:
      - "application/json"
      - "text/plain"
      parameters:
      - name: "id"
        in: "path"
        description: "A unique identifier of the tool, scoped to this registry, for\
          \ example `123456`"
        required: true
        type: "string"
      - name: "version_id"
        in: "path"
        description: "An identifier of the tool version, scoped to this registry,\
          \ for example `v1`"
        required: true
        type: "string"
      responses:
        200:
          description: "A tool version."
          schema:
            $ref: "#/definitions/ToolVersionV1"
  /api/ga4gh/v1/tools/{id}/versions/{version_id}/dockerfile:
    get:
      tags:
      - "GA4GHV1"
      summary: "Get the dockerfile for the specified image."
      description: "Returns the dockerfile for the specified image."
      operationId: "toolsIdVersionsVersionIdDockerfileGet"
      produces:
      - "application/json"
      - "text/plain"
      parameters:
      - name: "id"
        in: "path"
        description: "A unique identifier of the tool, scoped to this registry, for\
          \ example `123456`"
        required: true
        type: "string"
      - name: "version_id"
        in: "path"
        description: "An identifier of the tool version for this particular tool registry,\
          \ for example `v1`"
        required: true
        type: "string"
      responses:
        200:
          description: "The tool payload."
          schema:
            $ref: "#/definitions/ToolDockerfile"
        404:
          description: "The tool payload is not present in the service."
          schema:
            $ref: "#/definitions/ToolDockerfile"
  /api/ga4gh/v1/tools/{id}/versions/{version_id}/{type}/descriptor:
    get:
      tags:
      - "GA4GHV1"
      summary: "Get the tool descriptor (CWL/WDL) for the specified tool."
      description: "Returns the CWL or WDL descriptor for the specified tool."
      operationId: "toolsIdVersionsVersionIdTypeDescriptorGet"
      produces:
      - "application/json"
      - "text/plain"
      parameters:
      - name: "type"
        in: "path"
        description: "The output type of the descriptor. If not specified it is up\
          \ to the underlying implementation to determine which output type to return.\
          \ Plain types return the bare descriptor while the \"non-plain\" types return\
          \ a descriptor wrapped with metadata"
        required: true
        type: "string"
        enum:
        - "CWL"
        - "WDL"
        - "PLAIN_CWL"
        - "PLAIN_WDL"
      - name: "id"
        in: "path"
        description: "A unique identifier of the tool, scoped to this registry, for\
          \ example `123456`"
        required: true
        type: "string"
      - name: "version_id"
        in: "path"
        description: "An identifier of the tool version for this particular tool registry,\
          \ for example `v1`"
        required: true
        type: "string"
      responses:
        200:
          description: "The tool descriptor."
          schema:
            $ref: "#/definitions/ToolDescriptor"
        404:
          description: "The tool can not be output in the specified type."
          schema:
            $ref: "#/definitions/ToolDescriptor"
  /api/ga4gh/v1/tools/{id}/versions/{version_id}/{type}/descriptor/{relative_path}:
    get:
      tags:
      - "GA4GHV1"
      summary: "Get additional tool descriptor files (CWL/WDL) relative to the main\
        \ file"
      description: "Returns additional CWL or WDL descriptors for the specified tool\
        \ in the same or subdirectories"
      operationId: "toolsIdVersionsVersionIdTypeDescriptorRelativePathGet"
      produces:
      - "application/json"
      - "text/plain"
      parameters:
      - name: "type"
        in: "path"
        description: "The output type of the descriptor. If not specified it is up\
          \ to the underlying implementation to determine which output type to return.\
          \  Plain types return the bare descriptor while the \"non-plain\" types\
          \ return a descriptor wrapped with metadata"
        required: true
        type: "string"
        enum:
        - "CWL"
        - "WDL"
        - "PLAIN_CWL"
        - "PLAIN_WDL"
      - name: "id"
        in: "path"
        description: "A unique identifier of the tool, scoped to this registry, for\
          \ example `123456`"
        required: true
        type: "string"
      - name: "version_id"
        in: "path"
        description: "An identifier of the tool version for this particular tool registry,\
          \ for example `v1`"
        required: true
        type: "string"
      - name: "relative_path"
        in: "path"
        description: "A relative path to the additional file (same directory or subdirectories),\
          \ for example 'foo.cwl' would return a 'foo.cwl' from the same directory\
          \ as the main descriptor"
        required: true
        type: "string"
      responses:
        200:
          description: "The tool descriptor."
          schema:
            $ref: "#/definitions/ToolDescriptor"
        404:
          description: "The tool can not be output in the specified type."
          schema:
            $ref: "#/definitions/ToolDescriptor"
  /api/ga4gh/v1/tools/{id}/versions/{version_id}/{type}/tests:
    get:
      tags:
      - "GA4GHV1"
      summary: "Get an array of test JSONs suitable for use with this descriptor type."
      description: ""
      operationId: "toolsIdVersionsVersionIdTypeTestsGet"
      produces:
      - "application/json"
      - "text/plain"
      parameters:
      - name: "type"
        in: "path"
        description: "The output type of the descriptor. If not specified it is up\
          \ to the underlying implementation to determine which output type to return.\
          \ Plain types return the bare descriptor while the \"non-plain\" types return\
          \ a descriptor wrapped with metadata"
        required: true
        type: "string"
        enum:
        - "CWL"
        - "WDL"
        - "PLAIN_CWL"
        - "PLAIN_WDL"
      - name: "id"
        in: "path"
        description: "A unique identifier of the tool, scoped to this registry, for\
          \ example `123456`"
        required: true
        type: "string"
      - name: "version_id"
        in: "path"
        description: "An identifier of the tool version for this particular tool registry,\
          \ for example `v1`"
        required: true
        type: "string"
      responses:
        200:
          description: "The tool test JSON response."
          schema:
            type: "array"
            items:
              $ref: "#/definitions/ToolTests"
        404:
          description: "The tool can not be output in the specified type."
          schema:
            type: "array"
            items:
              $ref: "#/definitions/ToolTests"
  /api/ga4gh/v2/extended/containers/{organization}:
    get:
      tags:
      - "extendedGA4GH"
      summary: "List entries of an organization"
      description: "This endpoint returns entries of an organization. "
      operationId: "entriesOrgGet"
      produces:
      - "application/json"
      - "text/plain"
      parameters:
      - name: "organization"
        in: "path"
        description: "An organization, for example `cancercollaboratory`"
        required: true
        type: "string"
      responses:
        200:
          description: "An array of Tools of the input organization."
          schema:
            type: "array"
            items:
              $ref: "#/definitions/ToolV1"
  /api/ga4gh/v2/extended/organizations:
    get:
      tags:
      - "extendedGA4GH"
      summary: "List all organizations"
      description: "This endpoint returns list of all organizations. "
      operationId: "entriesOrgGet"
      produces:
      - "application/json"
      - "text/plain"
      parameters: []
      responses:
        200:
          description: "An array of organizations' names."
          schema:
            type: "array"
            items:
              type: "string"
  /api/ga4gh/v2/extended/tools/entry/_search:
    post:
      tags:
      - "extendedGA4GH"
      summary: "Search the index of tools"
      description: "This endpoint searches the index for all published tools and workflows.\
        \ Used by utilities that expect to talk to an elastic search endpoint"
      operationId: "toolsIndexSearch"
      produces:
      - "application/json"
      parameters:
      - in: "body"
        name: "body"
        description: "elastic search query"
        required: true
        schema:
          type: "string"
      responses:
        200:
          description: "An elastic search result."
          schema:
            type: "string"
  /api/ga4gh/v2/extended/tools/index:
    post:
      tags:
      - "extendedGA4GH"
      summary: "Update the index of tools"
      description: "This endpoint updates the index for all published tools and workflows. "
      operationId: "toolsIndexGet"
      produces:
      - "text/plain"
      parameters: []
      responses:
        200:
          description: "An array of Tools of the input organization."
          schema:
            type: "integer"
            format: "int32"
  /api/ga4gh/v2/extended/tools/{organization}:
    get:
      tags:
      - "extendedGA4GH"
      summary: "List tools of an organization"
      description: "This endpoint returns tools of an organization. "
      operationId: "toolsOrgGet"
      produces:
      - "application/json"
      - "text/plain"
      parameters:
      - name: "organization"
        in: "path"
        description: "An organization, for example `cancercollaboratory`"
        required: true
        type: "string"
      responses:
        200:
          description: "An array of Tools of the input organization."
          schema:
            type: "array"
            items:
              $ref: "#/definitions/ToolV1"
  /api/ga4gh/v2/extended/workflows/{organization}:
    get:
      tags:
      - "extendedGA4GH"
      summary: "List workflows of an organization"
      description: "This endpoint returns workflows of an organization. "
      operationId: "workflowsOrgGet"
      produces:
      - "application/json"
      - "text/plain"
      parameters:
      - name: "organization"
        in: "path"
        description: "An organization, for example `cancercollaboratory`"
        required: true
        type: "string"
      responses:
        200:
          description: "An array of Tools of the input organization."
          schema:
            type: "array"
            items:
              $ref: "#/definitions/ToolV1"
  /api/ga4gh/v2/metadata:
    get:
      tags:
      - "GA4GHV2"
      summary: "Return some metadata that is useful for describing this registry"
      description: "Return some metadata that is useful for describing this registry"
      operationId: "metadataGet"
      produces:
      - "application/json"
      - "text/plain"
      parameters: []
      responses:
        200:
          description: "A Metadata object describing this service."
          schema:
            $ref: "#/definitions/MetadataV2"
  /api/ga4gh/v2/toolClasses:
    get:
      tags:
      - "GA4GHV2"
      summary: "List all tool types"
      description: "This endpoint returns all tool-classes available "
      operationId: "toolClassesGet"
      produces:
      - "application/json"
      - "text/plain"
      parameters: []
      responses:
        200:
          description: "An array of methods that match the filter."
          schema:
            type: "array"
            items:
              $ref: "#/definitions/ToolClass"
  /api/ga4gh/v2/tools:
    get:
      tags:
      - "GA4GHV2"
      summary: "List all tools"
      description: "This endpoint returns all tools available or a filtered subset\
        \ using metadata query parameters. "
      operationId: "toolsGet"
      produces:
      - "application/json"
      - "text/plain"
      parameters:
      - name: "id"
        in: "query"
        description: "A unique identifier of the tool, scoped to this registry, for\
          \ example `123456`"
        required: false
        type: "string"
      - name: "registry"
        in: "query"
        description: "The image registry that contains the image."
        required: false
        type: "string"
      - name: "organization"
        in: "query"
        description: "The organization in the registry that published the image."
        required: false
        type: "string"
      - name: "name"
        in: "query"
        description: "The name of the image."
        required: false
        type: "string"
      - name: "toolname"
        in: "query"
        description: "The name of the tool."
        required: false
        type: "string"
      - name: "description"
        in: "query"
        description: "The description of the tool."
        required: false
        type: "string"
      - name: "author"
        in: "query"
        description: "The author of the tool (TODO a thought occurs, are we assuming\
          \ that the author of the CWL and the image are the same?)."
        required: false
        type: "string"
      - name: "offset"
        in: "query"
        description: "Start index of paging. Pagination results can be based on numbers\
          \ or other values chosen by the registry implementor (for example, SHA values).\
          \ If this exceeds the current result set return an empty set.  If not specified\
          \ in the request this will start at the beginning of the results."
        required: false
        type: "string"
      - name: "limit"
        in: "query"
        description: "Amount of records to return in a given page.  By default it\
          \ is 1000."
        required: false
        type: "integer"
        format: "int32"
      responses:
        200:
          description: "An array of Tools that match the filter."
          schema:
            type: "array"
            items:
              $ref: "#/definitions/ToolV2"
  /api/ga4gh/v2/tools/{id}:
    get:
      tags:
      - "GA4GHV2"
      summary: "List one specific tool, acts as an anchor for self references"
      description: "This endpoint returns one specific tool (which has ToolVersions\
        \ nested inside it)"
      operationId: "toolsIdGet"
      produces:
      - "application/json"
      - "text/plain"
      parameters:
      - name: "id"
        in: "path"
        description: "A unique identifier of the tool, scoped to this registry, for\
          \ example `123456`"
        required: true
        type: "string"
      responses:
        200:
          description: "A tool."
          schema:
            $ref: "#/definitions/ToolV2"
  /api/ga4gh/v2/tools/{id}/versions:
    get:
      tags:
      - "GA4GHV2"
      summary: "List versions of a tool"
      description: "Returns all versions of the specified tool"
      operationId: "toolsIdVersionsGet"
      produces:
      - "application/json"
      - "text/plain"
      parameters:
      - name: "id"
        in: "path"
        description: "A unique identifier of the tool, scoped to this registry, for\
          \ example `123456`"
        required: true
        type: "string"
      responses:
        200:
          description: "An array of tool versions"
          schema:
            type: "array"
            items:
              $ref: "#/definitions/ToolVersionV2"
  /api/ga4gh/v2/tools/{id}/versions/{version_id}:
    get:
      tags:
      - "GA4GHV2"
      summary: "List one specific tool version, acts as an anchor for self references"
      description: "This endpoint returns one specific tool version"
      operationId: "toolsIdVersionsVersionIdGet"
      produces:
      - "application/json"
      - "text/plain"
      parameters:
      - name: "id"
        in: "path"
        description: "A unique identifier of the tool, scoped to this registry, for\
          \ example `123456`"
        required: true
        type: "string"
      - name: "version_id"
        in: "path"
        description: "An identifier of the tool version, scoped to this registry,\
          \ for example `v1`"
        required: true
        type: "string"
      responses:
        200:
          description: "A tool version."
          schema:
            $ref: "#/definitions/ToolVersionV2"
  /api/ga4gh/v2/tools/{id}/versions/{version_id}/dockerfile:
    get:
      tags:
      - "GA4GHV2"
      summary: "Get the dockerfile for the specified image."
      description: "Returns the dockerfile for the specified image."
      operationId: "toolsIdVersionsVersionIdDockerfileGet"
      produces:
      - "application/json"
      - "text/plain"
      parameters:
      - name: "id"
        in: "path"
        description: "A unique identifier of the tool, scoped to this registry, for\
          \ example `123456`"
        required: true
        type: "string"
      - name: "version_id"
        in: "path"
        description: "An identifier of the tool version for this particular tool registry,\
          \ for example `v1`"
        required: true
        type: "string"
      responses:
        200:
          description: "The tool payload."
          schema:
            $ref: "#/definitions/ToolDockerfile"
        404:
          description: "The tool payload is not present in the service."
          schema:
            $ref: "#/definitions/ToolDockerfile"
  /api/ga4gh/v2/tools/{id}/versions/{version_id}/{type}/descriptor:
    get:
      tags:
      - "GA4GHV2"
      summary: "Get the tool descriptor (CWL/WDL) for the specified tool."
      description: "Returns the CWL or WDL descriptor for the specified tool."
      operationId: "toolsIdVersionsVersionIdTypeDescriptorGet"
      produces:
      - "application/json"
      - "text/plain"
      parameters:
      - name: "type"
        in: "path"
        description: "The output type of the descriptor. If not specified it is up\
          \ to the underlying implementation to determine which output type to return.\
          \ Plain types return the bare descriptor while the \"non-plain\" types return\
          \ a descriptor wrapped with metadata"
        required: true
        type: "string"
        enum:
        - "CWL"
        - "WDL"
        - "PLAIN_CWL"
        - "PLAIN_WDL"
      - name: "id"
        in: "path"
        description: "A unique identifier of the tool, scoped to this registry, for\
          \ example `123456`"
        required: true
        type: "string"
      - name: "version_id"
        in: "path"
        description: "An identifier of the tool version for this particular tool registry,\
          \ for example `v1`"
        required: true
        type: "string"
      responses:
        200:
          description: "The tool descriptor."
          schema:
            $ref: "#/definitions/ToolDescriptor"
        404:
          description: "The tool can not be output in the specified type."
          schema:
            $ref: "#/definitions/ToolDescriptor"
  /api/ga4gh/v2/tools/{id}/versions/{version_id}/{type}/descriptor/{relative_path}:
    get:
      tags:
      - "GA4GHV2"
      summary: "Get additional tool descriptor files (CWL/WDL) relative to the main\
        \ file"
      description: "Returns additional CWL or WDL descriptors for the specified tool\
        \ in the same or subdirectories"
      operationId: "toolsIdVersionsVersionIdTypeDescriptorRelativePathGet"
      produces:
      - "application/json"
      - "text/plain"
      parameters:
      - name: "type"
        in: "path"
        description: "The output type of the descriptor. If not specified it is up\
          \ to the underlying implementation to determine which output type to return.\
          \  Plain types return the bare descriptor while the \"non-plain\" types\
          \ return a descriptor wrapped with metadata"
        required: true
        type: "string"
        enum:
        - "CWL"
        - "WDL"
        - "PLAIN_CWL"
        - "PLAIN_WDL"
      - name: "id"
        in: "path"
        description: "A unique identifier of the tool, scoped to this registry, for\
          \ example `123456`"
        required: true
        type: "string"
      - name: "version_id"
        in: "path"
        description: "An identifier of the tool version for this particular tool registry,\
          \ for example `v1`"
        required: true
        type: "string"
      - name: "relative_path"
        in: "path"
        description: "A relative path to the additional file (same directory or subdirectories),\
          \ for example 'foo.cwl' would return a 'foo.cwl' from the same directory\
          \ as the main descriptor"
        required: true
        type: "string"
        pattern: ".+"
      responses:
        200:
          description: "The tool descriptor."
          schema:
            $ref: "#/definitions/ToolDescriptor"
        404:
          description: "The tool can not be output in the specified type."
          schema:
            $ref: "#/definitions/ToolDescriptor"
  /api/ga4gh/v2/tools/{id}/versions/{version_id}/{type}/files:
    get:
      tags:
      - "GA4GHV2"
      summary: "Get an array of objects that contain the relative path and file type.\
        \  Intended for use with the /tools/{id}/versions/{version_id}/{type}/descriptor/{relative_path}\
        \ endpoint."
      description: ""
      operationId: "toolsIdVersionsVersionIdTypeFilesGet"
      produces:
      - "application/json"
      - "text/plain"
      parameters:
      - name: "type"
        in: "path"
        description: "The output type of the descriptor. If not specified it is up\
          \ to the underlying implementation to determine which output type to return.\
          \ Plain types return the bare descriptor while the \"non-plain\" types return\
          \ a descriptor wrapped with metadata. Allowable values are \"CWL\", \"WDL\"\
          , \"PLAIN_CWL\", \"PLAIN_WDL\"."
        required: true
        type: "string"
        enum:
        - "CWL"
        - "WDL"
      - name: "id"
        in: "path"
        description: "A unique identifier of the tool, scoped to this registry, for\
          \ example `123456`"
        required: true
        type: "string"
      - name: "version_id"
        in: "path"
        description: "An identifier of the tool version for this particular tool registry,\
          \ for example `v1`"
        required: true
        type: "string"
      responses:
        200:
          description: "The array of File JSON responses."
          schema:
            type: "array"
            items:
              $ref: "#/definitions/ToolFile"
        404:
          description: "The tool can not be output in the specified type."
          schema:
            type: "array"
            items:
              $ref: "#/definitions/ToolFile"
  /api/ga4gh/v2/tools/{id}/versions/{version_id}/{type}/tests:
    get:
      tags:
      - "GA4GHV2"
      summary: "Get an array of test JSONs suitable for use with this descriptor type."
      description: ""
      operationId: "toolsIdVersionsVersionIdTypeTestsGet"
      produces:
      - "application/json"
      - "text/plain"
      parameters:
      - name: "type"
        in: "path"
        description: "The output type of the descriptor. If not specified it is up\
          \ to the underlying implementation to determine which output type to return.\
          \ Plain types return the bare descriptor while the \"non-plain\" types return\
          \ a descriptor wrapped with metadata"
        required: true
        type: "string"
        enum:
        - "CWL"
        - "WDL"
        - "PLAIN_CWL"
        - "PLAIN_WDL"
      - name: "id"
        in: "path"
        description: "A unique identifier of the tool, scoped to this registry, for\
          \ example `123456`"
        required: true
        type: "string"
      - name: "version_id"
        in: "path"
        description: "An identifier of the tool version for this particular tool registry,\
          \ for example `v1`"
        required: true
        type: "string"
      responses:
        200:
          description: "The tool test JSON response."
          schema:
            type: "array"
            items:
              $ref: "#/definitions/ToolTests"
        404:
          description: "The tool can not be output in the specified type."
          schema:
            type: "array"
            items:
              $ref: "#/definitions/ToolTests"
  /auth/tokens:
    get:
      tags:
      - "tokens"
      summary: "List all known tokens"
      description: "List all tokens. Admin Only."
      operationId: "listTokens"
      produces:
      - "application/json"
      parameters: []
      responses:
        200:
          description: "successful operation"
          schema:
            type: "array"
            items:
              $ref: "#/definitions/Token"
      security:
      - BEARER: []
  /auth/tokens/bitbucket.org:
    get:
      tags:
      - "tokens"
      summary: "Add a new bitbucket.org token, used by quay.io redirect"
      description: "This is used as part of the OAuth 2 web flow. Once a user has\
        \ approved permissions for CollaboratoryTheir browser will load the redirect\
        \ URI which should resolve here"
      operationId: "addBitbucketToken"
      produces:
      - "application/json"
      parameters:
      - name: "code"
        in: "query"
        required: false
        type: "string"
      responses:
        200:
          description: "successful operation"
          schema:
            $ref: "#/definitions/Token"
      security:
      - BEARER: []
  /auth/tokens/bitbucket.org/refresh:
    get:
      tags:
      - "tokens"
      summary: "Refresh Bitbucket token"
      description: "The Bitbucket token expire in one hour. When this happens you'll\
        \ get 401 responses"
      operationId: "refreshBitbucketToken"
      produces:
      - "application/json"
      parameters: []
      responses:
        200:
          description: "successful operation"
          schema:
            $ref: "#/definitions/Token"
      security:
      - BEARER: []
  /auth/tokens/github:
    post:
      tags:
      - "tokens"
      summary: "Allow satellizer to post a new GitHub token to dockstore"
      description: "A post method is required by saetillizer to send the GitHub token"
      operationId: "addToken"
      produces:
      - "application/json"
      parameters:
      - in: "body"
        name: "body"
        description: "code"
        required: false
        schema:
          type: "string"
      responses:
        200:
          description: "successful operation"
          schema:
            $ref: "#/definitions/Token"
      security:
      - BEARER: []
  /auth/tokens/github.com:
    get:
      tags:
      - "tokens"
      summary: "Add a new github.com token, used by github.com redirect"
      description: "This is used as part of the OAuth 2 web flow. Once a user has\
        \ approved permissions for CollaboratoryTheir browser will load the redirect\
        \ URI which should resolve here"
      operationId: "addGithubToken"
      produces:
      - "application/json"
      parameters:
      - name: "code"
        in: "query"
        required: false
        type: "string"
      responses:
        200:
          description: "successful operation"
          schema:
            $ref: "#/definitions/Token"
      security:
      - BEARER: []
  /auth/tokens/gitlab.com:
    get:
      tags:
      - "tokens"
      summary: "Add a new gitlab.com token"
      description: "This is used as part of the OAuth 2 web flow. Once a user has\
        \ approved permissions for CollaboratoryTheir browser will load the redirect\
        \ URI which should resolve here"
      operationId: "addGitlabToken"
      produces:
      - "application/json"
      parameters:
      - name: "code"
        in: "query"
        required: false
        type: "string"
      responses:
        200:
          description: "successful operation"
          schema:
            $ref: "#/definitions/Token"
      security:
      - BEARER: []
  /auth/tokens/quay.io:
    get:
      tags:
      - "tokens"
      summary: "Add a new quay IO token"
      description: "This is used as part of the OAuth 2 web flow. Once a user has\
        \ approved permissions for CollaboratoryTheir browser will load the redirect\
        \ URI which should resolve here"
      operationId: "addQuayToken"
      produces:
      - "application/json"
      parameters:
      - name: "access_token"
        in: "query"
        required: false
        type: "string"
      responses:
        200:
          description: "successful operation"
          schema:
            $ref: "#/definitions/Token"
      security:
      - BEARER: []
  /auth/tokens/{tokenId}:
    get:
      tags:
      - "tokens"
      summary: "Get a specific token by id"
      description: "Get a specific token by id"
      operationId: "listToken"
      produces:
      - "application/json"
      parameters:
      - name: "tokenId"
        in: "path"
        description: "ID of token to return"
        required: true
        type: "integer"
        format: "int64"
      responses:
        200:
          description: "successful operation"
          schema:
            $ref: "#/definitions/Token"
        400:
          description: "Invalid ID supplied"
        404:
          description: "Token not found"
      security:
      - BEARER: []
    delete:
      tags:
      - "tokens"
      summary: "Deletes a token"
      description: ""
      operationId: "deleteToken"
      produces:
      - "application/json"
      parameters:
      - name: "tokenId"
        in: "path"
        description: "Token id to delete"
        required: true
        type: "integer"
        format: "int64"
      responses:
        400:
          description: "Invalid token value"
      security:
      - BEARER: []
  /containers:
    get:
      tags:
      - "containers"
      summary: "List all docker containers cached in database"
      description: "List docker container repos currently known. Admin Only"
      operationId: "allContainers"
      produces:
      - "application/json"
      parameters: []
      responses:
        200:
          description: "successful operation"
          schema:
            type: "array"
            items:
              $ref: "#/definitions/DockstoreTool"
      security:
      - BEARER: []
  /containers/dockerRegistryList:
    get:
      tags:
      - "containers"
      summary: "Get the list of docker registries supported on Dockstore."
      description: "Does not need authentication"
      operationId: "getDockerRegistries"
      produces:
      - "application/json"
      parameters: []
      responses:
        200:
          description: "successful operation"
          schema:
            type: "array"
            items:
              $ref: "#/definitions/RegistryBean"
  /containers/namespace/{namespace}/published:
    get:
      tags:
      - "containers"
      summary: "List all published containers belonging to the specified namespace"
      description: "NO authentication"
      operationId: "getPublishedContainersByNamespace"
      produces:
      - "application/json"
      parameters:
      - name: "namespace"
        in: "path"
        description: "namespace"
        required: true
        type: "string"
      responses:
        200:
          description: "successful operation"
          schema:
            type: "array"
            items:
              $ref: "#/definitions/DockstoreTool"
  /containers/path/tool/{repository}:
    get:
      tags:
      - "containers"
      summary: "Get a tool by the specific tool path"
      description: "Lists info of tool. Enter full path (include quay.io in path)."
      operationId: "getContainerByToolPath"
      produces:
      - "application/json"
      parameters:
      - name: "repository"
        in: "path"
        description: "repository path"
        required: true
        type: "string"
      responses:
        200:
          description: "successful operation"
          schema:
            $ref: "#/definitions/DockstoreTool"
      security:
      - BEARER: []
  /containers/path/tool/{repository}/published:
    get:
      tags:
      - "containers"
      summary: "Get a published tool by the specific tool path"
      description: "Lists info of tool. Enter full path (include quay.io in path)."
      operationId: "getPublishedContainerByToolPath"
      produces:
      - "application/json"
      parameters:
      - name: "repository"
        in: "path"
        description: "repository path"
        required: true
        type: "string"
      responses:
        200:
          description: "successful operation"
          schema:
            $ref: "#/definitions/DockstoreTool"
  /containers/path/{containerId}/tags:
    get:
      tags:
      - "containertags"
      summary: "Get tags  for a container by id"
      description: "Lists tags for a container. Enter full path (include quay.io in\
        \ path)."
      operationId: "getTagsByPath"
      produces:
      - "application/json"
      parameters:
      - name: "containerId"
        in: "path"
        description: "Tool to modify."
        required: true
        type: "integer"
        format: "int64"
      responses:
        200:
          description: "successful operation"
          schema:
            type: "array"
            uniqueItems: true
            items:
              $ref: "#/definitions/Tag"
      security:
      - BEARER: []
  /containers/path/{repository}:
    get:
      tags:
      - "containers"
      summary: "Get a list of tools by path"
      description: "Lists info of tool. Enter full path (include quay.io in path)."
      operationId: "getContainerByPath"
      produces:
      - "application/json"
      parameters:
      - name: "repository"
        in: "path"
        description: "repository path"
        required: true
        type: "string"
      responses:
        200:
          description: "successful operation"
          schema:
            type: "array"
            items:
              $ref: "#/definitions/DockstoreTool"
      security:
      - BEARER: []
  /containers/path/{repository}/published:
    get:
      tags:
      - "containers"
      summary: "Get a list of published tools by path"
      description: "NO authentication"
      operationId: "getPublishedContainerByPath"
      produces:
      - "application/json"
      parameters:
      - name: "repository"
        in: "path"
        description: "repository path"
        required: true
        type: "string"
      responses:
        200:
          description: "successful operation"
          schema:
            $ref: "#/definitions/DockstoreTool"
  /containers/published:
    get:
      tags:
      - "containers"
      summary: "List all published containers."
      description: "NO authentication"
      operationId: "allPublishedContainers"
      produces:
      - "application/json"
      parameters: []
      responses:
        200:
          description: "successful operation"
          schema:
            type: "array"
            items:
              $ref: "#/definitions/DockstoreTool"
  /containers/published/{containerId}:
    get:
      tags:
      - "containers"
      summary: "Get a published container"
      description: "NO authentication"
      operationId: "getPublishedContainer"
      produces:
      - "application/json"
      parameters:
      - name: "containerId"
        in: "path"
        description: "Tool ID"
        required: true
        type: "integer"
        format: "int64"
      responses:
        200:
          description: "successful operation"
          schema:
            $ref: "#/definitions/DockstoreTool"
  /containers/refresh:
    get:
      tags:
      - "containers"
      summary: "Refresh all repos"
      description: "Updates some metadata. ADMIN ONLY"
      operationId: "refreshAll"
      produces:
      - "application/json"
      parameters: []
      responses:
        200:
          description: "successful operation"
          schema:
            type: "array"
            items:
              $ref: "#/definitions/DockstoreTool"
      security:
      - BEARER: []
  /containers/registerManual:
    post:
      tags:
      - "containers"
      summary: "Register an image manually, along with tags"
      description: "Register an image manually."
      operationId: "registerManual"
      produces:
      - "application/json"
      parameters:
      - in: "body"
        name: "body"
        description: "Tool to be registered"
        required: true
        schema:
          $ref: "#/definitions/DockstoreTool"
      responses:
        200:
          description: "successful operation"
          schema:
            $ref: "#/definitions/DockstoreTool"
      security:
      - BEARER: []
  /containers/schema/{containerId}/published:
    get:
      tags:
      - "containers"
      summary: "Get a published container's schema by ID"
      description: "NO authentication"
      operationId: "getPublishedContainerSchema"
      produces:
      - "application/json"
      parameters:
      - name: "containerId"
        in: "path"
        description: "Tool ID"
        required: true
        type: "integer"
        format: "int64"
      responses:
        200:
          description: "successful operation"
          schema:
            type: "array"
            items:
              type: "array"
              items:
                type: "object"
  /containers/search:
    get:
      tags:
      - "containers"
      summary: "Search for matching registered containers."
      description: "Search on the name (full path name) and description. NO authentication"
      operationId: "search"
      produces:
      - "application/json"
      parameters:
      - name: "pattern"
        in: "query"
        required: false
        type: "string"
      responses:
        200:
          description: "successful operation"
          schema:
            type: "array"
            items:
              $ref: "#/definitions/DockstoreTool"
  /containers/{containerId}:
    get:
      tags:
      - "containers"
      summary: "Get a registered repo"
      description: ""
      operationId: "getContainer"
      produces:
      - "application/json"
      parameters:
      - name: "containerId"
        in: "path"
        description: "Tool ID"
        required: true
        type: "integer"
        format: "int64"
      responses:
        200:
          description: "successful operation"
          schema:
            $ref: "#/definitions/DockstoreTool"
      security:
      - BEARER: []
    put:
      tags:
      - "containers"
      summary: "Update the tool with the given tool."
      description: ""
      operationId: "updateContainer"
      produces:
      - "application/json"
      parameters:
      - name: "containerId"
        in: "path"
        description: "Tool to modify."
        required: true
        type: "integer"
        format: "int64"
      - in: "body"
        name: "body"
        description: "Tool with updated information"
        required: true
        schema:
          $ref: "#/definitions/DockstoreTool"
      responses:
        200:
          description: "successful operation"
          schema:
            $ref: "#/definitions/DockstoreTool"
      security:
      - BEARER: []
    delete:
      tags:
      - "containers"
      summary: "Delete a tool"
      description: ""
      operationId: "deleteContainer"
      produces:
      - "application/json"
      parameters:
      - name: "containerId"
        in: "path"
        description: "Tool id to delete"
        required: true
        type: "integer"
        format: "int64"
      responses:
        400:
          description: "Invalid "
      security:
      - BEARER: []
  /containers/{containerId}/cwl:
    get:
      tags:
      - "containers"
      summary: "Get the corresponding Dockstore.cwl file on Github."
      description: "Does not need authentication"
      operationId: "cwl"
      produces:
      - "application/json"
      parameters:
      - name: "containerId"
        in: "path"
        description: "Tool id"
        required: true
        type: "integer"
        format: "int64"
      - name: "tag"
        in: "query"
        required: false
        type: "string"
      responses:
        200:
          description: "successful operation"
          schema:
            $ref: "#/definitions/SourceFile"
  /containers/{containerId}/cwl/{relative-path}:
    get:
      tags:
      - "containers"
      summary: "Get the corresponding Dockstore.cwl file on Github."
      description: "Does not need authentication"
      operationId: "secondaryCwlPath"
      produces:
      - "application/json"
      parameters:
      - name: "containerId"
        in: "path"
        description: "Tool id"
        required: true
        type: "integer"
        format: "int64"
      - name: "tag"
        in: "query"
        required: false
        type: "string"
      - name: "relative-path"
        in: "path"
        required: true
        type: "string"
      responses:
        200:
          description: "successful operation"
          schema:
            $ref: "#/definitions/SourceFile"
  /containers/{containerId}/dockerfile:
    get:
      tags:
      - "containers"
      summary: "Get the corresponding Dockerfile on Github."
      description: "Does not need authentication"
      operationId: "dockerfile"
      produces:
      - "application/json"
      parameters:
      - name: "containerId"
        in: "path"
        description: "Tool id"
        required: true
        type: "integer"
        format: "int64"
      - name: "tag"
        in: "query"
        required: false
        type: "string"
      responses:
        200:
          description: "successful operation"
          schema:
            $ref: "#/definitions/SourceFile"
  /containers/{containerId}/labels:
    put:
      tags:
      - "containers"
      summary: "Update the labels linked to a container."
      description: "Labels are alphanumerical (case-insensitive and may contain internal\
        \ hyphens), given in a comma-delimited list."
      operationId: "updateLabels"
      produces:
      - "application/json"
      parameters:
      - name: "containerId"
        in: "path"
        description: "Tool to modify."
        required: true
        type: "integer"
        format: "int64"
      - name: "labels"
        in: "query"
        description: "Comma-delimited list of labels."
        required: true
        type: "string"
      - in: "body"
        name: "body"
        description: "This is here to appease Swagger. It requires PUT methods to\
          \ have a body, even if it is empty. Please leave it empty."
        required: false
        schema:
          type: "string"
      responses:
        200:
          description: "successful operation"
          schema:
            $ref: "#/definitions/DockstoreTool"
      security:
      - BEARER: []
  /containers/{containerId}/publish:
    post:
      tags:
      - "containers"
      summary: "Publish or unpublish a container"
      description: "publish a container (public or private). Assumes that user is\
        \ using quay.io and github."
      operationId: "publish"
      produces:
      - "application/json"
      parameters:
      - name: "containerId"
        in: "path"
        description: "Tool id to publish"
        required: true
        type: "integer"
        format: "int64"
      - in: "body"
        name: "body"
        description: "PublishRequest to refresh the list of repos for a user"
        required: true
        schema:
          $ref: "#/definitions/PublishRequest"
      responses:
        200:
          description: "successful operation"
          schema:
            $ref: "#/definitions/DockstoreTool"
      security:
      - BEARER: []
  /containers/{containerId}/refresh:
    get:
      tags:
      - "containers"
      summary: "Refresh one particular repo"
      description: ""
      operationId: "refresh"
      produces:
      - "application/json"
      parameters:
      - name: "containerId"
        in: "path"
        description: "Tool ID"
        required: true
        type: "integer"
        format: "int64"
      responses:
        200:
          description: "successful operation"
          schema:
            $ref: "#/definitions/DockstoreTool"
      security:
      - BEARER: []
  /containers/{containerId}/requestDOI/{tagId}:
    post:
      tags:
      - "containertags"
      summary: "Request a DOI for this version of a tool"
      description: ""
      operationId: "requestDOIForToolTag"
      produces:
      - "application/json"
      parameters:
      - name: "containerId"
        in: "path"
        description: "Tool to modify."
        required: true
        type: "integer"
        format: "int64"
      - name: "tagId"
        in: "path"
        description: "Tag to verify."
        required: true
        type: "integer"
        format: "int64"
      responses:
        200:
          description: "successful operation"
          schema:
            type: "array"
            items:
              $ref: "#/definitions/Tag"
      security:
      - BEARER: []
  /containers/{containerId}/secondaryCwl:
    get:
      tags:
      - "containers"
      summary: "Get a list of secondary CWL files from Git."
      description: "Does not need authentication"
      operationId: "secondaryCwl"
      produces:
      - "application/json"
      parameters:
      - name: "containerId"
        in: "path"
        description: "Tool id"
        required: true
        type: "integer"
        format: "int64"
      - name: "tag"
        in: "query"
        required: false
        type: "string"
      responses:
        200:
          description: "successful operation"
          schema:
            type: "array"
            items:
              $ref: "#/definitions/SourceFile"
  /containers/{containerId}/secondaryWdl:
    get:
      tags:
      - "containers"
      summary: "Get a list of secondary WDL files from Git."
      description: "Does not need authentication"
      operationId: "secondaryWdl"
      produces:
      - "application/json"
      parameters:
      - name: "containerId"
        in: "path"
        description: "Tool id"
        required: true
        type: "integer"
        format: "int64"
      - name: "tag"
        in: "query"
        required: false
        type: "string"
      responses:
        200:
          description: "successful operation"
          schema:
            type: "array"
            items:
              $ref: "#/definitions/SourceFile"
  /containers/{containerId}/star:
    put:
      tags:
      - "containers"
      summary: "Stars a tool."
      description: ""
      operationId: "starEntry"
      produces:
      - "application/json"
      parameters:
      - name: "containerId"
        in: "path"
        description: "Tool to star."
        required: true
        type: "integer"
        format: "int64"
      - in: "body"
        name: "body"
        description: "StarRequest to star a repo for a user"
        required: true
        schema:
          $ref: "#/definitions/StarRequest"
      responses:
        default:
          description: "successful operation"
      security:
      - BEARER: []
  /containers/{containerId}/starredUsers:
    get:
      tags:
      - "containers"
      summary: "Returns list of users who starred the given tool"
      description: ""
      operationId: "getStarredUsers"
      produces:
      - "application/json"
      parameters:
      - name: "containerId"
        in: "path"
        description: "Tool to grab starred users for."
        required: true
        type: "integer"
        format: "int64"
      responses:
        200:
          description: "successful operation"
          schema:
            type: "array"
            items:
              $ref: "#/definitions/User"
  /containers/{containerId}/tags:
    post:
      tags:
      - "containertags"
      summary: "Add new tags linked to a container"
      description: "Tag correspond to each row of the versions table listing all information\
        \ for a docker repo tag"
      operationId: "addTags"
      produces:
      - "application/json"
      parameters:
      - name: "containerId"
        in: "path"
        description: "Tool to modify."
        required: true
        type: "integer"
        format: "int64"
      - in: "body"
        name: "body"
        description: "List of new tags"
        required: true
        schema:
          type: "array"
          items:
            $ref: "#/definitions/Tag"
      responses:
        200:
          description: "successful operation"
          schema:
            type: "array"
            items:
              $ref: "#/definitions/Tag"
      security:
      - BEARER: []
    put:
      tags:
      - "containertags"
      summary: "Update the tags linked to a container"
      description: "Tag correspond to each row of the versions table listing all information\
        \ for a docker repo tag"
      operationId: "updateTags"
      produces:
      - "application/json"
      parameters:
      - name: "containerId"
        in: "path"
        description: "Tool to modify."
        required: true
        type: "integer"
        format: "int64"
      - in: "body"
        name: "body"
        description: "List of modified tags"
        required: true
        schema:
          type: "array"
          items:
            $ref: "#/definitions/Tag"
      responses:
        200:
          description: "successful operation"
          schema:
            type: "array"
            items:
              $ref: "#/definitions/Tag"
      security:
      - BEARER: []
  /containers/{containerId}/tags/{tagId}:
    delete:
      tags:
      - "containertags"
      summary: "Delete tag linked to a container"
      description: "Tag correspond to each row of the versions table listing all information\
        \ for a docker repo tag"
      operationId: "deleteTags"
      produces:
      - "application/json"
      parameters:
      - name: "containerId"
        in: "path"
        description: "Tool to modify."
        required: true
        type: "integer"
        format: "int64"
      - name: "tagId"
        in: "path"
        description: "Tag to delete"
        required: true
        type: "integer"
        format: "int64"
      responses:
        default:
          description: "successful operation"
      security:
      - BEARER: []
  /containers/{containerId}/testParameterFiles:
    get:
      tags:
      - "containers"
      summary: "Get the corresponding wdl test parameter files."
      description: "Does not need authentication"
      operationId: "getTestParameterFiles"
      produces:
      - "application/json"
      parameters:
      - name: "containerId"
        in: "path"
        description: "Tool id"
        required: true
        type: "integer"
        format: "int64"
      - name: "tag"
        in: "query"
        required: false
        type: "string"
      - name: "descriptorType"
        in: "query"
        description: "Descriptor Type"
        required: true
        type: "string"
        enum:
        - "CWL"
        - "WDL"
        - "NFL"
      responses:
        200:
          description: "successful operation"
          schema:
            type: "array"
            items:
              $ref: "#/definitions/SourceFile"
    put:
      tags:
      - "containers"
      summary: "Add test parameter files for a given tag."
      description: ""
      operationId: "addTestParameterFiles"
      produces:
      - "application/json"
      parameters:
      - name: "containerId"
        in: "path"
        description: "Tool to modify."
        required: true
        type: "integer"
        format: "int64"
      - name: "testParameterPaths"
        in: "query"
        description: "List of paths."
        required: true
        type: "array"
        items:
          type: "string"
        collectionFormat: "multi"
      - in: "body"
        name: "body"
        description: "This is here to appease Swagger. It requires PUT methods to\
          \ have a body, even if it is empty. Please leave it empty."
        required: false
        schema:
          type: "string"
      - name: "tagName"
        in: "query"
        required: false
        type: "string"
      - name: "descriptorType"
        in: "query"
        description: "Descriptor Type"
        required: true
        type: "string"
        enum:
        - "CWL"
        - "WDL"
      responses:
        200:
          description: "successful operation"
          schema:
            type: "array"
            uniqueItems: true
            items:
              $ref: "#/definitions/SourceFile"
      security:
      - BEARER: []
    delete:
      tags:
      - "containers"
      summary: "Delete test parameter files for a given tag."
      description: ""
      operationId: "deleteTestParameterFiles"
      produces:
      - "application/json"
      parameters:
      - name: "containerId"
        in: "path"
        description: "Tool to modify."
        required: true
        type: "integer"
        format: "int64"
      - name: "testParameterPaths"
        in: "query"
        description: "List of paths."
        required: true
        type: "array"
        items:
          type: "string"
        collectionFormat: "multi"
      - name: "tagName"
        in: "query"
        required: false
        type: "string"
      - name: "descriptorType"
        in: "query"
        description: "Descriptor Type"
        required: true
        type: "string"
        enum:
        - "CWL"
        - "WDL"
      responses:
        200:
          description: "successful operation"
          schema:
            type: "array"
            uniqueItems: true
            items:
              $ref: "#/definitions/SourceFile"
      security:
      - BEARER: []
  /containers/{containerId}/unstar:
    delete:
      tags:
      - "containers"
      summary: "Unstars a tool."
      description: ""
      operationId: "unstarEntry"
      produces:
      - "application/json"
      parameters:
      - name: "containerId"
        in: "path"
        description: "Tool to unstar."
        required: true
        type: "integer"
        format: "int64"
      responses:
        default:
          description: "successful operation"
      security:
      - BEARER: []
  /containers/{containerId}/updateTagPaths:
    put:
      tags:
      - "containers"
      summary: "Change the workflow paths"
      description: "Tag correspond to each row of the versions table listing all information\
        \ for a docker repo tag"
      operationId: "updateTagContainerPath"
      produces:
      - "application/json"
      parameters:
      - name: "containerId"
        in: "path"
        description: "Tool to modify."
        required: true
        type: "integer"
        format: "int64"
      - in: "body"
        name: "body"
        description: "Tool with updated information"
        required: true
        schema:
          $ref: "#/definitions/DockstoreTool"
      responses:
        200:
          description: "successful operation"
          schema:
            $ref: "#/definitions/DockstoreTool"
      security:
      - BEARER: []
  /containers/{containerId}/users:
    get:
      tags:
      - "containers"
      summary: "Get users of a container"
      description: ""
      operationId: "getUsers"
      produces:
      - "application/json"
      parameters:
      - name: "containerId"
        in: "path"
        description: "Tool ID"
        required: true
        type: "integer"
        format: "int64"
      responses:
        200:
          description: "successful operation"
          schema:
            type: "array"
            items:
              $ref: "#/definitions/User"
      security:
      - BEARER: []
  /containers/{containerId}/verifiedSources:
    get:
      tags:
      - "containers"
      summary: "Get the corresponding Dockstore.cwl file on Github."
      description: "Does not need authentication"
      operationId: "verifiedSources"
      produces:
      - "application/json"
      parameters:
      - name: "containerId"
        in: "path"
        description: "Tool id"
        required: true
        type: "integer"
        format: "int64"
      responses:
        200:
          description: "successful operation"
          schema:
            type: "string"
  /containers/{containerId}/verify/{tagId}:
    put:
      tags:
      - "containertags"
      summary: "Verify or unverify a version . ADMIN ONLY"
      description: ""
      operationId: "verifyToolTag"
      produces:
      - "application/json"
      parameters:
      - name: "containerId"
        in: "path"
        description: "Tool to modify."
        required: true
        type: "integer"
        format: "int64"
      - name: "tagId"
        in: "path"
        description: "Tag to verify."
        required: true
        type: "integer"
        format: "int64"
      - in: "body"
        name: "body"
        description: "Object containing verification information."
        required: true
        schema:
          $ref: "#/definitions/VerifyRequest"
      responses:
        200:
          description: "successful operation"
          schema:
            type: "array"
            items:
              $ref: "#/definitions/Tag"
      security:
      - BEARER: []
  /containers/{containerId}/wdl:
    get:
      tags:
      - "containers"
      summary: "Get the corresponding Dockstore.wdl file on Github."
      description: "Does not need authentication"
      operationId: "wdl"
      produces:
      - "application/json"
      parameters:
      - name: "containerId"
        in: "path"
        description: "Tool id"
        required: true
        type: "integer"
        format: "int64"
      - name: "tag"
        in: "query"
        required: false
        type: "string"
      responses:
        200:
          description: "successful operation"
          schema:
            $ref: "#/definitions/SourceFile"
  /containers/{containerId}/wdl/{relative-path}:
    get:
      tags:
      - "containers"
      summary: "Get the corresponding Dockstore.wdl file on Github."
      description: "Does not need authentication"
      operationId: "secondaryWdlPath"
      produces:
      - "application/json"
      parameters:
      - name: "containerId"
        in: "path"
        description: "Tool id"
        required: true
        type: "integer"
        format: "int64"
      - name: "tag"
        in: "query"
        required: false
        type: "string"
      - name: "relative-path"
        in: "path"
        required: true
        type: "string"
      responses:
        200:
          description: "successful operation"
          schema:
            $ref: "#/definitions/SourceFile"
  /github.repo:
    get:
      tags:
      - "github.repo"
      summary: "List all repos known via all registered tokens"
      description: "List docker container repos currently known. Right now, tokens\
        \ are used to synchronously talk to the quay.io API to list repos. Ultimately,\
        \ we should cache this information and refresh either by user request or by\
        \ time TODO: This should be a properly defined list of objects, it also needs\
        \ admin authentication"
      operationId: "getRepos"
      produces:
      - "application/json"
      parameters: []
      responses:
        200:
          description: "successful operation"
          schema:
            type: "string"
      security:
      - BEARER: []
  /integration.bitbucket.org:
    get:
      tags:
      - "integration.bitbucket.org"
      summary: "Display an authorization link for bitbucket.org"
      description: "This is a stop-gap GUI for displaying a link that allows a user\
        \ to start the OAuth 2 web flow"
      operationId: "getView"
      produces:
      - "text/html"
      parameters: []
      responses:
        200:
          description: "successful operation"
          schema:
            $ref: "#/definitions/BitbucketOrgView"
  /integration.github.com:
    get:
      tags:
      - "integration.github.com"
      summary: "Display an authorization link for github.com"
      description: "This is a stop-gap GUI for displaying a link that allows a user\
        \ to start the OAuth 2 web flow"
      operationId: "getView"
      produces:
      - "text/html"
      parameters: []
      responses:
        200:
          description: "successful operation"
          schema:
            $ref: "#/definitions/GithubComView"
  /integration.gitlab.com:
    get:
      tags:
      - "integration.gitlab.com"
      summary: "Display an authorization link for gitlab.com"
      description: "This is a stop-gap GUI for displaying a link that allows a user\
        \ to start the OAuth 2 web flow"
      operationId: "getView"
      produces:
      - "text/html"
      parameters: []
      responses:
        200:
          description: "successful operation"
          schema:
            $ref: "#/definitions/GitlabComView"
  /integration.quay.io:
    get:
      tags:
      - "integration.quay.io"
      summary: "Display an authorization link for quay.io"
      description: "More notes about this method"
      operationId: "getView"
      produces:
      - "text/html"
      parameters: []
      responses:
        200:
          description: "successful operation"
          schema:
            $ref: "#/definitions/QuayIOView"
  /metadata/descriptorLanguageList:
    get:
      tags:
      - "metadata"
      summary: "Get the list of descriptor languages supported on Dockstore."
      description: "Does not need authentication"
      operationId: "getDescriptorLanguages"
      produces:
      - "application/json"
      parameters: []
      responses:
        200:
          description: "successful operation"
          schema:
            type: "array"
            items:
              $ref: "#/definitions/DescriptorLanguageBean"
  /metadata/dockerRegistryList:
    get:
      tags:
      - "metadata"
      summary: "Get the list of docker registries supported on Dockstore."
      description: "Does not need authentication"
      operationId: "getDockerRegistries"
      produces:
      - "application/json"
      parameters: []
      responses:
        200:
          description: "successful operation"
          schema:
            type: "array"
            items:
              $ref: "#/definitions/RegistryBean"
  /metadata/rss:
    get:
      tags:
      - "metadata"
      summary: "List all tools and workflows in creation order"
      description: "NO authentication"
      operationId: "rssFeed"
      produces:
      - "text/xml"
      parameters: []
      responses:
        200:
          description: "successful operation"
          schema:
            type: "string"
  /metadata/sitemap:
    get:
      tags:
      - "metadata"
      summary: "List all workflow and tool paths."
      description: "NO authentication"
      operationId: "sitemap"
      produces:
      - "text/html"
      - "text/xml"
      parameters: []
      responses:
        200:
          description: "successful operation"
          schema:
            type: "string"
  /metadata/sourceControlList:
    get:
      tags:
      - "metadata"
      summary: "Get the list of source controls supported on Dockstore."
      description: "Does not need authentication"
      operationId: "getSourceControlList"
      produces:
      - "application/json"
      parameters: []
      responses:
        200:
          description: "successful operation"
          schema:
            type: "array"
            items:
              $ref: "#/definitions/SourceControlBean"
  /users:
    get:
      tags:
      - "users"
      summary: "List all known users"
      description: "List all users. Admin only."
      operationId: "listUsers"
      produces:
      - "application/json"
      parameters: []
      responses:
        200:
          description: "successful operation"
          schema:
            type: "array"
            items:
              $ref: "#/definitions/User"
      security:
      - BEARER: []
  /users/groups:
    get:
      tags:
      - "users"
      summary: "List all groups"
      description: ""
      operationId: "allGroups"
      produces:
      - "application/json"
      parameters: []
      responses:
        200:
          description: "successful operation"
          schema:
            type: "array"
            items:
              $ref: "#/definitions/Group"
      security:
      - BEARER: []
    post:
      tags:
      - "users"
      summary: "Create user group"
      description: ""
      operationId: "createGroup"
      produces:
      - "application/json"
      parameters:
      - name: "group_name"
        in: "query"
        required: false
        type: "string"
      responses:
        200:
          description: "successful operation"
          schema:
            $ref: "#/definitions/Group"
      security:
      - BEARER: []
  /users/groups/{groupId}:
    get:
      tags:
      - "users"
      summary: "List a group"
      description: ""
      operationId: "getGroup"
      produces:
      - "application/json"
      parameters:
      - name: "groupId"
        in: "path"
        description: "Group"
        required: true
        type: "integer"
        format: "int64"
      responses:
        200:
          description: "successful operation"
          schema:
            $ref: "#/definitions/Group"
      security:
      - BEARER: []
    delete:
      tags:
      - "users"
      summary: "Deletes a group, admin only"
      description: ""
      operationId: "deleteGroup"
      produces:
      - "application/json"
      parameters:
      - name: "groupId"
        in: "path"
        description: "Group id to delete"
        required: true
        type: "integer"
        format: "int64"
      responses:
        400:
          description: "Invalid groupId value"
      security:
      - BEARER: []
  /users/groups/{groupId}/users:
    get:
      tags:
      - "users"
      summary: "Get users that belongs to a group"
      description: ""
      operationId: "getUsersFromGroup"
      produces:
      - "application/json"
      parameters:
      - name: "groupId"
        in: "path"
        description: "Group"
        required: true
        type: "integer"
        format: "int64"
      responses:
        200:
          description: "successful operation"
          schema:
            type: "array"
            items:
              $ref: "#/definitions/User"
      security:
      - BEARER: []
  /users/starredTools:
    get:
      tags:
      - "users"
      summary: "Get the logged-in user's starred tools"
      description: ""
      operationId: "getStarredTools"
      produces:
      - "application/json"
      parameters: []
      responses:
        200:
          description: "successful operation"
          schema:
            type: "array"
            items:
              $ref: "#/definitions/Entry"
      security:
      - BEARER: []
  /users/starredWorkflows:
    get:
      tags:
      - "users"
      summary: "Get the logged-in user's starred workflows"
      description: ""
      operationId: "getStarredWorkflows"
      produces:
      - "application/json"
      parameters: []
      responses:
        200:
          description: "successful operation"
          schema:
            type: "array"
            items:
              $ref: "#/definitions/Entry"
      security:
      - BEARER: []
  /users/updateUserMetadata:
    get:
      tags:
      - "users"
      summary: "Update metadata of all users"
      description: "Update all users metadata. Admin only."
      operationId: "updateUserMetadata"
      produces:
      - "application/json"
      parameters: []
      responses:
        200:
          description: "successful operation"
          schema:
            type: "array"
            items:
              $ref: "#/definitions/User"
      security:
      - BEARER: []
  /users/user:
    get:
      tags:
      - "users"
      summary: "Get the logged-in user"
      description: ""
      operationId: "getUser"
      produces:
      - "application/json"
      parameters: []
      responses:
        200:
          description: "successful operation"
          schema:
            $ref: "#/definitions/User"
      security:
      - BEARER: []
  /users/user/updateUserMetadata:
    get:
      tags:
      - "users"
      summary: "Update metadata for logged in user"
      description: "Update metadata for logged in user."
      operationId: "updateLoggedInUserMetadata"
      produces:
      - "application/json"
      parameters: []
      responses:
        200:
          description: "successful operation"
          schema:
            $ref: "#/definitions/User"
      security:
      - BEARER: []
  /users/username/{username}:
    get:
      tags:
      - "users"
      summary: "Get user"
      description: ""
      operationId: "listUser"
      produces:
      - "application/json"
      parameters:
      - name: "username"
        in: "path"
        description: "Username of user to return"
        required: true
        type: "string"
      responses:
        200:
          description: "successful operation"
          schema:
            $ref: "#/definitions/User"
      security:
      - BEARER: []
  /users/{userId}:
    get:
      tags:
      - "users"
      summary: "Get user with id"
      description: ""
      operationId: "getUser"
      produces:
      - "application/json"
      parameters:
      - name: "userId"
        in: "path"
        description: "User to return"
        required: true
        type: "integer"
        format: "int64"
      responses:
        200:
          description: "successful operation"
          schema:
            $ref: "#/definitions/User"
      security:
      - BEARER: []
  /users/{userId}/containers:
    get:
      tags:
      - "users"
      summary: "List repos owned by the logged-in user"
      description: "Lists all registered and unregistered containers owned by the\
        \ user"
      operationId: "userContainers"
      produces:
      - "application/json"
      parameters:
      - name: "userId"
        in: "path"
        description: "User ID"
        required: true
        type: "integer"
        format: "int64"
      responses:
        200:
          description: "successful operation"
          schema:
            type: "array"
            items:
              $ref: "#/definitions/DockstoreTool"
      security:
      - BEARER: []
  /users/{userId}/containers/published:
    get:
      tags:
      - "users"
      summary: "List all published containers from a user"
      description: "Get user's published containers only"
      operationId: "userPublishedContainers"
      produces:
      - "application/json"
      parameters:
      - name: "userId"
        in: "path"
        description: "User ID"
        required: true
        type: "integer"
        format: "int64"
      responses:
        200:
          description: "successful operation"
          schema:
            type: "array"
            items:
              $ref: "#/definitions/DockstoreTool"
      security:
      - BEARER: []
  /users/{userId}/containers/refresh:
    get:
      tags:
      - "users"
      summary: "Refresh repos owned by the logged-in user"
      description: "Updates some metadata"
      operationId: "refresh"
      produces:
      - "application/json"
      parameters:
      - name: "userId"
        in: "path"
        description: "User ID"
        required: true
        type: "integer"
        format: "int64"
      responses:
        200:
          description: "successful operation"
          schema:
            type: "array"
            items:
              $ref: "#/definitions/DockstoreTool"
      security:
      - BEARER: []
  /users/{userId}/containers/{organization}/refresh:
    get:
      tags:
      - "users"
      summary: "Refresh repos owned by the logged-in user with specified organization"
      description: "Refresh all tools in an organization"
      operationId: "refreshToolsByOrganization"
      produces:
      - "application/json"
      parameters:
      - name: "userId"
        in: "path"
        description: "User ID"
        required: true
        type: "integer"
        format: "int64"
      - name: "organization"
        in: "path"
        description: "Organization"
        required: true
        type: "string"
      responses:
        200:
          description: "successful operation"
          schema:
            type: "array"
            items:
              $ref: "#/definitions/DockstoreTool"
      security:
      - BEARER: []
  /users/{userId}/groups:
    get:
      tags:
      - "users"
      summary: "Get groups that the user belongs to"
      description: ""
      operationId: "getGroupsFromUser"
      produces:
      - "application/json"
      parameters:
      - name: "userId"
        in: "path"
        description: "User"
        required: true
        type: "integer"
        format: "int64"
      responses:
        200:
          description: "successful operation"
          schema:
            type: "array"
            items:
              $ref: "#/definitions/Group"
      security:
      - BEARER: []
    put:
      tags:
      - "users"
      summary: "Add a group to a user"
      description: ""
      operationId: "addGroupToUser"
      produces:
      - "application/json"
      parameters:
      - name: "userId"
        in: "path"
        description: "User ID of user"
        required: true
        type: "integer"
        format: "int64"
      - in: "body"
        name: "body"
        description: "PublishRequest to refresh the list of repos for a user"
        required: true
        schema:
          $ref: "#/definitions/Group"
      responses:
        200:
          description: "successful operation"
          schema:
            $ref: "#/definitions/User"
      security:
      - BEARER: []
  /users/{userId}/groups/{groupId}:
    delete:
      tags:
      - "users"
      summary: "Remove a user from a group"
      description: ""
      operationId: "removeUserFromGroup"
      produces:
      - "application/json"
      parameters:
      - name: "userId"
        in: "path"
        description: "User ID of user"
        required: true
        type: "integer"
        format: "int64"
      - name: "groupId"
        in: "path"
        description: "Group ID of group"
        required: true
        type: "integer"
        format: "int64"
      responses:
        200:
          description: "successful operation"
          schema:
            $ref: "#/definitions/User"
        400:
          description: "Invalid user or group value"
      security:
      - BEARER: []
  /users/{userId}/tokens:
    get:
      tags:
      - "users"
      summary: "Get tokens with user id"
      description: ""
      operationId: "getUserTokens"
      produces:
      - "application/json"
      parameters:
      - name: "userId"
        in: "path"
        description: "User to return"
        required: true
        type: "integer"
        format: "int64"
      responses:
        200:
          description: "successful operation"
          schema:
            type: "array"
            items:
              $ref: "#/definitions/Token"
      security:
      - BEARER: []
  /users/{userId}/tokens/dockstore:
    get:
      tags:
      - "users"
      summary: "Get Dockstore tokens with user id"
      description: ""
      operationId: "getDockstoreUserTokens"
      produces:
      - "application/json"
      parameters:
      - name: "userId"
        in: "path"
        description: "User to return"
        required: true
        type: "integer"
        format: "int64"
      responses:
        200:
          description: "successful operation"
          schema:
            type: "array"
            items:
              $ref: "#/definitions/Token"
      security:
      - BEARER: []
  /users/{userId}/tokens/github.com:
    get:
      tags:
      - "users"
      summary: "Get Github tokens with user id"
      description: ""
      operationId: "getGithubUserTokens"
      produces:
      - "application/json"
      parameters:
      - name: "userId"
        in: "path"
        description: "User to return"
        required: true
        type: "integer"
        format: "int64"
      responses:
        200:
          description: "successful operation"
          schema:
            type: "array"
            items:
              $ref: "#/definitions/Token"
      security:
      - BEARER: []
  /users/{userId}/tokens/gitlab.com:
    get:
      tags:
      - "users"
      summary: "Get Gitlab tokens with user id"
      description: ""
      operationId: "getGitlabUserTokens"
      produces:
      - "application/json"
      parameters:
      - name: "userId"
        in: "path"
        description: "User to return"
        required: true
        type: "integer"
        format: "int64"
      responses:
        200:
          description: "successful operation"
          schema:
            type: "array"
            items:
              $ref: "#/definitions/Token"
      security:
      - BEARER: []
  /users/{userId}/tokens/quay.io:
    get:
      tags:
      - "users"
      summary: "Get Quay tokens with user id"
      description: ""
      operationId: "getQuayUserTokens"
      produces:
      - "application/json"
      parameters:
      - name: "userId"
        in: "path"
        description: "User to return"
        required: true
        type: "integer"
        format: "int64"
      responses:
        200:
          description: "successful operation"
          schema:
            type: "array"
            items:
              $ref: "#/definitions/Token"
      security:
      - BEARER: []
  /users/{userId}/workflows:
    get:
      tags:
      - "users"
      summary: "List workflows owned by the logged-in user"
      description: "Lists all registered and unregistered workflows owned by the user"
      operationId: "userWorkflows"
      produces:
      - "application/json"
      parameters:
      - name: "userId"
        in: "path"
        description: "User ID"
        required: true
        type: "integer"
        format: "int64"
      responses:
        200:
          description: "successful operation"
          schema:
            type: "array"
            items:
              $ref: "#/definitions/Workflow"
      security:
      - BEARER: []
  /users/{userId}/workflows/published:
    get:
      tags:
      - "users"
      summary: "List all published workflows from a user"
      description: "Get user's published workflows only"
      operationId: "userPublishedWorkflows"
      produces:
      - "application/json"
      parameters:
      - name: "userId"
        in: "path"
        description: "User ID"
        required: true
        type: "integer"
        format: "int64"
      responses:
        200:
          description: "successful operation"
          schema:
            type: "array"
            items:
              $ref: "#/definitions/Workflow"
      security:
      - BEARER: []
  /users/{userId}/workflows/refresh:
    get:
      tags:
      - "users"
      summary: "Refresh workflows owned by the logged-in user"
      description: "Updates some metadata"
      operationId: "refreshWorkflows"
      produces:
      - "application/json"
      parameters:
      - name: "userId"
        in: "path"
        description: "User ID"
        required: true
        type: "integer"
        format: "int64"
      responses:
        200:
          description: "successful operation"
          schema:
            type: "array"
            items:
              $ref: "#/definitions/Workflow"
      security:
      - BEARER: []
  /users/{userId}/workflows/{organization}/refresh:
    get:
      tags:
      - "users"
      summary: "Refresh workflows owned by the logged-in user with specified organization"
      description: "Refresh all workflows in an organization"
      operationId: "refreshWorkflowsByOrganization"
      produces:
      - "application/json"
      parameters:
      - name: "userId"
        in: "path"
        description: "User ID"
        required: true
        type: "integer"
        format: "int64"
      - name: "organization"
        in: "path"
        description: "Organization"
        required: true
        type: "string"
      responses:
        200:
          description: "successful operation"
          schema:
            type: "array"
            items:
              $ref: "#/definitions/Workflow"
      security:
      - BEARER: []
  /workflows:
    get:
      tags:
      - "workflows"
      summary: "List all workflows cached in database"
      description: "List workflows currently known. Admin Only"
      operationId: "allWorkflows"
      produces:
      - "application/json"
      parameters: []
      responses:
        200:
          description: "successful operation"
          schema:
            type: "array"
            items:
              $ref: "#/definitions/Workflow"
      security:
      - BEARER: []
  /workflows/manualRegister:
    post:
      tags:
      - "workflows"
      summary: "Manually register a workflow"
      description: "Manually register workflow (public or private)."
      operationId: "manualRegister"
      produces:
      - "application/json"
      parameters:
      - name: "workflowRegistry"
        in: "query"
        description: "Workflow registry"
        required: true
        type: "string"
      - name: "workflowPath"
        in: "query"
        description: "Workflow repository"
        required: true
        type: "string"
      - name: "defaultWorkflowPath"
        in: "query"
        description: "Workflow container new descriptor path (CWL or WDL) and/or name"
        required: true
        type: "string"
      - name: "workflowName"
        in: "query"
        description: "Workflow name"
        required: true
        type: "string"
      - name: "descriptorType"
        in: "query"
        description: "Descriptor type"
        required: true
        type: "string"
      - name: "defaultTestParameterFilePath"
        in: "query"
        description: "Default test parameter file path"
        required: false
        type: "string"
      responses:
        200:
          description: "successful operation"
          schema:
            $ref: "#/definitions/Workflow"
      security:
      - BEARER: []
  /workflows/organization/{organization}/published:
    get:
      tags:
      - "workflows"
      summary: "List all published workflows belonging to the specified namespace"
      description: "NO authentication"
      operationId: "getPublishedWorkflowsByOrganization"
      produces:
      - "application/json"
      parameters:
      - name: "organization"
        in: "path"
        description: "organization"
        required: true
        type: "string"
      responses:
        200:
          description: "successful operation"
          schema:
            type: "array"
            items:
              $ref: "#/definitions/Workflow"
  /workflows/path/workflow/{repository}:
    get:
      tags:
      - "workflows"
      summary: "Get a workflow by path"
      description: "Lists info of workflow. Enter full path."
      operationId: "getWorkflowByPath"
      produces:
      - "application/json"
      parameters:
      - name: "repository"
        in: "path"
        description: "repository path"
        required: true
        type: "string"
      responses:
        200:
          description: "successful operation"
          schema:
            $ref: "#/definitions/Workflow"
      security:
      - BEARER: []
  /workflows/path/workflow/{repository}/published:
    get:
      tags:
      - "workflows"
      summary: "Get a published workflow by path"
      description: "Lists info of workflow. Enter full path."
      operationId: "getPublishedWorkflowByPath"
      produces:
      - "application/json"
      parameters:
      - name: "repository"
        in: "path"
        description: "repository path"
        required: true
        type: "string"
      responses:
        200:
          description: "successful operation"
          schema:
            $ref: "#/definitions/Workflow"
  /workflows/path/{repository}:
    get:
      tags:
      - "workflows"
      summary: "Get a list of workflows by path"
      description: "Lists info of workflow. Enter full path."
      operationId: "getAllWorkflowByPath"
      produces:
      - "application/json"
      parameters:
      - name: "repository"
        in: "path"
        description: "repository path"
        required: true
        type: "string"
      responses:
        200:
          description: "successful operation"
          schema:
            type: "array"
            items:
              $ref: "#/definitions/Workflow"
      security:
      - BEARER: []
  /workflows/published:
    get:
      tags:
      - "workflows"
      summary: "List all published workflows."
      description: "NO authentication"
      operationId: "allPublishedWorkflows"
      produces:
      - "application/json"
      parameters: []
      responses:
        200:
          description: "successful operation"
          schema:
            type: "array"
            items:
              $ref: "#/definitions/Workflow"
  /workflows/published/{workflowId}:
    get:
      tags:
      - "workflows"
      summary: "Get a published workflow"
      description: "NO authentication"
      operationId: "getPublishedWorkflow"
      produces:
      - "application/json"
      parameters:
      - name: "workflowId"
        in: "path"
        description: "Workflow ID"
        required: true
        type: "integer"
        format: "int64"
      responses:
        200:
          description: "successful operation"
          schema:
            $ref: "#/definitions/Workflow"
  /workflows/refresh:
    get:
      tags:
      - "workflows"
      summary: "Refresh all workflows"
      description: "Updates some metadata. ADMIN ONLY"
      operationId: "refreshAll"
      produces:
      - "application/json"
      parameters: []
      responses:
        200:
          description: "successful operation"
          schema:
            type: "array"
            items:
              $ref: "#/definitions/Workflow"
      security:
      - BEARER: []
  /workflows/search:
    get:
      tags:
      - "workflows"
      summary: "Search for matching published workflows."
      description: "Search on the name (full path name) and description. NO authentication"
      operationId: "search"
      produces:
      - "application/json"
      parameters:
      - name: "pattern"
        in: "query"
        required: false
        type: "string"
      responses:
        200:
          description: "successful operation"
          schema:
            type: "array"
            items:
              $ref: "#/definitions/Workflow"
  /workflows/{workflowId}:
    get:
      tags:
      - "workflows"
      summary: "Get a registered workflow"
      description: ""
      operationId: "getWorkflow"
      produces:
      - "application/json"
      parameters:
      - name: "workflowId"
        in: "path"
        description: "workflow ID"
        required: true
        type: "integer"
        format: "int64"
      responses:
        200:
          description: "successful operation"
          schema:
            $ref: "#/definitions/Workflow"
      security:
      - BEARER: []
    put:
      tags:
      - "workflows"
      summary: "Update the workflow with the given workflow."
      description: ""
      operationId: "updateWorkflow"
      produces:
      - "application/json"
      parameters:
      - name: "workflowId"
        in: "path"
        description: "Workflow to modify."
        required: true
        type: "integer"
        format: "int64"
      - in: "body"
        name: "body"
        description: "Workflow with updated information"
        required: true
        schema:
          $ref: "#/definitions/Workflow"
      responses:
        200:
          description: "successful operation"
          schema:
            $ref: "#/definitions/Workflow"
      security:
      - BEARER: []
  /workflows/{workflowId}/cwl:
    get:
      tags:
      - "workflows"
      summary: "Get the corresponding Dockstore.cwl file on Github."
      description: "Does not need authentication"
      operationId: "cwl"
      produces:
      - "application/json"
      parameters:
      - name: "workflowId"
        in: "path"
        description: "Workflow id"
        required: true
        type: "integer"
        format: "int64"
      - name: "tag"
        in: "query"
        required: false
        type: "string"
      responses:
        200:
          description: "successful operation"
          schema:
            $ref: "#/definitions/SourceFile"
  /workflows/{workflowId}/cwl/{relative-path}:
    get:
      tags:
      - "workflows"
      summary: "Get the corresponding Dockstore.cwl file on Github."
      description: "Does not need authentication"
      operationId: "secondaryCwlPath"
      produces:
      - "application/json"
      parameters:
      - name: "workflowId"
        in: "path"
        description: "Workflow id"
        required: true
        type: "integer"
        format: "int64"
      - name: "tag"
        in: "query"
        required: false
        type: "string"
      - name: "relative-path"
        in: "path"
        required: true
        type: "string"
      responses:
        200:
          description: "successful operation"
          schema:
            $ref: "#/definitions/SourceFile"
  /workflows/{workflowId}/dag/{workflowVersionId}:
    get:
      tags:
      - "workflows"
      summary: "Get the DAG for a given workflow version"
      description: ""
      operationId: "getWorkflowDag"
      produces:
      - "application/json"
      parameters:
      - name: "workflowId"
        in: "path"
        description: "workflowId"
        required: true
        type: "integer"
        format: "int64"
      - name: "workflowVersionId"
        in: "path"
        description: "workflowVersionId"
        required: true
        type: "integer"
        format: "int64"
      responses:
        200:
          description: "successful operation"
          schema:
            type: "string"
  /workflows/{workflowId}/labels:
    put:
      tags:
      - "workflows"
      summary: "Update the labels linked to a workflow."
      description: "Labels are alphanumerical (case-insensitive and may contain internal\
        \ hyphens), given in a comma-delimited list."
      operationId: "updateLabels"
      produces:
      - "application/json"
      parameters:
      - name: "workflowId"
        in: "path"
        description: "Tool to modify."
        required: true
        type: "integer"
        format: "int64"
      - name: "labels"
        in: "query"
        description: "Comma-delimited list of labels."
        required: true
        type: "string"
      - in: "body"
        name: "body"
        description: "This is here to appease Swagger. It requires PUT methods to\
          \ have a body, even if it is empty. Please leave it empty."
        required: false
        schema:
          type: "string"
      responses:
        200:
          description: "successful operation"
          schema:
            $ref: "#/definitions/Workflow"
      security:
      - BEARER: []
  /workflows/{workflowId}/nextflow:
    get:
      tags:
      - "workflows"
      summary: "Get the corresponding nextflow.config file on Github."
      description: "Does not need authentication"
      operationId: "nextflow"
      produces:
      - "application/json"
      parameters:
      - name: "workflowId"
        in: "path"
        description: "Workflow id"
        required: true
        type: "integer"
        format: "int64"
      - name: "tag"
        in: "query"
        required: false
        type: "string"
      responses:
        200:
          description: "successful operation"
          schema:
            $ref: "#/definitions/SourceFile"
  /workflows/{workflowId}/nextflow/{relative-path}:
    get:
      tags:
      - "workflows"
      summary: "Get the corresponding nextflow documents on Github."
      description: "Does not need authentication"
      operationId: "secondaryNextFlowPath"
      produces:
      - "application/json"
      parameters:
      - name: "workflowId"
        in: "path"
        description: "Workflow id"
        required: true
        type: "integer"
        format: "int64"
      - name: "tag"
        in: "query"
        required: false
        type: "string"
      - name: "relative-path"
        in: "path"
        required: true
        type: "string"
      responses:
        200:
          description: "successful operation"
          schema:
            $ref: "#/definitions/SourceFile"
  /workflows/{workflowId}/publish:
    post:
      tags:
      - "workflows"
      summary: "Publish or unpublish a workflow"
      description: "Publish/publish a workflow (public or private)."
      operationId: "publish"
      produces:
      - "application/json"
      parameters:
      - name: "workflowId"
        in: "path"
        description: "Tool id to publish/unpublish"
        required: true
        type: "integer"
        format: "int64"
      - in: "body"
        name: "body"
        description: "PublishRequest to refresh the list of repos for a user"
        required: true
        schema:
          $ref: "#/definitions/PublishRequest"
      responses:
        200:
          description: "successful operation"
          schema:
            $ref: "#/definitions/Workflow"
      security:
      - BEARER: []
  /workflows/{workflowId}/refresh:
    get:
      tags:
      - "workflows"
      summary: "Refresh one particular workflow. Always do a full refresh when targetted"
      description: ""
      operationId: "refresh"
      produces:
      - "application/json"
      parameters:
      - name: "workflowId"
        in: "path"
        description: "workflow ID"
        required: true
        type: "integer"
        format: "int64"
      responses:
        200:
          description: "successful operation"
          schema:
            $ref: "#/definitions/Workflow"
      security:
      - BEARER: []
  /workflows/{workflowId}/requestDOI/{workflowVersionId}:
    put:
      tags:
      - "workflows"
      summary: "Request a DOI for this version of a workflow"
      description: ""
      operationId: "requestDOIForWorkflowVersion"
      produces:
      - "application/json"
      parameters:
      - name: "workflowId"
        in: "path"
        description: "Workflow to modify."
        required: true
        type: "integer"
        format: "int64"
      - name: "workflowVersionId"
        in: "path"
        description: "workflowVersionId"
        required: true
        type: "integer"
        format: "int64"
      responses:
        200:
          description: "successful operation"
          schema:
            type: "array"
            items:
              $ref: "#/definitions/WorkflowVersion"
      security:
      - BEARER: []
  /workflows/{workflowId}/resetVersionPaths:
    put:
      tags:
      - "workflows"
      summary: "Change the workflow paths"
      description: "Workflow version correspond to each row of the versions table\
        \ listing all information for a workflow"
      operationId: "updateWorkflowPath"
      produces:
      - "application/json"
      parameters:
      - name: "workflowId"
        in: "path"
        description: "Workflow to modify."
        required: true
        type: "integer"
        format: "int64"
      - in: "body"
        name: "body"
        description: "Workflow with updated information"
        required: true
        schema:
          $ref: "#/definitions/Workflow"
      responses:
        200:
          description: "successful operation"
          schema:
            $ref: "#/definitions/Workflow"
      security:
      - BEARER: []
  /workflows/{workflowId}/restub:
    get:
      tags:
      - "workflows"
      summary: "Restub a workflow"
      description: "Restubs a full, unpublished workflow."
      operationId: "restub"
      produces:
      - "application/json"
      parameters:
      - name: "workflowId"
        in: "path"
        description: "workflow ID"
        required: true
        type: "integer"
        format: "int64"
      responses:
        200:
          description: "successful operation"
          schema:
            $ref: "#/definitions/Workflow"
      security:
      - BEARER: []
  /workflows/{workflowId}/secondaryCwl:
    get:
      tags:
      - "workflows"
      summary: "Get the corresponding cwl documents on Github."
      description: "Does not need authentication"
      operationId: "secondaryCwl"
      produces:
      - "application/json"
      parameters:
      - name: "workflowId"
        in: "path"
        description: "Workflow id"
        required: true
        type: "integer"
        format: "int64"
      - name: "tag"
        in: "query"
        required: false
        type: "string"
      responses:
        200:
          description: "successful operation"
          schema:
            type: "array"
            items:
              $ref: "#/definitions/SourceFile"
  /workflows/{workflowId}/secondaryNextflow:
    get:
      tags:
      - "workflows"
      summary: "Get the corresponding Nextflow documents on Github."
      description: "Does not need authentication"
      operationId: "secondaryNextflow"
      produces:
      - "application/json"
      parameters:
      - name: "workflowId"
        in: "path"
        description: "Workflow id"
        required: true
        type: "integer"
        format: "int64"
      - name: "tag"
        in: "query"
        required: false
        type: "string"
      responses:
        200:
          description: "successful operation"
          schema:
            type: "array"
            items:
              $ref: "#/definitions/SourceFile"
  /workflows/{workflowId}/secondaryWdl:
    get:
      tags:
      - "workflows"
      summary: "Get the corresponding wdl documents on Github."
      description: "Does not need authentication"
      operationId: "secondaryWdl"
      produces:
      - "application/json"
      parameters:
      - name: "workflowId"
        in: "path"
        description: "Workflow id"
        required: true
        type: "integer"
        format: "int64"
      - name: "tag"
        in: "query"
        required: false
        type: "string"
      responses:
        200:
          description: "successful operation"
          schema:
            type: "array"
            items:
              $ref: "#/definitions/SourceFile"
  /workflows/{workflowId}/star:
    put:
      tags:
      - "workflows"
      summary: "Stars a workflow."
      description: ""
      operationId: "starEntry"
      produces:
      - "application/json"
      parameters:
      - name: "workflowId"
        in: "path"
        description: "Tool to star."
        required: true
        type: "integer"
        format: "int64"
      - in: "body"
        name: "body"
        description: "StarRequest to star a repo for a user"
        required: true
        schema:
          $ref: "#/definitions/StarRequest"
      responses:
        default:
          description: "successful operation"
      security:
      - BEARER: []
  /workflows/{workflowId}/starredUsers:
    get:
      tags:
      - "workflows"
      summary: "Returns list of users who starred the given Workflow"
      description: ""
      operationId: "getStarredUsers"
      produces:
      - "application/json"
      parameters:
      - name: "workflowId"
        in: "path"
        description: "Workflow to grab starred users for."
        required: true
        type: "integer"
        format: "int64"
      responses:
        200:
          description: "successful operation"
          schema:
            type: "array"
            items:
              $ref: "#/definitions/User"
  /workflows/{workflowId}/testParameterFiles:
    get:
      tags:
      - "workflows"
      summary: "Get the corresponding test parameter files."
      description: "Does not need authentication"
      operationId: "getTestParameterFiles"
      produces:
      - "application/json"
      parameters:
      - name: "workflowId"
        in: "path"
        description: "Workflow id"
        required: true
        type: "integer"
        format: "int64"
      - name: "version"
        in: "query"
        required: false
        type: "string"
      responses:
        200:
          description: "successful operation"
          schema:
            type: "array"
            items:
              $ref: "#/definitions/SourceFile"
    put:
      tags:
      - "workflows"
      summary: "Add test parameter files for a given version."
      description: ""
      operationId: "addTestParameterFiles"
      produces:
      - "application/json"
      parameters:
      - name: "workflowId"
        in: "path"
        description: "Workflow to modify."
        required: true
        type: "integer"
        format: "int64"
      - name: "testParameterPaths"
        in: "query"
        description: "List of paths."
        required: true
        type: "array"
        items:
          type: "string"
        collectionFormat: "multi"
      - in: "body"
        name: "body"
        description: "This is here to appease Swagger. It requires PUT methods to\
          \ have a body, even if it is empty. Please leave it empty."
        required: false
        schema:
          type: "string"
      - name: "version"
        in: "query"
        required: false
        type: "string"
      responses:
        200:
          description: "successful operation"
          schema:
            type: "array"
            uniqueItems: true
            items:
              $ref: "#/definitions/SourceFile"
      security:
      - BEARER: []
    delete:
      tags:
      - "workflows"
      summary: "Delete test parameter files for a given version."
      description: ""
      operationId: "deleteTestParameterFiles"
      produces:
      - "application/json"
      parameters:
      - name: "workflowId"
        in: "path"
        description: "Workflow to modify."
        required: true
        type: "integer"
        format: "int64"
      - name: "testParameterPaths"
        in: "query"
        description: "List of paths."
        required: true
        type: "array"
        items:
          type: "string"
        collectionFormat: "multi"
      - name: "version"
        in: "query"
        required: false
        type: "string"
      responses:
        200:
          description: "successful operation"
          schema:
            type: "array"
            uniqueItems: true
            items:
              $ref: "#/definitions/SourceFile"
      security:
      - BEARER: []
  /workflows/{workflowId}/tools/{workflowVersionId}:
    get:
      tags:
      - "workflows"
      summary: "Get the Tools for a given workflow version"
      description: ""
      operationId: "getTableToolContent"
      produces:
      - "application/json"
      parameters:
      - name: "workflowId"
        in: "path"
        description: "workflowId"
        required: true
        type: "integer"
        format: "int64"
      - name: "workflowVersionId"
        in: "path"
        description: "workflowVersionId"
        required: true
        type: "integer"
        format: "int64"
      responses:
        200:
          description: "successful operation"
          schema:
            type: "string"
  /workflows/{workflowId}/unstar:
    delete:
      tags:
      - "workflows"
      summary: "Unstars a workflow."
      description: ""
      operationId: "unstarEntry"
      produces:
      - "application/json"
      parameters:
      - name: "workflowId"
        in: "path"
        description: "Workflow to unstar."
        required: true
        type: "integer"
        format: "int64"
      responses:
        default:
          description: "successful operation"
      security:
      - BEARER: []
  /workflows/{workflowId}/users:
    get:
      tags:
      - "workflows"
      summary: "Get users of a workflow"
      description: ""
      operationId: "getUsers"
      produces:
      - "application/json"
      parameters:
      - name: "workflowId"
        in: "path"
        description: "workflow ID"
        required: true
        type: "integer"
        format: "int64"
      responses:
        200:
          description: "successful operation"
          schema:
            type: "array"
            items:
              $ref: "#/definitions/User"
      security:
      - BEARER: []
  /workflows/{workflowId}/verifiedSources:
    get:
      tags:
      - "workflows"
      summary: "Get a semicolon delimited list of verified sources"
      description: "Does not need authentication"
      operationId: "verifiedSources"
      produces:
      - "application/json"
      parameters:
      - name: "workflowId"
        in: "path"
        description: "Workflow id"
        required: true
        type: "integer"
        format: "int64"
      responses:
        200:
          description: "successful operation"
          schema:
            type: "string"
  /workflows/{workflowId}/verify/{workflowVersionId}:
    put:
      tags:
      - "workflows"
      summary: "Verify or unverify a workflow. ADMIN ONLY"
      description: ""
      operationId: "verifyWorkflowVersion"
      produces:
      - "application/json"
      parameters:
      - name: "workflowId"
        in: "path"
        description: "Workflow to modify."
        required: true
        type: "integer"
        format: "int64"
      - name: "workflowVersionId"
        in: "path"
        description: "workflowVersionId"
        required: true
        type: "integer"
        format: "int64"
      - in: "body"
        name: "body"
        description: "Object containing verification information."
        required: true
        schema:
          $ref: "#/definitions/VerifyRequest"
      responses:
        200:
          description: "successful operation"
          schema:
            type: "array"
            items:
              $ref: "#/definitions/WorkflowVersion"
      security:
      - BEARER: []
  /workflows/{workflowId}/wdl:
    get:
      tags:
      - "workflows"
      summary: "Get the corresponding Dockstore.wdl file on Github."
      description: "Does not need authentication"
      operationId: "wdl"
      produces:
      - "application/json"
      parameters:
      - name: "workflowId"
        in: "path"
        description: "Workflow id"
        required: true
        type: "integer"
        format: "int64"
      - name: "tag"
        in: "query"
        required: false
        type: "string"
      responses:
        200:
          description: "successful operation"
          schema:
            $ref: "#/definitions/SourceFile"
  /workflows/{workflowId}/wdl/{relative-path}:
    get:
      tags:
      - "workflows"
      summary: "Get the corresponding Dockstore.wdl file on Github."
      description: "Does not need authentication"
      operationId: "secondaryWdlPath"
      produces:
      - "application/json"
      parameters:
      - name: "workflowId"
        in: "path"
        description: "Workflow id"
        required: true
        type: "integer"
        format: "int64"
      - name: "tag"
        in: "query"
        required: false
        type: "string"
      - name: "relative-path"
        in: "path"
        required: true
        type: "string"
      responses:
        200:
          description: "successful operation"
          schema:
            $ref: "#/definitions/SourceFile"
  /workflows/{workflowId}/workflowVersions:
    put:
      tags:
      - "workflows"
      summary: "Update the workflow versions linked to a workflow"
      description: "Workflow version correspond to each row of the versions table\
        \ listing all information for a workflow"
      operationId: "updateWorkflowVersion"
      produces:
      - "application/json"
      parameters:
      - name: "workflowId"
        in: "path"
        description: "Workflow to modify."
        required: true
        type: "integer"
        format: "int64"
      - in: "body"
        name: "body"
        description: "List of modified workflow versions"
        required: true
        schema:
          type: "array"
          items:
            $ref: "#/definitions/WorkflowVersion"
      responses:
        200:
          description: "successful operation"
          schema:
            type: "array"
            items:
              $ref: "#/definitions/WorkflowVersion"
      security:
      - BEARER: []
securityDefinitions:
  BEARER:
    type: "apiKey"
    name: "Authorization"
    in: "header"
definitions:
  BitbucketOrgAuthenticationResource:
    type: "object"
    properties:
      clientID:
        type: "string"
      view:
        $ref: "#/definitions/BitbucketOrgView"
  BitbucketOrgView:
    type: "object"
    properties:
      parent:
        $ref: "#/definitions/BitbucketOrgAuthenticationResource"
  DescriptorLanguageBean:
    type: "object"
    properties:
      value:
        type: "string"
      friendlyName:
        type: "string"
  DockstoreTool:
    type: "object"
    required:
    - "defaultCWLTestParameterFile"
    - "defaultWDLTestParameterFile"
    - "default_cwl_path"
    - "default_dockerfile_path"
    - "default_wdl_path"
    - "gitUrl"
    - "mode"
    - "name"
    - "namespace"
    - "private_access"
    - "registry"
    - "toolname"
    properties:
      id:
        type: "integer"
        format: "int64"
        description: "Implementation specific ID for the container in this web service"
      author:
        type: "string"
        position: 1
        description: "This is the name of the author stated in the Dockstore.cwl"
      description:
        type: "string"
        position: 2
        description: "This is a human-readable description of this container and what\
          \ it is trying to accomplish, required GA4GH"
      labels:
        type: "array"
        position: 3
        description: "Labels (i.e. meta tags) for describing the purpose and contents\
          \ of containers"
        uniqueItems: true
        items:
          $ref: "#/definitions/Label"
      users:
        type: "array"
        position: 4
        description: "This indicates the users that have control over this entry,\
          \ dockstore specific"
        uniqueItems: true
        items:
          $ref: "#/definitions/User"
      starredUsers:
        type: "array"
        position: 5
        description: "This indicates the users that have starred this entry, dockstore\
          \ specific"
        uniqueItems: true
        items:
          $ref: "#/definitions/User"
      email:
        type: "string"
        position: 6
        description: "This is the email of the git organization"
      defaultVersion:
        type: "string"
        position: 7
        description: "This is the default version of the entry"
      is_published:
        type: "boolean"
        position: 8
        description: "Implementation specific visibility in this web service"
      last_modified:
        type: "integer"
        format: "int32"
        position: 9
        description: "Implementation specific timestamp for last modified"
      lastUpdated:
        type: "string"
        format: "date-time"
        position: 10
        description: "Implementation specific timestamp for last updated on webservice"
      gitUrl:
        type: "string"
        position: 11
        description: "This is a link to the associated repo with a descriptor, required\
          \ GA4GH"
      mode:
        type: "string"
        position: 12
        description: "This indicates what mode this is in which informs how we do\
          \ things like refresh, dockstore specific"
        enum:
        - "AUTO_DETECT_QUAY_TAGS_AUTOMATED_BUILDS"
        - "AUTO_DETECT_QUAY_TAGS_WITH_MIXED"
        - "MANUAL_IMAGE_PATH"
      name:
        type: "string"
        position: 13
        description: "This is the name of the container, required: GA4GH"
      default_dockerfile_path:
        type: "string"
        position: 14
        description: "This indicates for the associated git repository, the default\
          \ path to the Dockerfile, required: GA4GH"
      default_cwl_path:
        type: "string"
        position: 15
        description: "This indicates for the associated git repository, the default\
          \ path to the CWL document, required: GA4GH"
      default_wdl_path:
        type: "string"
        position: 16
        description: "This indicates for the associated git repository, the default\
          \ path to the WDL document"
      defaultCWLTestParameterFile:
        type: "string"
        position: 17
        description: "This indicates for the associated git repository, the default\
          \ path to the CWL test parameter file"
      defaultWDLTestParameterFile:
        type: "string"
        position: 18
        description: "This indicates for the associated git repository, the default\
          \ path to the WDL test parameter file"
      tool_maintainer_email:
        type: "string"
        position: 19
        description: "The email address of the tool maintainer. Required for private\
          \ repositories"
      private_access:
        type: "boolean"
        position: 20
        description: "Is the docker image private or not."
      toolname:
        type: "string"
        position: 21
        description: "This is the tool name of the container, when not-present this\
          \ will function just like 0.1 dockstorewhen present, this can be used to\
          \ distinguish between two containers based on the same image, but associated\
          \ with different CWL and Dockerfile documents. i.e. two containers with\
          \ the same registry+namespace+name but different toolnames will be two different\
          \ entries in the dockstore registry/namespace/name/tool, different options\
          \ to edit tags, and only the same insofar as they would \"docker pull\"\
          \ the same image, required: GA4GH"
      namespace:
        type: "string"
        position: 22
        description: "This is a docker namespace for the container, required: GA4GH"
      registry:
        type: "string"
        position: 23
        description: "This is a specific docker provider like quay.io or dockerhub\
          \ or n/a?, required: GA4GH"
      lastBuild:
        type: "string"
        format: "date-time"
        position: 24
        description: "Implementation specific timestamp for last built"
      custom_docker_registry_path:
        type: "string"
        position: 25
        description: "Only used for docker registries that allow for custom paths"
      tags:
        type: "array"
        position: 26
        description: "Implementation specific tracking of valid build tags for the\
          \ docker container"
        uniqueItems: true
        items:
          $ref: "#/definitions/Tag"
      path:
        type: "string"
        position: 27
      descriptorType:
        type: "array"
        position: 28
        readOnly: true
        items:
          type: "string"
<<<<<<< HEAD
      path:
        type: "string"
      is_published:
        type: "boolean"
        description: "Implementation specific visibility in this web service"
      last_modified:
        type: "integer"
        format: "int32"
        description: "Implementation specific timestamp for last modified"
      default_dockerfile_path:
        type: "string"
        description: "This indicates for the associated git repository, the default\
          \ path to the Dockerfile, required: GA4GH"
      default_cwl_path:
        type: "string"
        description: "This indicates for the associated git repository, the default\
          \ path to the CWL document, required: GA4GH"
      default_wdl_path:
        type: "string"
        description: "This indicates for the associated git repository, the default\
          \ path to the WDL document"
      defaultCWLTestParameterFile:
        type: "string"
        description: "This indicates for the associated git repository, the default\
          \ path to the CWL test parameter file"
      defaultWDLTestParameterFile:
        type: "string"
        description: "This indicates for the associated git repository, the default\
          \ path to the WDL test parameter file"
      tool_maintainer_email:
        type: "string"
        description: "The email address of the tool maintainer. Required for private\
          \ repositories"
      private_access:
        type: "boolean"
        description: "Is the docker image private or not."
=======
>>>>>>> 21b5194b
      tool_path:
        type: "string"
        position: 29
        readOnly: true
      registry_provider:
        type: "string"
        readOnly: true
        enum:
        - "QUAY_IO"
        - "DOCKER_HUB"
        - "GITLAB"
        - "AMAZON_ECR"
    description: "This describes one entry in the dockstore. Logically, this currently\
      \ means one tuple of registry (either quay or docker hub), organization, image\
      \ name, and toolname which can be\n * associated with CWL and Dockerfile documents"
  Entry:
    type: "object"
    required:
    - "gitUrl"
    properties:
      id:
        type: "integer"
        format: "int64"
        description: "Implementation specific ID for the container in this web service"
      author:
        type: "string"
        position: 1
        description: "This is the name of the author stated in the Dockstore.cwl"
      description:
        type: "string"
        position: 2
        description: "This is a human-readable description of this container and what\
          \ it is trying to accomplish, required GA4GH"
      labels:
        type: "array"
        position: 3
        description: "Labels (i.e. meta tags) for describing the purpose and contents\
          \ of containers"
        uniqueItems: true
        items:
          $ref: "#/definitions/Label"
      users:
        type: "array"
        position: 4
        description: "This indicates the users that have control over this entry,\
          \ dockstore specific"
        uniqueItems: true
        items:
          $ref: "#/definitions/User"
      starredUsers:
        type: "array"
        position: 5
        description: "This indicates the users that have starred this entry, dockstore\
          \ specific"
        uniqueItems: true
        items:
          $ref: "#/definitions/User"
      email:
        type: "string"
        position: 6
        description: "This is the email of the git organization"
      defaultVersion:
        type: "string"
        position: 7
        description: "This is the default version of the entry"
      is_published:
        type: "boolean"
        position: 8
        description: "Implementation specific visibility in this web service"
      last_modified:
        type: "integer"
        format: "int32"
        position: 9
        description: "Implementation specific timestamp for last modified"
      lastUpdated:
        type: "string"
        format: "date-time"
        position: 10
        description: "Implementation specific timestamp for last updated on webservice"
      gitUrl:
        type: "string"
        position: 11
        description: "This is a link to the associated repo with a descriptor, required\
          \ GA4GH"
  GitHubComAuthenticationResource:
    type: "object"
    properties:
      clientID:
        type: "string"
      redirectURI:
        type: "string"
      view:
        $ref: "#/definitions/GithubComView"
  GitLabComAuthenticationResource:
    type: "object"
    properties:
      clientID:
        type: "string"
      redirectURI:
        type: "string"
      view:
        $ref: "#/definitions/GitlabComView"
  GithubComView:
    type: "object"
    properties:
      parent:
        $ref: "#/definitions/GitHubComAuthenticationResource"
  GitlabComView:
    type: "object"
    properties:
      parent:
        $ref: "#/definitions/GitLabComAuthenticationResource"
  Group:
    type: "object"
    properties:
      id:
        type: "integer"
        format: "int64"
        readOnly: true
      name:
        type: "string"
      users:
        type: "array"
        uniqueItems: true
        items:
          $ref: "#/definitions/User"
    description: "This describes a grouping of end-users for the purposes of managing\
      \ sharing. Implementation-specific."
  Label:
    type: "object"
    required:
    - "value"
    properties:
      id:
        type: "integer"
        format: "int64"
        description: "Implementation specific ID for the container in this web service"
        readOnly: true
      value:
        type: "string"
        position: 1
        description: "String representation of the tag"
    description: "This describes a descriptive label that can be placed on an entry\
      \ in the dockstore"
  MetadataV1:
    type: "object"
    required:
    - "api-version"
    - "version"
    properties:
      version:
        type: "string"
        description: "The version of this registry"
      api-version:
        type: "string"
        description: "The version of the GA4GH tool-registry API supported by this\
          \ registry"
      country:
        type: "string"
        description: "A country code for the registry (ISO 3166-1 alpha-3)"
      friendly-name:
        type: "string"
        description: "A friendly name that can be used in addition to the hostname\
          \ to describe a registry"
    description: "Describes this registry to better allow for mirroring and indexing."
  MetadataV2:
    type: "object"
    required:
    - "api_version"
    - "version"
    properties:
      version:
        type: "string"
        description: "The version of this registry"
      api_version:
        type: "string"
        description: "The version of the GA4GH tool-registry API supported by this\
          \ registry"
      country:
        type: "string"
        description: "A country code for the registry (ISO 3166-1 alpha-3)"
      friendly_name:
        type: "string"
        description: "A friendly name that can be used in addition to the hostname\
          \ to describe a registry"
    description: "Describes this registry to better allow for mirroring and indexing."
  PublishRequest:
    type: "object"
    properties:
      publish:
        type: "boolean"
        readOnly: true
  QuayIOAuthenticationResource:
    type: "object"
    properties:
      clientID:
        type: "string"
      redirectURI:
        type: "string"
      view:
        $ref: "#/definitions/QuayIOView"
  QuayIOView:
    type: "object"
    properties:
      parent:
        $ref: "#/definitions/QuayIOAuthenticationResource"
  RegistryBean:
    type: "object"
    properties:
      dockerPath:
        type: "string"
      friendlyName:
        type: "string"
      url:
        type: "string"
      privateOnly:
        type: "string"
      customDockerPath:
        type: "string"
      enum:
        type: "string"
  SourceControlBean:
    type: "object"
    properties:
      value:
        type: "string"
      friendlyName:
        type: "string"
  SourceFile:
    type: "object"
    required:
    - "path"
    - "type"
    properties:
      id:
        type: "integer"
        format: "int64"
        description: "Implementation specific ID for the source file in this web service"
      type:
        type: "string"
        position: 1
        description: "Enumerates the type of file"
        enum:
        - "DOCKSTORE_CWL"
        - "DOCKSTORE_WDL"
        - "DOCKERFILE"
        - "CWL_TEST_JSON"
        - "WDL_TEST_JSON"
        - "NEXTFLOW"
        - "NEXTFLOW_CONFIG"
        - "NEXTFLOW_TEST_PARAMS"
      content:
        type: "string"
        position: 2
        description: "Cache for the contents of the target file"
      path:
        type: "string"
        position: 3
        description: "Path to source file in git repo"
  StarRequest:
    type: "object"
    properties:
      star:
        type: "boolean"
        readOnly: true
  Tag:
    type: "object"
    required:
    - "name"
    - "reference"
    properties:
      id:
        type: "integer"
        format: "int64"
        description: "Implementation specific ID for the tag in this web service"
        readOnly: true
      last_modified:
        type: "string"
        format: "date-time"
        position: 1
        description: "The last time this image was modified in the image registry"
      reference:
        type: "string"
        position: 2
        description: "git commit/tag/branch"
      sourceFiles:
        type: "array"
        position: 3
        description: "Cached files for each version. Includes Dockerfile and Descriptor\
          \ files"
        uniqueItems: true
        items:
          $ref: "#/definitions/SourceFile"
      hidden:
        type: "boolean"
        position: 4
        description: "Implementation specific, whether this row is visible to other\
          \ users aside from the owner"
      valid:
        type: "boolean"
        position: 5
        description: "Implementation specific, whether this tag has valid files from\
          \ source code repo"
      name:
        type: "string"
        position: 6
        description: "Implementation specific, can be a quay.io or docker hub tag\
          \ name"
      dirtyBit:
        type: "boolean"
        position: 7
        description: "True if user has altered the tag"
      verified:
        type: "boolean"
        position: 8
        description: "Whether this version has been verified or not"
      verifiedSource:
        type: "string"
        position: 9
        description: "Verified source for the version"
      doiURL:
        type: "string"
        position: 10
        description: "This is a URL for the DOI for the version of the entry"
      doiStatus:
        type: "string"
        position: 11
        description: "This indicates the DOI status"
        enum:
        - "NOT_REQUESTED"
        - "REQUESTED"
        - "CREATED"
      size:
        type: "integer"
        format: "int64"
        position: 13
        description: "Size of the image"
      dockerfile_path:
        type: "string"
        position: 14
        description: "Path for the Dockerfile"
      cwl_path:
        type: "string"
        position: 15
        description: "Path for the CWL document"
      wdl_path:
        type: "string"
        position: 16
        description: "Path for the WDL document"
      automated:
        type: "boolean"
        position: 17
        description: "Implementation specific, indicates whether this is an automated\
          \ build on quay.io"
      workingDirectory:
        type: "string"
        position: 18
      image_id:
        type: "string"
        position: 19
    description: "This describes one tag associated with a container."
  Token:
    type: "object"
    properties:
      id:
        type: "integer"
        format: "int64"
        description: "Implementation specific ID for the token in this web service"
        readOnly: true
      tokenSource:
        type: "string"
        position: 1
        description: "Source website for this token"
      content:
        type: "string"
        position: 2
        description: "Contents of the access token"
      username:
        type: "string"
        position: 3
        description: "When an integrated service is not aware of the username, we\
          \ store it"
      refreshToken:
        type: "string"
        position: 4
      userId:
        type: "integer"
        format: "int64"
        position: 5
      token:
        type: "string"
        position: 6
        description: "Contents of the access token"
        readOnly: true
    description: "Access tokens for this web service and integrated services like\
      \ quay.io and github"
  ToolClass:
    type: "object"
    properties:
      id:
        type: "string"
        description: "The unique identifier for the class"
      name:
        type: "string"
        description: "A short friendly name for the class"
      description:
        type: "string"
        description: "A longer explanation of what this class is and what it can accomplish"
    description: "Describes a class (type) of tool allowing us to categorize workflows,\
      \ tools, and maybe even other entities (such as services) separately"
  ToolDescriptor:
    type: "object"
    required:
    - "descriptor"
    - "type"
    properties:
      type:
        type: "string"
        enum:
        - "CWL"
        - "WDL"
      descriptor:
        type: "string"
        description: "The descriptor that represents this version of the tool. (CWL\
          \ or WDL)"
      url:
        type: "string"
        description: "Optional url to the tool descriptor used to build this image,\
          \ should include version information, and can include a git hash (e.g. https://raw.githubusercontent.com/ICGC-TCGA-PanCancer/pcawg_delly_workflow/ea2a5db69bd20a42976838790bc29294df3af02b/delly_docker/Delly.cwl\
          \ )"
    description: "A tool descriptor is a metadata document that describes one or more\
      \ tools."
  ToolDockerfile:
    type: "object"
    required:
    - "dockerfile"
    properties:
      dockerfile:
        type: "string"
        description: "The dockerfile content for this tool."
      url:
        type: "string"
        description: "Optional url to the dockerfile used to build this image, should\
          \ include version information, and can include a git hash  (e.g. https://raw.githubusercontent.com/ICGC-TCGA-PanCancer/pcawg_delly_workflow/c83478829802b4d36374870843821abe1b625a71/delly_docker/Dockerfile\
          \ )"
    description: "A tool dockerfile is a document that describes how to build a particular\
      \ Docker image."
  ToolFile:
    type: "object"
    properties:
      path:
        type: "string"
        description: "relative path of the file that can be used with the GA4GH .../{type}/descriptor/{relative_path}\
          \ endpoint if it's a descriptor"
      file_type:
        type: "string"
        enum:
        - "TEST_FILE"
        - "PRIMARY_DESCRIPTOR"
        - "SECONDARY_DESCRIPTOR"
        - "DOCKERFILE"
        - "OTHER"
  ToolTests:
    type: "object"
    required:
    - "test"
    properties:
      test:
        type: "string"
        description: "The test JSON content for this tool."
      url:
        type: "string"
        description: "Optional url to the test JSON used to test this tool"
    description: "A tool document that describes how to test with one or more sample\
      \ test JSON."
  ToolV1:
    type: "object"
    required:
    - "author"
    - "id"
    - "meta-version"
    - "organization"
    - "toolclass"
    - "url"
    properties:
      versions:
        type: "array"
        items:
          $ref: "#/definitions/ToolVersionV1"
      url:
        type: "string"
        position: 1
        description: "The URL for this tool in this registry, for example `http://agora.broadinstitute.org/tools/123456`"
      id:
        type: "string"
        position: 2
        description: "A unique identifier of the tool, scoped to this registry, for\
          \ example `123456` or `123456_v1`"
      organization:
        type: "string"
        position: 3
        description: "The organization that published the image."
      toolname:
        type: "string"
        position: 4
        description: "The name of the tool."
      toolclass:
        position: 5
        $ref: "#/definitions/ToolClass"
      description:
        type: "string"
        position: 6
        description: "The description of the tool."
      author:
        type: "string"
        position: 7
        description: "Contact information for the author of this tool entry in the\
          \ registry. (More complex authorship information is handled by the descriptor)"
      meta-version:
        type: "string"
        position: 8
        description: "The version of this tool in the registry. Iterates when fields\
          \ like the description, author, etc. are updated."
      contains:
        type: "array"
        position: 9
        description: "An array of IDs for the applications that are stored inside\
          \ this tool (for example `https://bio.tools/tool/mytum.de/SNAP2/1`)"
        items:
          type: "string"
      verified:
        type: "boolean"
        position: 10
        description: "Reports whether this tool has been verified by a specific organization\
          \ or individual"
      verified-source:
        type: "string"
        position: 11
        description: "Source of metadata that can support a verified tool, such as\
          \ an email or URL"
      signed:
        type: "boolean"
        position: 12
        description: "Reports whether this tool has been signed."
    description: "A tool (or described tool) describes one pairing of a tool as described\
      \ in a descriptor file (which potentially describes multiple tools) and a Docker\
      \ image."
  ToolV2:
    type: "object"
    required:
    - "author"
    - "id"
    - "meta_version"
    - "organization"
    - "toolclass"
    - "url"
    properties:
      versions:
        type: "array"
        items:
          $ref: "#/definitions/ToolVersionV2"
      url:
        type: "string"
        position: 1
        description: "The URL for this tool in this registry, for example `http://agora.broadinstitute.org/tools/123456`"
      id:
        type: "string"
        position: 2
        description: "A unique identifier of the tool, scoped to this registry, for\
          \ example `123456` or `123456_v1`"
      organization:
        type: "string"
        position: 3
        description: "The organization that published the image."
      toolname:
        type: "string"
        position: 4
        description: "The name of the tool."
      toolclass:
        position: 5
        $ref: "#/definitions/ToolClass"
      description:
        type: "string"
        position: 6
        description: "The description of the tool."
      author:
        type: "string"
        position: 7
        description: "Contact information for the author of this tool entry in the\
          \ registry. (More complex authorship information is handled by the descriptor)"
      meta_version:
        type: "string"
        position: 8
        description: "The version of this tool in the registry. Iterates when fields\
          \ like the description, author, etc. are updated."
      contains:
        type: "array"
        position: 9
        description: "An array of IDs for the applications that are stored inside\
          \ this tool (for example `https://bio.tools/tool/mytum.de/SNAP2/1`)"
        items:
          type: "string"
      verified:
        type: "boolean"
        position: 10
        description: "Reports whether this tool has been verified by a specific organization\
          \ or individual"
      verified_source:
        type: "string"
        position: 11
        description: "Source of metadata that can support a verified tool, such as\
          \ an email or URL"
      signed:
        type: "boolean"
        position: 12
        description: "Reports whether this tool has been signed."
    description: "A tool (or described tool) describes one pairing of a tool as described\
      \ in a descriptor file (which potentially describes multiple tools) and a Docker\
      \ image."
  ToolVersionV1:
    type: "object"
    required:
    - "id"
    - "meta-version"
    - "url"
    properties:
      name:
        type: "string"
        position: 1
        description: "The name of the version."
      url:
        type: "string"
        position: 2
        description: "The URL for this tool in this registry, for example `http://agora.broadinstitute.org/tools/123456/1`"
      id:
        type: "string"
        position: 3
        description: "An identifier of the version of this tool for this particular\
          \ tool registry, for example `v1`"
      image:
        type: "string"
        position: 4
        description: "The docker path to the image (and version) for this tool. (e.g.\
          \ quay.io/seqware/seqware_full/1.1)"
      descriptor-type:
        type: "array"
        position: 5
        description: "The type (or types) of descriptors available."
        items:
          type: "string"
          enum:
          - "CWL"
          - "WDL"
      dockerfile:
        type: "boolean"
        position: 6
        description: "Reports if this tool has a dockerfile available."
      meta-version:
        type: "string"
        position: 7
        description: "The version of this tool version in the registry. Iterates when\
          \ fields like the description, author, etc. are updated."
      verified:
        type: "boolean"
        position: 8
        description: "Reports whether this tool has been verified by a specific organization\
          \ or individual"
      verified-source:
        type: "string"
        position: 9
        description: "Source of metadata that can support a verified tool, such as\
          \ an email or URL"
    description: "A tool version describes a particular iteration of a tool as described\
      \ by a reference to a specific image and dockerfile."
  ToolVersionV2:
    type: "object"
    required:
    - "id"
    - "meta_version"
    - "url"
    properties:
      name:
        type: "string"
        position: 1
        description: "The name of the version."
      url:
        type: "string"
        position: 2
        description: "The URL for this tool in this registry, for example `http://agora.broadinstitute.org/tools/123456/1`"
      id:
        type: "string"
        position: 3
        description: "An identifier of the version of this tool for this particular\
          \ tool registry, for example `v1`"
      image:
        type: "string"
        position: 4
        description: "The docker path to the image (and version) for this tool. (e.g.\
          \ quay.io/seqware/seqware_full/1.1)"
      descriptor_type:
        type: "array"
        position: 5
        description: "The type (or types) of descriptors available."
        items:
          type: "string"
          enum:
          - "CWL"
          - "WDL"
      dockerfile:
        type: "boolean"
        position: 6
        description: "Reports if this tool has a dockerfile available."
      meta_version:
        type: "string"
        position: 7
        description: "The version of this tool version in the registry. Iterates when\
          \ fields like the description, author, etc. are updated."
      verified:
        type: "boolean"
        position: 8
        description: "Reports whether this tool has been verified by a specific organization\
          \ or individual"
      verified_source:
        type: "string"
        position: 9
        description: "Source of metadata that can support a verified tool, such as\
          \ an email or URL"
    description: "A tool version describes a particular iteration of a tool as described\
      \ by a reference to a specific image and dockerfile."
  User:
    type: "object"
    required:
    - "isAdmin"
    properties:
      id:
        type: "integer"
        format: "int64"
        description: "Implementation specific ID for the container in this web service"
        readOnly: true
      username:
        type: "string"
        position: 1
        description: "Username on dockstore"
      isAdmin:
        type: "boolean"
        position: 2
        description: "Indicates whether this user is an admin"
      company:
        type: "string"
        position: 3
        description: "Company of user"
      bio:
        type: "string"
        position: 4
        description: "Bio of user"
      location:
        type: "string"
        position: 5
        description: "Location of user"
      email:
        type: "string"
        position: 6
        description: "Email of user"
      avatarUrl:
        type: "string"
        position: 7
        description: "URL of user avatar on Github."
      name:
        type: "string"
        position: 8
    description: "End users for the dockstore"
  VerifyRequest:
    type: "object"
    properties:
      verify:
        type: "boolean"
        readOnly: true
      verifiedSource:
        type: "string"
        readOnly: true
  Workflow:
    type: "object"
    required:
    - "defaultTestParameterFilePath"
    - "descriptorType"
    - "gitUrl"
    - "mode"
    - "organization"
    - "repository"
    - "sourceControl"
    - "workflow_path"
    properties:
      id:
        type: "integer"
        format: "int64"
        description: "Implementation specific ID for the container in this web service"
      author:
        type: "string"
        position: 1
        description: "This is the name of the author stated in the Dockstore.cwl"
      description:
        type: "string"
        position: 2
        description: "This is a human-readable description of this container and what\
          \ it is trying to accomplish, required GA4GH"
      labels:
        type: "array"
        position: 3
        description: "Labels (i.e. meta tags) for describing the purpose and contents\
          \ of containers"
        uniqueItems: true
        items:
          $ref: "#/definitions/Label"
      users:
        type: "array"
        position: 4
        description: "This indicates the users that have control over this entry,\
          \ dockstore specific"
        uniqueItems: true
        items:
          $ref: "#/definitions/User"
      starredUsers:
        type: "array"
        position: 5
        description: "This indicates the users that have starred this entry, dockstore\
          \ specific"
        uniqueItems: true
        items:
          $ref: "#/definitions/User"
      email:
        type: "string"
        position: 6
        description: "This is the email of the git organization"
      defaultVersion:
        type: "string"
        position: 7
        description: "This is the default version of the entry"
      is_published:
        type: "boolean"
        position: 8
        description: "Implementation specific visibility in this web service"
      last_modified:
        type: "integer"
        format: "int32"
        position: 9
        description: "Implementation specific timestamp for last modified"
      lastUpdated:
        type: "string"
        format: "date-time"
        position: 10
        description: "Implementation specific timestamp for last updated on webservice"
      gitUrl:
        type: "string"
        position: 11
        description: "This is a link to the associated repo with a descriptor, required\
          \ GA4GH"
      mode:
        type: "string"
        position: 12
        description: "This indicates what mode this is in which informs how we do\
          \ things like refresh, dockstore specific"
        enum:
        - "FULL"
        - "STUB"
      workflowName:
        type: "string"
        position: 13
        description: "This is the name of the workflow, not needed when only one workflow\
          \ in a repo"
      organization:
        type: "string"
        position: 14
        description: "This is a git organization for the workflow"
      repository:
        type: "string"
        position: 15
        description: "This is a git repository name"
      sourceControl:
        type: "string"
        position: 16
        description: "This is a specific source control provider like github or bitbucket\
          \ or n/a?, required: GA4GH"
      descriptorType:
        type: "string"
        position: 17
        description: "This is a descriptor type for the workflow, either CWL or WDL\
          \ (Defaults to CWL)"
      workflow_path:
        type: "string"
        position: 18
        description: "This indicates for the associated git repository, the default\
          \ path to the CWL document"
      defaultTestParameterFilePath:
        type: "string"
        position: 19
        description: "This indicates for the associated git repository, the default\
          \ path to the test parameter file"
      workflowVersions:
        type: "array"
        position: 20
        description: "Implementation specific tracking of valid build workflowVersions\
          \ for the docker container"
        uniqueItems: true
        items:
          $ref: "#/definitions/WorkflowVersion"
      full_workflow_path:
        type: "string"
        position: 21
        readOnly: true
<<<<<<< HEAD
      source_control_provider:
        type: "string"
        readOnly: true
        enum:
        - "GITHUB"
        - "BITBUCKET"
        - "GITLAB"
=======
      path:
        type: "string"
        position: 22
>>>>>>> 21b5194b
    description: "This describes one workflow in the dockstore"
  WorkflowVersion:
    type: "object"
    required:
    - "name"
    - "reference"
    properties:
      id:
        type: "integer"
        format: "int64"
        description: "Implementation specific ID for the tag in this web service"
        readOnly: true
      workingDirectory:
        type: "string"
      last_modified:
        type: "string"
        format: "date-time"
        position: 1
        description: "The last time this image was modified in the image registry"
      reference:
        type: "string"
        position: 2
        description: "git commit/tag/branch"
      sourceFiles:
        type: "array"
        position: 3
        description: "Cached files for each version. Includes Dockerfile and Descriptor\
          \ files"
        uniqueItems: true
        items:
          $ref: "#/definitions/SourceFile"
      hidden:
        type: "boolean"
        position: 4
        description: "Implementation specific, whether this row is visible to other\
          \ users aside from the owner"
      valid:
        type: "boolean"
        position: 5
        description: "Implementation specific, whether this tag has valid files from\
          \ source code repo"
      name:
        type: "string"
        position: 6
        description: "Implementation specific, can be a quay.io or docker hub tag\
          \ name"
      dirtyBit:
        type: "boolean"
        position: 7
        description: "True if user has altered the tag"
      verified:
        type: "boolean"
        position: 8
        description: "Whether this version has been verified or not"
      verifiedSource:
        type: "string"
        position: 9
        description: "Verified source for the version"
      doiURL:
        type: "string"
        position: 10
        description: "This is a URL for the DOI for the version of the entry"
      doiStatus:
        type: "string"
        position: 11
        description: "This indicates the DOI status"
        enum:
        - "NOT_REQUESTED"
        - "REQUESTED"
        - "CREATED"
      workflow_path:
        type: "string"
        position: 12
        description: "Path for the workflow"
    description: "This describes one workflow version associated with a workflow."<|MERGE_RESOLUTION|>--- conflicted
+++ resolved
@@ -4324,7 +4324,6 @@
         readOnly: true
         items:
           type: "string"
-<<<<<<< HEAD
       path:
         type: "string"
       is_published:
@@ -4361,8 +4360,6 @@
       private_access:
         type: "boolean"
         description: "Is the docker image private or not."
-=======
->>>>>>> 21b5194b
       tool_path:
         type: "string"
         position: 29
@@ -5272,7 +5269,6 @@
         type: "string"
         position: 21
         readOnly: true
-<<<<<<< HEAD
       source_control_provider:
         type: "string"
         readOnly: true
@@ -5280,11 +5276,9 @@
         - "GITHUB"
         - "BITBUCKET"
         - "GITLAB"
-=======
       path:
         type: "string"
         position: 22
->>>>>>> 21b5194b
     description: "This describes one workflow in the dockstore"
   WorkflowVersion:
     type: "object"

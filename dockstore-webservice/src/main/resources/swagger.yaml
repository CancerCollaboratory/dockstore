--- conflicted
+++ resolved
@@ -2535,7 +2535,6 @@
             type: "array"
             items:
               $ref: "#/definitions/CollectionOrganization"
-<<<<<<< HEAD
   /entries/{id}/topic:
     put:
       tags:
@@ -2567,7 +2566,13 @@
         required: false
         schema:
           type: "string"
-=======
+      responses:
+        200:
+          description: "successful operation"
+          schema:
+            $ref: "#/definitions/Entry"
+      security:
+      - BEARER: []
   /metadata/config.json:
     get:
       tags:
@@ -2578,18 +2583,11 @@
       produces:
       - "application/json"
       parameters: []
->>>>>>> 26870aeb
-      responses:
-        200:
-          description: "successful operation"
-          schema:
-<<<<<<< HEAD
-            $ref: "#/definitions/Entry"
-      security:
-      - BEARER: []
-=======
+      responses:
+        200:
+          description: "successful operation"
+          schema:
             $ref: "#/definitions/Config"
->>>>>>> 26870aeb
   /metadata/descriptorLanguageList:
     get:
       tags:

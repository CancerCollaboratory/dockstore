---
swagger: "2.0"
info:
  description: "This describes the dockstore API, a webservice that manages pairs\
    \ of Docker images and associated metadata such as CWL documents and Dockerfiles\
    \ used to build those images"
  version: "1.8.0-alpha.2-SNAPSHOT"
  title: "Dockstore API"
  termsOfService: "TBD"
  contact:
    name: "Dockstore@ga4gh"
    url: "https://github.com/dockstore/dockstore"
    email: "theglobalalliance@genomicsandhealth.org"
  license:
    name: "Apache License Version 2.0"
    url: "https://github.com/dockstore/dockstore/blob/develop/LICENSE"
basePath: "/"
tags:
- name: "containers"
  description: "List and register entries in the dockstore (pairs of images + metadata\
    \ (CWL and Dockerfile))"
- name: "containertags"
  description: "List and modify tags for containers"
- name: "entries"
  description: "Interact with entries in Dockstore regardless of whether they are\
    \ containers or workflows"
- name: "extendedGA4GH"
  description: "Optional experimental extensions of the GA4GH API"
- name: "GA4GH"
  description: "A curated subset of resources proposed as a common standard for tool\
    \ repositories. Implements TRS [2.0.0-beta.2](https://github.com/ga4gh/tool-registry-service-schemas/releases/tag/2.0.0-beta.2)\
    \ . Integrators are welcome to use these endpoints but they are subject to change\
    \ based on community input."
- name: "GA4GHV1"
  description: "A curated subset of resources proposed as a common standard for tool\
    \ repositories. Implements TRS [1.0.0](https://github.com/ga4gh/tool-registry-service-schemas/releases/tag/1.0.0)\
    \ and is considered final (not subject to change)"
- name: "hosted"
  description: "Created and modify hosted entries in the dockstore"
- name: "metadata"
  description: "Information about Dockstore like RSS, sitemap, lists of dependencies,\
    \ etc."
- name: "organizations"
- name: "tokens"
  description: "List, modify, refresh, and delete tokens for external services"
- name: "users"
  description: "List, modify, and manage end users of the dockstore"
- name: "workflows"
  description: "List and register workflows in the dockstore (CWL or WDL)"
paths:
  /api/ga4gh/v1/metadata:
    get:
      tags:
      - "GA4GHV1"
      summary: "Return some metadata that is useful for describing this registry"
      description: "Return some metadata that is useful for describing this registry"
      operationId: "metadataGet"
      produces:
      - "application/json"
      - "text/plain"
      parameters: []
      responses:
        200:
          description: "A Metadata object describing this service."
          schema:
            $ref: "#/definitions/MetadataV1"
  /api/ga4gh/v1/tool-classes:
    get:
      tags:
      - "GA4GHV1"
      summary: "List all tool types"
      description: "This endpoint returns all tool-classes available "
      operationId: "toolClassesGet"
      produces:
      - "application/json"
      - "text/plain"
      parameters: []
      responses:
        200:
          description: "An array of methods that match the filter."
          schema:
            type: "array"
            items:
              $ref: "#/definitions/ToolClass"
  /api/ga4gh/v1/tools:
    get:
      tags:
      - "GA4GHV1"
      summary: "List all tools"
      description: "This endpoint returns all tools available or a filtered subset\
        \ using metadata query parameters. "
      operationId: "toolsGet"
      produces:
      - "application/json"
      - "text/plain"
      parameters:
      - name: "id"
        in: "query"
        description: "A unique identifier of the tool, scoped to this registry, for\
          \ example `123456`"
        required: false
        type: "string"
      - name: "registry"
        in: "query"
        description: "The image registry that contains the image."
        required: false
        type: "string"
      - name: "organization"
        in: "query"
        description: "The organization in the registry that published the image."
        required: false
        type: "string"
      - name: "name"
        in: "query"
        description: "The name of the image."
        required: false
        type: "string"
      - name: "toolname"
        in: "query"
        description: "The name of the tool."
        required: false
        type: "string"
      - name: "description"
        in: "query"
        description: "The description of the tool."
        required: false
        type: "string"
      - name: "author"
        in: "query"
        description: "The author of the tool (TODO a thought occurs, are we assuming\
          \ that the author of the CWL and the image are the same?)."
        required: false
        type: "string"
      - name: "offset"
        in: "query"
        description: "Start index of paging. Pagination results can be based on numbers\
          \ or other values chosen by the registry implementor (for example, SHA values).\
          \ If this exceeds the current result set return an empty set.  If not specified\
          \ in the request this will start at the beginning of the results."
        required: false
        type: "string"
      - name: "limit"
        in: "query"
        description: "Amount of records to return in a given page.  By default it\
          \ is 1000."
        required: false
        type: "integer"
        format: "int32"
      responses:
        200:
          description: "An array of Tools that match the filter."
          schema:
            type: "array"
            items:
              $ref: "#/definitions/ToolV1"
  /api/ga4gh/v1/tools/{id}:
    get:
      tags:
      - "GA4GHV1"
      summary: "List one specific tool, acts as an anchor for self references"
      description: "This endpoint returns one specific tool (which has ToolVersions\
        \ nested inside it)"
      operationId: "toolsIdGet"
      produces:
      - "application/json"
      - "text/plain"
      parameters:
      - name: "id"
        in: "path"
        description: "A unique identifier of the tool, scoped to this registry, for\
          \ example `123456`"
        required: true
        type: "string"
      responses:
        200:
          description: "A tool."
          schema:
            $ref: "#/definitions/ToolV1"
  /api/ga4gh/v1/tools/{id}/versions:
    get:
      tags:
      - "GA4GHV1"
      summary: "List versions of a tool"
      description: "Returns all versions of the specified tool"
      operationId: "toolsIdVersionsGet"
      produces:
      - "application/json"
      - "text/plain"
      parameters:
      - name: "id"
        in: "path"
        description: "A unique identifier of the tool, scoped to this registry, for\
          \ example `123456`"
        required: true
        type: "string"
      responses:
        200:
          description: "An array of tool versions"
          schema:
            type: "array"
            items:
              $ref: "#/definitions/ToolVersionV1"
  /api/ga4gh/v1/tools/{id}/versions/{version_id}:
    get:
      tags:
      - "GA4GHV1"
      summary: "List one specific tool version, acts as an anchor for self references"
      description: "This endpoint returns one specific tool version"
      operationId: "toolsIdVersionsVersionIdGet"
      produces:
      - "application/json"
      - "text/plain"
      parameters:
      - name: "id"
        in: "path"
        description: "A unique identifier of the tool, scoped to this registry, for\
          \ example `123456`"
        required: true
        type: "string"
      - name: "version_id"
        in: "path"
        description: "An identifier of the tool version, scoped to this registry,\
          \ for example `v1`"
        required: true
        type: "string"
      responses:
        200:
          description: "A tool version."
          schema:
            $ref: "#/definitions/ToolVersionV1"
  /api/ga4gh/v1/tools/{id}/versions/{version_id}/dockerfile:
    get:
      tags:
      - "GA4GHV1"
      summary: "Get the dockerfile for the specified image."
      description: "Returns the dockerfile for the specified image."
      operationId: "toolsIdVersionsVersionIdDockerfileGet"
      produces:
      - "application/json"
      - "text/plain"
      parameters:
      - name: "id"
        in: "path"
        description: "A unique identifier of the tool, scoped to this registry, for\
          \ example `123456`"
        required: true
        type: "string"
      - name: "version_id"
        in: "path"
        description: "An identifier of the tool version for this particular tool registry,\
          \ for example `v1`"
        required: true
        type: "string"
      responses:
        200:
          description: "The tool payload."
          schema:
            $ref: "#/definitions/ToolDockerfile"
        404:
          description: "The tool payload is not present in the service."
          schema:
            $ref: "#/definitions/ToolDockerfile"
  /api/ga4gh/v1/tools/{id}/versions/{version_id}/{type}/descriptor:
    get:
      tags:
      - "GA4GHV1"
      summary: "Get the tool descriptor (CWL/WDL) for the specified tool."
      description: "Returns the CWL or WDL descriptor for the specified tool."
      operationId: "toolsIdVersionsVersionIdTypeDescriptorGet"
      produces:
      - "application/json"
      - "text/plain"
      parameters:
      - name: "type"
        in: "path"
        description: "The output type of the descriptor. If not specified it is up\
          \ to the underlying implementation to determine which output type to return.\
          \ Plain types return the bare descriptor while the \"non-plain\" types return\
          \ a descriptor wrapped with metadata"
        required: true
        type: "string"
        enum:
        - "CWL"
        - "WDL"
        - "PLAIN_CWL"
        - "PLAIN_WDL"
      - name: "id"
        in: "path"
        description: "A unique identifier of the tool, scoped to this registry, for\
          \ example `123456`"
        required: true
        type: "string"
      - name: "version_id"
        in: "path"
        description: "An identifier of the tool version for this particular tool registry,\
          \ for example `v1`"
        required: true
        type: "string"
      responses:
        200:
          description: "The tool descriptor."
          schema:
            $ref: "#/definitions/ToolDescriptor"
        404:
          description: "The tool can not be output in the specified type."
          schema:
            $ref: "#/definitions/ToolDescriptor"
  /api/ga4gh/v1/tools/{id}/versions/{version_id}/{type}/descriptor/{relative_path}:
    get:
      tags:
      - "GA4GHV1"
      summary: "Get additional tool descriptor files (CWL/WDL) relative to the main\
        \ file"
      description: "Returns additional CWL or WDL descriptors for the specified tool\
        \ in the same or subdirectories"
      operationId: "toolsIdVersionsVersionIdTypeDescriptorRelativePathGet"
      produces:
      - "application/json"
      - "text/plain"
      parameters:
      - name: "type"
        in: "path"
        description: "The output type of the descriptor. If not specified it is up\
          \ to the underlying implementation to determine which output type to return.\
          \  Plain types return the bare descriptor while the \"non-plain\" types\
          \ return a descriptor wrapped with metadata"
        required: true
        type: "string"
        enum:
        - "CWL"
        - "WDL"
        - "PLAIN_CWL"
        - "PLAIN_WDL"
      - name: "id"
        in: "path"
        description: "A unique identifier of the tool, scoped to this registry, for\
          \ example `123456`"
        required: true
        type: "string"
      - name: "version_id"
        in: "path"
        description: "An identifier of the tool version for this particular tool registry,\
          \ for example `v1`"
        required: true
        type: "string"
      - name: "relative_path"
        in: "path"
        description: "A relative path to the additional file (same directory or subdirectories),\
          \ for example 'foo.cwl' would return a 'foo.cwl' from the same directory\
          \ as the main descriptor"
        required: true
        type: "string"
      responses:
        200:
          description: "The tool descriptor."
          schema:
            $ref: "#/definitions/ToolDescriptor"
        404:
          description: "The tool can not be output in the specified type."
          schema:
            $ref: "#/definitions/ToolDescriptor"
  /api/ga4gh/v1/tools/{id}/versions/{version_id}/{type}/tests:
    get:
      tags:
      - "GA4GHV1"
      summary: "Get an array of test JSONs suitable for use with this descriptor type."
      description: ""
      operationId: "toolsIdVersionsVersionIdTypeTestsGet"
      produces:
      - "application/json"
      - "text/plain"
      parameters:
      - name: "type"
        in: "path"
        description: "The output type of the descriptor. If not specified it is up\
          \ to the underlying implementation to determine which output type to return.\
          \ Plain types return the bare descriptor while the \"non-plain\" types return\
          \ a descriptor wrapped with metadata"
        required: true
        type: "string"
        enum:
        - "CWL"
        - "WDL"
        - "PLAIN_CWL"
        - "PLAIN_WDL"
      - name: "id"
        in: "path"
        description: "A unique identifier of the tool, scoped to this registry, for\
          \ example `123456`"
        required: true
        type: "string"
      - name: "version_id"
        in: "path"
        description: "An identifier of the tool version for this particular tool registry,\
          \ for example `v1`"
        required: true
        type: "string"
      responses:
        200:
          description: "The tool test JSON response."
          schema:
            type: "array"
            items:
              $ref: "#/definitions/ToolTestsV1"
        404:
          description: "The tool can not be output in the specified type."
          schema:
            type: "array"
            items:
              $ref: "#/definitions/ToolTestsV1"
  /api/ga4gh/v2/extended/containers/{organization}:
    get:
      tags:
      - "extendedGA4GH"
      summary: "List entries of an organization"
      description: "This endpoint returns entries of an organization. "
      operationId: "entriesOrgGet"
      produces:
      - "application/json"
      - "text/plain"
      parameters:
      - name: "organization"
        in: "path"
        description: "An organization, for example `cancercollaboratory`"
        required: true
        type: "string"
      responses:
        200:
          description: "An array of Tools of the input organization."
          schema:
            type: "array"
            items:
              $ref: "#/definitions/ToolV1"
  /api/ga4gh/v2/extended/organizations:
    get:
      tags:
      - "extendedGA4GH"
      summary: "List all organizations"
      description: "This endpoint returns list of all organizations. "
      operationId: "entriesOrgsGet"
      produces:
      - "application/json"
      - "text/plain"
      parameters: []
      responses:
        200:
          description: "An array of organizations' names."
          schema:
            type: "array"
            items:
              type: "string"
  /api/ga4gh/v2/extended/tools/entry/_search:
    post:
      tags:
      - "extendedGA4GH"
      summary: "Search the index of tools"
      description: "This endpoint searches the index for all published tools and workflows.\
        \ Used by utilities that expect to talk to an elastic search endpoint"
      operationId: "toolsIndexSearch"
      produces:
      - "application/json"
      parameters:
      - in: "body"
        name: "body"
        description: "elastic search query"
        required: true
        schema:
          type: "string"
      responses:
        200:
          description: "An elastic search result."
          schema:
            type: "string"
  /api/ga4gh/v2/extended/tools/index:
    post:
      tags:
      - "extendedGA4GH"
      summary: "Update the index of tools"
      description: "This endpoint updates the index for all published tools and workflows. "
      operationId: "toolsIndexGet"
      produces:
      - "text/plain"
      parameters: []
      responses:
        200:
          description: "An array of Tools of the input organization."
      security:
      - BEARER: []
  /api/ga4gh/v2/extended/tools/{organization}:
    get:
      tags:
      - "extendedGA4GH"
      summary: "List tools of an organization"
      description: "This endpoint returns tools of an organization. "
      operationId: "toolsOrgGet"
      produces:
      - "application/json"
      - "text/plain"
      parameters:
      - name: "organization"
        in: "path"
        description: "An organization, for example `cancercollaboratory`"
        required: true
        type: "string"
      responses:
        200:
          description: "An array of Tools of the input organization."
          schema:
            type: "array"
            items:
              $ref: "#/definitions/ToolV1"
  /api/ga4gh/v2/extended/workflows/{organization}:
    get:
      tags:
      - "extendedGA4GH"
      summary: "List workflows of an organization"
      description: "This endpoint returns workflows of an organization. "
      operationId: "workflowsOrgGet"
      produces:
      - "application/json"
      - "text/plain"
      parameters:
      - name: "organization"
        in: "path"
        description: "An organization, for example `cancercollaboratory`"
        required: true
        type: "string"
      responses:
        200:
          description: "An array of Tools of the input organization."
          schema:
            type: "array"
            items:
              $ref: "#/definitions/ToolV1"
  /api/ga4gh/v2/extended/{id}/versions/{version_id}/{type}/tests/{relative_path}:
    post:
      tags:
      - "extendedGA4GH"
      summary: "Annotate test JSON with information on whether it ran successfully\
        \ on particular platforms plus metadata"
      description: "Test JSON can be annotated with whether they ran correctly keyed\
        \ by platform and associated with some metadata "
      operationId: "toolsIdVersionsVersionIdTypeTestsPost"
      produces:
      - "application/json"
      parameters:
      - name: "type"
        in: "path"
        description: "The type of the underlying descriptor. Allowable values include\
          \ \"CWL\", \"WDL\", \"NFL\"."
        required: true
        type: "string"
      - name: "id"
        in: "path"
        description: "A unique identifier of the tool, scoped to this registry, for\
          \ example `123456`"
        required: true
        type: "string"
      - name: "version_id"
        in: "path"
        description: "An identifier of the tool version for this particular tool registry,\
          \ for example `v1`"
        required: true
        type: "string"
      - name: "relative_path"
        in: "path"
        description: "A relative path to the test json as retrieved from the files\
          \ endpoint or the tests endpoint"
        required: true
        type: "string"
        pattern: ".+"
      - name: "platform"
        in: "query"
        description: "Platform to report on"
        required: true
        type: "string"
      - name: "platform_version"
        in: "query"
        description: "Version of the platform to report on"
        required: true
        type: "string"
      - name: "verified"
        in: "query"
        description: "Verification status, omit to delete key"
        required: false
        type: "boolean"
      - name: "metadata"
        in: "query"
        description: "Additional information on the verification (notes, explanation)"
        required: true
        type: "string"
      responses:
        200:
          description: "The tool test JSON response."
          schema:
            type: "object"
            additionalProperties:
              type: "object"
        401:
          description: "Credentials not provided or incorrect"
          schema:
            $ref: "#/definitions/Error"
        404:
          description: "The tool test cannot be found to annotate."
          schema:
            $ref: "#/definitions/Error"
      security:
      - BEARER: []
  /api/ga4gh/v2/metadata:
    get:
      tags:
      - "GA4GH"
      summary: "Return some metadata that is useful for describing this registry"
      description: "Return some metadata that is useful for describing this registry"
      operationId: "metadataGet"
      produces:
      - "application/json"
      - "text/plain"
      parameters: []
      responses:
        200:
          description: "A Metadata object describing this service."
          schema:
            $ref: "#/definitions/Metadata"
  /api/ga4gh/v2/toolClasses:
    get:
      tags:
      - "GA4GH"
      summary: "List all tool types"
      description: "This endpoint returns all tool-classes available "
      operationId: "toolClassesGet"
      produces:
      - "application/json"
      - "text/plain"
      parameters: []
      responses:
        200:
          description: "A list of potential tool classes."
          schema:
            type: "array"
            items:
              $ref: "#/definitions/ToolClass"
  /api/ga4gh/v2/tools:
    get:
      tags:
      - "GA4GH"
      summary: "List all tools"
      description: "This endpoint returns all tools available or a filtered subset\
        \ using metadata query parameters. "
      operationId: "toolsGet"
      produces:
      - "application/json"
      - "text/plain"
      parameters:
      - name: "id"
        in: "query"
        description: "A unique identifier of the tool, scoped to this registry, for\
          \ example `123456`"
        required: false
        type: "string"
      - name: "alias"
        in: "query"
        description: "OPTIONAL for tool registries that support aliases. If provided\
          \ will only return entries with the given alias."
        required: false
        type: "string"
      - name: "registry"
        in: "query"
        description: "The image registry that contains the image."
        required: false
        type: "string"
      - name: "organization"
        in: "query"
        description: "The organization in the registry that published the image."
        required: false
        type: "string"
      - name: "name"
        in: "query"
        description: "The name of the image."
        required: false
        type: "string"
      - name: "toolname"
        in: "query"
        description: "The name of the tool."
        required: false
        type: "string"
      - name: "description"
        in: "query"
        description: "The description of the tool."
        required: false
        type: "string"
      - name: "author"
        in: "query"
        description: "The author of the tool (TODO a thought occurs, are we assuming\
          \ that the author of the CWL and the image are the same?)."
        required: false
        type: "string"
      - name: "checker"
        in: "query"
        description: "Return only checker workflows"
        required: false
        type: "boolean"
      - name: "offset"
        in: "query"
        description: "Start index of paging. Pagination results can be based on numbers\
          \ or other values chosen by the registry implementor (for example, SHA values).\
          \ If this exceeds the current result set return an empty set.  If not specified\
          \ in the request, this will start at the beginning of the results."
        required: false
        type: "string"
      - name: "limit"
        in: "query"
        description: "Amount of records to return in a given page."
        required: false
        type: "integer"
        default: 1000
        format: "int32"
      responses:
        200:
          description: "An array of Tools that match the filter."
          schema:
            type: "array"
            items:
              $ref: "#/definitions/Tool"
  /api/ga4gh/v2/tools/{id}:
    get:
      tags:
      - "GA4GH"
      summary: "List one specific tool, acts as an anchor for self references"
      description: "This endpoint returns one specific tool (which has ToolVersions\
        \ nested inside it)"
      operationId: "toolsIdGet"
      produces:
      - "application/json"
      - "text/plain"
      parameters:
      - name: "id"
        in: "path"
        description: "A unique identifier of the tool, scoped to this registry, for\
          \ example `123456`"
        required: true
        type: "string"
      responses:
        200:
          description: "A tool."
          schema:
            $ref: "#/definitions/Tool"
        404:
          description: "The tool can not be found."
          schema:
            $ref: "#/definitions/Error"
  /api/ga4gh/v2/tools/{id}/versions:
    get:
      tags:
      - "GA4GH"
      summary: "List versions of a tool"
      description: "Returns all versions of the specified tool"
      operationId: "toolsIdVersionsGet"
      produces:
      - "application/json"
      - "text/plain"
      parameters:
      - name: "id"
        in: "path"
        description: "A unique identifier of the tool, scoped to this registry, for\
          \ example `123456`"
        required: true
        type: "string"
      responses:
        200:
          description: "An array of tool versions"
          schema:
            type: "array"
            items:
              $ref: "#/definitions/ToolVersion"
  /api/ga4gh/v2/tools/{id}/versions/{version_id}:
    get:
      tags:
      - "GA4GH"
      summary: "List one specific tool version, acts as an anchor for self references"
      description: "This endpoint returns one specific tool version"
      operationId: "toolsIdVersionsVersionIdGet"
      produces:
      - "application/json"
      - "text/plain"
      parameters:
      - name: "id"
        in: "path"
        description: "A unique identifier of the tool, scoped to this registry, for\
          \ example `123456`"
        required: true
        type: "string"
      - name: "version_id"
        in: "path"
        description: "An identifier of the tool version, scoped to this registry,\
          \ for example `v1`"
        required: true
        type: "string"
      responses:
        200:
          description: "A tool version."
          schema:
            $ref: "#/definitions/ToolVersion"
        404:
          description: "The tool can not be found."
          schema:
            $ref: "#/definitions/Error"
  /api/ga4gh/v2/tools/{id}/versions/{version_id}/containerfile:
    get:
      tags:
      - "GA4GH"
      summary: "Get the container specification(s) for the specified image."
      description: "Returns the container specifications(s) for the specified image.\
        \ For example, a CWL CommandlineTool can be associated with one specification\
        \ for a container, a CWL Workflow can be associated with multiple specifications\
        \ for containers"
      operationId: "toolsIdVersionsVersionIdContainerfileGet"
      produces:
      - "application/json"
      - "text/plain"
      parameters:
      - name: "id"
        in: "path"
        description: "A unique identifier of the tool, scoped to this registry, for\
          \ example `123456`"
        required: true
        type: "string"
      - name: "version_id"
        in: "path"
        description: "An identifier of the tool version for this particular tool registry,\
          \ for example `v1`"
        required: true
        type: "string"
      responses:
        200:
          description: "The tool payload."
          schema:
            type: "array"
            items:
              $ref: "#/definitions/FileWrapper"
        404:
          description: "There are no container specifications for this tool"
          schema:
            $ref: "#/definitions/Error"
  /api/ga4gh/v2/tools/{id}/versions/{version_id}/{type}/descriptor:
    get:
      tags:
      - "GA4GH"
      summary: "Get the tool descriptor for the specified tool"
      description: "Returns the descriptor for the specified tool (examples include\
        \ CWL, WDL, or Nextflow documents)."
      operationId: "toolsIdVersionsVersionIdTypeDescriptorGet"
      produces:
      - "application/json"
      - "text/plain"
      parameters:
      - name: "type"
        in: "path"
        description: "The output type of the descriptor. If not specified, it is up\
          \ to the underlying implementation to determine which output type to return.\
          \ Plain types return the bare descriptor while the \"non-plain\" types return\
          \ a descriptor wrapped with metadata. Allowable values include \"CWL\",\
          \ \"WDL\", \"NFL\", \"PLAIN_CWL\", \"PLAIN_WDL\", \"PLAIN_NFL\"."
        required: true
        type: "string"
      - name: "id"
        in: "path"
        description: "A unique identifier of the tool, scoped to this registry, for\
          \ example `123456`"
        required: true
        type: "string"
      - name: "version_id"
        in: "path"
        description: "An identifier of the tool version, scoped to this registry,\
          \ for example `v1`"
        required: true
        type: "string"
      responses:
        200:
          description: "The tool descriptor."
          schema:
            $ref: "#/definitions/FileWrapper"
        404:
          description: "The tool descriptor can not be found."
          schema:
            $ref: "#/definitions/Error"
  /api/ga4gh/v2/tools/{id}/versions/{version_id}/{type}/descriptor/{relative_path}:
    get:
      tags:
      - "GA4GH"
      summary: "Get additional tool descriptor files relative to the main file"
      description: "Descriptors can often include imports that refer to additional\
        \ descriptors. This returns additional descriptors for the specified tool\
        \ in the same or other directories that can be reached as a relative path.\
        \ This endpoint can be useful for workflow engine implementations like cwltool\
        \ to programmatically download all the descriptors for a tool and run it.\
        \ This can optionally include other files described with FileWrappers such\
        \ as test parameters and containerfiles. "
      operationId: "toolsIdVersionsVersionIdTypeDescriptorRelativePathGet"
      produces:
      - "application/json"
      - "text/plain"
      parameters:
      - name: "type"
        in: "path"
        description: "The output type of the descriptor. If not specified, it is up\
          \ to the underlying implementation to determine which output type to return.\
          \ Plain types return the bare descriptor while the \"non-plain\" types return\
          \ a descriptor wrapped with metadata. Allowable values are \"CWL\", \"WDL\"\
          , \"NFL\", \"PLAIN_CWL\", \"PLAIN_WDL\", \"PLAIN_NFL\"."
        required: true
        type: "string"
      - name: "id"
        in: "path"
        description: "A unique identifier of the tool, scoped to this registry, for\
          \ example `123456`"
        required: true
        type: "string"
      - name: "version_id"
        in: "path"
        description: "An identifier of the tool version for this particular tool registry,\
          \ for example `v1`"
        required: true
        type: "string"
      - name: "relative_path"
        in: "path"
        description: "A relative path to the additional file (same directory or subdirectories),\
          \ for example 'foo.cwl' would return a 'foo.cwl' from the same directory\
          \ as the main descriptor. 'nestedDirectory/foo.cwl' would return the file\
          \  from a nested subdirectory.  Unencoded paths such 'sampleDirectory/foo.cwl'\
          \ should also be allowed"
        required: true
        type: "string"
        pattern: ".+"
      responses:
        200:
          description: "The tool descriptor."
          schema:
            $ref: "#/definitions/FileWrapper"
        404:
          description: "The tool can not be output in the specified type."
          schema:
            $ref: "#/definitions/Error"
  /api/ga4gh/v2/tools/{id}/versions/{version_id}/{type}/files:
    get:
      tags:
      - "GA4GH"
      summary: "Get a list of objects that contain the relative path and file type"
      description: "Get a list of objects that contain the relative path and file\
        \ type. The descriptors are intended for use with the /tools/{id}/versions/{version_id}/{type}/descriptor/{relative_path\
        \ : .+} endpoint."
      operationId: "toolsIdVersionsVersionIdTypeFilesGet"
      produces:
      - "application/json"
      - "text/plain"
      parameters:
      - name: "type"
        in: "path"
        description: "The output type of the descriptor. Examples of allowable values\
          \ are \"CWL\", \"WDL\", and \"NextFlow.\""
        required: true
        type: "string"
      - name: "id"
        in: "path"
        description: "A unique identifier of the tool, scoped to this registry, for\
          \ example `123456`"
        required: true
        type: "string"
      - name: "version_id"
        in: "path"
        description: "An identifier of the tool version for this particular tool registry,\
          \ for example `v1`"
        required: true
        type: "string"
      responses:
        200:
          description: "The array of File JSON responses."
          schema:
            type: "array"
            items:
              $ref: "#/definitions/ToolFile"
        404:
          description: "The tool can not be output in the specified type."
          schema:
            $ref: "#/definitions/Error"
  /api/ga4gh/v2/tools/{id}/versions/{version_id}/{type}/tests:
    get:
      tags:
      - "GA4GH"
      summary: "Get a list of test JSONs"
      description: "Get a list of test JSONs (these allow you to execute the tool\
        \ successfully) suitable for use with this descriptor type."
      operationId: "toolsIdVersionsVersionIdTypeTestsGet"
      produces:
      - "application/json"
      - "text/plain"
      parameters:
      - name: "type"
        in: "path"
        description: "The type of the underlying descriptor. Allowable values include\
          \ \"CWL\", \"WDL\", \"NFL\", \"PLAIN_CWL\", \"PLAIN_WDL\", \"PLAIN_NFL\"\
          . For example, \"CWL\" would return an list of ToolTests objects while \"\
          PLAIN_CWL\" would return a bare JSON list with the content of the tests. "
        required: true
        type: "string"
      - name: "id"
        in: "path"
        description: "A unique identifier of the tool, scoped to this registry, for\
          \ example `123456`"
        required: true
        type: "string"
      - name: "version_id"
        in: "path"
        description: "An identifier of the tool version for this particular tool registry,\
          \ for example `v1`"
        required: true
        type: "string"
      responses:
        200:
          description: "The tool test JSON response."
          schema:
            type: "array"
            items:
              $ref: "#/definitions/FileWrapper"
        404:
          description: "The tool can not be output in the specified type."
          schema:
            $ref: "#/definitions/Error"
  /auth/tokens/bitbucket.org:
    get:
      tags:
      - "tokens"
      summary: "Add a new bitbucket.org token, used by quay.io redirect."
      description: "This is used as part of the OAuth 2 web flow. Once a user has\
        \ approved permissions for CollaboratoryTheir browser will load the redirect\
        \ URI which should resolve here"
      operationId: "addBitbucketToken"
      produces:
      - "application/json"
      parameters:
      - name: "code"
        in: "query"
        required: false
        type: "string"
      responses:
        200:
          description: "successful operation"
          schema:
            $ref: "#/definitions/Token"
      security:
      - BEARER: []
  /auth/tokens/github:
    post:
      tags:
      - "tokens"
      summary: "Allow satellizer to post a new GitHub token to dockstore, used by\
        \ login, can create new users."
      description: "A post method is required by satellizer to send the GitHub token"
      operationId: "addToken"
      produces:
      - "application/json"
      parameters:
      - in: "body"
        name: "body"
        description: "code"
        required: false
        schema:
          type: "string"
      responses:
        200:
          description: "successful operation"
          schema:
            $ref: "#/definitions/Token"
      security:
      - BEARER: []
  /auth/tokens/github.com:
    get:
      tags:
      - "tokens"
      summary: "Add a new github.com token, used by accounts page."
      description: "This is used as part of the OAuth 2 web flow. Once a user has\
        \ approved permissions for CollaboratoryTheir browser will load the redirect\
        \ URI which should resolve here"
      operationId: "addGithubToken"
      produces:
      - "application/json"
      parameters:
      - name: "code"
        in: "query"
        required: false
        type: "string"
      responses:
        200:
          description: "successful operation"
          schema:
            $ref: "#/definitions/Token"
      security:
      - BEARER: []
  /auth/tokens/gitlab.com:
    get:
      tags:
      - "tokens"
      summary: "Add a new gitlab.com token."
      description: "This is used as part of the OAuth 2 web flow. Once a user has\
        \ approved permissions for CollaboratoryTheir browser will load the redirect\
        \ URI which should resolve here"
      operationId: "addGitlabToken"
      produces:
      - "application/json"
      parameters:
      - name: "code"
        in: "query"
        required: false
        type: "string"
      responses:
        200:
          description: "successful operation"
          schema:
            $ref: "#/definitions/Token"
      security:
      - BEARER: []
  /auth/tokens/google:
    post:
      tags:
      - "tokens"
      summary: "Allow satellizer to post a new Google token to Dockstore."
      description: "A post method is required by satellizer to send the Google token"
      operationId: "addGoogleToken"
      produces:
      - "application/json"
      parameters:
      - in: "body"
        name: "body"
        description: "code"
        required: false
        schema:
          type: "string"
      responses:
        200:
          description: "successful operation"
          schema:
            $ref: "#/definitions/Token"
      security:
      - BEARER: []
  /auth/tokens/quay.io:
    get:
      tags:
      - "tokens"
      summary: "Add a new quay IO token."
      description: "This is used as part of the OAuth 2 web flow. Once a user has\
        \ approved permissions for CollaboratoryTheir browser will load the redirect\
        \ URI which should resolve here"
      operationId: "addQuayToken"
      produces:
      - "application/json"
      parameters:
      - name: "access_token"
        in: "query"
        required: false
        type: "string"
      responses:
        200:
          description: "successful operation"
          schema:
            $ref: "#/definitions/Token"
      security:
      - BEARER: []
  /auth/tokens/zenodo.org:
    get:
      tags:
      - "tokens"
      summary: "Add a new zenodo.org token, used by accounts page."
      description: "This is used as part of the OAuth 2 web flow. Once a user has\
        \ approved permissions for CollaboratoryTheir browser will load the redirect\
        \ URI which should resolve here"
      operationId: "addZenodoToken"
      produces:
      - "application/json"
      parameters:
      - name: "code"
        in: "query"
        required: false
        type: "string"
      responses:
        200:
          description: "successful operation"
          schema:
            $ref: "#/definitions/Token"
      security:
      - BEARER: []
  /auth/tokens/{tokenId}:
    get:
      tags:
      - "tokens"
      summary: "Get a specific token by id."
      description: ""
      operationId: "listToken"
      produces:
      - "application/json"
      parameters:
      - name: "tokenId"
        in: "path"
        description: "ID of token to return"
        required: true
        type: "integer"
        format: "int64"
      responses:
        200:
          description: "successful operation"
          schema:
            $ref: "#/definitions/Token"
        400:
          description: "Invalid ID supplied"
        404:
          description: "Token not found"
      security:
      - BEARER: []
    delete:
      tags:
      - "tokens"
      summary: "Delete a token."
      description: ""
      operationId: "deleteToken"
      produces:
      - "application/json"
      parameters:
      - name: "tokenId"
        in: "path"
        description: "Token id to delete"
        required: true
        type: "integer"
        format: "int64"
      responses:
        400:
          description: "Invalid token value"
      security:
      - BEARER: []
  /containers/dockerRegistryList:
    get:
      tags:
      - "containers"
      summary: "Get the list of docker registries supported on Dockstore."
      description: "Does not need authentication"
      operationId: "getDockerRegistries"
      produces:
      - "application/json"
      parameters: []
      responses:
        200:
          description: "successful operation"
          schema:
            type: "array"
            items:
              $ref: "#/definitions/RegistryBean"
  /containers/hostedEntry:
    post:
      tags:
      - "hosted"
      summary: "Create a hosted tool."
      description: ""
      operationId: "createHostedTool"
      produces:
      - "application/json"
      parameters:
      - name: "registry"
        in: "query"
        description: "The Docker registry (Tools only)"
        required: false
        type: "string"
      - name: "name"
        in: "query"
        description: "The repository name"
        required: true
        type: "string"
      - name: "descriptorType"
        in: "query"
        description: "The descriptor type (Workflows only)"
        required: false
        type: "string"
      - name: "namespace"
        in: "query"
        description: "The Docker namespace (Tools only)"
        required: false
        type: "string"
      - name: "entryName"
        in: "query"
        description: "Optional entry name (Tools only)"
        required: false
        type: "string"
      responses:
        200:
          description: "successful operation"
          schema:
            $ref: "#/definitions/DockstoreTool"
      security:
      - BEARER: []
  /containers/hostedEntry/{entryId}:
    delete:
      tags:
      - "hosted"
      summary: "Delete a revision of a hosted tool."
      description: ""
      operationId: "deleteHostedToolVersion"
      produces:
      - "application/json"
      parameters:
      - name: "entryId"
        in: "path"
        description: "Entry to modify."
        required: true
        type: "integer"
        format: "int64"
      - name: "version"
        in: "query"
        description: "version"
        required: true
        type: "string"
      responses:
        200:
          description: "successful operation"
          schema:
            $ref: "#/definitions/DockstoreTool"
      security:
      - BEARER: []
    patch:
      tags:
      - "hosted"
      summary: "Non-idempotent operation for creating new revisions of hosted tools."
      description: ""
      operationId: "editHostedTool"
      produces:
      - "application/json"
      parameters:
      - name: "entryId"
        in: "path"
        description: "Entry to modify."
        required: true
        type: "integer"
        format: "int64"
      - in: "body"
        name: "body"
        description: "Set of updated sourcefiles, add files by adding new files with\
          \ unknown paths, delete files by including them with emptied content"
        required: true
        schema:
          type: "array"
          items:
            $ref: "#/definitions/SourceFile"
      responses:
        200:
          description: "successful operation"
          schema:
            $ref: "#/definitions/DockstoreTool"
      security:
      - BEARER: []
  /containers/namespace/{namespace}/published:
    get:
      tags:
      - "containers"
      summary: "List all published tools belonging to the specified namespace."
      description: "NO authentication"
      operationId: "getPublishedContainersByNamespace"
      produces:
      - "application/json"
      parameters:
      - name: "namespace"
        in: "path"
        description: "namespace"
        required: true
        type: "string"
      responses:
        200:
          description: "successful operation"
          schema:
            type: "array"
            items:
              $ref: "#/definitions/DockstoreTool"
  /containers/path/tool/{repository}:
    get:
      tags:
      - "containers"
      summary: "Get a tool by the specific tool path"
      description: "Requires full path (including tool name if applicable)."
      operationId: "getContainerByToolPath"
      produces:
      - "application/json"
      parameters:
      - name: "repository"
        in: "path"
        description: "repository path"
        required: true
        type: "string"
      - name: "include"
        in: "query"
        description: "Comma-delimited list of fields to include: validations"
        required: false
        type: "string"
      responses:
        200:
          description: "successful operation"
          schema:
            $ref: "#/definitions/DockstoreTool"
      security:
      - BEARER: []
  /containers/path/tool/{repository}/published:
    get:
      tags:
      - "containers"
      summary: "Get a published tool by the specific tool path."
      description: "Requires full path (including tool name if applicable)."
      operationId: "getPublishedContainerByToolPath"
      produces:
      - "application/json"
      parameters:
      - name: "repository"
        in: "path"
        description: "repository path"
        required: true
        type: "string"
      - name: "include"
        in: "query"
        description: "Comma-delimited list of fields to include: validations"
        required: false
        type: "string"
      responses:
        200:
          description: "successful operation"
          schema:
            $ref: "#/definitions/DockstoreTool"
  /containers/path/{containerId}/tags:
    get:
      tags:
      - "containertags"
      summary: "Get tags for a tool by id."
      description: ""
      operationId: "getTagsByPath"
      produces:
      - "application/json"
      parameters:
      - name: "containerId"
        in: "path"
        description: "Tool to modify."
        required: true
        type: "integer"
        format: "int64"
      responses:
        200:
          description: "successful operation"
          schema:
            type: "array"
            items:
              $ref: "#/definitions/Tag"
            uniqueItems: true
      security:
      - BEARER: []
  /containers/path/{repository}:
    get:
      tags:
      - "containers"
      summary: "Get a list of tools by path."
      description: "Does not require tool name."
      operationId: "getContainerByPath"
      produces:
      - "application/json"
      parameters:
      - name: "repository"
        in: "path"
        description: "repository path"
        required: true
        type: "string"
      responses:
        200:
          description: "successful operation"
          schema:
            type: "array"
            items:
              $ref: "#/definitions/DockstoreTool"
      security:
      - BEARER: []
  /containers/path/{repository}/published:
    get:
      tags:
      - "containers"
      summary: "Get a list of published tools by path."
      description: "NO authentication"
      operationId: "getPublishedContainerByPath"
      produces:
      - "application/json"
      parameters:
      - name: "repository"
        in: "path"
        description: "repository path"
        required: true
        type: "string"
      responses:
        200:
          description: "successful operation"
          schema:
            $ref: "#/definitions/DockstoreTool"
  /containers/published:
    get:
      tags:
      - "containers"
      summary: "List all published tools."
      description: "NO authentication"
      operationId: "allPublishedContainers"
      produces:
      - "application/json"
      parameters:
      - name: "offset"
        in: "query"
        description: "Start index of paging. Pagination results can be based on numbers\
          \ or other values chosen by the registry implementor (for example, SHA values).\
          \ If this exceeds the current result set return an empty set.  If not specified\
          \ in the request, this will start at the beginning of the results."
        required: false
        type: "string"
      - name: "limit"
        in: "query"
        description: "Amount of records to return in a given page, limited to 100"
        required: false
        type: "integer"
        default: 100
        maximum: 100
        minimum: 1
        format: "int32"
      - name: "filter"
        in: "query"
        description: "Filter, this is a search string that filters the results."
        required: false
        type: "string"
      - name: "sortCol"
        in: "query"
        description: "Sort column"
        required: false
        type: "string"
        default: "stars"
      - name: "sortOrder"
        in: "query"
        description: "Sort order"
        required: false
        type: "string"
        default: "desc"
        enum:
        - "asc"
        - "desc"
      responses:
        200:
          description: "successful operation"
          schema:
            type: "array"
            items:
              $ref: "#/definitions/DockstoreTool"
  /containers/published/{containerId}:
    get:
      tags:
      - "containers"
      summary: "Get a published tool."
      description: "NO authentication"
      operationId: "getPublishedContainer"
      produces:
      - "application/json"
      parameters:
      - name: "containerId"
        in: "path"
        description: "Tool ID"
        required: true
        type: "integer"
        format: "int64"
      - name: "include"
        in: "query"
        description: "Comma-delimited list of fields to include: validations"
        required: false
        type: "string"
      responses:
        200:
          description: "successful operation"
          schema:
            $ref: "#/definitions/DockstoreTool"
  /containers/registerManual:
    post:
      tags:
      - "containers"
      summary: "Register a tool manually, along with tags."
      description: ""
      operationId: "registerManual"
      produces:
      - "application/json"
      parameters:
      - in: "body"
        name: "body"
        description: "Tool to be registered"
        required: true
        schema:
          $ref: "#/definitions/DockstoreTool"
      responses:
        200:
          description: "successful operation"
          schema:
            $ref: "#/definitions/DockstoreTool"
      security:
      - BEARER: []
  /containers/schema/{containerId}/published:
    get:
      tags:
      - "containers"
      summary: "Get a published tool's schema by ID."
      description: "NO authentication"
      operationId: "getPublishedContainerSchema"
      produces:
      - "application/json"
      parameters:
      - name: "containerId"
        in: "path"
        description: "Tool ID"
        required: true
        type: "integer"
        format: "int64"
      responses:
        200:
          description: "successful operation"
          schema:
            type: "array"
            items:
              type: "array"
              items:
                type: "object"
  /containers/{alias}/aliases:
    get:
      tags:
      - "containers"
      summary: "Retrieves a tool by alias."
      description: "Does not require authentication for published tools, authentication\
        \ can be provided for restricted tools"
      operationId: "getToolByAlias"
      produces:
      - "application/json"
      parameters:
      - name: "alias"
        in: "path"
        description: "Alias"
        required: true
        type: "string"
      responses:
        200:
          description: "successful operation"
          schema:
            $ref: "#/definitions/DockstoreTool"
      security:
      - BEARER: []
  /containers/{containerId}:
    get:
      tags:
      - "containers"
      summary: "Retrieve a tool."
      description: "This is one of the few endpoints that returns the user object\
        \ with populated properties (minus the userProfiles property)"
      operationId: "getContainer"
      produces:
      - "application/json"
      parameters:
      - name: "containerId"
        in: "path"
        description: "Tool ID"
        required: true
        type: "integer"
        format: "int64"
      - name: "include"
        in: "query"
        description: "Comma-delimited list of fields to include: validations"
        required: false
        type: "string"
      responses:
        200:
          description: "successful operation"
          schema:
            $ref: "#/definitions/DockstoreTool"
      security:
      - BEARER: []
    put:
      tags:
      - "containers"
      summary: "Update the tool with the given tool."
      description: "Updates default descriptor paths, default Docker paths, default\
        \ test parameter paths, git url, and default version. Also updates tool maintainer\
        \ email, and private access for manual tools."
      operationId: "updateContainer"
      produces:
      - "application/json"
      parameters:
      - name: "containerId"
        in: "path"
        description: "Tool to modify."
        required: true
        type: "integer"
        format: "int64"
      - in: "body"
        name: "body"
        description: "Tool with updated information"
        required: true
        schema:
          $ref: "#/definitions/DockstoreTool"
      responses:
        200:
          description: "successful operation"
          schema:
            $ref: "#/definitions/DockstoreTool"
      security:
      - BEARER: []
    delete:
      tags:
      - "containers"
      summary: "Delete a tool."
      description: ""
      operationId: "deleteContainer"
      produces:
      - "application/json"
      parameters:
      - name: "containerId"
        in: "path"
        description: "Tool id to delete"
        required: true
        type: "integer"
        format: "int64"
      responses:
        400:
          description: "Invalid "
      security:
      - BEARER: []
  /containers/{containerId}/descriptor/{relative-path}:
    get:
      tags:
      - "containers"
      summary: "Get the corresponding descriptor file."
      description: "Does not require authentication for published tools, authentication\
        \ can be provided for restricted tools"
      operationId: "secondaryDescriptorPath"
      produces:
      - "application/json"
      parameters:
      - name: "containerId"
        in: "path"
        description: "Tool id"
        required: true
        type: "integer"
        format: "int64"
      - name: "tag"
        in: "query"
        required: false
        type: "string"
      - name: "relative-path"
        in: "path"
        required: true
        type: "string"
      - name: "language"
        in: "query"
        required: false
        type: "string"
      responses:
        200:
          description: "successful operation"
          schema:
            $ref: "#/definitions/SourceFile"
      security:
      - BEARER: []
  /containers/{containerId}/dockerfile:
    get:
      tags:
      - "containers"
      summary: "Get the corresponding Dockerfile."
      description: "Does not require authentication for published tools, authentication\
        \ can be provided for restricted tools"
      operationId: "dockerfile"
      produces:
      - "application/json"
      parameters:
      - name: "containerId"
        in: "path"
        description: "Tool id"
        required: true
        type: "integer"
        format: "int64"
      - name: "tag"
        in: "query"
        required: false
        type: "string"
      responses:
        200:
          description: "successful operation"
          schema:
            $ref: "#/definitions/SourceFile"
      security:
      - BEARER: []
  /containers/{containerId}/labels:
    put:
      tags:
      - "containers"
      summary: "Update the labels linked to a tool."
      description: "Labels are alphanumerical (case-insensitive and may contain internal\
        \ hyphens), given in a comma-delimited list."
      operationId: "updateLabels"
      produces:
      - "application/json"
      parameters:
      - name: "containerId"
        in: "path"
        description: "Tool to modify."
        required: true
        type: "integer"
        format: "int64"
      - name: "labels"
        in: "query"
        description: "Comma-delimited list of labels."
        required: true
        type: "string"
      - in: "body"
        name: "body"
        description: "This is here to appease Swagger. It requires PUT methods to\
          \ have a body, even if it is empty. Please leave it empty."
        required: false
        schema:
          type: "string"
      responses:
        200:
          description: "successful operation"
          schema:
            $ref: "#/definitions/DockstoreTool"
      security:
      - BEARER: []
  /containers/{containerId}/primaryDescriptor:
    get:
      tags:
      - "containers"
      summary: "Get the primary descriptor file."
      description: "Does not require authentication for published tools, authentication\
        \ can be provided for restricted tools"
      operationId: "primaryDescriptor"
      produces:
      - "application/json"
      parameters:
      - name: "containerId"
        in: "path"
        description: "Tool id"
        required: true
        type: "integer"
        format: "int64"
      - name: "tag"
        in: "query"
        required: false
        type: "string"
      - name: "language"
        in: "query"
        required: false
        type: "string"
      responses:
        200:
          description: "successful operation"
          schema:
            $ref: "#/definitions/SourceFile"
      security:
      - BEARER: []
  /containers/{containerId}/publish:
    post:
      tags:
      - "containers"
      summary: "Publish or unpublish a tool."
      description: ""
      operationId: "publish"
      produces:
      - "application/json"
      parameters:
      - name: "containerId"
        in: "path"
        description: "Tool id to publish"
        required: true
        type: "integer"
        format: "int64"
      - in: "body"
        name: "body"
        description: "PublishRequest to refresh the list of repos for a user"
        required: true
        schema:
          $ref: "#/definitions/PublishRequest"
      responses:
        200:
          description: "successful operation"
          schema:
            $ref: "#/definitions/DockstoreTool"
      security:
      - BEARER: []
  /containers/{containerId}/refresh:
    get:
      tags:
      - "containers"
      summary: "Refresh one particular tool."
      description: ""
      operationId: "refresh"
      produces:
      - "application/json"
      parameters:
      - name: "containerId"
        in: "path"
        description: "Tool ID"
        required: true
        type: "integer"
        format: "int64"
      responses:
        200:
          description: "successful operation"
          schema:
            $ref: "#/definitions/DockstoreTool"
      security:
      - BEARER: []
  /containers/{containerId}/requestDOI/{tagId}:
    post:
      tags:
      - "containertags"
      summary: "Request a DOI for this version of a tool."
      description: ""
      operationId: "requestDOIForToolTag"
      produces:
      - "application/json"
      parameters:
      - name: "containerId"
        in: "path"
        description: "Tool to modify."
        required: true
        type: "integer"
        format: "int64"
      - name: "tagId"
        in: "path"
        description: "Tag to request DOI."
        required: true
        type: "integer"
        format: "int64"
      responses:
        200:
          description: "successful operation"
          schema:
            type: "array"
            items:
              $ref: "#/definitions/Tag"
      security:
      - BEARER: []
  /containers/{containerId}/secondaryDescriptors:
    get:
      tags:
      - "containers"
      summary: "Get a list of secondary descriptor files."
      description: "Does not require authentication for published tools, authentication\
        \ can be provided for restricted tools"
      operationId: "secondaryDescriptors"
      produces:
      - "application/json"
      parameters:
      - name: "containerId"
        in: "path"
        description: "Tool id"
        required: true
        type: "integer"
        format: "int64"
      - name: "tag"
        in: "query"
        required: false
        type: "string"
      - name: "language"
        in: "query"
        required: false
        type: "string"
      responses:
        200:
          description: "successful operation"
          schema:
            type: "array"
            items:
              $ref: "#/definitions/SourceFile"
      security:
      - BEARER: []
  /containers/{containerId}/star:
    put:
      tags:
      - "containers"
      summary: "Star a tool."
      description: ""
      operationId: "starEntry"
      produces:
      - "application/json"
      parameters:
      - name: "containerId"
        in: "path"
        description: "Tool to star."
        required: true
        type: "integer"
        format: "int64"
      - in: "body"
        name: "body"
        description: "StarRequest to star a repo for a user"
        required: true
        schema:
          $ref: "#/definitions/StarRequest"
      responses:
        default:
          description: "successful operation"
      security:
      - BEARER: []
  /containers/{containerId}/starredUsers:
    get:
      tags:
      - "containers"
      summary: "Returns list of users who starred a tool."
      description: ""
      operationId: "getStarredUsers"
      produces:
      - "application/json"
      parameters:
      - name: "containerId"
        in: "path"
        description: "Tool to grab starred users for."
        required: true
        type: "integer"
        format: "int64"
      responses:
        200:
          description: "successful operation"
          schema:
            type: "array"
            items:
              $ref: "#/definitions/User"
  /containers/{containerId}/tags:
    post:
      tags:
      - "containertags"
      summary: "Add new tags linked to a tool."
      description: ""
      operationId: "addTags"
      produces:
      - "application/json"
      parameters:
      - name: "containerId"
        in: "path"
        description: "Tool to modify."
        required: true
        type: "integer"
        format: "int64"
      - in: "body"
        name: "body"
        description: "List of new tags"
        required: true
        schema:
          type: "array"
          items:
            $ref: "#/definitions/Tag"
      responses:
        200:
          description: "successful operation"
          schema:
            type: "array"
            items:
              $ref: "#/definitions/Tag"
      security:
      - BEARER: []
    put:
      tags:
      - "containertags"
      summary: "Update the tags linked to a tool."
      description: ""
      operationId: "updateTags"
      produces:
      - "application/json"
      parameters:
      - name: "containerId"
        in: "path"
        description: "Tool to modify."
        required: true
        type: "integer"
        format: "int64"
      - in: "body"
        name: "body"
        description: "List of modified tags"
        required: true
        schema:
          type: "array"
          items:
            $ref: "#/definitions/Tag"
      responses:
        200:
          description: "successful operation"
          schema:
            type: "array"
            items:
              $ref: "#/definitions/Tag"
      security:
      - BEARER: []
  /containers/{containerId}/tags/{tagId}:
    delete:
      tags:
      - "containertags"
      summary: "Delete tag linked to a tool."
      description: ""
      operationId: "deleteTags"
      produces:
      - "application/json"
      parameters:
      - name: "containerId"
        in: "path"
        description: "Tool to modify."
        required: true
        type: "integer"
        format: "int64"
      - name: "tagId"
        in: "path"
        description: "Tag to delete"
        required: true
        type: "integer"
        format: "int64"
      responses:
        default:
          description: "successful operation"
      security:
      - BEARER: []
  /containers/{containerId}/testParameterFiles:
    get:
      tags:
      - "containers"
      summary: "Get the corresponding test parameter files."
      description: "Does not require authentication for published tools, authentication\
        \ can be provided for restricted tools"
      operationId: "getTestParameterFiles"
      produces:
      - "application/json"
      parameters:
      - name: "containerId"
        in: "path"
        description: "Tool id"
        required: true
        type: "integer"
        format: "int64"
      - name: "tag"
        in: "query"
        required: false
        type: "string"
      - name: "descriptorType"
        in: "query"
        description: "Descriptor Type"
        required: true
        type: "string"
        enum:
        - "CWL"
        - "WDL"
        - "NFL"
      responses:
        200:
          description: "successful operation"
          schema:
            type: "array"
            items:
              $ref: "#/definitions/SourceFile"
      security:
      - BEARER: []
    put:
      tags:
      - "containers"
      summary: "Add test parameter files to a tag."
      description: ""
      operationId: "addTestParameterFiles"
      produces:
      - "application/json"
      parameters:
      - name: "containerId"
        in: "path"
        description: "Tool to modify."
        required: true
        type: "integer"
        format: "int64"
      - name: "testParameterPaths"
        in: "query"
        description: "List of paths."
        required: true
        type: "array"
        items:
          type: "string"
        collectionFormat: "multi"
      - in: "body"
        name: "body"
        description: "This is here to appease Swagger. It requires PUT methods to\
          \ have a body, even if it is empty. Please leave it empty."
        required: false
        schema:
          type: "string"
      - name: "tagName"
        in: "query"
        required: false
        type: "string"
      - name: "descriptorType"
        in: "query"
        description: "Descriptor Type"
        required: true
        type: "string"
        enum:
        - "CWL"
        - "WDL"
      responses:
        200:
          description: "successful operation"
          schema:
            type: "array"
            items:
              $ref: "#/definitions/SourceFile"
            uniqueItems: true
      security:
      - BEARER: []
    delete:
      tags:
      - "containers"
      summary: "Delete test parameter files to a tag."
      description: ""
      operationId: "deleteTestParameterFiles"
      produces:
      - "application/json"
      parameters:
      - name: "containerId"
        in: "path"
        description: "Tool to modify."
        required: true
        type: "integer"
        format: "int64"
      - name: "testParameterPaths"
        in: "query"
        description: "List of paths."
        required: true
        type: "array"
        items:
          type: "string"
        collectionFormat: "multi"
      - name: "tagName"
        in: "query"
        required: false
        type: "string"
      - name: "descriptorType"
        in: "query"
        description: "Descriptor Type"
        required: true
        type: "string"
        enum:
        - "CWL"
        - "WDL"
      responses:
        200:
          description: "successful operation"
          schema:
            type: "array"
            items:
              $ref: "#/definitions/SourceFile"
            uniqueItems: true
      security:
      - BEARER: []
  /containers/{containerId}/unstar:
    delete:
      tags:
      - "containers"
      summary: "Unstar a tool."
      description: ""
      operationId: "unstarEntry"
      produces:
      - "application/json"
      parameters:
      - name: "containerId"
        in: "path"
        description: "Tool to unstar."
        required: true
        type: "integer"
        format: "int64"
      responses:
        default:
          description: "successful operation"
      security:
      - BEARER: []
  /containers/{containerId}/updateTagPaths:
    put:
      tags:
      - "containers"
      summary: "Change the tool paths."
      description: "Resets the descriptor paths and dockerfile path of all versions\
        \ to match the default paths from the tool object passed."
      operationId: "updateTagContainerPath"
      produces:
      - "application/json"
      parameters:
      - name: "containerId"
        in: "path"
        description: "Tool to modify."
        required: true
        type: "integer"
        format: "int64"
      - in: "body"
        name: "body"
        description: "Tool with updated information"
        required: true
        schema:
          $ref: "#/definitions/DockstoreTool"
      responses:
        200:
          description: "successful operation"
          schema:
            $ref: "#/definitions/DockstoreTool"
      security:
      - BEARER: []
  /containers/{containerId}/users:
    get:
      tags:
      - "containers"
      summary: "Get users of a tool."
      description: ""
      operationId: "getUsers"
      produces:
      - "application/json"
      parameters:
      - name: "containerId"
        in: "path"
        description: "Tool ID"
        required: true
        type: "integer"
        format: "int64"
      responses:
        200:
          description: "successful operation"
          schema:
            type: "array"
            items:
              $ref: "#/definitions/User"
      security:
      - BEARER: []
  /containers/{containerId}/verify/{tagId}:
    post:
      tags:
      - "containertags"
      summary: "Updates the verification status of a version. ADMIN ONLY"
      description: ""
      operationId: "verifyToolTag"
      produces:
      - "application/json"
      parameters:
      - name: "containerId"
        in: "path"
        description: "ID of the tool to update."
        required: true
        type: "integer"
        format: "int64"
      - name: "tagId"
        in: "path"
        description: "ID of the tag to update."
        required: true
        type: "integer"
        format: "int64"
      responses:
        200:
          description: "successful operation"
          schema:
            type: "array"
            items:
              $ref: "#/definitions/Tag"
      security:
      - BEARER: []
  /containers/{toolId}/defaultVersion:
    put:
      tags:
      - "containers"
      summary: "Update the default version of the given tool."
      description: ""
      operationId: "updateToolDefaultVersion"
      produces:
      - "application/json"
      parameters:
      - name: "toolId"
        in: "path"
        description: "Tool to modify."
        required: true
        type: "integer"
        format: "int64"
      - in: "body"
        name: "body"
        description: "Tag name to set as default."
        required: true
        schema:
          type: "string"
      responses:
        200:
          description: "successful operation"
          schema:
            $ref: "#/definitions/DockstoreTool"
      security:
      - BEARER: []
  /containers/{toolId}/zip/{tagId}:
    get:
      tags:
      - "containers"
      summary: "Download a ZIP file of a tool and all associated files."
      description: ""
      operationId: "getToolZip"
      produces:
      - "application/zip"
      parameters:
      - name: "toolId"
        in: "path"
        description: "toolId"
        required: true
        type: "integer"
        format: "int64"
      - name: "tagId"
        in: "path"
        description: "tagId"
        required: true
        type: "integer"
        format: "int64"
      responses:
        default:
          description: "successful operation"
      security:
      - BEARER: []
  /entries/{id}/aliases:
    post:
      tags:
      - "entries"
      summary: "Add aliases linked to a entry in Dockstore."
      description: "Aliases are alphanumerical (case-insensitive and may contain internal\
        \ hyphens), given in a comma-delimited list."
      operationId: "addAliases"
      produces:
      - "application/json"
      parameters:
      - name: "id"
        in: "path"
        description: "Entry to modify."
        required: true
        type: "integer"
        format: "int64"
      - name: "aliases"
        in: "query"
        description: "Comma-delimited list of aliases."
        required: true
        type: "string"
      responses:
        200:
          description: "successful operation"
          schema:
            $ref: "#/definitions/Entry"
      security:
      - BEARER: []
  /entries/{id}/collections:
    get:
      tags:
      - "entries"
      summary: "Get the collections and organizations that contain the published entry"
      description: "Entry must be published"
      operationId: "entryCollections"
      produces:
      - "application/json"
      parameters:
      - name: "id"
        in: "path"
        description: "id"
        required: true
        type: "integer"
        format: "int64"
      responses:
        200:
          description: "successful operation"
          schema:
            type: "array"
            items:
              $ref: "#/definitions/CollectionOrganization"
  /entries/{id}/topic:
    post:
      tags:
      - "entries"
      summary: "Create a discourse topic for an entry."
      description: ""
      operationId: "setDiscourseTopic"
      produces:
      - "application/json"
      parameters:
      - name: "id"
        in: "path"
        description: "The id of the entry to add a topic to."
        required: true
        type: "integer"
        format: "int64"
      responses:
        200:
          description: "successful operation"
          schema:
            $ref: "#/definitions/Entry"
      security:
      - BEARER: []
  /metadata/config.json:
    get:
      tags:
      - "metadata"
      summary: "Configuration for UI clients of the API"
      description: "NO authentication"
      operationId: "getConfig"
      produces:
      - "application/json"
      parameters: []
      responses:
        200:
          description: "successful operation"
          schema:
            $ref: "#/definitions/Config"
  /metadata/descriptorLanguageList:
    get:
      tags:
      - "metadata"
      summary: "Get the list of descriptor languages supported on Dockstore."
      description: "NO authentication"
      operationId: "getDescriptorLanguages"
      produces:
      - "application/json"
      parameters: []
      responses:
        200:
          description: "successful operation"
          schema:
            type: "array"
            items:
              $ref: "#/definitions/DescriptorLanguageBean"
  /metadata/dockerRegistryList:
    get:
      tags:
      - "metadata"
      summary: "Get the list of docker registries supported on Dockstore."
      description: "NO authentication"
      operationId: "getDockerRegistries"
      produces:
      - "application/json"
      parameters: []
      responses:
        200:
          description: "successful operation"
          schema:
            type: "array"
            items:
              $ref: "#/definitions/RegistryBean"
  /metadata/elasticSearch:
    get:
      tags:
      - "metadata"
      summary: "Successful response if elastic search is up and running."
      description: "NO authentication"
      operationId: "checkElasticSearch"
      produces:
      - "text/html"
      - "text/xml"
      parameters: []
      responses:
        default:
          description: "successful operation"
  /metadata/okHttpCachePerformance:
    get:
      tags:
      - "metadata"
      summary: "Get measures of cache performance."
      description: "NO authentication"
      operationId: "getCachePerformance"
      produces:
      - "application/json"
      parameters: []
      responses:
        200:
          description: "successful operation"
          schema:
            type: "object"
            additionalProperties:
              type: "object"
  /metadata/rss:
    get:
      tags:
      - "metadata"
      summary: "List all published tools and workflows in creation order."
      description: "NO authentication"
      operationId: "rssFeed"
      produces:
      - "text/xml"
      parameters: []
      responses:
        200:
          description: "successful operation"
          schema:
            type: "string"
  /metadata/runner_dependencies:
    get:
      tags:
      - "metadata"
      summary: "Returns the file containing runner dependencies."
      description: ""
      operationId: "getRunnerDependencies"
      produces:
      - "text/plain"
      - "application/json"
      parameters:
      - name: "client_version"
        in: "query"
        description: "The Dockstore client version"
        required: false
        type: "string"
      - name: "python_version"
        in: "query"
        description: "Python version, only relevant for the cwltool runner"
        required: false
        type: "string"
        default: "2"
      - name: "runner"
        in: "query"
        description: "The tool runner"
        required: false
        type: "string"
        default: "cwltool"
        enum:
        - "cwltool"
      - name: "output"
        in: "query"
        description: "Response type"
        required: false
        type: "string"
        default: "text"
        enum:
        - "json"
        - "text"
      responses:
        200:
          description: "successful operation"
          schema:
            type: "string"
  /metadata/sitemap:
    get:
      tags:
      - "metadata"
      summary: "List all available workflow, tool, organization, and collection paths."
      description: "List all available workflow, tool, organization, and collection\
        \ paths. Available means published for tools/workflows, and approved for organizations\
        \ and their respective collections."
      operationId: "sitemap"
      produces:
      - "text/html"
      - "text/xml"
      parameters: []
      responses:
        200:
          description: "successful operation"
          schema:
            type: "string"
  /metadata/sourceControlList:
    get:
      tags:
      - "metadata"
      summary: "Get the list of source controls supported on Dockstore."
      description: "NO authentication"
      operationId: "getSourceControlList"
      produces:
      - "application/json"
      parameters: []
      responses:
        200:
          description: "successful operation"
          schema:
            type: "array"
            items:
              $ref: "#/definitions/SourceControlBean"
  /organizations:
    get:
      tags:
      - "organizations"
      summary: "List all available organizations."
      description: "NO Authentication"
      operationId: "getApprovedOrganizations"
      produces:
      - "application/json"
      parameters: []
      responses:
        200:
          description: "successful operation"
          schema:
            type: "array"
            items:
              $ref: "#/definitions/Organization"
    post:
      tags:
      - "organizations"
      summary: "Create an organization."
      description: "Organization requires approval by an admin before being made public."
      operationId: "createOrganization"
      produces:
      - "application/json"
      parameters:
      - in: "body"
        name: "body"
        description: "Organization to register."
        required: true
        schema:
          $ref: "#/definitions/Organization"
      responses:
        200:
          description: "successful operation"
          schema:
            $ref: "#/definitions/Organization"
      security:
      - BEARER: []
  /organizations/all:
    get:
      tags:
      - "organizations"
      summary: "List all organizations."
      description: "Admin/curator only"
      operationId: "getAllOrganizations"
      produces:
      - "application/json"
      parameters:
      - name: "type"
        in: "query"
        description: "Filter to apply to organizations."
        required: true
        type: "string"
        enum:
        - "all"
        - "pending"
        - "rejected"
        - "approved"
      responses:
        200:
          description: "successful operation"
          schema:
            type: "array"
            items:
              $ref: "#/definitions/Organization"
      security:
      - BEARER: []
  /organizations/collections/{alias}/aliases:
    get:
      tags:
      - "organizations"
      summary: "Retrieves a collection by alias."
      description: ""
      operationId: "getCollectionByAlias"
      produces:
      - "application/json"
      parameters:
      - name: "alias"
        in: "path"
        description: "Alias"
        required: true
        type: "string"
      responses:
        200:
          description: "successful operation"
          schema:
            $ref: "#/definitions/Collection"
  /organizations/collections/{collectionId}/aliases:
    post:
      tags:
      - "organizations"
      summary: "Add aliases linked to a Collection in Dockstore."
      description: "Aliases are alphanumerical (case-insensitive and may contain internal\
        \ hyphens), given in a comma-delimited list."
      operationId: "addCollectionAliases"
      produces:
      - "application/json"
      parameters:
      - name: "collectionId"
        in: "path"
        description: "Collection to modify."
        required: true
        type: "integer"
        format: "int64"
      - name: "aliases"
        in: "query"
        description: "Comma-delimited list of aliases."
        required: true
        type: "string"
      responses:
        200:
          description: "successful operation"
          schema:
            $ref: "#/definitions/Collection"
      security:
      - BEARER: []
  /organizations/name/{name}:
    get:
      tags:
      - "organizations"
      summary: "Retrieves an organization by name."
      description: "Does not require authentication for approved organizations, authentication\
        \ can be provided for unapproved organizations"
      operationId: "getOrganizationByName"
      produces:
      - "application/json"
      parameters:
      - name: "name"
        in: "path"
        description: "Organization name."
        required: true
        type: "string"
      responses:
        200:
          description: "successful operation"
          schema:
            $ref: "#/definitions/Organization"
      security:
      - BEARER: []
  /organizations/{alias}/aliases:
    get:
      tags:
      - "organizations"
      summary: "Retrieves an organization by alias."
      description: ""
      operationId: "getOrganizationByAlias"
      produces:
      - "application/json"
      parameters:
      - name: "alias"
        in: "path"
        description: "Alias"
        required: true
        type: "string"
      responses:
        200:
          description: "successful operation"
          schema:
            $ref: "#/definitions/Organization"
  /organizations/{organizationId}:
    get:
      tags:
      - "organizations"
      summary: "Retrieves an organization by ID."
      description: "Does not require authentication for approved organizations, authentication\
        \ can be provided for unapproved organizations"
      operationId: "getOrganizationById"
      produces:
      - "application/json"
      parameters:
      - name: "organizationId"
        in: "path"
        description: "Organization ID."
        required: true
        type: "integer"
        format: "int64"
      responses:
        200:
          description: "successful operation"
          schema:
            $ref: "#/definitions/Organization"
      security:
      - BEARER: []
    put:
      tags:
      - "organizations"
      summary: "Update an organization."
      description: "Currently only name, display name, description, topic, email,\
        \ link, avatarUrl, and location can be updated."
      operationId: "updateOrganization"
      produces:
      - "application/json"
      parameters:
      - in: "body"
        name: "body"
        description: "Organization to update with."
        required: true
        schema:
          $ref: "#/definitions/Organization"
      - name: "organizationId"
        in: "path"
        description: "Organization ID."
        required: true
        type: "integer"
        format: "int64"
      responses:
        200:
          description: "successful operation"
          schema:
            $ref: "#/definitions/Organization"
      security:
      - BEARER: []
  /organizations/{organizationId}/aliases:
    post:
      tags:
      - "organizations"
      summary: "Add aliases linked to a listing in Dockstore."
      description: "Aliases are alphanumerical (case-insensitive and may contain internal\
        \ hyphens), given in a comma-delimited list."
      operationId: "addOrganizationAliases"
      produces:
      - "application/json"
      parameters:
      - name: "organizationId"
        in: "path"
        description: "Entry to modify."
        required: true
        type: "integer"
        format: "int64"
      - name: "aliases"
        in: "query"
        description: "Comma-delimited list of aliases."
        required: true
        type: "string"
      responses:
        200:
          description: "successful operation"
          schema:
            $ref: "#/definitions/Organization"
      security:
      - BEARER: []
  /organizations/{organizationId}/approve:
    post:
      tags:
      - "organizations"
      summary: "Approves an organization."
      description: "Admin/curator only"
      operationId: "approveOrganization"
      produces:
      - "application/json"
      parameters:
      - name: "organizationId"
        in: "path"
        description: "Organization ID."
        required: true
        type: "integer"
        format: "int64"
      responses:
        200:
          description: "successful operation"
          schema:
            $ref: "#/definitions/Organization"
      security:
      - BEARER: []
  /organizations/{organizationId}/collections:
    get:
      tags:
      - "organizations"
      summary: "Retrieve all collections for an organization."
      description: "Does not require authentication for approved organizations, authentication\
        \ can be provided for unapproved organizations"
      operationId: "getCollectionsFromOrganization"
      produces:
      - "application/json"
      parameters:
      - name: "organizationId"
        in: "path"
        description: "Organization ID."
        required: true
        type: "integer"
        format: "int64"
      - name: "include"
        in: "query"
        description: "Included fields"
        required: false
        type: "string"
      responses:
        200:
          description: "successful operation"
          schema:
            type: "array"
            items:
              $ref: "#/definitions/Collection"
      security:
      - BEARER: []
    post:
      tags:
      - "organizations"
      summary: "Create a collection in the given organization."
      description: ""
      operationId: "createCollection"
      produces:
      - "application/json"
      parameters:
      - name: "organizationId"
        in: "path"
        description: "Organization ID."
        required: true
        type: "integer"
        format: "int64"
      - in: "body"
        name: "body"
        description: "Collection to register."
        required: true
        schema:
          $ref: "#/definitions/Collection"
      responses:
        200:
          description: "successful operation"
          schema:
            $ref: "#/definitions/Collection"
      security:
      - BEARER: []
  /organizations/{organizationId}/collections/{collectionId}:
    get:
      tags:
      - "organizations"
      summary: "Retrieves a collection by ID."
      description: "Does not require authentication for approved organizations, authentication\
        \ can be provided for unapproved organizations"
      operationId: "getCollectionById"
      produces:
      - "application/json"
      parameters:
      - name: "organizationId"
        in: "path"
        description: "Organization ID."
        required: true
        type: "integer"
        format: "int64"
      - name: "collectionId"
        in: "path"
        description: "Collection ID."
        required: true
        type: "integer"
        format: "int64"
      responses:
        200:
          description: "successful operation"
          schema:
            $ref: "#/definitions/Collection"
      security:
      - BEARER: []
    put:
      tags:
      - "organizations"
      summary: "Update a collection."
      description: "Currently only name, display name, description, and topic can\
        \ be updated."
      operationId: "updateCollection"
      produces:
      - "application/json"
      parameters:
      - in: "body"
        name: "body"
        description: "Collection to update with."
        required: true
        schema:
          $ref: "#/definitions/Collection"
      - name: "organizationId"
        in: "path"
        description: "Organization ID."
        required: true
        type: "integer"
        format: "int64"
      - name: "collectionId"
        in: "path"
        description: "Collection ID."
        required: true
        type: "integer"
        format: "int64"
      responses:
        200:
          description: "successful operation"
          schema:
            $ref: "#/definitions/Collection"
      security:
      - BEARER: []
  /organizations/{organizationId}/collections/{collectionId}/description:
    get:
      tags:
      - "organizations"
      summary: "Retrieves a collection description by organization ID and collection\
        \ ID."
      description: "Does not require authentication for approved organizations, authentication\
        \ can be provided for unapproved organizations"
      operationId: "getCollectionDescription"
      produces:
      - "application/json"
      parameters:
      - name: "organizationId"
        in: "path"
        description: "Organization ID"
        required: true
        type: "integer"
        format: "int64"
      - name: "collectionId"
        in: "path"
        description: "Collection ID"
        required: true
        type: "integer"
        format: "int64"
      responses:
        200:
          description: "successful operation"
          schema:
            type: "string"
      security:
      - BEARER: []
    put:
      tags:
      - "organizations"
      summary: "Update a collection's description."
      description: "Description in markdown"
      operationId: "updateCollectionDescription"
      produces:
      - "application/json"
      parameters:
      - name: "organizationId"
        in: "path"
        description: "Organization ID"
        required: true
        type: "integer"
        format: "int64"
      - name: "collectionId"
        in: "path"
        description: "Collection ID"
        required: true
        type: "integer"
        format: "int64"
      - in: "body"
        name: "body"
        description: "Collections's description in markdown"
        required: true
        schema:
          type: "string"
      responses:
        200:
          description: "successful operation"
          schema:
            $ref: "#/definitions/Collection"
      security:
      - BEARER: []
  /organizations/{organizationId}/collections/{collectionId}/entry:
    post:
      tags:
      - "organizations"
      summary: "Add an entry to a collection."
      description: ""
      operationId: "addEntryToCollection"
      produces:
      - "application/json"
      parameters:
      - name: "organizationId"
        in: "path"
        description: "Organization ID."
        required: true
        type: "integer"
        format: "int64"
      - name: "collectionId"
        in: "path"
        description: "Collection ID."
        required: true
        type: "integer"
        format: "int64"
      - name: "entryId"
        in: "query"
        description: "Entry ID"
        required: true
        type: "integer"
        format: "int64"
      responses:
        200:
          description: "successful operation"
          schema:
            $ref: "#/definitions/Collection"
      security:
      - BEARER: []
    delete:
      tags:
      - "organizations"
      summary: "Delete an entry from a collection."
      description: ""
      operationId: "deleteEntryFromCollection"
      produces:
      - "application/json"
      parameters:
      - name: "organizationId"
        in: "path"
        description: "Organization ID."
        required: true
        type: "integer"
        format: "int64"
      - name: "collectionId"
        in: "path"
        description: "Collection ID."
        required: true
        type: "integer"
        format: "int64"
      - name: "entryId"
        in: "query"
        description: "Entry ID"
        required: true
        type: "integer"
        format: "int64"
      responses:
        200:
          description: "successful operation"
          schema:
            $ref: "#/definitions/Collection"
      security:
      - BEARER: []
  /organizations/{organizationId}/description:
    get:
      tags:
      - "organizations"
      summary: "Retrieves an organization description by organization ID."
      description: "Does not require authentication for approved organizations, authentication\
        \ can be provided for unapproved organizations"
      operationId: "getOrganizationDescription"
      produces:
      - "application/json"
      parameters:
      - name: "organizationId"
        in: "path"
        description: "Organization ID."
        required: true
        type: "integer"
        format: "int64"
      responses:
        200:
          description: "successful operation"
          schema:
            type: "string"
      security:
      - BEARER: []
    put:
      tags:
      - "organizations"
      summary: "Update an organization's description."
      description: "Description in markdown"
      operationId: "updateOrganizationDescription"
      produces:
      - "application/json"
      parameters:
      - name: "organizationId"
        in: "path"
        description: "Organization to update description."
        required: true
        type: "integer"
        format: "int64"
      - in: "body"
        name: "body"
        description: "Organization's description in markdown"
        required: true
        schema:
          type: "string"
      responses:
        200:
          description: "successful operation"
          schema:
            $ref: "#/definitions/Organization"
      security:
      - BEARER: []
  /organizations/{organizationId}/events:
    get:
      tags:
      - "organizations"
      summary: "Retrieves all events for an organization."
      description: "Does not require authentication for approved organizations, authentication\
        \ can be provided for unapproved organizations"
      operationId: "getOrganizationEvents"
      produces:
      - "application/json"
      parameters:
      - name: "organizationId"
        in: "path"
        description: "Organization ID."
        required: true
        type: "integer"
        format: "int64"
      - name: "offset"
        in: "query"
        description: "Start index of paging.  If this exceeds the current result set\
          \ return an empty set.  If not specified in the request, this will start\
          \ at the beginning of the results."
        required: false
        type: "integer"
        default: 0
        format: "int32"
      - name: "limit"
        in: "query"
        description: "Amount of records to return in a given page, limited to 100"
        required: false
        type: "integer"
        default: 100
        maximum: 100
        minimum: 1
        format: "int32"
      responses:
        200:
          description: "successful operation"
          schema:
            type: "array"
            items:
              $ref: "#/definitions/Event"
      security:
      - BEARER: []
  /organizations/{organizationId}/invitation:
    post:
      tags:
      - "organizations"
      summary: "Accept or reject an organization invitation."
      description: "True accepts the invitation, false rejects the invitation."
      operationId: "acceptOrRejectInvitation"
      produces:
      - "application/json"
      parameters:
      - name: "organizationId"
        in: "path"
        description: "Organization ID."
        required: true
        type: "integer"
        format: "int64"
      - name: "accept"
        in: "query"
        description: "Accept or reject"
        required: true
        type: "boolean"
      responses:
        default:
          description: "successful operation"
      security:
      - BEARER: []
  /organizations/{organizationId}/members:
    get:
      tags:
      - "organizations"
      summary: "Retrieves all members for an organization."
      description: "Does not require authentication for approved organizations, authentication\
        \ can be provided for unapproved organizations"
      operationId: "getOrganizationMembers"
      produces:
      - "application/json"
      parameters:
      - name: "organizationId"
        in: "path"
        description: "Organization ID."
        required: true
        type: "integer"
        format: "int64"
      responses:
        200:
          description: "successful operation"
          schema:
            type: "array"
            items:
              $ref: "#/definitions/OrganizationUser"
            uniqueItems: true
      security:
      - BEARER: []
  /organizations/{organizationId}/reject:
    post:
      tags:
      - "organizations"
      summary: "Rejects an organization."
      description: "Admin/curator only"
      operationId: "rejectOrganization"
      produces:
      - "application/json"
      parameters:
      - name: "organizationId"
        in: "path"
        description: "Organization ID."
        required: true
        type: "integer"
        format: "int64"
      responses:
        200:
          description: "successful operation"
          schema:
            $ref: "#/definitions/Organization"
      security:
      - BEARER: []
  /organizations/{organizationId}/request:
    post:
      tags:
      - "organizations"
      summary: "Request an organization approval."
      description: "Only for rejected organizations"
      operationId: "requestOrganizationReview"
      produces:
      - "application/json"
      parameters:
      - name: "organizationId"
        in: "path"
        description: "Organization ID."
        required: true
        type: "integer"
        format: "int64"
      responses:
        200:
          description: "successful operation"
          schema:
            $ref: "#/definitions/Organization"
      security:
      - BEARER: []
  /organizations/{organizationId}/star:
    put:
      tags:
      - "organizations"
      summary: "Star an organization."
      description: ""
      operationId: "starOrganization"
      produces:
      - "application/json"
      parameters:
      - name: "organizationId"
        in: "path"
        description: "Organization to star."
        required: true
        type: "integer"
        format: "int64"
      - in: "body"
        name: "body"
        description: "StarRequest to star an organization for a user"
        required: true
        schema:
          $ref: "#/definitions/StarRequest"
      responses:
        default:
          description: "successful operation"
      security:
      - BEARER: []
  /organizations/{organizationId}/starredUsers:
    get:
      tags:
      - "organizations"
      summary: "Returns list of users who starred the given approved organization."
      description: ""
      operationId: "getStarredUsersForApprovedOrganization"
      produces:
      - "application/json"
      parameters:
      - name: "organizationId"
        in: "path"
        description: "Get starred users of an approved organization by id."
        required: true
        type: "integer"
        format: "int64"
      responses:
        200:
          description: "successful operation"
          schema:
            type: "array"
            items:
              $ref: "#/definitions/User"
  /organizations/{organizationId}/unstar:
    delete:
      tags:
      - "organizations"
      summary: "Unstar an organization."
      description: ""
      operationId: "unstarOrganization"
      produces:
      - "application/json"
      parameters:
      - name: "organizationId"
        in: "path"
        description: "Organization to unstar."
        required: true
        type: "integer"
        format: "int64"
      responses:
        default:
          description: "successful operation"
      security:
      - BEARER: []
  /organizations/{organizationId}/user:
    post:
      tags:
      - "organizations"
      summary: "Updates a user role in an organization."
      description: ""
      operationId: "updateUserRole"
      produces:
      - "application/json"
      parameters:
      - name: "role"
        in: "query"
        description: "Role of user."
        required: true
        type: "string"
        enum:
        - "MAINTAINER"
        - "MEMBER"
      - name: "userId"
        in: "query"
        description: "User ID of user to update within organization."
        required: true
        type: "integer"
        format: "int64"
      - name: "organizationId"
        in: "path"
        description: "Organization ID."
        required: true
        type: "integer"
        format: "int64"
      responses:
        200:
          description: "successful operation"
          schema:
            $ref: "#/definitions/OrganizationUser"
      security:
      - BEARER: []
    put:
      tags:
      - "organizations"
      summary: "Adds a user role to an organization."
      description: ""
      operationId: "addUserToOrg"
      produces:
      - "application/json"
      parameters:
      - name: "role"
        in: "query"
        description: "Role of user."
        required: true
        type: "string"
        enum:
        - "MAINTAINER"
        - "MEMBER"
      - name: "userId"
        in: "query"
        description: "User ID of user to add to organization."
        required: true
        type: "integer"
        format: "int64"
      - name: "organizationId"
        in: "path"
        description: "Organization ID."
        required: true
        type: "integer"
        format: "int64"
      - in: "body"
        name: "body"
        description: "This is here to appease Swagger. It requires PUT methods to\
          \ have a body, even if it is empty. Please leave it empty."
        required: false
        schema:
          type: "string"
      responses:
        200:
          description: "successful operation"
          schema:
            $ref: "#/definitions/OrganizationUser"
      security:
      - BEARER: []
    delete:
      tags:
      - "organizations"
      summary: "Remove a user from an organization."
      description: ""
      operationId: "deleteUserRole"
      produces:
      - "application/json"
      parameters:
      - name: "userId"
        in: "query"
        description: "User ID of user to remove from organization."
        required: true
        type: "integer"
        format: "int64"
      - name: "organizationId"
        in: "path"
        description: "Organization ID."
        required: true
        type: "integer"
        format: "int64"
      responses:
        default:
          description: "successful operation"
      security:
      - BEARER: []
  /organizations/{organizationId}/users/{username}:
    put:
      tags:
      - "organizations"
      summary: "Adds a user role to an organization."
      description: ""
      operationId: "addUserToOrgByUsername"
      produces:
      - "application/json"
      parameters:
      - in: "body"
        name: "body"
        description: "Role of user. \"MAINTAINER\" or \"MEMBER\""
        required: true
        schema:
          type: "string"
      - name: "username"
        in: "path"
        description: "User to add to org."
        required: true
        type: "string"
      - name: "organizationId"
        in: "path"
        description: "Organization ID."
        required: true
        type: "integer"
        format: "int64"
      responses:
        200:
          description: "successful operation"
          schema:
            $ref: "#/definitions/OrganizationUser"
      security:
      - BEARER: []
  /organizations/{organizationName}/collections/{collectionName}/name:
    get:
      tags:
      - "organizations"
      summary: "Retrieves a collection by ID."
      description: "Does not require authentication for approved organizations, authentication\
        \ can be provided for unapproved organizations"
      operationId: "getCollectionByName"
      produces:
      - "application/json"
      parameters:
      - name: "organizationName"
        in: "path"
        description: "Organization name."
        required: true
        type: "string"
      - name: "collectionName"
        in: "path"
        description: "Collection name."
        required: true
        type: "string"
      responses:
        200:
          description: "successful operation"
          schema:
            $ref: "#/definitions/Collection"
      security:
      - BEARER: []
  /users/checkUser/{username}:
    get:
      tags:
      - "users"
      summary: "Check if user with some username exists."
      description: ""
      operationId: "checkUserExists"
      produces:
      - "application/json"
      parameters:
      - name: "username"
        in: "path"
        description: "User name to check"
        required: true
        type: "string"
      responses:
        200:
          description: "successful operation"
          schema:
            type: "boolean"
      security:
      - BEARER: []
  /users/registries:
    get:
      tags:
      - "users"
      summary: "See OpenApi for details"
      description: ""
      operationId: "getUserRegistries"
      produces:
      - "application/json"
      parameters: []
      responses:
        200:
          description: "successful operation"
          schema:
            type: "array"
            items:
              type: "string"
              enum:
              - "dockstore.org"
              - "github.com"
              - "bitbucket.org"
              - "gitlab.com"
  /users/registries/{gitRegistry}/organizations:
    get:
      tags:
      - "users"
      summary: "See OpenApi for details"
      description: ""
      operationId: "getUserOrganizations"
      produces:
      - "application/json"
      parameters:
      - name: "gitRegistry"
        in: "path"
        required: true
        type: "string"
        enum:
        - "dockstore.org"
        - "github.com"
        - "bitbucket.org"
        - "gitlab.com"
      responses:
        200:
          description: "successful operation"
          schema:
            type: "array"
            items:
              type: "string"
            uniqueItems: true
  /users/registries/{gitRegistry}/organizations/{organization}:
    get:
      tags:
      - "users"
      summary: "See OpenApi for details"
      description: ""
      operationId: "getUserOrganizationRepositories"
      produces:
      - "application/json"
      parameters:
      - name: "gitRegistry"
        in: "path"
        required: true
        type: "string"
        enum:
        - "dockstore.org"
        - "github.com"
        - "bitbucket.org"
        - "gitlab.com"
      - name: "organization"
        in: "path"
        required: true
        type: "string"
      responses:
        200:
          description: "successful operation"
          schema:
            type: "array"
            items:
              $ref: "#/definitions/Repository"
  /users/services/sync:
    post:
      tags:
      - "users"
      summary: "Syncs service data with Git accounts."
      description: "Currently only works with GitHub"
      operationId: "syncUserServices"
      produces:
      - "application/json"
      parameters: []
      responses:
        200:
          description: "successful operation"
          schema:
            type: "array"
            items:
              $ref: "#/definitions/Workflow"
      security:
      - BEARER: []
  /users/services/{organizationName}/sync:
    post:
      tags:
      - "users"
      summary: "Syncs services with Git accounts for a specified organization."
      description: ""
      operationId: "syncUserServicesbyOrganization"
      produces:
      - "application/json"
      parameters:
      - name: "organizationName"
        in: "path"
        description: "Organization name"
        required: true
        type: "string"
      responses:
        200:
          description: "successful operation"
          schema:
            type: "array"
            items:
              $ref: "#/definitions/Workflow"
      security:
      - BEARER: []
  /users/starredOrganizations:
    get:
      tags:
      - "users"
      summary: "Get the authenticated user's starred organizations."
      description: ""
      operationId: "getStarredOrganizations"
      produces:
      - "application/json"
      parameters: []
      responses:
        200:
          description: "successful operation"
          schema:
            type: "array"
            items:
              $ref: "#/definitions/Organization"
      security:
      - BEARER: []
  /users/starredTools:
    get:
      tags:
      - "users"
      summary: "Get the authenticated user's starred tools."
      description: ""
      operationId: "getStarredTools"
      produces:
      - "application/json"
      parameters: []
      responses:
        200:
          description: "successful operation"
          schema:
            type: "array"
            items:
              $ref: "#/definitions/Entry"
      security:
      - BEARER: []
  /users/starredWorkflows:
    get:
      tags:
      - "users"
      summary: "Get the authenticated user's starred workflows."
      description: ""
      operationId: "getStarredWorkflows"
      produces:
      - "application/json"
      parameters: []
      responses:
        200:
          description: "successful operation"
          schema:
            type: "array"
            items:
              $ref: "#/definitions/Entry"
      security:
      - BEARER: []
  /users/updateUserMetadata:
    get:
      tags:
      - "users"
      summary: "Update metadata of all users."
      description: "Admin only."
      operationId: "updateUserMetadata"
      produces:
      - "application/json"
      parameters: []
      responses:
        200:
          description: "successful operation"
          schema:
            type: "array"
            items:
              $ref: "#/definitions/User"
      security:
      - BEARER: []
  /users/user:
    get:
      tags:
      - "users"
      summary: "Get the logged-in user."
      description: ""
      operationId: "getUser"
      produces:
      - "application/json"
      parameters: []
      responses:
        200:
          description: "successful operation"
          schema:
            $ref: "#/definitions/User"
      security:
      - BEARER: []
    delete:
      tags:
      - "users"
      summary: "Delete user if possible."
      description: ""
      operationId: "selfDestruct"
      produces:
      - "application/json"
      parameters: []
      responses:
        200:
          description: "successful operation"
          schema:
            type: "boolean"
      security:
      - BEARER: []
  /users/user/changeUsername:
    post:
      tags:
      - "users"
      summary: "Change username if possible."
      description: ""
      operationId: "changeUsername"
      produces:
      - "application/json"
      parameters:
      - name: "username"
        in: "query"
        description: "Username to change to"
        required: false
        type: "string"
      responses:
        200:
          description: "successful operation"
          schema:
            $ref: "#/definitions/User"
      security:
      - BEARER: []
  /users/user/extended:
    get:
      tags:
      - "users"
      summary: "Get additional information about the authenticated user."
      description: ""
      operationId: "getExtendedUserData"
      produces:
      - "application/json"
      parameters: []
      responses:
        200:
          description: "successful operation"
          schema:
            $ref: "#/definitions/ExtendedUserData"
      security:
      - BEARER: []
  /users/user/memberships:
    get:
      tags:
      - "users"
      summary: "Get the logged-in user's memberships."
      description: ""
      operationId: "getUserMemberships"
      produces:
      - "application/json"
      parameters: []
      responses:
        200:
          description: "successful operation"
          schema:
            type: "array"
            items:
              $ref: "#/definitions/OrganizationUser"
            uniqueItems: true
      security:
      - BEARER: []
  /users/user/updateUserMetadata:
    get:
      tags:
      - "users"
      summary: "Update metadata for logged in user."
      description: ""
      operationId: "updateLoggedInUserMetadata"
      produces:
      - "application/json"
      parameters:
      - name: "source"
        in: "query"
        description: "Token source"
        required: false
        type: "string"
        enum:
        - "google.com"
        - "github.com"
      responses:
        200:
          description: "successful operation"
          schema:
            $ref: "#/definitions/User"
      security:
      - BEARER: []
  /users/user/{userId}:
    delete:
      tags:
      - "users"
      summary: "Terminate user if possible."
      description: ""
      operationId: "terminateUser"
      produces:
      - "application/json"
      parameters:
      - name: "userId"
        in: "path"
        description: "User to terminate"
        required: true
        type: "integer"
        format: "int64"
      responses:
        200:
          description: "successful operation"
          schema:
            type: "boolean"
      security:
      - BEARER: []
  /users/user/{userId}/limits:
    get:
      tags:
      - "users"
      summary: "Returns the specified user's limits. ADMIN or CURATOR only"
      description: ""
      operationId: "getUserLimits"
      produces:
      - "application/json"
      parameters:
      - name: "userId"
        in: "path"
        description: "User ID"
        required: true
        type: "integer"
        format: "int64"
      responses:
        200:
          description: "successful operation"
          schema:
            $ref: "#/definitions/Limits"
      security:
      - BEARER: []
    put:
      tags:
      - "users"
      summary: "Update the specified user's limits. ADMIN or CURATOR only"
      description: ""
      operationId: "setUserLimits"
      produces:
      - "application/json"
      parameters:
      - name: "userId"
        in: "path"
        description: "User ID"
        required: true
        type: "integer"
        format: "int64"
      - in: "body"
        name: "body"
        description: "Limits to set for a user"
        required: true
        schema:
          $ref: "#/definitions/Limits"
      responses:
        200:
          description: "successful operation"
          schema:
            $ref: "#/definitions/Limits"
      security:
      - BEARER: []
  /users/username/{username}:
    get:
      tags:
      - "users"
      summary: "Get a user by username."
      description: ""
      operationId: "listUser"
      produces:
      - "application/json"
      parameters:
      - name: "username"
        in: "path"
        description: "Username of user to return"
        required: true
        type: "string"
      responses:
        200:
          description: "successful operation"
          schema:
            $ref: "#/definitions/User"
      security:
      - BEARER: []
  /users/users/entries:
    get:
      tags:
      - "users"
      summary: "See OpenApi for details"
      description: ""
      operationId: "getUserEntries"
      produces:
      - "application/json"
      parameters:
      - name: "count"
        in: "query"
        required: false
        type: "integer"
        format: "int32"
      - name: "filter"
        in: "query"
        required: false
        type: "string"
      responses:
        200:
          description: "successful operation"
          schema:
            type: "array"
            items:
              $ref: "#/definitions/EntryUpdateTime"
  /users/users/organizations:
    get:
      tags:
      - "users"
      summary: "See OpenApi for details"
      description: ""
      operationId: "getUserDockstoreOrganizations"
      produces:
      - "application/json"
      parameters:
      - name: "count"
        in: "query"
        required: false
        type: "integer"
        format: "int32"
      - name: "filter"
        in: "query"
        required: false
        type: "string"
      responses:
        200:
          description: "successful operation"
          schema:
            type: "array"
            items:
              $ref: "#/definitions/OrganizationUpdateTime"
  /users/{userId}:
    get:
      tags:
      - "users"
      summary: "Get user by id."
      description: ""
      operationId: "getSpecificUser"
      produces:
      - "application/json"
      parameters:
      - name: "userId"
        in: "path"
        description: "User to return"
        required: true
        type: "integer"
        format: "int64"
      responses:
        200:
          description: "successful operation"
          schema:
            $ref: "#/definitions/User"
      security:
      - BEARER: []
  /users/{userId}/containers:
    get:
      tags:
      - "users"
      summary: "List all tools owned by the authenticated user."
      description: ""
      operationId: "userContainers"
      produces:
      - "application/json"
      parameters:
      - name: "userId"
        in: "path"
        description: "User ID"
        required: true
        type: "integer"
        format: "int64"
      responses:
        200:
          description: "successful operation"
          schema:
            type: "array"
            items:
              $ref: "#/definitions/DockstoreTool"
      security:
      - BEARER: []
  /users/{userId}/containers/published:
    get:
      tags:
      - "users"
      summary: "List all published tools from a user."
      description: ""
      operationId: "userPublishedContainers"
      produces:
      - "application/json"
      parameters:
      - name: "userId"
        in: "path"
        description: "User ID"
        required: true
        type: "integer"
        format: "int64"
      responses:
        200:
          description: "successful operation"
          schema:
            type: "array"
            items:
              $ref: "#/definitions/DockstoreTool"
      security:
      - BEARER: []
  /users/{userId}/containers/refresh:
    get:
      tags:
      - "users"
      summary: "Refresh all tools owned by the authenticated user."
      description: ""
      operationId: "refresh"
      produces:
      - "application/json"
      parameters:
      - name: "userId"
        in: "path"
        description: "User ID"
        required: true
        type: "integer"
        format: "int64"
      responses:
        200:
          description: "successful operation"
          schema:
            type: "array"
            items:
              $ref: "#/definitions/DockstoreTool"
      security:
      - BEARER: []
  /users/{userId}/containers/{organization}/refresh:
    get:
      tags:
      - "users"
      summary: "Refresh all tools owned by the authenticated user with specified organization."
      description: ""
      operationId: "refreshToolsByOrganization"
      produces:
      - "application/json"
      parameters:
      - name: "userId"
        in: "path"
        description: "User ID"
        required: true
        type: "integer"
        format: "int64"
      - name: "organization"
        in: "path"
        description: "Organization"
        required: true
        type: "string"
      responses:
        200:
          description: "successful operation"
          schema:
            type: "array"
            items:
              $ref: "#/definitions/DockstoreTool"
      security:
      - BEARER: []
  /users/{userId}/services:
    get:
      tags:
      - "users"
      summary: "List all services owned by the authenticated user."
      description: ""
      operationId: "userServices"
      produces:
      - "application/json"
      parameters:
      - name: "userId"
        in: "path"
        description: "User ID"
        required: true
        type: "integer"
        format: "int64"
      responses:
        200:
          description: "successful operation"
          schema:
            type: "array"
            items:
              $ref: "#/definitions/Workflow"
      security:
      - BEARER: []
  /users/{userId}/tokens:
    get:
      tags:
      - "users"
      summary: "Get tokens with user id."
      description: ""
      operationId: "getUserTokens"
      produces:
      - "application/json"
      parameters:
      - name: "userId"
        in: "path"
        description: "User to return"
        required: true
        type: "integer"
        format: "int64"
      responses:
        200:
          description: "successful operation"
          schema:
            type: "array"
            items:
              $ref: "#/definitions/Token"
      security:
      - BEARER: []
  /users/{userId}/tokens/dockstore:
    get:
      tags:
      - "users"
      summary: "Get Dockstore tokens with user id."
      description: ""
      operationId: "getDockstoreUserTokens"
      produces:
      - "application/json"
      parameters:
      - name: "userId"
        in: "path"
        description: "User to return"
        required: true
        type: "integer"
        format: "int64"
      responses:
        200:
          description: "successful operation"
          schema:
            type: "array"
            items:
              $ref: "#/definitions/Token"
      security:
      - BEARER: []
  /users/{userId}/tokens/github.com:
    get:
      tags:
      - "users"
      summary: "Get Github tokens with user id."
      description: ""
      operationId: "getGithubUserTokens"
      produces:
      - "application/json"
      parameters:
      - name: "userId"
        in: "path"
        description: "User to return"
        required: true
        type: "integer"
        format: "int64"
      responses:
        200:
          description: "successful operation"
          schema:
            type: "array"
            items:
              $ref: "#/definitions/Token"
      security:
      - BEARER: []
  /users/{userId}/tokens/gitlab.com:
    get:
      tags:
      - "users"
      summary: "Get Gitlab tokens with user id."
      description: ""
      operationId: "getGitlabUserTokens"
      produces:
      - "application/json"
      parameters:
      - name: "userId"
        in: "path"
        description: "User to return"
        required: true
        type: "integer"
        format: "int64"
      responses:
        200:
          description: "successful operation"
          schema:
            type: "array"
            items:
              $ref: "#/definitions/Token"
      security:
      - BEARER: []
  /users/{userId}/tokens/quay.io:
    get:
      tags:
      - "users"
      summary: "Get Quay tokens with user id."
      description: ""
      operationId: "getQuayUserTokens"
      produces:
      - "application/json"
      parameters:
      - name: "userId"
        in: "path"
        description: "User to return"
        required: true
        type: "integer"
        format: "int64"
      responses:
        200:
          description: "successful operation"
          schema:
            type: "array"
            items:
              $ref: "#/definitions/Token"
      security:
      - BEARER: []
  /users/{userId}/workflows:
    get:
      tags:
      - "users"
      summary: "List all workflows owned by the authenticated user."
      description: ""
      operationId: "userWorkflows"
      produces:
      - "application/json"
      parameters:
      - name: "userId"
        in: "path"
        description: "User ID"
        required: true
        type: "integer"
        format: "int64"
      responses:
        200:
          description: "successful operation"
          schema:
            type: "array"
            items:
              $ref: "#/definitions/Workflow"
      security:
      - BEARER: []
  /users/{userId}/workflows/published:
    get:
      tags:
      - "users"
      summary: "List all published workflows from a user."
      description: ""
      operationId: "userPublishedWorkflows"
      produces:
      - "application/json"
      parameters:
      - name: "userId"
        in: "path"
        description: "User ID"
        required: true
        type: "integer"
        format: "int64"
      responses:
        200:
          description: "successful operation"
          schema:
            type: "array"
            items:
              $ref: "#/definitions/Workflow"
      security:
      - BEARER: []
  /users/{userId}/workflows/refresh:
    get:
      tags:
      - "users"
      summary: "Refresh all workflows owned by the authenticated user."
      description: ""
      operationId: "refreshWorkflows"
      produces:
      - "application/json"
      parameters:
      - name: "userId"
        in: "path"
        description: "User ID"
        required: true
        type: "integer"
        format: "int64"
      responses:
        200:
          description: "successful operation"
          schema:
            type: "array"
            items:
              $ref: "#/definitions/Workflow"
      security:
      - BEARER: []
  /users/{userId}/workflows/{organization}/refresh:
    get:
      tags:
      - "users"
      summary: "Refresh all workflows owned by the authenticated user with specified\
        \ organization."
      description: ""
      operationId: "refreshWorkflowsByOrganization"
      produces:
      - "application/json"
      parameters:
      - name: "userId"
        in: "path"
        description: "User ID"
        required: true
        type: "integer"
        format: "int64"
      - name: "organization"
        in: "path"
        description: "Organization"
        required: true
        type: "string"
      responses:
        200:
          description: "successful operation"
          schema:
            type: "array"
            items:
              $ref: "#/definitions/Workflow"
      security:
      - BEARER: []
  /workflows/hostedEntry:
    post:
      tags:
      - "hosted"
      summary: "Create a hosted workflow."
      description: ""
      operationId: "createHostedWorkflow"
      produces:
      - "application/json"
      parameters:
      - name: "registry"
        in: "query"
        description: "The Docker registry (Tools only)"
        required: false
        type: "string"
      - name: "name"
        in: "query"
        description: "The repository name"
        required: true
        type: "string"
      - name: "descriptorType"
        in: "query"
        description: "The descriptor type (Workflows only)"
        required: false
        type: "string"
      - name: "namespace"
        in: "query"
        description: "The Docker namespace (Tools only)"
        required: false
        type: "string"
      - name: "entryName"
        in: "query"
        description: "Optional entry name (Tools only)"
        required: false
        type: "string"
      responses:
        200:
          description: "successful operation"
          schema:
            $ref: "#/definitions/Workflow"
      security:
      - BEARER: []
  /workflows/hostedEntry/{entryId}:
    post:
      tags:
      - "hosted"
      summary: "Creates a new revision of a hosted workflow from a zip"
      description: ""
      operationId: "addZip"
      consumes:
      - "multipart/form-data"
      produces:
      - "application/json"
      parameters:
      - name: "entryId"
        in: "path"
        description: "hosted entry ID"
        required: true
        type: "integer"
        format: "int64"
      - name: "file"
        in: "formData"
        required: false
        type: "file"
      responses:
        200:
          description: "successful operation"
          schema:
            $ref: "#/definitions/Workflow"
      security:
      - BEARER: []
    delete:
      tags:
      - "hosted"
      summary: "Delete a revision of a hosted workflow"
      description: ""
      operationId: "deleteHostedWorkflowVersion"
      produces:
      - "application/json"
      parameters:
      - name: "entryId"
        in: "path"
        description: "Entry to modify."
        required: true
        type: "integer"
        format: "int64"
      - name: "version"
        in: "query"
        description: "version"
        required: true
        type: "string"
      responses:
        200:
          description: "successful operation"
          schema:
            $ref: "#/definitions/Workflow"
      security:
      - BEARER: []
    patch:
      tags:
      - "hosted"
      summary: "Non-idempotent operation for creating new revisions of hosted workflows"
      description: ""
      operationId: "editHostedWorkflow"
      produces:
      - "application/json"
      parameters:
      - name: "entryId"
        in: "path"
        description: "Entry to modify."
        required: true
        type: "integer"
        format: "int64"
      - in: "body"
        name: "body"
        description: "Set of updated sourcefiles, add files by adding new files with\
          \ unknown paths, delete files by including them with emptied content"
        required: true
        schema:
          type: "array"
          items:
            $ref: "#/definitions/SourceFile"
      responses:
        200:
          description: "successful operation"
          schema:
            $ref: "#/definitions/Workflow"
      security:
      - BEARER: []
  /workflows/manualRegister:
    post:
      tags:
      - "workflows"
      summary: "Manually register a workflow."
      description: "Manually register workflow (public or private)."
      operationId: "manualRegister"
      produces:
      - "application/json"
      parameters:
      - name: "workflowRegistry"
        in: "query"
        description: "Workflow registry"
        required: true
        type: "string"
      - name: "workflowPath"
        in: "query"
        description: "Workflow repository"
        required: true
        type: "string"
      - name: "defaultWorkflowPath"
        in: "query"
        description: "Workflow container new descriptor path (CWL or WDL) and/or name"
        required: true
        type: "string"
      - name: "workflowName"
        in: "query"
        description: "Workflow name, set to empty if none required"
        required: true
        type: "string"
      - name: "descriptorType"
        in: "query"
        description: "Descriptor type"
        required: true
        type: "string"
      - name: "defaultTestParameterFilePath"
        in: "query"
        description: "Default test parameter file path"
        required: false
        type: "string"
      responses:
        200:
          description: "successful operation"
          schema:
            $ref: "#/definitions/Workflow"
      security:
      - BEARER: []
  /workflows/organization/{organization}/published:
    get:
      tags:
      - "workflows"
      summary: "List all published workflows of an organization."
      description: "NO authentication"
      operationId: "getPublishedWorkflowsByOrganization"
      produces:
      - "application/json"
      parameters:
      - name: "organization"
        in: "path"
        description: "organization"
        required: true
        type: "string"
      responses:
        200:
          description: "successful operation"
          schema:
            type: "array"
            items:
              $ref: "#/definitions/Workflow"
  /workflows/path/entry/{repository}:
    get:
      tags:
      - "workflows"
      summary: "Get an entry by path."
      description: "Requires full path (including entry name if applicable)."
      operationId: "getEntryByPath"
      produces:
      - "application/json"
      parameters:
      - name: "repository"
        in: "path"
        description: "repository path"
        required: true
        type: "string"
      responses:
        200:
          description: "successful operation"
          schema:
            $ref: "#/definitions/Entry"
      security:
      - BEARER: []
  /workflows/path/entry/{repository}/published:
    get:
      tags:
      - "workflows"
      summary: "Get a published entry by path."
      description: "Requires full path (including entry name if applicable)."
      operationId: "getPublishedEntryByPath"
      produces:
      - "application/json"
      parameters:
      - name: "repository"
        in: "path"
        description: "repository path"
        required: true
        type: "string"
      responses:
        200:
          description: "successful operation"
          schema:
            $ref: "#/definitions/Entry"
  /workflows/path/service:
    post:
      tags:
      - "workflows"
      summary: "Create a service for the given repository (ex. dockstore/dockstore-ui2)."
      description: "To be called by a lambda function. Error code 418 is returned\
        \ to tell lambda not to retry."
      operationId: "addService"
      consumes:
      - "application/x-www-form-urlencoded"
      produces:
      - "application/json"
      parameters:
      - name: "repository"
        in: "formData"
        description: "Repository path"
        required: true
        type: "string"
      - name: "username"
        in: "formData"
        description: "Name of user on GitHub"
        required: true
        type: "string"
      - name: "installationId"
        in: "formData"
        description: "GitHub installation ID"
        required: true
        type: "string"
      responses:
        200:
          description: "successful operation"
          schema:
            $ref: "#/definitions/Workflow"
      security:
      - BEARER: []
  /workflows/path/service/upsertVersion:
    post:
      tags:
      - "workflows"
      summary: "Add or update a service version for a given GitHub tag for a service\
        \ with the given repository (ex. dockstore/dockstore-ui2)."
      description: "To be called by a lambda function. Error code 418 is returned\
        \ to tell lambda not to retry."
      operationId: "upsertServiceVersion"
      consumes:
      - "application/x-www-form-urlencoded"
      produces:
      - "application/json"
      parameters:
      - name: "repository"
        in: "formData"
        description: "Repository path"
        required: true
        type: "string"
      - name: "username"
        in: "formData"
        description: "Name of user on GitHub"
        required: true
        type: "string"
      - name: "gitReference"
        in: "formData"
        description: "Git reference for new GitHub tag"
        required: true
        type: "string"
      - name: "installationId"
        in: "formData"
        description: "GitHub installation ID"
        required: true
        type: "string"
      responses:
        200:
          description: "successful operation"
          schema:
            $ref: "#/definitions/Workflow"
      security:
      - BEARER: []
  /workflows/path/workflow/{repository}:
    get:
      tags:
      - "workflows"
      summary: "Get a workflow by path."
      description: "Requires full path (including workflow name if applicable)."
      operationId: "getWorkflowByPath"
      produces:
      - "application/json"
      parameters:
      - name: "repository"
        in: "path"
        description: "repository path"
        required: true
        type: "string"
      - name: "include"
        in: "query"
        description: "Comma-delimited list of fields to include: validations"
        required: false
        type: "string"
      - name: "services"
        in: "query"
        description: "services"
        required: false
        type: "boolean"
        default: false
      responses:
        200:
          description: "successful operation"
          schema:
            $ref: "#/definitions/Workflow"
      security:
      - BEARER: []
  /workflows/path/workflow/{repository}/actions:
    get:
      tags:
      - "workflows"
      summary: "Gets all actions a user can perform on a workflow."
      description: ""
      operationId: "getWorkflowActions"
      produces:
      - "application/json"
      parameters:
      - name: "repository"
        in: "path"
        description: "repository path"
        required: true
        type: "string"
      - name: "services"
        in: "query"
        description: "services"
        required: false
        type: "boolean"
        default: false
      responses:
        200:
          description: "successful operation"
          schema:
            type: "array"
            items:
              type: "string"
              enum:
              - "WRITE"
              - "READ"
              - "DELETE"
              - "SHARE"
      security:
      - BEARER: []
  /workflows/path/workflow/{repository}/permissions:
    get:
      tags:
      - "workflows"
      summary: "Get all permissions for a workflow."
      description: "The user must be the workflow owner."
      operationId: "getWorkflowPermissions"
      produces:
      - "application/json"
      parameters:
      - name: "repository"
        in: "path"
        description: "repository path"
        required: true
        type: "string"
      - name: "services"
        in: "query"
        description: "services"
        required: false
        type: "boolean"
        default: false
      responses:
        200:
          description: "successful operation"
          schema:
            type: "array"
            items:
              $ref: "#/definitions/Permission"
      security:
      - BEARER: []
    delete:
      tags:
      - "workflows"
      summary: "Remove the specified user role for a workflow."
      description: "The user must be the workflow owner."
      operationId: "removeWorkflowRole"
      produces:
      - "application/json"
      parameters:
      - name: "repository"
        in: "path"
        description: "repository path"
        required: true
        type: "string"
      - name: "email"
        in: "query"
        description: "user email"
        required: true
        type: "string"
      - name: "role"
        in: "query"
        description: "role"
        required: true
        type: "string"
        enum:
        - "OWNER"
        - "WRITER"
        - "READER"
      - name: "services"
        in: "query"
        description: "services"
        required: false
        type: "boolean"
        default: false
      responses:
        200:
          description: "successful operation"
          schema:
            type: "array"
            items:
              $ref: "#/definitions/Permission"
      security:
      - BEARER: []
    patch:
      tags:
      - "workflows"
      summary: "Set the specified permission for a user on a workflow."
      description: "The user must be the workflow owner. Currently only supported\
        \ on hosted workflows."
      operationId: "addWorkflowPermission"
      produces:
      - "application/json"
      parameters:
      - name: "repository"
        in: "path"
        description: "repository path"
        required: true
        type: "string"
      - in: "body"
        name: "body"
        description: "user permission"
        required: true
        schema:
          $ref: "#/definitions/Permission"
      - name: "services"
        in: "query"
        description: "services"
        required: false
        type: "boolean"
        default: false
      responses:
        200:
          description: "successful operation"
          schema:
            type: "array"
            items:
              $ref: "#/definitions/Permission"
      security:
      - BEARER: []
  /workflows/path/workflow/{repository}/published:
    get:
      tags:
      - "workflows"
      summary: "Get a published workflow by path"
      description: "Does not require workflow name."
      operationId: "getPublishedWorkflowByPath"
      produces:
      - "application/json"
      parameters:
      - name: "repository"
        in: "path"
        description: "repository path"
        required: true
        type: "string"
      - name: "include"
        in: "query"
        description: "Comma-delimited list of fields to include: validations"
        required: false
        type: "string"
      - name: "services"
        in: "query"
        description: "services"
        required: false
        type: "boolean"
        default: false
      responses:
        200:
          description: "successful operation"
          schema:
            $ref: "#/definitions/Workflow"
  /workflows/path/workflow/{repository}/upsertVersion:
    put:
      tags:
      - "workflows"
      summary: "Add or update a workflow version for a given GitHub tag to all workflows\
        \ associated with the given repository (ex. dockstore/dockstore-ui2)."
      description: "To be called by a lambda function."
      operationId: "upsertVersions"
      produces:
      - "application/json"
      parameters:
      - name: "repository"
        in: "path"
        description: "repository path"
        required: true
        type: "string"
      - name: "gitReference"
        in: "query"
        description: "Git reference for new GitHub tag"
        required: true
        type: "string"
      - in: "body"
        name: "body"
        description: "This is here to appease Swagger. It requires PUT methods to\
          \ have a body, even if it is empty. Please leave it empty."
        required: false
        schema:
          type: "string"
      responses:
        200:
          description: "successful operation"
          schema:
            type: "array"
            items:
              $ref: "#/definitions/Workflow"
      security:
      - BEARER: []
  /workflows/path/{repository}:
    get:
      tags:
      - "workflows"
      summary: "Get a list of workflows by path."
      description: "Does not require workflow name."
      operationId: "getAllWorkflowByPath"
      produces:
      - "application/json"
      parameters:
      - name: "repository"
        in: "path"
        description: "repository path"
        required: true
        type: "string"
      responses:
        200:
          description: "successful operation"
          schema:
            type: "array"
            items:
              $ref: "#/definitions/Workflow"
      security:
      - BEARER: []
  /workflows/published:
    get:
      tags:
      - "workflows"
      summary: "List all published workflows."
      description: "NO authentication"
      operationId: "allPublishedWorkflows"
      produces:
      - "application/json"
      parameters:
      - name: "offset"
        in: "query"
        description: "Start index of paging. Pagination results can be based on numbers\
          \ or other values chosen by the registry implementor (for example, SHA values).\
          \ If this exceeds the current result set return an empty set.  If not specified\
          \ in the request, this will start at the beginning of the results."
        required: false
        type: "string"
      - name: "limit"
        in: "query"
        description: "Amount of records to return in a given page, limited to 100"
        required: false
        type: "integer"
        default: 100
        maximum: 100
        minimum: 1
        format: "int32"
      - name: "filter"
        in: "query"
        description: "Filter, this is a search string that filters the results."
        required: false
        type: "string"
      - name: "sortCol"
        in: "query"
        description: "Sort column"
        required: false
        type: "string"
        default: "stars"
      - name: "sortOrder"
        in: "query"
        description: "Sort order"
        required: false
        type: "string"
        default: "desc"
        enum:
        - "asc"
        - "desc"
      - name: "services"
        in: "query"
        description: "services"
        required: false
        type: "boolean"
        default: false
      responses:
        200:
          description: "successful operation"
          schema:
            type: "array"
            items:
              $ref: "#/definitions/Workflow"
  /workflows/published/{workflowId}:
    get:
      tags:
      - "workflows"
      summary: "Get a published workflow."
      description: "Hidden versions will not be visible. NO authentication"
      operationId: "getPublishedWorkflow"
      produces:
      - "application/json"
      parameters:
      - name: "workflowId"
        in: "path"
        description: "Workflow ID"
        required: true
        type: "integer"
        format: "int64"
      - name: "include"
        in: "query"
        description: "Comma-delimited list of fields to include: validations"
        required: false
        type: "string"
      responses:
        200:
          description: "successful operation"
          schema:
            $ref: "#/definitions/Workflow"
  /workflows/registries/{gitRegistry}/organizations/{organization}/repositories/{repositoryName}:
    post:
      tags:
      - "workflows"
      summary: "See OpenApi for details"
      description: ""
      operationId: "addWorkflow"
      produces:
      - "application/json"
      parameters:
      - name: "gitRegistry"
        in: "path"
        required: true
        type: "string"
        enum:
        - "dockstore.org"
        - "github.com"
        - "bitbucket.org"
        - "gitlab.com"
      - name: "organization"
        in: "path"
        required: true
        type: "string"
      - name: "repositoryName"
        in: "path"
        required: true
        type: "string"
      responses:
        200:
          description: "successful operation"
          schema:
            $ref: "#/definitions/BioWorkflow"
    delete:
      tags:
      - "workflows"
      summary: "See OpenApi for details"
      description: ""
      operationId: "deleteWorkflow"
      produces:
      - "application/json"
      parameters:
      - name: "gitRegistry"
        in: "path"
        required: true
        type: "string"
        enum:
        - "dockstore.org"
        - "github.com"
        - "bitbucket.org"
        - "gitlab.com"
      - name: "organization"
        in: "path"
        required: true
        type: "string"
      - name: "repositoryName"
        in: "path"
        required: true
        type: "string"
      responses:
        default:
          description: "successful operation"
  /workflows/shared:
    get:
      tags:
      - "workflows"
      summary: "Retrieve all workflows shared with user."
      description: ""
      operationId: "sharedWorkflows"
      produces:
      - "application/json"
      parameters: []
      responses:
        200:
          description: "successful operation"
          schema:
            type: "array"
            items:
              $ref: "#/definitions/SharedWorkflows"
      security:
      - BEARER: []
  /workflows/{alias}/aliases:
    get:
      tags:
      - "workflows"
      summary: "Retrieves a workflow by alias."
      description: "Does not require authentication for published workflows, authentication\
        \ can be provided for restricted workflows"
      operationId: "getWorkflowByAlias"
      produces:
      - "application/json"
      parameters:
      - name: "alias"
        in: "path"
        description: "Alias"
        required: true
        type: "string"
      responses:
        200:
          description: "successful operation"
          schema:
            $ref: "#/definitions/Workflow"
      security:
      - BEARER: []
  /workflows/{entryId}/registerCheckerWorkflow/{descriptorType}:
    post:
      tags:
      - "workflows"
      summary: "Register a checker workflow and associates it with the given tool/workflow."
      description: ""
      operationId: "registerCheckerWorkflow"
      produces:
      - "application/json"
      parameters:
      - name: "checkerWorkflowPath"
        in: "query"
        description: "Path of the main descriptor of the checker workflow (located\
          \ in associated tool/workflow repository)"
        required: true
        type: "string"
      - name: "testParameterPath"
        in: "query"
        description: "Default path to test parameter files for the checker workflow.\
          \ If not specified will use that of the entry."
        required: false
        type: "string"
      - name: "entryId"
        in: "path"
        description: "Entry Id of parent tool/workflow."
        required: true
        type: "integer"
        format: "int64"
      - name: "descriptorType"
        in: "path"
        description: "Descriptor type of the workflow, either cwl or wdl."
        required: true
        type: "string"
        enum:
        - "cwl"
        - "wdl"
      responses:
        200:
          description: "successful operation"
          schema:
            $ref: "#/definitions/Entry"
      security:
      - BEARER: []
  /workflows/{workflowId}:
    get:
      tags:
      - "workflows"
      summary: "Retrieve a workflow"
      description: "This is one of the few endpoints that returns the user object\
        \ with populated properties (minus the userProfiles property)"
      operationId: "getWorkflow"
      produces:
      - "application/json"
      parameters:
      - name: "workflowId"
        in: "path"
        description: "workflow ID"
        required: true
        type: "integer"
        format: "int64"
      - name: "include"
        in: "query"
        description: "Comma-delimited list of fields to include: validations"
        required: false
        type: "string"
      responses:
        200:
          description: "successful operation"
          schema:
            $ref: "#/definitions/Workflow"
      security:
      - BEARER: []
    put:
      tags:
      - "workflows"
      summary: "Update the workflow with the given workflow."
      description: "Updates descriptor type (if stub), default workflow path, default\
        \ file path, and default version"
      operationId: "updateWorkflow"
      produces:
      - "application/json"
      parameters:
      - name: "workflowId"
        in: "path"
        description: "Workflow to modify."
        required: true
        type: "integer"
        format: "int64"
      - in: "body"
        name: "body"
        description: "Workflow with updated information"
        required: true
        schema:
          $ref: "#/definitions/Workflow"
      responses:
        200:
          description: "successful operation"
          schema:
            $ref: "#/definitions/Workflow"
      security:
      - BEARER: []
  /workflows/{workflowId}/dag/{workflowVersionId}:
    get:
      tags:
      - "workflows"
      summary: "Get the DAG for a given workflow version."
      description: "Does not require authentication for published workflows, authentication\
        \ can be provided for restricted workflows"
      operationId: "getWorkflowDag"
      produces:
      - "application/json"
      parameters:
      - name: "workflowId"
        in: "path"
        description: "workflowId"
        required: true
        type: "integer"
        format: "int64"
      - name: "workflowVersionId"
        in: "path"
        description: "workflowVersionId"
        required: true
        type: "integer"
        format: "int64"
      responses:
        200:
          description: "successful operation"
          schema:
            type: "string"
      security:
      - BEARER: []
  /workflows/{workflowId}/defaultVersion:
    put:
      tags:
      - "workflows"
      summary: "Update the default version of a workflow."
      description: ""
      operationId: "updateWorkflowDefaultVersion"
      produces:
      - "application/json"
      parameters:
      - name: "workflowId"
        in: "path"
        description: "Workflow to modify."
        required: true
        type: "integer"
        format: "int64"
      - in: "body"
        name: "body"
        description: "Version name to set as default"
        required: true
        schema:
          type: "string"
      responses:
        200:
          description: "successful operation"
          schema:
            $ref: "#/definitions/Workflow"
      security:
      - BEARER: []
  /workflows/{workflowId}/descriptor/{relative-path}:
    get:
      tags:
      - "workflows"
      summary: "Get the corresponding descriptor file from source control."
      description: "Does not require authentication for published workflows, authentication\
        \ can be provided for restricted workflows"
      operationId: "secondaryDescriptorPath"
      produces:
      - "application/json"
      parameters:
      - name: "workflowId"
        in: "path"
        description: "Workflow id"
        required: true
        type: "integer"
        format: "int64"
      - name: "tag"
        in: "query"
        required: false
        type: "string"
      - name: "relative-path"
        in: "path"
        required: true
        type: "string"
      - name: "language"
        in: "query"
        required: false
        type: "string"
      responses:
        200:
          description: "successful operation"
          schema:
            $ref: "#/definitions/SourceFile"
      security:
      - BEARER: []
  /workflows/{workflowId}/labels:
    put:
      tags:
      - "workflows"
      summary: "Update the labels linked to a workflow."
      description: "Labels are alphanumerical (case-insensitive and may contain internal\
        \ hyphens), given in a comma-delimited list."
      operationId: "updateLabels"
      produces:
      - "application/json"
      parameters:
      - name: "workflowId"
        in: "path"
        description: "Tool to modify."
        required: true
        type: "integer"
        format: "int64"
      - name: "labels"
        in: "query"
        description: "Comma-delimited list of labels."
        required: true
        type: "string"
      - in: "body"
        name: "body"
        description: "This is here to appease Swagger. It requires PUT methods to\
          \ have a body, even if it is empty. Please leave it empty."
        required: false
        schema:
          type: "string"
      responses:
        200:
          description: "successful operation"
          schema:
            $ref: "#/definitions/Workflow"
      security:
      - BEARER: []
  /workflows/{workflowId}/primaryDescriptor:
    get:
      tags:
      - "workflows"
      summary: "Get the primary descriptor file."
      description: "Does not require authentication for published workflows, authentication\
        \ can be provided for restricted workflows"
      operationId: "primaryDescriptor"
      produces:
      - "application/json"
      parameters:
      - name: "workflowId"
        in: "path"
        description: "Workflow id"
        required: true
        type: "integer"
        format: "int64"
      - name: "tag"
        in: "query"
        required: false
        type: "string"
      - name: "language"
        in: "query"
        required: false
        type: "string"
      responses:
        200:
          description: "successful operation"
          schema:
            $ref: "#/definitions/SourceFile"
      security:
      - BEARER: []
  /workflows/{workflowId}/publish:
    post:
      tags:
      - "workflows"
      summary: "Publish or unpublish a workflow."
      description: "Publish/publish a workflow (public or private)."
      operationId: "publish"
      produces:
      - "application/json"
      parameters:
      - name: "workflowId"
        in: "path"
        description: "Workflow id to publish/unpublish"
        required: true
        type: "integer"
        format: "int64"
      - in: "body"
        name: "body"
        description: "PublishRequest to refresh the list of repos for a user"
        required: true
        schema:
          $ref: "#/definitions/PublishRequest"
      responses:
        200:
          description: "successful operation"
          schema:
            $ref: "#/definitions/Workflow"
      security:
      - BEARER: []
  /workflows/{workflowId}/refresh:
    get:
      tags:
      - "workflows"
      summary: "Refresh one particular workflow."
      description: "Full refresh"
      operationId: "refresh"
      produces:
      - "application/json"
      parameters:
      - name: "workflowId"
        in: "path"
        description: "workflow ID"
        required: true
        type: "integer"
        format: "int64"
      responses:
        200:
          description: "successful operation"
          schema:
            $ref: "#/definitions/Workflow"
      security:
      - BEARER: []
  /workflows/{workflowId}/requestDOI/{workflowVersionId}:
    put:
      tags:
      - "workflows"
      summary: "Request a DOI for this version of a workflow."
      description: ""
      operationId: "requestDOIForWorkflowVersion"
      produces:
      - "application/json"
      parameters:
      - name: "workflowId"
        in: "path"
        description: "Workflow to modify."
        required: true
        type: "integer"
        format: "int64"
      - name: "workflowVersionId"
        in: "path"
        description: "workflowVersionId"
        required: true
        type: "integer"
        format: "int64"
      - in: "body"
        name: "body"
        description: "This is here to appease Swagger. It requires PUT methods to\
          \ have a body, even if it is empty. Please leave it empty."
        required: false
        schema:
          type: "string"
      responses:
        200:
          description: "successful operation"
          schema:
            type: "array"
            items:
              $ref: "#/definitions/WorkflowVersion"
      security:
      - BEARER: []
  /workflows/{workflowId}/resetVersionPaths:
    put:
      tags:
      - "workflows"
      summary: "Reset the workflow paths."
      description: "Resets the workflow paths of all versions to match the default\
        \ workflow path from the workflow object passed."
      operationId: "updateWorkflowPath"
      produces:
      - "application/json"
      parameters:
      - name: "workflowId"
        in: "path"
        description: "Workflow to modify."
        required: true
        type: "integer"
        format: "int64"
      - in: "body"
        name: "body"
        description: "Workflow with updated information"
        required: true
        schema:
          $ref: "#/definitions/Workflow"
      responses:
        200:
          description: "successful operation"
          schema:
            $ref: "#/definitions/Workflow"
      security:
      - BEARER: []
  /workflows/{workflowId}/restub:
    get:
      tags:
      - "workflows"
      summary: "Restub a workflow"
      description: "Restubs a full, unpublished workflow."
      operationId: "restub"
      produces:
      - "application/json"
      parameters:
      - name: "workflowId"
        in: "path"
        description: "workflow ID"
        required: true
        type: "integer"
        format: "int64"
      responses:
        200:
          description: "successful operation"
          schema:
            $ref: "#/definitions/Workflow"
      security:
      - BEARER: []
  /workflows/{workflowId}/secondaryDescriptors:
    get:
      tags:
      - "workflows"
      summary: "Get the corresponding descriptor documents from source control."
      description: "Does not require authentication for published workflows, authentication\
        \ can be provided for restricted workflows"
      operationId: "secondaryDescriptors"
      produces:
      - "application/json"
      parameters:
      - name: "workflowId"
        in: "path"
        description: "Workflow id"
        required: true
        type: "integer"
        format: "int64"
      - name: "tag"
        in: "query"
        required: false
        type: "string"
      - name: "language"
        in: "query"
        required: false
        type: "string"
      responses:
        200:
          description: "successful operation"
          schema:
            type: "array"
            items:
              $ref: "#/definitions/SourceFile"
      security:
      - BEARER: []
  /workflows/{workflowId}/star:
    put:
      tags:
      - "workflows"
      summary: "Star a workflow."
      description: ""
      operationId: "starEntry"
      produces:
      - "application/json"
      parameters:
      - name: "workflowId"
        in: "path"
        description: "Tool to star."
        required: true
        type: "integer"
        format: "int64"
      - in: "body"
        name: "body"
        description: "StarRequest to star a repo for a user"
        required: true
        schema:
          $ref: "#/definitions/StarRequest"
      responses:
        default:
          description: "successful operation"
      security:
      - BEARER: []
  /workflows/{workflowId}/starredUsers:
    get:
      tags:
      - "workflows"
      summary: "Returns list of users who starred the given workflow."
      description: ""
      operationId: "getStarredUsers"
      produces:
      - "application/json"
      parameters:
      - name: "workflowId"
        in: "path"
        description: "Workflow to grab starred users for."
        required: true
        type: "integer"
        format: "int64"
      responses:
        200:
          description: "successful operation"
          schema:
            type: "array"
            items:
              $ref: "#/definitions/User"
  /workflows/{workflowId}/testParameterFiles:
    get:
      tags:
      - "workflows"
      summary: "Get the corresponding test parameter files."
      description: "Does not require authentication for published workflows, authentication\
        \ can be provided for restricted workflows"
      operationId: "getTestParameterFiles"
      produces:
      - "application/json"
      parameters:
      - name: "workflowId"
        in: "path"
        description: "Workflow id"
        required: true
        type: "integer"
        format: "int64"
      - name: "version"
        in: "query"
        required: false
        type: "string"
      responses:
        200:
          description: "successful operation"
          schema:
            type: "array"
            items:
              $ref: "#/definitions/SourceFile"
      security:
      - BEARER: []
    put:
      tags:
      - "workflows"
      summary: "Add test parameter files for a given version."
      description: ""
      operationId: "addTestParameterFiles"
      produces:
      - "application/json"
      parameters:
      - name: "workflowId"
        in: "path"
        description: "Workflow to modify."
        required: true
        type: "integer"
        format: "int64"
      - name: "testParameterPaths"
        in: "query"
        description: "List of paths."
        required: true
        type: "array"
        items:
          type: "string"
        collectionFormat: "multi"
      - in: "body"
        name: "body"
        description: "This is here to appease Swagger. It requires PUT methods to\
          \ have a body, even if it is empty. Please leave it empty."
        required: false
        schema:
          type: "string"
      - name: "version"
        in: "query"
        required: false
        type: "string"
      responses:
        200:
          description: "successful operation"
          schema:
            type: "array"
            items:
              $ref: "#/definitions/SourceFile"
            uniqueItems: true
      security:
      - BEARER: []
    delete:
      tags:
      - "workflows"
      summary: "Delete test parameter files for a given version."
      description: ""
      operationId: "deleteTestParameterFiles"
      produces:
      - "application/json"
      parameters:
      - name: "workflowId"
        in: "path"
        description: "Workflow to modify."
        required: true
        type: "integer"
        format: "int64"
      - name: "testParameterPaths"
        in: "query"
        description: "List of paths."
        required: true
        type: "array"
        items:
          type: "string"
        collectionFormat: "multi"
      - name: "version"
        in: "query"
        required: false
        type: "string"
      responses:
        200:
          description: "successful operation"
          schema:
            type: "array"
            items:
              $ref: "#/definitions/SourceFile"
            uniqueItems: true
      security:
      - BEARER: []
  /workflows/{workflowId}/tools/{workflowVersionId}:
    get:
      tags:
      - "workflows"
      summary: "Get the Tools for a given workflow version."
      description: "Does not require authentication for published workflows, authentication\
        \ can be provided for restricted workflows"
      operationId: "getTableToolContent"
      produces:
      - "application/json"
      parameters:
      - name: "workflowId"
        in: "path"
        description: "workflowId"
        required: true
        type: "integer"
        format: "int64"
      - name: "workflowVersionId"
        in: "path"
        description: "workflowVersionId"
        required: true
        type: "integer"
        format: "int64"
      responses:
        200:
          description: "successful operation"
          schema:
            type: "string"
      security:
      - BEARER: []
  /workflows/{workflowId}/unstar:
    delete:
      tags:
      - "workflows"
      summary: "Unstar a workflow."
      description: ""
      operationId: "unstarEntry"
      produces:
      - "application/json"
      parameters:
      - name: "workflowId"
        in: "path"
        description: "Workflow to unstar."
        required: true
        type: "integer"
        format: "int64"
      responses:
        default:
          description: "successful operation"
      security:
      - BEARER: []
  /workflows/{workflowId}/users:
    get:
      tags:
      - "workflows"
      summary: "Get users of a workflow."
      description: ""
      operationId: "getUsers"
      produces:
      - "application/json"
      parameters:
      - name: "workflowId"
        in: "path"
        description: "workflow ID"
        required: true
        type: "integer"
        format: "int64"
      responses:
        200:
          description: "successful operation"
          schema:
            type: "array"
            items:
              $ref: "#/definitions/User"
      security:
      - BEARER: []
  /workflows/{workflowId}/verify/{workflowVersionId}:
    post:
      tags:
      - "workflows"
      summary: "Updates the verification status of a version. ADMIN ONLY"
      description: ""
      operationId: "verifyWorkflowVersion"
      produces:
      - "application/json"
      parameters:
      - name: "workflowId"
        in: "path"
        description: "ID of the workflow to update."
        required: true
        type: "integer"
        format: "int64"
      - name: "workflowVersionId"
        in: "path"
        description: "Id of the version to update."
        required: true
        type: "integer"
        format: "int64"
      responses:
        200:
          description: "successful operation"
          schema:
            type: "array"
            items:
              $ref: "#/definitions/WorkflowVersion"
      security:
      - BEARER: []
  /workflows/{workflowId}/workflowVersions:
    put:
      tags:
      - "workflows"
      summary: "Update the workflow versions linked to a workflow."
      description: "Updates workflow path, reference, and hidden attributes."
      operationId: "updateWorkflowVersion"
      produces:
      - "application/json"
      parameters:
      - name: "workflowId"
        in: "path"
        description: "Workflow to modify."
        required: true
        type: "integer"
        format: "int64"
      - in: "body"
        name: "body"
        description: "List of modified workflow versions"
        required: true
        schema:
          type: "array"
          items:
            $ref: "#/definitions/WorkflowVersion"
      responses:
        200:
          description: "successful operation"
          schema:
            type: "array"
            items:
              $ref: "#/definitions/WorkflowVersion"
      security:
      - BEARER: []
  /workflows/{workflowId}/zip/{workflowVersionId}:
    get:
      tags:
      - "workflows"
      summary: "Download a ZIP file of a workflow and all associated files."
      description: ""
      operationId: "getWorkflowZip"
      produces:
      - "application/zip"
      parameters:
      - name: "workflowId"
        in: "path"
        description: "workflowId"
        required: true
        type: "integer"
        format: "int64"
      - name: "workflowVersionId"
        in: "path"
        description: "workflowVersionId"
        required: true
        type: "integer"
        format: "int64"
      responses:
        default:
          description: "successful operation"
      security:
      - BEARER: []
securityDefinitions:
  BEARER:
    type: "apiKey"
    name: "Authorization"
    in: "header"
definitions:
  Alias:
    type: "object"
    properties:
      content:
        type: "string"
  BioWorkflow:
    type: "object"
    required:
    - "defaultTestParameterFilePath"
    - "descriptorType"
    - "gitUrl"
    - "mode"
    - "organization"
    - "repository"
    - "sourceControl"
    - "workflow_path"
    properties:
      id:
        type: "integer"
        format: "int64"
        description: "Implementation specific ID for the container in this web service"
      aliases:
        type: "object"
        description: "aliases can be used as an alternate unique id for entries"
        additionalProperties:
          $ref: "#/definitions/Alias"
      dbCreateDate:
        type: "string"
        format: "date-time"
      dbUpdateDate:
        type: "string"
        format: "date-time"
      topicId:
        type: "integer"
        format: "int64"
        description: "The Id of the corresponding topic on Dockstore Discuss"
      parent_id:
        type: "integer"
        format: "int64"
        readOnly: true
<<<<<<< HEAD
=======
      last_modified_date:
        type: "string"
        format: "date-time"
        readOnly: true
>>>>>>> fa08cb29
      has_checker:
        type: "boolean"
        readOnly: true
      input_file_formats:
        type: "array"
        readOnly: true
        uniqueItems: true
        items:
          $ref: "#/definitions/FileFormat"
      output_file_formats:
        type: "array"
        readOnly: true
        uniqueItems: true
        items:
          $ref: "#/definitions/FileFormat"
<<<<<<< HEAD
      last_modified_date:
        type: "string"
        format: "date-time"
        readOnly: true
=======
>>>>>>> fa08cb29
      author:
        type: "string"
        position: 1
        description: "This is the name of the author stated in the Dockstore.cwl"
      description:
        type: "string"
        position: 2
        description: "This is a human-readable description of this container and what\
          \ it is trying to accomplish, required GA4GH"
      labels:
        type: "array"
        position: 3
        description: "Labels (i.e. meta tags) for describing the purpose and contents\
          \ of containers"
        uniqueItems: true
        items:
          $ref: "#/definitions/Label"
      users:
        type: "array"
        position: 4
        description: "This indicates the users that have control over this entry,\
          \ dockstore specific"
        uniqueItems: true
        items:
          $ref: "#/definitions/User"
      starredUsers:
        type: "array"
        position: 5
        description: "This indicates the users that have starred this entry, dockstore\
          \ specific"
        uniqueItems: true
        items:
          $ref: "#/definitions/User"
      email:
        type: "string"
        position: 6
        description: "This is the email of the git organization"
      defaultVersion:
        type: "string"
        position: 7
        description: "This is the default version of the entry"
      is_published:
        type: "boolean"
        position: 8
        description: "Implementation specific visibility in this web service"
      last_modified:
        type: "integer"
        format: "int32"
        position: 9
        description: "Implementation specific timestamp for last modified. Tools->\
          \ For automated/manual builds: N/A. For hosted: Last time a file was updated/created\
          \ (new version created). Workflows-> For remote: When refresh is hit, last\
          \ time GitHub repo was changed. Hosted: Last time a new version was made."
      lastUpdated:
        type: "string"
        format: "date-time"
        position: 10
        description: "Implementation specific timestamp for last updated on webservice.\
          \ Tools-> For automated builds: last time tool/namespace was refreshed Dockstore,\
          \ tool info (like changing dockerfile path) updated, or default version\
          \ selected. For hosted tools: when you created the tool. Workflows-> For\
          \ remote: When refresh all is hit for first time. Hosted: Seems to be time\
          \ created."
      gitUrl:
        type: "string"
        position: 11
        description: "This is a link to the associated repo with a descriptor, required\
          \ GA4GH"
      checker_id:
        type: "integer"
        format: "int64"
        position: 12
        description: "The id of the associated checker workflow"
        readOnly: true
      conceptDoi:
        type: "string"
        position: 13
        description: "The Digital Object Identifier (DOI) representing all of the\
          \ versions of your workflow"
      mode:
        type: "string"
        position: 13
        description: "This indicates what mode this is in which informs how we do\
          \ things like refresh, dockstore specific"
        enum:
        - "FULL"
        - "STUB"
        - "HOSTED"
        - "SERVICE"
      workflowName:
        type: "string"
        position: 14
        description: "This is the name of the workflow, not needed when only one workflow\
          \ in a repo"
      organization:
        type: "string"
        position: 15
        description: "This is a git organization for the workflow"
      repository:
        type: "string"
        position: 16
        description: "This is a git repository name"
      sourceControl:
        type: "string"
        position: 17
        description: "This is a specific source control provider like github or bitbucket\
          \ or n/a?, required: GA4GH"
      descriptorType:
        type: "string"
        position: 18
        description: "This is a descriptor type for the workflow, either CWL, WDL,\
          \ or Nextflow (Defaults to CWL)"
        enum:
        - "CWL"
        - "WDL"
        - "NFL"
        - "service"
      workflow_path:
        type: "string"
        position: 19
        description: "This indicates for the associated git repository, the default\
          \ path to the primary descriptor document"
      defaultTestParameterFilePath:
        type: "string"
        position: 20
        description: "This indicates for the associated git repository, the default\
          \ path to the test parameter file"
      workflowVersions:
        type: "array"
        position: 21
        description: "Implementation specific tracking of valid build workflowVersions\
          \ for the docker container"
        uniqueItems: true
        items:
          $ref: "#/definitions/WorkflowVersion"
      is_checker:
        type: "boolean"
        position: 23
      full_workflow_path:
        type: "string"
        position: 24
        readOnly: true
      path:
        type: "string"
        position: 25
      source_control_provider:
        type: "string"
        position: 26
        readOnly: true
    description: "This describes one workflow in the dockstore"
  Checksum:
    type: "object"
    properties:
      type:
        type: "string"
        description: "The type of hash algorithm, e.g., SHA256"
      checksum:
        type: "string"
        description: "String representation of the checksum value."
    description: "This describes a checksum that is a associated with a tag or workflow\
      \ version's image."
  Collection:
    type: "object"
    required:
    - "name"
    properties:
      id:
        type: "integer"
        format: "int64"
        description: "Implementation specific ID for the collection in this web service"
      entries:
        type: "array"
        uniqueItems: true
        items:
          $ref: "#/definitions/Entry"
      organizationID:
        type: "integer"
        format: "int64"
      aliases:
        type: "object"
        description: "aliases can be used as an alternate unique id for collections"
        additionalProperties:
          $ref: "#/definitions/Alias"
      dbCreateDate:
        type: "string"
        format: "date-time"
      dbUpdateDate:
        type: "string"
        format: "date-time"
      organizationName:
        type: "string"
        description: "The name of the organization the collection belongs to"
        readOnly: true
      name:
        type: "string"
        example: "Alignment"
        position: 1
        description: "Name of the collection."
        minLength: 3
        maxLength: 39
        pattern: "[a-zA-Z][a-zA-Z\\d]*"
      description:
        type: "string"
        position: 2
        description: "Description of the collection"
      displayName:
        type: "string"
        position: 3
        description: "Display name for a collection (Ex. Recommended Alignment Algorithms).\
          \ Not used for links."
        minLength: 3
        maxLength: 50
        pattern: "[\\w ,_\\-&()']*"
      topic:
        type: "string"
        position: 4
        description: "Short description of the collection"
  CollectionOrganization:
    type: "object"
    properties:
      collectionId:
        type: "integer"
        format: "int64"
      collectionName:
        type: "string"
      collectionDisplayName:
        type: "string"
      organizationId:
        type: "integer"
        format: "int64"
      organizationName:
        type: "string"
      organizationDisplayName:
        type: "string"
  Config:
    type: "object"
    properties:
      dnaStackImportUrl:
        type: "string"
      dnaNexusImportUrl:
        type: "string"
      terraImportUrl:
        type: "string"
      gitHubAuthUrl:
        type: "string"
      gitHubRedirectPath:
        type: "string"
      gitHubScope:
        type: "string"
      quayIoAuthUrl:
        type: "string"
      quayIoRedirectPath:
        type: "string"
      quayIoScope:
        type: "string"
      bitBucketAuthUrl:
        type: "string"
      gitlabAuthUrl:
        type: "string"
      gitlabRedirectPath:
        type: "string"
      gitlabScope:
        type: "string"
      zenodoAuthUrl:
        type: "string"
      zenodoRedirectPath:
        type: "string"
      zenodoScope:
        type: "string"
      googleScope:
        type: "string"
      cwlVisualizerUri:
        type: "string"
      tagManagerId:
        type: "string"
      gitHubAppInstallationUrl:
        type: "string"
      documentationUrl:
        type: "string"
      featuredContentUrl:
        type: "string"
      githubClientId:
        type: "string"
      quayIoClientId:
        type: "string"
      bitBucketClientId:
        type: "string"
      gitlabClientId:
        type: "string"
      zenodoClientId:
        type: "string"
      googleClientId:
        type: "string"
      discourseUrl:
        type: "string"
    description: "Configuration information for UI clients of the Dockstore webservice."
  DescriptorLanguageBean:
    type: "object"
    properties:
      value:
        type: "string"
      friendlyName:
        type: "string"
  DockstoreTool:
    type: "object"
    required:
    - "defaultCWLTestParameterFile"
    - "defaultWDLTestParameterFile"
    - "default_cwl_path"
    - "default_dockerfile_path"
    - "default_wdl_path"
    - "gitUrl"
    - "mode"
    - "name"
    - "namespace"
    - "private_access"
    - "registry_string"
    properties:
      id:
        type: "integer"
        format: "int64"
        description: "Implementation specific ID for the container in this web service"
      aliases:
        type: "object"
        description: "aliases can be used as an alternate unique id for entries"
        additionalProperties:
          $ref: "#/definitions/Alias"
      dbCreateDate:
        type: "string"
        format: "date-time"
      dbUpdateDate:
        type: "string"
        format: "date-time"
      topicId:
        type: "integer"
        format: "int64"
        description: "The Id of the corresponding topic on Dockstore Discuss"
      tags:
        type: "array"
        uniqueItems: true
        items:
          $ref: "#/definitions/Tag"
      custom_docker_registry_path:
        type: "string"
        readOnly: true
      last_modified_date:
        type: "string"
        format: "date-time"
        readOnly: true
      has_checker:
        type: "boolean"
        readOnly: true
      input_file_formats:
        type: "array"
        readOnly: true
        uniqueItems: true
        items:
          $ref: "#/definitions/FileFormat"
      output_file_formats:
        type: "array"
        readOnly: true
        uniqueItems: true
        items:
          $ref: "#/definitions/FileFormat"
      author:
        type: "string"
        position: 1
        description: "This is the name of the author stated in the Dockstore.cwl"
      description:
        type: "string"
        position: 2
        description: "This is a human-readable description of this container and what\
          \ it is trying to accomplish, required GA4GH"
      labels:
        type: "array"
        position: 3
        description: "Labels (i.e. meta tags) for describing the purpose and contents\
          \ of containers"
        uniqueItems: true
        items:
          $ref: "#/definitions/Label"
      users:
        type: "array"
        position: 4
        description: "This indicates the users that have control over this entry,\
          \ dockstore specific"
        uniqueItems: true
        items:
          $ref: "#/definitions/User"
      starredUsers:
        type: "array"
        position: 5
        description: "This indicates the users that have starred this entry, dockstore\
          \ specific"
        uniqueItems: true
        items:
          $ref: "#/definitions/User"
      email:
        type: "string"
        position: 6
        description: "This is the email of the git organization"
      defaultVersion:
        type: "string"
        position: 7
        description: "This is the default version of the entry"
      is_published:
        type: "boolean"
        position: 8
        description: "Implementation specific visibility in this web service"
      last_modified:
        type: "integer"
        format: "int32"
        position: 9
        description: "Implementation specific timestamp for last modified. Tools->\
          \ For automated/manual builds: N/A. For hosted: Last time a file was updated/created\
          \ (new version created). Workflows-> For remote: When refresh is hit, last\
          \ time GitHub repo was changed. Hosted: Last time a new version was made."
      lastUpdated:
        type: "string"
        format: "date-time"
        position: 10
        description: "Implementation specific timestamp for last updated on webservice.\
          \ Tools-> For automated builds: last time tool/namespace was refreshed Dockstore,\
          \ tool info (like changing dockerfile path) updated, or default version\
          \ selected. For hosted tools: when you created the tool. Workflows-> For\
          \ remote: When refresh all is hit for first time. Hosted: Seems to be time\
          \ created."
      gitUrl:
        type: "string"
        position: 11
        description: "This is a link to the associated repo with a descriptor, required\
          \ GA4GH"
      checker_id:
        type: "integer"
        format: "int64"
        position: 12
        description: "The id of the associated checker workflow"
        readOnly: true
      conceptDoi:
        type: "string"
        position: 13
        description: "The Digital Object Identifier (DOI) representing all of the\
          \ versions of your workflow"
      mode:
        type: "string"
        position: 13
        description: "This indicates what mode this is in which informs how we do\
          \ things like refresh, dockstore specific"
        enum:
        - "AUTO_DETECT_QUAY_TAGS_AUTOMATED_BUILDS"
        - "AUTO_DETECT_QUAY_TAGS_WITH_MIXED"
        - "MANUAL_IMAGE_PATH"
        - "HOSTED"
      name:
        type: "string"
        position: 14
        description: "This is the name of the container, required: GA4GH"
      default_dockerfile_path:
        type: "string"
        position: 15
        description: "This indicates for the associated git repository, the default\
          \ path to the Dockerfile, required: GA4GH"
      default_cwl_path:
        type: "string"
        position: 16
        description: "This indicates for the associated git repository, the default\
          \ path to the CWL document, required: GA4GH"
      default_wdl_path:
        type: "string"
        position: 17
        description: "This indicates for the associated git repository, the default\
          \ path to the WDL document"
      defaultCWLTestParameterFile:
        type: "string"
        position: 18
        description: "This indicates for the associated git repository, the default\
          \ path to the CWL test parameter file"
      defaultWDLTestParameterFile:
        type: "string"
        position: 19
        description: "This indicates for the associated git repository, the default\
          \ path to the WDL test parameter file"
      tool_maintainer_email:
        type: "string"
        position: 20
        description: "The email address of the tool maintainer. Required for private\
          \ repositories"
      private_access:
        type: "boolean"
        position: 21
        description: "Is the docker image private or not."
      toolname:
        type: "string"
        position: 22
        description: "This is the tool name of the container, when not-present this\
          \ will function just like 0.1 dockstorewhen present, this can be used to\
          \ distinguish between two containers based on the same image, but associated\
          \ with different CWL and Dockerfile documents. i.e. two containers with\
          \ the same registry+namespace+name but different toolnames will be two different\
          \ entries in the dockstore registry/namespace/name/tool, different options\
          \ to edit tags, and only the same insofar as they would \"docker pull\"\
          \ the same image, required: GA4GH"
      namespace:
        type: "string"
        position: 23
        description: "This is a docker namespace for the container, required: GA4GH"
      registry_string:
        type: "string"
        position: 24
        description: "This is a specific docker provider like quay.io or dockerhub\
          \ or n/a?, required: GA4GH"
      lastBuild:
        type: "string"
        format: "date-time"
        position: 25
        description: "Implementation specific timestamp for last built. For automated\
          \ builds: When refresh is hit, the last time the tool was built gets stored\
          \ here. If tool was never built on quay.io, then last build will be null.\
          \ N/A for hosted/manual path tools"
      workflowVersions:
        type: "array"
        position: 26
        description: "Implementation specific tracking of valid build tags for the\
          \ docker container"
        uniqueItems: true
        items:
          $ref: "#/definitions/Tag"
      path:
        type: "string"
        position: 27
      descriptorType:
        type: "array"
        position: 28
        readOnly: true
        items:
          type: "string"
      tool_path:
        type: "string"
        position: 29
        readOnly: true
      registry:
        type: "string"
        position: 30
        enum:
        - "QUAY_IO"
        - "DOCKER_HUB"
        - "GITLAB"
        - "AMAZON_ECR"
        - "SEVEN_BRIDGES"
    description: "This describes one entry in the dockstore. Logically, this currently\
      \ means one tuple of registry (either quay or docker hub), organization, image\
      \ name, and toolname which can be\n * associated with CWL and Dockerfile documents"
  Entry:
    type: "object"
    required:
    - "gitUrl"
    properties:
      id:
        type: "integer"
        format: "int64"
        description: "Implementation specific ID for the container in this web service"
      aliases:
        type: "object"
        description: "aliases can be used as an alternate unique id for entries"
        additionalProperties:
          $ref: "#/definitions/Alias"
      dbCreateDate:
        type: "string"
        format: "date-time"
      dbUpdateDate:
        type: "string"
        format: "date-time"
      topicId:
        type: "integer"
        format: "int64"
        description: "The Id of the corresponding topic on Dockstore Discuss"
      workflowVersions:
        type: "array"
        uniqueItems: true
        items:
          $ref: "#/definitions/Version"
      last_modified_date:
        type: "string"
        format: "date-time"
        readOnly: true
      has_checker:
        type: "boolean"
        readOnly: true
      input_file_formats:
        type: "array"
        readOnly: true
        uniqueItems: true
        items:
          $ref: "#/definitions/FileFormat"
      output_file_formats:
        type: "array"
        readOnly: true
        uniqueItems: true
        items:
          $ref: "#/definitions/FileFormat"
      author:
        type: "string"
        position: 1
        description: "This is the name of the author stated in the Dockstore.cwl"
      description:
        type: "string"
        position: 2
        description: "This is a human-readable description of this container and what\
          \ it is trying to accomplish, required GA4GH"
      labels:
        type: "array"
        position: 3
        description: "Labels (i.e. meta tags) for describing the purpose and contents\
          \ of containers"
        uniqueItems: true
        items:
          $ref: "#/definitions/Label"
      users:
        type: "array"
        position: 4
        description: "This indicates the users that have control over this entry,\
          \ dockstore specific"
        uniqueItems: true
        items:
          $ref: "#/definitions/User"
      starredUsers:
        type: "array"
        position: 5
        description: "This indicates the users that have starred this entry, dockstore\
          \ specific"
        uniqueItems: true
        items:
          $ref: "#/definitions/User"
      email:
        type: "string"
        position: 6
        description: "This is the email of the git organization"
      defaultVersion:
        type: "string"
        position: 7
        description: "This is the default version of the entry"
      is_published:
        type: "boolean"
        position: 8
        description: "Implementation specific visibility in this web service"
      last_modified:
        type: "integer"
        format: "int32"
        position: 9
        description: "Implementation specific timestamp for last modified. Tools->\
          \ For automated/manual builds: N/A. For hosted: Last time a file was updated/created\
          \ (new version created). Workflows-> For remote: When refresh is hit, last\
          \ time GitHub repo was changed. Hosted: Last time a new version was made."
      lastUpdated:
        type: "string"
        format: "date-time"
        position: 10
        description: "Implementation specific timestamp for last updated on webservice.\
          \ Tools-> For automated builds: last time tool/namespace was refreshed Dockstore,\
          \ tool info (like changing dockerfile path) updated, or default version\
          \ selected. For hosted tools: when you created the tool. Workflows-> For\
          \ remote: When refresh all is hit for first time. Hosted: Seems to be time\
          \ created."
      gitUrl:
        type: "string"
        position: 11
        description: "This is a link to the associated repo with a descriptor, required\
          \ GA4GH"
      checker_id:
        type: "integer"
        format: "int64"
        position: 12
        description: "The id of the associated checker workflow"
        readOnly: true
      conceptDoi:
        type: "string"
        position: 13
        description: "The Digital Object Identifier (DOI) representing all of the\
          \ versions of your workflow"
  EntryUpdateTime:
    type: "object"
    properties:
      path:
        type: "string"
      entryType:
        type: "string"
        enum:
        - "TOOL"
        - "WORKFLOW"
        - "SERVICE"
      lastUpdateDate:
        type: "string"
        format: "date-time"
  Error:
    type: "object"
    required:
    - "code"
    properties:
      code:
        type: "integer"
        format: "int32"
      message:
        type: "string"
  Event:
    type: "object"
    required:
    - "type"
    properties:
      id:
        type: "integer"
        format: "int64"
        description: "Implementation specific ID for the event in this web service"
      dbCreateDate:
        type: "string"
        format: "date-time"
      dbUpdateDate:
        type: "string"
        format: "date-time"
      user:
        position: 1
        description: "User that the event is acting on."
        $ref: "#/definitions/User"
      organization:
        position: 2
        description: "Organization that the event is acting on."
        $ref: "#/definitions/Organization"
      tool:
        position: 3
        description: "Tool that the event is acting on."
        $ref: "#/definitions/DockstoreTool"
      workflow:
        position: 4
        description: "Workflow that the event is acting on."
        $ref: "#/definitions/Workflow"
      collection:
        position: 5
        description: "Collection that the event is acting on."
        $ref: "#/definitions/Collection"
      initiatorUser:
        position: 6
        description: "User initiating the event."
        $ref: "#/definitions/User"
      type:
        type: "string"
        position: 7
        description: "The event type."
        enum:
        - "CREATE_ORG"
        - "DELETE_ORG"
        - "MODIFY_ORG"
        - "APPROVE_ORG"
        - "REJECT_ORG"
        - "REREQUEST_ORG"
        - "ADD_USER_TO_ORG"
        - "REMOVE_USER_FROM_ORG"
        - "MODIFY_USER_ROLE_ORG"
        - "APPROVE_ORG_INVITE"
        - "REJECT_ORG_INVITE"
        - "CREATE_COLLECTION"
        - "MODIFY_COLLECTION"
        - "REMOVE_FROM_COLLECTION"
        - "ADD_TO_COLLECTION"
    description: "This describes events that occur on the Dockstore site."
  ExtendedUserData:
    type: "object"
    properties:
      canChangeUsername:
        type: "boolean"
        description: "Whether a user can change their username"
        readOnly: true
    description: "Contains expensive data for end users for the dockstore"
  FileFormat:
    type: "object"
    required:
    - "value"
    properties:
      value:
        type: "string"
        position: 1
        description: "String representation of the file format"
    description: "This describes an input or output file format that is associated\
      \ with an entry in the dockstore"
  FileWrapper:
    type: "object"
    properties:
      content:
        type: "string"
        description: "The content of the file itself. One of url or content is required."
      url:
        type: "string"
        description: "Optional url to the underlying content, should include version\
          \ information, and can include a git hash.  Note that this URL should resolve\
          \ to the raw unwrapped content that would otherwise be available in content.\
          \ One of url or content is required."
    description: "A file provides content for one of - A tool descriptor is a metadata\
      \ document that describes one or more tools. - A tool document that describes\
      \ how to test with one or more sample test JSON. - A containerfile is a document\
      \ that describes how to build a particular container image. Examples include\
      \ Dockerfiles for creating Docker images and Singularity recipes for Singularity\
      \ images "
  Image:
    type: "object"
    properties:
      checksums:
        type: "array"
        position: 1
        description: "Checksum(s) associated with this image"
        items:
          $ref: "#/definitions/Checksum"
      repository:
        type: "string"
        position: 2
        description: "Repository image belongs to"
      tag:
        type: "string"
        position: 3
        description: "Git tag"
      imageID:
        type: "string"
        position: 4
        description: "Docker ID of the image"
    description: "Image(s) associated with tags and workflow versions"
  Label:
    type: "object"
    required:
    - "value"
    properties:
      id:
        type: "integer"
        format: "int64"
        description: "Implementation specific ID for the container in this web service"
        readOnly: true
      value:
        type: "string"
        position: 1
        description: "String representation of the tag"
    description: "This describes a descriptive label that can be placed on an entry\
      \ in the dockstore"
  Limits:
    type: "object"
    properties:
      hostedEntryCountLimit:
        type: "integer"
        format: "int32"
      hostedEntryVersionLimit:
        type: "integer"
        format: "int32"
  Metadata:
    type: "object"
    required:
    - "api_version"
    - "version"
    properties:
      version:
        type: "string"
        description: "The version of this registry"
      api_version:
        type: "string"
        description: "The version of the GA4GH tool-registry API supported by this\
          \ registry"
      country:
        type: "string"
        description: "A country code for the registry (ISO 3166-1 alpha-3)"
      friendly_name:
        type: "string"
        description: "A friendly name that can be used in addition to the hostname\
          \ to describe a registry"
    description: "Describes this registry to better allow for mirroring and indexing."
  MetadataV1:
    type: "object"
    properties:
      version:
        type: "string"
      api-version:
        type: "string"
      country:
        type: "string"
      friendly-name:
        type: "string"
    description: "Describes this registry to better allow for mirroring and indexing."
  Organization:
    type: "object"
    required:
    - "name"
    - "status"
    - "users"
    properties:
      id:
        type: "integer"
        format: "int64"
        description: "Implementation specific ID for the organization in this web\
          \ service"
      aliases:
        type: "object"
        description: "aliases can be used as an alternate unique id for organizations"
        additionalProperties:
          $ref: "#/definitions/Alias"
      dbCreateDate:
        type: "string"
        format: "date-time"
      dbUpdateDate:
        type: "string"
        format: "date-time"
      name:
        type: "string"
        example: "OICR"
        position: 1
        description: "Name of the organization (ex. OICR)"
        minLength: 3
        maxLength: 39
        pattern: "[a-zA-Z][a-zA-Z\\d]*"
      description:
        type: "string"
        position: 2
        description: "Description of the organization"
      link:
        type: "string"
        position: 3
        description: "Link to the organization website"
      location:
        type: "string"
        position: 4
        description: "Location of the organization"
      email:
        type: "string"
        position: 5
        description: "Contact email for the organization"
      status:
        type: "string"
        position: 6
        description: "Is the organization approved, pending, or rejected"
        enum:
        - "PENDING"
        - "REJECTED"
        - "APPROVED"
      users:
        type: "array"
        position: 7
        description: "Set of users in the organization"
        uniqueItems: true
        items:
          $ref: "#/definitions/OrganizationUser"
      topic:
        type: "string"
        position: 8
        description: "Short description of the organization"
      displayName:
        type: "string"
        position: 9
        description: "Display name for an organization (Ex. Ontario Institute for\
          \ Cancer Research). Not used for links."
        minLength: 3
        maxLength: 50
        pattern: "[\\w ,_\\-&()']*"
      avatarUrl:
        type: "string"
        position: 9
        description: "Logo URL"
        pattern: "([^\\s]+)(?i)(\\.jpg|\\.jpeg|\\.png|\\.gif)"
      starredUsers:
        type: "array"
        position: 10
        description: "This indicates the users that have starred this organization"
        uniqueItems: true
        items:
          $ref: "#/definitions/User"
  OrganizationUpdateTime:
    type: "object"
    properties:
      name:
        type: "string"
      displayName:
        type: "string"
      lastUpdateDate:
        type: "string"
        format: "date-time"
  OrganizationUser:
    type: "object"
    required:
    - "accepted"
    - "role"
    properties:
      id:
        $ref: "#/definitions/OrganizationUserId"
      user:
        $ref: "#/definitions/User"
      organization:
        $ref: "#/definitions/Organization"
      role:
        type: "string"
        description: "The role of the user in the organization"
        enum:
        - "MAINTAINER"
        - "MEMBER"
      accepted:
        type: "boolean"
        description: "Has the user accepted their membership."
      dbCreateDate:
        type: "string"
        format: "date-time"
      dbUpdateDate:
        type: "string"
        format: "date-time"
  OrganizationUserId:
    type: "object"
    properties:
      userId:
        type: "integer"
        format: "int64"
      organizationId:
        type: "integer"
        format: "int64"
  Permission:
    type: "object"
    properties:
      email:
        type: "string"
      role:
        type: "string"
        enum:
        - "OWNER"
        - "WRITER"
        - "READER"
  Profile:
    type: "object"
    properties:
      name:
        type: "string"
      email:
        type: "string"
      avatarURL:
        type: "string"
      company:
        type: "string"
      location:
        type: "string"
      bio:
        type: "string"
      username:
        type: "string"
  PublishRequest:
    type: "object"
    properties:
      publish:
        type: "boolean"
        readOnly: true
  RegistryBean:
    type: "object"
    properties:
      dockerPath:
        type: "string"
      friendlyName:
        type: "string"
      url:
        type: "string"
      privateOnly:
        type: "string"
      customDockerPath:
        type: "string"
      enum:
        type: "string"
  Repository:
    type: "object"
    properties:
      organization:
        type: "string"
      repositoryName:
        type: "string"
      gitRegistry:
        type: "string"
        enum:
        - "dockstore.org"
        - "github.com"
        - "bitbucket.org"
        - "gitlab.com"
      canDelete:
        type: "boolean"
      present:
        type: "boolean"
      path:
        type: "string"
  Service:
    allOf:
    - $ref: "#/definitions/Workflow"
    - type: "object"
      properties: {}
      description: "This describes one service in the dockstore as a special degenerate\
        \ case of a workflow"
  SharedWorkflows:
    type: "object"
    properties:
      role:
        type: "string"
        enum:
        - "OWNER"
        - "WRITER"
        - "READER"
      workflows:
        type: "array"
        items:
          $ref: "#/definitions/Workflow"
  SourceControlBean:
    type: "object"
    properties:
      value:
        type: "string"
      friendlyName:
        type: "string"
  SourceFile:
    type: "object"
    required:
    - "absolutePath"
    - "path"
    - "type"
    properties:
      id:
        type: "integer"
        format: "int64"
        description: "Implementation specific ID for the source file in this web service"
      frozen:
        type: "boolean"
        description: "When true, this version cannot be affected by refreshes to the\
          \ content or updates to its metadata"
      verifiedBySource:
        type: "object"
        description: "maps from platform to whether an entry successfully ran on it\
          \ using this test json"
        additionalProperties:
          $ref: "#/definitions/VerificationInformation"
      type:
        type: "string"
        position: 1
        description: "Enumerates the type of file"
        enum:
        - "DOCKSTORE_CWL"
        - "DOCKSTORE_WDL"
        - "DOCKERFILE"
        - "CWL_TEST_JSON"
        - "WDL_TEST_JSON"
        - "NEXTFLOW"
        - "NEXTFLOW_CONFIG"
        - "NEXTFLOW_TEST_PARAMS"
        - "DOCKSTORE_YML"
        - "DOCKSTORE_SERVICE_YML"
        - "DOCKSTORE_SERVICE_TEST_JSON"
        - "DOCKSTORE_SERVICE_OTHER"
      content:
        type: "string"
        position: 2
        description: "Cache for the contents of the target file"
      path:
        type: "string"
        position: 3
        description: "Path to sourcefile relative to its parent"
      absolutePath:
        type: "string"
        position: 4
        description: "Absolute path of sourcefile in git repo"
  StarRequest:
    type: "object"
    properties:
      star:
        type: "boolean"
  Tag:
    type: "object"
    required:
    - "name"
    - "reference"
    properties:
      id:
        type: "integer"
        format: "int64"
        description: "Implementation specific ID for the tag in this web service"
        readOnly: true
      reference:
        type: "string"
        position: 1
        description: "git commit/tag/branch"
      name:
        type: "string"
        position: 2
        description: "Implementation specific, can be a quay.io or docker hub tag\
          \ name"
      commitID:
        type: "string"
        position: 3
        description: "This is the commit id for the source control that the files\
          \ belong to"
      frozen:
        type: "boolean"
        position: 4
        description: "When true, this version cannot be affected by refreshes to the\
          \ content or updates to its metadata"
      referenceType:
        type: "string"
        position: 5
        description: "This indicates the type of git (or other source control) reference"
        enum:
        - "COMMIT"
        - "TAG"
        - "BRANCH"
        - "NOT_APPLICABLE"
        - "UNSET"
      sourceFiles:
        type: "array"
        position: 6
        description: "Cached files for each version. Includes Dockerfile and Descriptor\
          \ files"
        uniqueItems: true
        items:
          $ref: "#/definitions/SourceFile"
      valid:
        type: "boolean"
        position: 7
        description: "Implementation specific, whether this tag has valid files from\
          \ source code repo"
      dirtyBit:
        type: "boolean"
        position: 8
        description: "True if user has altered the tag"
      versionEditor:
        position: 9
        description: "Particularly for hosted workflows, this records who edited to\
          \ create a revision"
        $ref: "#/definitions/User"
      dbUpdateDate:
        type: "string"
        format: "date-time"
        position: 11
      input_file_formats:
        type: "array"
        position: 12
        description: "File formats for describing the input file formats of versions\
          \ (tag/workflowVersion)"
        uniqueItems: true
        items:
          $ref: "#/definitions/FileFormat"
      output_file_formats:
        type: "array"
        position: 13
        description: "File formats for describing the output file formats of versions\
          \ (tag/workflowVersion)"
        uniqueItems: true
        items:
          $ref: "#/definitions/FileFormat"
      validations:
        type: "array"
        position: 14
        description: "Cached validations for each version."
        uniqueItems: true
        items:
          $ref: "#/definitions/Validation"
      images:
        type: "array"
        position: 15
        description: "The images that belong to this version"
        uniqueItems: true
        items:
          $ref: "#/definitions/Image"
      verified:
        type: "boolean"
        position: 16
        description: "Whether this version has been verified or not"
      verifiedSource:
        type: "string"
        position: 17
        description: "Verified source for the version"
      hidden:
        type: "boolean"
        position: 18
        description: "Implementation specific, whether this row is visible to other\
          \ users aside from the owner"
      verifiedSources:
        type: "array"
        position: 18
        description: "Verified source for the version"
        items:
          type: "string"
      doiURL:
        type: "string"
        position: 19
        description: "This is a URL for the DOI for the version of the entry"
      image_id:
        type: "string"
        position: 19
      doiStatus:
        type: "string"
        position: 20
        description: "This indicates the DOI status"
        enum:
        - "NOT_REQUESTED"
        - "REQUESTED"
        - "CREATED"
      author:
        type: "string"
        position: 21
      description:
        type: "string"
        position: 22
      descriptionSource:
        type: "string"
        position: 23
        enum:
        - "README"
        - "DESCRIPTOR"
        - "CUSTOM"
      email:
        type: "string"
        position: 24
      last_built:
        type: "string"
        format: "date-time"
        position: 101
        description: "For automated tools: The last time the container backing this\
          \ tool version was built. For hosted: N/A"
      size:
        type: "integer"
        format: "int64"
        position: 103
        description: "Size of the image"
      dockerfile_path:
        type: "string"
        position: 104
        description: "Path for the Dockerfile"
      cwl_path:
        type: "string"
        position: 105
        description: "Path for the CWL document"
      wdl_path:
        type: "string"
        position: 106
        description: "Path for the WDL document"
      automated:
        type: "boolean"
        position: 107
        description: "Implementation specific, indicates whether this is an automated\
          \ build on quay.io"
      workingDirectory:
        type: "string"
        position: 108
    description: "This describes one tag associated with a container."
  Token:
    type: "object"
    properties:
      id:
        type: "integer"
        format: "int64"
        description: "Implementation specific ID for the token in this web service"
        readOnly: true
      dbCreateDate:
        type: "string"
        format: "date-time"
        readOnly: true
      dbUpdateDate:
        type: "string"
        format: "date-time"
        readOnly: true
      tokenSource:
        type: "string"
        position: 1
        description: "Source website for this token"
      content:
        type: "string"
        position: 2
        description: "Contents of the access token"
      username:
        type: "string"
        position: 3
        description: "When an integrated service is not aware of the username, we\
          \ store it"
      refreshToken:
        type: "string"
        position: 4
      userId:
        type: "integer"
        format: "int64"
        position: 5
      token:
        type: "string"
        position: 6
        description: "Contents of the access token"
        readOnly: true
    description: "Access tokens for this web service and integrated services like\
      \ quay.io and github"
  Tool:
    type: "object"
    required:
    - "author"
    - "id"
    - "organization"
    - "toolclass"
    - "url"
    - "versions"
    properties:
      url:
        type: "string"
        example: "http://agora.broadinstitute.org/tools/123456"
        description: "The URL for this tool in this registry"
      id:
        type: "string"
        example: "123456"
        description: "A unique identifier of the tool, scoped to this registry"
      aliases:
        type: "array"
        description: "OPTIONAL A list of strings that can be used to identify this\
          \ tool. This can be used to expose alternative ids (such as GUIDs) for a\
          \ tool for registries. Can be used to match tools across registries."
        items:
          type: "string"
      organization:
        type: "string"
        description: "The organization that published the image."
      toolname:
        type: "string"
        description: "The name of the tool."
      toolclass:
        $ref: "#/definitions/ToolClass"
      description:
        type: "string"
        description: "The description of the tool."
      author:
        type: "string"
        description: "Contact information for the author of this tool entry in the\
          \ registry. (More complex authorship information is handled by the descriptor)"
      meta_version:
        type: "string"
        description: "The version of this tool in the registry. Iterates when fields\
          \ like the description, author, etc. are updated."
      contains:
        type: "array"
        example: "\"https://bio.tools/tool/mytum.de/SNAP2/1\""
        description: "An array of IDs for the applications that are stored inside\
          \ this tool"
        items:
          type: "string"
      has_checker:
        type: "boolean"
        description: "Whether this tool has a checker tool associated with it"
      checker_url:
        type: "string"
        description: "Optional url to the checker tool that will exit successfully\
          \ if this tool produced the expected result given test data."
      verified:
        type: "boolean"
        description: "Reports whether this tool has been verified by a specific organization\
          \ or individual"
      verified_source:
        type: "string"
        description: "Source of metadata that can support a verified tool, such as\
          \ an email or URL"
      signed:
        type: "boolean"
        description: "Reports whether this tool has been signed."
      versions:
        type: "array"
        description: "A list of versions for this tool"
        items:
          $ref: "#/definitions/ToolVersion"
    description: "A tool (or described tool) is defined as a tuple of a descriptor\
      \ file (which potentially consists of multiple files), a set of container images,\
      \ and a set of instructions for creating those images."
  ToolClass:
    type: "object"
    properties:
      id:
        type: "string"
        description: "The unique identifier for the class"
      name:
        type: "string"
        description: "A short friendly name for the class"
      description:
        type: "string"
        description: "A longer explanation of what this class is and what it can accomplish"
    description: "Describes a class (type) of tool allowing us to categorize workflows,\
      \ tasks, and maybe even other entities (such as services) separately"
  ToolDescriptor:
    type: "object"
    required:
    - "type"
    properties:
      type:
        type: "string"
        enum:
        - "CWL"
        - "WDL"
        - "NFL"
        - "SERVICE"
      descriptor:
        type: "string"
        description: "The descriptor that represents this version of the tool."
      url:
        type: "string"
        example: "https://raw.githubusercontent.com/ICGC-TCGA-PanCancer/pcawg_delly_workflow/ea2a5db69bd20a42976838790bc29294df3af02b/delly_docker/Delly.cwl"
        description: "Optional url to the underlying tool descriptor, should include\
          \ version information, and can include a git hash"
    description: "A tool descriptor is a metadata document that describes one or more\
      \ tools."
  ToolDockerfile:
    type: "object"
    required:
    - "dockerfile"
    properties:
      dockerfile:
        type: "string"
        description: "The dockerfile content for this tool."
      url:
        type: "string"
        description: "Optional url to the dockerfile used to build this image, should\
          \ include version information, and can include a git hash  (e.g. https://raw.githubusercontent.com/ICGC-TCGA-PanCancer/pcawg_delly_workflow/c83478829802b4d36374870843821abe1b625a71/delly_docker/Dockerfile\
          \ )"
    description: "A tool dockerfile is a document that describes how to build a particular\
      \ Docker image."
  ToolFile:
    type: "object"
    properties:
      path:
        type: "string"
        description: "Relative path of the file.  A descriptor's path can be used\
          \ with the GA4GH .../{type}/descriptor/{relative_path} endpoint"
      file_type:
        type: "string"
        enum:
        - "TEST_FILE"
        - "PRIMARY_DESCRIPTOR"
        - "SECONDARY_DESCRIPTOR"
        - "CONTAINERFILE"
        - "OTHER"
  ToolTestsV1:
    type: "object"
    properties:
      test:
        type: "string"
        description: "Optional test JSON content for this tool. (Note that one of\
          \ test and URL are required)"
      url:
        type: "string"
        description: "Optional url to the test JSON used to test this tool. Note that\
          \ this URL should resolve to the raw unwrapped content that would otherwise\
          \ be available in test."
    description: "A tool document that describes how to test with one or more sample\
      \ test JSON."
  ToolV1:
    type: "object"
    properties:
      url:
        type: "string"
      id:
        type: "string"
      organization:
        type: "string"
      toolname:
        type: "string"
      toolclass:
        $ref: "#/definitions/ToolClass"
      description:
        type: "string"
      author:
        type: "string"
      meta-version:
        type: "string"
      contains:
        type: "array"
        items:
          type: "string"
      verified:
        type: "boolean"
      verified-source:
        type: "string"
      signed:
        type: "boolean"
      versions:
        type: "array"
        items:
          $ref: "#/definitions/ToolVersionV1"
    description: "A tool (or described tool) describes one pairing of a tool as described\
      \ in a descriptor file (which potentially describes multiple tools) and a Docker\
      \ image."
  ToolVersion:
    type: "object"
    required:
    - "id"
    - "url"
    properties:
      name:
        type: "string"
        description: "The name of the version."
      url:
        type: "string"
        example: "http://agora.broadinstitute.org/tools/123456/1"
        description: "The URL for this tool in this registry"
      id:
        type: "string"
        example: "v1"
        description: "An identifier of the version of this tool for this particular\
          \ tool registry"
      image:
        type: "string"
        example: "quay.io/seqware/seqware_full/1.1"
        description: "The docker path to the image (and version) for this tool"
      registry_url:
        type: "string"
        description: "A URL to a Singularity registry is provided when a specific\
          \ type of image does not use ids in the Docker format. Used along with image_name\
          \ to locate a specific image."
      image_name:
        type: "string"
        description: "Used in conjunction with a registry_url if provided to locate\
          \ images"
      descriptor_type:
        type: "array"
        description: "The type (or types) of descriptors available."
        items:
          type: "string"
          enum:
          - "CWL"
          - "WDL"
          - "NFL"
          - "SERVICE"
      containerfile:
        type: "boolean"
        description: "Reports if this tool has a containerfile available."
      meta_version:
        type: "string"
        description: "The version of this tool version in the registry. Iterates when\
          \ fields like the description, author, etc. are updated."
      verified:
        type: "boolean"
        description: "Reports whether this tool has been verified by a specific organization\
          \ or individual"
      verified_source:
        type: "string"
        description: "Source of metadata that can support a verified tool, such as\
          \ an email or URL"
    description: "A tool version describes a particular iteration of a tool as described\
      \ by a reference to a specific image and/or documents."
  ToolVersionV1:
    type: "object"
    properties:
      name:
        type: "string"
      url:
        type: "string"
      id:
        type: "string"
      image:
        type: "string"
      descriptor-type:
        type: "array"
        items:
          type: "string"
          enum:
          - "CWL"
          - "WDL"
      dockerfile:
        type: "boolean"
      meta-version:
        type: "string"
      verified:
        type: "boolean"
      verified-source:
        type: "string"
    description: "A tool version describes a particular iteration of a tool as described\
      \ by a reference to a specific image and dockerfile."
  User:
    type: "object"
    required:
    - "curator"
    - "isAdmin"
    - "setupComplete"
    properties:
      id:
        type: "integer"
        format: "int64"
        description: "Implementation specific ID for the container in this web service"
        readOnly: true
      userProfiles:
        type: "object"
        description: "Profile information of the user retrieved from 3rd party sites\
          \ (GitHub, Google, etc)"
        additionalProperties:
          $ref: "#/definitions/Profile"
      privacyPolicyVersion:
        type: "string"
        description: "Indicates which version of the privacy policy the user has accepted"
        enum:
        - "NONE"
        - "PRIVACY_POLICY_VERSION_2_5"
      tosversion:
        type: "string"
        enum:
        - "NONE"
        - "TOS_VERSION_1"
      tosacceptanceDate:
        type: "string"
        format: "date-time"
        readOnly: true
      username:
        type: "string"
        position: 1
        description: "Username on dockstore"
      isAdmin:
        type: "boolean"
        position: 2
        description: "Indicates whether this user is an admin"
      avatarUrl:
        type: "string"
        position: 7
        description: "URL of user avatar on GitHub/Google that can be selected by\
          \ the user"
      name:
        type: "string"
        position: 8
      curator:
        type: "boolean"
        position: 11
        description: "Indicates whether this user is a curator"
      setupComplete:
        type: "boolean"
        position: 12
        description: "Indicates whether this user has accepted their username"
      privacyPolicyVersionAcceptanceDate:
        type: "string"
        format: "date-time"
        position: 16
        description: "Time privacy policy was accepted"
    description: "End users for the dockstore"
  Validation:
    type: "object"
    required:
    - "id"
    - "message"
    - "type"
    - "valid"
    properties:
      id:
        type: "integer"
        format: "int64"
        description: "Implementation specific ID for the source file in this web service"
      type:
        type: "string"
        position: 1
        description: "Enumerates the type of file"
        enum:
        - "DOCKSTORE_CWL"
        - "DOCKSTORE_WDL"
        - "DOCKERFILE"
        - "CWL_TEST_JSON"
        - "WDL_TEST_JSON"
        - "NEXTFLOW"
        - "NEXTFLOW_CONFIG"
        - "NEXTFLOW_TEST_PARAMS"
        - "DOCKSTORE_YML"
        - "DOCKSTORE_SERVICE_YML"
        - "DOCKSTORE_SERVICE_TEST_JSON"
        - "DOCKSTORE_SERVICE_OTHER"
      valid:
        type: "boolean"
        position: 2
        description: "Is the file type valid"
      message:
        type: "string"
        position: 3
        description: "Mapping of filepath to validation message"
  VerificationInformation:
    type: "object"
    properties:
      verified:
        type: "boolean"
      metadata:
        type: "string"
      platformVersion:
        type: "string"
  Version:
    type: "object"
    required:
    - "name"
    - "reference"
    properties:
      id:
        type: "integer"
        format: "int64"
        description: "Implementation specific ID for the tag in this web service"
        readOnly: true
      workingDirectory:
        type: "string"
      reference:
        type: "string"
        position: 1
        description: "git commit/tag/branch"
      name:
        type: "string"
        position: 2
        description: "Implementation specific, can be a quay.io or docker hub tag\
          \ name"
      commitID:
        type: "string"
        position: 3
        description: "This is the commit id for the source control that the files\
          \ belong to"
      frozen:
        type: "boolean"
        position: 4
        description: "When true, this version cannot be affected by refreshes to the\
          \ content or updates to its metadata"
      referenceType:
        type: "string"
        position: 5
        description: "This indicates the type of git (or other source control) reference"
        enum:
        - "COMMIT"
        - "TAG"
        - "BRANCH"
        - "NOT_APPLICABLE"
        - "UNSET"
      sourceFiles:
        type: "array"
        position: 6
        description: "Cached files for each version. Includes Dockerfile and Descriptor\
          \ files"
        uniqueItems: true
        items:
          $ref: "#/definitions/SourceFile"
      valid:
        type: "boolean"
        position: 7
        description: "Implementation specific, whether this tag has valid files from\
          \ source code repo"
      dirtyBit:
        type: "boolean"
        position: 8
        description: "True if user has altered the tag"
      versionEditor:
        position: 9
        description: "Particularly for hosted workflows, this records who edited to\
          \ create a revision"
        $ref: "#/definitions/User"
      dbUpdateDate:
        type: "string"
        format: "date-time"
        position: 11
      input_file_formats:
        type: "array"
        position: 12
        description: "File formats for describing the input file formats of versions\
          \ (tag/workflowVersion)"
        uniqueItems: true
        items:
          $ref: "#/definitions/FileFormat"
      output_file_formats:
        type: "array"
        position: 13
        description: "File formats for describing the output file formats of versions\
          \ (tag/workflowVersion)"
        uniqueItems: true
        items:
          $ref: "#/definitions/FileFormat"
      validations:
        type: "array"
        position: 14
        description: "Cached validations for each version."
        uniqueItems: true
        items:
          $ref: "#/definitions/Validation"
      images:
        type: "array"
        position: 15
        description: "The images that belong to this version"
        uniqueItems: true
        items:
          $ref: "#/definitions/Image"
      verified:
        type: "boolean"
        position: 16
        description: "Whether this version has been verified or not"
      verifiedSource:
        type: "string"
        position: 17
        description: "Verified source for the version"
      hidden:
        type: "boolean"
        position: 18
        description: "Implementation specific, whether this row is visible to other\
          \ users aside from the owner"
      verifiedSources:
        type: "array"
        position: 18
        description: "Verified source for the version"
        items:
          type: "string"
      doiURL:
        type: "string"
        position: 19
        description: "This is a URL for the DOI for the version of the entry"
      doiStatus:
        type: "string"
        position: 20
        description: "This indicates the DOI status"
        enum:
        - "NOT_REQUESTED"
        - "REQUESTED"
        - "CREATED"
      author:
        type: "string"
        position: 21
      description:
        type: "string"
        position: 22
      descriptionSource:
        type: "string"
        position: 23
        enum:
        - "README"
        - "DESCRIPTOR"
        - "CUSTOM"
      email:
        type: "string"
        position: 24
    description: "Base class for versions of entries in the Dockstore"
  Workflow:
    type: "object"
    required:
    - "defaultTestParameterFilePath"
    - "descriptorType"
    - "gitUrl"
    - "mode"
    - "organization"
    - "repository"
    - "sourceControl"
    - "workflow_path"
    discriminator: "type"
    properties:
      id:
        type: "integer"
        format: "int64"
        description: "Implementation specific ID for the container in this web service"
      aliases:
        type: "object"
        description: "aliases can be used as an alternate unique id for entries"
        additionalProperties:
          $ref: "#/definitions/Alias"
      dbCreateDate:
        type: "string"
        format: "date-time"
      dbUpdateDate:
        type: "string"
        format: "date-time"
      topicId:
        type: "integer"
        format: "int64"
        description: "The Id of the corresponding topic on Dockstore Discuss"
      isChecker:
        type: "boolean"
      parentEntry:
        $ref: "#/definitions/Entry"
      last_modified_date:
        type: "string"
        format: "date-time"
        readOnly: true
      has_checker:
        type: "boolean"
        readOnly: true
      input_file_formats:
        type: "array"
        readOnly: true
        uniqueItems: true
        items:
          $ref: "#/definitions/FileFormat"
      output_file_formats:
        type: "array"
        readOnly: true
        uniqueItems: true
        items:
          $ref: "#/definitions/FileFormat"
      author:
        type: "string"
        position: 1
        description: "This is the name of the author stated in the Dockstore.cwl"
      description:
        type: "string"
        position: 2
        description: "This is a human-readable description of this container and what\
          \ it is trying to accomplish, required GA4GH"
      labels:
        type: "array"
        position: 3
        description: "Labels (i.e. meta tags) for describing the purpose and contents\
          \ of containers"
        uniqueItems: true
        items:
          $ref: "#/definitions/Label"
      users:
        type: "array"
        position: 4
        description: "This indicates the users that have control over this entry,\
          \ dockstore specific"
        uniqueItems: true
        items:
          $ref: "#/definitions/User"
      starredUsers:
        type: "array"
        position: 5
        description: "This indicates the users that have starred this entry, dockstore\
          \ specific"
        uniqueItems: true
        items:
          $ref: "#/definitions/User"
      email:
        type: "string"
        position: 6
        description: "This is the email of the git organization"
      defaultVersion:
        type: "string"
        position: 7
        description: "This is the default version of the entry"
      is_published:
        type: "boolean"
        position: 8
        description: "Implementation specific visibility in this web service"
      last_modified:
        type: "integer"
        format: "int32"
        position: 9
        description: "Implementation specific timestamp for last modified. Tools->\
          \ For automated/manual builds: N/A. For hosted: Last time a file was updated/created\
          \ (new version created). Workflows-> For remote: When refresh is hit, last\
          \ time GitHub repo was changed. Hosted: Last time a new version was made."
      lastUpdated:
        type: "string"
        format: "date-time"
        position: 10
        description: "Implementation specific timestamp for last updated on webservice.\
          \ Tools-> For automated builds: last time tool/namespace was refreshed Dockstore,\
          \ tool info (like changing dockerfile path) updated, or default version\
          \ selected. For hosted tools: when you created the tool. Workflows-> For\
          \ remote: When refresh all is hit for first time. Hosted: Seems to be time\
          \ created."
      gitUrl:
        type: "string"
        position: 11
        description: "This is a link to the associated repo with a descriptor, required\
          \ GA4GH"
      checker_id:
        type: "integer"
        format: "int64"
        position: 12
        description: "The id of the associated checker workflow"
        readOnly: true
      conceptDoi:
        type: "string"
        position: 13
        description: "The Digital Object Identifier (DOI) representing all of the\
          \ versions of your workflow"
      mode:
        type: "string"
        position: 13
        description: "This indicates what mode this is in which informs how we do\
          \ things like refresh, dockstore specific"
        enum:
        - "FULL"
        - "STUB"
        - "HOSTED"
        - "SERVICE"
      workflowName:
        type: "string"
        position: 14
        description: "This is the name of the workflow, not needed when only one workflow\
          \ in a repo"
      organization:
        type: "string"
        position: 15
        description: "This is a git organization for the workflow"
      repository:
        type: "string"
        position: 16
        description: "This is a git repository name"
      sourceControl:
        type: "string"
        position: 17
        description: "This is a specific source control provider like github or bitbucket\
          \ or n/a?, required: GA4GH"
      descriptorType:
        type: "string"
        position: 18
        description: "This is a descriptor type for the workflow, either CWL, WDL,\
          \ or Nextflow (Defaults to CWL)"
        enum:
        - "CWL"
        - "WDL"
        - "NFL"
        - "service"
      workflow_path:
        type: "string"
        position: 19
        description: "This indicates for the associated git repository, the default\
          \ path to the primary descriptor document"
      defaultTestParameterFilePath:
        type: "string"
        position: 20
        description: "This indicates for the associated git repository, the default\
          \ path to the test parameter file"
      workflowVersions:
        type: "array"
        position: 21
        description: "Implementation specific tracking of valid build workflowVersions\
          \ for the docker container"
        uniqueItems: true
        items:
          $ref: "#/definitions/WorkflowVersion"
      full_workflow_path:
        type: "string"
        position: 24
        readOnly: true
      path:
        type: "string"
        position: 25
      source_control_provider:
        type: "string"
        position: 26
        readOnly: true
    description: "This describes one workflow in the dockstore"
  WorkflowVersion:
    type: "object"
    required:
    - "name"
    - "reference"
    properties:
      id:
        type: "integer"
        format: "int64"
        description: "Implementation specific ID for the tag in this web service"
        readOnly: true
      workingDirectory:
        type: "string"
      reference:
        type: "string"
        position: 1
        description: "git commit/tag/branch"
      name:
        type: "string"
        position: 2
        description: "Implementation specific, can be a quay.io or docker hub tag\
          \ name"
      commitID:
        type: "string"
        position: 3
        description: "This is the commit id for the source control that the files\
          \ belong to"
      frozen:
        type: "boolean"
        position: 4
        description: "When true, this version cannot be affected by refreshes to the\
          \ content or updates to its metadata"
      referenceType:
        type: "string"
        position: 5
        description: "This indicates the type of git (or other source control) reference"
        enum:
        - "COMMIT"
        - "TAG"
        - "BRANCH"
        - "NOT_APPLICABLE"
        - "UNSET"
      sourceFiles:
        type: "array"
        position: 6
        description: "Cached files for each version. Includes Dockerfile and Descriptor\
          \ files"
        uniqueItems: true
        items:
          $ref: "#/definitions/SourceFile"
      valid:
        type: "boolean"
        position: 7
        description: "Implementation specific, whether this tag has valid files from\
          \ source code repo"
      dirtyBit:
        type: "boolean"
        position: 8
        description: "True if user has altered the tag"
      versionEditor:
        position: 9
        description: "Particularly for hosted workflows, this records who edited to\
          \ create a revision"
        $ref: "#/definitions/User"
      dbUpdateDate:
        type: "string"
        format: "date-time"
        position: 11
      input_file_formats:
        type: "array"
        position: 12
        description: "File formats for describing the input file formats of versions\
          \ (tag/workflowVersion)"
        uniqueItems: true
        items:
          $ref: "#/definitions/FileFormat"
      output_file_formats:
        type: "array"
        position: 13
        description: "File formats for describing the output file formats of versions\
          \ (tag/workflowVersion)"
        uniqueItems: true
        items:
          $ref: "#/definitions/FileFormat"
      validations:
        type: "array"
        position: 14
        description: "Cached validations for each version."
        uniqueItems: true
        items:
          $ref: "#/definitions/Validation"
      images:
        type: "array"
        position: 15
        description: "The images that belong to this version"
        uniqueItems: true
        items:
          $ref: "#/definitions/Image"
      verified:
        type: "boolean"
        position: 16
        description: "Whether this version has been verified or not"
      verifiedSource:
        type: "string"
        position: 17
        description: "Verified source for the version"
      hidden:
        type: "boolean"
        position: 18
        description: "Implementation specific, whether this row is visible to other\
          \ users aside from the owner"
      verifiedSources:
        type: "array"
        position: 18
        description: "Verified source for the version"
        items:
          type: "string"
      doiURL:
        type: "string"
        position: 19
        description: "This is a URL for the DOI for the version of the entry"
      doiStatus:
        type: "string"
        position: 20
        description: "This indicates the DOI status"
        enum:
        - "NOT_REQUESTED"
        - "REQUESTED"
        - "CREATED"
      author:
        type: "string"
        position: 21
      description:
        type: "string"
        position: 22
      descriptionSource:
        type: "string"
        position: 23
        enum:
        - "README"
        - "DESCRIPTOR"
        - "CUSTOM"
      email:
        type: "string"
        position: 24
      workflow_path:
        type: "string"
        position: 101
        description: "Path for the workflow"
      last_modified:
        type: "string"
        format: "date-time"
        position: 102
        description: "Remote: Last time version on GitHub repo was changed. Hosted:\
          \ time version created."
      subClass:
        type: "string"
        position: 103
        description: "The subclass of this for services."
        enum:
        - "DOCKER_COMPOSE"
        - "SWARM"
        - "KUBERNETES"
        - "HELM"
    description: "This describes one workflow version associated with a workflow."
externalDocs:
  description: "Dockstore documentation"
  url: "https://www.dockstore.org/docs/getting-started"<|MERGE_RESOLUTION|>--- conflicted
+++ resolved
@@ -6081,13 +6081,10 @@
         type: "integer"
         format: "int64"
         readOnly: true
-<<<<<<< HEAD
-=======
       last_modified_date:
         type: "string"
         format: "date-time"
         readOnly: true
->>>>>>> fa08cb29
       has_checker:
         type: "boolean"
         readOnly: true
@@ -6103,13 +6100,6 @@
         uniqueItems: true
         items:
           $ref: "#/definitions/FileFormat"
-<<<<<<< HEAD
-      last_modified_date:
-        type: "string"
-        format: "date-time"
-        readOnly: true
-=======
->>>>>>> fa08cb29
       author:
         type: "string"
         position: 1
@@ -7415,7 +7405,6 @@
         enum:
         - "README"
         - "DESCRIPTOR"
-        - "CUSTOM"
       email:
         type: "string"
         position: 24
@@ -8023,7 +8012,6 @@
         enum:
         - "README"
         - "DESCRIPTOR"
-        - "CUSTOM"
       email:
         type: "string"
         position: 24
@@ -8371,7 +8359,6 @@
         enum:
         - "README"
         - "DESCRIPTOR"
-        - "CUSTOM"
       email:
         type: "string"
         position: 24

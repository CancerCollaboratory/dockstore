--- conflicted
+++ resolved
@@ -4,11 +4,7 @@
   description: "This describes the dockstore API, a webservice that manages pairs\
     \ of Docker images and associated metadata such as CWL documents and Dockerfiles\
     \ used to build those images"
-<<<<<<< HEAD
   version: "1.8.0-alpha.0-SNAPSHOT"
-=======
-  version: "1.7.0-rc.3-SNAPSHOT"
->>>>>>> 75b9e0eb
   title: "Dockstore API"
   termsOfService: "TBD"
   contact:
@@ -5879,131 +5875,6 @@
     properties:
       content:
         type: "string"
-<<<<<<< HEAD
-=======
-  Base class for versions of entries in the Dockstore:
-    type: "object"
-    required:
-    - "name"
-    - "reference"
-    properties:
-      id:
-        type: "integer"
-        format: "int64"
-        description: "Implementation specific ID for the tag in this web service"
-        readOnly: true
-      workingDirectory:
-        type: "string"
-      reference:
-        type: "string"
-        position: 1
-        description: "git commit/tag/branch"
-      name:
-        type: "string"
-        position: 2
-        description: "Implementation specific, can be a quay.io or docker hub tag\
-          \ name"
-      commitID:
-        type: "string"
-        position: 3
-        description: "This is the commit id for the source control that the files\
-          \ belong to"
-      frozen:
-        type: "boolean"
-        position: 4
-        description: "When true, this version cannot be affected by refreshes to the\
-          \ content or updates to its metadata"
-      referenceType:
-        type: "string"
-        position: 5
-        description: "This indicates the type of git (or other source control) reference"
-        enum:
-        - "COMMIT"
-        - "TAG"
-        - "BRANCH"
-        - "NOT_APPLICABLE"
-        - "UNSET"
-      sourceFiles:
-        type: "array"
-        position: 6
-        description: "Cached files for each version. Includes Dockerfile and Descriptor\
-          \ files"
-        uniqueItems: true
-        items:
-          $ref: "#/definitions/SourceFile"
-      valid:
-        type: "boolean"
-        position: 7
-        description: "Implementation specific, whether this tag has valid files from\
-          \ source code repo"
-      dirtyBit:
-        type: "boolean"
-        position: 8
-        description: "True if user has altered the tag"
-      versionEditor:
-        position: 9
-        description: "Particularly for hosted workflows, this records who edited to\
-          \ create a revision"
-        $ref: "#/definitions/User"
-      dbUpdateDate:
-        type: "string"
-        format: "date-time"
-        position: 11
-      input_file_formats:
-        type: "array"
-        position: 12
-        description: "File formats for describing the input file formats of versions\
-          \ (tag/workflowVersion)"
-        uniqueItems: true
-        items:
-          $ref: "#/definitions/FileFormat"
-      output_file_formats:
-        type: "array"
-        position: 13
-        description: "File formats for describing the output file formats of versions\
-          \ (tag/workflowVersion)"
-        uniqueItems: true
-        items:
-          $ref: "#/definitions/FileFormat"
-      validations:
-        type: "array"
-        position: 14
-        description: "Cached validations for each version."
-        uniqueItems: true
-        items:
-          $ref: "#/definitions/Validation"
-      verified:
-        type: "boolean"
-        position: 15
-        description: "Whether this version has been verified or not"
-      verifiedSource:
-        type: "string"
-        position: 16
-        description: "Verified source for the version"
-      verifiedSources:
-        type: "array"
-        position: 17
-        description: "Verified source for the version"
-        items:
-          type: "string"
-      hidden:
-        type: "boolean"
-        position: 18
-        description: "Implementation specific, whether this row is visible to other\
-          \ users aside from the owner"
-      doiURL:
-        type: "string"
-        position: 19
-        description: "This is a URL for the DOI for the version of the entry"
-      doiStatus:
-        type: "string"
-        position: 20
-        description: "This indicates the DOI status"
-        enum:
-        - "NOT_REQUESTED"
-        - "REQUESTED"
-        - "CREATED"
->>>>>>> 75b9e0eb
   BioWorkflow:
     allOf:
     - $ref: "#/definitions/Workflow"
@@ -7538,316 +7409,6 @@
         format: "int64"
         description: "Implementation specific ID for the tag in this web service"
         readOnly: true
-      frozen:
-        type: "boolean"
-        description: "When true, this version cannot be affected by refreshes to the\
-          \ content or updates to its metadata"
-      referenceType:
-        type: "string"
-        description: "This indicates the type of git (or other source control) reference"
-        enum:
-        - "COMMIT"
-        - "TAG"
-        - "BRANCH"
-        - "NOT_APPLICABLE"
-        - "UNSET"
-      validations:
-        type: "array"
-        description: "Cached validations for each version."
-        uniqueItems: true
-        items:
-          $ref: "#/definitions/Validation"
-      workingDirectory:
-        type: "string"
-      dbUpdateDate:
-        type: "string"
-        format: "date-time"
-      reference:
-        type: "string"
-        position: 2
-        description: "git commit/tag/branch"
-      sourceFiles:
-        type: "array"
-        position: 3
-        description: "Cached files for each version. Includes Dockerfile and Descriptor\
-          \ files"
-        uniqueItems: true
-        items:
-          $ref: "#/definitions/SourceFile"
-      hidden:
-        type: "boolean"
-        position: 4
-        description: "Implementation specific, whether this row is visible to other\
-          \ users aside from the owner"
-      valid:
-        type: "boolean"
-        position: 5
-        description: "Implementation specific, whether this tag has valid files from\
-          \ source code repo"
-      name:
-        type: "string"
-        position: 6
-        description: "Implementation specific, can be a quay.io or docker hub tag\
-          \ name"
-      dirtyBit:
-        type: "boolean"
-        position: 7
-        description: "True if user has altered the tag"
-      verified:
-        type: "boolean"
-        position: 8
-        description: "Whether this version has been verified or not"
-      verifiedSource:
-        type: "string"
-        position: 9
-        description: "Verified source for the version"
-      doiURL:
-        type: "string"
-        position: 10
-        description: "This is a URL for the DOI for the version of the entry"
-      doiStatus:
-        type: "string"
-        position: 11
-        description: "This indicates the DOI status"
-        enum:
-        - "NOT_REQUESTED"
-        - "REQUESTED"
-        - "CREATED"
-      versionEditor:
-        position: 12
-        description: "Particularly for hosted workflows, this records who edited to\
-          \ create a revision"
-        $ref: "#/definitions/User"
-      input_file_formats:
-        type: "array"
-        position: 20
-        description: "File formats for describing the input file formats of versions\
-          \ (tag/workflowVersion)"
-        uniqueItems: true
-        items:
-          $ref: "#/definitions/FileFormat"
-      output_file_formats:
-        type: "array"
-        position: 21
-        description: "File formats for describing the output file formats of versions\
-          \ (tag/workflowVersion)"
-        uniqueItems: true
-        items:
-          $ref: "#/definitions/FileFormat"
-      commitID:
-        type: "string"
-        position: 22
-        description: "This is the commit id for the source control that the files\
-          \ belong to"
-    description: "Base class for versions of entries in the Dockstore"
-  Workflow:
-    type: "object"
-    required:
-    - "defaultTestParameterFilePath"
-    - "descriptorType"
-    - "gitUrl"
-    - "mode"
-    - "organization"
-    - "repository"
-    - "sourceControl"
-    - "workflow_path"
-    discriminator: "type"
-    properties:
-      id:
-        type: "integer"
-        format: "int64"
-        description: "Implementation specific ID for the container in this web service"
-      aliases:
-        type: "object"
-        description: "aliases can be used as an alternate unique id for entries"
-        additionalProperties:
-          $ref: "#/definitions/Alias"
-      dbCreateDate:
-        type: "string"
-        format: "date-time"
-      dbUpdateDate:
-        type: "string"
-        format: "date-time"
-      topicId:
-        type: "integer"
-        format: "int64"
-        description: "The Id of the corresponding topic on Dockstore Discuss"
-      isChecker:
-        type: "boolean"
-      parentEntry:
-        $ref: "#/definitions/Entry"
-      has_checker:
-        type: "boolean"
-        readOnly: true
-      input_file_formats:
-        type: "array"
-        readOnly: true
-        uniqueItems: true
-        items:
-          $ref: "#/definitions/FileFormat"
-      output_file_formats:
-        type: "array"
-        readOnly: true
-        uniqueItems: true
-        items:
-          $ref: "#/definitions/FileFormat"
-      last_modified_date:
-        type: "string"
-        format: "date-time"
-        readOnly: true
-      author:
-        type: "string"
-        position: 1
-        description: "This is the name of the author stated in the Dockstore.cwl"
-      description:
-        type: "string"
-        position: 2
-        description: "This is a human-readable description of this container and what\
-          \ it is trying to accomplish, required GA4GH"
-      labels:
-        type: "array"
-        position: 3
-        description: "Labels (i.e. meta tags) for describing the purpose and contents\
-          \ of containers"
-        uniqueItems: true
-        items:
-          $ref: "#/definitions/Label"
-      users:
-        type: "array"
-        position: 4
-        description: "This indicates the users that have control over this entry,\
-          \ dockstore specific"
-        uniqueItems: true
-        items:
-          $ref: "#/definitions/User"
-      starredUsers:
-        type: "array"
-        position: 5
-        description: "This indicates the users that have starred this entry, dockstore\
-          \ specific"
-        uniqueItems: true
-        items:
-          $ref: "#/definitions/User"
-      email:
-        type: "string"
-        position: 6
-        description: "This is the email of the git organization"
-      defaultVersion:
-        type: "string"
-        position: 7
-        description: "This is the default version of the entry"
-      is_published:
-        type: "boolean"
-        position: 8
-        description: "Implementation specific visibility in this web service"
-      last_modified:
-        type: "integer"
-        format: "int32"
-        position: 9
-        description: "Implementation specific timestamp for last modified. Tools->\
-          \ For automated/manual builds: N/A. For hosted: Last time a file was updated/created\
-          \ (new version created). Workflows-> For remote: When refresh is hit, last\
-          \ time GitHub repo was changed. Hosted: Last time a new version was made."
-      lastUpdated:
-        type: "string"
-        format: "date-time"
-        position: 10
-        description: "Implementation specific timestamp for last updated on webservice.\
-          \ Tools-> For automated builds: last time tool/namespace was refreshed Dockstore,\
-          \ tool info (like changing dockerfile path) updated, or default version\
-          \ selected. For hosted tools: when you created the tool. Workflows-> For\
-          \ remote: When refresh all is hit for first time. Hosted: Seems to be time\
-          \ created."
-      gitUrl:
-        type: "string"
-        position: 11
-        description: "This is a link to the associated repo with a descriptor, required\
-          \ GA4GH"
-      checker_id:
-        type: "integer"
-        format: "int64"
-        position: 12
-        description: "The id of the associated checker workflow"
-        readOnly: true
-      mode:
-        type: "string"
-        position: 13
-        description: "This indicates what mode this is in which informs how we do\
-          \ things like refresh, dockstore specific"
-        enum:
-        - "FULL"
-        - "STUB"
-        - "HOSTED"
-        - "SERVICE"
-      workflowName:
-        type: "string"
-        position: 14
-        description: "This is the name of the workflow, not needed when only one workflow\
-          \ in a repo"
-      organization:
-        type: "string"
-        position: 15
-        description: "This is a git organization for the workflow"
-      repository:
-        type: "string"
-        position: 16
-        description: "This is a git repository name"
-      sourceControl:
-        type: "string"
-        position: 17
-        description: "This is a specific source control provider like github or bitbucket\
-          \ or n/a?, required: GA4GH"
-      descriptorType:
-        type: "string"
-        position: 18
-        description: "This is a descriptor type for the workflow, either CWL, WDL,\
-          \ or Nextflow (Defaults to CWL)"
-        enum:
-        - "CWL"
-        - "WDL"
-        - "NFL"
-        - "service"
-      workflow_path:
-        type: "string"
-        position: 19
-        description: "This indicates for the associated git repository, the default\
-          \ path to the primary descriptor document"
-      defaultTestParameterFilePath:
-        type: "string"
-        position: 20
-        description: "This indicates for the associated git repository, the default\
-          \ path to the test parameter file"
-      workflowVersions:
-        type: "array"
-        position: 21
-        description: "Implementation specific tracking of valid build workflowVersions\
-          \ for the docker container"
-        uniqueItems: true
-        items:
-          $ref: "#/definitions/WorkflowVersion"
-      full_workflow_path:
-        type: "string"
-        position: 24
-        readOnly: true
-      path:
-        type: "string"
-        position: 25
-      source_control_provider:
-        type: "string"
-        position: 26
-        readOnly: true
-    description: "This describes one workflow in the dockstore"
-  WorkflowVersion:
-    type: "object"
-    required:
-    - "name"
-    - "reference"
-    properties:
-      id:
-        type: "integer"
-        format: "int64"
-        description: "Implementation specific ID for the tag in this web service"
-        readOnly: true
       workingDirectory:
         type: "string"
       reference:
@@ -7959,6 +7520,326 @@
         - "NOT_REQUESTED"
         - "REQUESTED"
         - "CREATED"
+    description: "Base class for versions of entries in the Dockstore"
+  Workflow:
+    type: "object"
+    required:
+    - "defaultTestParameterFilePath"
+    - "descriptorType"
+    - "gitUrl"
+    - "mode"
+    - "organization"
+    - "repository"
+    - "sourceControl"
+    - "workflow_path"
+    discriminator: "type"
+    properties:
+      id:
+        type: "integer"
+        format: "int64"
+        description: "Implementation specific ID for the container in this web service"
+      aliases:
+        type: "object"
+        description: "aliases can be used as an alternate unique id for entries"
+        additionalProperties:
+          $ref: "#/definitions/Alias"
+      dbCreateDate:
+        type: "string"
+        format: "date-time"
+      dbUpdateDate:
+        type: "string"
+        format: "date-time"
+      topicId:
+        type: "integer"
+        format: "int64"
+        description: "The Id of the corresponding topic on Dockstore Discuss"
+      isChecker:
+        type: "boolean"
+      parentEntry:
+        $ref: "#/definitions/Entry"
+      has_checker:
+        type: "boolean"
+        readOnly: true
+      input_file_formats:
+        type: "array"
+        readOnly: true
+        uniqueItems: true
+        items:
+          $ref: "#/definitions/FileFormat"
+      output_file_formats:
+        type: "array"
+        readOnly: true
+        uniqueItems: true
+        items:
+          $ref: "#/definitions/FileFormat"
+      last_modified_date:
+        type: "string"
+        format: "date-time"
+        readOnly: true
+      author:
+        type: "string"
+        position: 1
+        description: "This is the name of the author stated in the Dockstore.cwl"
+      description:
+        type: "string"
+        position: 2
+        description: "This is a human-readable description of this container and what\
+          \ it is trying to accomplish, required GA4GH"
+      labels:
+        type: "array"
+        position: 3
+        description: "Labels (i.e. meta tags) for describing the purpose and contents\
+          \ of containers"
+        uniqueItems: true
+        items:
+          $ref: "#/definitions/Label"
+      users:
+        type: "array"
+        position: 4
+        description: "This indicates the users that have control over this entry,\
+          \ dockstore specific"
+        uniqueItems: true
+        items:
+          $ref: "#/definitions/User"
+      starredUsers:
+        type: "array"
+        position: 5
+        description: "This indicates the users that have starred this entry, dockstore\
+          \ specific"
+        uniqueItems: true
+        items:
+          $ref: "#/definitions/User"
+      email:
+        type: "string"
+        position: 6
+        description: "This is the email of the git organization"
+      defaultVersion:
+        type: "string"
+        position: 7
+        description: "This is the default version of the entry"
+      is_published:
+        type: "boolean"
+        position: 8
+        description: "Implementation specific visibility in this web service"
+      last_modified:
+        type: "integer"
+        format: "int32"
+        position: 9
+        description: "Implementation specific timestamp for last modified. Tools->\
+          \ For automated/manual builds: N/A. For hosted: Last time a file was updated/created\
+          \ (new version created). Workflows-> For remote: When refresh is hit, last\
+          \ time GitHub repo was changed. Hosted: Last time a new version was made."
+      lastUpdated:
+        type: "string"
+        format: "date-time"
+        position: 10
+        description: "Implementation specific timestamp for last updated on webservice.\
+          \ Tools-> For automated builds: last time tool/namespace was refreshed Dockstore,\
+          \ tool info (like changing dockerfile path) updated, or default version\
+          \ selected. For hosted tools: when you created the tool. Workflows-> For\
+          \ remote: When refresh all is hit for first time. Hosted: Seems to be time\
+          \ created."
+      gitUrl:
+        type: "string"
+        position: 11
+        description: "This is a link to the associated repo with a descriptor, required\
+          \ GA4GH"
+      checker_id:
+        type: "integer"
+        format: "int64"
+        position: 12
+        description: "The id of the associated checker workflow"
+        readOnly: true
+      mode:
+        type: "string"
+        position: 13
+        description: "This indicates what mode this is in which informs how we do\
+          \ things like refresh, dockstore specific"
+        enum:
+        - "FULL"
+        - "STUB"
+        - "HOSTED"
+        - "SERVICE"
+      workflowName:
+        type: "string"
+        position: 14
+        description: "This is the name of the workflow, not needed when only one workflow\
+          \ in a repo"
+      organization:
+        type: "string"
+        position: 15
+        description: "This is a git organization for the workflow"
+      repository:
+        type: "string"
+        position: 16
+        description: "This is a git repository name"
+      sourceControl:
+        type: "string"
+        position: 17
+        description: "This is a specific source control provider like github or bitbucket\
+          \ or n/a?, required: GA4GH"
+      descriptorType:
+        type: "string"
+        position: 18
+        description: "This is a descriptor type for the workflow, either CWL, WDL,\
+          \ or Nextflow (Defaults to CWL)"
+        enum:
+        - "CWL"
+        - "WDL"
+        - "NFL"
+        - "service"
+      workflow_path:
+        type: "string"
+        position: 19
+        description: "This indicates for the associated git repository, the default\
+          \ path to the primary descriptor document"
+      defaultTestParameterFilePath:
+        type: "string"
+        position: 20
+        description: "This indicates for the associated git repository, the default\
+          \ path to the test parameter file"
+      workflowVersions:
+        type: "array"
+        position: 21
+        description: "Implementation specific tracking of valid build workflowVersions\
+          \ for the docker container"
+        uniqueItems: true
+        items:
+          $ref: "#/definitions/WorkflowVersion"
+      full_workflow_path:
+        type: "string"
+        position: 24
+        readOnly: true
+      path:
+        type: "string"
+        position: 25
+      source_control_provider:
+        type: "string"
+        position: 26
+        readOnly: true
+    description: "This describes one workflow in the dockstore"
+  WorkflowVersion:
+    type: "object"
+    required:
+    - "name"
+    - "reference"
+    properties:
+      id:
+        type: "integer"
+        format: "int64"
+        description: "Implementation specific ID for the tag in this web service"
+        readOnly: true
+      workingDirectory:
+        type: "string"
+      reference:
+        type: "string"
+        position: 1
+        description: "git commit/tag/branch"
+      name:
+        type: "string"
+        position: 2
+        description: "Implementation specific, can be a quay.io or docker hub tag\
+          \ name"
+      commitID:
+        type: "string"
+        position: 3
+        description: "This is the commit id for the source control that the files\
+          \ belong to"
+      frozen:
+        type: "boolean"
+        position: 4
+        description: "When true, this version cannot be affected by refreshes to the\
+          \ content or updates to its metadata"
+      referenceType:
+        type: "string"
+        position: 5
+        description: "This indicates the type of git (or other source control) reference"
+        enum:
+        - "COMMIT"
+        - "TAG"
+        - "BRANCH"
+        - "NOT_APPLICABLE"
+        - "UNSET"
+      sourceFiles:
+        type: "array"
+        position: 6
+        description: "Cached files for each version. Includes Dockerfile and Descriptor\
+          \ files"
+        uniqueItems: true
+        items:
+          $ref: "#/definitions/SourceFile"
+      valid:
+        type: "boolean"
+        position: 7
+        description: "Implementation specific, whether this tag has valid files from\
+          \ source code repo"
+      dirtyBit:
+        type: "boolean"
+        position: 8
+        description: "True if user has altered the tag"
+      versionEditor:
+        position: 9
+        description: "Particularly for hosted workflows, this records who edited to\
+          \ create a revision"
+        $ref: "#/definitions/User"
+      dbUpdateDate:
+        type: "string"
+        format: "date-time"
+        position: 11
+      input_file_formats:
+        type: "array"
+        position: 12
+        description: "File formats for describing the input file formats of versions\
+          \ (tag/workflowVersion)"
+        uniqueItems: true
+        items:
+          $ref: "#/definitions/FileFormat"
+      output_file_formats:
+        type: "array"
+        position: 13
+        description: "File formats for describing the output file formats of versions\
+          \ (tag/workflowVersion)"
+        uniqueItems: true
+        items:
+          $ref: "#/definitions/FileFormat"
+      validations:
+        type: "array"
+        position: 14
+        description: "Cached validations for each version."
+        uniqueItems: true
+        items:
+          $ref: "#/definitions/Validation"
+      verified:
+        type: "boolean"
+        position: 15
+        description: "Whether this version has been verified or not"
+      verifiedSource:
+        type: "string"
+        position: 16
+        description: "Verified source for the version"
+      verifiedSources:
+        type: "array"
+        position: 17
+        description: "Verified source for the version"
+        items:
+          type: "string"
+      hidden:
+        type: "boolean"
+        position: 18
+        description: "Implementation specific, whether this row is visible to other\
+          \ users aside from the owner"
+      doiURL:
+        type: "string"
+        position: 19
+        description: "This is a URL for the DOI for the version of the entry"
+      doiStatus:
+        type: "string"
+        position: 20
+        description: "This indicates the DOI status"
+        enum:
+        - "NOT_REQUESTED"
+        - "REQUESTED"
+        - "CREATED"
       workflow_path:
         type: "string"
         position: 101

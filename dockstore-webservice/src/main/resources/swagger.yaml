--- conflicted
+++ resolved
@@ -5,11 +5,7 @@
     \ of Docker images and associated metadata such as CWL documents and Dockerfiles\
     \ used to build those images. Explore swagger.json for a Swagger 2.0 description\
     \ of our API and explore openapi.yaml for OpenAPI 3.0 descriptions."
-<<<<<<< HEAD
   version: "1.10.0-alpha.2-SNAPSHOT"
-=======
-  version: "1.9.2-SNAPSHOT"
->>>>>>> 0c575668
   title: "Dockstore API"
   termsOfService: "TBD"
   contact:

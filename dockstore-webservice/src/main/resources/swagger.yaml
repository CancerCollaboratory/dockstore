--- conflicted
+++ resolved
@@ -2404,7 +2404,35 @@
           description: "successful operation"
           schema:
             $ref: "#/definitions/SourceFile"
-<<<<<<< HEAD
+  /containers/{toolId}/defaultVersion:
+    put:
+      tags:
+      - "containers"
+      summary: "Update the default version of the given tool."
+      description: ""
+      operationId: "updateToolDefaultVersion"
+      produces:
+      - "application/json"
+      parameters:
+      - name: "toolId"
+        in: "path"
+        description: "Tool to modify."
+        required: true
+        type: "integer"
+        format: "int64"
+      - in: "body"
+        name: "body"
+        description: "Tag name to set as default."
+        required: true
+        schema:
+          type: "string"
+      responses:
+        200:
+          description: "successful operation"
+          schema:
+            $ref: "#/definitions/DockstoreTool"
+      security:
+      - BEARER: []
   /containers/{toolId}/zip/{tagId}:
     get:
       tags:
@@ -2430,35 +2458,6 @@
       responses:
         default:
           description: "successful operation"
-=======
-  /containers/{toolId}/defaultVersion:
-    put:
-      tags:
-      - "containers"
-      summary: "Update the default version of the given tool."
-      description: ""
-      operationId: "updateToolDefaultVersion"
-      produces:
-      - "application/json"
-      parameters:
-      - name: "toolId"
-        in: "path"
-        description: "Tool to modify."
-        required: true
-        type: "integer"
-        format: "int64"
-      - in: "body"
-        name: "body"
-        description: "Tag name to set as default."
-        required: true
-        schema:
-          type: "string"
-      responses:
-        200:
-          description: "successful operation"
-          schema:
-            $ref: "#/definitions/DockstoreTool"
->>>>>>> fea295f6
       security:
       - BEARER: []
   /entries/{id}/aliases:
@@ -3484,7 +3483,7 @@
         schema:
           type: "array"
           items:
-            type: "object"
+            $ref: "#/definitions/SourceFile"
       responses:
         200:
           description: "successful operation"

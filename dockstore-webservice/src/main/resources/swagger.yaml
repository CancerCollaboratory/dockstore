--- conflicted
+++ resolved
@@ -5049,7 +5049,6 @@
         description: "String representation of the file format"
     description: "This describes an input or output file format that is associated\
       \ with an entry in the dockstore"
-<<<<<<< HEAD
   FileWrapper:
     type: "object"
     required:
@@ -5075,36 +5074,6 @@
       \ that describes how to build a particular container image. Examples include\
       \ Dockerfiles for creating Docker images and Singularity recipes for Singularity\
       \ images"
-  GitHubComAuthenticationResource:
-    type: "object"
-    properties:
-      clientID:
-        type: "string"
-      redirectURI:
-        type: "string"
-      view:
-        $ref: "#/definitions/GithubComView"
-  GitLabComAuthenticationResource:
-    type: "object"
-    properties:
-      clientID:
-        type: "string"
-      redirectURI:
-        type: "string"
-      view:
-        $ref: "#/definitions/GitlabComView"
-  GithubComView:
-    type: "object"
-    properties:
-      parent:
-        $ref: "#/definitions/GitHubComAuthenticationResource"
-  GitlabComView:
-    type: "object"
-    properties:
-      parent:
-        $ref: "#/definitions/GitLabComAuthenticationResource"
-=======
->>>>>>> 06a60fd1
   Group:
     type: "object"
     properties:

--- conflicted
+++ resolved
@@ -471,19 +471,10 @@
   /api/ga4gh/v2/extended/tools/index:
     post:
       tags:
-<<<<<<< HEAD
       - "extendedGA4GH"
       summary: "Update the index of tools"
       description: "This endpoint updates the index for all published tools and workflows. "
       operationId: "toolsIndexGet"
-=======
-      - "tokens"
-      summary: "Add a new github.com token, used by github.com redirect"
-      description: "This is used as part of the OAuth 2 web flow. Once a user has\
-        \ approved permissions for CollaboratoryTheir browser will load the redirect\
-        \ URI which should resolve here"
-      operationId: "addGithubToken"
->>>>>>> 7fb1e36f
       produces:
       - "text/plain"
       parameters: []
@@ -986,7 +977,7 @@
     get:
       tags:
       - "tokens"
-      summary: "Add a new github.com token, used by quay.io redirect"
+      summary: "Add a new github.com token, used by github.com redirect"
       description: "This is used as part of the OAuth 2 web flow. Once a user has\
         \ approved permissions for CollaboratoryTheir browser will load the redirect\
         \ URI which should resolve here"

---
swagger: "2.0"
info:
  description: "This describes the dockstore API, a webservice that manages pairs\
    \ of Docker images and associated metadata such as CWL documents and Dockerfiles\
<<<<<<< HEAD
    \ used to build those images"
  version: "1.9.0-alpha.0-SNAPSHOT"
=======
    \ used to build those images. Explore swagger.json for a Swagger 2.0 description\
    \ of our API and explore openapi.yaml for OpenAPI 3.0 descriptions."
  version: "1.9.0-alpha.1-SNAPSHOT"
>>>>>>> 4770590e
  title: "Dockstore API"
  termsOfService: "TBD"
  contact:
    name: "Dockstore@ga4gh"
    url: "https://discuss.dockstore.org/t/opening-helpdesk-tickets/1506"
    email: "theglobalalliance@genomicsandhealth.org"
  license:
    name: "Apache License Version 2.0"
    url: "https://github.com/dockstore/dockstore/blob/develop/LICENSE"
basePath: "/"
tags:
- name: "aliases"
  description: "Create, update list aliases for accessing entries"
- name: "containers"
  description: "List and register entries in the dockstore (pairs of images + metadata\
    \ (CWL and Dockerfile))"
- name: "containertags"
  description: "List and modify tags for containers"
- name: "curation"
  description: "List and modify notifications for users of Dockstore"
- name: "entries"
  description: "Interact with entries in Dockstore regardless of whether they are\
    \ containers or workflows"
- name: "events"
- name: "extendedGA4GH"
  description: "Optional experimental extensions of the GA4GH API"
- name: "GA4GH"
  description: "A curated subset of resources proposed as a common standard for tool\
    \ repositories. Implements TRS [2.0.0-beta.2](https://github.com/ga4gh/tool-registry-service-schemas/releases/tag/2.0.0-beta.2)\
    \ . Integrators are welcome to use these endpoints but they are subject to change\
    \ based on community input."
- name: "GA4GHV1"
  description: "A curated subset of resources proposed as a common standard for tool\
    \ repositories. Implements TRS [1.0.0](https://github.com/ga4gh/tool-registry-service-schemas/releases/tag/1.0.0)\
    \ and is considered final (not subject to change)"
- name: "hosted"
  description: "Created and modify hosted entries in the dockstore"
- name: "metadata"
  description: "Information about Dockstore like RSS, sitemap, lists of dependencies,\
    \ etc."
- name: "NIHdatacommons"
  description: "Needed for SmartAPI compatibility apparantly, might be cargo cult\
    \ behaviour"
- name: "organizations"
  description: "Operations on Dockstore organizations"
- name: "tokens"
  description: "List, modify, refresh, and delete tokens for external services"
- name: "toolTester"
  description: "Interactions with the Dockstore-support's ToolTester application"
- name: "users"
  description: "List, modify, and manage end users of the dockstore"
- name: "workflows"
  description: "List and register workflows in the dockstore (CWL, Nextflow, WDL)"
paths:
  /aliases/workflow-versions/{alias}:
    get:
      tags:
      - "aliases"
      summary: "Retrieves workflow version path information by alias."
      description: "Does not require authentication for published workflows, authentication\
        \ can be provided for restricted workflows"
      operationId: "getWorkflowVersionPathInfoByAlias"
      produces:
      - "application/json"
      parameters:
      - name: "alias"
        in: "path"
        description: "Alias"
        required: true
        type: "string"
      responses:
        200:
          description: "successful operation"
          schema:
            $ref: "#/definitions/WorkflowVersionPathInfo"
      security:
      - BEARER: []
  /aliases/workflow-versions/{workflowVersionId}:
    post:
      tags:
      - "aliases"
      summary: "Add aliases linked to a workflow version in Dockstore."
      description: "Aliases are alphanumerical (case-insensitive and may contain internal\
        \ hyphens), given in a comma-delimited list."
      operationId: "addAliases"
      produces:
      - "application/json"
      parameters:
      - name: "workflowVersionId"
        in: "path"
        description: "workflow version to modify."
        required: true
        type: "integer"
        format: "int64"
      - name: "aliases"
        in: "query"
        description: "Comma-delimited list of aliases."
        required: true
        type: "string"
      responses:
        200:
          description: "successful operation"
          schema:
            $ref: "#/definitions/WorkflowVersion"
      security:
      - BEARER: []
  /api/ga4gh/v1/metadata:
    get:
      tags:
      - "GA4GHV1"
      summary: "Return some metadata that is useful for describing this registry"
      description: "Return some metadata that is useful for describing this registry"
      operationId: "metadataGet"
      produces:
      - "application/json"
      - "text/plain"
      parameters: []
      responses:
        200:
          description: "A Metadata object describing this service."
          schema:
            $ref: "#/definitions/MetadataV1"
  /api/ga4gh/v1/tool-classes:
    get:
      tags:
      - "GA4GHV1"
      summary: "List all tool types"
      description: "This endpoint returns all tool-classes available "
      operationId: "toolClassesGet"
      produces:
      - "application/json"
      - "text/plain"
      parameters: []
      responses:
        200:
          description: "An array of methods that match the filter."
          schema:
            type: "array"
            items:
              $ref: "#/definitions/ToolClass"
  /api/ga4gh/v1/tools:
    get:
      tags:
      - "GA4GHV1"
      summary: "List all tools"
      description: "This endpoint returns all tools available or a filtered subset\
        \ using metadata query parameters. "
      operationId: "toolsGet"
      produces:
      - "application/json"
      - "text/plain"
      parameters:
      - name: "id"
        in: "query"
        description: "A unique identifier of the tool, scoped to this registry, for\
          \ example `123456`"
        required: false
        type: "string"
      - name: "registry"
        in: "query"
        description: "The image registry that contains the image."
        required: false
        type: "string"
      - name: "organization"
        in: "query"
        description: "The organization in the registry that published the image."
        required: false
        type: "string"
      - name: "name"
        in: "query"
        description: "The name of the image."
        required: false
        type: "string"
      - name: "toolname"
        in: "query"
        description: "The name of the tool."
        required: false
        type: "string"
      - name: "description"
        in: "query"
        description: "The description of the tool."
        required: false
        type: "string"
      - name: "author"
        in: "query"
        description: "The author of the tool (TODO a thought occurs, are we assuming\
          \ that the author of the CWL and the image are the same?)."
        required: false
        type: "string"
      - name: "offset"
        in: "query"
        description: "Start index of paging. Pagination results can be based on numbers\
          \ or other values chosen by the registry implementor (for example, SHA values).\
          \ If this exceeds the current result set return an empty set.  If not specified\
          \ in the request this will start at the beginning of the results."
        required: false
        type: "string"
      - name: "limit"
        in: "query"
        description: "Amount of records to return in a given page.  By default it\
          \ is 1000."
        required: false
        type: "integer"
        format: "int32"
      responses:
        200:
          description: "An array of Tools that match the filter."
          schema:
            type: "array"
            items:
              $ref: "#/definitions/ToolV1"
  /api/ga4gh/v1/tools/{id}:
    get:
      tags:
      - "GA4GHV1"
      summary: "List one specific tool, acts as an anchor for self references"
      description: "This endpoint returns one specific tool (which has ToolVersions\
        \ nested inside it)"
      operationId: "toolsIdGet"
      produces:
      - "application/json"
      - "text/plain"
      parameters:
      - name: "id"
        in: "path"
        description: "A unique identifier of the tool, scoped to this registry, for\
          \ example `123456`"
        required: true
        type: "string"
      responses:
        200:
          description: "A tool."
          schema:
            $ref: "#/definitions/ToolV1"
  /api/ga4gh/v1/tools/{id}/versions:
    get:
      tags:
      - "GA4GHV1"
      summary: "List versions of a tool"
      description: "Returns all versions of the specified tool"
      operationId: "toolsIdVersionsGet"
      produces:
      - "application/json"
      - "text/plain"
      parameters:
      - name: "id"
        in: "path"
        description: "A unique identifier of the tool, scoped to this registry, for\
          \ example `123456`"
        required: true
        type: "string"
      responses:
        200:
          description: "An array of tool versions"
          schema:
            type: "array"
            items:
              $ref: "#/definitions/ToolVersionV1"
  /api/ga4gh/v1/tools/{id}/versions/{version_id}:
    get:
      tags:
      - "GA4GHV1"
      summary: "List one specific tool version, acts as an anchor for self references"
      description: "This endpoint returns one specific tool version"
      operationId: "toolsIdVersionsVersionIdGet"
      produces:
      - "application/json"
      - "text/plain"
      parameters:
      - name: "id"
        in: "path"
        description: "A unique identifier of the tool, scoped to this registry, for\
          \ example `123456`"
        required: true
        type: "string"
      - name: "version_id"
        in: "path"
        description: "An identifier of the tool version, scoped to this registry,\
          \ for example `v1`"
        required: true
        type: "string"
      responses:
        200:
          description: "A tool version."
          schema:
            $ref: "#/definitions/ToolVersionV1"
  /api/ga4gh/v1/tools/{id}/versions/{version_id}/dockerfile:
    get:
      tags:
      - "GA4GHV1"
      summary: "Get the dockerfile for the specified image."
      description: "Returns the dockerfile for the specified image."
      operationId: "toolsIdVersionsVersionIdDockerfileGet"
      produces:
      - "application/json"
      - "text/plain"
      parameters:
      - name: "id"
        in: "path"
        description: "A unique identifier of the tool, scoped to this registry, for\
          \ example `123456`"
        required: true
        type: "string"
      - name: "version_id"
        in: "path"
        description: "An identifier of the tool version for this particular tool registry,\
          \ for example `v1`"
        required: true
        type: "string"
      responses:
        200:
          description: "The tool payload."
          schema:
            $ref: "#/definitions/ToolDockerfile"
        404:
          description: "The tool payload is not present in the service."
          schema:
            $ref: "#/definitions/ToolDockerfile"
  /api/ga4gh/v1/tools/{id}/versions/{version_id}/{type}/descriptor:
    get:
      tags:
      - "GA4GHV1"
      summary: "Get the tool descriptor (CWL/WDL) for the specified tool."
      description: "Returns the CWL or WDL descriptor for the specified tool."
      operationId: "toolsIdVersionsVersionIdTypeDescriptorGet"
      produces:
      - "application/json"
      - "text/plain"
      parameters:
      - name: "type"
        in: "path"
        description: "The output type of the descriptor. If not specified it is up\
          \ to the underlying implementation to determine which output type to return.\
          \ Plain types return the bare descriptor while the \"non-plain\" types return\
          \ a descriptor wrapped with metadata"
        required: true
        type: "string"
        enum:
        - "CWL"
        - "WDL"
        - "PLAIN_CWL"
        - "PLAIN_WDL"
      - name: "id"
        in: "path"
        description: "A unique identifier of the tool, scoped to this registry, for\
          \ example `123456`"
        required: true
        type: "string"
      - name: "version_id"
        in: "path"
        description: "An identifier of the tool version for this particular tool registry,\
          \ for example `v1`"
        required: true
        type: "string"
      responses:
        200:
          description: "The tool descriptor."
          schema:
            $ref: "#/definitions/ToolDescriptor"
        404:
          description: "The tool can not be output in the specified type."
          schema:
            $ref: "#/definitions/ToolDescriptor"
  /api/ga4gh/v1/tools/{id}/versions/{version_id}/{type}/descriptor/{relative_path}:
    get:
      tags:
      - "GA4GHV1"
      summary: "Get additional tool descriptor files (CWL/WDL) relative to the main\
        \ file"
      description: "Returns additional CWL or WDL descriptors for the specified tool\
        \ in the same or subdirectories"
      operationId: "toolsIdVersionsVersionIdTypeDescriptorRelativePathGet"
      produces:
      - "application/json"
      - "text/plain"
      parameters:
      - name: "type"
        in: "path"
        description: "The output type of the descriptor. If not specified it is up\
          \ to the underlying implementation to determine which output type to return.\
          \  Plain types return the bare descriptor while the \"non-plain\" types\
          \ return a descriptor wrapped with metadata"
        required: true
        type: "string"
        enum:
        - "CWL"
        - "WDL"
        - "PLAIN_CWL"
        - "PLAIN_WDL"
      - name: "id"
        in: "path"
        description: "A unique identifier of the tool, scoped to this registry, for\
          \ example `123456`"
        required: true
        type: "string"
      - name: "version_id"
        in: "path"
        description: "An identifier of the tool version for this particular tool registry,\
          \ for example `v1`"
        required: true
        type: "string"
      - name: "relative_path"
        in: "path"
        description: "A relative path to the additional file (same directory or subdirectories),\
          \ for example 'foo.cwl' would return a 'foo.cwl' from the same directory\
          \ as the main descriptor"
        required: true
        type: "string"
      responses:
        200:
          description: "The tool descriptor."
          schema:
            $ref: "#/definitions/ToolDescriptor"
        404:
          description: "The tool can not be output in the specified type."
          schema:
            $ref: "#/definitions/ToolDescriptor"
  /api/ga4gh/v1/tools/{id}/versions/{version_id}/{type}/tests:
    get:
      tags:
      - "GA4GHV1"
      summary: "Get an array of test JSONs suitable for use with this descriptor type."
      description: ""
      operationId: "toolsIdVersionsVersionIdTypeTestsGet"
      produces:
      - "application/json"
      - "text/plain"
      parameters:
      - name: "type"
        in: "path"
        description: "The output type of the descriptor. If not specified it is up\
          \ to the underlying implementation to determine which output type to return.\
          \ Plain types return the bare descriptor while the \"non-plain\" types return\
          \ a descriptor wrapped with metadata"
        required: true
        type: "string"
        enum:
        - "CWL"
        - "WDL"
        - "PLAIN_CWL"
        - "PLAIN_WDL"
      - name: "id"
        in: "path"
        description: "A unique identifier of the tool, scoped to this registry, for\
          \ example `123456`"
        required: true
        type: "string"
      - name: "version_id"
        in: "path"
        description: "An identifier of the tool version for this particular tool registry,\
          \ for example `v1`"
        required: true
        type: "string"
      responses:
        200:
          description: "The tool test JSON response."
          schema:
            type: "array"
            items:
              $ref: "#/definitions/ToolTestsV1"
        404:
          description: "The tool can not be output in the specified type."
          schema:
            type: "array"
            items:
              $ref: "#/definitions/ToolTestsV1"
  /api/ga4gh/v2/extended/containers/{organization}:
    get:
      tags:
      - "extendedGA4GH"
      summary: "List entries of an organization"
      description: "This endpoint returns entries of an organization. "
      operationId: "entriesOrgGet"
      produces:
      - "application/json"
      - "text/plain"
      parameters:
      - name: "organization"
        in: "path"
        description: "An organization, for example `cancercollaboratory`"
        required: true
        type: "string"
      responses:
        200:
          description: "An array of Tools of the input organization."
          schema:
            type: "array"
            items:
              $ref: "#/definitions/ToolV1"
  /api/ga4gh/v2/extended/organizations:
    get:
      tags:
      - "extendedGA4GH"
      summary: "List all organizations"
      description: "This endpoint returns list of all organizations. "
      operationId: "entriesOrgsGet"
      produces:
      - "application/json"
      - "text/plain"
      parameters: []
      responses:
        200:
          description: "An array of organizations' names."
          schema:
            type: "array"
            items:
              type: "string"
  /api/ga4gh/v2/extended/tools/entry/_search:
    post:
      tags:
      - "extendedGA4GH"
      summary: "Search the index of tools"
      description: "This endpoint searches the index for all published tools and workflows.\
        \ Used by utilities that expect to talk to an elastic search endpoint"
      operationId: "toolsIndexSearch"
      produces:
      - "application/json"
      parameters:
      - in: "body"
        name: "body"
        description: "elastic search query"
        required: true
        schema:
          type: "string"
      responses:
        200:
          description: "An elastic search result."
          schema:
            type: "string"
  /api/ga4gh/v2/extended/tools/index:
    post:
      tags:
      - "extendedGA4GH"
      summary: "Update the index of tools"
      description: "This endpoint updates the index for all published tools and workflows. "
      operationId: "toolsIndexGet"
      produces:
      - "text/plain"
      parameters: []
      responses:
        200:
          description: "An array of Tools of the input organization."
      security:
      - BEARER: []
  /api/ga4gh/v2/extended/tools/{organization}:
    get:
      tags:
      - "extendedGA4GH"
      summary: "List tools of an organization"
      description: "This endpoint returns tools of an organization. "
      operationId: "toolsOrgGet"
      produces:
      - "application/json"
      - "text/plain"
      parameters:
      - name: "organization"
        in: "path"
        description: "An organization, for example `cancercollaboratory`"
        required: true
        type: "string"
      responses:
        200:
          description: "An array of Tools of the input organization."
          schema:
            type: "array"
            items:
              $ref: "#/definitions/ToolV1"
  /api/ga4gh/v2/extended/workflows/{organization}:
    get:
      tags:
      - "extendedGA4GH"
      summary: "List workflows of an organization"
      description: "This endpoint returns workflows of an organization. "
      operationId: "workflowsOrgGet"
      produces:
      - "application/json"
      - "text/plain"
      parameters:
      - name: "organization"
        in: "path"
        description: "An organization, for example `cancercollaboratory`"
        required: true
        type: "string"
      responses:
        200:
          description: "An array of Tools of the input organization."
          schema:
            type: "array"
            items:
              $ref: "#/definitions/ToolV1"
  /api/ga4gh/v2/extended/{id}/versions/{version_id}/{type}/tests/{relative_path}:
    post:
      tags:
      - "extendedGA4GH"
      summary: "Annotate test JSON with information on whether it ran successfully\
        \ on particular platforms plus metadata"
      description: "Test JSON can be annotated with whether they ran correctly keyed\
        \ by platform and associated with some metadata "
      operationId: "toolsIdVersionsVersionIdTypeTestsPost"
      produces:
      - "application/json"
      parameters:
      - name: "type"
        in: "path"
        description: "The type of the underlying descriptor. Allowable values include\
          \ \"CWL\", \"WDL\", \"NFL\"."
        required: true
        type: "string"
      - name: "id"
        in: "path"
        description: "A unique identifier of the tool, scoped to this registry, for\
          \ example `123456`"
        required: true
        type: "string"
      - name: "version_id"
        in: "path"
        description: "An identifier of the tool version for this particular tool registry,\
          \ for example `v1`"
        required: true
        type: "string"
      - name: "relative_path"
        in: "path"
        description: "A relative path to the test json as retrieved from the files\
          \ endpoint or the tests endpoint"
        required: true
        type: "string"
        pattern: ".+"
      - name: "platform"
        in: "query"
        description: "Platform to report on"
        required: true
        type: "string"
      - name: "platform_version"
        in: "query"
        description: "Version of the platform to report on"
        required: true
        type: "string"
      - name: "verified"
        in: "query"
        description: "Verification status, omit to delete key"
        required: false
        type: "boolean"
      - name: "metadata"
        in: "query"
        description: "Additional information on the verification (notes, explanation)"
        required: true
        type: "string"
      responses:
        200:
          description: "The tool test JSON response."
          schema:
            type: "object"
            additionalProperties:
              type: "object"
        401:
          description: "Credentials not provided or incorrect"
          schema:
            $ref: "#/definitions/Error"
        404:
          description: "The tool test cannot be found to annotate."
          schema:
            $ref: "#/definitions/Error"
      security:
      - BEARER: []
  /api/ga4gh/v2/metadata:
    get:
      tags:
      - "GA4GH"
      summary: "Return some metadata that is useful for describing this registry"
      description: "Return some metadata that is useful for describing this registry"
      operationId: "metadataGet"
      produces:
      - "application/json"
      - "text/plain"
      parameters: []
      responses:
        200:
          description: "A Metadata object describing this service."
          schema:
            $ref: "#/definitions/Metadata"
  /api/ga4gh/v2/toolClasses:
    get:
      tags:
      - "GA4GH"
      summary: "List all tool types"
      description: "This endpoint returns all tool-classes available "
      operationId: "toolClassesGet"
      produces:
      - "application/json"
      - "text/plain"
      parameters: []
      responses:
        200:
          description: "A list of potential tool classes."
          schema:
            type: "array"
            items:
              $ref: "#/definitions/ToolClass"
  /api/ga4gh/v2/tools:
    get:
      tags:
      - "GA4GH"
      summary: "List all tools"
      description: "This endpoint returns all tools available or a filtered subset\
        \ using metadata query parameters. "
      operationId: "toolsGet"
      produces:
      - "application/json"
      - "text/plain"
      parameters:
      - name: "id"
        in: "query"
        description: "A unique identifier of the tool, scoped to this registry, for\
          \ example `123456`"
        required: false
        type: "string"
      - name: "alias"
        in: "query"
        description: "OPTIONAL for tool registries that support aliases. If provided\
          \ will only return entries with the given alias."
        required: false
        type: "string"
      - name: "registry"
        in: "query"
        description: "The image registry that contains the image."
        required: false
        type: "string"
      - name: "organization"
        in: "query"
        description: "The organization in the registry that published the image."
        required: false
        type: "string"
      - name: "name"
        in: "query"
        description: "The name of the image."
        required: false
        type: "string"
      - name: "toolname"
        in: "query"
        description: "The name of the tool."
        required: false
        type: "string"
      - name: "description"
        in: "query"
        description: "The description of the tool."
        required: false
        type: "string"
      - name: "author"
        in: "query"
        description: "The author of the tool (TODO a thought occurs, are we assuming\
          \ that the author of the CWL and the image are the same?)."
        required: false
        type: "string"
      - name: "checker"
        in: "query"
        description: "Return only checker workflows"
        required: false
        type: "boolean"
      - name: "offset"
        in: "query"
        description: "Start index of paging. Pagination results can be based on numbers\
          \ or other values chosen by the registry implementor (for example, SHA values).\
          \ If this exceeds the current result set return an empty set.  If not specified\
          \ in the request, this will start at the beginning of the results."
        required: false
        type: "string"
      - name: "limit"
        in: "query"
        description: "Amount of records to return in a given page."
        required: false
        type: "integer"
        default: 1000
        format: "int32"
      responses:
        200:
          description: "An array of Tools that match the filter."
          schema:
            type: "array"
            items:
              $ref: "#/definitions/Tool"
  /api/ga4gh/v2/tools/{id}:
    get:
      tags:
      - "GA4GH"
      summary: "List one specific tool, acts as an anchor for self references"
      description: "This endpoint returns one specific tool (which has ToolVersions\
        \ nested inside it)"
      operationId: "toolsIdGet"
      produces:
      - "application/json"
      - "text/plain"
      parameters:
      - name: "id"
        in: "path"
        description: "A unique identifier of the tool, scoped to this registry, for\
          \ example `123456`"
        required: true
        type: "string"
      responses:
        200:
          description: "A tool."
          schema:
            $ref: "#/definitions/Tool"
        404:
          description: "The tool can not be found."
          schema:
            $ref: "#/definitions/Error"
  /api/ga4gh/v2/tools/{id}/versions:
    get:
      tags:
      - "GA4GH"
      summary: "List versions of a tool"
      description: "Returns all versions of the specified tool"
      operationId: "toolsIdVersionsGet"
      produces:
      - "application/json"
      - "text/plain"
      parameters:
      - name: "id"
        in: "path"
        description: "A unique identifier of the tool, scoped to this registry, for\
          \ example `123456`"
        required: true
        type: "string"
      responses:
        200:
          description: "An array of tool versions"
          schema:
            type: "array"
            items:
              $ref: "#/definitions/ToolVersion"
  /api/ga4gh/v2/tools/{id}/versions/{version_id}:
    get:
      tags:
      - "GA4GH"
      summary: "List one specific tool version, acts as an anchor for self references"
      description: "This endpoint returns one specific tool version"
      operationId: "toolsIdVersionsVersionIdGet"
      produces:
      - "application/json"
      - "text/plain"
      parameters:
      - name: "id"
        in: "path"
        description: "A unique identifier of the tool, scoped to this registry, for\
          \ example `123456`"
        required: true
        type: "string"
      - name: "version_id"
        in: "path"
        description: "An identifier of the tool version, scoped to this registry,\
          \ for example `v1`"
        required: true
        type: "string"
      responses:
        200:
          description: "A tool version."
          schema:
            $ref: "#/definitions/ToolVersion"
        404:
          description: "The tool can not be found."
          schema:
            $ref: "#/definitions/Error"
  /api/ga4gh/v2/tools/{id}/versions/{version_id}/containerfile:
    get:
      tags:
      - "GA4GH"
      summary: "Get the container specification(s) for the specified image."
      description: "Returns the container specifications(s) for the specified image.\
        \ For example, a CWL CommandlineTool can be associated with one specification\
        \ for a container, a CWL Workflow can be associated with multiple specifications\
        \ for containers"
      operationId: "toolsIdVersionsVersionIdContainerfileGet"
      produces:
      - "application/json"
      - "text/plain"
      parameters:
      - name: "id"
        in: "path"
        description: "A unique identifier of the tool, scoped to this registry, for\
          \ example `123456`"
        required: true
        type: "string"
      - name: "version_id"
        in: "path"
        description: "An identifier of the tool version for this particular tool registry,\
          \ for example `v1`"
        required: true
        type: "string"
      responses:
        200:
          description: "The tool payload."
          schema:
            type: "array"
            items:
              $ref: "#/definitions/FileWrapper"
        404:
          description: "There are no container specifications for this tool"
          schema:
            $ref: "#/definitions/Error"
  /api/ga4gh/v2/tools/{id}/versions/{version_id}/{type}/descriptor:
    get:
      tags:
      - "GA4GH"
      summary: "Get the tool descriptor for the specified tool"
      description: "Returns the descriptor for the specified tool (examples include\
        \ CWL, WDL, or Nextflow documents)."
      operationId: "toolsIdVersionsVersionIdTypeDescriptorGet"
      produces:
      - "application/json"
      - "text/plain"
      parameters:
      - name: "type"
        in: "path"
        description: "The output type of the descriptor. If not specified, it is up\
          \ to the underlying implementation to determine which output type to return.\
          \ Plain types return the bare descriptor while the \"non-plain\" types return\
          \ a descriptor wrapped with metadata. Allowable values include \"CWL\",\
          \ \"WDL\", \"NFL\", \"PLAIN_CWL\", \"PLAIN_WDL\", \"PLAIN_NFL\"."
        required: true
        type: "string"
      - name: "id"
        in: "path"
        description: "A unique identifier of the tool, scoped to this registry, for\
          \ example `123456`"
        required: true
        type: "string"
      - name: "version_id"
        in: "path"
        description: "An identifier of the tool version, scoped to this registry,\
          \ for example `v1`"
        required: true
        type: "string"
      responses:
        200:
          description: "The tool descriptor."
          schema:
            $ref: "#/definitions/FileWrapper"
        404:
          description: "The tool descriptor can not be found."
          schema:
            $ref: "#/definitions/Error"
  /api/ga4gh/v2/tools/{id}/versions/{version_id}/{type}/descriptor/{relative_path}:
    get:
      tags:
      - "GA4GH"
      summary: "Get additional tool descriptor files relative to the main file"
      description: "Descriptors can often include imports that refer to additional\
        \ descriptors. This returns additional descriptors for the specified tool\
        \ in the same or other directories that can be reached as a relative path.\
        \ This endpoint can be useful for workflow engine implementations like cwltool\
        \ to programmatically download all the descriptors for a tool and run it.\
        \ This can optionally include other files described with FileWrappers such\
        \ as test parameters and containerfiles. "
      operationId: "toolsIdVersionsVersionIdTypeDescriptorRelativePathGet"
      produces:
      - "application/json"
      - "text/plain"
      parameters:
      - name: "type"
        in: "path"
        description: "The output type of the descriptor. If not specified, it is up\
          \ to the underlying implementation to determine which output type to return.\
          \ Plain types return the bare descriptor while the \"non-plain\" types return\
          \ a descriptor wrapped with metadata. Allowable values are \"CWL\", \"WDL\"\
          , \"NFL\", \"PLAIN_CWL\", \"PLAIN_WDL\", \"PLAIN_NFL\"."
        required: true
        type: "string"
      - name: "id"
        in: "path"
        description: "A unique identifier of the tool, scoped to this registry, for\
          \ example `123456`"
        required: true
        type: "string"
      - name: "version_id"
        in: "path"
        description: "An identifier of the tool version for this particular tool registry,\
          \ for example `v1`"
        required: true
        type: "string"
      - name: "relative_path"
        in: "path"
        description: "A relative path to the additional file (same directory or subdirectories),\
          \ for example 'foo.cwl' would return a 'foo.cwl' from the same directory\
          \ as the main descriptor. 'nestedDirectory/foo.cwl' would return the file\
          \  from a nested subdirectory.  Unencoded paths such 'sampleDirectory/foo.cwl'\
          \ should also be allowed"
        required: true
        type: "string"
        pattern: ".+"
      responses:
        200:
          description: "The tool descriptor."
          schema:
            $ref: "#/definitions/FileWrapper"
        404:
          description: "The tool can not be output in the specified type."
          schema:
            $ref: "#/definitions/Error"
  /api/ga4gh/v2/tools/{id}/versions/{version_id}/{type}/files:
    get:
      tags:
      - "GA4GH"
      summary: "Get a list of objects that contain the relative path and file type"
      description: "Get a list of objects that contain the relative path and file\
        \ type. The descriptors are intended for use with the /tools/{id}/versions/{version_id}/{type}/descriptor/{relative_path\
        \ : .+} endpoint."
      operationId: "toolsIdVersionsVersionIdTypeFilesGet"
      produces:
      - "application/json"
      - "text/plain"
      parameters:
      - name: "type"
        in: "path"
        description: "The output type of the descriptor. Examples of allowable values\
          \ are \"CWL\", \"WDL\", and \"NextFlow.\""
        required: true
        type: "string"
      - name: "id"
        in: "path"
        description: "A unique identifier of the tool, scoped to this registry, for\
          \ example `123456`"
        required: true
        type: "string"
      - name: "version_id"
        in: "path"
        description: "An identifier of the tool version for this particular tool registry,\
          \ for example `v1`"
        required: true
        type: "string"
      responses:
        200:
          description: "The array of File JSON responses."
          schema:
            type: "array"
            items:
              $ref: "#/definitions/ToolFile"
        404:
          description: "The tool can not be output in the specified type."
          schema:
            $ref: "#/definitions/Error"
  /api/ga4gh/v2/tools/{id}/versions/{version_id}/{type}/tests:
    get:
      tags:
      - "GA4GH"
      summary: "Get a list of test JSONs"
      description: "Get a list of test JSONs (these allow you to execute the tool\
        \ successfully) suitable for use with this descriptor type."
      operationId: "toolsIdVersionsVersionIdTypeTestsGet"
      produces:
      - "application/json"
      - "text/plain"
      parameters:
      - name: "type"
        in: "path"
        description: "The type of the underlying descriptor. Allowable values include\
          \ \"CWL\", \"WDL\", \"NFL\", \"PLAIN_CWL\", \"PLAIN_WDL\", \"PLAIN_NFL\"\
          . For example, \"CWL\" would return an list of ToolTests objects while \"\
          PLAIN_CWL\" would return a bare JSON list with the content of the tests. "
        required: true
        type: "string"
      - name: "id"
        in: "path"
        description: "A unique identifier of the tool, scoped to this registry, for\
          \ example `123456`"
        required: true
        type: "string"
      - name: "version_id"
        in: "path"
        description: "An identifier of the tool version for this particular tool registry,\
          \ for example `v1`"
        required: true
        type: "string"
      responses:
        200:
          description: "The tool test JSON response."
          schema:
            type: "array"
            items:
              $ref: "#/definitions/FileWrapper"
        404:
          description: "The tool can not be output in the specified type."
          schema:
            $ref: "#/definitions/Error"
  /auth/tokens/bitbucket.org:
    get:
      tags:
      - "tokens"
      summary: "Add a new bitbucket.org token, used by quay.io redirect."
      description: "This is used as part of the OAuth 2 web flow. Once a user has\
        \ approved permissions for CollaboratoryTheir browser will load the redirect\
        \ URI which should resolve here"
      operationId: "addBitbucketToken"
      produces:
      - "application/json"
      parameters:
      - name: "code"
        in: "query"
        required: false
        type: "string"
      responses:
        200:
          description: "successful operation"
          schema:
            $ref: "#/definitions/Token"
      security:
      - BEARER: []
  /auth/tokens/github:
    post:
      tags:
      - "tokens"
      summary: "Allow satellizer to post a new GitHub token to dockstore, used by\
        \ login, can create new users."
      description: "A post method is required by satellizer to send the GitHub token"
      operationId: "addToken"
      produces:
      - "application/json"
      parameters:
      - in: "body"
        name: "body"
        description: "code"
        required: false
        schema:
          type: "string"
      responses:
        200:
          description: "successful operation"
          schema:
            $ref: "#/definitions/Token"
      security:
      - BEARER: []
  /auth/tokens/github.com:
    get:
      tags:
      - "tokens"
      summary: "Add a new github.com token, used by accounts page."
      description: "This is used as part of the OAuth 2 web flow. Once a user has\
        \ approved permissions for CollaboratoryTheir browser will load the redirect\
        \ URI which should resolve here"
      operationId: "addGithubToken"
      produces:
      - "application/json"
      parameters:
      - name: "code"
        in: "query"
        required: false
        type: "string"
      responses:
        200:
          description: "successful operation"
          schema:
            $ref: "#/definitions/Token"
      security:
      - BEARER: []
  /auth/tokens/gitlab.com:
    get:
      tags:
      - "tokens"
      summary: "Add a new gitlab.com token."
      description: "This is used as part of the OAuth 2 web flow. Once a user has\
        \ approved permissions for CollaboratoryTheir browser will load the redirect\
        \ URI which should resolve here"
      operationId: "addGitlabToken"
      produces:
      - "application/json"
      parameters:
      - name: "code"
        in: "query"
        required: false
        type: "string"
      responses:
        200:
          description: "successful operation"
          schema:
            $ref: "#/definitions/Token"
      security:
      - BEARER: []
  /auth/tokens/google:
    post:
      tags:
      - "tokens"
      summary: "Allow satellizer to post a new Google token to Dockstore."
      description: "A post method is required by satellizer to send the Google token"
      operationId: "addGoogleToken"
      produces:
      - "application/json"
      parameters:
      - in: "body"
        name: "body"
        description: "code"
        required: false
        schema:
          type: "string"
      responses:
        200:
          description: "successful operation"
          schema:
            $ref: "#/definitions/Token"
      security:
      - BEARER: []
  /auth/tokens/quay.io:
    get:
      tags:
      - "tokens"
      summary: "Add a new quay IO token."
      description: "This is used as part of the OAuth 2 web flow. Once a user has\
        \ approved permissions for CollaboratoryTheir browser will load the redirect\
        \ URI which should resolve here"
      operationId: "addQuayToken"
      produces:
      - "application/json"
      parameters:
      - name: "access_token"
        in: "query"
        required: false
        type: "string"
      responses:
        200:
          description: "successful operation"
          schema:
            $ref: "#/definitions/Token"
      security:
      - BEARER: []
  /auth/tokens/zenodo.org:
    get:
      tags:
      - "tokens"
      summary: "Add a new zenodo.org token, used by accounts page."
      description: "This is used as part of the OAuth 2 web flow. Once a user has\
        \ approved permissions for CollaboratoryTheir browser will load the redirect\
        \ URI which should resolve here"
      operationId: "addZenodoToken"
      produces:
      - "application/json"
      parameters:
      - name: "code"
        in: "query"
        required: false
        type: "string"
      responses:
        200:
          description: "successful operation"
          schema:
            $ref: "#/definitions/Token"
      security:
      - BEARER: []
  /auth/tokens/{tokenId}:
    get:
      tags:
      - "tokens"
      summary: "Get a specific token by id."
      description: ""
      operationId: "listToken"
      produces:
      - "application/json"
      parameters:
      - name: "tokenId"
        in: "path"
        description: "ID of token to return"
        required: true
        type: "integer"
        format: "int64"
      responses:
        200:
          description: "successful operation"
          schema:
            $ref: "#/definitions/Token"
        400:
          description: "Invalid ID supplied"
        404:
          description: "Token not found"
      security:
      - BEARER: []
    delete:
      tags:
      - "tokens"
      summary: "Delete a token."
      description: ""
      operationId: "deleteToken"
      produces:
      - "application/json"
      parameters:
      - name: "tokenId"
        in: "path"
        description: "Token id to delete"
        required: true
        type: "integer"
        format: "int64"
      responses:
        400:
          description: "Invalid token value"
      security:
      - BEARER: []
  /containers/dockerRegistryList:
    get:
      tags:
      - "containers"
      summary: "Get the list of docker registries supported on Dockstore."
      description: "Does not need authentication"
      operationId: "getDockerRegistries"
      produces:
      - "application/json"
      parameters: []
      responses:
        200:
          description: "successful operation"
          schema:
            type: "array"
            items:
              $ref: "#/definitions/RegistryBean"
  /containers/hostedEntry:
    post:
      tags:
      - "hosted"
      summary: "Create a hosted tool."
      description: ""
      operationId: "createHostedTool"
      produces:
      - "application/json"
      parameters:
      - name: "registry"
        in: "query"
        description: "The Docker registry (Tools only)"
        required: false
        type: "string"
      - name: "name"
        in: "query"
        description: "The repository name"
        required: true
        type: "string"
      - name: "descriptorType"
        in: "query"
        description: "The descriptor type (Workflows only)"
        required: false
        type: "string"
      - name: "namespace"
        in: "query"
        description: "The Docker namespace (Tools only)"
        required: false
        type: "string"
      - name: "entryName"
        in: "query"
        description: "Optional entry name (Tools only)"
        required: false
        type: "string"
      responses:
        200:
          description: "successful operation"
          schema:
            $ref: "#/definitions/DockstoreTool"
      security:
      - BEARER: []
  /containers/hostedEntry/{entryId}:
    delete:
      tags:
      - "hosted"
      summary: "Delete a revision of a hosted tool."
      description: ""
      operationId: "deleteHostedToolVersion"
      produces:
      - "application/json"
      parameters:
      - name: "entryId"
        in: "path"
        description: "Entry to modify."
        required: true
        type: "integer"
        format: "int64"
      - name: "version"
        in: "query"
        description: "version"
        required: true
        type: "string"
      responses:
        200:
          description: "successful operation"
          schema:
            $ref: "#/definitions/DockstoreTool"
      security:
      - BEARER: []
    patch:
      tags:
      - "hosted"
      summary: "Non-idempotent operation for creating new revisions of hosted tools."
      description: ""
      operationId: "editHostedTool"
      produces:
      - "application/json"
      parameters:
      - name: "entryId"
        in: "path"
        description: "Entry to modify."
        required: true
        type: "integer"
        format: "int64"
      - in: "body"
        name: "body"
        description: "Set of updated sourcefiles, add files by adding new files with\
          \ unknown paths, delete files by including them with emptied content"
        required: true
        schema:
          type: "array"
          items:
            $ref: "#/definitions/SourceFile"
      responses:
        200:
          description: "successful operation"
          schema:
            $ref: "#/definitions/DockstoreTool"
      security:
      - BEARER: []
  /containers/namespace/{namespace}/published:
    get:
      tags:
      - "containers"
      summary: "List all published tools belonging to the specified namespace."
      description: "NO authentication"
      operationId: "getPublishedContainersByNamespace"
      produces:
      - "application/json"
      parameters:
      - name: "namespace"
        in: "path"
        description: "namespace"
        required: true
        type: "string"
      responses:
        200:
          description: "successful operation"
          schema:
            type: "array"
            items:
              $ref: "#/definitions/DockstoreTool"
  /containers/path/tool/{repository}:
    get:
      tags:
      - "containers"
      summary: "Get a tool by the specific tool path"
      description: "Requires full path (including tool name if applicable)."
      operationId: "getContainerByToolPath"
      produces:
      - "application/json"
      parameters:
      - name: "repository"
        in: "path"
        description: "repository path"
        required: true
        type: "string"
      - name: "include"
        in: "query"
        description: "Comma-delimited list of fields to include: validations"
        required: false
        type: "string"
      responses:
        200:
          description: "successful operation"
          schema:
            $ref: "#/definitions/DockstoreTool"
      security:
      - BEARER: []
  /containers/path/tool/{repository}/published:
    get:
      tags:
      - "containers"
      summary: "Get a published tool by the specific tool path."
      description: "Requires full path (including tool name if applicable)."
      operationId: "getPublishedContainerByToolPath"
      produces:
      - "application/json"
      parameters:
      - name: "repository"
        in: "path"
        description: "repository path"
        required: true
        type: "string"
      - name: "include"
        in: "query"
        description: "Comma-delimited list of fields to include: validations"
        required: false
        type: "string"
      responses:
        200:
          description: "successful operation"
          schema:
            $ref: "#/definitions/DockstoreTool"
  /containers/path/{containerId}/tags:
    get:
      tags:
      - "containertags"
      summary: "Get tags for a tool by id."
      description: ""
      operationId: "getTagsByPath"
      produces:
      - "application/json"
      parameters:
      - name: "containerId"
        in: "path"
        description: "Tool to modify."
        required: true
        type: "integer"
        format: "int64"
      responses:
        200:
          description: "successful operation"
          schema:
            type: "array"
            items:
              $ref: "#/definitions/Tag"
            uniqueItems: true
      security:
      - BEARER: []
  /containers/path/{repository}:
    get:
      tags:
      - "containers"
      summary: "Get a list of tools by path."
      description: "Does not require tool name."
      operationId: "getContainerByPath"
      produces:
      - "application/json"
      parameters:
      - name: "repository"
        in: "path"
        description: "repository path"
        required: true
        type: "string"
      responses:
        200:
          description: "successful operation"
          schema:
            type: "array"
            items:
              $ref: "#/definitions/DockstoreTool"
      security:
      - BEARER: []
  /containers/path/{repository}/published:
    get:
      tags:
      - "containers"
      summary: "Get a list of published tools by path."
      description: "NO authentication"
      operationId: "getPublishedContainerByPath"
      produces:
      - "application/json"
      parameters:
      - name: "repository"
        in: "path"
        description: "repository path"
        required: true
        type: "string"
      responses:
        200:
          description: "successful operation"
          schema:
            $ref: "#/definitions/DockstoreTool"
  /containers/published:
    get:
      tags:
      - "containers"
      summary: "List all published tools."
      description: "NO authentication"
      operationId: "allPublishedContainers"
      produces:
      - "application/json"
      parameters:
      - name: "offset"
        in: "query"
        description: "Start index of paging. Pagination results can be based on numbers\
          \ or other values chosen by the registry implementor (for example, SHA values).\
          \ If this exceeds the current result set return an empty set.  If not specified\
          \ in the request, this will start at the beginning of the results."
        required: false
        type: "string"
      - name: "limit"
        in: "query"
        description: "Amount of records to return in a given page, limited to 100"
        required: false
        type: "integer"
        default: 100
        maximum: 100
        minimum: 1
        format: "int32"
      - name: "filter"
        in: "query"
        description: "Filter, this is a search string that filters the results."
        required: false
        type: "string"
      - name: "sortCol"
        in: "query"
        description: "Sort column"
        required: false
        type: "string"
        default: "stars"
      - name: "sortOrder"
        in: "query"
        description: "Sort order"
        required: false
        type: "string"
        default: "desc"
        enum:
        - "asc"
        - "desc"
      responses:
        200:
          description: "successful operation"
          schema:
            type: "array"
            items:
              $ref: "#/definitions/DockstoreTool"
  /containers/published/{containerId}:
    get:
      tags:
      - "containers"
      summary: "Get a published tool."
      description: "NO authentication"
      operationId: "getPublishedContainer"
      produces:
      - "application/json"
      parameters:
      - name: "containerId"
        in: "path"
        description: "Tool ID"
        required: true
        type: "integer"
        format: "int64"
      - name: "include"
        in: "query"
        description: "Comma-delimited list of fields to include: validations"
        required: false
        type: "string"
      responses:
        200:
          description: "successful operation"
          schema:
            $ref: "#/definitions/DockstoreTool"
  /containers/registerManual:
    post:
      tags:
      - "containers"
      summary: "Register a tool manually, along with tags."
      description: ""
      operationId: "registerManual"
      produces:
      - "application/json"
      parameters:
      - in: "body"
        name: "body"
        description: "Tool to be registered"
        required: true
        schema:
          $ref: "#/definitions/DockstoreTool"
      responses:
        200:
          description: "successful operation"
          schema:
            $ref: "#/definitions/DockstoreTool"
      security:
      - BEARER: []
  /containers/schema/{containerId}/published:
    get:
      tags:
      - "containers"
      summary: "Get a published tool's schema by ID."
      description: "NO authentication"
      operationId: "getPublishedContainerSchema"
      produces:
      - "application/json"
      parameters:
      - name: "containerId"
        in: "path"
        description: "Tool ID"
        required: true
        type: "integer"
        format: "int64"
      responses:
        200:
          description: "successful operation"
          schema:
            type: "array"
            items:
              type: "array"
              items:
                type: "object"
  /containers/{alias}/aliases:
    get:
      tags:
      - "containers"
      summary: "Retrieves a tool by alias."
      description: "Does not require authentication for published tools, authentication\
        \ can be provided for restricted tools"
      operationId: "getToolByAlias"
      produces:
      - "application/json"
      parameters:
      - name: "alias"
        in: "path"
        description: "Alias"
        required: true
        type: "string"
      responses:
        200:
          description: "successful operation"
          schema:
            $ref: "#/definitions/DockstoreTool"
      security:
      - BEARER: []
  /containers/{containerId}:
    get:
      tags:
      - "containers"
      summary: "Retrieve a tool."
      description: "This is one of the few endpoints that returns the user object\
        \ with populated properties (minus the userProfiles property)"
      operationId: "getContainer"
      produces:
      - "application/json"
      parameters:
      - name: "containerId"
        in: "path"
        description: "Tool ID"
        required: true
        type: "integer"
        format: "int64"
      - name: "include"
        in: "query"
        description: "Comma-delimited list of fields to include: validations"
        required: false
        type: "string"
      responses:
        200:
          description: "successful operation"
          schema:
            $ref: "#/definitions/DockstoreTool"
      security:
      - BEARER: []
    put:
      tags:
      - "containers"
      summary: "Update the tool with the given tool."
      description: "Updates default descriptor paths, default Docker paths, default\
        \ test parameter paths, git url, and default version. Also updates tool maintainer\
        \ email, and private access for manual tools."
      operationId: "updateContainer"
      produces:
      - "application/json"
      parameters:
      - name: "containerId"
        in: "path"
        description: "Tool to modify."
        required: true
        type: "integer"
        format: "int64"
      - in: "body"
        name: "body"
        description: "Tool with updated information"
        required: true
        schema:
          $ref: "#/definitions/DockstoreTool"
      responses:
        200:
          description: "successful operation"
          schema:
            $ref: "#/definitions/DockstoreTool"
      security:
      - BEARER: []
    delete:
      tags:
      - "containers"
      summary: "Delete a tool."
      description: ""
      operationId: "deleteContainer"
      produces:
      - "application/json"
      parameters:
      - name: "containerId"
        in: "path"
        description: "Tool id to delete"
        required: true
        type: "integer"
        format: "int64"
      responses:
        400:
          description: "Invalid "
      security:
      - BEARER: []
  /containers/{containerId}/descriptor/{relative-path}:
    get:
      tags:
      - "containers"
      summary: "Get the corresponding descriptor file."
      description: "Does not require authentication for published tools, authentication\
        \ can be provided for restricted tools"
      operationId: "secondaryDescriptorPath"
      produces:
      - "application/json"
      parameters:
      - name: "containerId"
        in: "path"
        description: "Tool id"
        required: true
        type: "integer"
        format: "int64"
      - name: "tag"
        in: "query"
        required: false
        type: "string"
      - name: "relative-path"
        in: "path"
        required: true
        type: "string"
      - name: "language"
        in: "query"
        required: false
        type: "string"
      responses:
        200:
          description: "successful operation"
          schema:
            $ref: "#/definitions/SourceFile"
      security:
      - BEARER: []
  /containers/{containerId}/dockerfile:
    get:
      tags:
      - "containers"
      summary: "Get the corresponding Dockerfile."
      description: "Does not require authentication for published tools, authentication\
        \ can be provided for restricted tools"
      operationId: "dockerfile"
      produces:
      - "application/json"
      parameters:
      - name: "containerId"
        in: "path"
        description: "Tool id"
        required: true
        type: "integer"
        format: "int64"
      - name: "tag"
        in: "query"
        required: false
        type: "string"
      responses:
        200:
          description: "successful operation"
          schema:
            $ref: "#/definitions/SourceFile"
      security:
      - BEARER: []
  /containers/{containerId}/labels:
    put:
      tags:
      - "containers"
      summary: "Update the labels linked to a tool."
      description: "Labels are alphanumerical (case-insensitive and may contain internal\
        \ hyphens), given in a comma-delimited list."
      operationId: "updateLabels"
      produces:
      - "application/json"
      parameters:
      - name: "containerId"
        in: "path"
        description: "Tool to modify."
        required: true
        type: "integer"
        format: "int64"
      - name: "labels"
        in: "query"
        description: "Comma-delimited list of labels."
        required: true
        type: "string"
      - in: "body"
        name: "body"
        description: "This is here to appease Swagger. It requires PUT methods to\
          \ have a body, even if it is empty. Please leave it empty."
        required: false
        schema:
          type: "string"
      responses:
        200:
          description: "successful operation"
          schema:
            $ref: "#/definitions/DockstoreTool"
      security:
      - BEARER: []
  /containers/{containerId}/primaryDescriptor:
    get:
      tags:
      - "containers"
      summary: "Get the primary descriptor file."
      description: "Does not require authentication for published tools, authentication\
        \ can be provided for restricted tools"
      operationId: "primaryDescriptor"
      produces:
      - "application/json"
      parameters:
      - name: "containerId"
        in: "path"
        description: "Tool id"
        required: true
        type: "integer"
        format: "int64"
      - name: "tag"
        in: "query"
        required: false
        type: "string"
      - name: "language"
        in: "query"
        required: false
        type: "string"
      responses:
        200:
          description: "successful operation"
          schema:
            $ref: "#/definitions/SourceFile"
      security:
      - BEARER: []
  /containers/{containerId}/publish:
    post:
      tags:
      - "containers"
      summary: "Publish or unpublish a tool."
      description: ""
      operationId: "publish"
      produces:
      - "application/json"
      parameters:
      - name: "containerId"
        in: "path"
        description: "Tool id to publish"
        required: true
        type: "integer"
        format: "int64"
      - in: "body"
        name: "body"
        description: "PublishRequest to refresh the list of repos for a user"
        required: true
        schema:
          $ref: "#/definitions/PublishRequest"
      responses:
        200:
          description: "successful operation"
          schema:
            $ref: "#/definitions/DockstoreTool"
      security:
      - BEARER: []
  /containers/{containerId}/refresh:
    get:
      tags:
      - "containers"
      summary: "Refresh one particular tool."
      description: ""
      operationId: "refresh"
      produces:
      - "application/json"
      parameters:
      - name: "containerId"
        in: "path"
        description: "Tool ID"
        required: true
        type: "integer"
        format: "int64"
      responses:
        200:
          description: "successful operation"
          schema:
            $ref: "#/definitions/DockstoreTool"
      security:
      - BEARER: []
  /containers/{containerId}/requestDOI/{tagId}:
    post:
      tags:
      - "containertags"
      summary: "Request a DOI for this version of a tool."
      description: ""
      operationId: "requestDOIForToolTag"
      produces:
      - "application/json"
      parameters:
      - name: "containerId"
        in: "path"
        description: "Tool to modify."
        required: true
        type: "integer"
        format: "int64"
      - name: "tagId"
        in: "path"
        description: "Tag to request DOI."
        required: true
        type: "integer"
        format: "int64"
      responses:
        200:
          description: "successful operation"
          schema:
            type: "array"
            items:
              $ref: "#/definitions/Tag"
      security:
      - BEARER: []
  /containers/{containerId}/secondaryDescriptors:
    get:
      tags:
      - "containers"
      summary: "Get a list of secondary descriptor files."
      description: "Does not require authentication for published tools, authentication\
        \ can be provided for restricted tools"
      operationId: "secondaryDescriptors"
      produces:
      - "application/json"
      parameters:
      - name: "containerId"
        in: "path"
        description: "Tool id"
        required: true
        type: "integer"
        format: "int64"
      - name: "tag"
        in: "query"
        required: false
        type: "string"
      - name: "language"
        in: "query"
        required: false
        type: "string"
      responses:
        200:
          description: "successful operation"
          schema:
            type: "array"
            items:
              $ref: "#/definitions/SourceFile"
      security:
      - BEARER: []
  /containers/{containerId}/star:
    put:
      tags:
      - "containers"
      summary: "Star a tool."
      description: ""
      operationId: "starEntry"
      produces:
      - "application/json"
      parameters:
      - name: "containerId"
        in: "path"
        description: "Tool to star."
        required: true
        type: "integer"
        format: "int64"
      - in: "body"
        name: "body"
        description: "StarRequest to star a repo for a user"
        required: true
        schema:
          $ref: "#/definitions/StarRequest"
      responses:
        default:
          description: "successful operation"
      security:
      - BEARER: []
  /containers/{containerId}/starredUsers:
    get:
      tags:
      - "containers"
      summary: "Returns list of users who starred a tool."
      description: ""
      operationId: "getStarredUsers"
      produces:
      - "application/json"
      parameters:
      - name: "containerId"
        in: "path"
        description: "Tool to grab starred users for."
        required: true
        type: "integer"
        format: "int64"
      responses:
        200:
          description: "successful operation"
          schema:
            type: "array"
            items:
              $ref: "#/definitions/User"
  /containers/{containerId}/tags:
    post:
      tags:
      - "containertags"
      summary: "Add new tags linked to a tool."
      description: ""
      operationId: "addTags"
      produces:
      - "application/json"
      parameters:
      - name: "containerId"
        in: "path"
        description: "Tool to modify."
        required: true
        type: "integer"
        format: "int64"
      - in: "body"
        name: "body"
        description: "List of new tags"
        required: true
        schema:
          type: "array"
          items:
            $ref: "#/definitions/Tag"
      responses:
        200:
          description: "successful operation"
          schema:
            type: "array"
            items:
              $ref: "#/definitions/Tag"
      security:
      - BEARER: []
    put:
      tags:
      - "containertags"
      summary: "Update the tags linked to a tool."
      description: ""
      operationId: "updateTags"
      produces:
      - "application/json"
      parameters:
      - name: "containerId"
        in: "path"
        description: "Tool to modify."
        required: true
        type: "integer"
        format: "int64"
      - in: "body"
        name: "body"
        description: "List of modified tags"
        required: true
        schema:
          type: "array"
          items:
            $ref: "#/definitions/Tag"
      responses:
        200:
          description: "successful operation"
          schema:
            type: "array"
            items:
              $ref: "#/definitions/Tag"
      security:
      - BEARER: []
  /containers/{containerId}/tags/{tagId}:
    delete:
      tags:
      - "containertags"
      summary: "Delete tag linked to a tool."
      description: ""
      operationId: "deleteTags"
      produces:
      - "application/json"
      parameters:
      - name: "containerId"
        in: "path"
        description: "Tool to modify."
        required: true
        type: "integer"
        format: "int64"
      - name: "tagId"
        in: "path"
        description: "Tag to delete"
        required: true
        type: "integer"
        format: "int64"
      responses:
        default:
          description: "successful operation"
      security:
      - BEARER: []
  /containers/{containerId}/testParameterFiles:
    get:
      tags:
      - "containers"
      summary: "Get the corresponding test parameter files."
      description: "Does not require authentication for published tools, authentication\
        \ can be provided for restricted tools"
      operationId: "getTestParameterFiles"
      produces:
      - "application/json"
      parameters:
      - name: "containerId"
        in: "path"
        description: "Tool id"
        required: true
        type: "integer"
        format: "int64"
      - name: "tag"
        in: "query"
        required: false
        type: "string"
      - name: "descriptorType"
        in: "query"
        description: "Descriptor Type"
        required: true
        type: "string"
        enum:
        - "CWL"
        - "WDL"
        - "NFL"
      responses:
        200:
          description: "successful operation"
          schema:
            type: "array"
            items:
              $ref: "#/definitions/SourceFile"
      security:
      - BEARER: []
    put:
      tags:
      - "containers"
      summary: "Add test parameter files to a tag."
      description: ""
      operationId: "addTestParameterFiles"
      produces:
      - "application/json"
      parameters:
      - name: "containerId"
        in: "path"
        description: "Tool to modify."
        required: true
        type: "integer"
        format: "int64"
      - name: "testParameterPaths"
        in: "query"
        description: "List of paths."
        required: true
        type: "array"
        items:
          type: "string"
        collectionFormat: "multi"
      - in: "body"
        name: "body"
        description: "This is here to appease Swagger. It requires PUT methods to\
          \ have a body, even if it is empty. Please leave it empty."
        required: false
        schema:
          type: "string"
      - name: "tagName"
        in: "query"
        required: false
        type: "string"
      - name: "descriptorType"
        in: "query"
        description: "Descriptor Type"
        required: true
        type: "string"
        enum:
        - "CWL"
        - "WDL"
      responses:
        200:
          description: "successful operation"
          schema:
            type: "array"
            items:
              $ref: "#/definitions/SourceFile"
            uniqueItems: true
      security:
      - BEARER: []
    delete:
      tags:
      - "containers"
      summary: "Delete test parameter files to a tag."
      description: ""
      operationId: "deleteTestParameterFiles"
      produces:
      - "application/json"
      parameters:
      - name: "containerId"
        in: "path"
        description: "Tool to modify."
        required: true
        type: "integer"
        format: "int64"
      - name: "testParameterPaths"
        in: "query"
        description: "List of paths."
        required: true
        type: "array"
        items:
          type: "string"
        collectionFormat: "multi"
      - name: "tagName"
        in: "query"
        required: false
        type: "string"
      - name: "descriptorType"
        in: "query"
        description: "Descriptor Type"
        required: true
        type: "string"
        enum:
        - "CWL"
        - "WDL"
      responses:
        200:
          description: "successful operation"
          schema:
            type: "array"
            items:
              $ref: "#/definitions/SourceFile"
            uniqueItems: true
      security:
      - BEARER: []
  /containers/{containerId}/unstar:
    delete:
      tags:
      - "containers"
      summary: "Unstar a tool."
      description: ""
      operationId: "unstarEntry"
      produces:
      - "application/json"
      parameters:
      - name: "containerId"
        in: "path"
        description: "Tool to unstar."
        required: true
        type: "integer"
        format: "int64"
      responses:
        default:
          description: "successful operation"
      security:
      - BEARER: []
      deprecated: true
  /containers/{containerId}/updateTagPaths:
    put:
      tags:
      - "containers"
      summary: "Change the tool paths."
      description: "Resets the descriptor paths and dockerfile path of all versions\
        \ to match the default paths from the tool object passed."
      operationId: "updateTagContainerPath"
      produces:
      - "application/json"
      parameters:
      - name: "containerId"
        in: "path"
        description: "Tool to modify."
        required: true
        type: "integer"
        format: "int64"
      - in: "body"
        name: "body"
        description: "Tool with updated information"
        required: true
        schema:
          $ref: "#/definitions/DockstoreTool"
      responses:
        200:
          description: "successful operation"
          schema:
            $ref: "#/definitions/DockstoreTool"
      security:
      - BEARER: []
  /containers/{containerId}/users:
    get:
      tags:
      - "containers"
      summary: "Get users of a tool."
      description: ""
      operationId: "getUsers"
      produces:
      - "application/json"
      parameters:
      - name: "containerId"
        in: "path"
        description: "Tool ID"
        required: true
        type: "integer"
        format: "int64"
      responses:
        200:
          description: "successful operation"
          schema:
            type: "array"
            items:
              $ref: "#/definitions/User"
      security:
      - BEARER: []
  /containers/{toolId}/defaultVersion:
    put:
      tags:
      - "containers"
      summary: "Update the default version of the given tool."
      description: ""
      operationId: "updateToolDefaultVersion"
      produces:
      - "application/json"
      parameters:
      - name: "toolId"
        in: "path"
        description: "Tool to modify."
        required: true
        type: "integer"
        format: "int64"
      - in: "body"
        name: "body"
        description: "Tag name to set as default."
        required: true
        schema:
          type: "string"
      responses:
        200:
          description: "successful operation"
          schema:
            $ref: "#/definitions/DockstoreTool"
      security:
      - BEARER: []
  /containers/{toolId}/zip/{tagId}:
    get:
      tags:
      - "containers"
      summary: "Download a ZIP file of a tool and all associated files."
      description: ""
      operationId: "getToolZip"
      produces:
      - "application/zip"
      parameters:
      - name: "toolId"
        in: "path"
        description: "toolId"
        required: true
        type: "integer"
        format: "int64"
      - name: "tagId"
        in: "path"
        description: "tagId"
        required: true
        type: "integer"
        format: "int64"
      responses:
        default:
          description: "successful operation"
      security:
      - BEARER: []
  /curation/notifications:
    get:
      tags:
      - "curation"
      summary: "Return all active notifications"
      description: "NO Authentication"
      operationId: "getActiveNotifications"
      produces:
      - "application/json"
      parameters: []
      responses:
        200:
          description: "successful operation"
          schema:
            type: "array"
            items:
              $ref: "#/definitions/Notification"
    post:
      tags:
      - "curation"
      summary: "Create a notification"
      description: "Curator/admin only"
      operationId: "createNotification"
      produces:
      - "application/json"
      parameters:
      - in: "body"
        name: "body"
        description: "Notification to create"
        required: true
        schema:
          $ref: "#/definitions/Notification"
      responses:
        200:
          description: "successful operation"
          schema:
            $ref: "#/definitions/Notification"
      security:
      - BEARER: []
  /curation/notifications/{id}:
    get:
      tags:
      - "curation"
      summary: "Return the notification with given id"
      description: "NO Authentication"
      operationId: "getNotification"
      produces:
      - "application/json"
      parameters:
      - name: "id"
        in: "path"
        required: true
        type: "integer"
        format: "int64"
      responses:
        200:
          description: "successful operation"
          schema:
            type: "array"
            items:
              $ref: "#/definitions/Notification"
    put:
      tags:
      - "curation"
      summary: "Update a notification"
      description: "Curator/admin only"
      operationId: "updateNotification"
      produces:
      - "application/json"
      parameters:
      - name: "id"
        in: "path"
        description: "Notification to update"
        required: true
        type: "integer"
        format: "int64"
      - in: "body"
        name: "body"
        description: "Updated version of notification"
        required: true
        schema:
          $ref: "#/definitions/Notification"
      responses:
        200:
          description: "successful operation"
          schema:
            $ref: "#/definitions/Notification"
      security:
      - BEARER: []
    delete:
      tags:
      - "curation"
      summary: "Delete a notification"
      description: "Curator/admin only"
      operationId: "deleteNotification"
      produces:
      - "application/json"
      parameters:
      - name: "id"
        in: "path"
        description: "Notification to delete"
        required: true
        type: "integer"
        format: "int64"
      responses:
        default:
          description: "successful operation"
      security:
      - BEARER: []
  /entries/{id}/aliases:
    post:
      tags:
      - "entries"
      summary: "Add aliases linked to a entry in Dockstore."
      description: "Aliases are alphanumerical (case-insensitive and may contain internal\
        \ hyphens), given in a comma-delimited list."
      operationId: "addAliases"
      produces:
      - "application/json"
      parameters:
      - name: "id"
        in: "path"
        description: "Entry to modify."
        required: true
        type: "integer"
        format: "int64"
      - name: "aliases"
        in: "query"
        description: "Comma-delimited list of aliases."
        required: true
        type: "string"
      responses:
        200:
          description: "successful operation"
          schema:
            $ref: "#/definitions/Entry"
      security:
      - BEARER: []
  /entries/{id}/collections:
    get:
      tags:
      - "entries"
      summary: "Get the collections and organizations that contain the published entry"
      description: "Entry must be published"
      operationId: "entryCollections"
      produces:
      - "application/json"
      parameters:
      - name: "id"
        in: "path"
        description: "id"
        required: true
        type: "integer"
        format: "int64"
      responses:
        200:
          description: "successful operation"
          schema:
            type: "array"
            items:
              $ref: "#/definitions/CollectionOrganization"
  /entries/{id}/topic:
    post:
      tags:
      - "entries"
      summary: "Create a discourse topic for an entry."
      description: ""
      operationId: "setDiscourseTopic"
      produces:
      - "application/json"
      parameters:
      - name: "id"
        in: "path"
        description: "The id of the entry to add a topic to."
        required: true
        type: "integer"
        format: "int64"
      responses:
        200:
          description: "successful operation"
          schema:
            $ref: "#/definitions/Entry"
      security:
      - BEARER: []
  /events:
    get:
      tags:
      - "events"
      summary: "Get events based on filters."
      description: "Optional authentication."
      operationId: "getEvents"
      produces:
      - "application/json"
      parameters:
      - name: "event_search_type"
        in: "query"
        required: false
        type: "string"
        enum:
        - "STARRED_ENTRIES"
        - "STARRED_ORGANIZATION"
        - "ALL_STARRED"
      - name: "limit"
        in: "query"
        required: false
        type: "integer"
        default: 10
        maximum: 100
        minimum: 1
        format: "int32"
      - name: "offset"
        in: "query"
        required: false
        type: "integer"
        default: 0
        format: "int32"
      responses:
        200:
          description: "successful operation"
          schema:
            type: "array"
            items:
              $ref: "#/definitions/Event"
      security:
      - BEARER: []
  /metadata/config.json:
    get:
      tags:
      - "metadata"
      summary: "Configuration for UI clients of the API"
      description: "NO authentication"
      operationId: "getConfig"
      produces:
      - "application/json"
      parameters: []
      responses:
        200:
          description: "successful operation"
          schema:
            $ref: "#/definitions/Config"
  /metadata/descriptorLanguageList:
    get:
      tags:
      - "metadata"
      summary: "Get the list of descriptor languages supported on Dockstore."
      description: "NO authentication"
      operationId: "getDescriptorLanguages"
      produces:
      - "application/json"
      parameters: []
      responses:
        200:
          description: "successful operation"
          schema:
            type: "array"
            items:
              $ref: "#/definitions/DescriptorLanguageBean"
  /metadata/dockerRegistryList:
    get:
      tags:
      - "metadata"
      summary: "Get the list of docker registries supported on Dockstore."
      description: "NO authentication"
      operationId: "getDockerRegistries"
      produces:
      - "application/json"
      parameters: []
      responses:
        200:
          description: "successful operation"
          schema:
            type: "array"
            items:
              $ref: "#/definitions/RegistryBean"
  /metadata/elasticSearch:
    get:
      tags:
      - "metadata"
      summary: "Successful response if elastic search is up and running."
      description: "NO authentication"
      operationId: "checkElasticSearch"
      produces:
      - "text/html"
      - "text/xml"
      parameters: []
      responses:
        default:
          description: "successful operation"
  /metadata/okHttpCachePerformance:
    get:
      tags:
      - "metadata"
      summary: "Get measures of cache performance."
      description: "NO authentication"
      operationId: "getCachePerformance"
      produces:
      - "application/json"
      parameters: []
      responses:
        200:
          description: "successful operation"
          schema:
            type: "object"
            additionalProperties:
              type: "object"
  /metadata/rss:
    get:
      tags:
      - "metadata"
      summary: "List all published tools and workflows in creation order."
      description: "NO authentication"
      operationId: "rssFeed"
      produces:
      - "text/xml"
      parameters: []
      responses:
        200:
          description: "successful operation"
          schema:
            type: "string"
  /metadata/runner_dependencies:
    get:
      tags:
      - "metadata"
      summary: "Returns the file containing runner dependencies."
      description: ""
      operationId: "getRunnerDependencies"
      produces:
      - "text/plain"
      - "application/json"
      parameters:
      - name: "client_version"
        in: "query"
        description: "The Dockstore client version"
        required: false
        type: "string"
      - name: "python_version"
        in: "query"
        description: "Python version, only relevant for the cwltool runner"
        required: false
        type: "string"
        default: "3"
      - name: "runner"
        in: "query"
        description: "The tool runner"
        required: false
        type: "string"
        default: "cwltool"
        enum:
        - "cwltool"
      - name: "output"
        in: "query"
        description: "Response type"
        required: false
        type: "string"
        default: "text"
        enum:
        - "json"
        - "text"
      responses:
        200:
          description: "successful operation"
          schema:
            type: "string"
  /metadata/sitemap:
    get:
      tags:
      - "metadata"
      summary: "List all available workflow, tool, organization, and collection paths."
      description: "List all available workflow, tool, organization, and collection\
        \ paths. Available means published for tools/workflows, and approved for organizations\
        \ and their respective collections."
      operationId: "sitemap"
      produces:
      - "text/html"
      - "text/xml"
      parameters: []
      responses:
        200:
          description: "successful operation"
          schema:
            type: "string"
  /metadata/sourceControlList:
    get:
      tags:
      - "metadata"
      summary: "Get the list of source controls supported on Dockstore."
      description: "NO authentication"
      operationId: "getSourceControlList"
      produces:
      - "application/json"
      parameters: []
      responses:
        200:
          description: "successful operation"
          schema:
            type: "array"
            items:
              $ref: "#/definitions/SourceControlBean"
  /organizations:
    get:
      tags:
      - "organizations"
      summary: "List all available organizations."
      description: "NO Authentication"
      operationId: "getApprovedOrganizations"
      produces:
      - "application/json"
      parameters: []
      responses:
        200:
          description: "successful operation"
          schema:
            type: "array"
            items:
              $ref: "#/definitions/Organization"
    post:
      tags:
      - "organizations"
      summary: "Create an organization."
      description: "Organization requires approval by an admin before being made public."
      operationId: "createOrganization"
      produces:
      - "application/json"
      parameters:
      - in: "body"
        name: "body"
        description: "Organization to register."
        required: true
        schema:
          $ref: "#/definitions/Organization"
      responses:
        200:
          description: "successful operation"
          schema:
            $ref: "#/definitions/Organization"
      security:
      - BEARER: []
  /organizations/all:
    get:
      tags:
      - "organizations"
      summary: "List all organizations."
      description: "Admin/curator only"
      operationId: "getAllOrganizations"
      produces:
      - "application/json"
      parameters:
      - name: "type"
        in: "query"
        description: "Filter to apply to organizations."
        required: true
        type: "string"
        enum:
        - "all"
        - "pending"
        - "rejected"
        - "approved"
      responses:
        200:
          description: "successful operation"
          schema:
            type: "array"
            items:
              $ref: "#/definitions/Organization"
      security:
      - BEARER: []
  /organizations/collections/{alias}/aliases:
    get:
      tags:
      - "organizations"
      summary: "Retrieve a collection by alias."
      description: ""
      operationId: "getCollectionByAlias"
      produces:
      - "application/json"
      parameters:
      - name: "alias"
        in: "path"
        description: "Alias of the collection"
        required: true
        type: "string"
      responses:
        200:
          description: "successful operation"
          schema:
            $ref: "#/definitions/Collection"
  /organizations/collections/{collectionId}/aliases:
    post:
      tags:
      - "organizations"
      summary: "Add aliases linked to a collection in Dockstore."
      description: "Aliases are alphanumerical (case-insensitive and may contain internal\
        \ hyphens), given in a comma-delimited list."
      operationId: "addCollectionAliases"
      produces:
      - "application/json"
      parameters:
      - name: "collectionId"
        in: "path"
        description: "Collection to modify."
        required: true
        type: "integer"
        format: "int64"
      - name: "aliases"
        in: "query"
        description: "Comma-delimited list of aliases."
        required: true
        type: "string"
      responses:
        200:
          description: "successful operation"
          schema:
            $ref: "#/definitions/Collection"
      security:
      - BEARER: []
  /organizations/name/{name}:
    get:
      tags:
      - "organizations"
      summary: "Retrieve an organization by name."
      description: "Does not require authentication for approved organizations, authentication\
        \ can be provided for unapproved organizations"
      operationId: "getOrganizationByName"
      produces:
      - "application/json"
      parameters:
      - name: "name"
        in: "path"
        description: "Organization name."
        required: true
        type: "string"
      responses:
        200:
          description: "successful operation"
          schema:
            $ref: "#/definitions/Organization"
      security:
      - BEARER: []
  /organizations/{alias}/aliases:
    get:
      tags:
      - "organizations"
      summary: "Retrieve an organization by alias."
      description: ""
      operationId: "getOrganizationByAlias"
      produces:
      - "application/json"
      parameters:
      - name: "alias"
        in: "path"
        description: "Alias."
        required: true
        type: "string"
      responses:
        200:
          description: "successful operation"
          schema:
            $ref: "#/definitions/Organization"
  /organizations/{organizationId}:
    get:
      tags:
      - "organizations"
      summary: "Retrieve an organization by ID."
      description: "Does not require authentication for approved organizations, authentication\
        \ can be provided for unapproved organizations"
      operationId: "getOrganizationById"
      produces:
      - "application/json"
      parameters:
      - name: "organizationId"
        in: "path"
        description: "Organization ID."
        required: true
        type: "integer"
        format: "int64"
      responses:
        200:
          description: "successful operation"
          schema:
            $ref: "#/definitions/Organization"
      security:
      - BEARER: []
    put:
      tags:
      - "organizations"
      summary: "Update an organization."
      description: "Currently only name, display name, description, topic, email,\
        \ link, avatarUrl, and location can be updated."
      operationId: "updateOrganization"
      produces:
      - "application/json"
      parameters:
      - in: "body"
        name: "body"
        description: "Organization to update with."
        required: true
        schema:
          $ref: "#/definitions/Organization"
      - name: "organizationId"
        in: "path"
        description: "Organization ID."
        required: true
        type: "integer"
        format: "int64"
      responses:
        200:
          description: "successful operation"
          schema:
            $ref: "#/definitions/Organization"
      security:
      - BEARER: []
  /organizations/{organizationId}/aliases:
    post:
      tags:
      - "organizations"
      summary: "Add aliases linked to a listing in Dockstore."
      description: "Aliases are alphanumerical (case-insensitive and may contain internal\
        \ hyphens), given in a comma-delimited list."
      operationId: "addOrganizationAliases"
      produces:
      - "application/json"
      parameters:
      - name: "organizationId"
        in: "path"
        description: "Organization to modify."
        required: true
        type: "integer"
        format: "int64"
      - name: "aliases"
        in: "query"
        description: "Comma-delimited list of aliases."
        required: true
        type: "string"
      responses:
        200:
          description: "successful operation"
          schema:
            $ref: "#/definitions/Organization"
      security:
      - BEARER: []
  /organizations/{organizationId}/approve:
    post:
      tags:
      - "organizations"
      summary: "Approve an organization."
      description: "Admin/curator only"
      operationId: "approveOrganization"
      produces:
      - "application/json"
      parameters:
      - name: "organizationId"
        in: "path"
        description: "Organization ID."
        required: true
        type: "integer"
        format: "int64"
      responses:
        200:
          description: "successful operation"
          schema:
            $ref: "#/definitions/Organization"
      security:
      - BEARER: []
  /organizations/{organizationId}/collections:
    get:
      tags:
      - "organizations"
      summary: "Retrieve all collections for an organization."
      description: "Does not require authentication for approved organizations, authentication\
        \ can be provided for unapproved organizations"
      operationId: "getCollectionsFromOrganization"
      produces:
      - "application/json"
      parameters:
      - name: "organizationId"
        in: "path"
        description: "Organization ID."
        required: true
        type: "integer"
        format: "int64"
      - name: "include"
        in: "query"
        description: "Included fields"
        required: false
        type: "string"
      responses:
        200:
          description: "successful operation"
          schema:
            type: "array"
            items:
              $ref: "#/definitions/Collection"
      security:
      - BEARER: []
    post:
      tags:
      - "organizations"
      summary: "Create a collection in the given organization."
      description: ""
      operationId: "createCollection"
      produces:
      - "application/json"
      parameters:
      - name: "organizationId"
        in: "path"
        description: "Organization ID."
        required: true
        type: "integer"
        format: "int64"
      - in: "body"
        name: "body"
        description: "Collection to register."
        required: true
        schema:
          $ref: "#/definitions/Collection"
      responses:
        200:
          description: "successful operation"
          schema:
            $ref: "#/definitions/Collection"
      security:
      - BEARER: []
  /organizations/{organizationId}/collections/{collectionId}:
    get:
      tags:
      - "organizations"
      summary: "Retrieve a collection by ID."
      description: "Does not require authentication for approved organizations, authentication\
        \ can be provided for unapproved organizations"
      operationId: "getCollectionById"
      produces:
      - "application/json"
      parameters:
      - name: "organizationId"
        in: "path"
        description: "Organization ID."
        required: true
        type: "integer"
        format: "int64"
      - name: "collectionId"
        in: "path"
        description: "Collection ID."
        required: true
        type: "integer"
        format: "int64"
      responses:
        200:
          description: "successful operation"
          schema:
            $ref: "#/definitions/Collection"
      security:
      - BEARER: []
    put:
      tags:
      - "organizations"
      summary: "Update a collection."
      description: "Currently only name, display name, description, and topic can\
        \ be updated."
      operationId: "updateCollection"
      produces:
      - "application/json"
      parameters:
      - in: "body"
        name: "body"
        description: "Collection to update with."
        required: true
        schema:
          $ref: "#/definitions/Collection"
      - name: "organizationId"
        in: "path"
        description: "Organization ID."
        required: true
        type: "integer"
        format: "int64"
      - name: "collectionId"
        in: "path"
        description: "Collection ID."
        required: true
        type: "integer"
        format: "int64"
      responses:
        200:
          description: "successful operation"
          schema:
            $ref: "#/definitions/Collection"
      security:
      - BEARER: []
  /organizations/{organizationId}/collections/{collectionId}/description:
    get:
      tags:
      - "organizations"
      summary: "Retrieve a collection description by organization ID and collection\
        \ ID."
      description: "Does not require authentication for approved organizations, authentication\
        \ can be provided for unapproved organizations"
      operationId: "getCollectionDescription"
      produces:
      - "application/json"
      parameters:
      - name: "organizationId"
        in: "path"
        description: "Organization ID"
        required: true
        type: "integer"
        format: "int64"
      - name: "collectionId"
        in: "path"
        description: "Collection ID"
        required: true
        type: "integer"
        format: "int64"
      responses:
        200:
          description: "successful operation"
          schema:
            type: "string"
      security:
      - BEARER: []
    put:
      tags:
      - "organizations"
      summary: "Update a collection's description."
      description: "Description in markdown"
      operationId: "updateCollectionDescription"
      produces:
      - "application/json"
      parameters:
      - name: "organizationId"
        in: "path"
        description: "Organization ID."
        required: true
        type: "integer"
        format: "int64"
      - name: "collectionId"
        in: "path"
        description: "Collection ID."
        required: true
        type: "integer"
        format: "int64"
      - in: "body"
        name: "body"
        description: "Collections's description in markdown."
        required: true
        schema:
          type: "string"
      responses:
        200:
          description: "successful operation"
          schema:
            $ref: "#/definitions/Collection"
      security:
      - BEARER: []
  /organizations/{organizationId}/collections/{collectionId}/entry:
    post:
      tags:
      - "organizations"
      summary: "Add an entry to a collection."
      description: ""
      operationId: "addEntryToCollection"
      produces:
      - "application/json"
      parameters:
      - name: "organizationId"
        in: "path"
        description: "Organization ID."
        required: true
        type: "integer"
        format: "int64"
      - name: "collectionId"
        in: "path"
        description: "Collection ID."
        required: true
        type: "integer"
        format: "int64"
      - name: "entryId"
        in: "query"
        description: "Entry ID"
        required: true
        type: "integer"
        format: "int64"
      responses:
        200:
          description: "successful operation"
          schema:
            $ref: "#/definitions/Collection"
      security:
      - BEARER: []
    delete:
      tags:
      - "organizations"
      summary: "Delete an entry from a collection."
      description: ""
      operationId: "deleteEntryFromCollection"
      produces:
      - "application/json"
      parameters:
      - name: "organizationId"
        in: "path"
        description: "Organization ID."
        required: true
        type: "integer"
        format: "int64"
      - name: "collectionId"
        in: "path"
        description: "Collection ID."
        required: true
        type: "integer"
        format: "int64"
      - name: "entryId"
        in: "query"
        description: "Entry ID"
        required: true
        type: "integer"
        format: "int64"
      responses:
        200:
          description: "successful operation"
          schema:
            $ref: "#/definitions/Collection"
      security:
      - BEARER: []
  /organizations/{organizationId}/description:
    get:
      tags:
      - "organizations"
      summary: "Retrieve an organization description by organization ID."
      description: "Does not require authentication for approved organizations, authentication\
        \ can be provided for unapproved organizations"
      operationId: "getOrganizationDescription"
      produces:
      - "application/json"
      parameters:
      - name: "organizationId"
        in: "path"
        description: "Organization ID."
        required: true
        type: "integer"
        format: "int64"
      responses:
        200:
          description: "successful operation"
          schema:
            type: "string"
      security:
      - BEARER: []
    put:
      tags:
      - "organizations"
      summary: "Update an organization's description."
      description: "Description in markdown"
      operationId: "updateOrganizationDescription"
      produces:
      - "application/json"
      parameters:
      - name: "organizationId"
        in: "path"
        description: "Organization ID."
        required: true
        type: "integer"
        format: "int64"
      - in: "body"
        name: "body"
        description: "Organization's description in markdown."
        required: true
        schema:
          type: "string"
      responses:
        200:
          description: "successful operation"
          schema:
            $ref: "#/definitions/Organization"
      security:
      - BEARER: []
  /organizations/{organizationId}/events:
    get:
      tags:
      - "organizations"
      summary: "Retrieve all events for an organization."
      description: "Does not require authentication for approved organizations, authentication\
        \ can be provided for unapproved organizations"
      operationId: "getOrganizationEvents"
      produces:
      - "application/json"
      parameters:
      - name: "organizationId"
        in: "path"
        description: "Organization ID."
        required: true
        type: "integer"
        format: "int64"
      - name: "offset"
        in: "query"
        description: "Start index of paging.  If this exceeds the current result set\
          \ return an empty set.  If not specified in the request, this will start\
          \ at the beginning of the results."
        required: false
        type: "integer"
        default: 0
        format: "int32"
      - name: "limit"
        in: "query"
        description: "Amount of records to return in a given page, limited to 100"
        required: false
        type: "integer"
        default: 100
        maximum: 100
        minimum: 1
        format: "int32"
      responses:
        200:
          description: "successful operation"
          schema:
            type: "array"
            items:
              $ref: "#/definitions/Event"
      security:
      - BEARER: []
  /organizations/{organizationId}/invitation:
    post:
      tags:
      - "organizations"
      summary: "Accept or reject an organization invitation."
      description: "True accepts the invitation, false rejects the invitation."
      operationId: "acceptOrRejectInvitation"
      produces:
      - "application/json"
      parameters:
      - name: "organizationId"
        in: "path"
        description: "Organization ID."
        required: true
        type: "integer"
        format: "int64"
      - name: "accept"
        in: "query"
        description: "Accept or reject."
        required: true
        type: "boolean"
      responses:
        default:
          description: "successful operation"
      security:
      - BEARER: []
  /organizations/{organizationId}/members:
    get:
      tags:
      - "organizations"
      summary: "Retrieve all members for an organization."
      description: "Does not require authentication for approved organizations, authentication\
        \ can be provided for unapproved organizations"
      operationId: "getOrganizationMembers"
      produces:
      - "application/json"
      parameters:
      - name: "organizationId"
        in: "path"
        description: "Organization ID."
        required: true
        type: "integer"
        format: "int64"
      responses:
        200:
          description: "successful operation"
          schema:
            type: "array"
            items:
              $ref: "#/definitions/OrganizationUser"
            uniqueItems: true
      security:
      - BEARER: []
  /organizations/{organizationId}/reject:
    post:
      tags:
      - "organizations"
      summary: "Reject an organization."
      description: "Admin/curator only"
      operationId: "rejectOrganization"
      produces:
      - "application/json"
      parameters:
      - name: "organizationId"
        in: "path"
        description: "Organization ID."
        required: true
        type: "integer"
        format: "int64"
      responses:
        200:
          description: "successful operation"
          schema:
            $ref: "#/definitions/Organization"
      security:
      - BEARER: []
  /organizations/{organizationId}/request:
    post:
      tags:
      - "organizations"
      summary: "Re-request an organization approval."
      description: "Only for rejected organizations"
      operationId: "requestOrganizationReview"
      produces:
      - "application/json"
      parameters:
      - name: "organizationId"
        in: "path"
        description: "Organization ID."
        required: true
        type: "integer"
        format: "int64"
      responses:
        200:
          description: "successful operation"
          schema:
            $ref: "#/definitions/Organization"
      security:
      - BEARER: []
  /organizations/{organizationId}/star:
    put:
      tags:
      - "organizations"
      summary: "Star an organization."
      description: ""
      operationId: "starOrganization"
      produces:
      - "application/json"
      parameters:
      - name: "organizationId"
        in: "path"
        description: "Organization ID."
        required: true
        type: "integer"
        format: "int64"
      - in: "body"
        name: "body"
        description: "StarRequest to star an organization for a user."
        required: true
        schema:
          $ref: "#/definitions/StarRequest"
      responses:
        default:
          description: "successful operation"
      security:
      - BEARER: []
  /organizations/{organizationId}/starredUsers:
    get:
      tags:
      - "organizations"
      summary: "Return list of users who starred the given approved organization."
      description: ""
      operationId: "getStarredUsersForApprovedOrganization"
      produces:
      - "application/json"
      parameters:
      - name: "organizationId"
        in: "path"
        description: "Organization ID."
        required: true
        type: "integer"
        format: "int64"
      responses:
        200:
          description: "successful operation"
          schema:
            type: "array"
            items:
              $ref: "#/definitions/User"
  /organizations/{organizationId}/unstar:
    delete:
      tags:
      - "organizations"
      summary: "Unstar an organization."
      description: ""
      operationId: "unstarOrganization"
      produces:
      - "application/json"
      parameters:
      - name: "organizationId"
        in: "path"
        description: "Organization ID."
        required: true
        type: "integer"
        format: "int64"
      responses:
        default:
          description: "successful operation"
      security:
      - BEARER: []
      deprecated: true
  /organizations/{organizationId}/user:
    post:
      tags:
      - "organizations"
      summary: "Update a user role in an organization."
      description: ""
      operationId: "updateUserRole"
      produces:
      - "application/json"
      parameters:
      - name: "role"
        in: "query"
        description: "Role of user."
        required: true
        type: "string"
        enum:
        - "MAINTAINER"
        - "MEMBER"
      - name: "userId"
        in: "query"
        description: "User ID of user to update within organization."
        required: true
        type: "integer"
        format: "int64"
      - name: "organizationId"
        in: "path"
        description: "Organization ID."
        required: true
        type: "integer"
        format: "int64"
      responses:
        200:
          description: "successful operation"
          schema:
            $ref: "#/definitions/OrganizationUser"
      security:
      - BEARER: []
    put:
      tags:
      - "organizations"
      summary: "Add a user role to an organization."
      description: ""
      operationId: "addUserToOrg"
      produces:
      - "application/json"
      parameters:
      - name: "role"
        in: "query"
        description: "Role of user."
        required: true
        type: "string"
        enum:
        - "MAINTAINER"
        - "MEMBER"
      - name: "userId"
        in: "query"
        description: "User ID of user to add to organization."
        required: true
        type: "integer"
        format: "int64"
      - name: "organizationId"
        in: "path"
        description: "Organization ID."
        required: true
        type: "integer"
        format: "int64"
      - in: "body"
        name: "body"
        description: "This is here to appease Swagger. It requires PUT methods to\
          \ have a body, even if it is empty. Please leave it empty."
        required: false
        schema:
          type: "string"
      responses:
        200:
          description: "successful operation"
          schema:
            $ref: "#/definitions/OrganizationUser"
      security:
      - BEARER: []
    delete:
      tags:
      - "organizations"
      summary: "Remove a user from an organization."
      description: ""
      operationId: "deleteUserRole"
      produces:
      - "application/json"
      parameters:
      - name: "userId"
        in: "query"
        description: "User ID of user to remove from organization."
        required: true
        type: "integer"
        format: "int64"
      - name: "organizationId"
        in: "path"
        description: "Organization ID."
        required: true
        type: "integer"
        format: "int64"
      responses:
        default:
          description: "successful operation"
      security:
      - BEARER: []
  /organizations/{organizationId}/users/{username}:
    put:
      tags:
      - "organizations"
      summary: "Add a user role to an organization."
      description: ""
      operationId: "addUserToOrgByUsername"
      produces:
      - "application/json"
      parameters:
      - in: "body"
        name: "body"
        description: "Role of user."
        required: true
        schema:
          type: "string"
      - name: "username"
        in: "path"
        description: "User to add to org."
        required: true
        type: "string"
      - name: "organizationId"
        in: "path"
        description: "Organization ID."
        required: true
        type: "integer"
        format: "int64"
      responses:
        200:
          description: "successful operation"
          schema:
            $ref: "#/definitions/OrganizationUser"
      security:
      - BEARER: []
  /organizations/{organizationName}/collections/{collectionName}/name:
    get:
      tags:
      - "organizations"
      summary: "Retrieve a collection by name."
      description: "Does not require authentication for approved organizations, authentication\
        \ can be provided for unapproved organizations"
      operationId: "getCollectionByName"
      produces:
      - "application/json"
      parameters:
      - name: "organizationName"
        in: "path"
        description: "Organization name."
        required: true
        type: "string"
      - name: "collectionName"
        in: "path"
        description: "Collection name."
        required: true
        type: "string"
      responses:
        200:
          description: "successful operation"
          schema:
            $ref: "#/definitions/Collection"
      security:
      - BEARER: []
  /toolTester/logs:
    get:
      tags:
      - "toolTester"
      operationId: "getToolTesterLog"
      produces:
      - "text/plain"
      parameters:
      - name: "tool_id"
        in: "query"
        required: false
        type: "string"
      - name: "tool_version_name"
        in: "query"
        required: false
        type: "string"
      - name: "test_filename"
        in: "query"
        required: false
        type: "string"
      - name: "runner"
        in: "query"
        required: false
        type: "string"
      - name: "log_type"
        in: "query"
        required: false
        type: "string"
        enum:
        - "FULL"
        - "SUMMARY"
      - name: "filename"
        in: "query"
        required: false
        type: "string"
      responses:
        200:
          description: "successful operation"
          headers: {}
          schema:
            type: "string"
  /toolTester/logs/search:
    get:
      tags:
      - "toolTester"
      operationId: "search"
      produces:
      - "application/json"
      parameters:
      - name: "tool_id"
        in: "query"
        required: false
        type: "string"
      - name: "tool_version_name"
        in: "query"
        required: false
        type: "string"
      responses:
        200:
          description: "successful operation"
          headers: {}
          schema:
            type: "array"
            items:
              $ref: "#/definitions/ToolTesterLog"
  /users/checkUser/{username}:
    get:
      tags:
      - "users"
      summary: "Check if user with some username exists."
      description: ""
      operationId: "checkUserExists"
      produces:
      - "application/json"
      parameters:
      - name: "username"
        in: "path"
        description: "User name to check"
        required: true
        type: "string"
      responses:
        200:
          description: "successful operation"
          schema:
            type: "boolean"
      security:
      - BEARER: []
  /users/registries:
    get:
      tags:
      - "users"
      summary: "See OpenApi for details"
      description: ""
      operationId: "getUserRegistries"
      produces:
      - "application/json"
      parameters: []
      responses:
        200:
          description: "successful operation"
          schema:
            type: "array"
            items:
              type: "string"
              enum:
              - "dockstore.org"
              - "github.com"
              - "bitbucket.org"
              - "gitlab.com"
  /users/registries/{gitRegistry}/organizations:
    get:
      tags:
      - "users"
      summary: "See OpenApi for details"
      description: ""
      operationId: "getUserOrganizations"
      produces:
      - "application/json"
      parameters:
      - name: "gitRegistry"
        in: "path"
        required: true
        type: "string"
        enum:
        - "dockstore.org"
        - "github.com"
        - "bitbucket.org"
        - "gitlab.com"
      responses:
        200:
          description: "successful operation"
          schema:
            type: "array"
            items:
              type: "string"
            uniqueItems: true
  /users/registries/{gitRegistry}/organizations/{organization}:
    get:
      tags:
      - "users"
      summary: "See OpenApi for details"
      description: ""
      operationId: "getUserOrganizationRepositories"
      produces:
      - "application/json"
      parameters:
      - name: "gitRegistry"
        in: "path"
        required: true
        type: "string"
        enum:
        - "dockstore.org"
        - "github.com"
        - "bitbucket.org"
        - "gitlab.com"
      - name: "organization"
        in: "path"
        required: true
        type: "string"
      responses:
        200:
          description: "successful operation"
          schema:
            type: "array"
            items:
              $ref: "#/definitions/Repository"
  /users/services/sync:
    post:
      tags:
      - "users"
      summary: "Syncs service data with Git accounts."
      description: "Currently only works with GitHub"
      operationId: "syncUserServices"
      produces:
      - "application/json"
      parameters: []
      responses:
        200:
          description: "successful operation"
          schema:
            type: "array"
            items:
              $ref: "#/definitions/Workflow"
      security:
      - BEARER: []
  /users/services/{organizationName}/sync:
    post:
      tags:
      - "users"
      summary: "Syncs services with Git accounts for a specified organization."
      description: ""
      operationId: "syncUserServicesbyOrganization"
      produces:
      - "application/json"
      parameters:
      - name: "organizationName"
        in: "path"
        description: "Organization name"
        required: true
        type: "string"
      responses:
        200:
          description: "successful operation"
          schema:
            type: "array"
            items:
              $ref: "#/definitions/Workflow"
      security:
      - BEARER: []
  /users/starredOrganizations:
    get:
      tags:
      - "users"
      summary: "Get the authenticated user's starred organizations."
      description: ""
      operationId: "getStarredOrganizations"
      produces:
      - "application/json"
      parameters: []
      responses:
        200:
          description: "successful operation"
          schema:
            type: "array"
            items:
              $ref: "#/definitions/Organization"
      security:
      - BEARER: []
  /users/starredTools:
    get:
      tags:
      - "users"
      summary: "Get the authenticated user's starred tools."
      description: ""
      operationId: "getStarredTools"
      produces:
      - "application/json"
      parameters: []
      responses:
        200:
          description: "successful operation"
          schema:
            type: "array"
            items:
              $ref: "#/definitions/Entry"
      security:
      - BEARER: []
  /users/starredWorkflows:
    get:
      tags:
      - "users"
      summary: "Get the authenticated user's starred workflows."
      description: ""
      operationId: "getStarredWorkflows"
      produces:
      - "application/json"
      parameters: []
      responses:
        200:
          description: "successful operation"
          schema:
            type: "array"
            items:
              $ref: "#/definitions/Entry"
      security:
      - BEARER: []
  /users/updateUserMetadata:
    get:
      tags:
      - "users"
      summary: "Update metadata of all users."
      description: "Admin only."
      operationId: "updateUserMetadata"
      produces:
      - "application/json"
      parameters: []
      responses:
        200:
          description: "successful operation"
          schema:
            type: "array"
            items:
              $ref: "#/definitions/User"
      security:
      - BEARER: []
  /users/user:
    get:
      tags:
      - "users"
      summary: "Get the logged-in user."
      description: ""
      operationId: "getUser"
      produces:
      - "application/json"
      parameters: []
      responses:
        200:
          description: "successful operation"
          schema:
            $ref: "#/definitions/User"
      security:
      - BEARER: []
    delete:
      tags:
      - "users"
      summary: "Delete user if possible."
      description: ""
      operationId: "selfDestruct"
      produces:
      - "application/json"
      parameters: []
      responses:
        200:
          description: "successful operation"
          schema:
            type: "boolean"
      security:
      - BEARER: []
  /users/user/changeUsername:
    post:
      tags:
      - "users"
      summary: "Change username if possible."
      description: ""
      operationId: "changeUsername"
      produces:
      - "application/json"
      parameters:
      - name: "username"
        in: "query"
        description: "Username to change to"
        required: false
        type: "string"
      responses:
        200:
          description: "successful operation"
          schema:
            $ref: "#/definitions/User"
      security:
      - BEARER: []
  /users/user/extended:
    get:
      tags:
      - "users"
      summary: "Get additional information about the authenticated user."
      description: ""
      operationId: "getExtendedUserData"
      produces:
      - "application/json"
      parameters: []
      responses:
        200:
          description: "successful operation"
          schema:
            $ref: "#/definitions/ExtendedUserData"
      security:
      - BEARER: []
  /users/user/memberships:
    get:
      tags:
      - "users"
      summary: "Get the logged-in user's memberships."
      description: ""
      operationId: "getUserMemberships"
      produces:
      - "application/json"
      parameters: []
      responses:
        200:
          description: "successful operation"
          schema:
            type: "array"
            items:
              $ref: "#/definitions/OrganizationUser"
            uniqueItems: true
      security:
      - BEARER: []
  /users/user/updateUserMetadata:
    get:
      tags:
      - "users"
      summary: "Update metadata for logged in user."
      description: ""
      operationId: "updateLoggedInUserMetadata"
      produces:
      - "application/json"
      parameters:
      - name: "source"
        in: "query"
        description: "Token source"
        required: false
        type: "string"
        enum:
        - "google.com"
        - "github.com"
      responses:
        200:
          description: "successful operation"
          schema:
            $ref: "#/definitions/User"
      security:
      - BEARER: []
  /users/user/{userId}:
    delete:
      tags:
      - "users"
      summary: "Terminate user if possible."
      description: ""
      operationId: "terminateUser"
      produces:
      - "application/json"
      parameters:
      - name: "userId"
        in: "path"
        description: "User to terminate"
        required: true
        type: "integer"
        format: "int64"
      responses:
        200:
          description: "successful operation"
          schema:
            type: "boolean"
      security:
      - BEARER: []
  /users/user/{userId}/limits:
    get:
      tags:
      - "users"
      summary: "Returns the specified user's limits. ADMIN or CURATOR only"
      description: ""
      operationId: "getUserLimits"
      produces:
      - "application/json"
      parameters:
      - name: "userId"
        in: "path"
        description: "User ID"
        required: true
        type: "integer"
        format: "int64"
      responses:
        200:
          description: "successful operation"
          schema:
            $ref: "#/definitions/Limits"
      security:
      - BEARER: []
    put:
      tags:
      - "users"
      summary: "Update the specified user's limits. ADMIN or CURATOR only"
      description: ""
      operationId: "setUserLimits"
      produces:
      - "application/json"
      parameters:
      - name: "userId"
        in: "path"
        description: "User ID"
        required: true
        type: "integer"
        format: "int64"
      - in: "body"
        name: "body"
        description: "Limits to set for a user"
        required: true
        schema:
          $ref: "#/definitions/Limits"
      responses:
        200:
          description: "successful operation"
          schema:
            $ref: "#/definitions/Limits"
      security:
      - BEARER: []
  /users/username/{username}:
    get:
      tags:
      - "users"
      summary: "Get a user by username."
      description: ""
      operationId: "listUser"
      produces:
      - "application/json"
      parameters:
      - name: "username"
        in: "path"
        description: "Username of user to return"
        required: true
        type: "string"
      responses:
        200:
          description: "successful operation"
          schema:
            $ref: "#/definitions/User"
      security:
      - BEARER: []
  /users/users/entries:
    get:
      tags:
      - "users"
      summary: "See OpenApi for details"
      description: ""
      operationId: "getUserEntries"
      produces:
      - "application/json"
      parameters:
      - name: "count"
        in: "query"
        required: false
        type: "integer"
        format: "int32"
      - name: "filter"
        in: "query"
        required: false
        type: "string"
      responses:
        200:
          description: "successful operation"
          schema:
            type: "array"
            items:
              $ref: "#/definitions/EntryUpdateTime"
  /users/users/organizations:
    get:
      tags:
      - "users"
      summary: "See OpenApi for details"
      description: ""
      operationId: "getUserDockstoreOrganizations"
      produces:
      - "application/json"
      parameters:
      - name: "count"
        in: "query"
        required: false
        type: "integer"
        format: "int32"
      - name: "filter"
        in: "query"
        required: false
        type: "string"
      responses:
        200:
          description: "successful operation"
          schema:
            type: "array"
            items:
              $ref: "#/definitions/OrganizationUpdateTime"
  /users/{userId}:
    get:
      tags:
      - "users"
      summary: "Get user by id."
      description: ""
      operationId: "getSpecificUser"
      produces:
      - "application/json"
      parameters:
      - name: "userId"
        in: "path"
        description: "User to return"
        required: true
        type: "integer"
        format: "int64"
      responses:
        200:
          description: "successful operation"
          schema:
            $ref: "#/definitions/User"
      security:
      - BEARER: []
  /users/{userId}/containers:
    get:
      tags:
      - "users"
      summary: "List all tools owned by the authenticated user."
      description: ""
      operationId: "userContainers"
      produces:
      - "application/json"
      parameters:
      - name: "userId"
        in: "path"
        description: "User ID"
        required: true
        type: "integer"
        format: "int64"
      responses:
        200:
          description: "successful operation"
          schema:
            type: "array"
            items:
              $ref: "#/definitions/DockstoreTool"
      security:
      - BEARER: []
  /users/{userId}/containers/published:
    get:
      tags:
      - "users"
      summary: "List all published tools from a user."
      description: ""
      operationId: "userPublishedContainers"
      produces:
      - "application/json"
      parameters:
      - name: "userId"
        in: "path"
        description: "User ID"
        required: true
        type: "integer"
        format: "int64"
      responses:
        200:
          description: "successful operation"
          schema:
            type: "array"
            items:
              $ref: "#/definitions/DockstoreTool"
      security:
      - BEARER: []
  /users/{userId}/containers/refresh:
    get:
      tags:
      - "users"
      summary: "Refresh all tools owned by the authenticated user."
      description: ""
      operationId: "refresh"
      produces:
      - "application/json"
      parameters:
      - name: "userId"
        in: "path"
        description: "User ID"
        required: true
        type: "integer"
        format: "int64"
      responses:
        200:
          description: "successful operation"
          schema:
            type: "array"
            items:
              $ref: "#/definitions/DockstoreTool"
      security:
      - BEARER: []
  /users/{userId}/containers/{organization}/refresh:
    get:
      tags:
      - "users"
      summary: "Refresh all tools owned by the authenticated user with specified organization."
      description: ""
      operationId: "refreshToolsByOrganization"
      produces:
      - "application/json"
      parameters:
      - name: "userId"
        in: "path"
        description: "User ID"
        required: true
        type: "integer"
        format: "int64"
      - name: "organization"
        in: "path"
        description: "Organization"
        required: true
        type: "string"
      responses:
        200:
          description: "successful operation"
          schema:
            type: "array"
            items:
              $ref: "#/definitions/DockstoreTool"
      security:
      - BEARER: []
  /users/{userId}/services:
    get:
      tags:
      - "users"
      summary: "List all services owned by the authenticated user."
      description: ""
      operationId: "userServices"
      produces:
      - "application/json"
      parameters:
      - name: "userId"
        in: "path"
        description: "User ID"
        required: true
        type: "integer"
        format: "int64"
      responses:
        200:
          description: "successful operation"
          schema:
            type: "array"
            items:
              $ref: "#/definitions/Workflow"
      security:
      - BEARER: []
  /users/{userId}/tokens:
    get:
      tags:
      - "users"
      summary: "Get tokens with user id."
      description: ""
      operationId: "getUserTokens"
      produces:
      - "application/json"
      parameters:
      - name: "userId"
        in: "path"
        description: "User to return"
        required: true
        type: "integer"
        format: "int64"
      responses:
        200:
          description: "successful operation"
          schema:
            type: "array"
            items:
              $ref: "#/definitions/Token"
      security:
      - BEARER: []
  /users/{userId}/tokens/dockstore:
    get:
      tags:
      - "users"
      summary: "Get Dockstore tokens with user id."
      description: ""
      operationId: "getDockstoreUserTokens"
      produces:
      - "application/json"
      parameters:
      - name: "userId"
        in: "path"
        description: "User to return"
        required: true
        type: "integer"
        format: "int64"
      responses:
        200:
          description: "successful operation"
          schema:
            type: "array"
            items:
              $ref: "#/definitions/Token"
      security:
      - BEARER: []
  /users/{userId}/tokens/github.com:
    get:
      tags:
      - "users"
      summary: "Get Github tokens with user id."
      description: ""
      operationId: "getGithubUserTokens"
      produces:
      - "application/json"
      parameters:
      - name: "userId"
        in: "path"
        description: "User to return"
        required: true
        type: "integer"
        format: "int64"
      responses:
        200:
          description: "successful operation"
          schema:
            type: "array"
            items:
              $ref: "#/definitions/Token"
      security:
      - BEARER: []
  /users/{userId}/tokens/gitlab.com:
    get:
      tags:
      - "users"
      summary: "Get Gitlab tokens with user id."
      description: ""
      operationId: "getGitlabUserTokens"
      produces:
      - "application/json"
      parameters:
      - name: "userId"
        in: "path"
        description: "User to return"
        required: true
        type: "integer"
        format: "int64"
      responses:
        200:
          description: "successful operation"
          schema:
            type: "array"
            items:
              $ref: "#/definitions/Token"
      security:
      - BEARER: []
  /users/{userId}/tokens/quay.io:
    get:
      tags:
      - "users"
      summary: "Get Quay tokens with user id."
      description: ""
      operationId: "getQuayUserTokens"
      produces:
      - "application/json"
      parameters:
      - name: "userId"
        in: "path"
        description: "User to return"
        required: true
        type: "integer"
        format: "int64"
      responses:
        200:
          description: "successful operation"
          schema:
            type: "array"
            items:
              $ref: "#/definitions/Token"
      security:
      - BEARER: []
  /users/{userId}/workflows:
    get:
      tags:
      - "users"
      summary: "List all workflows owned by the authenticated user."
      description: ""
      operationId: "userWorkflows"
      produces:
      - "application/json"
      parameters:
      - name: "userId"
        in: "path"
        description: "User ID"
        required: true
        type: "integer"
        format: "int64"
      responses:
        200:
          description: "successful operation"
          schema:
            type: "array"
            items:
              $ref: "#/definitions/Workflow"
      security:
      - BEARER: []
  /users/{userId}/workflows/published:
    get:
      tags:
      - "users"
      summary: "List all published workflows from a user."
      description: ""
      operationId: "userPublishedWorkflows"
      produces:
      - "application/json"
      parameters:
      - name: "userId"
        in: "path"
        description: "User ID"
        required: true
        type: "integer"
        format: "int64"
      responses:
        200:
          description: "successful operation"
          schema:
            type: "array"
            items:
              $ref: "#/definitions/Workflow"
      security:
      - BEARER: []
  /users/{userId}/workflows/refresh:
    get:
      tags:
      - "users"
      summary: "Refresh all workflows owned by the authenticated user."
      description: ""
      operationId: "refreshWorkflows"
      produces:
      - "application/json"
      parameters:
      - name: "userId"
        in: "path"
        description: "User ID"
        required: true
        type: "integer"
        format: "int64"
      responses:
        200:
          description: "successful operation"
          schema:
            type: "array"
            items:
              $ref: "#/definitions/Workflow"
      security:
      - BEARER: []
  /users/{userId}/workflows/{organization}/refresh:
    get:
      tags:
      - "users"
      summary: "Refresh all workflows owned by the authenticated user with specified\
        \ organization."
      description: ""
      operationId: "refreshWorkflowsByOrganization"
      produces:
      - "application/json"
      parameters:
      - name: "userId"
        in: "path"
        description: "User ID"
        required: true
        type: "integer"
        format: "int64"
      - name: "organization"
        in: "path"
        description: "Organization"
        required: true
        type: "string"
      responses:
        200:
          description: "successful operation"
          schema:
            type: "array"
            items:
              $ref: "#/definitions/Workflow"
      security:
      - BEARER: []
  /workflows/github/release:
    post:
      tags:
      - "workflows"
      summary: "Handle a release of a repository on GitHub. Will create a workflow/service\
        \ and version when necessary."
      description: "To be called by a lambda function. Error code 418 is returned\
        \ to tell lambda not to retry."
      operationId: "handleGitHubRelease"
      consumes:
      - "application/x-www-form-urlencoded"
      produces:
      - "application/json"
      parameters:
      - name: "repository"
        in: "formData"
        description: "Repository path (ex. dockstore/dockstore-ui2)"
        required: true
        type: "string"
      - name: "username"
        in: "formData"
        description: "Username of user on GitHub who triggered action"
        required: true
        type: "string"
      - name: "gitReference"
        in: "formData"
        description: "Git reference for a GitHub tag"
        required: true
        type: "string"
      - name: "installationId"
        in: "formData"
        description: "GitHub installation ID"
        required: true
        type: "string"
      responses:
        200:
          description: "successful operation"
          schema:
            type: "array"
            items:
              $ref: "#/definitions/Workflow"
      security:
      - BEARER: []
  /workflows/hostedEntry:
    post:
      tags:
      - "hosted"
      summary: "Create a hosted workflow."
      description: ""
      operationId: "createHostedWorkflow"
      produces:
      - "application/json"
      parameters:
      - name: "registry"
        in: "query"
        description: "The Docker registry (Tools only)"
        required: false
        type: "string"
      - name: "name"
        in: "query"
        description: "The repository name"
        required: true
        type: "string"
      - name: "descriptorType"
        in: "query"
        description: "The descriptor type (Workflows only)"
        required: false
        type: "string"
      - name: "namespace"
        in: "query"
        description: "The Docker namespace (Tools only)"
        required: false
        type: "string"
      - name: "entryName"
        in: "query"
        description: "Optional entry name (Tools only)"
        required: false
        type: "string"
      responses:
        200:
          description: "successful operation"
          schema:
            $ref: "#/definitions/Workflow"
      security:
      - BEARER: []
  /workflows/hostedEntry/{entryId}:
    post:
      tags:
      - "hosted"
      summary: "Creates a new revision of a hosted workflow from a zip"
      description: ""
      operationId: "addZip"
      consumes:
      - "multipart/form-data"
      produces:
      - "application/json"
      parameters:
      - name: "entryId"
        in: "path"
        description: "hosted entry ID"
        required: true
        type: "integer"
        format: "int64"
      - name: "file"
        in: "formData"
        required: false
        type: "file"
      responses:
        200:
          description: "successful operation"
          schema:
            $ref: "#/definitions/Workflow"
      security:
      - BEARER: []
    delete:
      tags:
      - "hosted"
      summary: "Delete a revision of a hosted workflow"
      description: ""
      operationId: "deleteHostedWorkflowVersion"
      produces:
      - "application/json"
      parameters:
      - name: "entryId"
        in: "path"
        description: "Entry to modify."
        required: true
        type: "integer"
        format: "int64"
      - name: "version"
        in: "query"
        description: "version"
        required: true
        type: "string"
      responses:
        200:
          description: "successful operation"
          schema:
            $ref: "#/definitions/Workflow"
      security:
      - BEARER: []
    patch:
      tags:
      - "hosted"
      summary: "Non-idempotent operation for creating new revisions of hosted workflows"
      description: ""
      operationId: "editHostedWorkflow"
      produces:
      - "application/json"
      parameters:
      - name: "entryId"
        in: "path"
        description: "Entry to modify."
        required: true
        type: "integer"
        format: "int64"
      - in: "body"
        name: "body"
        description: "Set of updated sourcefiles, add files by adding new files with\
          \ unknown paths, delete files by including them with emptied content"
        required: true
        schema:
          type: "array"
          items:
            $ref: "#/definitions/SourceFile"
      responses:
        200:
          description: "successful operation"
          schema:
            $ref: "#/definitions/Workflow"
      security:
      - BEARER: []
  /workflows/manualRegister:
    post:
      tags:
      - "workflows"
      summary: "Manually register a workflow."
      description: "Manually register workflow (public or private)."
      operationId: "manualRegister"
      produces:
      - "application/json"
      parameters:
      - name: "workflowRegistry"
        in: "query"
        description: "Workflow registry"
        required: true
        type: "string"
      - name: "workflowPath"
        in: "query"
        description: "Workflow repository"
        required: true
        type: "string"
      - name: "defaultWorkflowPath"
        in: "query"
        description: "Workflow container new descriptor path (CWL or WDL) and/or name"
        required: true
        type: "string"
      - name: "workflowName"
        in: "query"
        description: "Workflow name, set to empty if none required"
        required: true
        type: "string"
      - name: "descriptorType"
        in: "query"
        description: "Descriptor type"
        required: true
        type: "string"
      - name: "defaultTestParameterFilePath"
        in: "query"
        description: "Default test parameter file path"
        required: false
        type: "string"
      responses:
        200:
          description: "successful operation"
          schema:
            $ref: "#/definitions/Workflow"
      security:
      - BEARER: []
  /workflows/organization/{organization}/published:
    get:
      tags:
      - "workflows"
      summary: "List all published workflows of an organization."
      description: "NO authentication"
      operationId: "getPublishedWorkflowsByOrganization"
      produces:
      - "application/json"
      parameters:
      - name: "organization"
        in: "path"
        description: "organization"
        required: true
        type: "string"
      responses:
        200:
          description: "successful operation"
          schema:
            type: "array"
            items:
              $ref: "#/definitions/Workflow"
  /workflows/path/entry/{repository}:
    get:
      tags:
      - "workflows"
      summary: "Get an entry by path."
      description: "Requires full path (including entry name if applicable)."
      operationId: "getEntryByPath"
      produces:
      - "application/json"
      parameters:
      - name: "repository"
        in: "path"
        description: "repository path"
        required: true
        type: "string"
      responses:
        200:
          description: "successful operation"
          schema:
            $ref: "#/definitions/Entry"
      security:
      - BEARER: []
  /workflows/path/entry/{repository}/published:
    get:
      tags:
      - "workflows"
      summary: "Get a published entry by path."
      description: "Requires full path (including entry name if applicable)."
      operationId: "getPublishedEntryByPath"
      produces:
      - "application/json"
      parameters:
      - name: "repository"
        in: "path"
        description: "repository path"
        required: true
        type: "string"
      responses:
        200:
          description: "successful operation"
          schema:
            $ref: "#/definitions/Entry"
  /workflows/path/workflow/{repository}:
    get:
      tags:
      - "workflows"
      summary: "Get a workflow by path."
      description: "Requires full path (including workflow name if applicable)."
      operationId: "getWorkflowByPath"
      produces:
      - "application/json"
      parameters:
      - name: "repository"
        in: "path"
        description: "repository path"
        required: true
        type: "string"
      - name: "include"
        in: "query"
        description: "Comma-delimited list of fields to include: validations, aliases"
        required: false
        type: "string"
      - name: "services"
        in: "query"
        description: "services"
        required: false
        type: "boolean"
        default: false
      responses:
        200:
          description: "successful operation"
          schema:
            $ref: "#/definitions/Workflow"
      security:
      - BEARER: []
  /workflows/path/workflow/{repository}/actions:
    get:
      tags:
      - "workflows"
      summary: "Gets all actions a user can perform on a workflow."
      description: ""
      operationId: "getWorkflowActions"
      produces:
      - "application/json"
      parameters:
      - name: "repository"
        in: "path"
        description: "repository path"
        required: true
        type: "string"
      - name: "services"
        in: "query"
        description: "services"
        required: false
        type: "boolean"
        default: false
      responses:
        200:
          description: "successful operation"
          schema:
            type: "array"
            items:
              type: "string"
              enum:
              - "WRITE"
              - "READ"
              - "DELETE"
              - "SHARE"
      security:
      - BEARER: []
  /workflows/path/workflow/{repository}/permissions:
    get:
      tags:
      - "workflows"
      summary: "Get all permissions for a workflow."
      description: "The user must be the workflow owner."
      operationId: "getWorkflowPermissions"
      produces:
      - "application/json"
      parameters:
      - name: "repository"
        in: "path"
        description: "repository path"
        required: true
        type: "string"
      - name: "services"
        in: "query"
        description: "services"
        required: false
        type: "boolean"
        default: false
      responses:
        200:
          description: "successful operation"
          schema:
            type: "array"
            items:
              $ref: "#/definitions/Permission"
      security:
      - BEARER: []
    delete:
      tags:
      - "workflows"
      summary: "Remove the specified user role for a workflow."
      description: "The user must be the workflow owner."
      operationId: "removeWorkflowRole"
      produces:
      - "application/json"
      parameters:
      - name: "repository"
        in: "path"
        description: "repository path"
        required: true
        type: "string"
      - name: "email"
        in: "query"
        description: "user email"
        required: true
        type: "string"
      - name: "role"
        in: "query"
        description: "role"
        required: true
        type: "string"
        enum:
        - "OWNER"
        - "WRITER"
        - "READER"
      - name: "services"
        in: "query"
        description: "services"
        required: false
        type: "boolean"
        default: false
      responses:
        200:
          description: "successful operation"
          schema:
            type: "array"
            items:
              $ref: "#/definitions/Permission"
      security:
      - BEARER: []
    patch:
      tags:
      - "workflows"
      summary: "Set the specified permission for a user on a workflow."
      description: "The user must be the workflow owner. Currently only supported\
        \ on hosted workflows."
      operationId: "addWorkflowPermission"
      produces:
      - "application/json"
      parameters:
      - name: "repository"
        in: "path"
        description: "repository path"
        required: true
        type: "string"
      - in: "body"
        name: "body"
        description: "user permission"
        required: true
        schema:
          $ref: "#/definitions/Permission"
      - name: "services"
        in: "query"
        description: "services"
        required: false
        type: "boolean"
        default: false
      responses:
        200:
          description: "successful operation"
          schema:
            type: "array"
            items:
              $ref: "#/definitions/Permission"
      security:
      - BEARER: []
  /workflows/path/workflow/{repository}/published:
    get:
      tags:
      - "workflows"
      summary: "Get a published workflow by path"
      description: "Does not require workflow name."
      operationId: "getPublishedWorkflowByPath"
      produces:
      - "application/json"
      parameters:
      - name: "repository"
        in: "path"
        description: "repository path"
        required: true
        type: "string"
      - name: "include"
        in: "query"
        description: "Comma-delimited list of fields to include: validations, aliases"
        required: false
        type: "string"
      - name: "services"
        in: "query"
        description: "services"
        required: false
        type: "boolean"
        default: false
      responses:
        200:
          description: "successful operation"
          schema:
            $ref: "#/definitions/Workflow"
  /workflows/path/{repository}:
    get:
      tags:
      - "workflows"
      summary: "Get a list of workflows by path."
      description: "Does not require workflow name."
      operationId: "getAllWorkflowByPath"
      produces:
      - "application/json"
      parameters:
      - name: "repository"
        in: "path"
        description: "repository path"
        required: true
        type: "string"
      responses:
        200:
          description: "successful operation"
          schema:
            type: "array"
            items:
              $ref: "#/definitions/Workflow"
      security:
      - BEARER: []
  /workflows/published:
    get:
      tags:
      - "workflows"
      summary: "List all published workflows."
      description: "NO authentication"
      operationId: "allPublishedWorkflows"
      produces:
      - "application/json"
      parameters:
      - name: "offset"
        in: "query"
        description: "Start index of paging. Pagination results can be based on numbers\
          \ or other values chosen by the registry implementor (for example, SHA values).\
          \ If this exceeds the current result set return an empty set.  If not specified\
          \ in the request, this will start at the beginning of the results."
        required: false
        type: "string"
      - name: "limit"
        in: "query"
        description: "Amount of records to return in a given page, limited to 100"
        required: false
        type: "integer"
        default: 100
        maximum: 100
        minimum: 1
        format: "int32"
      - name: "filter"
        in: "query"
        description: "Filter, this is a search string that filters the results."
        required: false
        type: "string"
      - name: "sortCol"
        in: "query"
        description: "Sort column"
        required: false
        type: "string"
        default: "stars"
      - name: "sortOrder"
        in: "query"
        description: "Sort order"
        required: false
        type: "string"
        default: "desc"
        enum:
        - "asc"
        - "desc"
      - name: "services"
        in: "query"
        description: "services"
        required: false
        type: "boolean"
        default: false
      responses:
        200:
          description: "successful operation"
          schema:
            type: "array"
            items:
              $ref: "#/definitions/Workflow"
  /workflows/published/{workflowId}:
    get:
      tags:
      - "workflows"
      summary: "Get a published workflow."
      description: "Hidden versions will not be visible. NO authentication"
      operationId: "getPublishedWorkflow"
      produces:
      - "application/json"
      parameters:
      - name: "workflowId"
        in: "path"
        description: "Workflow ID"
        required: true
        type: "integer"
        format: "int64"
      - name: "include"
        in: "query"
        description: "Comma-delimited list of fields to include: validations, aliases"
        required: false
        type: "string"
      responses:
        200:
          description: "successful operation"
          schema:
            $ref: "#/definitions/Workflow"
  /workflows/registries/{gitRegistry}/organizations/{organization}/repositories/{repositoryName}:
    post:
      tags:
      - "workflows"
      summary: "See OpenApi for details"
      description: ""
      operationId: "addWorkflow"
      produces:
      - "application/json"
      parameters:
      - name: "gitRegistry"
        in: "path"
        required: true
        type: "string"
        enum:
        - "dockstore.org"
        - "github.com"
        - "bitbucket.org"
        - "gitlab.com"
      - name: "organization"
        in: "path"
        required: true
        type: "string"
      - name: "repositoryName"
        in: "path"
        required: true
        type: "string"
      responses:
        200:
          description: "successful operation"
          schema:
            $ref: "#/definitions/BioWorkflow"
    delete:
      tags:
      - "workflows"
      summary: "See OpenApi for details"
      description: ""
      operationId: "deleteWorkflow"
      produces:
      - "application/json"
      parameters:
      - name: "gitRegistry"
        in: "path"
        required: true
        type: "string"
        enum:
        - "dockstore.org"
        - "github.com"
        - "bitbucket.org"
        - "gitlab.com"
      - name: "organization"
        in: "path"
        required: true
        type: "string"
      - name: "repositoryName"
        in: "path"
        required: true
        type: "string"
      responses:
        default:
          description: "successful operation"
  /workflows/shared:
    get:
      tags:
      - "workflows"
      summary: "Retrieve all workflows shared with user."
      description: ""
      operationId: "sharedWorkflows"
      produces:
      - "application/json"
      parameters: []
      responses:
        200:
          description: "successful operation"
          schema:
            type: "array"
            items:
              $ref: "#/definitions/SharedWorkflows"
      security:
      - BEARER: []
  /workflows/{alias}/aliases:
    get:
      tags:
      - "workflows"
      summary: "Retrieves a workflow by alias."
      description: "Does not require authentication for published workflows, authentication\
        \ can be provided for restricted workflows"
      operationId: "getWorkflowByAlias"
      produces:
      - "application/json"
      parameters:
      - name: "alias"
        in: "path"
        description: "Alias"
        required: true
        type: "string"
      responses:
        200:
          description: "successful operation"
          schema:
            $ref: "#/definitions/Workflow"
      security:
      - BEARER: []
  /workflows/{entryId}/registerCheckerWorkflow/{descriptorType}:
    post:
      tags:
      - "workflows"
      summary: "Register a checker workflow and associates it with the given tool/workflow."
      description: ""
      operationId: "registerCheckerWorkflow"
      produces:
      - "application/json"
      parameters:
      - name: "checkerWorkflowPath"
        in: "query"
        description: "Path of the main descriptor of the checker workflow (located\
          \ in associated tool/workflow repository)"
        required: true
        type: "string"
      - name: "testParameterPath"
        in: "query"
        description: "Default path to test parameter files for the checker workflow.\
          \ If not specified will use that of the entry."
        required: false
        type: "string"
      - name: "entryId"
        in: "path"
        description: "Entry Id of parent tool/workflow."
        required: true
        type: "integer"
        format: "int64"
      - name: "descriptorType"
        in: "path"
        description: "Descriptor type of the workflow, either cwl or wdl."
        required: true
        type: "string"
        enum:
        - "cwl"
        - "wdl"
      responses:
        200:
          description: "successful operation"
          schema:
            $ref: "#/definitions/Entry"
      security:
      - BEARER: []
  /workflows/{workflowId}:
    get:
      tags:
      - "workflows"
      summary: "Retrieve a workflow"
      description: "This is one of the few endpoints that returns the user object\
        \ with populated properties (minus the userProfiles property)"
      operationId: "getWorkflow"
      produces:
      - "application/json"
      parameters:
      - name: "workflowId"
        in: "path"
        description: "workflow ID"
        required: true
        type: "integer"
        format: "int64"
      - name: "include"
        in: "query"
        description: "Comma-delimited list of fields to include: validations, aliases"
        required: false
        type: "string"
      responses:
        200:
          description: "successful operation"
          schema:
            $ref: "#/definitions/Workflow"
      security:
      - BEARER: []
    put:
      tags:
      - "workflows"
      summary: "Update the workflow with the given workflow."
      description: "Updates descriptor type (if stub), default workflow path, default\
        \ file path, and default version"
      operationId: "updateWorkflow"
      produces:
      - "application/json"
      parameters:
      - name: "workflowId"
        in: "path"
        description: "Workflow to modify."
        required: true
        type: "integer"
        format: "int64"
      - in: "body"
        name: "body"
        description: "Workflow with updated information"
        required: true
        schema:
          $ref: "#/definitions/Workflow"
      responses:
        200:
          description: "successful operation"
          schema:
            $ref: "#/definitions/Workflow"
      security:
      - BEARER: []
  /workflows/{workflowId}/dag/{workflowVersionId}:
    get:
      tags:
      - "workflows"
      summary: "Get the DAG for a given workflow version."
      description: "Does not require authentication for published workflows, authentication\
        \ can be provided for restricted workflows"
      operationId: "getWorkflowDag"
      produces:
      - "application/json"
      parameters:
      - name: "workflowId"
        in: "path"
        description: "workflowId"
        required: true
        type: "integer"
        format: "int64"
      - name: "workflowVersionId"
        in: "path"
        description: "workflowVersionId"
        required: true
        type: "integer"
        format: "int64"
      responses:
        200:
          description: "successful operation"
          schema:
            type: "string"
      security:
      - BEARER: []
  /workflows/{workflowId}/defaultVersion:
    put:
      tags:
      - "workflows"
      summary: "Update the default version of a workflow."
      description: ""
      operationId: "updateWorkflowDefaultVersion"
      produces:
      - "application/json"
      parameters:
      - name: "workflowId"
        in: "path"
        description: "Workflow to modify."
        required: true
        type: "integer"
        format: "int64"
      - in: "body"
        name: "body"
        description: "Version name to set as default"
        required: true
        schema:
          type: "string"
      responses:
        200:
          description: "successful operation"
          schema:
            $ref: "#/definitions/Workflow"
      security:
      - BEARER: []
  /workflows/{workflowId}/descriptor/{relative-path}:
    get:
      tags:
      - "workflows"
      summary: "Get the corresponding descriptor file from source control."
      description: "Does not require authentication for published workflows, authentication\
        \ can be provided for restricted workflows"
      operationId: "secondaryDescriptorPath"
      produces:
      - "application/json"
      parameters:
      - name: "workflowId"
        in: "path"
        description: "Workflow id"
        required: true
        type: "integer"
        format: "int64"
      - name: "tag"
        in: "query"
        required: false
        type: "string"
      - name: "relative-path"
        in: "path"
        required: true
        type: "string"
      - name: "language"
        in: "query"
        required: false
        type: "string"
      responses:
        200:
          description: "successful operation"
          schema:
            $ref: "#/definitions/SourceFile"
      security:
      - BEARER: []
  /workflows/{workflowId}/labels:
    put:
      tags:
      - "workflows"
      summary: "Update the labels linked to a workflow."
      description: "Labels are alphanumerical (case-insensitive and may contain internal\
        \ hyphens), given in a comma-delimited list."
      operationId: "updateLabels"
      produces:
      - "application/json"
      parameters:
      - name: "workflowId"
        in: "path"
        description: "Tool to modify."
        required: true
        type: "integer"
        format: "int64"
      - name: "labels"
        in: "query"
        description: "Comma-delimited list of labels."
        required: true
        type: "string"
      - in: "body"
        name: "body"
        description: "This is here to appease Swagger. It requires PUT methods to\
          \ have a body, even if it is empty. Please leave it empty."
        required: false
        schema:
          type: "string"
      responses:
        200:
          description: "successful operation"
          schema:
            $ref: "#/definitions/Workflow"
      security:
      - BEARER: []
  /workflows/{workflowId}/primaryDescriptor:
    get:
      tags:
      - "workflows"
      summary: "Get the primary descriptor file."
      description: "Does not require authentication for published workflows, authentication\
        \ can be provided for restricted workflows"
      operationId: "primaryDescriptor"
      produces:
      - "application/json"
      parameters:
      - name: "workflowId"
        in: "path"
        description: "Workflow id"
        required: true
        type: "integer"
        format: "int64"
      - name: "tag"
        in: "query"
        required: false
        type: "string"
      - name: "language"
        in: "query"
        required: false
        type: "string"
      responses:
        200:
          description: "successful operation"
          schema:
            $ref: "#/definitions/SourceFile"
      security:
      - BEARER: []
  /workflows/{workflowId}/publish:
    post:
      tags:
      - "workflows"
      summary: "Publish or unpublish a workflow."
      description: "Publish/publish a workflow (public or private)."
      operationId: "publish"
      produces:
      - "application/json"
      parameters:
      - name: "workflowId"
        in: "path"
        description: "Workflow id to publish/unpublish"
        required: true
        type: "integer"
        format: "int64"
      - in: "body"
        name: "body"
        description: "PublishRequest to refresh the list of repos for a user"
        required: true
        schema:
          $ref: "#/definitions/PublishRequest"
      responses:
        200:
          description: "successful operation"
          schema:
            $ref: "#/definitions/Workflow"
      security:
      - BEARER: []
  /workflows/{workflowId}/refresh:
    get:
      tags:
      - "workflows"
      summary: "Refresh one particular workflow."
      description: "Full refresh"
      operationId: "refresh"
      produces:
      - "application/json"
      parameters:
      - name: "workflowId"
        in: "path"
        description: "workflow ID"
        required: true
        type: "integer"
        format: "int64"
      responses:
        200:
          description: "successful operation"
          schema:
            $ref: "#/definitions/Workflow"
      security:
      - BEARER: []
  /workflows/{workflowId}/requestDOI/{workflowVersionId}:
    put:
      tags:
      - "workflows"
      summary: "Request a DOI for this version of a workflow."
      description: ""
      operationId: "requestDOIForWorkflowVersion"
      produces:
      - "application/json"
      parameters:
      - name: "workflowId"
        in: "path"
        description: "Workflow to modify."
        required: true
        type: "integer"
        format: "int64"
      - name: "workflowVersionId"
        in: "path"
        description: "workflowVersionId"
        required: true
        type: "integer"
        format: "int64"
      - in: "body"
        name: "body"
        description: "This is here to appease Swagger. It requires PUT methods to\
          \ have a body, even if it is empty. Please leave it empty."
        required: false
        schema:
          type: "string"
      responses:
        200:
          description: "successful operation"
          schema:
            type: "array"
            items:
              $ref: "#/definitions/WorkflowVersion"
      security:
      - BEARER: []
  /workflows/{workflowId}/resetVersionPaths:
    put:
      tags:
      - "workflows"
      summary: "Reset the workflow paths."
      description: "Resets the workflow paths of all versions to match the default\
        \ workflow path from the workflow object passed."
      operationId: "updateWorkflowPath"
      produces:
      - "application/json"
      parameters:
      - name: "workflowId"
        in: "path"
        description: "Workflow to modify."
        required: true
        type: "integer"
        format: "int64"
      - in: "body"
        name: "body"
        description: "Workflow with updated information"
        required: true
        schema:
          $ref: "#/definitions/Workflow"
      responses:
        200:
          description: "successful operation"
          schema:
            $ref: "#/definitions/Workflow"
      security:
      - BEARER: []
  /workflows/{workflowId}/restub:
    get:
      tags:
      - "workflows"
      summary: "Restub a workflow"
      description: "Restubs a full, unpublished workflow."
      operationId: "restub"
      produces:
      - "application/json"
      parameters:
      - name: "workflowId"
        in: "path"
        description: "workflow ID"
        required: true
        type: "integer"
        format: "int64"
      responses:
        200:
          description: "successful operation"
          schema:
            $ref: "#/definitions/Workflow"
      security:
      - BEARER: []
  /workflows/{workflowId}/secondaryDescriptors:
    get:
      tags:
      - "workflows"
      summary: "Get the corresponding descriptor documents from source control."
      description: "Does not require authentication for published workflows, authentication\
        \ can be provided for restricted workflows"
      operationId: "secondaryDescriptors"
      produces:
      - "application/json"
      parameters:
      - name: "workflowId"
        in: "path"
        description: "Workflow id"
        required: true
        type: "integer"
        format: "int64"
      - name: "tag"
        in: "query"
        required: false
        type: "string"
      - name: "language"
        in: "query"
        required: false
        type: "string"
      responses:
        200:
          description: "successful operation"
          schema:
            type: "array"
            items:
              $ref: "#/definitions/SourceFile"
      security:
      - BEARER: []
  /workflows/{workflowId}/star:
    put:
      tags:
      - "workflows"
      summary: "Star a workflow."
      description: ""
      operationId: "starEntry"
      produces:
      - "application/json"
      parameters:
      - name: "workflowId"
        in: "path"
        description: "Tool to star."
        required: true
        type: "integer"
        format: "int64"
      - in: "body"
        name: "body"
        description: "StarRequest to star a repo for a user"
        required: true
        schema:
          $ref: "#/definitions/StarRequest"
      responses:
        default:
          description: "successful operation"
      security:
      - BEARER: []
  /workflows/{workflowId}/starredUsers:
    get:
      tags:
      - "workflows"
      summary: "Returns list of users who starred the given workflow."
      description: ""
      operationId: "getStarredUsers"
      produces:
      - "application/json"
      parameters:
      - name: "workflowId"
        in: "path"
        description: "Workflow to grab starred users for."
        required: true
        type: "integer"
        format: "int64"
      responses:
        200:
          description: "successful operation"
          schema:
            type: "array"
            items:
              $ref: "#/definitions/User"
  /workflows/{workflowId}/testParameterFiles:
    get:
      tags:
      - "workflows"
      summary: "Get the corresponding test parameter files."
      description: "Does not require authentication for published workflows, authentication\
        \ can be provided for restricted workflows"
      operationId: "getTestParameterFiles"
      produces:
      - "application/json"
      parameters:
      - name: "workflowId"
        in: "path"
        description: "Workflow id"
        required: true
        type: "integer"
        format: "int64"
      - name: "version"
        in: "query"
        required: false
        type: "string"
      responses:
        200:
          description: "successful operation"
          schema:
            type: "array"
            items:
              $ref: "#/definitions/SourceFile"
      security:
      - BEARER: []
    put:
      tags:
      - "workflows"
      summary: "Add test parameter files for a given version."
      description: ""
      operationId: "addTestParameterFiles"
      produces:
      - "application/json"
      parameters:
      - name: "workflowId"
        in: "path"
        description: "Workflow to modify."
        required: true
        type: "integer"
        format: "int64"
      - name: "testParameterPaths"
        in: "query"
        description: "List of paths."
        required: true
        type: "array"
        items:
          type: "string"
        collectionFormat: "multi"
      - in: "body"
        name: "body"
        description: "This is here to appease Swagger. It requires PUT methods to\
          \ have a body, even if it is empty. Please leave it empty."
        required: false
        schema:
          type: "string"
      - name: "version"
        in: "query"
        required: false
        type: "string"
      responses:
        200:
          description: "successful operation"
          schema:
            type: "array"
            items:
              $ref: "#/definitions/SourceFile"
            uniqueItems: true
      security:
      - BEARER: []
    delete:
      tags:
      - "workflows"
      summary: "Delete test parameter files for a given version."
      description: ""
      operationId: "deleteTestParameterFiles"
      produces:
      - "application/json"
      parameters:
      - name: "workflowId"
        in: "path"
        description: "Workflow to modify."
        required: true
        type: "integer"
        format: "int64"
      - name: "testParameterPaths"
        in: "query"
        description: "List of paths."
        required: true
        type: "array"
        items:
          type: "string"
        collectionFormat: "multi"
      - name: "version"
        in: "query"
        required: false
        type: "string"
      responses:
        200:
          description: "successful operation"
          schema:
            type: "array"
            items:
              $ref: "#/definitions/SourceFile"
            uniqueItems: true
      security:
      - BEARER: []
  /workflows/{workflowId}/tools/{workflowVersionId}:
    get:
      tags:
      - "workflows"
      summary: "Get the Tools for a given workflow version."
      description: "Does not require authentication for published workflows, authentication\
        \ can be provided for restricted workflows"
      operationId: "getTableToolContent"
      produces:
      - "application/json"
      parameters:
      - name: "workflowId"
        in: "path"
        description: "workflowId"
        required: true
        type: "integer"
        format: "int64"
      - name: "workflowVersionId"
        in: "path"
        description: "workflowVersionId"
        required: true
        type: "integer"
        format: "int64"
      responses:
        200:
          description: "successful operation"
          schema:
            type: "string"
      security:
      - BEARER: []
  /workflows/{workflowId}/unstar:
    delete:
      tags:
      - "workflows"
      summary: "Unstar a workflow."
      description: ""
      operationId: "unstarEntry"
      produces:
      - "application/json"
      parameters:
      - name: "workflowId"
        in: "path"
        description: "Workflow to unstar."
        required: true
        type: "integer"
        format: "int64"
      responses:
        default:
          description: "successful operation"
      security:
      - BEARER: []
      deprecated: true
  /workflows/{workflowId}/users:
    get:
      tags:
      - "workflows"
      summary: "Get users of a workflow."
      description: ""
      operationId: "getUsers"
      produces:
      - "application/json"
      parameters:
      - name: "workflowId"
        in: "path"
        description: "workflow ID"
        required: true
        type: "integer"
        format: "int64"
      responses:
        200:
          description: "successful operation"
          schema:
            type: "array"
            items:
              $ref: "#/definitions/User"
      security:
      - BEARER: []
  /workflows/{workflowId}/workflowVersions:
    put:
      tags:
      - "workflows"
      summary: "Update the workflow versions linked to a workflow."
      description: "Updates workflow path, reference, and hidden attributes."
      operationId: "updateWorkflowVersion"
      produces:
      - "application/json"
      parameters:
      - name: "workflowId"
        in: "path"
        description: "Workflow to modify."
        required: true
        type: "integer"
        format: "int64"
      - in: "body"
        name: "body"
        description: "List of modified workflow versions"
        required: true
        schema:
          type: "array"
          items:
            $ref: "#/definitions/WorkflowVersion"
      responses:
        200:
          description: "successful operation"
          schema:
            type: "array"
            items:
              $ref: "#/definitions/WorkflowVersion"
      security:
      - BEARER: []
  /workflows/{workflowId}/zip/{workflowVersionId}:
    get:
      tags:
      - "workflows"
      summary: "Download a ZIP file of a workflow and all associated files."
      description: ""
      operationId: "getWorkflowZip"
      produces:
      - "application/zip"
      parameters:
      - name: "workflowId"
        in: "path"
        description: "workflowId"
        required: true
        type: "integer"
        format: "int64"
      - name: "workflowVersionId"
        in: "path"
        description: "workflowVersionId"
        required: true
        type: "integer"
        format: "int64"
      responses:
        default:
          description: "successful operation"
      security:
      - BEARER: []
securityDefinitions:
  BEARER:
    type: "apiKey"
    name: "Authorization"
    in: "header"
definitions:
  Alias:
    type: "object"
    properties:
      content:
        type: "string"
  BioWorkflow:
    allOf:
    - $ref: "#/definitions/Workflow"
    - type: "object"
      properties:
        parent_id:
          type: "integer"
          format: "int64"
          readOnly: true
        is_checker:
          type: "boolean"
          position: 23
      description: "This describes one workflow in the dockstore"
  Checksum:
    type: "object"
    properties:
      checksum:
        type: "string"
        description: "String representation of the checksum value."
      type:
        type: "string"
        description: "The type of hash algorithm, e.g., SHA256"
    description: "This describes a checksum that is a associated with a tag or workflow\
      \ version's image."
  Collection:
    type: "object"
    required:
    - "name"
    properties:
      aliases:
        type: "object"
        description: "aliases can be used as an alternate unique id for collections"
        additionalProperties:
          $ref: "#/definitions/Alias"
      dbCreateDate:
        type: "string"
        format: "date-time"
      dbUpdateDate:
        type: "string"
        format: "date-time"
      entries:
        type: "array"
        uniqueItems: true
        items:
          $ref: "#/definitions/Entry"
      id:
        type: "integer"
        format: "int64"
        description: "Implementation specific ID for the collection in this web service"
      organizationID:
        type: "integer"
        format: "int64"
      organizationName:
        type: "string"
        description: "The name of the organization the collection belongs to"
        readOnly: true
      name:
        type: "string"
        example: "Alignment"
        position: 1
        description: "Name of the collection."
        minLength: 3
        maxLength: 39
        pattern: "[a-zA-Z][a-zA-Z\\d]*"
      description:
        type: "string"
        position: 2
        description: "Description of the collection"
      displayName:
        type: "string"
        position: 3
        description: "Display name for a collection (Ex. Recommended Alignment Algorithms).\
          \ Not used for links."
        minLength: 3
        maxLength: 50
        pattern: "[\\w ,_\\-&()']*"
      topic:
        type: "string"
        position: 4
        description: "Short description of the collection"
  CollectionOrganization:
    type: "object"
    properties:
      collectionDisplayName:
        type: "string"
      collectionId:
        type: "integer"
        format: "int64"
      collectionName:
        type: "string"
      organizationDisplayName:
        type: "string"
      organizationId:
        type: "integer"
        format: "int64"
      organizationName:
        type: "string"
  Config:
    type: "object"
    properties:
      bitBucketAuthUrl:
        type: "string"
      bitBucketClientId:
        type: "string"
      cwlVisualizerUri:
        type: "string"
      discourseUrl:
        type: "string"
      dnaNexusImportUrl:
        type: "string"
      dnaStackImportUrl:
        type: "string"
      documentationUrl:
        type: "string"
      featuredContentUrl:
        type: "string"
      gitHubAppInstallationUrl:
        type: "string"
      gitHubAuthUrl:
        type: "string"
      gitHubRedirectPath:
        type: "string"
      gitHubScope:
        type: "string"
      githubClientId:
        type: "string"
      gitlabAuthUrl:
        type: "string"
      gitlabClientId:
        type: "string"
      gitlabRedirectPath:
        type: "string"
      gitlabScope:
        type: "string"
      googleClientId:
        type: "string"
      googleScope:
        type: "string"
      quayIoAuthUrl:
        type: "string"
      quayIoClientId:
        type: "string"
      quayIoRedirectPath:
        type: "string"
      quayIoScope:
        type: "string"
      tagManagerId:
        type: "string"
      terraImportUrl:
        type: "string"
      zenodoAuthUrl:
        type: "string"
      zenodoClientId:
        type: "string"
      zenodoRedirectPath:
        type: "string"
      zenodoScope:
        type: "string"
    description: "Configuration information for UI clients of the Dockstore webservice."
  DescriptorLanguageBean:
    type: "object"
    properties:
      friendlyName:
        type: "string"
      value:
        type: "string"
  DockstoreTool:
    type: "object"
    required:
    - "defaultCWLTestParameterFile"
    - "defaultWDLTestParameterFile"
    - "default_cwl_path"
    - "default_dockerfile_path"
    - "default_wdl_path"
    - "gitUrl"
    - "mode"
    - "name"
    - "namespace"
    - "private_access"
    - "registry_string"
    properties:
      aliases:
        type: "object"
        description: "aliases can be used as an alternate unique id for entries"
        additionalProperties:
          $ref: "#/definitions/Alias"
      custom_docker_registry_path:
        type: "string"
        readOnly: true
      dbCreateDate:
        type: "string"
        format: "date-time"
      dbUpdateDate:
        type: "string"
        format: "date-time"
      has_checker:
        type: "boolean"
        readOnly: true
      id:
        type: "integer"
        format: "int64"
        description: "Implementation specific ID for the container in this web service"
      input_file_formats:
        type: "array"
        readOnly: true
        uniqueItems: true
        items:
          $ref: "#/definitions/FileFormat"
      last_modified_date:
        type: "string"
        format: "date-time"
        readOnly: true
      output_file_formats:
        type: "array"
        readOnly: true
        uniqueItems: true
        items:
          $ref: "#/definitions/FileFormat"
      tags:
        type: "array"
        uniqueItems: true
        items:
          $ref: "#/definitions/Tag"
      topicId:
        type: "integer"
        format: "int64"
        description: "The Id of the corresponding topic on Dockstore Discuss"
      author:
        type: "string"
        position: 1
        description: "This is the name of the author stated in the Dockstore.cwl"
      description:
        type: "string"
        position: 2
        description: "This is a human-readable description of this container and what\
          \ it is trying to accomplish, required GA4GH"
      labels:
        type: "array"
        position: 3
        description: "Labels (i.e. meta tags) for describing the purpose and contents\
          \ of containers"
        uniqueItems: true
        items:
          $ref: "#/definitions/Label"
      users:
        type: "array"
        position: 4
        description: "This indicates the users that have control over this entry,\
          \ dockstore specific"
        uniqueItems: true
        items:
          $ref: "#/definitions/User"
      starredUsers:
        type: "array"
        position: 5
        description: "This indicates the users that have starred this entry, dockstore\
          \ specific"
        uniqueItems: true
        items:
          $ref: "#/definitions/User"
      email:
        type: "string"
        position: 6
        description: "This is the email of the git organization"
      defaultVersion:
        type: "string"
        position: 7
        description: "This is the default version of the entry"
      is_published:
        type: "boolean"
        position: 8
        description: "Implementation specific visibility in this web service"
      last_modified:
        type: "integer"
        format: "int32"
        position: 9
        description: "Implementation specific timestamp for last modified. Tools->\
          \ For automated/manual builds: N/A. For hosted: Last time a file was updated/created\
          \ (new version created). Workflows-> For remote: When refresh is hit, last\
          \ time GitHub repo was changed. Hosted: Last time a new version was made."
      lastUpdated:
        type: "string"
        format: "date-time"
        position: 10
        description: "Implementation specific timestamp for last updated on webservice.\
          \ Tools-> For automated builds: last time tool/namespace was refreshed Dockstore,\
          \ tool info (like changing dockerfile path) updated, or default version\
          \ selected. For hosted tools: when you created the tool. Workflows-> For\
          \ remote: When refresh all is hit for first time. Hosted: Seems to be time\
          \ created."
      gitUrl:
        type: "string"
        position: 11
        description: "This is a link to the associated repo with a descriptor, required\
          \ GA4GH"
      checker_id:
        type: "integer"
        format: "int64"
        position: 12
        description: "The id of the associated checker workflow"
        readOnly: true
      conceptDoi:
        type: "string"
        position: 13
        description: "The Digital Object Identifier (DOI) representing all of the\
          \ versions of your workflow"
      mode:
        type: "string"
        position: 13
        description: "This indicates what mode this is in which informs how we do\
          \ things like refresh, dockstore specific"
        enum:
        - "AUTO_DETECT_QUAY_TAGS_AUTOMATED_BUILDS"
        - "AUTO_DETECT_QUAY_TAGS_WITH_MIXED"
        - "MANUAL_IMAGE_PATH"
        - "HOSTED"
      name:
        type: "string"
        position: 14
        description: "This is the name of the container, required: GA4GH"
      default_dockerfile_path:
        type: "string"
        position: 15
        description: "This indicates for the associated git repository, the default\
          \ path to the Dockerfile, required: GA4GH"
      default_cwl_path:
        type: "string"
        position: 16
        description: "This indicates for the associated git repository, the default\
          \ path to the CWL document, required: GA4GH"
      default_wdl_path:
        type: "string"
        position: 17
        description: "This indicates for the associated git repository, the default\
          \ path to the WDL document"
      defaultCWLTestParameterFile:
        type: "string"
        position: 18
        description: "This indicates for the associated git repository, the default\
          \ path to the CWL test parameter file"
      defaultWDLTestParameterFile:
        type: "string"
        position: 19
        description: "This indicates for the associated git repository, the default\
          \ path to the WDL test parameter file"
      tool_maintainer_email:
        type: "string"
        position: 20
        description: "The email address of the tool maintainer. Required for private\
          \ repositories"
      private_access:
        type: "boolean"
        position: 21
        description: "Is the docker image private or not."
      toolname:
        type: "string"
        position: 22
        description: "This is the tool name of the container, when not-present this\
          \ will function just like 0.1 dockstorewhen present, this can be used to\
          \ distinguish between two containers based on the same image, but associated\
          \ with different CWL and Dockerfile documents. i.e. two containers with\
          \ the same registry+namespace+name but different toolnames will be two different\
          \ entries in the dockstore registry/namespace/name/tool, different options\
          \ to edit tags, and only the same insofar as they would \"docker pull\"\
          \ the same image, required: GA4GH"
      namespace:
        type: "string"
        position: 23
        description: "This is a docker namespace for the container, required: GA4GH"
      registry_string:
        type: "string"
        position: 24
        description: "This is a specific docker provider like quay.io or dockerhub\
          \ or n/a?, required: GA4GH"
      lastBuild:
        type: "string"
        format: "date-time"
        position: 25
        description: "Implementation specific timestamp for last built. For automated\
          \ builds: When refresh is hit, the last time the tool was built gets stored\
          \ here. If tool was never built on quay.io, then last build will be null.\
          \ N/A for hosted/manual path tools"
      workflowVersions:
        type: "array"
        position: 26
        description: "Implementation specific tracking of valid build tags for the\
          \ docker container"
        uniqueItems: true
        items:
          $ref: "#/definitions/Tag"
      path:
        type: "string"
        position: 27
      descriptorType:
        type: "array"
        position: 28
        readOnly: true
        items:
          type: "string"
      tool_path:
        type: "string"
        position: 29
        readOnly: true
      registry:
        type: "string"
        position: 30
        enum:
        - "QUAY_IO"
        - "DOCKER_HUB"
        - "GITLAB"
        - "AMAZON_ECR"
        - "SEVEN_BRIDGES"
    description: "This describes one entry in the dockstore. Logically, this currently\
      \ means one tuple of registry (either quay or docker hub), organization, image\
      \ name, and toolname which can be\n * associated with CWL and Dockerfile documents"
  Entry:
    type: "object"
    required:
    - "gitUrl"
    properties:
      aliases:
        type: "object"
        description: "aliases can be used as an alternate unique id for entries"
        additionalProperties:
          $ref: "#/definitions/Alias"
      dbCreateDate:
        type: "string"
        format: "date-time"
      dbUpdateDate:
        type: "string"
        format: "date-time"
      has_checker:
        type: "boolean"
        readOnly: true
      id:
        type: "integer"
        format: "int64"
        description: "Implementation specific ID for the container in this web service"
      input_file_formats:
        type: "array"
        readOnly: true
        uniqueItems: true
        items:
          $ref: "#/definitions/FileFormat"
      last_modified_date:
        type: "string"
        format: "date-time"
        readOnly: true
      output_file_formats:
        type: "array"
        readOnly: true
        uniqueItems: true
        items:
          $ref: "#/definitions/FileFormat"
      topicId:
        type: "integer"
        format: "int64"
        description: "The Id of the corresponding topic on Dockstore Discuss"
      workflowVersions:
        type: "array"
        uniqueItems: true
        items:
          $ref: "#/definitions/Version"
      author:
        type: "string"
        position: 1
        description: "This is the name of the author stated in the Dockstore.cwl"
      description:
        type: "string"
        position: 2
        description: "This is a human-readable description of this container and what\
          \ it is trying to accomplish, required GA4GH"
      labels:
        type: "array"
        position: 3
        description: "Labels (i.e. meta tags) for describing the purpose and contents\
          \ of containers"
        uniqueItems: true
        items:
          $ref: "#/definitions/Label"
      users:
        type: "array"
        position: 4
        description: "This indicates the users that have control over this entry,\
          \ dockstore specific"
        uniqueItems: true
        items:
          $ref: "#/definitions/User"
      starredUsers:
        type: "array"
        position: 5
        description: "This indicates the users that have starred this entry, dockstore\
          \ specific"
        uniqueItems: true
        items:
          $ref: "#/definitions/User"
      email:
        type: "string"
        position: 6
        description: "This is the email of the git organization"
      defaultVersion:
        type: "string"
        position: 7
        description: "This is the default version of the entry"
      is_published:
        type: "boolean"
        position: 8
        description: "Implementation specific visibility in this web service"
      last_modified:
        type: "integer"
        format: "int32"
        position: 9
        description: "Implementation specific timestamp for last modified. Tools->\
          \ For automated/manual builds: N/A. For hosted: Last time a file was updated/created\
          \ (new version created). Workflows-> For remote: When refresh is hit, last\
          \ time GitHub repo was changed. Hosted: Last time a new version was made."
      lastUpdated:
        type: "string"
        format: "date-time"
        position: 10
        description: "Implementation specific timestamp for last updated on webservice.\
          \ Tools-> For automated builds: last time tool/namespace was refreshed Dockstore,\
          \ tool info (like changing dockerfile path) updated, or default version\
          \ selected. For hosted tools: when you created the tool. Workflows-> For\
          \ remote: When refresh all is hit for first time. Hosted: Seems to be time\
          \ created."
      gitUrl:
        type: "string"
        position: 11
        description: "This is a link to the associated repo with a descriptor, required\
          \ GA4GH"
      checker_id:
        type: "integer"
        format: "int64"
        position: 12
        description: "The id of the associated checker workflow"
        readOnly: true
      conceptDoi:
        type: "string"
        position: 13
        description: "The Digital Object Identifier (DOI) representing all of the\
          \ versions of your workflow"
  EntryUpdateTime:
    type: "object"
    properties:
      entryType:
        type: "string"
        enum:
        - "TOOL"
        - "WORKFLOW"
        - "SERVICE"
      lastUpdateDate:
        type: "string"
        format: "date-time"
      path:
        type: "string"
      prettyPath:
        type: "string"
  Error:
    type: "object"
    required:
    - "code"
    properties:
      code:
        type: "integer"
        format: "int32"
      message:
        type: "string"
  Event:
    type: "object"
    required:
    - "type"
    properties:
      dbCreateDate:
        type: "string"
        format: "date-time"
      dbUpdateDate:
        type: "string"
        format: "date-time"
      id:
        type: "integer"
        format: "int64"
        description: "Implementation specific ID for the event in this web service"
      user:
        position: 1
        description: "User that the event is acting on."
        $ref: "#/definitions/User"
      organization:
        position: 2
        description: "Organization that the event is acting on."
        $ref: "#/definitions/Organization"
      tool:
        position: 3
        description: "Tool that the event is acting on."
        $ref: "#/definitions/DockstoreTool"
      workflow:
        position: 4
        description: "Workflow that the event is acting on."
        $ref: "#/definitions/Workflow"
      collection:
        position: 5
        description: "Collection that the event is acting on."
        $ref: "#/definitions/Collection"
      initiatorUser:
        position: 6
        description: "User initiating the event."
        $ref: "#/definitions/User"
      type:
        type: "string"
        position: 7
        description: "The event type."
        enum:
        - "CREATE_ORG"
        - "DELETE_ORG"
        - "MODIFY_ORG"
        - "APPROVE_ORG"
        - "REJECT_ORG"
        - "REREQUEST_ORG"
        - "ADD_USER_TO_ORG"
        - "REMOVE_USER_FROM_ORG"
        - "MODIFY_USER_ROLE_ORG"
        - "APPROVE_ORG_INVITE"
        - "REJECT_ORG_INVITE"
        - "CREATE_COLLECTION"
        - "MODIFY_COLLECTION"
        - "REMOVE_FROM_COLLECTION"
        - "ADD_TO_COLLECTION"
        - "ADD_VERSION_TO_ENTRY"
      version:
        position: 8
        description: "Version associated with the event."
        $ref: "#/definitions/Version"
    description: "This describes events that occur on the Dockstore site."
  ExtendedUserData:
    type: "object"
    properties:
      canChangeUsername:
        type: "boolean"
        description: "Whether a user can change their username"
        readOnly: true
    description: "Contains expensive data for end users for the dockstore"
  FileFormat:
    type: "object"
    required:
    - "value"
    properties:
      value:
        type: "string"
        position: 1
        description: "String representation of the file format"
    description: "This describes an input or output file format that is associated\
      \ with an entry in the dockstore"
  FileWrapper:
    type: "object"
    properties:
      content:
        type: "string"
        description: "The content of the file itself. One of url or content is required."
      url:
        type: "string"
        description: "Optional url to the underlying content, should include version\
          \ information, and can include a git hash.  Note that this URL should resolve\
          \ to the raw unwrapped content that would otherwise be available in content.\
          \ One of url or content is required."
    description: "A file provides content for one of - A tool descriptor is a metadata\
      \ document that describes one or more tools. - A tool document that describes\
      \ how to test with one or more sample test JSON. - A containerfile is a document\
      \ that describes how to build a particular container image. Examples include\
      \ Dockerfiles for creating Docker images and Singularity recipes for Singularity\
      \ images "
  Image:
    type: "object"
    properties:
      checksums:
        type: "array"
        position: 1
        description: "Checksum(s) associated with this image"
        items:
          $ref: "#/definitions/Checksum"
      repository:
        type: "string"
        position: 2
        description: "Repository image belongs to"
      tag:
        type: "string"
        position: 3
        description: "Git tag"
      imageID:
        type: "string"
        position: 4
        description: "Docker ID of the image"
    description: "Image(s) associated with tags and workflow versions"
  Label:
    type: "object"
    required:
    - "value"
    properties:
      id:
        type: "integer"
        format: "int64"
        description: "Implementation specific ID for the container in this web service"
        readOnly: true
      value:
        type: "string"
        position: 1
        description: "String representation of the tag"
    description: "This describes a descriptive label that can be placed on an entry\
      \ in the dockstore"
  Limits:
    type: "object"
    properties:
      hostedEntryCountLimit:
        type: "integer"
        format: "int32"
      hostedEntryVersionLimit:
        type: "integer"
        format: "int32"
  Metadata:
    type: "object"
    required:
    - "api_version"
    - "version"
    properties:
      api_version:
        type: "string"
        description: "The version of the GA4GH tool-registry API supported by this\
          \ registry"
      country:
        type: "string"
        description: "A country code for the registry (ISO 3166-1 alpha-3)"
      friendly_name:
        type: "string"
        description: "A friendly name that can be used in addition to the hostname\
          \ to describe a registry"
      version:
        type: "string"
        description: "The version of this registry"
    description: "Describes this registry to better allow for mirroring and indexing."
  MetadataV1:
    type: "object"
    properties:
      api-version:
        type: "string"
      country:
        type: "string"
      friendly-name:
        type: "string"
      version:
        type: "string"
    description: "Describes this registry to better allow for mirroring and indexing."
  Notification:
    type: "object"
    properties:
      id:
        type: "integer"
        format: "int64"
        description: "ID for the notification"
      message:
        type: "string"
        position: 1
        description: "Text content of the notification to be displayed"
        minLength: 0
        maxLength: 280
      expiration:
        type: "string"
        format: "date-time"
        position: 2
        description: "Timestamp at which the notification is expired"
      type:
        type: "string"
        position: 3
        description: "Type of notification, sitewide or newsbody"
        enum:
        - "SITEWIDE"
        - "NEWSBODY"
      priority:
        type: "string"
        position: 4
        description: "Priority level of the notification"
        enum:
        - "LOW"
        - "MEDIUM"
        - "CRITICAL"
      dbCreateDate:
        type: "string"
        format: "date-time"
        position: 5
        description: "Timestamp at which the notification was created"
      dbUpdateDate:
        type: "string"
        format: "date-time"
        position: 6
        description: "Timestamp at which the notification was last updated"
  Organization:
    type: "object"
    required:
    - "name"
    - "status"
    - "users"
    properties:
      aliases:
        type: "object"
        description: "aliases can be used as an alternate unique id for organizations"
        additionalProperties:
          $ref: "#/definitions/Alias"
      dbCreateDate:
        type: "string"
        format: "date-time"
      dbUpdateDate:
        type: "string"
        format: "date-time"
      id:
        type: "integer"
        format: "int64"
        description: "Implementation specific ID for the organization in this web\
          \ service"
      name:
        type: "string"
        example: "OICR"
        position: 1
        description: "Name of the organization (ex. OICR)"
        minLength: 3
        maxLength: 39
        pattern: "[a-zA-Z][a-zA-Z\\d]*"
      description:
        type: "string"
        position: 2
        description: "Description of the organization"
      link:
        type: "string"
        position: 3
        description: "Link to the organization website"
      location:
        type: "string"
        position: 4
        description: "Location of the organization"
      email:
        type: "string"
        position: 5
        description: "Contact email for the organization"
      status:
        type: "string"
        position: 6
        description: "Is the organization approved, pending, or rejected"
        enum:
        - "PENDING"
        - "REJECTED"
        - "APPROVED"
      users:
        type: "array"
        position: 7
        description: "Set of users in the organization"
        uniqueItems: true
        items:
          $ref: "#/definitions/OrganizationUser"
      topic:
        type: "string"
        position: 8
        description: "Short description of the organization"
      avatarUrl:
        type: "string"
        position: 9
        description: "Logo URL"
        pattern: "([^\\s]+)(?i)(\\.jpg|\\.jpeg|\\.png|\\.gif)"
      displayName:
        type: "string"
        position: 9
        description: "Display name for an organization (Ex. Ontario Institute for\
          \ Cancer Research). Not used for links."
        minLength: 3
        maxLength: 50
        pattern: "[\\w ,_\\-&()']*"
      starredUsers:
        type: "array"
        position: 10
        description: "This indicates the users that have starred this organization"
        uniqueItems: true
        items:
          $ref: "#/definitions/User"
  OrganizationUpdateTime:
    type: "object"
    properties:
      displayName:
        type: "string"
      lastUpdateDate:
        type: "string"
        format: "date-time"
      name:
        type: "string"
  OrganizationUser:
    type: "object"
    required:
    - "accepted"
    - "role"
    properties:
      accepted:
        type: "boolean"
        description: "Has the user accepted their membership."
      dbCreateDate:
        type: "string"
        format: "date-time"
      dbUpdateDate:
        type: "string"
        format: "date-time"
      id:
        $ref: "#/definitions/OrganizationUserId"
      organization:
        $ref: "#/definitions/Organization"
      role:
        type: "string"
        description: "The role of the user in the organization"
        enum:
        - "MAINTAINER"
        - "MEMBER"
      user:
        $ref: "#/definitions/User"
  OrganizationUserId:
    type: "object"
    properties:
      organizationId:
        type: "integer"
        format: "int64"
      userId:
        type: "integer"
        format: "int64"
  Permission:
    type: "object"
    properties:
      email:
        type: "string"
      role:
        type: "string"
        enum:
        - "OWNER"
        - "WRITER"
        - "READER"
  Profile:
    type: "object"
    properties:
      avatarURL:
        type: "string"
      bio:
        type: "string"
      company:
        type: "string"
      email:
        type: "string"
      location:
        type: "string"
      name:
        type: "string"
      username:
        type: "string"
  PublishRequest:
    type: "object"
    properties:
      publish:
        type: "boolean"
        readOnly: true
  RegistryBean:
    type: "object"
    properties:
      customDockerPath:
        type: "string"
      dockerPath:
        type: "string"
      enum:
        type: "string"
      friendlyName:
        type: "string"
      privateOnly:
        type: "string"
      url:
        type: "string"
  Repository:
    type: "object"
    properties:
      canDelete:
        type: "boolean"
      gitRegistry:
        type: "string"
        enum:
        - "dockstore.org"
        - "github.com"
        - "bitbucket.org"
        - "gitlab.com"
      organization:
        type: "string"
      path:
        type: "string"
      present:
        type: "boolean"
      repositoryName:
        type: "string"
  Service:
    allOf:
    - $ref: "#/definitions/Workflow"
    - type: "object"
      properties: {}
      description: "This describes one service in the dockstore as a special degenerate\
        \ case of a workflow"
  SharedWorkflows:
    type: "object"
    properties:
      role:
        type: "string"
        enum:
        - "OWNER"
        - "WRITER"
        - "READER"
      workflows:
        type: "array"
        items:
          $ref: "#/definitions/Workflow"
  SourceControlBean:
    type: "object"
    properties:
      friendlyName:
        type: "string"
      value:
        type: "string"
  SourceFile:
    type: "object"
    required:
    - "absolutePath"
    - "path"
    - "type"
    properties:
      frozen:
        type: "boolean"
        description: "When true, this version cannot be affected by refreshes to the\
          \ content or updates to its metadata"
      id:
        type: "integer"
        format: "int64"
        description: "Implementation specific ID for the source file in this web service"
      verifiedBySource:
        type: "object"
        description: "maps from platform to whether an entry successfully ran on it\
          \ using this test json"
        additionalProperties:
          $ref: "#/definitions/VerificationInformation"
      type:
        type: "string"
        position: 1
        description: "Enumerates the type of file"
        enum:
        - "DOCKSTORE_CWL"
        - "DOCKSTORE_WDL"
        - "DOCKERFILE"
        - "CWL_TEST_JSON"
        - "WDL_TEST_JSON"
        - "NEXTFLOW"
        - "NEXTFLOW_CONFIG"
        - "NEXTFLOW_TEST_PARAMS"
        - "DOCKSTORE_YML"
        - "DOCKSTORE_SERVICE_YML"
        - "DOCKSTORE_SERVICE_TEST_JSON"
        - "DOCKSTORE_SERVICE_OTHER"
        - "DOCKSTORE_GXFORMAT2"
        - "GXFORMAT2_TEST_FILE"
        - "DOCKSTORE_SWL"
        - "SWL_TEST_JSON"
      content:
        type: "string"
        position: 2
        description: "Cache for the contents of the target file"
      path:
        type: "string"
        position: 3
        description: "Path to sourcefile relative to its parent"
      absolutePath:
        type: "string"
        position: 4
        description: "Absolute path of sourcefile in git repo"
  StarRequest:
    type: "object"
    properties:
      star:
        type: "boolean"
  Tag:
    type: "object"
    required:
    - "name"
    - "reference"
    properties:
      id:
        type: "integer"
        format: "int64"
        description: "Implementation specific ID for the tag in this web service"
        readOnly: true
      reference:
        type: "string"
        position: 1
        description: "git commit/tag/branch"
      name:
        type: "string"
        position: 2
        description: "Implementation specific, can be a quay.io or docker hub tag\
          \ name"
      commitID:
        type: "string"
        position: 3
        description: "This is the commit id for the source control that the files\
          \ belong to"
      frozen:
        type: "boolean"
        position: 4
        description: "When true, this version cannot be affected by refreshes to the\
          \ content or updates to its metadata"
      referenceType:
        type: "string"
        position: 5
        description: "This indicates the type of git (or other source control) reference"
        enum:
        - "COMMIT"
        - "TAG"
        - "BRANCH"
        - "NOT_APPLICABLE"
        - "UNSET"
      sourceFiles:
        type: "array"
        position: 6
        description: "Cached files for each version. Includes Dockerfile and Descriptor\
          \ files"
        uniqueItems: true
        items:
          $ref: "#/definitions/SourceFile"
      valid:
        type: "boolean"
        position: 7
        description: "Implementation specific, whether this tag has valid files from\
          \ source code repo"
      dirtyBit:
        type: "boolean"
        position: 8
        description: "True if user has altered the tag"
      versionEditor:
        position: 9
        description: "Particularly for hosted workflows, this records who edited to\
          \ create a revision"
        $ref: "#/definitions/User"
      dbUpdateDate:
        type: "string"
        format: "date-time"
        position: 11
      input_file_formats:
        type: "array"
        position: 12
        description: "File formats for describing the input file formats of versions\
          \ (tag/workflowVersion)"
        uniqueItems: true
        items:
          $ref: "#/definitions/FileFormat"
      output_file_formats:
        type: "array"
        position: 13
        description: "File formats for describing the output file formats of versions\
          \ (tag/workflowVersion)"
        uniqueItems: true
        items:
          $ref: "#/definitions/FileFormat"
      validations:
        type: "array"
        position: 14
        description: "Cached validations for each version."
        uniqueItems: true
        items:
          $ref: "#/definitions/Validation"
      images:
        type: "array"
        position: 15
        description: "The images that belong to this version"
        uniqueItems: true
        items:
          $ref: "#/definitions/Image"
      verified:
        type: "boolean"
        position: 16
        description: "Whether this version has been verified or not"
      verifiedSource:
        type: "string"
        position: 17
        description: "Verified source for the version"
      hidden:
        type: "boolean"
        position: 18
        description: "Implementation specific, whether this row is visible to other\
          \ users aside from the owner"
      verifiedSources:
        type: "array"
        position: 18
        description: "Verified source for the version"
        items:
          type: "string"
      doiURL:
        type: "string"
        position: 19
        description: "This is a URL for the DOI for the version of the entry"
      image_id:
        type: "string"
        position: 19
      doiStatus:
        type: "string"
        position: 20
        description: "This indicates the DOI status"
        enum:
        - "NOT_REQUESTED"
        - "REQUESTED"
        - "CREATED"
      author:
        type: "string"
        position: 21
      description:
        type: "string"
        position: 22
      descriptionSource:
        type: "string"
        position: 23
        enum:
        - "README"
        - "DESCRIPTOR"
      email:
        type: "string"
        position: 24
      last_built:
        type: "string"
        format: "date-time"
        position: 101
        description: "For automated tools: The last time the container backing this\
          \ tool version was built. For hosted: N/A"
      size:
        type: "integer"
        format: "int64"
        position: 103
        description: "Size of the image"
      dockerfile_path:
        type: "string"
        position: 104
        description: "Path for the Dockerfile"
      cwl_path:
        type: "string"
        position: 105
        description: "Path for the CWL document"
      wdl_path:
        type: "string"
        position: 106
        description: "Path for the WDL document"
      automated:
        type: "boolean"
        position: 107
        description: "Implementation specific, indicates whether this is an automated\
          \ build on quay.io"
      workingDirectory:
        type: "string"
        position: 108
    description: "This describes one tag associated with a container."
  Token:
    type: "object"
    properties:
      dbCreateDate:
        type: "string"
        format: "date-time"
        readOnly: true
      dbUpdateDate:
        type: "string"
        format: "date-time"
        readOnly: true
      id:
        type: "integer"
        format: "int64"
        description: "Implementation specific ID for the token in this web service"
        readOnly: true
      tokenSource:
        type: "string"
        position: 1
        description: "Source website for this token"
      content:
        type: "string"
        position: 2
        description: "Contents of the access token"
      username:
        type: "string"
        position: 3
        description: "When an integrated service is not aware of the username, we\
          \ store it"
      refreshToken:
        type: "string"
        position: 4
      userId:
        type: "integer"
        format: "int64"
        position: 5
      token:
        type: "string"
        position: 6
        description: "Contents of the access token"
        readOnly: true
    description: "Access tokens for this web service and integrated services like\
      \ quay.io and github"
  Tool:
    type: "object"
    required:
    - "author"
    - "id"
    - "organization"
    - "toolclass"
    - "url"
    - "versions"
    properties:
      aliases:
        type: "array"
        description: "OPTIONAL A list of strings that can be used to identify this\
          \ tool. This can be used to expose alternative ids (such as GUIDs) for a\
          \ tool for registries. Can be used to match tools across registries."
        items:
          type: "string"
      author:
        type: "string"
        description: "Contact information for the author of this tool entry in the\
          \ registry. (More complex authorship information is handled by the descriptor)"
      checker_url:
        type: "string"
        description: "Optional url to the checker tool that will exit successfully\
          \ if this tool produced the expected result given test data."
      contains:
        type: "array"
        example: "\"https://bio.tools/tool/mytum.de/SNAP2/1\""
        description: "An array of IDs for the applications that are stored inside\
          \ this tool"
        items:
          type: "string"
      description:
        type: "string"
        description: "The description of the tool."
      has_checker:
        type: "boolean"
        description: "Whether this tool has a checker tool associated with it"
      id:
        type: "string"
        example: "123456"
        description: "A unique identifier of the tool, scoped to this registry"
      meta_version:
        type: "string"
        description: "The version of this tool in the registry. Iterates when fields\
          \ like the description, author, etc. are updated."
      organization:
        type: "string"
        description: "The organization that published the image."
      signed:
        type: "boolean"
        description: "Reports whether this tool has been signed."
      toolclass:
        $ref: "#/definitions/ToolClass"
      toolname:
        type: "string"
        description: "The name of the tool."
      url:
        type: "string"
        example: "http://agora.broadinstitute.org/tools/123456"
        description: "The URL for this tool in this registry"
      verified:
        type: "boolean"
        description: "Reports whether this tool has been verified by a specific organization\
          \ or individual"
      verified_source:
        type: "string"
        description: "Source of metadata that can support a verified tool, such as\
          \ an email or URL"
      versions:
        type: "array"
        description: "A list of versions for this tool"
        items:
          $ref: "#/definitions/ToolVersion"
    description: "A tool (or described tool) is defined as a tuple of a descriptor\
      \ file (which potentially consists of multiple files), a set of container images,\
      \ and a set of instructions for creating those images."
  ToolClass:
    type: "object"
    properties:
      description:
        type: "string"
        description: "A longer explanation of what this class is and what it can accomplish"
      id:
        type: "string"
        description: "The unique identifier for the class"
      name:
        type: "string"
        description: "A short friendly name for the class"
    description: "Describes a class (type) of tool allowing us to categorize workflows,\
      \ tasks, and maybe even other entities (such as services) separately"
  ToolDescriptor:
    type: "object"
    required:
    - "type"
    properties:
      descriptor:
        type: "string"
        description: "The descriptor that represents this version of the tool."
      type:
        type: "string"
        enum:
        - "CWL"
        - "WDL"
        - "NFL"
        - "SERVICE"
        - "GXFORMAT2"
      url:
        type: "string"
        example: "https://raw.githubusercontent.com/ICGC-TCGA-PanCancer/pcawg_delly_workflow/ea2a5db69bd20a42976838790bc29294df3af02b/delly_docker/Delly.cwl"
        description: "Optional url to the underlying tool descriptor, should include\
          \ version information, and can include a git hash"
    description: "A tool descriptor is a metadata document that describes one or more\
      \ tools."
  ToolDockerfile:
    type: "object"
    required:
    - "dockerfile"
    properties:
      dockerfile:
        type: "string"
        description: "The dockerfile content for this tool."
      url:
        type: "string"
        description: "Optional url to the dockerfile used to build this image, should\
          \ include version information, and can include a git hash  (e.g. https://raw.githubusercontent.com/ICGC-TCGA-PanCancer/pcawg_delly_workflow/c83478829802b4d36374870843821abe1b625a71/delly_docker/Dockerfile\
          \ )"
    description: "A tool dockerfile is a document that describes how to build a particular\
      \ Docker image."
  ToolFile:
    type: "object"
    properties:
      file_type:
        type: "string"
        enum:
        - "TEST_FILE"
        - "PRIMARY_DESCRIPTOR"
        - "SECONDARY_DESCRIPTOR"
        - "CONTAINERFILE"
        - "OTHER"
      path:
        type: "string"
        description: "Relative path of the file.  A descriptor's path can be used\
          \ with the GA4GH .../{type}/descriptor/{relative_path} endpoint"
  ToolTesterLog:
    type: "object"
    properties:
      filename:
        type: "string"
      logType:
        type: "string"
        enum:
        - "FULL"
        - "SUMMARY"
      runner:
        type: "string"
      testFilename:
        type: "string"
      toolId:
        type: "string"
      toolVersionName:
        type: "string"
  ToolTestsV1:
    type: "object"
    properties:
      test:
        type: "string"
        description: "Optional test JSON content for this tool. (Note that one of\
          \ test and URL are required)"
      url:
        type: "string"
        description: "Optional url to the test JSON used to test this tool. Note that\
          \ this URL should resolve to the raw unwrapped content that would otherwise\
          \ be available in test."
    description: "A tool document that describes how to test with one or more sample\
      \ test JSON."
  ToolV1:
    type: "object"
    properties:
      author:
        type: "string"
      contains:
        type: "array"
        items:
          type: "string"
      description:
        type: "string"
      id:
        type: "string"
      meta-version:
        type: "string"
      organization:
        type: "string"
      signed:
        type: "boolean"
      toolclass:
        $ref: "#/definitions/ToolClass"
      toolname:
        type: "string"
      url:
        type: "string"
      verified:
        type: "boolean"
      verified-source:
        type: "string"
      versions:
        type: "array"
        items:
          $ref: "#/definitions/ToolVersionV1"
    description: "A tool (or described tool) describes one pairing of a tool as described\
      \ in a descriptor file (which potentially describes multiple tools) and a Docker\
      \ image."
  ToolVersion:
    type: "object"
    required:
    - "id"
    - "url"
    properties:
      containerfile:
        type: "boolean"
        description: "Reports if this tool has a containerfile available."
      descriptor_type:
        type: "array"
        description: "The type (or types) of descriptors available."
        items:
          type: "string"
          enum:
          - "CWL"
          - "WDL"
          - "NFL"
          - "SERVICE"
          - "GXFORMAT2"
      id:
        type: "string"
        example: "v1"
        description: "An identifier of the version of this tool for this particular\
          \ tool registry"
      image:
        type: "string"
        example: "quay.io/seqware/seqware_full/1.1"
        description: "The docker path to the image (and version) for this tool"
      image_name:
        type: "string"
        description: "Used in conjunction with a registry_url if provided to locate\
          \ images"
      meta_version:
        type: "string"
        description: "The version of this tool version in the registry. Iterates when\
          \ fields like the description, author, etc. are updated."
      name:
        type: "string"
        description: "The name of the version."
      registry_url:
        type: "string"
        description: "A URL to a Singularity registry is provided when a specific\
          \ type of image does not use ids in the Docker format. Used along with image_name\
          \ to locate a specific image."
      url:
        type: "string"
        example: "http://agora.broadinstitute.org/tools/123456/1"
        description: "The URL for this tool in this registry"
      verified:
        type: "boolean"
        description: "Reports whether this tool has been verified by a specific organization\
          \ or individual"
      verified_source:
        type: "string"
        description: "Source of metadata that can support a verified tool, such as\
          \ an email or URL"
    description: "A tool version describes a particular iteration of a tool as described\
      \ by a reference to a specific image and/or documents."
  ToolVersionV1:
    type: "object"
    properties:
      descriptor-type:
        type: "array"
        items:
          type: "string"
          enum:
          - "CWL"
          - "WDL"
      dockerfile:
        type: "boolean"
      id:
        type: "string"
      image:
        type: "string"
      meta-version:
        type: "string"
      name:
        type: "string"
      url:
        type: "string"
      verified:
        type: "boolean"
      verified-source:
        type: "string"
    description: "A tool version describes a particular iteration of a tool as described\
      \ by a reference to a specific image and dockerfile."
  User:
    type: "object"
    required:
    - "curator"
    - "isAdmin"
    - "setupComplete"
    properties:
      id:
        type: "integer"
        format: "int64"
        description: "Implementation specific ID for the container in this web service"
        readOnly: true
      privacyPolicyVersion:
        type: "string"
        description: "Indicates which version of the privacy policy the user has accepted"
        enum:
        - "NONE"
        - "PRIVACY_POLICY_VERSION_2_5"
      tosacceptanceDate:
        type: "string"
        format: "date-time"
        readOnly: true
      tosversion:
        type: "string"
        enum:
        - "NONE"
        - "TOS_VERSION_1"
      userProfiles:
        type: "object"
        description: "Profile information of the user retrieved from 3rd party sites\
          \ (GitHub, Google, etc)"
        additionalProperties:
          $ref: "#/definitions/Profile"
      username:
        type: "string"
        position: 1
        description: "Username on dockstore"
      isAdmin:
        type: "boolean"
        position: 2
        description: "Indicates whether this user is an admin"
      avatarUrl:
        type: "string"
        position: 7
        description: "URL of user avatar on GitHub/Google that can be selected by\
          \ the user"
      name:
        type: "string"
        position: 8
      curator:
        type: "boolean"
        position: 11
        description: "Indicates whether this user is a curator"
      setupComplete:
        type: "boolean"
        position: 12
        description: "Indicates whether this user has accepted their username"
      privacyPolicyVersionAcceptanceDate:
        type: "string"
        format: "date-time"
        position: 16
        description: "Time privacy policy was accepted"
    description: "End users for the dockstore"
  Validation:
    type: "object"
    required:
    - "id"
    - "message"
    - "type"
    - "valid"
    properties:
      id:
        type: "integer"
        format: "int64"
        description: "Implementation specific ID for the source file in this web service"
      type:
        type: "string"
        position: 1
        description: "Enumerates the type of file"
        enum:
        - "DOCKSTORE_CWL"
        - "DOCKSTORE_WDL"
        - "DOCKERFILE"
        - "CWL_TEST_JSON"
        - "WDL_TEST_JSON"
        - "NEXTFLOW"
        - "NEXTFLOW_CONFIG"
        - "NEXTFLOW_TEST_PARAMS"
        - "DOCKSTORE_YML"
        - "DOCKSTORE_SERVICE_YML"
        - "DOCKSTORE_SERVICE_TEST_JSON"
        - "DOCKSTORE_SERVICE_OTHER"
        - "DOCKSTORE_GXFORMAT2"
        - "GXFORMAT2_TEST_FILE"
        - "DOCKSTORE_SWL"
        - "SWL_TEST_JSON"
      valid:
        type: "boolean"
        position: 2
        description: "Is the file type valid"
      message:
        type: "string"
        position: 3
        description: "Mapping of filepath to validation message"
  VerificationInformation:
    type: "object"
    properties:
      metadata:
        type: "string"
      platformVersion:
        type: "string"
      verified:
        type: "boolean"
  Version:
    type: "object"
    required:
    - "name"
    - "reference"
    properties:
      id:
        type: "integer"
        format: "int64"
        description: "Implementation specific ID for the tag in this web service"
        readOnly: true
      workingDirectory:
        type: "string"
      reference:
        type: "string"
        position: 1
        description: "git commit/tag/branch"
      name:
        type: "string"
        position: 2
        description: "Implementation specific, can be a quay.io or docker hub tag\
          \ name"
      commitID:
        type: "string"
        position: 3
        description: "This is the commit id for the source control that the files\
          \ belong to"
      frozen:
        type: "boolean"
        position: 4
        description: "When true, this version cannot be affected by refreshes to the\
          \ content or updates to its metadata"
      referenceType:
        type: "string"
        position: 5
        description: "This indicates the type of git (or other source control) reference"
        enum:
        - "COMMIT"
        - "TAG"
        - "BRANCH"
        - "NOT_APPLICABLE"
        - "UNSET"
      sourceFiles:
        type: "array"
        position: 6
        description: "Cached files for each version. Includes Dockerfile and Descriptor\
          \ files"
        uniqueItems: true
        items:
          $ref: "#/definitions/SourceFile"
      valid:
        type: "boolean"
        position: 7
        description: "Implementation specific, whether this tag has valid files from\
          \ source code repo"
      dirtyBit:
        type: "boolean"
        position: 8
        description: "True if user has altered the tag"
      versionEditor:
        position: 9
        description: "Particularly for hosted workflows, this records who edited to\
          \ create a revision"
        $ref: "#/definitions/User"
      dbUpdateDate:
        type: "string"
        format: "date-time"
        position: 11
      input_file_formats:
        type: "array"
        position: 12
        description: "File formats for describing the input file formats of versions\
          \ (tag/workflowVersion)"
        uniqueItems: true
        items:
          $ref: "#/definitions/FileFormat"
      output_file_formats:
        type: "array"
        position: 13
        description: "File formats for describing the output file formats of versions\
          \ (tag/workflowVersion)"
        uniqueItems: true
        items:
          $ref: "#/definitions/FileFormat"
      validations:
        type: "array"
        position: 14
        description: "Cached validations for each version."
        uniqueItems: true
        items:
          $ref: "#/definitions/Validation"
      images:
        type: "array"
        position: 15
        description: "The images that belong to this version"
        uniqueItems: true
        items:
          $ref: "#/definitions/Image"
      verified:
        type: "boolean"
        position: 16
        description: "Whether this version has been verified or not"
      verifiedSource:
        type: "string"
        position: 17
        description: "Verified source for the version"
      hidden:
        type: "boolean"
        position: 18
        description: "Implementation specific, whether this row is visible to other\
          \ users aside from the owner"
      verifiedSources:
        type: "array"
        position: 18
        description: "Verified source for the version"
        items:
          type: "string"
      doiURL:
        type: "string"
        position: 19
        description: "This is a URL for the DOI for the version of the entry"
      doiStatus:
        type: "string"
        position: 20
        description: "This indicates the DOI status"
        enum:
        - "NOT_REQUESTED"
        - "REQUESTED"
        - "CREATED"
      author:
        type: "string"
        position: 21
      description:
        type: "string"
        position: 22
      descriptionSource:
        type: "string"
        position: 23
        enum:
        - "README"
        - "DESCRIPTOR"
      email:
        type: "string"
        position: 24
    description: "Base class for versions of entries in the Dockstore"
  Workflow:
    type: "object"
    required:
    - "defaultTestParameterFilePath"
    - "descriptorType"
    - "gitUrl"
    - "mode"
    - "organization"
    - "repository"
    - "sourceControl"
    - "workflow_path"
    discriminator: "type"
    properties:
      aliases:
        type: "object"
        description: "aliases can be used as an alternate unique id for entries"
        additionalProperties:
          $ref: "#/definitions/Alias"
      dbCreateDate:
        type: "string"
        format: "date-time"
      dbUpdateDate:
        type: "string"
        format: "date-time"
      has_checker:
        type: "boolean"
        readOnly: true
      id:
        type: "integer"
        format: "int64"
        description: "Implementation specific ID for the container in this web service"
      input_file_formats:
        type: "array"
        readOnly: true
        uniqueItems: true
        items:
          $ref: "#/definitions/FileFormat"
      isChecker:
        type: "boolean"
      last_modified_date:
        type: "string"
        format: "date-time"
        readOnly: true
      output_file_formats:
        type: "array"
        readOnly: true
        uniqueItems: true
        items:
          $ref: "#/definitions/FileFormat"
      parentEntry:
        $ref: "#/definitions/Entry"
      topicId:
        type: "integer"
        format: "int64"
        description: "The Id of the corresponding topic on Dockstore Discuss"
      author:
        type: "string"
        position: 1
        description: "This is the name of the author stated in the Dockstore.cwl"
      description:
        type: "string"
        position: 2
        description: "This is a human-readable description of this container and what\
          \ it is trying to accomplish, required GA4GH"
      labels:
        type: "array"
        position: 3
        description: "Labels (i.e. meta tags) for describing the purpose and contents\
          \ of containers"
        uniqueItems: true
        items:
          $ref: "#/definitions/Label"
      users:
        type: "array"
        position: 4
        description: "This indicates the users that have control over this entry,\
          \ dockstore specific"
        uniqueItems: true
        items:
          $ref: "#/definitions/User"
      starredUsers:
        type: "array"
        position: 5
        description: "This indicates the users that have starred this entry, dockstore\
          \ specific"
        uniqueItems: true
        items:
          $ref: "#/definitions/User"
      email:
        type: "string"
        position: 6
        description: "This is the email of the git organization"
      defaultVersion:
        type: "string"
        position: 7
        description: "This is the default version of the entry"
      is_published:
        type: "boolean"
        position: 8
        description: "Implementation specific visibility in this web service"
      last_modified:
        type: "integer"
        format: "int32"
        position: 9
        description: "Implementation specific timestamp for last modified. Tools->\
          \ For automated/manual builds: N/A. For hosted: Last time a file was updated/created\
          \ (new version created). Workflows-> For remote: When refresh is hit, last\
          \ time GitHub repo was changed. Hosted: Last time a new version was made."
      lastUpdated:
        type: "string"
        format: "date-time"
        position: 10
        description: "Implementation specific timestamp for last updated on webservice.\
          \ Tools-> For automated builds: last time tool/namespace was refreshed Dockstore,\
          \ tool info (like changing dockerfile path) updated, or default version\
          \ selected. For hosted tools: when you created the tool. Workflows-> For\
          \ remote: When refresh all is hit for first time. Hosted: Seems to be time\
          \ created."
      gitUrl:
        type: "string"
        position: 11
        description: "This is a link to the associated repo with a descriptor, required\
          \ GA4GH"
      checker_id:
        type: "integer"
        format: "int64"
        position: 12
        description: "The id of the associated checker workflow"
        readOnly: true
      conceptDoi:
        type: "string"
        position: 13
        description: "The Digital Object Identifier (DOI) representing all of the\
          \ versions of your workflow"
      mode:
        type: "string"
        position: 13
        description: "This indicates what mode this is in which informs how we do\
          \ things like refresh, dockstore specific"
        enum:
        - "FULL"
        - "STUB"
        - "HOSTED"
        - "SERVICE"
        - "DOCKSTORE_YML"
      workflowName:
        type: "string"
        position: 14
        description: "This is the name of the workflow, not needed when only one workflow\
          \ in a repo"
      organization:
        type: "string"
        position: 15
        description: "This is a git organization for the workflow"
      repository:
        type: "string"
        position: 16
        description: "This is a git repository name"
      sourceControl:
        type: "string"
        position: 17
        description: "This is a specific source control provider like github or bitbucket\
          \ or n/a?, required: GA4GH"
      descriptorType:
        type: "string"
        position: 18
        description: "This is a descriptor type for the workflow, by default either\
          \ CWL, WDL, NFL, or gxformat2 (Defaults to CWL)."
        enum:
        - "CWL"
        - "WDL"
        - "NFL"
        - "gxformat2"
        - "service"
      workflow_path:
        type: "string"
        position: 19
        description: "This indicates for the associated git repository, the default\
          \ path to the primary descriptor document"
      defaultTestParameterFilePath:
        type: "string"
        position: 20
        description: "This indicates for the associated git repository, the default\
          \ path to the test parameter file"
      workflowVersions:
        type: "array"
        position: 21
        description: "Implementation specific tracking of valid build workflowVersions\
          \ for the docker container"
        uniqueItems: true
        items:
          $ref: "#/definitions/WorkflowVersion"
      full_workflow_path:
        type: "string"
        position: 24
        readOnly: true
      path:
        type: "string"
        position: 25
      source_control_provider:
        type: "string"
        position: 26
        readOnly: true
    description: "This describes one workflow in the dockstore"
  WorkflowVersion:
    type: "object"
    required:
    - "name"
    - "reference"
    properties:
      aliases:
        type: "object"
        description: "aliases can be used as an alternate unique id for workflow versions"
        additionalProperties:
          $ref: "#/definitions/Alias"
      id:
        type: "integer"
        format: "int64"
        description: "Implementation specific ID for the tag in this web service"
        readOnly: true
      workingDirectory:
        type: "string"
      reference:
        type: "string"
        position: 1
        description: "git commit/tag/branch"
      name:
        type: "string"
        position: 2
        description: "Implementation specific, can be a quay.io or docker hub tag\
          \ name"
      commitID:
        type: "string"
        position: 3
        description: "This is the commit id for the source control that the files\
          \ belong to"
      frozen:
        type: "boolean"
        position: 4
        description: "When true, this version cannot be affected by refreshes to the\
          \ content or updates to its metadata"
      referenceType:
        type: "string"
        position: 5
        description: "This indicates the type of git (or other source control) reference"
        enum:
        - "COMMIT"
        - "TAG"
        - "BRANCH"
        - "NOT_APPLICABLE"
        - "UNSET"
      sourceFiles:
        type: "array"
        position: 6
        description: "Cached files for each version. Includes Dockerfile and Descriptor\
          \ files"
        uniqueItems: true
        items:
          $ref: "#/definitions/SourceFile"
      valid:
        type: "boolean"
        position: 7
        description: "Implementation specific, whether this tag has valid files from\
          \ source code repo"
      dirtyBit:
        type: "boolean"
        position: 8
        description: "True if user has altered the tag"
      versionEditor:
        position: 9
        description: "Particularly for hosted workflows, this records who edited to\
          \ create a revision"
        $ref: "#/definitions/User"
      dbUpdateDate:
        type: "string"
        format: "date-time"
        position: 11
      input_file_formats:
        type: "array"
        position: 12
        description: "File formats for describing the input file formats of versions\
          \ (tag/workflowVersion)"
        uniqueItems: true
        items:
          $ref: "#/definitions/FileFormat"
      output_file_formats:
        type: "array"
        position: 13
        description: "File formats for describing the output file formats of versions\
          \ (tag/workflowVersion)"
        uniqueItems: true
        items:
          $ref: "#/definitions/FileFormat"
      validations:
        type: "array"
        position: 14
        description: "Cached validations for each version."
        uniqueItems: true
        items:
          $ref: "#/definitions/Validation"
      images:
        type: "array"
        position: 15
        description: "The images that belong to this version"
        uniqueItems: true
        items:
          $ref: "#/definitions/Image"
      verified:
        type: "boolean"
        position: 16
        description: "Whether this version has been verified or not"
      verifiedSource:
        type: "string"
        position: 17
        description: "Verified source for the version"
      hidden:
        type: "boolean"
        position: 18
        description: "Implementation specific, whether this row is visible to other\
          \ users aside from the owner"
      verifiedSources:
        type: "array"
        position: 18
        description: "Verified source for the version"
        items:
          type: "string"
      doiURL:
        type: "string"
        position: 19
        description: "This is a URL for the DOI for the version of the entry"
      doiStatus:
        type: "string"
        position: 20
        description: "This indicates the DOI status"
        enum:
        - "NOT_REQUESTED"
        - "REQUESTED"
        - "CREATED"
      author:
        type: "string"
        position: 21
      description:
        type: "string"
        position: 22
      descriptionSource:
        type: "string"
        position: 23
        enum:
        - "README"
        - "DESCRIPTOR"
      email:
        type: "string"
        position: 24
      workflow_path:
        type: "string"
        position: 101
        description: "Path for the workflow"
      last_modified:
        type: "string"
        format: "date-time"
        position: 102
        description: "Remote: Last time version on GitHub repo was changed. Hosted:\
          \ time version created."
      subClass:
        type: "string"
        position: 103
        description: "The subclass of this for services."
        enum:
        - "DOCKER_COMPOSE"
        - "SWARM"
        - "KUBERNETES"
        - "HELM"
    description: "This describes one workflow version associated with a workflow."
  WorkflowVersionPathInfo:
    type: "object"
    properties:
      fullWorkflowPath:
        type: "string"
        description: "Dockstore path to workflow."
      tagName:
        type: "string"
        description: "Name of workflow version tag"
    description: "Object that contains the Dockstore path to the workflow and the\
      \ version tag name."
externalDocs:
  description: "Dockstore documentation"
  url: "https://www.dockstore.org/docs/getting-started"<|MERGE_RESOLUTION|>--- conflicted
+++ resolved
@@ -3,14 +3,9 @@
 info:
   description: "This describes the dockstore API, a webservice that manages pairs\
     \ of Docker images and associated metadata such as CWL documents and Dockerfiles\
-<<<<<<< HEAD
-    \ used to build those images"
-  version: "1.9.0-alpha.0-SNAPSHOT"
-=======
     \ used to build those images. Explore swagger.json for a Swagger 2.0 description\
     \ of our API and explore openapi.yaml for OpenAPI 3.0 descriptions."
   version: "1.9.0-alpha.1-SNAPSHOT"
->>>>>>> 4770590e
   title: "Dockstore API"
   termsOfService: "TBD"
   contact:
@@ -8063,6 +8058,7 @@
     required:
     - "defaultTestParameterFilePath"
     - "descriptorType"
+    - "descriptorTypeSubclass"
     - "gitUrl"
     - "mode"
     - "organization"
@@ -8232,6 +8228,13 @@
         - "NFL"
         - "gxformat2"
         - "service"
+      descriptorTypeSubclass:
+        type: "string"
+        position: 19
+        description: "This is a descriptor type subclass for the workflow. Currently\
+          \ it is only used for services."
+        enum:
+        - "DOCKER_COMPOSE"
       workflow_path:
         type: "string"
         position: 19

openapi: 3.0.0
info:
  description: >-
    This describes the dockstore API, a webservice that manages pairs of Docker
    images and associated metadata such as CWL documents and Dockerfiles used to
    build those images
  version: 1.3.0
  title: Dockstore API
  termsOfService: ''
  contact:
    name: Dockstore@ga4gh
    url: 'https://github.com/ga4gh/dockstore'
    email: theglobalalliance@genomicsandhealth.org
  license:
    name: ' GNU Lesser General Public License'
    url: 'https://www.gnu.org/licenses/lgpl-3.0.en.html'
tags:
  - name: GA4GH
    description: >-
      A curated subset of resources proposed as a common standard for tool
      repositories
  - name: GA4GHV1
    description: >-
      A curated subset of resources proposed as a common standard for tool
      repositories
  - name: containers
    description: >-
      List and register entries in the dockstore (pairs of images + metadata
      (CWL and Dockerfile))
  - name: containertags
    description: List and modify tags for containers
  - name: extendedGA4GH
    description: Optional experimental extensions of the GA4GH API
  - name: integration.bitbucket.org
    description: stop-gap allowing developers to associate with bitbucket
  - name: integration.github.com
    description: stop-gap allowing developers to associate with github
  - name: integration.gitlab.com
    description: stop-gap allowing developers to associate with gitlab
  - name: integration.quay.io
    description: stop-gap allowing developers to associate with quay.io
  - name: metadata
  - name: tokens
    description: 'List, modify, refresh, and delete tokens for external services'
  - name: users
    description: 'List, modify, and manage end users of the dockstore'
  - name: workflows
    description: List and register workflows in the dockstore (CWL or WDL)
paths:
  /api/ga4gh/v1/metadata:
    get:
      tags:
        - GA4GHV1
      summary: Return some metadata that is useful for describing this registry
      description: Return some metadata that is useful for describing this registry
      operationId: metadataGet
      responses:
        '200':
          description: A Metadata object describing this service.
          content:
            application/json:
              schema:
                $ref: '#/components/schemas/MetadataV1'
            text/plain:
              schema:
                $ref: '#/components/schemas/MetadataV1'
  /api/ga4gh/v1/tool-classes:
    get:
      tags:
        - GA4GHV1
      summary: List all tool types
      description: 'This endpoint returns all tool-classes available '
      operationId: toolClassesGet
      responses:
        '200':
          description: An array of methods that match the filter.
          content:
            application/json:
              schema:
                type: array
                items:
                  $ref: '#/components/schemas/ToolClass'
            text/plain:
              schema:
                type: array
                items:
                  $ref: '#/components/schemas/ToolClass'
  /api/ga4gh/v1/tools:
    get:
      tags:
        - GA4GHV1
      summary: List all tools
      description: >-
        This endpoint returns all tools available or a filtered subset using
        metadata query parameters. 
      operationId: toolsGet
      parameters:
        - name: id
          in: query
          description: >-
            A unique identifier of the tool, scoped to this registry, for
            example `123456`
          required: false
          schema:
            type: string
        - name: registry
          in: query
          description: The image registry that contains the image.
          required: false
          schema:
            type: string
        - name: organization
          in: query
          description: The organization in the registry that published the image.
          required: false
          schema:
            type: string
        - name: name
          in: query
          description: The name of the image.
          required: false
          schema:
            type: string
        - name: toolname
          in: query
          description: The name of the tool.
          required: false
          schema:
            type: string
        - name: description
          in: query
          description: The description of the tool.
          required: false
          schema:
            type: string
        - name: author
          in: query
          description: >-
            The author of the tool (TODO a thought occurs, are we assuming that
            the author of the CWL and the image are the same?).
          required: false
          schema:
            type: string
        - name: offset
          in: query
          description: >-
            Start index of paging. Pagination results can be based on numbers or
            other values chosen by the registry implementor (for example, SHA
            values). If this exceeds the current result set return an empty
            set.  If not specified in the request this will start at the
            beginning of the results.
          required: false
          schema:
            type: string
        - name: limit
          in: query
          description: Amount of records to return in a given page.  By default it is 1000.
          required: false
          schema:
            type: integer
            format: int32
      responses:
        '200':
          description: An array of Tools that match the filter.
          content:
            application/json:
              schema:
                type: array
                items:
                  $ref: '#/components/schemas/ToolV1'
            text/plain:
              schema:
                type: array
                items:
                  $ref: '#/components/schemas/ToolV1'
  '/api/ga4gh/v1/tools/{id}':
    get:
      tags:
        - GA4GHV1
      summary: 'List one specific tool, acts as an anchor for self references'
      description: >-
        This endpoint returns one specific tool (which has ToolVersions nested
        inside it)
      operationId: toolsIdGet
      parameters:
        - name: id
          in: path
          description: >-
            A unique identifier of the tool, scoped to this registry, for
            example `123456`
          required: true
          schema:
            type: string
      responses:
        '200':
          description: A tool.
          content:
            application/json:
              schema:
                $ref: '#/components/schemas/ToolV1'
            text/plain:
              schema:
                $ref: '#/components/schemas/ToolV1'
  '/api/ga4gh/v1/tools/{id}/versions':
    get:
      tags:
        - GA4GHV1
      summary: List versions of a tool
      description: Returns all versions of the specified tool
      operationId: toolsIdVersionsGet
      parameters:
        - name: id
          in: path
          description: >-
            A unique identifier of the tool, scoped to this registry, for
            example `123456`
          required: true
          schema:
            type: string
      responses:
        '200':
          description: An array of tool versions
          content:
            application/json:
              schema:
                type: array
                items:
                  $ref: '#/components/schemas/ToolVersionV1'
            text/plain:
              schema:
                type: array
                items:
                  $ref: '#/components/schemas/ToolVersionV1'
  '/api/ga4gh/v1/tools/{id}/versions/{version_id}':
    get:
      tags:
        - GA4GHV1
      summary: 'List one specific tool version, acts as an anchor for self references'
      description: This endpoint returns one specific tool version
      operationId: toolsIdVersionsVersionIdGet
      parameters:
        - name: id
          in: path
          description: >-
            A unique identifier of the tool, scoped to this registry, for
            example `123456`
          required: true
          schema:
            type: string
        - name: version_id
          in: path
          description: >-
            An identifier of the tool version, scoped to this registry, for
            example `v1`
          required: true
          schema:
            type: string
      responses:
        '200':
          description: A tool version.
          content:
            application/json:
              schema:
                $ref: '#/components/schemas/ToolVersionV1'
            text/plain:
              schema:
                $ref: '#/components/schemas/ToolVersionV1'
  '/api/ga4gh/v1/tools/{id}/versions/{version_id}/dockerfile':
    get:
      tags:
        - GA4GHV1
      summary: Get the dockerfile for the specified image.
      description: Returns the dockerfile for the specified image.
      operationId: toolsIdVersionsVersionIdDockerfileGet
      parameters:
        - name: id
          in: path
          description: >-
            A unique identifier of the tool, scoped to this registry, for
            example `123456`
          required: true
          schema:
            type: string
        - name: version_id
          in: path
          description: >-
            An identifier of the tool version for this particular tool registry,
            for example `v1`
          required: true
          schema:
            type: string
      responses:
        '200':
          description: The tool payload.
          content:
            application/json:
              schema:
                $ref: '#/components/schemas/ToolDockerfile'
            text/plain:
              schema:
                $ref: '#/components/schemas/ToolDockerfile'
        '404':
          description: The tool payload is not present in the service.
          content:
            application/json:
              schema:
                $ref: '#/components/schemas/ToolDockerfile'
            text/plain:
              schema:
                $ref: '#/components/schemas/ToolDockerfile'
  '/api/ga4gh/v1/tools/{id}/versions/{version_id}/{type}/descriptor':
    get:
      tags:
        - GA4GHV1
      summary: Get the tool descriptor (CWL/WDL) for the specified tool.
      description: Returns the CWL or WDL descriptor for the specified tool.
      operationId: toolsIdVersionsVersionIdTypeDescriptorGet
      parameters:
        - name: type
          in: path
          description: >-
            The output type of the descriptor. If not specified it is up to the
            underlying implementation to determine which output type to return.
            Plain types return the bare descriptor while the "non-plain" types
            return a descriptor wrapped with metadata
          required: true
          schema:
            type: string
            enum:
              - CWL
              - WDL
              - PLAIN_CWL
              - PLAIN_WDL
        - name: id
          in: path
          description: >-
            A unique identifier of the tool, scoped to this registry, for
            example `123456`
          required: true
          schema:
            type: string
        - name: version_id
          in: path
          description: >-
            An identifier of the tool version for this particular tool registry,
            for example `v1`
          required: true
          schema:
            type: string
      responses:
        '200':
          description: The tool descriptor.
          content:
            application/json:
              schema:
                $ref: '#/components/schemas/ToolDescriptor'
            text/plain:
              schema:
                $ref: '#/components/schemas/ToolDescriptor'
        '404':
          description: The tool can not be output in the specified type.
          content:
            application/json:
              schema:
                $ref: '#/components/schemas/ToolDescriptor'
            text/plain:
              schema:
                $ref: '#/components/schemas/ToolDescriptor'
  '/api/ga4gh/v1/tools/{id}/versions/{version_id}/{type}/descriptor/{relative_path}':
    get:
      tags:
        - GA4GHV1
      summary: Get additional tool descriptor files (CWL/WDL) relative to the main file
      description: >-
        Returns additional CWL or WDL descriptors for the specified tool in the
        same or subdirectories
      operationId: toolsIdVersionsVersionIdTypeDescriptorRelativePathGet
      parameters:
        - name: type
          in: path
          description: >-
            The output type of the descriptor. If not specified it is up to the
            underlying implementation to determine which output type to return. 
            Plain types return the bare descriptor while the "non-plain" types
            return a descriptor wrapped with metadata
          required: true
          schema:
            type: string
            enum:
              - CWL
              - WDL
              - PLAIN_CWL
              - PLAIN_WDL
        - name: id
          in: path
          description: >-
            A unique identifier of the tool, scoped to this registry, for
            example `123456`
          required: true
          schema:
            type: string
        - name: version_id
          in: path
          description: >-
            An identifier of the tool version for this particular tool registry,
            for example `v1`
          required: true
          schema:
            type: string
        - name: relative_path
          in: path
          description: >-
            A relative path to the additional file (same directory or
            subdirectories), for example 'foo.cwl' would return a 'foo.cwl' from
            the same directory as the main descriptor
          required: true
          schema:
            type: string
      responses:
        '200':
          description: The tool descriptor.
          content:
            application/json:
              schema:
                $ref: '#/components/schemas/ToolDescriptor'
            text/plain:
              schema:
                $ref: '#/components/schemas/ToolDescriptor'
        '404':
          description: The tool can not be output in the specified type.
          content:
            application/json:
              schema:
                $ref: '#/components/schemas/ToolDescriptor'
            text/plain:
              schema:
                $ref: '#/components/schemas/ToolDescriptor'
  '/api/ga4gh/v1/tools/{id}/versions/{version_id}/{type}/tests':
    get:
      tags:
        - GA4GHV1
      summary: Get an array of test JSONs suitable for use with this descriptor type.
      description: ''
      operationId: toolsIdVersionsVersionIdTypeTestsGet
      parameters:
        - name: type
          in: path
          description: >-
            The output type of the descriptor. If not specified it is up to the
            underlying implementation to determine which output type to return.
            Plain types return the bare descriptor while the "non-plain" types
            return a descriptor wrapped with metadata
          required: true
          schema:
            type: string
            enum:
              - CWL
              - WDL
              - PLAIN_CWL
              - PLAIN_WDL
        - name: id
          in: path
          description: >-
            A unique identifier of the tool, scoped to this registry, for
            example `123456`
          required: true
          schema:
            type: string
        - name: version_id
          in: path
          description: >-
            An identifier of the tool version for this particular tool registry,
            for example `v1`
          required: true
          schema:
            type: string
      responses:
        '200':
          description: The tool test JSON response.
          content:
            application/json:
              schema:
                type: array
                items:
                  $ref: '#/components/schemas/ToolTests'
            text/plain:
              schema:
                type: array
                items:
                  $ref: '#/components/schemas/ToolTests'
        '404':
          description: The tool can not be output in the specified type.
          content:
            application/json:
              schema:
                type: array
                items:
                  $ref: '#/components/schemas/ToolTests'
            text/plain:
              schema:
                type: array
                items:
                  $ref: '#/components/schemas/ToolTests'
  '/api/ga4gh/v2/extended/containers/{organization}':
    get:
      tags:
        - extendedGA4GH
      summary: List entries of an organization
      description: 'This endpoint returns entries of an organization. '
      operationId: entriesOrgGet
      parameters:
        - name: organization
          in: path
          description: 'An organization, for example `cancercollaboratory`'
          required: true
          schema:
            type: string
      responses:
        '200':
          description: An array of Tools of the input organization.
          content:
            application/json:
              schema:
                type: array
                items:
                  $ref: '#/components/schemas/ToolV1'
            text/plain:
              schema:
                type: array
                items:
                  $ref: '#/components/schemas/ToolV1'
  /api/ga4gh/v2/extended/organizations:
    get:
      tags:
        - extendedGA4GH
      summary: List all organizations
      description: 'This endpoint returns list of all organizations. '
      operationId: entriesOrgGet
      responses:
        '200':
          description: An array of organizations' names.
          content:
            application/json:
              schema:
                type: array
                items:
                  type: string
            text/plain:
              schema:
                type: array
                items:
                  type: string
  /api/ga4gh/v2/extended/tools/entry/_search:
    post:
      tags:
        - extendedGA4GH
      summary: Search the index of tools
      description: >-
        This endpoint searches the index for all published tools and workflows.
        Used by utilities that expect to talk to an elastic search endpoint
      operationId: toolsIndexSearch
      responses:
        '200':
          description: An elastic search result.
          content:
            application/json:
              schema:
                type: string
      requestBody:
        content:
          application/json:
            schema:
              type: string
        description: elastic search query
        required: true
  /api/ga4gh/v2/extended/tools/index:
    post:
      tags:
        - extendedGA4GH
      summary: Update the index of tools
      description: 'This endpoint updates the index for all published tools and workflows. '
      operationId: toolsIndexGet
      responses:
        '200':
          description: An array of Tools of the input organization.
          content:
            text/plain:
              schema:
                type: integer
                format: int32
      security:
        - BEARER: []
  '/api/ga4gh/v2/extended/tools/{organization}':
    get:
      tags:
        - extendedGA4GH
      summary: List tools of an organization
      description: 'This endpoint returns tools of an organization. '
      operationId: toolsOrgGet
      parameters:
        - name: organization
          in: path
          description: 'An organization, for example `cancercollaboratory`'
          required: true
          schema:
            type: string
      responses:
        '200':
          description: An array of Tools of the input organization.
          content:
            application/json:
              schema:
                type: array
                items:
                  $ref: '#/components/schemas/ToolV1'
            text/plain:
              schema:
                type: array
                items:
                  $ref: '#/components/schemas/ToolV1'
  '/api/ga4gh/v2/extended/workflows/{organization}':
    get:
      tags:
        - extendedGA4GH
      summary: List workflows of an organization
      description: 'This endpoint returns workflows of an organization. '
      operationId: workflowsOrgGet
      parameters:
        - name: organization
          in: path
          description: 'An organization, for example `cancercollaboratory`'
          required: true
          schema:
            type: string
      responses:
        '200':
          description: An array of Tools of the input organization.
          content:
            application/json:
              schema:
                type: array
                items:
                  $ref: '#/components/schemas/ToolV1'
            text/plain:
              schema:
                type: array
                items:
                  $ref: '#/components/schemas/ToolV1'
  /api/ga4gh/v2/metadata:
    get:
      tags:
        - GA4GH
      summary: Return some metadata that is useful for describing this registry
      description: Return some metadata that is useful for describing this registry
      operationId: metadataGet
      responses:
        '200':
          description: A Metadata object describing this service.
          content:
            application/json:
              schema:
                $ref: '#/components/schemas/Metadata'
            text/plain:
              schema:
                $ref: '#/components/schemas/Metadata'
  /api/ga4gh/v2/toolClasses:
    get:
      tags:
        - GA4GH
      summary: List all tool types
      description: 'This endpoint returns all tool-classes available '
      operationId: toolClassesGet
      responses:
        '200':
          description: A list of potential tool classes.
          content:
            application/json:
              schema:
                type: array
                items:
                  $ref: '#/components/schemas/ToolClass'
            text/plain:
              schema:
                type: array
                items:
                  $ref: '#/components/schemas/ToolClass'
  /api/ga4gh/v2/tools:
    get:
      tags:
        - GA4GH
      summary: List all tools
      description: >-
        This endpoint returns all tools available or a filtered subset using
        metadata query parameters. 
      operationId: toolsGet
      parameters:
        - name: id
          in: query
          description: >-
            A unique identifier of the tool, scoped to this registry, for
            example `123456`
          required: false
          schema:
            type: string
        - name: registry
          in: query
          description: The image registry that contains the image.
          required: false
          schema:
            type: string
        - name: organization
          in: query
          description: The organization in the registry that published the image.
          required: false
          schema:
            type: string
        - name: name
          in: query
          description: The name of the image.
          required: false
          schema:
            type: string
        - name: toolname
          in: query
          description: The name of the tool.
          required: false
          schema:
            type: string
        - name: description
          in: query
          description: The description of the tool.
          required: false
          schema:
            type: string
        - name: author
          in: query
          description: >-
            The author of the tool (TODO a thought occurs, are we assuming that
            the author of the CWL and the image are the same?).
          required: false
          schema:
            type: string
        - name: offset
          in: query
          description: >-
            Start index of paging. Pagination results can be based on numbers or
            other values chosen by the registry implementor (for example, SHA
            values). If this exceeds the current result set return an empty
            set.  If not specified in the request, this will start at the
            beginning of the results.
          required: false
          schema:
            type: string
        - name: limit
          in: query
          description: Amount of records to return in a given page.
          required: false
          schema:
            type: integer
            format: int32
            default: 1000
      responses:
        '200':
          description: An array of Tools that match the filter.
          content:
            application/json:
              schema:
                type: array
                items:
                  $ref: '#/components/schemas/Tool'
            text/plain:
              schema:
                type: array
                items:
                  $ref: '#/components/schemas/Tool'
  '/api/ga4gh/v2/tools/{id}':
    get:
      tags:
        - GA4GH
      summary: 'List one specific tool, acts as an anchor for self references'
      description: >-
        This endpoint returns one specific tool (which has ToolVersions nested
        inside it)
      operationId: toolsIdGet
      parameters:
        - name: id
          in: path
          description: >-
            A unique identifier of the tool, scoped to this registry, for
            example `123456`
          required: true
          schema:
            type: string
      responses:
        '200':
          description: A tool.
          content:
            application/json:
              schema:
                $ref: '#/components/schemas/Tool'
            text/plain:
              schema:
                $ref: '#/components/schemas/Tool'
        '404':
          description: The tool can not be found.
          content:
            application/json:
              schema:
                $ref: '#/components/schemas/Error'
            text/plain:
              schema:
                $ref: '#/components/schemas/Error'
  '/api/ga4gh/v2/tools/{id}/versions':
    get:
      tags:
        - GA4GH
      summary: List versions of a tool
      description: Returns all versions of the specified tool
      operationId: toolsIdVersionsGet
      parameters:
        - name: id
          in: path
          description: >-
            A unique identifier of the tool, scoped to this registry, for
            example `123456`
          required: true
          schema:
            type: string
      responses:
        '200':
          description: An array of tool versions
          content:
            application/json:
              schema:
                type: array
                items:
                  $ref: '#/components/schemas/ToolVersion'
            text/plain:
              schema:
                type: array
                items:
                  $ref: '#/components/schemas/ToolVersion'
  '/api/ga4gh/v2/tools/{id}/versions/{version_id}':
    get:
      tags:
        - GA4GH
      summary: 'List one specific tool version, acts as an anchor for self references'
      description: This endpoint returns one specific tool version
      operationId: toolsIdVersionsVersionIdGet
      parameters:
        - name: id
          in: path
          description: >-
            A unique identifier of the tool, scoped to this registry, for
            example `123456`
          required: true
          schema:
            type: string
        - name: version_id
          in: path
          description: >-
            An identifier of the tool version, scoped to this registry, for
            example `v1`
          required: true
          schema:
            type: string
      responses:
        '200':
          description: A tool version.
          content:
            application/json:
              schema:
                $ref: '#/components/schemas/ToolVersion'
            text/plain:
              schema:
                $ref: '#/components/schemas/ToolVersion'
        '404':
          description: The tool can not be found.
          content:
            application/json:
              schema:
                $ref: '#/components/schemas/Error'
            text/plain:
              schema:
                $ref: '#/components/schemas/Error'
  '/api/ga4gh/v2/tools/{id}/versions/{version_id}/containerfile':
    get:
      tags:
        - GA4GH
      summary: Get the container specification(s) for the specified image.
      description: >-
        Returns the container specifications(s) for the specified image. For
        example, a CWL CommandlineTool can be associated with one specification
        for a container, a CWL Workflow can be associated with multiple
        specifications for containers
      operationId: toolsIdVersionsVersionIdContainerfileGet
      parameters:
        - name: id
          in: path
          description: >-
            A unique identifier of the tool, scoped to this registry, for
            example `123456`
          required: true
          schema:
            type: string
        - name: version_id
          in: path
          description: >-
            An identifier of the tool version for this particular tool registry,
            for example `v1`
          required: true
          schema:
            type: string
      responses:
        '200':
          description: The tool payload.
          content:
            application/json:
              schema:
                type: array
                items:
                  $ref: '#/components/schemas/ToolContainerfile'
            text/plain:
              schema:
                type: array
                items:
                  $ref: '#/components/schemas/ToolContainerfile'
        '404':
          description: There are no container specifications for this tool
          content:
            application/json:
              schema:
                $ref: '#/components/schemas/Error'
            text/plain:
              schema:
                $ref: '#/components/schemas/Error'
  '/api/ga4gh/v2/tools/{id}/versions/{version_id}/{type}/descriptor':
    get:
      tags:
        - GA4GH
      summary: Get the tool descriptor for the specified tool
      description: >-
        Returns the descriptor for the specified tool (examples include CWL,
        WDL, or Nextflow documents).
      operationId: toolsIdVersionsVersionIdTypeDescriptorGet
      parameters:
        - name: type
          in: path
          description: >-
            The output type of the descriptor. If not specified, it is up to the
            underlying implementation to determine which output type to return.
            Plain types return the bare descriptor while the "non-plain" types
            return a descriptor wrapped with metadata. Allowable values include
            "CWL", "WDL", "NFL", "PLAIN_CWL", "PLAIN_WDL", "PLAIN_NFL".
          required: true
          schema:
            type: string
        - name: id
          in: path
          description: >-
            A unique identifier of the tool, scoped to this registry, for
            example `123456`
          required: true
          schema:
            type: string
        - name: version_id
          in: path
          description: >-
            An identifier of the tool version, scoped to this registry, for
            example `v1`
          required: true
          schema:
            type: string
      responses:
        '200':
          description: The tool descriptor.
          content:
            application/json:
              schema:
                $ref: '#/components/schemas/ToolDescriptor'
            text/plain:
              schema:
                $ref: '#/components/schemas/ToolDescriptor'
        '404':
          description: The tool descriptor can not be found.
          content:
            application/json:
              schema:
                $ref: '#/components/schemas/Error'
            text/plain:
              schema:
                $ref: '#/components/schemas/Error'
  '/api/ga4gh/v2/tools/{id}/versions/{version_id}/{type}/descriptor/{relative_path}':
    get:
      tags:
        - GA4GH
      summary: Get additional tool descriptor files relative to the main file
      description: >-
        Descriptors can often include imports that refer to additional
        descriptors. This returns additional descriptors for the specified tool
        in the same or other directories that can be reached as a relative path.
        This endpoint can be useful for workflow engine implementations like
        cwltool to programmatically download all the descriptors for a tool and
        run it
      operationId: toolsIdVersionsVersionIdTypeDescriptorRelativePathGet
      parameters:
        - name: type
          in: path
          description: >-
            The output type of the descriptor. If not specified, it is up to the
            underlying implementation to determine which output type to return.
            Plain types return the bare descriptor while the "non-plain" types
            return a descriptor wrapped with metadata. Allowable values are
            "CWL", "WDL", "NFL", "PLAIN_CWL", "PLAIN_WDL", "PLAIN_NFL".
          required: true
          schema:
            type: string
        - name: id
          in: path
          description: >-
            A unique identifier of the tool, scoped to this registry, for
            example `123456`
          required: true
          schema:
            type: string
        - name: version_id
          in: path
          description: >-
            An identifier of the tool version for this particular tool registry,
            for example `v1`
          required: true
          schema:
            type: string
        - name: relative_path
          in: path
          description: >-
            A relative path to the additional file (same directory or
            subdirectories), for example 'foo.cwl' would return a 'foo.cwl' from
            the same directory as the main descriptor. 'nestedDirectory/foo.cwl'
            would return the file  from a nested subdirectory
          required: true
          schema:
            type: string
            pattern: .+
      responses:
        '200':
          description: The tool descriptor.
          content:
            application/json:
              schema:
                $ref: '#/components/schemas/ToolDescriptor'
            text/plain:
              schema:
                $ref: '#/components/schemas/ToolDescriptor'
        '404':
          description: The tool can not be output in the specified type.
          content:
            application/json:
              schema:
                $ref: '#/components/schemas/Error'
            text/plain:
              schema:
                $ref: '#/components/schemas/Error'
  '/api/ga4gh/v2/tools/{id}/versions/{version_id}/{type}/files':
    get:
      tags:
        - GA4GH
      summary: Get a list of objects that contain the relative path and file type
      description: >-
        Get a list of objects that contain the relative path and file type. The
        descriptors are intended for use with the
        /tools/{id}/versions/{version_id}/{type}/descriptor/{relative_path : .+}
        endpoint.
      operationId: toolsIdVersionsVersionIdTypeFilesGet
      parameters:
        - name: type
          in: path
          description: >-
            The output type of the descriptor. Examples of allowable values are
            "CWL", "WDL", and "NextFlow."
          required: true
          schema:
            type: string
        - name: id
          in: path
          description: >-
            A unique identifier of the tool, scoped to this registry, for
            example `123456`
          required: true
          schema:
            type: string
        - name: version_id
          in: path
          description: >-
            An identifier of the tool version for this particular tool registry,
            for example `v1`
          required: true
          schema:
            type: string
      responses:
        '200':
          description: The array of File JSON responses.
          content:
            application/json:
              schema:
                type: array
                items:
                  $ref: '#/components/schemas/ToolFile'
            text/plain:
              schema:
                type: array
                items:
                  $ref: '#/components/schemas/ToolFile'
        '404':
          description: The tool can not be output in the specified type.
          content:
            application/json:
              schema:
                $ref: '#/components/schemas/Error'
            text/plain:
              schema:
                $ref: '#/components/schemas/Error'
  '/api/ga4gh/v2/tools/{id}/versions/{version_id}/{type}/tests':
    get:
      tags:
        - GA4GH
      summary: Get a list of test JSONs
      description: >-
        Get a list of test JSONs (these allow you to execute the tool
        successfully) suitable for use with this descriptor type.
      operationId: toolsIdVersionsVersionIdTypeTestsGet
      parameters:
        - name: type
          in: path
          description: >-
            The type of the underlying descriptor. Allowable values include
            "CWL", "WDL", "NFL", "PLAIN_CWL", "PLAIN_WDL", "PLAIN_NFL". For
            example, "CWL" would return an list of ToolTests objects while
            "PLAIN_CWL" would return a bare JSON list with the content of the
            tests. 
          required: true
          schema:
            type: string
        - name: id
          in: path
          description: >-
            A unique identifier of the tool, scoped to this registry, for
            example `123456`
          required: true
          schema:
            type: string
        - name: version_id
          in: path
          description: >-
            An identifier of the tool version for this particular tool registry,
            for example `v1`
          required: true
          schema:
            type: string
      responses:
        '200':
          description: The tool test JSON response.
          content:
            application/json:
              schema:
                type: array
                items:
                  $ref: '#/components/schemas/ToolTests'
            text/plain:
              schema:
                type: array
                items:
                  $ref: '#/components/schemas/ToolTests'
        '404':
          description: The tool can not be output in the specified type.
          content:
            application/json:
              schema:
                $ref: '#/components/schemas/Error'
            text/plain:
              schema:
                $ref: '#/components/schemas/Error'
  /auth/tokens:
    get:
      tags:
        - tokens
      summary: List all known tokens
      description: List all tokens. Admin Only.
      operationId: listTokens
      responses:
        '200':
          description: successful operation
          content:
            application/json:
              schema:
                type: array
                items:
                  $ref: '#/components/schemas/Token'
      security:
        - BEARER: []
  /auth/tokens/bitbucket.org:
    get:
      tags:
        - tokens
      summary: 'Add a new bitbucket.org token, used by quay.io redirect'
      description: >-
        This is used as part of the OAuth 2 web flow. Once a user has approved
        permissions for CollaboratoryTheir browser will load the redirect URI
        which should resolve here
      operationId: addBitbucketToken
      parameters:
        - name: code
          in: query
          required: false
          schema:
            type: string
      responses:
        '200':
          description: successful operation
          content:
            application/json:
              schema:
                $ref: '#/components/schemas/Token'
      security:
        - BEARER: []
  /auth/tokens/bitbucket.org/refresh:
    get:
      tags:
        - tokens
      summary: Refresh Bitbucket token
      description: >-
        The Bitbucket token expire in one hour. When this happens you'll get 401
        responses
      operationId: refreshBitbucketToken
      responses:
        '200':
          description: successful operation
          content:
            application/json:
              schema:
                $ref: '#/components/schemas/Token'
      security:
        - BEARER: []
  /auth/tokens/github:
    post:
      tags:
        - tokens
      summary: Allow satellizer to post a new GitHub token to dockstore
      description: A post method is required by saetillizer to send the GitHub token
      operationId: addToken
      responses:
        '200':
          description: successful operation
          content:
            application/json:
              schema:
                $ref: '#/components/schemas/Token'
      security:
        - BEARER: []
      requestBody:
        content:
          application/json:
            schema:
              type: string
        description: code
  /auth/tokens/github.com:
    get:
      tags:
        - tokens
      summary: 'Add a new github.com token, used by github.com redirect'
      description: >-
        This is used as part of the OAuth 2 web flow. Once a user has approved
        permissions for CollaboratoryTheir browser will load the redirect URI
        which should resolve here
      operationId: addGithubToken
      parameters:
        - name: code
          in: query
          required: false
          schema:
            type: string
      responses:
        '200':
          description: successful operation
          content:
            application/json:
              schema:
                $ref: '#/components/schemas/Token'
      security:
        - BEARER: []
  /auth/tokens/gitlab.com:
    get:
      tags:
        - tokens
      summary: Add a new gitlab.com token
      description: >-
        This is used as part of the OAuth 2 web flow. Once a user has approved
        permissions for CollaboratoryTheir browser will load the redirect URI
        which should resolve here
      operationId: addGitlabToken
      parameters:
        - name: code
          in: query
          required: false
          schema:
            type: string
      responses:
        '200':
          description: successful operation
          content:
            application/json:
              schema:
                $ref: '#/components/schemas/Token'
      security:
        - BEARER: []
  /auth/tokens/quay.io:
    get:
      tags:
        - tokens
      summary: Add a new quay IO token
      description: >-
        This is used as part of the OAuth 2 web flow. Once a user has approved
        permissions for CollaboratoryTheir browser will load the redirect URI
        which should resolve here
      operationId: addQuayToken
      parameters:
        - name: access_token
          in: query
          required: false
          schema:
            type: string
      responses:
        '200':
          description: successful operation
          content:
            application/json:
              schema:
                $ref: '#/components/schemas/Token'
      security:
        - BEARER: []
  '/auth/tokens/{tokenId}':
    get:
      tags:
        - tokens
      summary: Get a specific token by id
      description: Get a specific token by id
      operationId: listToken
      parameters:
        - name: tokenId
          in: path
          description: ID of token to return
          required: true
          schema:
            type: integer
            format: int64
      responses:
        '200':
          description: successful operation
          content:
            application/json:
              schema:
                $ref: '#/components/schemas/Token'
        '400':
          description: Invalid ID supplied
        '404':
          description: Token not found
      security:
        - BEARER: []
    delete:
      tags:
        - tokens
      summary: Deletes a token
      description: ''
      operationId: deleteToken
      parameters:
        - name: tokenId
          in: path
          description: Token id to delete
          required: true
          schema:
            type: integer
            format: int64
      responses:
        '400':
          description: Invalid token value
      security:
        - BEARER: []
  /containers:
    get:
      tags:
        - containers
      summary: List all docker containers cached in database
      description: List docker container repos currently known. Admin Only
      operationId: allContainers
      responses:
        '200':
          description: successful operation
          content:
            application/json:
              schema:
                type: array
                items:
                  $ref: '#/components/schemas/DockstoreTool'
            text/plain:
              schema:
                type: array
                items:
                  $ref: '#/components/schemas/DockstoreTool'
      security:
        - BEARER: []
  /containers/dockerRegistryList:
    get:
      tags:
        - containers
      summary: Get the list of docker registries supported on Dockstore.
      description: Does not need authentication
      operationId: getDockerRegistries
      responses:
        '200':
          description: successful operation
          content:
            application/json:
              schema:
                type: array
                items:
                  $ref: '#/components/schemas/RegistryBean'
            text/plain:
              schema:
                type: array
                items:
                  $ref: '#/components/schemas/RegistryBean'
  '/containers/namespace/{namespace}/published':
    get:
      tags:
        - containers
      summary: List all published containers belonging to the specified namespace
      description: NO authentication
      operationId: getPublishedContainersByNamespace
      parameters:
        - name: namespace
          in: path
          description: namespace
          required: true
          schema:
            type: string
      responses:
        '200':
          description: successful operation
          content:
            application/json:
              schema:
                type: array
                items:
                  $ref: '#/components/schemas/DockstoreTool'
            text/plain:
              schema:
                type: array
                items:
                  $ref: '#/components/schemas/DockstoreTool'
  '/containers/path/tool/{repository}':
    get:
      tags:
        - containers
      summary: Get a tool by the specific tool path
      description: Lists info of tool. Enter full path (include quay.io in path).
      operationId: getContainerByToolPath
      parameters:
        - name: repository
          in: path
          description: repository path
          required: true
          schema:
            type: string
      responses:
        '200':
          description: successful operation
          content:
            application/json:
              schema:
                $ref: '#/components/schemas/DockstoreTool'
            text/plain:
              schema:
                $ref: '#/components/schemas/DockstoreTool'
      security:
        - BEARER: []
  '/containers/path/tool/{repository}/published':
    get:
      tags:
        - containers
      summary: Get a published tool by the specific tool path
      description: Lists info of tool. Enter full path (include quay.io in path).
      operationId: getPublishedContainerByToolPath
      parameters:
        - name: repository
          in: path
          description: repository path
          required: true
          schema:
            type: string
      responses:
        '200':
          description: successful operation
          content:
            application/json:
              schema:
                $ref: '#/components/schemas/DockstoreTool'
            text/plain:
              schema:
                $ref: '#/components/schemas/DockstoreTool'
  '/containers/path/{containerId}/tags':
    get:
      tags:
        - containertags
      summary: Get tags  for a container by id
      description: Lists tags for a container. Enter full path (include quay.io in path).
      operationId: getTagsByPath
      parameters:
        - name: containerId
          in: path
          description: Tool to modify.
          required: true
          schema:
            type: integer
            format: int64
      responses:
        '200':
          description: successful operation
          content:
            application/json:
              schema:
                type: array
                uniqueItems: true
                items:
                  $ref: '#/components/schemas/Tag'
      security:
        - BEARER: []
  '/containers/path/{repository}':
    get:
      tags:
        - containers
      summary: Get a list of tools by path
      description: Lists info of tool. Enter full path (include quay.io in path).
      operationId: getContainerByPath
      parameters:
        - name: repository
          in: path
          description: repository path
          required: true
          schema:
            type: string
      responses:
        '200':
          description: successful operation
          content:
            application/json:
              schema:
                type: array
                items:
                  $ref: '#/components/schemas/DockstoreTool'
            text/plain:
              schema:
                type: array
                items:
                  $ref: '#/components/schemas/DockstoreTool'
      security:
        - BEARER: []
  '/containers/path/{repository}/published':
    get:
      tags:
        - containers
      summary: Get a list of published tools by path
      description: NO authentication
      operationId: getPublishedContainerByPath
      parameters:
        - name: repository
          in: path
          description: repository path
          required: true
          schema:
            type: string
      responses:
        '200':
          description: successful operation
          content:
            application/json:
              schema:
                $ref: '#/components/schemas/DockstoreTool'
            text/plain:
              schema:
                $ref: '#/components/schemas/DockstoreTool'
  /containers/published:
    get:
      tags:
        - containers
      summary: List all published containers.
      description: NO authentication
      operationId: allPublishedContainers
      responses:
        '200':
          description: successful operation
          content:
            application/json:
              schema:
                type: array
                items:
                  $ref: '#/components/schemas/DockstoreTool'
            text/plain:
              schema:
                type: array
                items:
                  $ref: '#/components/schemas/DockstoreTool'
  '/containers/published/{containerId}':
    get:
      tags:
        - containers
      summary: Get a published container
      description: NO authentication
      operationId: getPublishedContainer
      parameters:
        - name: containerId
          in: path
          description: Tool ID
          required: true
          schema:
            type: integer
            format: int64
      responses:
        '200':
          description: successful operation
          content:
            application/json:
              schema:
                $ref: '#/components/schemas/DockstoreTool'
            text/plain:
              schema:
                $ref: '#/components/schemas/DockstoreTool'
  /containers/refresh:
    get:
      tags:
        - containers
      summary: Refresh all repos
      description: Updates some metadata. ADMIN ONLY
      operationId: refreshAll
      responses:
        '200':
          description: successful operation
          content:
            application/json:
              schema:
                type: array
                items:
                  $ref: '#/components/schemas/DockstoreTool'
            text/plain:
              schema:
                type: array
                items:
                  $ref: '#/components/schemas/DockstoreTool'
      security:
        - BEARER: []
  /containers/registerManual:
    post:
      tags:
        - containers
      summary: 'Register an image manually, along with tags'
      description: Register an image manually.
      operationId: registerManual
      responses:
        '200':
          description: successful operation
          content:
            application/json:
              schema:
                $ref: '#/components/schemas/DockstoreTool'
            text/plain:
              schema:
                $ref: '#/components/schemas/DockstoreTool'
      security:
        - BEARER: []
      requestBody:
        content:
          application/json:
            schema:
              $ref: '#/components/schemas/DockstoreTool'
        description: Tool to be registered
        required: true
  /containers/runner_dependencies:
    get:
      tags:
        - containers
      summary: Returns the file containing runner dependencies
      description: ''
      operationId: getRunnerDependencies
      parameters:
        - name: client_version
          in: query
          description: The Dockstore client version
          required: false
          schema:
            type: string
        - name: python_version
          in: query
          description: 'Python version, only relevant for the cwltool runner'
          required: false
          schema:
            type: string
            default: '2'
        - name: runner
          in: query
          description: The tool runner
          required: false
          schema:
            type: string
            enum:
              - cwltool
            default: cwltool
        - name: output
          in: query
          description: Response type
          required: false
          schema:
            type: string
            enum:
              - json
              - text
            default: text
      responses:
        '200':
          description: successful operation
          content:
            text/plain:
              schema:
                type: string
            application/json:
              schema:
                type: string
  '/containers/schema/{containerId}/published':
    get:
      tags:
        - containers
      summary: Get a published container's schema by ID
      description: NO authentication
      operationId: getPublishedContainerSchema
      parameters:
        - name: containerId
          in: path
          description: Tool ID
          required: true
          schema:
            type: integer
            format: int64
      responses:
        '200':
          description: successful operation
          content:
            application/json:
              schema:
                type: array
                items:
                  type: array
                  items:
                    type: object
            text/plain:
              schema:
                type: array
                items:
                  type: array
                  items:
                    type: object
  /containers/search:
    get:
      tags:
        - containers
      summary: Search for matching registered containers.
      description: Search on the name (full path name) and description. NO authentication
      operationId: search
      parameters:
        - name: pattern
          in: query
          required: false
          schema:
            type: string
      responses:
        '200':
          description: successful operation
          content:
            application/json:
              schema:
                type: array
                items:
                  $ref: '#/components/schemas/DockstoreTool'
            text/plain:
              schema:
                type: array
                items:
                  $ref: '#/components/schemas/DockstoreTool'
  '/containers/{containerId}':
    get:
      tags:
        - containers
      summary: Get a registered repo
      description: ''
      operationId: getContainer
      parameters:
        - name: containerId
          in: path
          description: Tool ID
          required: true
          schema:
            type: integer
            format: int64
      responses:
        '200':
          description: successful operation
          content:
            application/json:
              schema:
                $ref: '#/components/schemas/DockstoreTool'
            text/plain:
              schema:
                $ref: '#/components/schemas/DockstoreTool'
      security:
        - BEARER: []
    put:
      tags:
        - containers
      summary: Update the tool with the given tool.
      description: ''
      operationId: updateContainer
      parameters:
        - name: containerId
          in: path
          description: Tool to modify.
          required: true
          schema:
            type: integer
            format: int64
      responses:
        '200':
          description: successful operation
          content:
            application/json:
              schema:
                $ref: '#/components/schemas/DockstoreTool'
            text/plain:
              schema:
                $ref: '#/components/schemas/DockstoreTool'
      security:
        - BEARER: []
      requestBody:
        $ref: '#/components/requestBodies/DockstoreTool'
    delete:
      tags:
        - containers
      summary: Delete a tool
      description: ''
      operationId: deleteContainer
      parameters:
        - name: containerId
          in: path
          description: Tool id to delete
          required: true
          schema:
            type: integer
            format: int64
      responses:
        '400':
          description: 'Invalid '
      security:
        - BEARER: []
  '/containers/{containerId}/cwl':
    get:
      tags:
        - containers
      summary: Get the corresponding Dockstore.cwl file on Github.
      description: Does not need authentication
      operationId: cwl
      parameters:
        - name: containerId
          in: path
          description: Tool id
          required: true
          schema:
            type: integer
            format: int64
        - name: tag
          in: query
          required: false
          schema:
            type: string
      responses:
        '200':
          description: successful operation
          content:
            application/json:
              schema:
                $ref: '#/components/schemas/SourceFile'
            text/plain:
              schema:
                $ref: '#/components/schemas/SourceFile'
  '/containers/{containerId}/cwl/{relative-path}':
    get:
      tags:
        - containers
      summary: Get the corresponding Dockstore.cwl file on Github.
      description: Does not need authentication
      operationId: secondaryCwlPath
      parameters:
        - name: containerId
          in: path
          description: Tool id
          required: true
          schema:
            type: integer
            format: int64
        - name: tag
          in: query
          required: false
          schema:
            type: string
        - name: relative-path
          in: path
          required: true
          schema:
            type: string
      responses:
        '200':
          description: successful operation
          content:
            application/json:
              schema:
                $ref: '#/components/schemas/SourceFile'
            text/plain:
              schema:
                $ref: '#/components/schemas/SourceFile'
  '/containers/{containerId}/dockerfile':
    get:
      tags:
        - containers
      summary: Get the corresponding Dockerfile on Github.
      description: Does not need authentication
      operationId: dockerfile
      parameters:
        - name: containerId
          in: path
          description: Tool id
          required: true
          schema:
            type: integer
            format: int64
        - name: tag
          in: query
          required: false
          schema:
            type: string
      responses:
        '200':
          description: successful operation
          content:
            application/json:
              schema:
                $ref: '#/components/schemas/SourceFile'
            text/plain:
              schema:
                $ref: '#/components/schemas/SourceFile'
  '/containers/{containerId}/labels':
    put:
      tags:
        - containers
      summary: Update the labels linked to a container.
      description: >-
        Labels are alphanumerical (case-insensitive and may contain internal
        hyphens), given in a comma-delimited list.
      operationId: updateLabels
      parameters:
        - name: containerId
          in: path
          description: Tool to modify.
          required: true
          schema:
            type: integer
            format: int64
        - name: labels
          in: query
          description: Comma-delimited list of labels.
          required: true
          schema:
            type: string
      responses:
        '200':
          description: successful operation
          content:
            application/json:
              schema:
                $ref: '#/components/schemas/DockstoreTool'
            text/plain:
              schema:
                $ref: '#/components/schemas/DockstoreTool'
      security:
        - BEARER: []
      requestBody:
        $ref: '#/components/requestBodies/updateLabelsBody'
  '/containers/{containerId}/publish':
    post:
      tags:
        - containers
      summary: Publish or unpublish a container
      description: >-
        publish a container (public or private). Assumes that user is using
        quay.io and github.
      operationId: publish
      parameters:
        - name: containerId
          in: path
          description: Tool id to publish
          required: true
          schema:
            type: integer
            format: int64
      responses:
        '200':
          description: successful operation
          content:
            application/json:
              schema:
                $ref: '#/components/schemas/DockstoreTool'
            text/plain:
              schema:
                $ref: '#/components/schemas/DockstoreTool'
      security:
        - BEARER: []
      requestBody:
        $ref: '#/components/requestBodies/PublishRequest'
  '/containers/{containerId}/refresh':
    get:
      tags:
        - containers
      summary: Refresh one particular repo
      description: ''
      operationId: refresh
      parameters:
        - name: containerId
          in: path
          description: Tool ID
          required: true
          schema:
            type: integer
            format: int64
      responses:
        '200':
          description: successful operation
          content:
            application/json:
              schema:
                $ref: '#/components/schemas/DockstoreTool'
            text/plain:
              schema:
                $ref: '#/components/schemas/DockstoreTool'
      security:
        - BEARER: []
  '/containers/{containerId}/requestDOI/{tagId}':
    post:
      tags:
        - containertags
      summary: Request a DOI for this version of a tool
      description: ''
      operationId: requestDOIForToolTag
      parameters:
        - name: containerId
          in: path
          description: Tool to modify.
          required: true
          schema:
            type: integer
            format: int64
        - name: tagId
          in: path
          description: Tag to verify.
          required: true
          schema:
            type: integer
            format: int64
      responses:
        '200':
          description: successful operation
          content:
            application/json:
              schema:
                type: array
                items:
                  $ref: '#/components/schemas/Tag'
      security:
        - BEARER: []
  '/containers/{containerId}/secondaryCwl':
    get:
      tags:
        - containers
      summary: Get a list of secondary CWL files from Git.
      description: Does not need authentication
      operationId: secondaryCwl
      parameters:
        - name: containerId
          in: path
          description: Tool id
          required: true
          schema:
            type: integer
            format: int64
        - name: tag
          in: query
          required: false
          schema:
            type: string
      responses:
        '200':
          description: successful operation
          content:
            application/json:
              schema:
                type: array
                items:
                  $ref: '#/components/schemas/SourceFile'
            text/plain:
              schema:
                type: array
                items:
                  $ref: '#/components/schemas/SourceFile'
  '/containers/{containerId}/secondaryWdl':
    get:
      tags:
        - containers
      summary: Get a list of secondary WDL files from Git.
      description: Does not need authentication
      operationId: secondaryWdl
      parameters:
        - name: containerId
          in: path
          description: Tool id
          required: true
          schema:
            type: integer
            format: int64
        - name: tag
          in: query
          required: false
          schema:
            type: string
      responses:
        '200':
          description: successful operation
          content:
            application/json:
              schema:
                type: array
                items:
                  $ref: '#/components/schemas/SourceFile'
            text/plain:
              schema:
                type: array
                items:
                  $ref: '#/components/schemas/SourceFile'
  '/containers/{containerId}/star':
    put:
      tags:
        - containers
      summary: Stars a tool.
      description: ''
      operationId: starEntry
      parameters:
        - name: containerId
          in: path
          description: Tool to star.
          required: true
          schema:
            type: integer
            format: int64
      responses:
        default:
          description: successful operation
      security:
        - BEARER: []
      requestBody:
        $ref: '#/components/requestBodies/StarRequest'
  '/containers/{containerId}/starredUsers':
    get:
      tags:
        - containers
      summary: Returns list of users who starred the given tool
      description: ''
      operationId: getStarredUsers
      parameters:
        - name: containerId
          in: path
          description: Tool to grab starred users for.
          required: true
          schema:
            type: integer
            format: int64
      responses:
        '200':
          description: successful operation
          content:
            application/json:
              schema:
                type: array
                items:
                  $ref: '#/components/schemas/User'
            text/plain:
              schema:
                type: array
                items:
                  $ref: '#/components/schemas/User'
  '/containers/{containerId}/tags':
    post:
      tags:
        - containertags
      summary: Add new tags linked to a container
      description: >-
        Tag correspond to each row of the versions table listing all information
        for a docker repo tag
      operationId: addTags
      parameters:
        - name: containerId
          in: path
          description: Tool to modify.
          required: true
          schema:
            type: integer
            format: int64
      responses:
        '200':
          description: successful operation
          content:
            application/json:
              schema:
                type: array
                items:
                  $ref: '#/components/schemas/Tag'
      security:
        - BEARER: []
      requestBody:
        content:
          application/json:
            schema:
              type: array
              items:
                $ref: '#/components/schemas/Tag'
        description: List of new tags
        required: true
    put:
      tags:
        - containertags
      summary: Update the tags linked to a container
      description: >-
        Tag correspond to each row of the versions table listing all information
        for a docker repo tag
      operationId: updateTags
      parameters:
        - name: containerId
          in: path
          description: Tool to modify.
          required: true
          schema:
            type: integer
            format: int64
      responses:
        '200':
          description: successful operation
          content:
            application/json:
              schema:
                type: array
                items:
                  $ref: '#/components/schemas/Tag'
      security:
        - BEARER: []
      requestBody:
        content:
          application/json:
            schema:
              type: array
              items:
                $ref: '#/components/schemas/Tag'
        description: List of modified tags
        required: true
  '/containers/{containerId}/tags/{tagId}':
    delete:
      tags:
        - containertags
      summary: Delete tag linked to a container
      description: >-
        Tag correspond to each row of the versions table listing all information
        for a docker repo tag
      operationId: deleteTags
      parameters:
        - name: containerId
          in: path
          description: Tool to modify.
          required: true
          schema:
            type: integer
            format: int64
        - name: tagId
          in: path
          description: Tag to delete
          required: true
          schema:
            type: integer
            format: int64
      responses:
        default:
          description: successful operation
      security:
        - BEARER: []
  '/containers/{containerId}/testParameterFiles':
    get:
      tags:
        - containers
      summary: Get the corresponding wdl test parameter files.
      description: Does not need authentication
      operationId: getTestParameterFiles
      parameters:
        - name: containerId
          in: path
          description: Tool id
          required: true
          schema:
            type: integer
            format: int64
        - name: tag
          in: query
          required: false
          schema:
            type: string
        - name: descriptorType
          in: query
          description: Descriptor Type
          required: true
          schema:
            type: string
            enum:
              - CWL
              - WDL
              - NFL
      responses:
        '200':
          description: successful operation
          content:
            application/json:
              schema:
                type: array
                items:
                  $ref: '#/components/schemas/SourceFile'
            text/plain:
              schema:
                type: array
                items:
                  $ref: '#/components/schemas/SourceFile'
    put:
      tags:
        - containers
      summary: Add test parameter files for a given tag.
      description: ''
      operationId: addTestParameterFiles
      parameters:
        - name: containerId
          in: path
          description: Tool to modify.
          required: true
          schema:
            type: integer
            format: int64
        - name: testParameterPaths
          in: query
          description: List of paths.
          required: true
          explode: true
          schema:
            type: array
            items:
              type: string
        - name: tagName
          in: query
          required: false
          schema:
            type: string
        - name: descriptorType
          in: query
          description: Descriptor Type
          required: true
          schema:
            type: string
            enum:
              - CWL
              - WDL
      responses:
        '200':
          description: successful operation
          content:
            application/json:
              schema:
                type: array
                uniqueItems: true
                items:
                  $ref: '#/components/schemas/SourceFile'
            text/plain:
              schema:
                type: array
                uniqueItems: true
                items:
                  $ref: '#/components/schemas/SourceFile'
      security:
        - BEARER: []
      requestBody:
        $ref: '#/components/requestBodies/updateLabelsBody'
    delete:
      tags:
        - containers
      summary: Delete test parameter files for a given tag.
      description: ''
      operationId: deleteTestParameterFiles
      parameters:
        - name: containerId
          in: path
          description: Tool to modify.
          required: true
          schema:
            type: integer
            format: int64
        - name: testParameterPaths
          in: query
          description: List of paths.
          required: true
          explode: true
          schema:
            type: array
            items:
              type: string
        - name: tagName
          in: query
          required: false
          schema:
            type: string
        - name: descriptorType
          in: query
          description: Descriptor Type
          required: true
          schema:
            type: string
            enum:
              - CWL
              - WDL
      responses:
        '200':
          description: successful operation
          content:
            application/json:
              schema:
                type: array
                uniqueItems: true
                items:
                  $ref: '#/components/schemas/SourceFile'
            text/plain:
              schema:
                type: array
                uniqueItems: true
                items:
                  $ref: '#/components/schemas/SourceFile'
      security:
        - BEARER: []
  '/containers/{containerId}/unstar':
    delete:
      tags:
        - containers
      summary: Unstars a tool.
      description: ''
      operationId: unstarEntry
      parameters:
        - name: containerId
          in: path
          description: Tool to unstar.
          required: true
          schema:
            type: integer
            format: int64
      responses:
        default:
          description: successful operation
      security:
        - BEARER: []
  '/containers/{containerId}/updateTagPaths':
    put:
      tags:
        - containers
      summary: Change the workflow paths
      description: >-
        Tag correspond to each row of the versions table listing all information
        for a docker repo tag
      operationId: updateTagContainerPath
      parameters:
        - name: containerId
          in: path
          description: Tool to modify.
          required: true
          schema:
            type: integer
            format: int64
      responses:
        '200':
          description: successful operation
          content:
            application/json:
              schema:
                $ref: '#/components/schemas/DockstoreTool'
            text/plain:
              schema:
                $ref: '#/components/schemas/DockstoreTool'
      security:
        - BEARER: []
      requestBody:
        $ref: '#/components/requestBodies/DockstoreTool'
  '/containers/{containerId}/users':
    get:
      tags:
        - containers
      summary: Get users of a container
      description: ''
      operationId: getUsers
      parameters:
        - name: containerId
          in: path
          description: Tool ID
          required: true
          schema:
            type: integer
            format: int64
      responses:
        '200':
          description: successful operation
          content:
            application/json:
              schema:
                type: array
                items:
                  $ref: '#/components/schemas/User'
            text/plain:
              schema:
                type: array
                items:
                  $ref: '#/components/schemas/User'
      security:
        - BEARER: []
  '/containers/{containerId}/verifiedSources':
    get:
      tags:
        - containers
      summary: Get the corresponding Dockstore.cwl file on Github.
      description: Does not need authentication
      operationId: verifiedSources
      parameters:
        - name: containerId
          in: path
          description: Tool id
          required: true
          schema:
            type: integer
            format: int64
      responses:
        '200':
          description: successful operation
          content:
            application/json:
              schema:
                type: string
            text/plain:
              schema:
                type: string
  '/containers/{containerId}/verify/{tagId}':
    put:
      tags:
        - containertags
      summary: Verify or unverify a version . ADMIN ONLY
      description: ''
      operationId: verifyToolTag
      parameters:
        - name: containerId
          in: path
          description: Tool to modify.
          required: true
          schema:
            type: integer
            format: int64
        - name: tagId
          in: path
          description: Tag to verify.
          required: true
          schema:
            type: integer
            format: int64
      responses:
        '200':
          description: successful operation
          content:
            application/json:
              schema:
                type: array
                items:
                  $ref: '#/components/schemas/Tag'
      security:
        - BEARER: []
      requestBody:
        $ref: '#/components/requestBodies/VerifyRequest'
  '/containers/{containerId}/wdl':
    get:
      tags:
        - containers
      summary: Get the corresponding Dockstore.wdl file on Github.
      description: Does not need authentication
      operationId: wdl
      parameters:
        - name: containerId
          in: path
          description: Tool id
          required: true
          schema:
            type: integer
            format: int64
        - name: tag
          in: query
          required: false
          schema:
            type: string
      responses:
        '200':
          description: successful operation
          content:
            application/json:
              schema:
                $ref: '#/components/schemas/SourceFile'
            text/plain:
              schema:
                $ref: '#/components/schemas/SourceFile'
  '/containers/{containerId}/wdl/{relative-path}':
    get:
      tags:
        - containers
      summary: Get the corresponding Dockstore.wdl file on Github.
      description: Does not need authentication
      operationId: secondaryWdlPath
      parameters:
        - name: containerId
          in: path
          description: Tool id
          required: true
          schema:
            type: integer
            format: int64
        - name: tag
          in: query
          required: false
          schema:
            type: string
        - name: relative-path
          in: path
          required: true
          schema:
            type: string
      responses:
        '200':
          description: successful operation
          content:
            application/json:
              schema:
                $ref: '#/components/schemas/SourceFile'
<<<<<<< HEAD
            text/plain:
              schema:
                $ref: '#/components/schemas/SourceFile'
  /github.repo:
    get:
      tags:
        - github.repo
      summary: List all repos known via all registered tokens
      description: >-
        List docker container repos currently known. Right now, tokens are used
        to synchronously talk to the quay.io API to list repos. Ultimately, we
        should cache this information and refresh either by user request or by
        time TODO: This should be a properly defined list of objects, it also
        needs admin authentication
      operationId: getRepos
      responses:
        '200':
          description: successful operation
          content:
            application/json:
              schema:
                type: string
      security:
        - BEARER: []
=======
>>>>>>> 35d7a5de
  /integration.bitbucket.org:
    get:
      tags:
        - integration.bitbucket.org
      summary: Display an authorization link for bitbucket.org
      description: >-
        This is a stop-gap GUI for displaying a link that allows a user to start
        the OAuth 2 web flow
      operationId: getView
      responses:
        '200':
          description: successful operation
          content:
            text/html:
              schema:
                $ref: '#/components/schemas/BitbucketOrgView'
  /integration.github.com:
    get:
      tags:
        - integration.github.com
      summary: Display an authorization link for github.com
      description: >-
        This is a stop-gap GUI for displaying a link that allows a user to start
        the OAuth 2 web flow
      operationId: getView
      responses:
        '200':
          description: successful operation
          content:
            text/html:
              schema:
                $ref: '#/components/schemas/GithubComView'
  /integration.gitlab.com:
    get:
      tags:
        - integration.gitlab.com
      summary: Display an authorization link for gitlab.com
      description: >-
        This is a stop-gap GUI for displaying a link that allows a user to start
        the OAuth 2 web flow
      operationId: getView
      responses:
        '200':
          description: successful operation
          content:
            text/html:
              schema:
                $ref: '#/components/schemas/GitlabComView'
  /integration.quay.io:
    get:
      tags:
        - integration.quay.io
      summary: Display an authorization link for quay.io
      description: More notes about this method
      operationId: getView
      responses:
        '200':
          description: successful operation
          content:
            text/html:
              schema:
                $ref: '#/components/schemas/QuayIOView'
  /metadata/descriptorLanguageList:
    get:
      tags:
        - metadata
      summary: Get the list of descriptor languages supported on Dockstore.
      description: Does not need authentication
      operationId: getDescriptorLanguages
      responses:
        '200':
          description: successful operation
          content:
            application/json:
              schema:
                type: array
                items:
                  $ref: '#/components/schemas/DescriptorLanguageBean'
  /metadata/dockerRegistryList:
    get:
      tags:
        - metadata
      summary: Get the list of docker registries supported on Dockstore.
      description: Does not need authentication
      operationId: getDockerRegistries
      responses:
        '200':
          description: successful operation
          content:
            application/json:
              schema:
                type: array
                items:
                  $ref: '#/components/schemas/RegistryBean'
  /metadata/okHttpCachePerformance:
    get:
      tags:
        - metadata
      summary: Get measures of cache performance.
      description: Does not need authentication
      operationId: getCachePerformance
      responses:
        '200':
          description: successful operation
          content:
            application/json:
              schema:
                type: object
                additionalProperties:
                  type: object
  /metadata/rss:
    get:
      tags:
        - metadata
      summary: List all tools and workflows in creation order
      description: NO authentication
      operationId: rssFeed
      responses:
        '200':
          description: successful operation
          content:
            text/xml:
              schema:
                type: string
  /metadata/sitemap:
    get:
      tags:
        - metadata
      summary: List all workflow and tool paths.
      description: NO authentication
      operationId: sitemap
      responses:
        '200':
          description: successful operation
          content:
            text/html:
              schema:
                type: string
            text/xml:
              schema:
                type: string
  /metadata/sourceControlList:
    get:
      tags:
        - metadata
      summary: Get the list of source controls supported on Dockstore.
      description: Does not need authentication
      operationId: getSourceControlList
      responses:
        '200':
          description: successful operation
          content:
            application/json:
              schema:
                type: array
                items:
                  $ref: '#/components/schemas/SourceControlBean'
  /users:
    get:
      tags:
        - users
      summary: List all known users
      description: List all users. Admin only.
      operationId: listUsers
      responses:
        '200':
          description: successful operation
          content:
            application/json:
              schema:
                type: array
                items:
                  $ref: '#/components/schemas/User'
      security:
        - BEARER: []
  /users/groups:
    get:
      tags:
        - users
      summary: List all groups
      description: ''
      operationId: allGroups
      responses:
        '200':
          description: successful operation
          content:
            application/json:
              schema:
                type: array
                items:
                  $ref: '#/components/schemas/Group'
      security:
        - BEARER: []
    post:
      tags:
        - users
      summary: Create user group
      description: ''
      operationId: createGroup
      parameters:
        - name: group_name
          in: query
          required: false
          schema:
            type: string
      responses:
        '200':
          description: successful operation
          content:
            application/json:
              schema:
                $ref: '#/components/schemas/Group'
      security:
        - BEARER: []
  '/users/groups/{groupId}':
    get:
      tags:
        - users
      summary: List a group
      description: ''
      operationId: getGroup
      parameters:
        - name: groupId
          in: path
          description: Group
          required: true
          schema:
            type: integer
            format: int64
      responses:
        '200':
          description: successful operation
          content:
            application/json:
              schema:
                $ref: '#/components/schemas/Group'
      security:
        - BEARER: []
    delete:
      tags:
        - users
      summary: 'Deletes a group, admin only'
      description: ''
      operationId: deleteGroup
      parameters:
        - name: groupId
          in: path
          description: Group id to delete
          required: true
          schema:
            type: integer
            format: int64
      responses:
        '400':
          description: Invalid groupId value
      security:
        - BEARER: []
  '/users/groups/{groupId}/users':
    get:
      tags:
        - users
      summary: Get users that belongs to a group
      description: ''
      operationId: getUsersFromGroup
      parameters:
        - name: groupId
          in: path
          description: Group
          required: true
          schema:
            type: integer
            format: int64
      responses:
        '200':
          description: successful operation
          content:
            application/json:
              schema:
                type: array
                items:
                  $ref: '#/components/schemas/User'
      security:
        - BEARER: []
  /users/starredTools:
    get:
      tags:
        - users
      summary: Get the logged-in user's starred tools
      description: ''
      operationId: getStarredTools
      responses:
        '200':
          description: successful operation
          content:
            application/json:
              schema:
                type: array
                items:
                  $ref: '#/components/schemas/Entry'
      security:
        - BEARER: []
  /users/starredWorkflows:
    get:
      tags:
        - users
      summary: Get the logged-in user's starred workflows
      description: ''
      operationId: getStarredWorkflows
      responses:
        '200':
          description: successful operation
          content:
            application/json:
              schema:
                type: array
                items:
                  $ref: '#/components/schemas/Entry'
      security:
        - BEARER: []
  /users/updateUserMetadata:
    get:
      tags:
        - users
      summary: Update metadata of all users
      description: Update all users metadata. Admin only.
      operationId: updateUserMetadata
      responses:
        '200':
          description: successful operation
          content:
            application/json:
              schema:
                type: array
                items:
                  $ref: '#/components/schemas/User'
      security:
        - BEARER: []
  /users/user:
    get:
      tags:
        - users
      summary: Get the logged-in user
      description: ''
      operationId: getUser
      responses:
        '200':
          description: successful operation
          content:
            application/json:
              schema:
                $ref: '#/components/schemas/User'
      security:
        - BEARER: []
  /users/user/updateUserMetadata:
    get:
      tags:
        - users
      summary: Update metadata for logged in user
      description: Update metadata for logged in user.
      operationId: updateLoggedInUserMetadata
      responses:
        '200':
          description: successful operation
          content:
            application/json:
              schema:
                $ref: '#/components/schemas/User'
      security:
        - BEARER: []
  '/users/username/{username}':
    get:
      tags:
        - users
      summary: Get user
      description: ''
      operationId: listUser
      parameters:
        - name: username
          in: path
          description: Username of user to return
          required: true
          schema:
            type: string
      responses:
        '200':
          description: successful operation
          content:
            application/json:
              schema:
                $ref: '#/components/schemas/User'
      security:
        - BEARER: []
  '/users/{userId}':
    get:
      tags:
        - users
      summary: Get user with id
      description: ''
      operationId: getUser
      parameters:
        - name: userId
          in: path
          description: User to return
          required: true
          schema:
            type: integer
            format: int64
      responses:
        '200':
          description: successful operation
          content:
            application/json:
              schema:
                $ref: '#/components/schemas/User'
      security:
        - BEARER: []
  '/users/{userId}/containers':
    get:
      tags:
        - users
      summary: List repos owned by the logged-in user
      description: Lists all registered and unregistered containers owned by the user
      operationId: userContainers
      parameters:
        - name: userId
          in: path
          description: User ID
          required: true
          schema:
            type: integer
            format: int64
      responses:
        '200':
          description: successful operation
          content:
            application/json:
              schema:
                type: array
                items:
                  $ref: '#/components/schemas/DockstoreTool'
      security:
        - BEARER: []
  '/users/{userId}/containers/published':
    get:
      tags:
        - users
      summary: List all published containers from a user
      description: Get user's published containers only
      operationId: userPublishedContainers
      parameters:
        - name: userId
          in: path
          description: User ID
          required: true
          schema:
            type: integer
            format: int64
      responses:
        '200':
          description: successful operation
          content:
            application/json:
              schema:
                type: array
                items:
                  $ref: '#/components/schemas/DockstoreTool'
      security:
        - BEARER: []
  '/users/{userId}/containers/refresh':
    get:
      tags:
        - users
      summary: Refresh repos owned by the logged-in user
      description: Updates some metadata
      operationId: refresh
      parameters:
        - name: userId
          in: path
          description: User ID
          required: true
          schema:
            type: integer
            format: int64
      responses:
        '200':
          description: successful operation
          content:
            application/json:
              schema:
                type: array
                items:
                  $ref: '#/components/schemas/DockstoreTool'
      security:
        - BEARER: []
  '/users/{userId}/containers/{organization}/refresh':
    get:
      tags:
        - users
      summary: Refresh repos owned by the logged-in user with specified organization
      description: Refresh all tools in an organization
      operationId: refreshToolsByOrganization
      parameters:
        - name: userId
          in: path
          description: User ID
          required: true
          schema:
            type: integer
            format: int64
        - name: organization
          in: path
          description: Organization
          required: true
          schema:
            type: string
      responses:
        '200':
          description: successful operation
          content:
            application/json:
              schema:
                type: array
                items:
                  $ref: '#/components/schemas/DockstoreTool'
      security:
        - BEARER: []
  '/users/{userId}/groups':
    get:
      tags:
        - users
      summary: Get groups that the user belongs to
      description: ''
      operationId: getGroupsFromUser
      parameters:
        - name: userId
          in: path
          description: User
          required: true
          schema:
            type: integer
            format: int64
      responses:
        '200':
          description: successful operation
          content:
            application/json:
              schema:
                type: array
                items:
                  $ref: '#/components/schemas/Group'
      security:
        - BEARER: []
    put:
      tags:
        - users
      summary: Add a group to a user
      description: ''
      operationId: addGroupToUser
      parameters:
        - name: userId
          in: path
          description: User ID of user
          required: true
          schema:
            type: integer
            format: int64
      responses:
        '200':
          description: successful operation
          content:
            application/json:
              schema:
                $ref: '#/components/schemas/User'
      security:
        - BEARER: []
      requestBody:
        content:
          application/json:
            schema:
              $ref: '#/components/schemas/Group'
        description: PublishRequest to refresh the list of repos for a user
        required: true
  '/users/{userId}/groups/{groupId}':
    delete:
      tags:
        - users
      summary: Remove a user from a group
      description: ''
      operationId: removeUserFromGroup
      parameters:
        - name: userId
          in: path
          description: User ID of user
          required: true
          schema:
            type: integer
            format: int64
        - name: groupId
          in: path
          description: Group ID of group
          required: true
          schema:
            type: integer
            format: int64
      responses:
        '200':
          description: successful operation
          content:
            application/json:
              schema:
                $ref: '#/components/schemas/User'
        '400':
          description: Invalid user or group value
      security:
        - BEARER: []
  '/users/{userId}/tokens':
    get:
      tags:
        - users
      summary: Get tokens with user id
      description: ''
      operationId: getUserTokens
      parameters:
        - name: userId
          in: path
          description: User to return
          required: true
          schema:
            type: integer
            format: int64
      responses:
        '200':
          description: successful operation
          content:
            application/json:
              schema:
                type: array
                items:
                  $ref: '#/components/schemas/Token'
      security:
        - BEARER: []
  '/users/{userId}/tokens/dockstore':
    get:
      tags:
        - users
      summary: Get Dockstore tokens with user id
      description: ''
      operationId: getDockstoreUserTokens
      parameters:
        - name: userId
          in: path
          description: User to return
          required: true
          schema:
            type: integer
            format: int64
      responses:
        '200':
          description: successful operation
          content:
            application/json:
              schema:
                type: array
                items:
                  $ref: '#/components/schemas/Token'
      security:
        - BEARER: []
  '/users/{userId}/tokens/github.com':
    get:
      tags:
        - users
      summary: Get Github tokens with user id
      description: ''
      operationId: getGithubUserTokens
      parameters:
        - name: userId
          in: path
          description: User to return
          required: true
          schema:
            type: integer
            format: int64
      responses:
        '200':
          description: successful operation
          content:
            application/json:
              schema:
                type: array
                items:
                  $ref: '#/components/schemas/Token'
      security:
        - BEARER: []
  '/users/{userId}/tokens/gitlab.com':
    get:
      tags:
        - users
      summary: Get Gitlab tokens with user id
      description: ''
      operationId: getGitlabUserTokens
      parameters:
        - name: userId
          in: path
          description: User to return
          required: true
          schema:
            type: integer
            format: int64
      responses:
        '200':
          description: successful operation
          content:
            application/json:
              schema:
                type: array
                items:
                  $ref: '#/components/schemas/Token'
      security:
        - BEARER: []
  '/users/{userId}/tokens/quay.io':
    get:
      tags:
        - users
      summary: Get Quay tokens with user id
      description: ''
      operationId: getQuayUserTokens
      parameters:
        - name: userId
          in: path
          description: User to return
          required: true
          schema:
            type: integer
            format: int64
      responses:
        '200':
          description: successful operation
          content:
            application/json:
              schema:
                type: array
                items:
                  $ref: '#/components/schemas/Token'
      security:
        - BEARER: []
  '/users/{userId}/workflows':
    get:
      tags:
        - users
      summary: List workflows owned by the logged-in user
      description: Lists all registered and unregistered workflows owned by the user
      operationId: userWorkflows
      parameters:
        - name: userId
          in: path
          description: User ID
          required: true
          schema:
            type: integer
            format: int64
      responses:
        '200':
          description: successful operation
          content:
            application/json:
              schema:
                type: array
                items:
                  $ref: '#/components/schemas/Workflow'
      security:
        - BEARER: []
  '/users/{userId}/workflows/published':
    get:
      tags:
        - users
      summary: List all published workflows from a user
      description: Get user's published workflows only
      operationId: userPublishedWorkflows
      parameters:
        - name: userId
          in: path
          description: User ID
          required: true
          schema:
            type: integer
            format: int64
      responses:
        '200':
          description: successful operation
          content:
            application/json:
              schema:
                type: array
                items:
                  $ref: '#/components/schemas/Workflow'
      security:
        - BEARER: []
  '/users/{userId}/workflows/refresh':
    get:
      tags:
        - users
      summary: Refresh workflows owned by the logged-in user
      description: Updates some metadata
      operationId: refreshWorkflows
      parameters:
        - name: userId
          in: path
          description: User ID
          required: true
          schema:
            type: integer
            format: int64
      responses:
        '200':
          description: successful operation
          content:
            application/json:
              schema:
                type: array
                items:
                  $ref: '#/components/schemas/Workflow'
      security:
        - BEARER: []
  '/users/{userId}/workflows/{organization}/refresh':
    get:
      tags:
        - users
      summary: >-
        Refresh workflows owned by the logged-in user with specified
        organization
      description: Refresh all workflows in an organization
      operationId: refreshWorkflowsByOrganization
      parameters:
        - name: userId
          in: path
          description: User ID
          required: true
          schema:
            type: integer
            format: int64
        - name: organization
          in: path
          description: Organization
          required: true
          schema:
            type: string
      responses:
        '200':
          description: successful operation
          content:
            application/json:
              schema:
                type: array
                items:
                  $ref: '#/components/schemas/Workflow'
      security:
        - BEARER: []
  /workflows:
    get:
      tags:
        - workflows
      summary: List all workflows cached in database
      description: List workflows currently known. Admin Only
      operationId: allWorkflows
      responses:
        '200':
          description: successful operation
          content:
            application/json:
              schema:
                type: array
                items:
                  $ref: '#/components/schemas/Workflow'
      security:
        - BEARER: []
  /workflows/manualRegister:
    post:
      tags:
        - workflows
      summary: Manually register a workflow
      description: Manually register workflow (public or private).
      operationId: manualRegister
      parameters:
        - name: workflowRegistry
          in: query
          description: Workflow registry
          required: true
          schema:
            type: string
        - name: workflowPath
          in: query
          description: Workflow repository
          required: true
          schema:
            type: string
        - name: defaultWorkflowPath
          in: query
          description: Workflow container new descriptor path (CWL or WDL) and/or name
          required: true
          schema:
            type: string
        - name: workflowName
          in: query
          description: Workflow name
          required: true
          schema:
            type: string
        - name: descriptorType
          in: query
          description: Descriptor type
          required: true
          schema:
            type: string
        - name: defaultTestParameterFilePath
          in: query
          description: Default test parameter file path
          required: false
          schema:
            type: string
      responses:
        '200':
          description: successful operation
          content:
            application/json:
              schema:
                $ref: '#/components/schemas/Workflow'
      security:
        - BEARER: []
  '/workflows/organization/{organization}/published':
    get:
      tags:
        - workflows
      summary: List all published workflows belonging to the specified namespace
      description: NO authentication
      operationId: getPublishedWorkflowsByOrganization
      parameters:
        - name: organization
          in: path
          description: organization
          required: true
          schema:
            type: string
      responses:
        '200':
          description: successful operation
          content:
            application/json:
              schema:
                type: array
                items:
                  $ref: '#/components/schemas/Workflow'
  '/workflows/path/entry/{repository}':
    get:
      tags:
        - workflows
      summary: Get an entry by path
      description: Gets an entry from the path. Enter full path.
      operationId: getEntryByPath
      parameters:
        - name: repository
          in: path
          description: repository path
          required: true
          schema:
            type: string
      responses:
        '200':
          description: successful operation
          content:
            application/json:
              schema:
                $ref: '#/components/schemas/Entry'
      security:
        - BEARER: []
  '/workflows/path/entry/{repository}/published':
    get:
      tags:
        - workflows
      summary: Get an entry by path
      description: Gets a published entry from the path. Enter full path.
      operationId: getPublishedEntryByPath
      parameters:
        - name: repository
          in: path
          description: repository path
          required: true
          schema:
            type: string
      responses:
        '200':
          description: successful operation
          content:
            application/json:
              schema:
                $ref: '#/components/schemas/Entry'
      security:
        - BEARER: []
  '/workflows/path/workflow/{repository}':
    get:
      tags:
        - workflows
      summary: Get a workflow by path
      description: Lists info of workflow. Enter full path.
      operationId: getWorkflowByPath
      parameters:
        - name: repository
          in: path
          description: repository path
          required: true
          schema:
            type: string
      responses:
        '200':
          description: successful operation
          content:
            application/json:
              schema:
                $ref: '#/components/schemas/Workflow'
      security:
        - BEARER: []
  '/workflows/path/workflow/{repository}/published':
    get:
      tags:
        - workflows
      summary: Get a published workflow by path
      description: Lists info of workflow. Enter full path.
      operationId: getPublishedWorkflowByPath
      parameters:
        - name: repository
          in: path
          description: repository path
          required: true
          schema:
            type: string
      responses:
        '200':
          description: successful operation
          content:
            application/json:
              schema:
                $ref: '#/components/schemas/Workflow'
  '/workflows/path/{repository}':
    get:
      tags:
        - workflows
      summary: Get a list of workflows by path
      description: Lists info of workflow. Enter full path.
      operationId: getAllWorkflowByPath
      parameters:
        - name: repository
          in: path
          description: repository path
          required: true
          schema:
            type: string
      responses:
        '200':
          description: successful operation
          content:
            application/json:
              schema:
                type: array
                items:
                  $ref: '#/components/schemas/Workflow'
      security:
        - BEARER: []
  /workflows/published:
    get:
      tags:
        - workflows
      summary: List all published workflows.
      description: NO authentication
      operationId: allPublishedWorkflows
      responses:
        '200':
          description: successful operation
          content:
            application/json:
              schema:
                type: array
                items:
                  $ref: '#/components/schemas/Workflow'
  '/workflows/published/{workflowId}':
    get:
      tags:
        - workflows
      summary: Get a published workflow
      description: NO authentication
      operationId: getPublishedWorkflow
      parameters:
        - name: workflowId
          in: path
          description: Workflow ID
          required: true
          schema:
            type: integer
            format: int64
      responses:
        '200':
          description: successful operation
          content:
            application/json:
              schema:
                $ref: '#/components/schemas/Workflow'
  /workflows/search:
    get:
      tags:
        - workflows
      summary: Search for matching published workflows.
      description: Search on the name (full path name) and description. NO authentication
      operationId: search
      parameters:
        - name: pattern
          in: query
          required: false
          schema:
            type: string
      responses:
        '200':
          description: successful operation
          content:
            application/json:
              schema:
                type: array
                items:
                  $ref: '#/components/schemas/Workflow'
  '/workflows/{entryId}/registerCheckerWorkflow/{descriptorType}':
    post:
      tags:
        - workflows
      summary: >-
        Register a checker workflow and associates it with the given
        tool/workflow
      description: ''
      operationId: registerCheckerWorkflow
      parameters:
        - name: checkerWorkflowPath
          in: query
          description: >-
            Path of the main descriptor of the checker workflow (located in
            associated tool/workflow repository)
          required: true
          schema:
            type: string
        - name: testParameterPath
          in: query
          description: >-
            Default path to test parameter files for the checker workflow. If
            not specified will use that of the entry.
          required: false
          schema:
            type: string
        - name: entryId
          in: path
          description: Entry Id of parent tool/workflow.
          required: true
          schema:
            type: integer
            format: int64
        - name: descriptorType
          in: path
          description: 'Descriptor type of the workflow, either cwl or wdl.'
          required: true
          schema:
            type: string
            enum:
              - cwl
              - wdl
      responses:
        '200':
          description: successful operation
          content:
            application/json:
              schema:
                $ref: '#/components/schemas/Entry'
      security:
        - BEARER: []
  '/workflows/{workflowId}':
    get:
      tags:
        - workflows
      summary: Get a registered workflow
      description: ''
      operationId: getWorkflow
      parameters:
        - name: workflowId
          in: path
          description: workflow ID
          required: true
          schema:
            type: integer
            format: int64
      responses:
        '200':
          description: successful operation
          content:
            application/json:
              schema:
                $ref: '#/components/schemas/Workflow'
      security:
        - BEARER: []
    put:
      tags:
        - workflows
      summary: Update the workflow with the given workflow.
      description: ''
      operationId: updateWorkflow
      parameters:
        - name: workflowId
          in: path
          description: Workflow to modify.
          required: true
          schema:
            type: integer
            format: int64
      responses:
        '200':
          description: successful operation
          content:
            application/json:
              schema:
                $ref: '#/components/schemas/Workflow'
      security:
        - BEARER: []
      requestBody:
        $ref: '#/components/requestBodies/Workflow'
  '/workflows/{workflowId}/cwl':
    get:
      tags:
        - workflows
      summary: Get the corresponding Dockstore.cwl file on Github.
      description: Does not need authentication
      operationId: cwl
      parameters:
        - name: workflowId
          in: path
          description: Workflow id
          required: true
          schema:
            type: integer
            format: int64
        - name: tag
          in: query
          required: false
          schema:
            type: string
      responses:
        '200':
          description: successful operation
          content:
            application/json:
              schema:
                $ref: '#/components/schemas/SourceFile'
  '/workflows/{workflowId}/cwl/{relative-path}':
    get:
      tags:
        - workflows
      summary: Get the corresponding Dockstore.cwl file on Github.
      description: Does not need authentication
      operationId: secondaryCwlPath
      parameters:
        - name: workflowId
          in: path
          description: Workflow id
          required: true
          schema:
            type: integer
            format: int64
        - name: tag
          in: query
          required: false
          schema:
            type: string
        - name: relative-path
          in: path
          required: true
          schema:
            type: string
      responses:
        '200':
          description: successful operation
          content:
            application/json:
              schema:
                $ref: '#/components/schemas/SourceFile'
  '/workflows/{workflowId}/dag/{workflowVersionId}':
    get:
      tags:
        - workflows
      summary: Get the DAG for a given workflow version
      description: ''
      operationId: getWorkflowDag
      parameters:
        - name: workflowId
          in: path
          description: workflowId
          required: true
          schema:
            type: integer
            format: int64
        - name: workflowVersionId
          in: path
          description: workflowVersionId
          required: true
          schema:
            type: integer
            format: int64
      responses:
        '200':
          description: successful operation
          content:
            application/json:
              schema:
                type: string
  '/workflows/{workflowId}/labels':
    put:
      tags:
        - workflows
      summary: Update the labels linked to a workflow.
      description: >-
        Labels are alphanumerical (case-insensitive and may contain internal
        hyphens), given in a comma-delimited list.
      operationId: updateLabels
      parameters:
        - name: workflowId
          in: path
          description: Tool to modify.
          required: true
          schema:
            type: integer
            format: int64
        - name: labels
          in: query
          description: Comma-delimited list of labels.
          required: true
          schema:
            type: string
      responses:
        '200':
          description: successful operation
          content:
            application/json:
              schema:
                $ref: '#/components/schemas/Workflow'
      security:
        - BEARER: []
      requestBody:
        $ref: '#/components/requestBodies/updateLabelsBody'
  '/workflows/{workflowId}/nextflow':
    get:
      tags:
        - workflows
      summary: Get the corresponding nextflow.config file on Github.
      description: Does not need authentication
      operationId: nextflow
      parameters:
        - name: workflowId
          in: path
          description: Workflow id
          required: true
          schema:
            type: integer
            format: int64
        - name: tag
          in: query
          required: false
          schema:
            type: string
      responses:
        '200':
          description: successful operation
          content:
            application/json:
              schema:
                $ref: '#/components/schemas/SourceFile'
  '/workflows/{workflowId}/nextflow/{relative-path}':
    get:
      tags:
        - workflows
      summary: Get the corresponding nextflow documents on Github.
      description: Does not need authentication
      operationId: secondaryNextFlowPath
      parameters:
        - name: workflowId
          in: path
          description: Workflow id
          required: true
          schema:
            type: integer
            format: int64
        - name: tag
          in: query
          required: false
          schema:
            type: string
        - name: relative-path
          in: path
          required: true
          schema:
            type: string
      responses:
        '200':
          description: successful operation
          content:
            application/json:
              schema:
                $ref: '#/components/schemas/SourceFile'
  '/workflows/{workflowId}/publish':
    post:
      tags:
        - workflows
      summary: Publish or unpublish a workflow
      description: Publish/publish a workflow (public or private).
      operationId: publish
      parameters:
        - name: workflowId
          in: path
          description: Workflow id to publish/unpublish
          required: true
          schema:
            type: integer
            format: int64
      responses:
        '200':
          description: successful operation
          content:
            application/json:
              schema:
                $ref: '#/components/schemas/Workflow'
      security:
        - BEARER: []
      requestBody:
        $ref: '#/components/requestBodies/PublishRequest'
  '/workflows/{workflowId}/refresh':
    get:
      tags:
        - workflows
      summary: Refresh one particular workflow. Always do a full refresh when targeted
      description: ''
      operationId: refresh
      parameters:
        - name: workflowId
          in: path
          description: workflow ID
          required: true
          schema:
            type: integer
            format: int64
      responses:
        '200':
          description: successful operation
          content:
            application/json:
              schema:
                $ref: '#/components/schemas/Workflow'
      security:
        - BEARER: []
  '/workflows/{workflowId}/requestDOI/{workflowVersionId}':
    put:
      tags:
        - workflows
      summary: Request a DOI for this version of a workflow
      description: ''
      operationId: requestDOIForWorkflowVersion
      parameters:
        - name: workflowId
          in: path
          description: Workflow to modify.
          required: true
          schema:
            type: integer
            format: int64
        - name: workflowVersionId
          in: path
          description: workflowVersionId
          required: true
          schema:
            type: integer
            format: int64
      responses:
        '200':
          description: successful operation
          content:
            application/json:
              schema:
                type: array
                items:
                  $ref: '#/components/schemas/WorkflowVersion'
      security:
        - BEARER: []
  '/workflows/{workflowId}/resetVersionPaths':
    put:
      tags:
        - workflows
      summary: Change the workflow paths
      description: >-
        Workflow version correspond to each row of the versions table listing
        all information for a workflow
      operationId: updateWorkflowPath
      parameters:
        - name: workflowId
          in: path
          description: Workflow to modify.
          required: true
          schema:
            type: integer
            format: int64
      responses:
        '200':
          description: successful operation
          content:
            application/json:
              schema:
                $ref: '#/components/schemas/Workflow'
      security:
        - BEARER: []
      requestBody:
        $ref: '#/components/requestBodies/Workflow'
  '/workflows/{workflowId}/restub':
    get:
      tags:
        - workflows
      summary: Restub a workflow
      description: 'Restubs a full, unpublished workflow.'
      operationId: restub
      parameters:
        - name: workflowId
          in: path
          description: workflow ID
          required: true
          schema:
            type: integer
            format: int64
      responses:
        '200':
          description: successful operation
          content:
            application/json:
              schema:
                $ref: '#/components/schemas/Workflow'
      security:
        - BEARER: []
  '/workflows/{workflowId}/secondaryCwl':
    get:
      tags:
        - workflows
      summary: Get the corresponding cwl documents on Github.
      description: Does not need authentication
      operationId: secondaryCwl
      parameters:
        - name: workflowId
          in: path
          description: Workflow id
          required: true
          schema:
            type: integer
            format: int64
        - name: tag
          in: query
          required: false
          schema:
            type: string
      responses:
        '200':
          description: successful operation
          content:
            application/json:
              schema:
                type: array
                items:
                  $ref: '#/components/schemas/SourceFile'
  '/workflows/{workflowId}/secondaryNextflow':
    get:
      tags:
        - workflows
      summary: Get the corresponding Nextflow documents on Github.
      description: Does not need authentication
      operationId: secondaryNextflow
      parameters:
        - name: workflowId
          in: path
          description: Workflow id
          required: true
          schema:
            type: integer
            format: int64
        - name: tag
          in: query
          required: false
          schema:
            type: string
      responses:
        '200':
          description: successful operation
          content:
            application/json:
              schema:
                type: array
                items:
                  $ref: '#/components/schemas/SourceFile'
  '/workflows/{workflowId}/secondaryWdl':
    get:
      tags:
        - workflows
      summary: Get the corresponding wdl documents on Github.
      description: Does not need authentication
      operationId: secondaryWdl
      parameters:
        - name: workflowId
          in: path
          description: Workflow id
          required: true
          schema:
            type: integer
            format: int64
        - name: tag
          in: query
          required: false
          schema:
            type: string
      responses:
        '200':
          description: successful operation
          content:
            application/json:
              schema:
                type: array
                items:
                  $ref: '#/components/schemas/SourceFile'
  '/workflows/{workflowId}/star':
    put:
      tags:
        - workflows
      summary: Stars a workflow.
      description: ''
      operationId: starEntry
      parameters:
        - name: workflowId
          in: path
          description: Tool to star.
          required: true
          schema:
            type: integer
            format: int64
      responses:
        default:
          description: successful operation
      security:
        - BEARER: []
      requestBody:
        $ref: '#/components/requestBodies/StarRequest'
  '/workflows/{workflowId}/starredUsers':
    get:
      tags:
        - workflows
      summary: Returns list of users who starred the given Workflow
      description: ''
      operationId: getStarredUsers
      parameters:
        - name: workflowId
          in: path
          description: Workflow to grab starred users for.
          required: true
          schema:
            type: integer
            format: int64
      responses:
        '200':
          description: successful operation
          content:
            application/json:
              schema:
                type: array
                items:
                  $ref: '#/components/schemas/User'
  '/workflows/{workflowId}/testParameterFiles':
    get:
      tags:
        - workflows
      summary: Get the corresponding test parameter files.
      description: Does not need authentication
      operationId: getTestParameterFiles
      parameters:
        - name: workflowId
          in: path
          description: Workflow id
          required: true
          schema:
            type: integer
            format: int64
        - name: version
          in: query
          required: false
          schema:
            type: string
      responses:
        '200':
          description: successful operation
          content:
            application/json:
              schema:
                type: array
                items:
                  $ref: '#/components/schemas/SourceFile'
    put:
      tags:
        - workflows
      summary: Add test parameter files for a given version.
      description: ''
      operationId: addTestParameterFiles
      parameters:
        - name: workflowId
          in: path
          description: Workflow to modify.
          required: true
          schema:
            type: integer
            format: int64
        - name: testParameterPaths
          in: query
          description: List of paths.
          required: true
          explode: true
          schema:
            type: array
            items:
              type: string
        - name: version
          in: query
          required: false
          schema:
            type: string
      responses:
        '200':
          description: successful operation
          content:
            application/json:
              schema:
                type: array
                uniqueItems: true
                items:
                  $ref: '#/components/schemas/SourceFile'
      security:
        - BEARER: []
      requestBody:
        $ref: '#/components/requestBodies/updateLabelsBody'
    delete:
      tags:
        - workflows
      summary: Delete test parameter files for a given version.
      description: ''
      operationId: deleteTestParameterFiles
      parameters:
        - name: workflowId
          in: path
          description: Workflow to modify.
          required: true
          schema:
            type: integer
            format: int64
        - name: testParameterPaths
          in: query
          description: List of paths.
          required: true
          explode: true
          schema:
            type: array
            items:
              type: string
        - name: version
          in: query
          required: false
          schema:
            type: string
      responses:
        '200':
          description: successful operation
          content:
            application/json:
              schema:
                type: array
                uniqueItems: true
                items:
                  $ref: '#/components/schemas/SourceFile'
      security:
        - BEARER: []
  '/workflows/{workflowId}/tools/{workflowVersionId}':
    get:
      tags:
        - workflows
      summary: Get the Tools for a given workflow version
      description: ''
      operationId: getTableToolContent
      parameters:
        - name: workflowId
          in: path
          description: workflowId
          required: true
          schema:
            type: integer
            format: int64
        - name: workflowVersionId
          in: path
          description: workflowVersionId
          required: true
          schema:
            type: integer
            format: int64
      responses:
        '200':
          description: successful operation
          content:
            application/json:
              schema:
                type: string
  '/workflows/{workflowId}/unstar':
    delete:
      tags:
        - workflows
      summary: Unstars a workflow.
      description: ''
      operationId: unstarEntry
      parameters:
        - name: workflowId
          in: path
          description: Workflow to unstar.
          required: true
          schema:
            type: integer
            format: int64
      responses:
        default:
          description: successful operation
      security:
        - BEARER: []
  '/workflows/{workflowId}/users':
    get:
      tags:
        - workflows
      summary: Get users of a workflow
      description: ''
      operationId: getUsers
      parameters:
        - name: workflowId
          in: path
          description: workflow ID
          required: true
          schema:
            type: integer
            format: int64
      responses:
        '200':
          description: successful operation
          content:
            application/json:
              schema:
                type: array
                items:
                  $ref: '#/components/schemas/User'
      security:
        - BEARER: []
  '/workflows/{workflowId}/verifiedSources':
    get:
      tags:
        - workflows
      summary: Get a semicolon delimited list of verified sources
      description: Does not need authentication
      operationId: verifiedSources
      parameters:
        - name: workflowId
          in: path
          description: Workflow id
          required: true
          schema:
            type: integer
            format: int64
      responses:
        '200':
          description: successful operation
          content:
            application/json:
              schema:
                type: string
  '/workflows/{workflowId}/verify/{workflowVersionId}':
    put:
      tags:
        - workflows
      summary: Verify or unverify a workflow. ADMIN ONLY
      description: ''
      operationId: verifyWorkflowVersion
      parameters:
        - name: workflowId
          in: path
          description: Workflow to modify.
          required: true
          schema:
            type: integer
            format: int64
        - name: workflowVersionId
          in: path
          description: workflowVersionId
          required: true
          schema:
            type: integer
            format: int64
      responses:
        '200':
          description: successful operation
          content:
            application/json:
              schema:
                type: array
                items:
                  $ref: '#/components/schemas/WorkflowVersion'
      security:
        - BEARER: []
      requestBody:
        $ref: '#/components/requestBodies/VerifyRequest'
  '/workflows/{workflowId}/wdl':
    get:
      tags:
        - workflows
      summary: Get the corresponding Dockstore.wdl file on Github.
      description: Does not need authentication
      operationId: wdl
      parameters:
        - name: workflowId
          in: path
          description: Workflow id
          required: true
          schema:
            type: integer
            format: int64
        - name: tag
          in: query
          required: false
          schema:
            type: string
      responses:
        '200':
          description: successful operation
          content:
            application/json:
              schema:
                $ref: '#/components/schemas/SourceFile'
  '/workflows/{workflowId}/wdl/{relative-path}':
    get:
      tags:
        - workflows
      summary: Get the corresponding Dockstore.wdl file on Github.
      description: Does not need authentication
      operationId: secondaryWdlPath
      parameters:
        - name: workflowId
          in: path
          description: Workflow id
          required: true
          schema:
            type: integer
            format: int64
        - name: tag
          in: query
          required: false
          schema:
            type: string
        - name: relative-path
          in: path
          required: true
          schema:
            type: string
      responses:
        '200':
          description: successful operation
          content:
            application/json:
              schema:
                $ref: '#/components/schemas/SourceFile'
  '/workflows/{workflowId}/workflowVersions':
    put:
      tags:
        - workflows
      summary: Update the workflow versions linked to a workflow
      description: >-
        Workflow version correspond to each row of the versions table listing
        all information for a workflow
      operationId: updateWorkflowVersion
      parameters:
        - name: workflowId
          in: path
          description: Workflow to modify.
          required: true
          schema:
            type: integer
            format: int64
      responses:
        '200':
          description: successful operation
          content:
            application/json:
              schema:
                type: array
                items:
                  $ref: '#/components/schemas/WorkflowVersion'
      security:
        - BEARER: []
      requestBody:
        content:
          application/json:
            schema:
              type: array
              items:
                $ref: '#/components/schemas/WorkflowVersion'
        description: List of modified workflow versions
        required: true
servers:
  - url: /
components:
  requestBodies:
    PublishRequest:
      content:
        application/json:
          schema:
            $ref: '#/components/schemas/PublishRequest'
      description: PublishRequest to refresh the list of repos for a user
      required: true
    updateLabelsBody:
      content:
        application/json:
          schema:
            type: string
      description: >-
        This is here to appease Swagger. It requires PUT methods to have a body,
        even if it is empty. Please leave it empty.
    Workflow:
      content:
        application/json:
          schema:
            $ref: '#/components/schemas/Workflow'
      description: Workflow with updated information
      required: true
    DockstoreTool:
      content:
        application/json:
          schema:
            $ref: '#/components/schemas/DockstoreTool'
      description: Tool with updated information
      required: true
    StarRequest:
      content:
        application/json:
          schema:
            $ref: '#/components/schemas/StarRequest'
      description: StarRequest to star a repo for a user
      required: true
    VerifyRequest:
      content:
        application/json:
          schema:
            $ref: '#/components/schemas/VerifyRequest'
      description: Object containing verification information.
      required: true
  securitySchemes:
    BEARER:
      type: apiKey
      name: Authorization
      in: header
  schemas:
    BitbucketOrgAuthenticationResource:
      type: object
      properties:
        clientID:
          type: string
        view:
          $ref: '#/components/schemas/BitbucketOrgView'
    BitbucketOrgView:
      type: object
      properties:
        parent:
          $ref: '#/components/schemas/BitbucketOrgAuthenticationResource'
    DescriptorLanguageBean:
      type: object
      properties:
        value:
          type: string
        friendlyName:
          type: string
    DockstoreTool:
      type: object
      required:
        - defaultCWLTestParameterFile
        - defaultWDLTestParameterFile
        - default_cwl_path
        - default_dockerfile_path
        - default_wdl_path
        - gitUrl
        - mode
        - name
        - namespace
        - private_access
        - registry_string
      properties:
        id:
          type: integer
          format: int64
          description: Implementation specific ID for the container in this web service
        custom_docker_registry_path:
          type: string
          readOnly: true
        last_modified_date:
          type: string
          format: date-time
          readOnly: true
        author:
          type: string
          position: 1
          description: This is the name of the author stated in the Dockstore.cwl
        description:
          type: string
          position: 2
          description: >-
            This is a human-readable description of this container and what it
            is trying to accomplish, required GA4GH
        labels:
          type: array
          position: 3
          description: >-
            Labels (i.e. meta tags) for describing the purpose and contents of
            containers
          uniqueItems: true
          items:
            $ref: '#/components/schemas/Label'
        users:
          type: array
          position: 4
          description: >-
            This indicates the users that have control over this entry,
            dockstore specific
          uniqueItems: true
          items:
            $ref: '#/components/schemas/User'
        starredUsers:
          type: array
          position: 5
          description: >-
            This indicates the users that have starred this entry, dockstore
            specific
          uniqueItems: true
          items:
            $ref: '#/components/schemas/User'
        email:
          type: string
          position: 6
          description: This is the email of the git organization
        defaultVersion:
          type: string
          position: 7
          description: This is the default version of the entry
        is_published:
          type: boolean
          position: 8
          description: Implementation specific visibility in this web service
        last_modified:
          type: integer
          format: int32
          position: 9
          description: Implementation specific timestamp for last modified
        lastUpdated:
          type: string
          format: date-time
          position: 10
          description: Implementation specific timestamp for last updated on webservice
        gitUrl:
          type: string
          position: 11
          description: >-
            This is a link to the associated repo with a descriptor, required
            GA4GH
        checker_id:
          type: integer
          format: int64
          position: 12
          description: The id of the associated checker workflow
          readOnly: true
        mode:
          type: string
          position: 13
          description: >-
            This indicates what mode this is in which informs how we do things
            like refresh, dockstore specific
          enum:
            - AUTO_DETECT_QUAY_TAGS_AUTOMATED_BUILDS
            - AUTO_DETECT_QUAY_TAGS_WITH_MIXED
            - MANUAL_IMAGE_PATH
        name:
          type: string
          position: 14
          description: 'This is the name of the container, required: GA4GH'
        default_dockerfile_path:
          type: string
          position: 15
          description: >-
            This indicates for the associated git repository, the default path
            to the Dockerfile, required: GA4GH
        default_cwl_path:
          type: string
          position: 16
          description: >-
            This indicates for the associated git repository, the default path
            to the CWL document, required: GA4GH
        default_wdl_path:
          type: string
          position: 17
          description: >-
            This indicates for the associated git repository, the default path
            to the WDL document
        defaultCWLTestParameterFile:
          type: string
          position: 18
          description: >-
            This indicates for the associated git repository, the default path
            to the CWL test parameter file
        defaultWDLTestParameterFile:
          type: string
          position: 19
          description: >-
            This indicates for the associated git repository, the default path
            to the WDL test parameter file
        tool_maintainer_email:
          type: string
          position: 20
          description: >-
            The email address of the tool maintainer. Required for private
            repositories
        private_access:
          type: boolean
          position: 21
          description: Is the docker image private or not.
        toolname:
          type: string
          position: 22
          description: >-
            This is the tool name of the container, when not-present this will
            function just like 0.1 dockstorewhen present, this can be used to
            distinguish between two containers based on the same image, but
            associated with different CWL and Dockerfile documents. i.e. two
            containers with the same registry+namespace+name but different
            toolnames will be two different entries in the dockstore
            registry/namespace/name/tool, different options to edit tags, and
            only the same insofar as they would "docker pull" the same image,
            required: GA4GH
        namespace:
          type: string
          position: 23
          description: 'This is a docker namespace for the container, required: GA4GH'
        registry_string:
          type: string
          position: 24
          description: >-
            This is a specific docker provider like quay.io or dockerhub or
            n/a?, required: GA4GH
        lastBuild:
          type: string
          format: date-time
          position: 25
          description: Implementation specific timestamp for last built
        tags:
          type: array
          position: 26
          description: >-
            Implementation specific tracking of valid build tags for the docker
            container
          uniqueItems: true
          items:
            $ref: '#/components/schemas/Tag'
        path:
          type: string
          position: 27
        descriptorType:
          type: array
          position: 28
          readOnly: true
          items:
            type: string
        tool_path:
          type: string
          position: 29
          readOnly: true
        registry:
          type: string
          position: 30
          enum:
            - QUAY_IO
            - DOCKER_HUB
            - GITLAB
            - AMAZON_ECR
      description: >-
        This describes one entry in the dockstore. Logically, this currently
        means one tuple of registry (either quay or docker hub), organization,
        image name, and toolname which can be
         * associated with CWL and Dockerfile documents
    Entry:
      type: object
      required:
        - gitUrl
      properties:
        id:
          type: integer
          format: int64
          description: Implementation specific ID for the container in this web service
        last_modified_date:
          type: string
          format: date-time
          readOnly: true
        author:
          type: string
          position: 1
          description: This is the name of the author stated in the Dockstore.cwl
        description:
          type: string
          position: 2
          description: >-
            This is a human-readable description of this container and what it
            is trying to accomplish, required GA4GH
        labels:
          type: array
          position: 3
          description: >-
            Labels (i.e. meta tags) for describing the purpose and contents of
            containers
          uniqueItems: true
          items:
            $ref: '#/components/schemas/Label'
        users:
          type: array
          position: 4
          description: >-
            This indicates the users that have control over this entry,
            dockstore specific
          uniqueItems: true
          items:
            $ref: '#/components/schemas/User'
        starredUsers:
          type: array
          position: 5
          description: >-
            This indicates the users that have starred this entry, dockstore
            specific
          uniqueItems: true
          items:
            $ref: '#/components/schemas/User'
        email:
          type: string
          position: 6
          description: This is the email of the git organization
        defaultVersion:
          type: string
          position: 7
          description: This is the default version of the entry
        is_published:
          type: boolean
          position: 8
          description: Implementation specific visibility in this web service
        last_modified:
          type: integer
          format: int32
          position: 9
          description: Implementation specific timestamp for last modified
        lastUpdated:
          type: string
          format: date-time
          position: 10
          description: Implementation specific timestamp for last updated on webservice
        gitUrl:
          type: string
          position: 11
          description: >-
            This is a link to the associated repo with a descriptor, required
            GA4GH
        checker_id:
          type: integer
          format: int64
          position: 12
          description: The id of the associated checker workflow
          readOnly: true
    Error:
      type: object
      required:
        - code
      properties:
        code:
          type: integer
          format: int32
        message:
          type: string
    GitHubComAuthenticationResource:
      type: object
      properties:
        clientID:
          type: string
        redirectURI:
          type: string
        view:
          $ref: '#/components/schemas/GithubComView'
    GitLabComAuthenticationResource:
      type: object
      properties:
        clientID:
          type: string
        redirectURI:
          type: string
        view:
          $ref: '#/components/schemas/GitlabComView'
    GithubComView:
      type: object
      properties:
        parent:
          $ref: '#/components/schemas/GitHubComAuthenticationResource'
    GitlabComView:
      type: object
      properties:
        parent:
          $ref: '#/components/schemas/GitLabComAuthenticationResource'
    Group:
      type: object
      properties:
        id:
          type: integer
          format: int64
          readOnly: true
        name:
          type: string
        users:
          type: array
          uniqueItems: true
          items:
            $ref: '#/components/schemas/User'
      description: >-
        This describes a grouping of end-users for the purposes of managing
        sharing. Implementation-specific.
    Label:
      type: object
      required:
        - value
      properties:
        id:
          type: integer
          format: int64
          description: Implementation specific ID for the container in this web service
          readOnly: true
        value:
          type: string
          position: 1
          description: String representation of the tag
      description: >-
        This describes a descriptive label that can be placed on an entry in the
        dockstore
    Metadata:
      type: object
      required:
        - api_version
        - version
      properties:
        version:
          type: string
          description: The version of this registry
        api_version:
          type: string
          description: >-
            The version of the GA4GH tool-registry API supported by this
            registry
        country:
          type: string
          description: A country code for the registry (ISO 3166-1 alpha-3)
        friendly_name:
          type: string
          description: >-
            A friendly name that can be used in addition to the hostname to
            describe a registry
      description: Describes this registry to better allow for mirroring and indexing.
    MetadataV1:
      type: object
      properties:
        version:
          type: string
        api-version:
          type: string
        country:
          type: string
        friendly-name:
          type: string
      description: Describes this registry to better allow for mirroring and indexing.
    PublishRequest:
      type: object
      properties:
        publish:
          type: boolean
          readOnly: true
    QuayIOAuthenticationResource:
      type: object
      properties:
        clientID:
          type: string
        redirectURI:
          type: string
        view:
          $ref: '#/components/schemas/QuayIOView'
    QuayIOView:
      type: object
      properties:
        parent:
          $ref: '#/components/schemas/QuayIOAuthenticationResource'
    RegistryBean:
      type: object
      properties:
        dockerPath:
          type: string
        friendlyName:
          type: string
        url:
          type: string
        privateOnly:
          type: string
        customDockerPath:
          type: string
        enum:
          type: string
    SourceControlBean:
      type: object
      properties:
        value:
          type: string
        friendlyName:
          type: string
    SourceFile:
      type: object
      required:
        - path
        - type
      properties:
        id:
          type: integer
          format: int64
          description: Implementation specific ID for the source file in this web service
        type:
          type: string
          position: 1
          description: Enumerates the type of file
          enum:
            - DOCKSTORE_CWL
            - DOCKSTORE_WDL
            - DOCKERFILE
            - CWL_TEST_JSON
            - WDL_TEST_JSON
            - NEXTFLOW
            - NEXTFLOW_CONFIG
            - NEXTFLOW_TEST_PARAMS
        content:
          type: string
          position: 2
          description: Cache for the contents of the target file
        path:
          type: string
          position: 3
          description: Path to source file in git repo
    StarRequest:
      type: object
      properties:
        star:
          type: boolean
          readOnly: true
    Tag:
      type: object
      required:
        - name
        - reference
      properties:
        id:
          type: integer
          format: int64
          description: Implementation specific ID for the tag in this web service
          readOnly: true
        last_modified:
          type: string
          format: date-time
          position: 1
          description: The last time this image was modified in the image registry
        reference:
          type: string
          position: 2
          description: git commit/tag/branch
        sourceFiles:
          type: array
          position: 3
          description: >-
            Cached files for each version. Includes Dockerfile and Descriptor
            files
          uniqueItems: true
          items:
            $ref: '#/components/schemas/SourceFile'
        hidden:
          type: boolean
          position: 4
          description: >-
            Implementation specific, whether this row is visible to other users
            aside from the owner
        valid:
          type: boolean
          position: 5
          description: >-
            Implementation specific, whether this tag has valid files from
            source code repo
        name:
          type: string
          position: 6
          description: 'Implementation specific, can be a quay.io or docker hub tag name'
        dirtyBit:
          type: boolean
          position: 7
          description: True if user has altered the tag
        verified:
          type: boolean
          position: 8
          description: Whether this version has been verified or not
        verifiedSource:
          type: string
          position: 9
          description: Verified source for the version
        doiURL:
          type: string
          position: 10
          description: This is a URL for the DOI for the version of the entry
        doiStatus:
          type: string
          position: 11
          description: This indicates the DOI status
          enum:
            - NOT_REQUESTED
            - REQUESTED
            - CREATED
        size:
          type: integer
          format: int64
          position: 13
          description: Size of the image
        dockerfile_path:
          type: string
          position: 14
          description: Path for the Dockerfile
        cwl_path:
          type: string
          position: 15
          description: Path for the CWL document
        wdl_path:
          type: string
          position: 16
          description: Path for the WDL document
        automated:
          type: boolean
          position: 17
          description: >-
            Implementation specific, indicates whether this is an automated
            build on quay.io
        workingDirectory:
          type: string
          position: 18
        image_id:
          type: string
          position: 19
      description: This describes one tag associated with a container.
    Token:
      type: object
      properties:
        id:
          type: integer
          format: int64
          description: Implementation specific ID for the token in this web service
          readOnly: true
        tokenSource:
          type: string
          position: 1
          description: Source website for this token
        content:
          type: string
          position: 2
          description: Contents of the access token
        username:
          type: string
          position: 3
          description: 'When an integrated service is not aware of the username, we store it'
        refreshToken:
          type: string
          position: 4
        userId:
          type: integer
          format: int64
          position: 5
        token:
          type: string
          position: 6
          description: Contents of the access token
          readOnly: true
      description: >-
        Access tokens for this web service and integrated services like quay.io
        and github
    Tool:
      type: object
      required:
        - author
        - id
        - meta_version
        - organization
        - toolclass
        - url
        - versions
      properties:
        url:
          type: string
          example: 'http://agora.broadinstitute.org/tools/123456'
          description: The URL for this tool in this registry
        id:
          type: string
          example: '123456'
          description: 'A unique identifier of the tool, scoped to this registry'
        organization:
          type: string
          description: The organization that published the image.
        toolname:
          type: string
          description: The name of the tool.
        toolclass:
          $ref: '#/components/schemas/ToolClass'
        description:
          type: string
          description: The description of the tool.
        author:
          type: string
          description: >-
            Contact information for the author of this tool entry in the
            registry. (More complex authorship information is handled by the
            descriptor)
        meta_version:
          type: string
          description: >-
            The version of this tool in the registry. Iterates when fields like
            the description, author, etc. are updated.
        contains:
          type: array
          example: '"https://bio.tools/tool/mytum.de/SNAP2/1"'
          description: >-
            An array of IDs for the applications that are stored inside this
            tool
          items:
            type: string
        has_checker:
          type: boolean
          description: Whether this tool has a checker tool associated with it
        checker_url:
          type: string
          description: >-
            Optional url to the checker tool that will exit successfully if this
            tool produced the expected result given test data.
        verified:
          type: boolean
          description: >-
            Reports whether this tool has been verified by a specific
            organization or individual
        verified_source:
          type: string
          description: >-
            Source of metadata that can support a verified tool, such as an
            email or URL
        signed:
          type: boolean
          description: Reports whether this tool has been signed.
        versions:
          type: array
          description: A list of versions for this tool
          items:
            $ref: '#/components/schemas/ToolVersion'
      description: >-
        A tool (or described tool) is defined as a tuple of a descriptor file
        (which potentially consists of multiple files), a set of container
        images, and a set of instructions for creating those images.
    ToolClass:
      type: object
      properties:
        id:
          type: string
          description: The unique identifier for the class
        name:
          type: string
          description: A short friendly name for the class
        description:
          type: string
          description: >-
            A longer explanation of what this class is and what it can
            accomplish
      description: >-
        Describes a class (type) of tool allowing us to categorize workflows,
        tasks, and maybe even other entities (such as services) separately
    ToolContainerfile:
      type: object
      required:
        - containerfile
      properties:
        containerfile:
          type: string
          description: The container specification for this tool.
        url:
          type: string
          example: >-
            https://raw.githubusercontent.com/ICGC-TCGA-PanCancer/pcawg_delly_workflow/c83478829802b4d36374870843821abe1b625a71/delly_docker/Dockerfile
          description: >-
            Optional url to the file used to build this image, should include
            version information, and can include a git hash
      description: >-
        A containerfile is a document that describes how to build a particular
        container image. Examples include Dockerfiles for creating Docker images
        and Singularity recipes for Singularity images
    ToolDescriptor:
      type: object
      required:
        - type
      properties:
        type:
          type: string
          enum:
            - CWL
            - WDL
            - NFL
        descriptor:
          type: string
          description: The descriptor that represents this version of the tool.
        url:
          type: string
          example: >-
            https://raw.githubusercontent.com/ICGC-TCGA-PanCancer/pcawg_delly_workflow/ea2a5db69bd20a42976838790bc29294df3af02b/delly_docker/Delly.cwl
          description: >-
            Optional url to the underlying tool descriptor, should include
            version information, and can include a git hash
      description: >-
        A tool descriptor is a metadata document that describes one or more
        tools.
    ToolDockerfile:
      type: object
      required:
        - dockerfile
      properties:
        dockerfile:
          type: string
          description: The dockerfile content for this tool.
        url:
          type: string
          description: >-
            Optional url to the dockerfile used to build this image, should
            include version information, and can include a git hash  (e.g.
            https://raw.githubusercontent.com/ICGC-TCGA-PanCancer/pcawg_delly_workflow/c83478829802b4d36374870843821abe1b625a71/delly_docker/Dockerfile
            )
      description: >-
        A tool dockerfile is a document that describes how to build a particular
        Docker image.
    ToolFile:
      type: object
      properties:
        path:
          type: string
          description: >-
            Relative path of the file.  A descriptor's path can be used with the
            GA4GH .../{type}/descriptor/{relative_path} endpoint
        file_type:
          type: string
          enum:
            - TEST_FILE
            - PRIMARY_DESCRIPTOR
            - SECONDARY_DESCRIPTOR
            - CONTAINERFILE
            - OTHER
    ToolTests:
      type: object
      properties:
        test:
          type: string
          description: >-
            Optional test JSON content for this tool. (Note that one of test and
            URL are required)
        url:
          type: string
          description: >-
            Optional url to the test JSON used to test this tool. Note that this
            URL should resolve to the raw unwrapped content that would otherwise
            be available in test.
      description: >-
        A tool document that describes how to test with one or more sample test
        JSON.
    ToolV1:
      type: object
      properties:
        url:
          type: string
        id:
          type: string
        organization:
          type: string
        toolname:
          type: string
        toolclass:
          $ref: '#/components/schemas/ToolClass'
        description:
          type: string
        author:
          type: string
        meta-version:
          type: string
        contains:
          type: array
          items:
            type: string
        verified:
          type: boolean
        verified-source:
          type: string
        signed:
          type: boolean
        versions:
          type: array
          items:
            $ref: '#/components/schemas/ToolVersionV1'
      description: >-
        A tool (or described tool) describes one pairing of a tool as described
        in a descriptor file (which potentially describes multiple tools) and a
        Docker image.
    ToolVersion:
      type: object
      required:
        - id
        - meta_version
        - url
      properties:
        name:
          type: string
          description: The name of the version.
        url:
          type: string
          example: 'http://agora.broadinstitute.org/tools/123456/1'
          description: The URL for this tool in this registry
        id:
          type: string
          example: v1
          description: >-
            An identifier of the version of this tool for this particular tool
            registry
        image:
          type: string
          example: quay.io/seqware/seqware_full/1.1
          description: The docker path to the image (and version) for this tool
        registry_url:
          type: string
          description: >-
            A URL to a Singularity registry is provided when a specific type of
            image does not use ids in the Docker format. Used along with
            image_name to locate a specific image.
        image_name:
          type: string
          description: Used in conjunction with a registry_url if provided to locate images
        descriptor_type:
          type: array
          description: The type (or types) of descriptors available.
          items:
            type: string
            enum:
              - CWL
              - WDL
              - NFL
        containerfile:
          type: boolean
          description: Reports if this tool has a containerfile available.
        meta_version:
          type: string
          description: >-
            The version of this tool version in the registry. Iterates when
            fields like the description, author, etc. are updated.
        verified:
          type: boolean
          description: >-
            Reports whether this tool has been verified by a specific
            organization or individual
        verified_source:
          type: string
          description: >-
            Source of metadata that can support a verified tool, such as an
            email or URL
      description: >-
        A tool version describes a particular iteration of a tool as described
        by a reference to a specific image and/or documents.
    ToolVersionV1:
      type: object
      properties:
        name:
          type: string
        url:
          type: string
        id:
          type: string
        image:
          type: string
        descriptor-type:
          type: array
          items:
            type: string
            enum:
              - CWL
              - WDL
        dockerfile:
          type: boolean
        meta-version:
          type: string
        verified:
          type: boolean
        verified-source:
          type: string
      description: >-
        A tool version describes a particular iteration of a tool as described
        by a reference to a specific image and dockerfile.
    User:
      type: object
      required:
        - isAdmin
      properties:
        id:
          type: integer
          format: int64
          description: Implementation specific ID for the container in this web service
          readOnly: true
        username:
          type: string
          position: 1
          description: Username on dockstore
        isAdmin:
          type: boolean
          position: 2
          description: Indicates whether this user is an admin
        company:
          type: string
          position: 3
          description: Company of user
        bio:
          type: string
          position: 4
          description: Bio of user
        location:
          type: string
          position: 5
          description: Location of user
        email:
          type: string
          position: 6
          description: Email of user
        avatarUrl:
          type: string
          position: 7
          description: URL of user avatar on Github.
        name:
          type: string
          position: 8
      description: End users for the dockstore
    VerifyRequest:
      type: object
      properties:
        verify:
          type: boolean
          readOnly: true
        verifiedSource:
          type: string
          readOnly: true
    Workflow:
      type: object
      required:
        - defaultTestParameterFilePath
        - descriptorType
        - gitUrl
        - mode
        - organization
        - repository
        - sourceControl
        - workflow_path
      properties:
        id:
          type: integer
          format: int64
          description: Implementation specific ID for the container in this web service
        parent_id:
          type: integer
          format: int64
          readOnly: true
        last_modified_date:
          type: string
          format: date-time
          readOnly: true
        author:
          type: string
          position: 1
          description: This is the name of the author stated in the Dockstore.cwl
        description:
          type: string
          position: 2
          description: >-
            This is a human-readable description of this container and what it
            is trying to accomplish, required GA4GH
        labels:
          type: array
          position: 3
          description: >-
            Labels (i.e. meta tags) for describing the purpose and contents of
            containers
          uniqueItems: true
          items:
            $ref: '#/components/schemas/Label'
        users:
          type: array
          position: 4
          description: >-
            This indicates the users that have control over this entry,
            dockstore specific
          uniqueItems: true
          items:
            $ref: '#/components/schemas/User'
        starredUsers:
          type: array
          position: 5
          description: >-
            This indicates the users that have starred this entry, dockstore
            specific
          uniqueItems: true
          items:
            $ref: '#/components/schemas/User'
        email:
          type: string
          position: 6
          description: This is the email of the git organization
        defaultVersion:
          type: string
          position: 7
          description: This is the default version of the entry
        is_published:
          type: boolean
          position: 8
          description: Implementation specific visibility in this web service
        last_modified:
          type: integer
          format: int32
          position: 9
          description: Implementation specific timestamp for last modified
        lastUpdated:
          type: string
          format: date-time
          position: 10
          description: Implementation specific timestamp for last updated on webservice
        gitUrl:
          type: string
          position: 11
          description: >-
            This is a link to the associated repo with a descriptor, required
            GA4GH
        checker_id:
          type: integer
          format: int64
          position: 12
          description: The id of the associated checker workflow
          readOnly: true
        mode:
          type: string
          position: 13
          description: >-
            This indicates what mode this is in which informs how we do things
            like refresh, dockstore specific
          enum:
            - FULL
            - STUB
        workflowName:
          type: string
          position: 14
          description: >-
            This is the name of the workflow, not needed when only one workflow
            in a repo
        organization:
          type: string
          position: 15
          description: This is a git organization for the workflow
        repository:
          type: string
          position: 16
          description: This is a git repository name
        sourceControl:
          type: string
          position: 17
          description: >-
            This is a specific source control provider like github or bitbucket
            or n/a?, required: GA4GH
        descriptorType:
          type: string
          position: 18
          description: >-
            This is a descriptor type for the workflow, either CWL or WDL
            (Defaults to CWL)
        workflow_path:
          type: string
          position: 19
          description: >-
            This indicates for the associated git repository, the default path
            to the CWL document
        defaultTestParameterFilePath:
          type: string
          position: 20
          description: >-
            This indicates for the associated git repository, the default path
            to the test parameter file
        workflowVersions:
          type: array
          position: 21
          description: >-
            Implementation specific tracking of valid build workflowVersions for
            the docker container
          uniqueItems: true
          items:
            $ref: '#/components/schemas/WorkflowVersion'
        is_checker:
          type: boolean
          position: 23
        full_workflow_path:
          type: string
          position: 24
          readOnly: true
        path:
          type: string
          position: 25
        source_control_provider:
          type: string
          position: 26
          readOnly: true
          enum:
            - GITHUB
            - BITBUCKET
            - GITLAB
      description: This describes one workflow in the dockstore
    WorkflowVersion:
      type: object
      required:
        - name
        - reference
      properties:
        id:
          type: integer
          format: int64
          description: Implementation specific ID for the tag in this web service
          readOnly: true
        workingDirectory:
          type: string
        last_modified:
          type: string
          format: date-time
          position: 1
          description: The last time this image was modified in the image registry
        reference:
          type: string
          position: 2
          description: git commit/tag/branch
        sourceFiles:
          type: array
          position: 3
          description: >-
            Cached files for each version. Includes Dockerfile and Descriptor
            files
          uniqueItems: true
          items:
            $ref: '#/components/schemas/SourceFile'
        hidden:
          type: boolean
          position: 4
          description: >-
            Implementation specific, whether this row is visible to other users
            aside from the owner
        valid:
          type: boolean
          position: 5
          description: >-
            Implementation specific, whether this tag has valid files from
            source code repo
        name:
          type: string
          position: 6
          description: 'Implementation specific, can be a quay.io or docker hub tag name'
        dirtyBit:
          type: boolean
          position: 7
          description: True if user has altered the tag
        verified:
          type: boolean
          position: 8
          description: Whether this version has been verified or not
        verifiedSource:
          type: string
          position: 9
          description: Verified source for the version
        doiURL:
          type: string
          position: 10
          description: This is a URL for the DOI for the version of the entry
        doiStatus:
          type: string
          position: 11
          description: This indicates the DOI status
          enum:
            - NOT_REQUESTED
            - REQUESTED
            - CREATED
        workflow_path:
          type: string
          position: 12
          description: Path for the workflow
      description: This describes one workflow version associated with a workflow.<|MERGE_RESOLUTION|>--- conflicted
+++ resolved
@@ -2671,33 +2671,9 @@
             application/json:
               schema:
                 $ref: '#/components/schemas/SourceFile'
-<<<<<<< HEAD
             text/plain:
               schema:
                 $ref: '#/components/schemas/SourceFile'
-  /github.repo:
-    get:
-      tags:
-        - github.repo
-      summary: List all repos known via all registered tokens
-      description: >-
-        List docker container repos currently known. Right now, tokens are used
-        to synchronously talk to the quay.io API to list repos. Ultimately, we
-        should cache this information and refresh either by user request or by
-        time TODO: This should be a properly defined list of objects, it also
-        needs admin authentication
-      operationId: getRepos
-      responses:
-        '200':
-          description: successful operation
-          content:
-            application/json:
-              schema:
-                type: string
-      security:
-        - BEARER: []
-=======
->>>>>>> 35d7a5de
   /integration.bitbucket.org:
     get:
       tags:

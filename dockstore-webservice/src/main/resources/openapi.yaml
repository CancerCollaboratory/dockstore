--- conflicted
+++ resolved
@@ -4,11 +4,7 @@
     This describes the dockstore API, a webservice that manages pairs of Docker
     images and associated metadata such as CWL documents and Dockerfiles used to
     build those images
-<<<<<<< HEAD
   version: 1.6.0-alpha.1-SNAPSHOT
-=======
-  version: 1.5.2-SNAPSHOT
->>>>>>> 7c4cb91f
   title: Dockstore API
   termsOfService: TBD
   contact:

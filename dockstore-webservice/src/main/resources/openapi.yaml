--- conflicted
+++ resolved
@@ -2694,26 +2694,6 @@
             application/json:
               schema:
                 $ref: '#/components/schemas/SourceFile'
-<<<<<<< HEAD
-  '/containers/{toolId}/zip/{tagId}':
-    get:
-      tags:
-        - containers
-      summary: Download a ZIP file of a tool and all associated files.
-      description: ''
-      operationId: getToolZip
-      parameters:
-        - name: toolId
-          in: path
-          description: toolId
-          required: true
-          schema:
-            type: integer
-            format: int64
-        - name: tagId
-          in: path
-          description: tagId
-=======
   '/containers/{toolId}/defaultVersion':
     put:
       tags:
@@ -2725,7 +2705,6 @@
         - name: toolId
           in: path
           description: Tool to modify.
->>>>>>> fea295f6
           required: true
           schema:
             type: integer
@@ -2746,6 +2725,33 @@
               type: string
         description: Tag name to set as default.
         required: true
+  '/containers/{toolId}/zip/{tagId}':
+    get:
+      tags:
+        - containers
+      summary: Download a ZIP file of a tool and all associated files.
+      description: ''
+      operationId: getToolZip
+      parameters:
+        - name: toolId
+          in: path
+          description: toolId
+          required: true
+          schema:
+            type: integer
+            format: int64
+        - name: tagId
+          in: path
+          description: tagId
+          required: true
+          schema:
+            type: integer
+            format: int64
+      responses:
+        default:
+          description: successful operation
+      security:
+        - BEARER: []
   '/entries/{id}/aliases':
     put:
       tags:
@@ -2780,26 +2786,6 @@
         - BEARER: []
       requestBody:
         $ref: '#/components/requestBodies/updateLabelsBody'
-  '/hostedEntry/{entryId}':
-    options:
-      tags:
-        - hosted
-      summary: Options for a hosted entry
-      description: ''
-      operationId: hostedEntryOptions
-      parameters:
-        - name: entryId
-          in: path
-          description: The entry id.
-          required: true
-          schema:
-            type: integer
-            format: int64
-      responses:
-        default:
-          description: successful operation
-      security:
-        - BEARER: []
   /integration.bitbucket.org:
     get:
       tags:
@@ -3814,20 +3800,7 @@
       security:
         - BEARER: []
       requestBody:
-<<<<<<< HEAD
-        content:
-          application/json:
-            schema:
-              type: array
-              items:
-                type: object
-        description: >-
-          Set of updated sourcefiles, add files by adding new files with unknown
-          paths, delete files by including them with emptied content
-        required: true
-=======
         $ref: '#/components/requestBodies/SourceFileArray'
->>>>>>> fea295f6
   /workflows/manualRegister:
     post:
       tags:
@@ -5162,7 +5135,6 @@
                 $ref: '#/components/schemas/WorkflowVersion'
         description: List of modified workflow versions
         required: true
-<<<<<<< HEAD
   '/workflows/{workflowId}/zip/{workflowVersionId}':
     get:
       tags:
@@ -5190,11 +5162,9 @@
           description: successful operation
       security:
         - BEARER: []
-=======
 externalDocs:
   description: Dockstore documentation
   url: 'https://www.dockstore.org/docs/getting-started'
->>>>>>> fea295f6
 servers:
   - url: https://dockstore.org:8443
 components:

openapi: 3.0.0
info:
  description: This describes the dockstore API, a webservice that manages pairs of Docker
    images and associated metadata such as CWL documents and Dockerfiles used to
    build those images
<<<<<<< HEAD
  version: 1.8.0-beta.1-SNAPSHOT
=======
  version: 1.8.0-beta.2-SNAPSHOT
>>>>>>> e754e0b3
  title: Dockstore API
  termsOfService: TBD
  contact:
    name: Dockstore@ga4gh
    url: https://github.com/dockstore/dockstore
    email: theglobalalliance@genomicsandhealth.org
  license:
    name: Apache License Version 2.0
    url: https://github.com/dockstore/dockstore/blob/develop/LICENSE
tags:
  - name: aliases
  - name: containers
    description: List and register entries in the dockstore (pairs of images + metadata
      (CWL and Dockerfile))
  - name: containertags
    description: List and modify tags for containers
  - name: curation
  - name: entries
    description: Interact with entries in Dockstore regardless of whether they are
      containers or workflows
  - name: extendedGA4GH
    description: Optional experimental extensions of the GA4GH API
  - name: GA4GH
    description: A curated subset of resources proposed as a common standard for tool
      repositories. Implements TRS
      [2.0.0-beta.2](https://github.com/ga4gh/tool-registry-service-schemas/releases/tag/2.0.0-beta.2)
      . Integrators are welcome to use these endpoints but they are subject to
      change based on community input.
  - name: NIHdatacommons
  - name: GA4GHV1
    description: A curated subset of resources proposed as a common standard for tool
      repositories. Implements TRS
      [1.0.0](https://github.com/ga4gh/tool-registry-service-schemas/releases/tag/1.0.0)
      and is considered final (not subject to change)
  - name: hosted
    description: Created and modify hosted entries in the dockstore
  - name: metadata
    description: Information about Dockstore like RSS, sitemap, lists of dependencies, etc.
  - name: organizations
  - name: tokens
    description: List, modify, refresh, and delete tokens for external services
  - name: users
    description: List, modify, and manage end users of the dockstore
  - name: workflows
    description: List and register workflows in the dockstore (CWL or WDL)
paths:
  "/aliases/workflow-versions/{alias}":
    get:
      tags:
        - aliases
      summary: Retrieves workflow version path information by alias.
      description: Does not require authentication for published workflows, authentication
        can be provided for restricted workflows
      operationId: getWorkflowVersionPathInfoByAlias
      parameters:
        - name: alias
          in: path
          description: Alias
          required: true
          schema:
            type: string
      responses:
        "200":
          description: successful operation
          content:
            application/json:
              schema:
                $ref: "#/components/schemas/WorkflowVersionPathInfo"
      security:
        - BEARER: []
  "/aliases/workflow-versions/{workflowVersionId}":
    post:
      tags:
        - aliases
      summary: Add aliases linked to a workflow version in Dockstore.
      description: Aliases are alphanumerical (case-insensitive and may contain internal
        hyphens), given in a comma-delimited list.
      operationId: addAliases
      parameters:
        - name: workflowVersionId
          in: path
          description: workflow version to modify.
          required: true
          schema:
            type: integer
            format: int64
        - name: aliases
          in: query
          description: Comma-delimited list of aliases.
          required: true
          schema:
            type: string
      responses:
        "200":
          description: successful operation
          content:
            application/json:
              schema:
                $ref: "#/components/schemas/WorkflowVersion"
      security:
        - BEARER: []
  /api/ga4gh/v1/metadata:
    get:
      tags:
        - GA4GHV1
      summary: Return some metadata that is useful for describing this registry
      description: Return some metadata that is useful for describing this registry
      operationId: metadataGet
      responses:
        "200":
          description: A Metadata object describing this service.
          content:
            application/json:
              schema:
                $ref: "#/components/schemas/MetadataV1"
            text/plain:
              schema:
                $ref: "#/components/schemas/MetadataV1"
  /api/ga4gh/v1/tool-classes:
    get:
      tags:
        - GA4GHV1
      summary: List all tool types
      description: "This endpoint returns all tool-classes available "
      operationId: toolClassesGet
      responses:
        "200":
          description: An array of methods that match the filter.
          content:
            application/json:
              schema:
                type: array
                items:
                  $ref: "#/components/schemas/ToolClass"
            text/plain:
              schema:
                type: array
                items:
                  $ref: "#/components/schemas/ToolClass"
  /api/ga4gh/v1/tools:
    get:
      tags:
        - GA4GHV1
      summary: List all tools
      description: "This endpoint returns all tools available or a filtered subset using
        metadata query parameters. "
      operationId: toolsGet
      parameters:
        - name: id
          in: query
          description: A unique identifier of the tool, scoped to this registry, for
            example `123456`
          required: false
          schema:
            type: string
        - name: registry
          in: query
          description: The image registry that contains the image.
          required: false
          schema:
            type: string
        - name: organization
          in: query
          description: The organization in the registry that published the image.
          required: false
          schema:
            type: string
        - name: name
          in: query
          description: The name of the image.
          required: false
          schema:
            type: string
        - name: toolname
          in: query
          description: The name of the tool.
          required: false
          schema:
            type: string
        - name: description
          in: query
          description: The description of the tool.
          required: false
          schema:
            type: string
        - name: author
          in: query
          description: The author of the tool (TODO a thought occurs, are we assuming that
            the author of the CWL and the image are the same?).
          required: false
          schema:
            type: string
        - name: offset
          in: query
          description: Start index of paging. Pagination results can be based on numbers or
            other values chosen by the registry implementor (for example, SHA
            values). If this exceeds the current result set return an empty
            set.  If not specified in the request this will start at the
            beginning of the results.
          required: false
          schema:
            type: string
        - name: limit
          in: query
          description: Amount of records to return in a given page.  By default it is 1000.
          required: false
          schema:
            type: integer
            format: int32
      responses:
        "200":
          description: An array of Tools that match the filter.
          content:
            application/json:
              schema:
                type: array
                items:
                  $ref: "#/components/schemas/ToolV1"
            text/plain:
              schema:
                type: array
                items:
                  $ref: "#/components/schemas/ToolV1"
  "/api/ga4gh/v1/tools/{id}":
    get:
      tags:
        - GA4GHV1
      summary: List one specific tool, acts as an anchor for self references
      description: This endpoint returns one specific tool (which has ToolVersions nested
        inside it)
      operationId: toolsIdGet
      parameters:
        - name: id
          in: path
          description: A unique identifier of the tool, scoped to this registry, for
            example `123456`
          required: true
          schema:
            type: string
      responses:
        "200":
          description: A tool.
          content:
            application/json:
              schema:
                $ref: "#/components/schemas/ToolV1"
            text/plain:
              schema:
                $ref: "#/components/schemas/ToolV1"
  "/api/ga4gh/v1/tools/{id}/versions":
    get:
      tags:
        - GA4GHV1
      summary: List versions of a tool
      description: Returns all versions of the specified tool
      operationId: toolsIdVersionsGet
      parameters:
        - name: id
          in: path
          description: A unique identifier of the tool, scoped to this registry, for
            example `123456`
          required: true
          schema:
            type: string
      responses:
        "200":
          description: An array of tool versions
          content:
            application/json:
              schema:
                type: array
                items:
                  $ref: "#/components/schemas/ToolVersionV1"
            text/plain:
              schema:
                type: array
                items:
                  $ref: "#/components/schemas/ToolVersionV1"
  "/api/ga4gh/v1/tools/{id}/versions/{version_id}":
    get:
      tags:
        - GA4GHV1
      summary: List one specific tool version, acts as an anchor for self references
      description: This endpoint returns one specific tool version
      operationId: toolsIdVersionsVersionIdGet
      parameters:
        - name: id
          in: path
          description: A unique identifier of the tool, scoped to this registry, for
            example `123456`
          required: true
          schema:
            type: string
        - name: version_id
          in: path
          description: An identifier of the tool version, scoped to this registry, for
            example `v1`
          required: true
          schema:
            type: string
      responses:
        "200":
          description: A tool version.
          content:
            application/json:
              schema:
                $ref: "#/components/schemas/ToolVersionV1"
            text/plain:
              schema:
                $ref: "#/components/schemas/ToolVersionV1"
  "/api/ga4gh/v1/tools/{id}/versions/{version_id}/dockerfile":
    get:
      tags:
        - GA4GHV1
      summary: Get the dockerfile for the specified image.
      description: Returns the dockerfile for the specified image.
      operationId: toolsIdVersionsVersionIdDockerfileGet
      parameters:
        - name: id
          in: path
          description: A unique identifier of the tool, scoped to this registry, for
            example `123456`
          required: true
          schema:
            type: string
        - name: version_id
          in: path
          description: An identifier of the tool version for this particular tool registry,
            for example `v1`
          required: true
          schema:
            type: string
      responses:
        "200":
          description: The tool payload.
          content:
            application/json:
              schema:
                $ref: "#/components/schemas/ToolDockerfile"
            text/plain:
              schema:
                $ref: "#/components/schemas/ToolDockerfile"
        "404":
          description: The tool payload is not present in the service.
          content:
            application/json:
              schema:
                $ref: "#/components/schemas/ToolDockerfile"
            text/plain:
              schema:
                $ref: "#/components/schemas/ToolDockerfile"
  "/api/ga4gh/v1/tools/{id}/versions/{version_id}/{type}/descriptor":
    get:
      tags:
        - GA4GHV1
      summary: Get the tool descriptor (CWL/WDL) for the specified tool.
      description: Returns the CWL or WDL descriptor for the specified tool.
      operationId: toolsIdVersionsVersionIdTypeDescriptorGet
      parameters:
        - name: type
          in: path
          description: The output type of the descriptor. If not specified it is up to the
            underlying implementation to determine which output type to return.
            Plain types return the bare descriptor while the "non-plain" types
            return a descriptor wrapped with metadata
          required: true
          schema:
            type: string
            enum:
              - CWL
              - WDL
              - PLAIN_CWL
              - PLAIN_WDL
        - name: id
          in: path
          description: A unique identifier of the tool, scoped to this registry, for
            example `123456`
          required: true
          schema:
            type: string
        - name: version_id
          in: path
          description: An identifier of the tool version for this particular tool registry,
            for example `v1`
          required: true
          schema:
            type: string
      responses:
        "200":
          description: The tool descriptor.
          content:
            application/json:
              schema:
                $ref: "#/components/schemas/ToolDescriptor"
            text/plain:
              schema:
                $ref: "#/components/schemas/ToolDescriptor"
        "404":
          description: The tool can not be output in the specified type.
          content:
            application/json:
              schema:
                $ref: "#/components/schemas/ToolDescriptor"
            text/plain:
              schema:
                $ref: "#/components/schemas/ToolDescriptor"
  "/api/ga4gh/v1/tools/{id}/versions/{version_id}/{type}/descriptor/{relative_path}":
    get:
      tags:
        - GA4GHV1
      summary: Get additional tool descriptor files (CWL/WDL) relative to the main file
      description: Returns additional CWL or WDL descriptors for the specified tool in the
        same or subdirectories
      operationId: toolsIdVersionsVersionIdTypeDescriptorRelativePathGet
      parameters:
        - name: type
          in: path
          description: The output type of the descriptor. If not specified it is up to the
            underlying implementation to determine which output type to
            return.  Plain types return the bare descriptor while the
            "non-plain" types return a descriptor wrapped with metadata
          required: true
          schema:
            type: string
            enum:
              - CWL
              - WDL
              - PLAIN_CWL
              - PLAIN_WDL
        - name: id
          in: path
          description: A unique identifier of the tool, scoped to this registry, for
            example `123456`
          required: true
          schema:
            type: string
        - name: version_id
          in: path
          description: An identifier of the tool version for this particular tool registry,
            for example `v1`
          required: true
          schema:
            type: string
        - name: relative_path
          in: path
          description: A relative path to the additional file (same directory or
            subdirectories), for example 'foo.cwl' would return a 'foo.cwl' from
            the same directory as the main descriptor
          required: true
          schema:
            type: string
      responses:
        "200":
          description: The tool descriptor.
          content:
            application/json:
              schema:
                $ref: "#/components/schemas/ToolDescriptor"
            text/plain:
              schema:
                $ref: "#/components/schemas/ToolDescriptor"
        "404":
          description: The tool can not be output in the specified type.
          content:
            application/json:
              schema:
                $ref: "#/components/schemas/ToolDescriptor"
            text/plain:
              schema:
                $ref: "#/components/schemas/ToolDescriptor"
  "/api/ga4gh/v1/tools/{id}/versions/{version_id}/{type}/tests":
    get:
      tags:
        - GA4GHV1
      summary: Get an array of test JSONs suitable for use with this descriptor type.
      description: ""
      operationId: toolsIdVersionsVersionIdTypeTestsGet
      parameters:
        - name: type
          in: path
          description: The output type of the descriptor. If not specified it is up to the
            underlying implementation to determine which output type to return.
            Plain types return the bare descriptor while the "non-plain" types
            return a descriptor wrapped with metadata
          required: true
          schema:
            type: string
            enum:
              - CWL
              - WDL
              - PLAIN_CWL
              - PLAIN_WDL
        - name: id
          in: path
          description: A unique identifier of the tool, scoped to this registry, for
            example `123456`
          required: true
          schema:
            type: string
        - name: version_id
          in: path
          description: An identifier of the tool version for this particular tool registry,
            for example `v1`
          required: true
          schema:
            type: string
      responses:
        "200":
          description: The tool test JSON response.
          content:
            application/json:
              schema:
                type: array
                items:
                  $ref: "#/components/schemas/ToolTestsV1"
            text/plain:
              schema:
                type: array
                items:
                  $ref: "#/components/schemas/ToolTestsV1"
        "404":
          description: The tool can not be output in the specified type.
          content:
            application/json:
              schema:
                type: array
                items:
                  $ref: "#/components/schemas/ToolTestsV1"
            text/plain:
              schema:
                type: array
                items:
                  $ref: "#/components/schemas/ToolTestsV1"
  "/api/ga4gh/v2/extended/containers/{organization}":
    get:
      tags:
        - extendedGA4GH
      summary: List entries of an organization
      description: "This endpoint returns entries of an organization. "
      operationId: entriesOrgGet
      parameters:
        - name: organization
          in: path
          description: An organization, for example `cancercollaboratory`
          required: true
          schema:
            type: string
      responses:
        "200":
          description: An array of Tools of the input organization.
          content:
            application/json:
              schema:
                type: array
                items:
                  $ref: "#/components/schemas/ToolV1"
            text/plain:
              schema:
                type: array
                items:
                  $ref: "#/components/schemas/ToolV1"
  /api/ga4gh/v2/extended/organizations:
    get:
      tags:
        - extendedGA4GH
      summary: List all organizations
      description: "This endpoint returns list of all organizations. "
      operationId: entriesOrgsGet
      responses:
        "200":
          description: An array of organizations' names.
          content:
            application/json:
              schema:
                type: array
                items:
                  type: string
            text/plain:
              schema:
                type: array
                items:
                  type: string
  /api/ga4gh/v2/extended/tools/entry/_search:
    post:
      tags:
        - extendedGA4GH
      summary: Search the index of tools
      description: This endpoint searches the index for all published tools and workflows.
        Used by utilities that expect to talk to an elastic search endpoint
      operationId: toolsIndexSearch
      requestBody:
        content:
          application/json:
            schema:
              type: string
        description: elastic search query
        required: true
      responses:
        "200":
          description: An elastic search result.
          content:
            application/json:
              schema:
                type: string
  /api/ga4gh/v2/extended/tools/index:
    post:
      tags:
        - extendedGA4GH
      summary: Update the index of tools
      description: "This endpoint updates the index for all published tools and workflows. "
      operationId: toolsIndexGet
      responses:
        "200":
          description: An array of Tools of the input organization.
      security:
        - BEARER: []
  "/api/ga4gh/v2/extended/tools/{organization}":
    get:
      tags:
        - extendedGA4GH
      summary: List tools of an organization
      description: "This endpoint returns tools of an organization. "
      operationId: toolsOrgGet
      parameters:
        - name: organization
          in: path
          description: An organization, for example `cancercollaboratory`
          required: true
          schema:
            type: string
      responses:
        "200":
          description: An array of Tools of the input organization.
          content:
            application/json:
              schema:
                type: array
                items:
                  $ref: "#/components/schemas/ToolV1"
            text/plain:
              schema:
                type: array
                items:
                  $ref: "#/components/schemas/ToolV1"
  "/api/ga4gh/v2/extended/workflows/{organization}":
    get:
      tags:
        - extendedGA4GH
      summary: List workflows of an organization
      description: "This endpoint returns workflows of an organization. "
      operationId: workflowsOrgGet
      parameters:
        - name: organization
          in: path
          description: An organization, for example `cancercollaboratory`
          required: true
          schema:
            type: string
      responses:
        "200":
          description: An array of Tools of the input organization.
          content:
            application/json:
              schema:
                type: array
                items:
                  $ref: "#/components/schemas/ToolV1"
            text/plain:
              schema:
                type: array
                items:
                  $ref: "#/components/schemas/ToolV1"
  "/api/ga4gh/v2/extended/{id}/versions/{version_id}/{type}/tests/{relative_path}":
    post:
      tags:
        - extendedGA4GH
      summary: Annotate test JSON with information on whether it ran successfully on
        particular platforms plus metadata
      description: "Test JSON can be annotated with whether they ran correctly keyed by
        platform and associated with some metadata "
      operationId: toolsIdVersionsVersionIdTypeTestsPost
      parameters:
        - name: type
          in: path
          description: The type of the underlying descriptor. Allowable values include
            "CWL", "WDL", "NFL".
          required: true
          schema:
            type: string
        - name: id
          in: path
          description: A unique identifier of the tool, scoped to this registry, for
            example `123456`
          required: true
          schema:
            type: string
        - name: version_id
          in: path
          description: An identifier of the tool version for this particular tool registry,
            for example `v1`
          required: true
          schema:
            type: string
        - name: relative_path
          in: path
          description: A relative path to the test json as retrieved from the files
            endpoint or the tests endpoint
          required: true
          schema:
            type: string
            pattern: .+
        - name: platform
          in: query
          description: Platform to report on
          required: true
          schema:
            type: string
        - name: platform_version
          in: query
          description: Version of the platform to report on
          required: true
          schema:
            type: string
        - name: verified
          in: query
          description: Verification status, omit to delete key
          required: false
          schema:
            type: boolean
        - name: metadata
          in: query
          description: Additional information on the verification (notes, explanation)
          required: true
          schema:
            type: string
      responses:
        "200":
          description: The tool test JSON response.
          content:
            application/json:
              schema:
                type: object
                additionalProperties:
                  type: object
        "401":
          description: Credentials not provided or incorrect
          content:
            application/json:
              schema:
                $ref: "#/components/schemas/Error"
        "404":
          description: The tool test cannot be found to annotate.
          content:
            application/json:
              schema:
                $ref: "#/components/schemas/Error"
      security:
        - BEARER: []
  /api/ga4gh/v2/metadata:
    get:
      tags:
        - GA4GH
      summary: Return some metadata that is useful for describing this registry
      description: Return some metadata that is useful for describing this registry
      operationId: metadataGet
      responses:
        "200":
          description: A Metadata object describing this service.
          content:
            application/json:
              schema:
                $ref: "#/components/schemas/Metadata"
            text/plain:
              schema:
                $ref: "#/components/schemas/Metadata"
  /api/ga4gh/v2/toolClasses:
    get:
      tags:
        - GA4GH
      summary: List all tool types
      description: "This endpoint returns all tool-classes available "
      operationId: toolClassesGet
      responses:
        "200":
          description: A list of potential tool classes.
          content:
            application/json:
              schema:
                type: array
                items:
                  $ref: "#/components/schemas/ToolClass"
            text/plain:
              schema:
                type: array
                items:
                  $ref: "#/components/schemas/ToolClass"
  /api/ga4gh/v2/tools:
    get:
      tags:
        - GA4GH
      summary: List all tools
      description: "This endpoint returns all tools available or a filtered subset using
        metadata query parameters. "
      operationId: toolsGet
      parameters:
        - name: id
          in: query
          description: A unique identifier of the tool, scoped to this registry, for
            example `123456`
          required: false
          schema:
            type: string
        - name: alias
          in: query
          description: OPTIONAL for tool registries that support aliases. If provided will
            only return entries with the given alias.
          required: false
          schema:
            type: string
        - name: registry
          in: query
          description: The image registry that contains the image.
          required: false
          schema:
            type: string
        - name: organization
          in: query
          description: The organization in the registry that published the image.
          required: false
          schema:
            type: string
        - name: name
          in: query
          description: The name of the image.
          required: false
          schema:
            type: string
        - name: toolname
          in: query
          description: The name of the tool.
          required: false
          schema:
            type: string
        - name: description
          in: query
          description: The description of the tool.
          required: false
          schema:
            type: string
        - name: author
          in: query
          description: The author of the tool (TODO a thought occurs, are we assuming that
            the author of the CWL and the image are the same?).
          required: false
          schema:
            type: string
        - name: checker
          in: query
          description: Return only checker workflows
          required: false
          schema:
            type: boolean
        - name: offset
          in: query
          description: Start index of paging. Pagination results can be based on numbers or
            other values chosen by the registry implementor (for example, SHA
            values). If this exceeds the current result set return an empty
            set.  If not specified in the request, this will start at the
            beginning of the results.
          required: false
          schema:
            type: string
        - name: limit
          in: query
          description: Amount of records to return in a given page.
          required: false
          schema:
            type: integer
            format: int32
            default: 1000
      responses:
        "200":
          description: An array of Tools that match the filter.
          content:
            application/json:
              schema:
                type: array
                items:
                  $ref: "#/components/schemas/Tool"
            text/plain:
              schema:
                type: array
                items:
                  $ref: "#/components/schemas/Tool"
  "/api/ga4gh/v2/tools/{id}":
    get:
      tags:
        - GA4GH
      summary: List one specific tool, acts as an anchor for self references
      description: This endpoint returns one specific tool (which has ToolVersions nested
        inside it)
      operationId: toolsIdGet
      parameters:
        - name: id
          in: path
          description: A unique identifier of the tool, scoped to this registry, for
            example `123456`
          required: true
          schema:
            type: string
      responses:
        "200":
          description: A tool.
          content:
            application/json:
              schema:
                $ref: "#/components/schemas/Tool"
            text/plain:
              schema:
                $ref: "#/components/schemas/Tool"
        "404":
          description: The tool can not be found.
          content:
            application/json:
              schema:
                $ref: "#/components/schemas/Error"
            text/plain:
              schema:
                $ref: "#/components/schemas/Error"
  "/api/ga4gh/v2/tools/{id}/versions":
    get:
      tags:
        - GA4GH
      summary: List versions of a tool
      description: Returns all versions of the specified tool
      operationId: toolsIdVersionsGet
      parameters:
        - name: id
          in: path
          description: A unique identifier of the tool, scoped to this registry, for
            example `123456`
          required: true
          schema:
            type: string
      responses:
        "200":
          description: An array of tool versions
          content:
            application/json:
              schema:
                type: array
                items:
                  $ref: "#/components/schemas/ToolVersion"
            text/plain:
              schema:
                type: array
                items:
                  $ref: "#/components/schemas/ToolVersion"
  "/api/ga4gh/v2/tools/{id}/versions/{version_id}":
    get:
      tags:
        - GA4GH
      summary: List one specific tool version, acts as an anchor for self references
      description: This endpoint returns one specific tool version
      operationId: toolsIdVersionsVersionIdGet
      parameters:
        - name: id
          in: path
          description: A unique identifier of the tool, scoped to this registry, for
            example `123456`
          required: true
          schema:
            type: string
        - name: version_id
          in: path
          description: An identifier of the tool version, scoped to this registry, for
            example `v1`
          required: true
          schema:
            type: string
      responses:
        "200":
          description: A tool version.
          content:
            application/json:
              schema:
                $ref: "#/components/schemas/ToolVersion"
            text/plain:
              schema:
                $ref: "#/components/schemas/ToolVersion"
        "404":
          description: The tool can not be found.
          content:
            application/json:
              schema:
                $ref: "#/components/schemas/Error"
            text/plain:
              schema:
                $ref: "#/components/schemas/Error"
  "/api/ga4gh/v2/tools/{id}/versions/{version_id}/containerfile":
    get:
      tags:
        - GA4GH
      summary: Get the container specification(s) for the specified image.
      description: Returns the container specifications(s) for the specified image. For
        example, a CWL CommandlineTool can be associated with one specification
        for a container, a CWL Workflow can be associated with multiple
        specifications for containers
      operationId: toolsIdVersionsVersionIdContainerfileGet
      parameters:
        - name: id
          in: path
          description: A unique identifier of the tool, scoped to this registry, for
            example `123456`
          required: true
          schema:
            type: string
        - name: version_id
          in: path
          description: An identifier of the tool version for this particular tool registry,
            for example `v1`
          required: true
          schema:
            type: string
      responses:
        "200":
          description: The tool payload.
          content:
            application/json:
              schema:
                type: array
                items:
                  $ref: "#/components/schemas/FileWrapper"
            text/plain:
              schema:
                type: array
                items:
                  $ref: "#/components/schemas/FileWrapper"
        "404":
          description: There are no container specifications for this tool
          content:
            application/json:
              schema:
                $ref: "#/components/schemas/Error"
            text/plain:
              schema:
                $ref: "#/components/schemas/Error"
  "/api/ga4gh/v2/tools/{id}/versions/{version_id}/{type}/descriptor":
    get:
      tags:
        - GA4GH
      summary: Get the tool descriptor for the specified tool
      description: Returns the descriptor for the specified tool (examples include CWL,
        WDL, or Nextflow documents).
      operationId: toolsIdVersionsVersionIdTypeDescriptorGet
      parameters:
        - name: type
          in: path
          description: The output type of the descriptor. If not specified, it is up to the
            underlying implementation to determine which output type to return.
            Plain types return the bare descriptor while the "non-plain" types
            return a descriptor wrapped with metadata. Allowable values include
            "CWL", "WDL", "NFL", "PLAIN_CWL", "PLAIN_WDL", "PLAIN_NFL".
          required: true
          schema:
            type: string
        - name: id
          in: path
          description: A unique identifier of the tool, scoped to this registry, for
            example `123456`
          required: true
          schema:
            type: string
        - name: version_id
          in: path
          description: An identifier of the tool version, scoped to this registry, for
            example `v1`
          required: true
          schema:
            type: string
      responses:
        "200":
          description: The tool descriptor.
          content:
            application/json:
              schema:
                $ref: "#/components/schemas/FileWrapper"
            text/plain:
              schema:
                $ref: "#/components/schemas/FileWrapper"
        "404":
          description: The tool descriptor can not be found.
          content:
            application/json:
              schema:
                $ref: "#/components/schemas/Error"
            text/plain:
              schema:
                $ref: "#/components/schemas/Error"
  "/api/ga4gh/v2/tools/{id}/versions/{version_id}/{type}/descriptor/{relative_path}":
    get:
      tags:
        - GA4GH
      summary: Get additional tool descriptor files relative to the main file
      description: "Descriptors can often include imports that refer to additional
        descriptors. This returns additional descriptors for the specified tool
        in the same or other directories that can be reached as a relative path.
        This endpoint can be useful for workflow engine implementations like
        cwltool to programmatically download all the descriptors for a tool and
        run it. This can optionally include other files described with
        FileWrappers such as test parameters and containerfiles. "
      operationId: toolsIdVersionsVersionIdTypeDescriptorRelativePathGet
      parameters:
        - name: type
          in: path
          description: The output type of the descriptor. If not specified, it is up to the
            underlying implementation to determine which output type to return.
            Plain types return the bare descriptor while the "non-plain" types
            return a descriptor wrapped with metadata. Allowable values are
            "CWL", "WDL", "NFL", "PLAIN_CWL", "PLAIN_WDL", "PLAIN_NFL".
          required: true
          schema:
            type: string
        - name: id
          in: path
          description: A unique identifier of the tool, scoped to this registry, for
            example `123456`
          required: true
          schema:
            type: string
        - name: version_id
          in: path
          description: An identifier of the tool version for this particular tool registry,
            for example `v1`
          required: true
          schema:
            type: string
        - name: relative_path
          in: path
          description: A relative path to the additional file (same directory or
            subdirectories), for example 'foo.cwl' would return a 'foo.cwl' from
            the same directory as the main descriptor. 'nestedDirectory/foo.cwl'
            would return the file  from a nested subdirectory.  Unencoded paths
            such 'sampleDirectory/foo.cwl' should also be allowed
          required: true
          schema:
            type: string
            pattern: .+
      responses:
        "200":
          description: The tool descriptor.
          content:
            application/json:
              schema:
                $ref: "#/components/schemas/FileWrapper"
            text/plain:
              schema:
                $ref: "#/components/schemas/FileWrapper"
        "404":
          description: The tool can not be output in the specified type.
          content:
            application/json:
              schema:
                $ref: "#/components/schemas/Error"
            text/plain:
              schema:
                $ref: "#/components/schemas/Error"
  "/api/ga4gh/v2/tools/{id}/versions/{version_id}/{type}/files":
    get:
      tags:
        - GA4GH
      summary: Get a list of objects that contain the relative path and file type
      description: "Get a list of objects that contain the relative path and file type. The
        descriptors are intended for use with the
        /tools/{id}/versions/{version_id}/{type}/descriptor/{relative_path : .+}
        endpoint."
      operationId: toolsIdVersionsVersionIdTypeFilesGet
      parameters:
        - name: type
          in: path
          description: The output type of the descriptor. Examples of allowable values are
            "CWL", "WDL", and "NextFlow."
          required: true
          schema:
            type: string
        - name: id
          in: path
          description: A unique identifier of the tool, scoped to this registry, for
            example `123456`
          required: true
          schema:
            type: string
        - name: version_id
          in: path
          description: An identifier of the tool version for this particular tool registry,
            for example `v1`
          required: true
          schema:
            type: string
      responses:
        "200":
          description: The array of File JSON responses.
          content:
            application/json:
              schema:
                type: array
                items:
                  $ref: "#/components/schemas/ToolFile"
            text/plain:
              schema:
                type: array
                items:
                  $ref: "#/components/schemas/ToolFile"
        "404":
          description: The tool can not be output in the specified type.
          content:
            application/json:
              schema:
                $ref: "#/components/schemas/Error"
            text/plain:
              schema:
                $ref: "#/components/schemas/Error"
  "/api/ga4gh/v2/tools/{id}/versions/{version_id}/{type}/tests":
    get:
      tags:
        - GA4GH
      summary: Get a list of test JSONs
      description: Get a list of test JSONs (these allow you to execute the tool
        successfully) suitable for use with this descriptor type.
      operationId: toolsIdVersionsVersionIdTypeTestsGet
      parameters:
        - name: type
          in: path
          description: 'The type of the underlying descriptor. Allowable values include
            "CWL", "WDL", "NFL", "PLAIN_CWL", "PLAIN_WDL", "PLAIN_NFL". For
            example, "CWL" would return an list of ToolTests objects while
            "PLAIN_CWL" would return a bare JSON list with the content of the
            tests. '
          required: true
          schema:
            type: string
        - name: id
          in: path
          description: A unique identifier of the tool, scoped to this registry, for
            example `123456`
          required: true
          schema:
            type: string
        - name: version_id
          in: path
          description: An identifier of the tool version for this particular tool registry,
            for example `v1`
          required: true
          schema:
            type: string
      responses:
        "200":
          description: The tool test JSON response.
          content:
            application/json:
              schema:
                type: array
                items:
                  $ref: "#/components/schemas/FileWrapper"
            text/plain:
              schema:
                type: array
                items:
                  $ref: "#/components/schemas/FileWrapper"
        "404":
          description: The tool can not be output in the specified type.
          content:
            application/json:
              schema:
                $ref: "#/components/schemas/Error"
            text/plain:
              schema:
                $ref: "#/components/schemas/Error"
  /auth/tokens/bitbucket.org:
    get:
      tags:
        - tokens
      summary: Add a new bitbucket.org token, used by quay.io redirect.
      description: This is used as part of the OAuth 2 web flow. Once a user has approved
        permissions for CollaboratoryTheir browser will load the redirect URI
        which should resolve here
      operationId: addBitbucketToken
      parameters:
        - name: code
          in: query
          required: false
          schema:
            type: string
      responses:
        "200":
          description: successful operation
          content:
            application/json:
              schema:
                $ref: "#/components/schemas/Token"
      security:
        - BEARER: []
  /auth/tokens/github:
    post:
      tags:
        - tokens
      summary: Allow satellizer to post a new GitHub token to dockstore, used by login,
        can create new users.
      description: A post method is required by satellizer to send the GitHub token
      operationId: addToken
      requestBody:
        $ref: "#/components/requestBodies/addTokenBody"
      responses:
        "200":
          description: successful operation
          content:
            application/json:
              schema:
                $ref: "#/components/schemas/Token"
      security:
        - BEARER: []
  /auth/tokens/github.com:
    get:
      tags:
        - tokens
      summary: Add a new github.com token, used by accounts page.
      description: This is used as part of the OAuth 2 web flow. Once a user has approved
        permissions for CollaboratoryTheir browser will load the redirect URI
        which should resolve here
      operationId: addGithubToken
      parameters:
        - name: code
          in: query
          required: false
          schema:
            type: string
      responses:
        "200":
          description: successful operation
          content:
            application/json:
              schema:
                $ref: "#/components/schemas/Token"
      security:
        - BEARER: []
  /auth/tokens/gitlab.com:
    get:
      tags:
        - tokens
      summary: Add a new gitlab.com token.
      description: This is used as part of the OAuth 2 web flow. Once a user has approved
        permissions for CollaboratoryTheir browser will load the redirect URI
        which should resolve here
      operationId: addGitlabToken
      parameters:
        - name: code
          in: query
          required: false
          schema:
            type: string
      responses:
        "200":
          description: successful operation
          content:
            application/json:
              schema:
                $ref: "#/components/schemas/Token"
      security:
        - BEARER: []
  /auth/tokens/google:
    post:
      tags:
        - tokens
      summary: Allow satellizer to post a new Google token to Dockstore.
      description: A post method is required by satellizer to send the Google token
      operationId: addGoogleToken
      requestBody:
        $ref: "#/components/requestBodies/addTokenBody"
      responses:
        "200":
          description: successful operation
          content:
            application/json:
              schema:
                $ref: "#/components/schemas/Token"
      security:
        - BEARER: []
  /auth/tokens/quay.io:
    get:
      tags:
        - tokens
      summary: Add a new quay IO token.
      description: This is used as part of the OAuth 2 web flow. Once a user has approved
        permissions for CollaboratoryTheir browser will load the redirect URI
        which should resolve here
      operationId: addQuayToken
      parameters:
        - name: access_token
          in: query
          required: false
          schema:
            type: string
      responses:
        "200":
          description: successful operation
          content:
            application/json:
              schema:
                $ref: "#/components/schemas/Token"
      security:
        - BEARER: []
  /auth/tokens/zenodo.org:
    get:
      tags:
        - tokens
      summary: Add a new zenodo.org token, used by accounts page.
      description: This is used as part of the OAuth 2 web flow. Once a user has approved
        permissions for CollaboratoryTheir browser will load the redirect URI
        which should resolve here
      operationId: addZenodoToken
      parameters:
        - name: code
          in: query
          required: false
          schema:
            type: string
      responses:
        "200":
          description: successful operation
          content:
            application/json:
              schema:
                $ref: "#/components/schemas/Token"
      security:
        - BEARER: []
  "/auth/tokens/{tokenId}":
    get:
      tags:
        - tokens
      summary: Get a specific token by id.
      description: ""
      operationId: listToken
      parameters:
        - name: tokenId
          in: path
          description: ID of token to return
          required: true
          schema:
            type: integer
            format: int64
      responses:
        "200":
          description: successful operation
          content:
            application/json:
              schema:
                $ref: "#/components/schemas/Token"
        "400":
          description: Invalid ID supplied
        "404":
          description: Token not found
      security:
        - BEARER: []
    delete:
      tags:
        - tokens
      summary: Delete a token.
      description: ""
      operationId: deleteToken
      parameters:
        - name: tokenId
          in: path
          description: Token id to delete
          required: true
          schema:
            type: integer
            format: int64
      responses:
        "400":
          description: Invalid token value
      security:
        - BEARER: []
  /containers/dockerRegistryList:
    get:
      tags:
        - containers
      summary: Get the list of docker registries supported on Dockstore.
      description: Does not need authentication
      operationId: getDockerRegistries
      responses:
        "200":
          description: successful operation
          content:
            application/json:
              schema:
                type: array
                items:
                  $ref: "#/components/schemas/RegistryBean"
  /containers/hostedEntry:
    post:
      tags:
        - hosted
      summary: Create a hosted tool.
      description: ""
      operationId: createHostedTool
      parameters:
        - name: registry
          in: query
          description: The Docker registry (Tools only)
          required: false
          schema:
            type: string
        - name: name
          in: query
          description: The repository name
          required: true
          schema:
            type: string
        - name: descriptorType
          in: query
          description: The descriptor type (Workflows only)
          required: false
          schema:
            type: string
        - name: namespace
          in: query
          description: The Docker namespace (Tools only)
          required: false
          schema:
            type: string
        - name: entryName
          in: query
          description: Optional entry name (Tools only)
          required: false
          schema:
            type: string
      responses:
        "200":
          description: successful operation
          content:
            application/json:
              schema:
                $ref: "#/components/schemas/DockstoreTool"
      security:
        - BEARER: []
  "/containers/hostedEntry/{entryId}":
    delete:
      tags:
        - hosted
      summary: Delete a revision of a hosted tool.
      description: ""
      operationId: deleteHostedToolVersion
      parameters:
        - name: entryId
          in: path
          description: Entry to modify.
          required: true
          schema:
            type: integer
            format: int64
        - name: version
          in: query
          description: version
          required: true
          schema:
            type: string
      responses:
        "200":
          description: successful operation
          content:
            application/json:
              schema:
                $ref: "#/components/schemas/DockstoreTool"
      security:
        - BEARER: []
    patch:
      tags:
        - hosted
      summary: Non-idempotent operation for creating new revisions of hosted tools.
      description: ""
      operationId: editHostedTool
      parameters:
        - name: entryId
          in: path
          description: Entry to modify.
          required: true
          schema:
            type: integer
            format: int64
      requestBody:
        $ref: "#/components/requestBodies/SourceFileArray"
      responses:
        "200":
          description: successful operation
          content:
            application/json:
              schema:
                $ref: "#/components/schemas/DockstoreTool"
      security:
        - BEARER: []
  "/containers/namespace/{namespace}/published":
    get:
      tags:
        - containers
      summary: List all published tools belonging to the specified namespace.
      description: NO authentication
      operationId: getPublishedContainersByNamespace
      parameters:
        - name: namespace
          in: path
          description: namespace
          required: true
          schema:
            type: string
      responses:
        "200":
          description: successful operation
          content:
            application/json:
              schema:
                type: array
                items:
                  $ref: "#/components/schemas/DockstoreTool"
  "/containers/path/tool/{repository}":
    get:
      tags:
        - containers
      summary: Get a tool by the specific tool path
      description: Requires full path (including tool name if applicable).
      operationId: getContainerByToolPath
      parameters:
        - name: repository
          in: path
          description: repository path
          required: true
          schema:
            type: string
        - name: include
          in: query
          description: "Comma-delimited list of fields to include: validations"
          required: false
          schema:
            type: string
      responses:
        "200":
          description: successful operation
          content:
            application/json:
              schema:
                $ref: "#/components/schemas/DockstoreTool"
      security:
        - BEARER: []
  "/containers/path/tool/{repository}/published":
    get:
      tags:
        - containers
      summary: Get a published tool by the specific tool path.
      description: Requires full path (including tool name if applicable).
      operationId: getPublishedContainerByToolPath
      parameters:
        - name: repository
          in: path
          description: repository path
          required: true
          schema:
            type: string
        - name: include
          in: query
          description: "Comma-delimited list of fields to include: validations"
          required: false
          schema:
            type: string
      responses:
        "200":
          description: successful operation
          content:
            application/json:
              schema:
                $ref: "#/components/schemas/DockstoreTool"
  "/containers/path/{containerId}/tags":
    get:
      tags:
        - containertags
      summary: Get tags for a tool by id.
      description: ""
      operationId: getTagsByPath
      parameters:
        - name: containerId
          in: path
          description: Tool to modify.
          required: true
          schema:
            type: integer
            format: int64
      responses:
        "200":
          description: successful operation
          content:
            application/json:
              schema:
                type: array
                items:
                  $ref: "#/components/schemas/Tag"
                uniqueItems: true
      security:
        - BEARER: []
  "/containers/path/{repository}":
    get:
      tags:
        - containers
      summary: Get a list of tools by path.
      description: Does not require tool name.
      operationId: getContainerByPath
      parameters:
        - name: repository
          in: path
          description: repository path
          required: true
          schema:
            type: string
      responses:
        "200":
          description: successful operation
          content:
            application/json:
              schema:
                type: array
                items:
                  $ref: "#/components/schemas/DockstoreTool"
      security:
        - BEARER: []
  "/containers/path/{repository}/published":
    get:
      tags:
        - containers
      summary: Get a list of published tools by path.
      description: NO authentication
      operationId: getPublishedContainerByPath
      parameters:
        - name: repository
          in: path
          description: repository path
          required: true
          schema:
            type: string
      responses:
        "200":
          description: successful operation
          content:
            application/json:
              schema:
                $ref: "#/components/schemas/DockstoreTool"
  /containers/published:
    get:
      tags:
        - containers
      summary: List all published tools.
      description: NO authentication
      operationId: allPublishedContainers
      parameters:
        - name: offset
          in: query
          description: Start index of paging. Pagination results can be based on numbers or
            other values chosen by the registry implementor (for example, SHA
            values). If this exceeds the current result set return an empty
            set.  If not specified in the request, this will start at the
            beginning of the results.
          required: false
          schema:
            type: string
        - name: limit
          in: query
          description: Amount of records to return in a given page, limited to 100
          required: false
          schema:
            type: integer
            format: int32
            minimum: 1
            maximum: 100
            default: 100
        - name: filter
          in: query
          description: Filter, this is a search string that filters the results.
          required: false
          schema:
            type: string
        - name: sortCol
          in: query
          description: Sort column
          required: false
          schema:
            type: string
            default: stars
        - name: sortOrder
          in: query
          description: Sort order
          required: false
          schema:
            type: string
            enum:
              - asc
              - desc
            default: desc
      responses:
        "200":
          description: successful operation
          content:
            application/json:
              schema:
                type: array
                items:
                  $ref: "#/components/schemas/DockstoreTool"
  "/containers/published/{containerId}":
    get:
      tags:
        - containers
      summary: Get a published tool.
      description: NO authentication
      operationId: getPublishedContainer
      parameters:
        - name: containerId
          in: path
          description: Tool ID
          required: true
          schema:
            type: integer
            format: int64
        - name: include
          in: query
          description: "Comma-delimited list of fields to include: validations"
          required: false
          schema:
            type: string
      responses:
        "200":
          description: successful operation
          content:
            application/json:
              schema:
                $ref: "#/components/schemas/DockstoreTool"
  /containers/registerManual:
    post:
      tags:
        - containers
      summary: Register a tool manually, along with tags.
      description: ""
      operationId: registerManual
      requestBody:
        content:
          application/json:
            schema:
              $ref: "#/components/schemas/DockstoreTool"
        description: Tool to be registered
        required: true
      responses:
        "200":
          description: successful operation
          content:
            application/json:
              schema:
                $ref: "#/components/schemas/DockstoreTool"
      security:
        - BEARER: []
  "/containers/schema/{containerId}/published":
    get:
      tags:
        - containers
      summary: Get a published tool's schema by ID.
      description: NO authentication
      operationId: getPublishedContainerSchema
      parameters:
        - name: containerId
          in: path
          description: Tool ID
          required: true
          schema:
            type: integer
            format: int64
      responses:
        "200":
          description: successful operation
          content:
            application/json:
              schema:
                type: array
                items:
                  type: array
                  items:
                    type: object
  "/containers/{alias}/aliases":
    get:
      tags:
        - containers
      summary: Retrieves a tool by alias.
      description: Does not require authentication for published tools, authentication can
        be provided for restricted tools
      operationId: getToolByAlias
      parameters:
        - name: alias
          in: path
          description: Alias
          required: true
          schema:
            type: string
      responses:
        "200":
          description: successful operation
          content:
            application/json:
              schema:
                $ref: "#/components/schemas/DockstoreTool"
      security:
        - BEARER: []
  "/containers/{containerId}":
    get:
      tags:
        - containers
      summary: Retrieve a tool.
      description: This is one of the few endpoints that returns the user object with
        populated properties (minus the userProfiles property)
      operationId: getContainer
      parameters:
        - name: containerId
          in: path
          description: Tool ID
          required: true
          schema:
            type: integer
            format: int64
        - name: include
          in: query
          description: "Comma-delimited list of fields to include: validations"
          required: false
          schema:
            type: string
      responses:
        "200":
          description: successful operation
          content:
            application/json:
              schema:
                $ref: "#/components/schemas/DockstoreTool"
      security:
        - BEARER: []
    put:
      tags:
        - containers
      summary: Update the tool with the given tool.
      description: Updates default descriptor paths, default Docker paths, default test
        parameter paths, git url, and default version. Also updates tool
        maintainer email, and private access for manual tools.
      operationId: updateContainer
      parameters:
        - name: containerId
          in: path
          description: Tool to modify.
          required: true
          schema:
            type: integer
            format: int64
      requestBody:
        $ref: "#/components/requestBodies/DockstoreTool"
      responses:
        "200":
          description: successful operation
          content:
            application/json:
              schema:
                $ref: "#/components/schemas/DockstoreTool"
      security:
        - BEARER: []
    delete:
      tags:
        - containers
      summary: Delete a tool.
      description: ""
      operationId: deleteContainer
      parameters:
        - name: containerId
          in: path
          description: Tool id to delete
          required: true
          schema:
            type: integer
            format: int64
      responses:
        "400":
          description: "Invalid "
      security:
        - BEARER: []
  "/containers/{containerId}/descriptor/{relative-path}":
    get:
      tags:
        - containers
      summary: Get the corresponding descriptor file.
      description: Does not require authentication for published tools, authentication can
        be provided for restricted tools
      operationId: secondaryDescriptorPath
      parameters:
        - name: containerId
          in: path
          description: Tool id
          required: true
          schema:
            type: integer
            format: int64
        - name: tag
          in: query
          required: false
          schema:
            type: string
        - name: relative-path
          in: path
          required: true
          schema:
            type: string
        - name: language
          in: query
          required: false
          schema:
            type: string
      responses:
        "200":
          description: successful operation
          content:
            application/json:
              schema:
                $ref: "#/components/schemas/SourceFile"
      security:
        - BEARER: []
  "/containers/{containerId}/dockerfile":
    get:
      tags:
        - containers
      summary: Get the corresponding Dockerfile.
      description: Does not require authentication for published tools, authentication can
        be provided for restricted tools
      operationId: dockerfile
      parameters:
        - name: containerId
          in: path
          description: Tool id
          required: true
          schema:
            type: integer
            format: int64
        - name: tag
          in: query
          required: false
          schema:
            type: string
      responses:
        "200":
          description: successful operation
          content:
            application/json:
              schema:
                $ref: "#/components/schemas/SourceFile"
      security:
        - BEARER: []
  "/containers/{containerId}/labels":
    put:
      tags:
        - containers
      summary: Update the labels linked to a tool.
      description: Labels are alphanumerical (case-insensitive and may contain internal
        hyphens), given in a comma-delimited list.
      operationId: updateLabels
      parameters:
        - name: containerId
          in: path
          description: Tool to modify.
          required: true
          schema:
            type: integer
            format: int64
        - name: labels
          in: query
          description: Comma-delimited list of labels.
          required: true
          schema:
            type: string
      requestBody:
        $ref: "#/components/requestBodies/updateLabelsBody"
      responses:
        "200":
          description: successful operation
          content:
            application/json:
              schema:
                $ref: "#/components/schemas/DockstoreTool"
      security:
        - BEARER: []
  "/containers/{containerId}/primaryDescriptor":
    get:
      tags:
        - containers
      summary: Get the primary descriptor file.
      description: Does not require authentication for published tools, authentication can
        be provided for restricted tools
      operationId: primaryDescriptor
      parameters:
        - name: containerId
          in: path
          description: Tool id
          required: true
          schema:
            type: integer
            format: int64
        - name: tag
          in: query
          required: false
          schema:
            type: string
        - name: language
          in: query
          required: false
          schema:
            type: string
      responses:
        "200":
          description: successful operation
          content:
            application/json:
              schema:
                $ref: "#/components/schemas/SourceFile"
      security:
        - BEARER: []
  "/containers/{containerId}/publish":
    post:
      tags:
        - containers
      summary: Publish or unpublish a tool.
      description: ""
      operationId: publish
      parameters:
        - name: containerId
          in: path
          description: Tool id to publish
          required: true
          schema:
            type: integer
            format: int64
      requestBody:
        $ref: "#/components/requestBodies/PublishRequest"
      responses:
        "200":
          description: successful operation
          content:
            application/json:
              schema:
                $ref: "#/components/schemas/DockstoreTool"
      security:
        - BEARER: []
  "/containers/{containerId}/refresh":
    get:
      tags:
        - containers
      summary: Refresh one particular tool.
      description: ""
      operationId: refresh
      parameters:
        - name: containerId
          in: path
          description: Tool ID
          required: true
          schema:
            type: integer
            format: int64
      responses:
        "200":
          description: successful operation
          content:
            application/json:
              schema:
                $ref: "#/components/schemas/DockstoreTool"
      security:
        - BEARER: []
  "/containers/{containerId}/requestDOI/{tagId}":
    post:
      tags:
        - containertags
      summary: Request a DOI for this version of a tool.
      description: ""
      operationId: requestDOIForToolTag
      parameters:
        - name: containerId
          in: path
          description: Tool to modify.
          required: true
          schema:
            type: integer
            format: int64
        - name: tagId
          in: path
          description: Tag to request DOI.
          required: true
          schema:
            type: integer
            format: int64
      responses:
        "200":
          description: successful operation
          content:
            application/json:
              schema:
                type: array
                items:
                  $ref: "#/components/schemas/Tag"
      security:
        - BEARER: []
  "/containers/{containerId}/secondaryDescriptors":
    get:
      tags:
        - containers
      summary: Get a list of secondary descriptor files.
      description: Does not require authentication for published tools, authentication can
        be provided for restricted tools
      operationId: secondaryDescriptors
      parameters:
        - name: containerId
          in: path
          description: Tool id
          required: true
          schema:
            type: integer
            format: int64
        - name: tag
          in: query
          required: false
          schema:
            type: string
        - name: language
          in: query
          required: false
          schema:
            type: string
      responses:
        "200":
          description: successful operation
          content:
            application/json:
              schema:
                type: array
                items:
                  $ref: "#/components/schemas/SourceFile"
      security:
        - BEARER: []
  "/containers/{containerId}/star":
    put:
      tags:
        - containers
      summary: Star a tool.
      description: ""
      operationId: starEntry
      parameters:
        - name: containerId
          in: path
          description: Tool to star.
          required: true
          schema:
            type: integer
            format: int64
      requestBody:
        $ref: "#/components/requestBodies/StarRequest"
      responses:
        default:
          description: successful operation
      security:
        - BEARER: []
  "/containers/{containerId}/starredUsers":
    get:
      tags:
        - containers
      summary: Returns list of users who starred a tool.
      description: ""
      operationId: getStarredUsers
      parameters:
        - name: containerId
          in: path
          description: Tool to grab starred users for.
          required: true
          schema:
            type: integer
            format: int64
      responses:
        "200":
          description: successful operation
          content:
            application/json:
              schema:
                type: array
                items:
                  $ref: "#/components/schemas/User"
  "/containers/{containerId}/tags":
    post:
      tags:
        - containertags
      summary: Add new tags linked to a tool.
      description: ""
      operationId: addTags
      parameters:
        - name: containerId
          in: path
          description: Tool to modify.
          required: true
          schema:
            type: integer
            format: int64
      requestBody:
        content:
          application/json:
            schema:
              type: array
              items:
                $ref: "#/components/schemas/Tag"
        description: List of new tags
        required: true
      responses:
        "200":
          description: successful operation
          content:
            application/json:
              schema:
                type: array
                items:
                  $ref: "#/components/schemas/Tag"
      security:
        - BEARER: []
    put:
      tags:
        - containertags
      summary: Update the tags linked to a tool.
      description: ""
      operationId: updateTags
      parameters:
        - name: containerId
          in: path
          description: Tool to modify.
          required: true
          schema:
            type: integer
            format: int64
      requestBody:
        content:
          application/json:
            schema:
              type: array
              items:
                $ref: "#/components/schemas/Tag"
        description: List of modified tags
        required: true
      responses:
        "200":
          description: successful operation
          content:
            application/json:
              schema:
                type: array
                items:
                  $ref: "#/components/schemas/Tag"
      security:
        - BEARER: []
  "/containers/{containerId}/tags/{tagId}":
    delete:
      tags:
        - containertags
      summary: Delete tag linked to a tool.
      description: ""
      operationId: deleteTags
      parameters:
        - name: containerId
          in: path
          description: Tool to modify.
          required: true
          schema:
            type: integer
            format: int64
        - name: tagId
          in: path
          description: Tag to delete
          required: true
          schema:
            type: integer
            format: int64
      responses:
        default:
          description: successful operation
      security:
        - BEARER: []
  "/containers/{containerId}/testParameterFiles":
    get:
      tags:
        - containers
      summary: Get the corresponding test parameter files.
      description: Does not require authentication for published tools, authentication can
        be provided for restricted tools
      operationId: getTestParameterFiles
      parameters:
        - name: containerId
          in: path
          description: Tool id
          required: true
          schema:
            type: integer
            format: int64
        - name: tag
          in: query
          required: false
          schema:
            type: string
        - name: descriptorType
          in: query
          description: Descriptor Type
          required: true
          schema:
            type: string
            enum:
              - CWL
              - WDL
              - NFL
      responses:
        "200":
          description: successful operation
          content:
            application/json:
              schema:
                type: array
                items:
                  $ref: "#/components/schemas/SourceFile"
      security:
        - BEARER: []
    put:
      tags:
        - containers
      summary: Add test parameter files to a tag.
      description: ""
      operationId: addTestParameterFiles
      parameters:
        - name: containerId
          in: path
          description: Tool to modify.
          required: true
          schema:
            type: integer
            format: int64
        - name: testParameterPaths
          in: query
          description: List of paths.
          required: true
          explode: true
          schema:
            type: array
            items:
              type: string
        - name: tagName
          in: query
          required: false
          schema:
            type: string
        - name: descriptorType
          in: query
          description: Descriptor Type
          required: true
          schema:
            type: string
            enum:
              - CWL
              - WDL
      requestBody:
        $ref: "#/components/requestBodies/updateLabelsBody"
      responses:
        "200":
          description: successful operation
          content:
            application/json:
              schema:
                type: array
                items:
                  $ref: "#/components/schemas/SourceFile"
                uniqueItems: true
      security:
        - BEARER: []
    delete:
      tags:
        - containers
      summary: Delete test parameter files to a tag.
      description: ""
      operationId: deleteTestParameterFiles
      parameters:
        - name: containerId
          in: path
          description: Tool to modify.
          required: true
          schema:
            type: integer
            format: int64
        - name: testParameterPaths
          in: query
          description: List of paths.
          required: true
          explode: true
          schema:
            type: array
            items:
              type: string
        - name: tagName
          in: query
          required: false
          schema:
            type: string
        - name: descriptorType
          in: query
          description: Descriptor Type
          required: true
          schema:
            type: string
            enum:
              - CWL
              - WDL
      responses:
        "200":
          description: successful operation
          content:
            application/json:
              schema:
                type: array
                items:
                  $ref: "#/components/schemas/SourceFile"
                uniqueItems: true
      security:
        - BEARER: []
  "/containers/{containerId}/unstar":
    delete:
      tags:
        - containers
      summary: Unstar a tool.
      description: ""
      operationId: unstarEntry
      parameters:
        - name: containerId
          in: path
          description: Tool to unstar.
          required: true
          schema:
            type: integer
            format: int64
      responses:
        default:
          description: successful operation
      security:
        - BEARER: []
      deprecated: true
  "/containers/{containerId}/updateTagPaths":
    put:
      tags:
        - containers
      summary: Change the tool paths.
      description: Resets the descriptor paths and dockerfile path of all versions to match
        the default paths from the tool object passed.
      operationId: updateTagContainerPath
      parameters:
        - name: containerId
          in: path
          description: Tool to modify.
          required: true
          schema:
            type: integer
            format: int64
      requestBody:
        $ref: "#/components/requestBodies/DockstoreTool"
      responses:
        "200":
          description: successful operation
          content:
            application/json:
              schema:
                $ref: "#/components/schemas/DockstoreTool"
      security:
        - BEARER: []
  "/containers/{containerId}/users":
    get:
      tags:
        - containers
      summary: Get users of a tool.
      description: ""
      operationId: getUsers
      parameters:
        - name: containerId
          in: path
          description: Tool ID
          required: true
          schema:
            type: integer
            format: int64
      responses:
        "200":
          description: successful operation
          content:
            application/json:
              schema:
                type: array
                items:
                  $ref: "#/components/schemas/User"
      security:
        - BEARER: []
  "/containers/{toolId}/defaultVersion":
    put:
      tags:
        - containers
      summary: Update the default version of the given tool.
      description: ""
      operationId: updateToolDefaultVersion
      parameters:
        - name: toolId
          in: path
          description: Tool to modify.
          required: true
          schema:
            type: integer
            format: int64
      requestBody:
        content:
          application/json:
            schema:
              type: string
        description: Tag name to set as default.
        required: true
      responses:
        "200":
          description: successful operation
          content:
            application/json:
              schema:
                $ref: "#/components/schemas/DockstoreTool"
      security:
        - BEARER: []
  "/containers/{toolId}/zip/{tagId}":
    get:
      tags:
        - containers
      summary: Download a ZIP file of a tool and all associated files.
      description: ""
      operationId: getToolZip
      parameters:
        - name: toolId
          in: path
          description: toolId
          required: true
          schema:
            type: integer
            format: int64
        - name: tagId
          in: path
          description: tagId
          required: true
          schema:
            type: integer
            format: int64
      responses:
        default:
          description: successful operation
      security:
        - BEARER: []
  /curation/notifications:
    get:
      tags:
        - curation
      summary: Return all active notifications
      description: NO Authentication
      operationId: getActiveNotifications
      responses:
        "200":
          description: successful operation
          content:
            application/json:
              schema:
                type: array
                items:
                  $ref: "#/components/schemas/Notification"
    post:
      tags:
        - curation
      summary: Create a notification
      description: Curator/admin only
      operationId: createNotification
      requestBody:
        content:
          application/json:
            schema:
              $ref: "#/components/schemas/Notification"
        description: Notification to create
        required: true
      responses:
        "200":
          description: successful operation
          content:
            application/json:
              schema:
                $ref: "#/components/schemas/Notification"
      security:
        - BEARER: []
  "/curation/notifications/{id}":
    get:
      tags:
        - curation
      summary: Return the notification with given id
      description: NO Authentication
      operationId: getNotification
      parameters:
        - name: id
          in: path
          required: true
          schema:
            type: integer
            format: int64
      responses:
        "200":
          description: successful operation
          content:
            application/json:
              schema:
                type: array
                items:
                  $ref: "#/components/schemas/Notification"
    put:
      tags:
        - curation
      summary: Update a notification
      description: Curator/admin only
      operationId: updateNotification
      parameters:
        - name: id
          in: path
          description: Notification to update
          required: true
          schema:
            type: integer
            format: int64
      requestBody:
        content:
          application/json:
            schema:
              $ref: "#/components/schemas/Notification"
        description: Updated version of notification
        required: true
      responses:
        "200":
          description: successful operation
          content:
            application/json:
              schema:
                $ref: "#/components/schemas/Notification"
      security:
        - BEARER: []
    delete:
      tags:
        - curation
      summary: Delete a notification
      description: Curator/admin only
      operationId: deleteNotification
      parameters:
        - name: id
          in: path
          description: Notification to delete
          required: true
          schema:
            type: integer
            format: int64
      responses:
        default:
          description: successful operation
      security:
        - BEARER: []
  "/entries/{id}/aliases":
    post:
      tags:
        - entries
      summary: Add aliases linked to a entry in Dockstore.
      description: Aliases are alphanumerical (case-insensitive and may contain internal
        hyphens), given in a comma-delimited list.
      operationId: addAliases
      parameters:
        - name: id
          in: path
          description: Entry to modify.
          required: true
          schema:
            type: integer
            format: int64
        - name: aliases
          in: query
          description: Comma-delimited list of aliases.
          required: true
          schema:
            type: string
      responses:
        "200":
          description: successful operation
          content:
            application/json:
              schema:
                $ref: "#/components/schemas/Entry"
      security:
        - BEARER: []
  "/entries/{id}/collections":
    get:
      tags:
        - entries
      summary: Get the collections and organizations that contain the published entry
      description: Entry must be published
      operationId: entryCollections
      parameters:
        - name: id
          in: path
          description: id
          required: true
          schema:
            type: integer
            format: int64
      responses:
        "200":
          description: successful operation
          content:
            application/json:
              schema:
                type: array
                items:
                  $ref: "#/components/schemas/CollectionOrganization"
  "/entries/{id}/topic":
    post:
      tags:
        - entries
      summary: Create a discourse topic for an entry.
      description: ""
      operationId: setDiscourseTopic
      parameters:
        - name: id
          in: path
          description: The id of the entry to add a topic to.
          required: true
          schema:
            type: integer
            format: int64
      responses:
        "200":
          description: successful operation
          content:
            application/json:
              schema:
                $ref: "#/components/schemas/Entry"
      security:
        - BEARER: []
  /metadata/config.json:
    get:
      tags:
        - metadata
      summary: Configuration for UI clients of the API
      description: NO authentication
      operationId: getConfig
      responses:
        "200":
          description: successful operation
          content:
            application/json:
              schema:
                $ref: "#/components/schemas/Config"
  /metadata/descriptorLanguageList:
    get:
      tags:
        - metadata
      summary: Get the list of descriptor languages supported on Dockstore.
      description: NO authentication
      operationId: getDescriptorLanguages
      responses:
        "200":
          description: successful operation
          content:
            application/json:
              schema:
                type: array
                items:
                  $ref: "#/components/schemas/DescriptorLanguageBean"
  /metadata/dockerRegistryList:
    get:
      tags:
        - metadata
      summary: Get the list of docker registries supported on Dockstore.
      description: NO authentication
      operationId: getDockerRegistries
      responses:
        "200":
          description: successful operation
          content:
            application/json:
              schema:
                type: array
                items:
                  $ref: "#/components/schemas/RegistryBean"
  /metadata/elasticSearch:
    get:
      tags:
        - metadata
      summary: Successful response if elastic search is up and running.
      description: NO authentication
      operationId: checkElasticSearch
      responses:
        default:
          description: successful operation
  /metadata/okHttpCachePerformance:
    get:
      tags:
        - metadata
      summary: Get measures of cache performance.
      description: NO authentication
      operationId: getCachePerformance
      responses:
        "200":
          description: successful operation
          content:
            application/json:
              schema:
                type: object
                additionalProperties:
                  type: object
  /metadata/rss:
    get:
      tags:
        - metadata
      summary: List all published tools and workflows in creation order.
      description: NO authentication
      operationId: rssFeed
      responses:
        "200":
          description: successful operation
          content:
            text/xml:
              schema:
                type: string
  /metadata/runner_dependencies:
    get:
      tags:
        - metadata
      summary: Returns the file containing runner dependencies.
      description: ""
      operationId: getRunnerDependencies
      parameters:
        - name: client_version
          in: query
          description: The Dockstore client version
          required: false
          schema:
            type: string
        - name: python_version
          in: query
          description: Python version, only relevant for the cwltool runner
          required: false
          schema:
            type: string
            default: "2"
        - name: runner
          in: query
          description: The tool runner
          required: false
          schema:
            type: string
            enum:
              - cwltool
            default: cwltool
        - name: output
          in: query
          description: Response type
          required: false
          schema:
            type: string
            enum:
              - json
              - text
            default: text
      responses:
        "200":
          description: successful operation
          content:
            text/plain:
              schema:
                type: string
            application/json:
              schema:
                type: string
  /metadata/sitemap:
    get:
      tags:
        - metadata
      summary: List all available workflow, tool, organization, and collection paths.
      description: List all available workflow, tool, organization, and collection paths.
        Available means published for tools/workflows, and approved for
        organizations and their respective collections.
      operationId: sitemap
      responses:
        "200":
          description: successful operation
          content:
            text/html:
              schema:
                type: string
            text/xml:
              schema:
                type: string
  /metadata/sourceControlList:
    get:
      tags:
        - metadata
      summary: Get the list of source controls supported on Dockstore.
      description: NO authentication
      operationId: getSourceControlList
      responses:
        "200":
          description: successful operation
          content:
            application/json:
              schema:
                type: array
                items:
                  $ref: "#/components/schemas/SourceControlBean"
  /organizations:
    get:
      tags:
        - organizations
      summary: List all available organizations.
      description: NO Authentication
      operationId: getApprovedOrganizations
      responses:
        "200":
          description: successful operation
          content:
            application/json:
              schema:
                type: array
                items:
                  $ref: "#/components/schemas/Organization"
    post:
      tags:
        - organizations
      summary: Create an organization.
      description: Organization requires approval by an admin before being made public.
      operationId: createOrganization
      requestBody:
        content:
          application/json:
            schema:
              $ref: "#/components/schemas/Organization"
        description: Organization to register.
        required: true
      responses:
        "200":
          description: successful operation
          content:
            application/json:
              schema:
                $ref: "#/components/schemas/Organization"
      security:
        - BEARER: []
  /organizations/all:
    get:
      tags:
        - organizations
      summary: List all organizations.
      description: Admin/curator only
      operationId: getAllOrganizations
      parameters:
        - name: type
          in: query
          description: Filter to apply to organizations.
          required: true
          schema:
            type: string
            enum:
              - all
              - pending
              - rejected
              - approved
      responses:
        "200":
          description: successful operation
          content:
            application/json:
              schema:
                type: array
                items:
                  $ref: "#/components/schemas/Organization"
      security:
        - BEARER: []
  "/organizations/collections/{alias}/aliases":
    get:
      tags:
        - organizations
      summary: Retrieves a collection by alias.
      description: ""
      operationId: getCollectionByAlias
      parameters:
        - name: alias
          in: path
          description: Alias of the collection
          required: true
          schema:
            type: string
      responses:
        "200":
          description: successful operation
          content:
            application/json:
              schema:
                $ref: "#/components/schemas/Collection"
  "/organizations/collections/{collectionId}/aliases":
    post:
      tags:
        - organizations
      summary: Add aliases linked to a Collection in Dockstore.
      description: Aliases are alphanumerical (case-insensitive and may contain internal
        hyphens), given in a comma-delimited list.
      operationId: addCollectionAliases
      parameters:
        - name: collectionId
          in: path
          description: Collection to modify.
          required: true
          schema:
            type: integer
            format: int64
        - name: aliases
          in: query
          description: Comma-delimited list of aliases.
          required: true
          schema:
            type: string
      responses:
        "200":
          description: successful operation
          content:
            application/json:
              schema:
                $ref: "#/components/schemas/Collection"
      security:
        - BEARER: []
  "/organizations/name/{name}":
    get:
      tags:
        - organizations
      summary: Retrieves an organization by name.
      description: Does not require authentication for approved organizations,
        authentication can be provided for unapproved organizations
      operationId: getOrganizationByName
      parameters:
        - name: name
          in: path
          description: Organization name.
          required: true
          schema:
            type: string
      responses:
        "200":
          description: successful operation
          content:
            application/json:
              schema:
                $ref: "#/components/schemas/Organization"
      security:
        - BEARER: []
  "/organizations/{alias}/aliases":
    get:
      tags:
        - organizations
      summary: Retrieves an organization by alias.
      description: ""
      operationId: getOrganizationByAlias
      parameters:
        - name: alias
          in: path
          description: Alias.
          required: true
          schema:
            type: string
      responses:
        "200":
          description: successful operation
          content:
            application/json:
              schema:
                $ref: "#/components/schemas/Organization"
  "/organizations/{organizationId}":
    get:
      tags:
        - organizations
      summary: Retrieves an organization by ID.
      description: Does not require authentication for approved organizations,
        authentication can be provided for unapproved organizations
      operationId: getOrganizationById
      parameters:
        - name: organizationId
          in: path
          description: Organization ID.
          required: true
          schema:
            type: integer
            format: int64
      responses:
        "200":
          description: successful operation
          content:
            application/json:
              schema:
                $ref: "#/components/schemas/Organization"
      security:
        - BEARER: []
    put:
      tags:
        - organizations
      summary: Update an organization.
      description: Currently only name, display name, description, topic, email, link,
        avatarUrl, and location can be updated.
      operationId: updateOrganization
      parameters:
        - name: organizationId
          in: path
          description: Organization ID.
          required: true
          schema:
            type: integer
            format: int64
      requestBody:
        content:
          application/json:
            schema:
              $ref: "#/components/schemas/Organization"
        description: Organization to update with.
        required: true
      responses:
        "200":
          description: successful operation
          content:
            application/json:
              schema:
                $ref: "#/components/schemas/Organization"
      security:
        - BEARER: []
  "/organizations/{organizationId}/aliases":
    post:
      tags:
        - organizations
      summary: Add aliases linked to a listing in Dockstore.
      description: Aliases are alphanumerical (case-insensitive and may contain internal
        hyphens), given in a comma-delimited list.
      operationId: addOrganizationAliases
      parameters:
        - name: organizationId
          in: path
          description: Organization to modify.
          required: true
          schema:
            type: integer
            format: int64
        - name: aliases
          in: query
          description: Comma-delimited list of aliases.
          required: true
          schema:
            type: string
      responses:
        "200":
          description: successful operation
          content:
            application/json:
              schema:
                $ref: "#/components/schemas/Organization"
      security:
        - BEARER: []
  "/organizations/{organizationId}/approve":
    post:
      tags:
        - organizations
      summary: Approves an organization.
      description: Admin/curator only
      operationId: approveOrganization
      parameters:
        - name: organizationId
          in: path
          description: Organization ID.
          required: true
          schema:
            type: integer
            format: int64
      responses:
        "200":
          description: successful operation
          content:
            application/json:
              schema:
                $ref: "#/components/schemas/Organization"
      security:
        - BEARER: []
  "/organizations/{organizationId}/collections":
    get:
      tags:
        - organizations
      summary: Retrieve all collections for an organization.
      description: Does not require authentication for approved organizations,
        authentication can be provided for unapproved organizations
      operationId: getCollectionsFromOrganization
      parameters:
        - name: organizationId
          in: path
          description: Organization ID.
          required: true
          schema:
            type: integer
            format: int64
        - name: include
          in: query
          description: Included fields
          required: false
          schema:
            type: string
      responses:
        "200":
          description: successful operation
          content:
            application/json:
              schema:
                type: array
                items:
                  $ref: "#/components/schemas/Collection"
      security:
        - BEARER: []
    post:
      tags:
        - organizations
      summary: Create a collection in the given organization.
      description: ""
      operationId: createCollection
      parameters:
        - name: organizationId
          in: path
          description: Organization ID.
          required: true
          schema:
            type: integer
            format: int64
      requestBody:
        content:
          application/json:
            schema:
              $ref: "#/components/schemas/Collection"
        description: Collection to register.
        required: true
      responses:
        "200":
          description: successful operation
          content:
            application/json:
              schema:
                $ref: "#/components/schemas/Collection"
      security:
        - BEARER: []
  "/organizations/{organizationId}/collections/{collectionId}":
    get:
      tags:
        - organizations
      summary: Retrieves a collection by ID.
      description: Does not require authentication for approved organizations,
        authentication can be provided for unapproved organizations
      operationId: getCollectionById
      parameters:
        - name: organizationId
          in: path
          description: Organization ID.
          required: true
          schema:
            type: integer
            format: int64
        - name: collectionId
          in: path
          description: Collection ID.
          required: true
          schema:
            type: integer
            format: int64
      responses:
        "200":
          description: successful operation
          content:
            application/json:
              schema:
                $ref: "#/components/schemas/Collection"
      security:
        - BEARER: []
    put:
      tags:
        - organizations
      summary: Update a collection.
      description: Currently only name, display name, description, and topic can be updated.
      operationId: updateCollection
      parameters:
        - name: organizationId
          in: path
          description: Organization ID.
          required: true
          schema:
            type: integer
            format: int64
        - name: collectionId
          in: path
          description: Collection ID.
          required: true
          schema:
            type: integer
            format: int64
      requestBody:
        content:
          application/json:
            schema:
              $ref: "#/components/schemas/Collection"
        description: Collection to update with.
        required: true
      responses:
        "200":
          description: successful operation
          content:
            application/json:
              schema:
                $ref: "#/components/schemas/Collection"
      security:
        - BEARER: []
  "/organizations/{organizationId}/collections/{collectionId}/description":
    get:
      tags:
        - organizations
      summary: Retrieves a collection description by organization ID and collection ID.
      description: Does not require authentication for approved organizations,
        authentication can be provided for unapproved organizations
      operationId: getCollectionDescription
      parameters:
        - name: organizationId
          in: path
          description: Organization ID
          required: true
          schema:
            type: integer
            format: int64
        - name: collectionId
          in: path
          description: Collection ID
          required: true
          schema:
            type: integer
            format: int64
      responses:
        "200":
          description: successful operation
          content:
            application/json:
              schema:
                type: string
      security:
        - BEARER: []
    put:
      tags:
        - organizations
      summary: Update a collection's description.
      description: Description in markdown
      operationId: updateCollectionDescription
      parameters:
        - name: organizationId
          in: path
          description: Organization ID.
          required: true
          schema:
            type: integer
            format: int64
        - name: collectionId
          in: path
          description: Collection ID.
          required: true
          schema:
            type: integer
            format: int64
      requestBody:
        content:
          application/json:
            schema:
              type: string
        description: Collections's description in markdown.
        required: true
      responses:
        "200":
          description: successful operation
          content:
            application/json:
              schema:
                $ref: "#/components/schemas/Collection"
      security:
        - BEARER: []
  "/organizations/{organizationId}/collections/{collectionId}/entry":
    post:
      tags:
        - organizations
      summary: Add an entry to a collection.
      description: ""
      operationId: addEntryToCollection
      parameters:
        - name: organizationId
          in: path
          description: Organization ID.
          required: true
          schema:
            type: integer
            format: int64
        - name: collectionId
          in: path
          description: Collection ID.
          required: true
          schema:
            type: integer
            format: int64
        - name: entryId
          in: query
          description: Entry ID
          required: true
          schema:
            type: integer
            format: int64
      responses:
        "200":
          description: successful operation
          content:
            application/json:
              schema:
                $ref: "#/components/schemas/Collection"
      security:
        - BEARER: []
    delete:
      tags:
        - organizations
      summary: Delete an entry from a collection.
      description: ""
      operationId: deleteEntryFromCollection
      parameters:
        - name: organizationId
          in: path
          description: Organization ID.
          required: true
          schema:
            type: integer
            format: int64
        - name: collectionId
          in: path
          description: Collection ID.
          required: true
          schema:
            type: integer
            format: int64
        - name: entryId
          in: query
          description: Entry ID
          required: true
          schema:
            type: integer
            format: int64
      responses:
        "200":
          description: successful operation
          content:
            application/json:
              schema:
                $ref: "#/components/schemas/Collection"
      security:
        - BEARER: []
  "/organizations/{organizationId}/description":
    get:
      tags:
        - organizations
      summary: Retrieves an organization description by organization ID.
      description: Does not require authentication for approved organizations,
        authentication can be provided for unapproved organizations
      operationId: getOrganizationDescription
      parameters:
        - name: organizationId
          in: path
          description: Organization ID.
          required: true
          schema:
            type: integer
            format: int64
      responses:
        "200":
          description: successful operation
          content:
            application/json:
              schema:
                type: string
      security:
        - BEARER: []
    put:
      tags:
        - organizations
      summary: Update an organization's description.
      description: Description in markdown
      operationId: updateOrganizationDescription
      parameters:
        - name: organizationId
          in: path
          description: Organization ID.
          required: true
          schema:
            type: integer
            format: int64
      requestBody:
        content:
          application/json:
            schema:
              type: string
        description: Organization's description in markdown.
        required: true
      responses:
        "200":
          description: successful operation
          content:
            application/json:
              schema:
                $ref: "#/components/schemas/Organization"
      security:
        - BEARER: []
  "/organizations/{organizationId}/events":
    get:
      tags:
        - organizations
      summary: Retrieves all events for an organization.
      description: Does not require authentication for approved organizations,
        authentication can be provided for unapproved organizations
      operationId: getOrganizationEvents
      parameters:
        - name: organizationId
          in: path
          description: Organization ID.
          required: true
          schema:
            type: integer
            format: int64
        - name: offset
          in: query
          description: Start index of paging.  If this exceeds the current result set
            return an empty set.  If not specified in the request, this will
            start at the beginning of the results.
          required: false
          schema:
            type: integer
            format: int32
            default: 0
        - name: limit
          in: query
          description: Amount of records to return in a given page, limited to 100
          required: false
          schema:
            type: integer
            format: int32
            minimum: 1
            maximum: 100
            default: 100
      responses:
        "200":
          description: successful operation
          content:
            application/json:
              schema:
                type: array
                items:
                  $ref: "#/components/schemas/Event"
      security:
        - BEARER: []
  "/organizations/{organizationId}/invitation":
    post:
      tags:
        - organizations
      summary: Accept or reject an organization invitation.
      description: True accepts the invitation, false rejects the invitation.
      operationId: acceptOrRejectInvitation
      parameters:
        - name: organizationId
          in: path
          description: Organization ID.
          required: true
          schema:
            type: integer
            format: int64
        - name: accept
          in: query
          description: Accept or reject.
          required: true
          schema:
            type: boolean
      responses:
        default:
          description: successful operation
      security:
        - BEARER: []
  "/organizations/{organizationId}/members":
    get:
      tags:
        - organizations
      summary: Retrieves all members for an organization.
      description: Does not require authentication for approved organizations,
        authentication can be provided for unapproved organizations
      operationId: getOrganizationMembers
      parameters:
        - name: organizationId
          in: path
          description: Organization ID.
          required: true
          schema:
            type: integer
            format: int64
      responses:
        "200":
          description: successful operation
          content:
            application/json:
              schema:
                type: array
                items:
                  $ref: "#/components/schemas/OrganizationUser"
                uniqueItems: true
      security:
        - BEARER: []
  "/organizations/{organizationId}/reject":
    post:
      tags:
        - organizations
      summary: Rejects an organization.
      description: Admin/curator only
      operationId: rejectOrganization
      parameters:
        - name: organizationId
          in: path
          description: Organization ID.
          required: true
          schema:
            type: integer
            format: int64
      responses:
        "200":
          description: successful operation
          content:
            application/json:
              schema:
                $ref: "#/components/schemas/Organization"
      security:
        - BEARER: []
  "/organizations/{organizationId}/request":
    post:
      tags:
        - organizations
      summary: Re-request an organization approval.
      description: Only for rejected organizations
      operationId: requestOrganizationReview
      parameters:
        - name: organizationId
          in: path
          description: Organization ID.
          required: true
          schema:
            type: integer
            format: int64
      responses:
        "200":
          description: successful operation
          content:
            application/json:
              schema:
                $ref: "#/components/schemas/Organization"
      security:
        - BEARER: []
  "/organizations/{organizationId}/star":
    put:
      tags:
        - organizations
      summary: Star an organization.
      description: ""
      operationId: starOrganization
      parameters:
        - name: organizationId
          in: path
          description: Organization ID.
          required: true
          schema:
            type: integer
            format: int64
      requestBody:
        content:
          application/json:
            schema:
              $ref: "#/components/schemas/StarRequest"
        description: StarRequest to star an organization for a user.
        required: true
      responses:
        default:
          description: successful operation
      security:
        - BEARER: []
  "/organizations/{organizationId}/starredUsers":
    get:
      tags:
        - organizations
      summary: Returns list of users who starred the given approved organization.
      description: ""
      operationId: getStarredUsersForApprovedOrganization
      parameters:
        - name: organizationId
          in: path
          description: Organization ID.
          required: true
          schema:
            type: integer
            format: int64
      responses:
        "200":
          description: successful operation
          content:
            application/json:
              schema:
                type: array
                items:
                  $ref: "#/components/schemas/User"
  "/organizations/{organizationId}/unstar":
    delete:
      tags:
        - organizations
      summary: Unstar an organization.
      description: ""
      operationId: unstarOrganization
      parameters:
        - name: organizationId
          in: path
          description: Organization ID.
          required: true
          schema:
            type: integer
            format: int64
      responses:
        default:
          description: successful operation
      security:
        - BEARER: []
  "/organizations/{organizationId}/user":
    post:
      tags:
        - organizations
      summary: Updates a user role in an organization.
      description: ""
      operationId: updateUserRole
      parameters:
        - name: role
          in: query
          description: Role of user.
          required: true
          schema:
            type: string
            enum:
              - MAINTAINER
              - MEMBER
        - name: userId
          in: query
          description: User ID of user to update within organization.
          required: true
          schema:
            type: integer
            format: int64
        - name: organizationId
          in: path
          description: Organization ID.
          required: true
          schema:
            type: integer
            format: int64
      responses:
        "200":
          description: successful operation
          content:
            application/json:
              schema:
                $ref: "#/components/schemas/OrganizationUser"
      security:
        - BEARER: []
    put:
      tags:
        - organizations
      summary: Adds a user role to an organization.
      description: ""
      operationId: addUserToOrg
      parameters:
        - name: role
          in: query
          description: Role of user.
          required: true
          schema:
            type: string
            enum:
              - MAINTAINER
              - MEMBER
        - name: userId
          in: query
          description: User ID of user to add to organization.
          required: true
          schema:
            type: integer
            format: int64
        - name: organizationId
          in: path
          description: Organization ID.
          required: true
          schema:
            type: integer
            format: int64
      requestBody:
        $ref: "#/components/requestBodies/updateLabelsBody"
      responses:
        "200":
          description: successful operation
          content:
            application/json:
              schema:
                $ref: "#/components/schemas/OrganizationUser"
      security:
        - BEARER: []
    delete:
      tags:
        - organizations
      summary: Remove a user from an organization.
      description: ""
      operationId: deleteUserRole
      parameters:
        - name: userId
          in: query
          description: User ID of user to remove from organization.
          required: true
          schema:
            type: integer
            format: int64
        - name: organizationId
          in: path
          description: Organization ID.
          required: true
          schema:
            type: integer
            format: int64
      responses:
        default:
          description: successful operation
      security:
        - BEARER: []
  "/organizations/{organizationId}/users/{username}":
    put:
      tags:
        - organizations
      summary: Adds a user role to an organization.
      description: ""
      operationId: addUserToOrgByUsername
      parameters:
        - name: username
          in: path
          description: User to add to org.
          required: true
          schema:
            type: string
        - name: organizationId
          in: path
          description: Organization ID.
          required: true
          schema:
            type: integer
            format: int64
      requestBody:
        content:
          application/json:
            schema:
              type: string
        description: Role of user.
        required: true
      responses:
        "200":
          description: successful operation
          content:
            application/json:
              schema:
                $ref: "#/components/schemas/OrganizationUser"
      security:
        - BEARER: []
  "/organizations/{organizationName}/collections/{collectionName}/name":
    get:
      tags:
        - organizations
      summary: Retrieves a collection by name.
      description: Does not require authentication for approved organizations,
        authentication can be provided for unapproved organizations
      operationId: getCollectionByName
      parameters:
        - name: organizationName
          in: path
          description: Organization name.
          required: true
          schema:
            type: string
        - name: collectionName
          in: path
          description: Collection name.
          required: true
          schema:
            type: string
      responses:
        "200":
          description: successful operation
          content:
            application/json:
              schema:
                $ref: "#/components/schemas/Collection"
      security:
        - BEARER: []
  "/users/checkUser/{username}":
    get:
      tags:
        - users
      summary: Check if user with some username exists.
      description: ""
      operationId: checkUserExists
      parameters:
        - name: username
          in: path
          description: User name to check
          required: true
          schema:
            type: string
      responses:
        "200":
          description: successful operation
          content:
            application/json:
              schema:
                type: boolean
      security:
        - BEARER: []
  /users/registries:
    get:
      tags:
        - users
      summary: See OpenApi for details
      description: ""
      operationId: getUserRegistries
      responses:
        "200":
          description: successful operation
          content:
            application/json:
              schema:
                type: array
                items:
                  type: string
                  enum:
                    - dockstore.org
                    - github.com
                    - bitbucket.org
                    - gitlab.com
  "/users/registries/{gitRegistry}/organizations":
    get:
      tags:
        - users
      summary: See OpenApi for details
      description: ""
      operationId: getUserOrganizations
      parameters:
        - name: gitRegistry
          in: path
          required: true
          schema:
            type: string
            enum:
              - dockstore.org
              - github.com
              - bitbucket.org
              - gitlab.com
      responses:
        "200":
          description: successful operation
          content:
            application/json:
              schema:
                type: array
                items:
                  type: string
                uniqueItems: true
  "/users/registries/{gitRegistry}/organizations/{organization}":
    get:
      tags:
        - users
      summary: See OpenApi for details
      description: ""
      operationId: getUserOrganizationRepositories
      parameters:
        - name: gitRegistry
          in: path
          required: true
          schema:
            type: string
            enum:
              - dockstore.org
              - github.com
              - bitbucket.org
              - gitlab.com
        - name: organization
          in: path
          required: true
          schema:
            type: string
      responses:
        "200":
          description: successful operation
          content:
            application/json:
              schema:
                type: array
                items:
                  $ref: "#/components/schemas/Repository"
  /users/services/sync:
    post:
      tags:
        - users
      summary: Syncs service data with Git accounts.
      description: Currently only works with GitHub
      operationId: syncUserServices
      responses:
        "200":
          description: successful operation
          content:
            application/json:
              schema:
                type: array
                items:
                  $ref: "#/components/schemas/Workflow"
      security:
        - BEARER: []
  "/users/services/{organizationName}/sync":
    post:
      tags:
        - users
      summary: Syncs services with Git accounts for a specified organization.
      description: ""
      operationId: syncUserServicesbyOrganization
      parameters:
        - name: organizationName
          in: path
          description: Organization name
          required: true
          schema:
            type: string
      responses:
        "200":
          description: successful operation
          content:
            application/json:
              schema:
                type: array
                items:
                  $ref: "#/components/schemas/Workflow"
      security:
        - BEARER: []
  /users/starredOrganizations:
    get:
      tags:
        - users
      summary: Get the authenticated user's starred organizations.
      description: ""
      operationId: getStarredOrganizations
      responses:
        "200":
          description: successful operation
          content:
            application/json:
              schema:
                type: array
                items:
                  $ref: "#/components/schemas/Organization"
      security:
        - BEARER: []
  /users/starredTools:
    get:
      tags:
        - users
      summary: Get the authenticated user's starred tools.
      description: ""
      operationId: getStarredTools
      responses:
        "200":
          description: successful operation
          content:
            application/json:
              schema:
                type: array
                items:
                  $ref: "#/components/schemas/Entry"
      security:
        - BEARER: []
  /users/starredWorkflows:
    get:
      tags:
        - users
      summary: Get the authenticated user's starred workflows.
      description: ""
      operationId: getStarredWorkflows
      responses:
        "200":
          description: successful operation
          content:
            application/json:
              schema:
                type: array
                items:
                  $ref: "#/components/schemas/Entry"
      security:
        - BEARER: []
  /users/updateUserMetadata:
    get:
      tags:
        - users
      summary: Update metadata of all users.
      description: Admin only.
      operationId: updateUserMetadata
      responses:
        "200":
          description: successful operation
          content:
            application/json:
              schema:
                type: array
                items:
                  $ref: "#/components/schemas/User"
      security:
        - BEARER: []
  /users/user:
    get:
      tags:
        - users
      summary: Get the logged-in user.
      description: ""
      operationId: getUser
      responses:
        "200":
          description: successful operation
          content:
            application/json:
              schema:
                $ref: "#/components/schemas/User"
      security:
        - BEARER: []
    delete:
      tags:
        - users
      summary: Delete user if possible.
      description: ""
      operationId: selfDestruct
      responses:
        "200":
          description: successful operation
          content:
            application/json:
              schema:
                type: boolean
      security:
        - BEARER: []
  /users/user/changeUsername:
    post:
      tags:
        - users
      summary: Change username if possible.
      description: ""
      operationId: changeUsername
      parameters:
        - name: username
          in: query
          description: Username to change to
          required: false
          schema:
            type: string
      responses:
        "200":
          description: successful operation
          content:
            application/json:
              schema:
                $ref: "#/components/schemas/User"
      security:
        - BEARER: []
  /users/user/extended:
    get:
      tags:
        - users
      summary: Get additional information about the authenticated user.
      description: ""
      operationId: getExtendedUserData
      responses:
        "200":
          description: successful operation
          content:
            application/json:
              schema:
                $ref: "#/components/schemas/ExtendedUserData"
      security:
        - BEARER: []
  /users/user/memberships:
    get:
      tags:
        - users
      summary: Get the logged-in user's memberships.
      description: ""
      operationId: getUserMemberships
      responses:
        "200":
          description: successful operation
          content:
            application/json:
              schema:
                type: array
                items:
                  $ref: "#/components/schemas/OrganizationUser"
                uniqueItems: true
      security:
        - BEARER: []
  /users/user/updateUserMetadata:
    get:
      tags:
        - users
      summary: Update metadata for logged in user.
      description: ""
      operationId: updateLoggedInUserMetadata
      parameters:
        - name: source
          in: query
          description: Token source
          required: false
          schema:
            type: string
            enum:
              - google.com
              - github.com
      responses:
        "200":
          description: successful operation
          content:
            application/json:
              schema:
                $ref: "#/components/schemas/User"
      security:
        - BEARER: []
  "/users/user/{userId}":
    delete:
      tags:
        - users
      summary: Terminate user if possible.
      description: ""
      operationId: terminateUser
      parameters:
        - name: userId
          in: path
          description: User to terminate
          required: true
          schema:
            type: integer
            format: int64
      responses:
        "200":
          description: successful operation
          content:
            application/json:
              schema:
                type: boolean
      security:
        - BEARER: []
  "/users/user/{userId}/limits":
    get:
      tags:
        - users
      summary: Returns the specified user's limits. ADMIN or CURATOR only
      description: ""
      operationId: getUserLimits
      parameters:
        - name: userId
          in: path
          description: User ID
          required: true
          schema:
            type: integer
            format: int64
      responses:
        "200":
          description: successful operation
          content:
            application/json:
              schema:
                $ref: "#/components/schemas/Limits"
      security:
        - BEARER: []
    put:
      tags:
        - users
      summary: Update the specified user's limits. ADMIN or CURATOR only
      description: ""
      operationId: setUserLimits
      parameters:
        - name: userId
          in: path
          description: User ID
          required: true
          schema:
            type: integer
            format: int64
      requestBody:
        content:
          application/json:
            schema:
              $ref: "#/components/schemas/Limits"
        description: Limits to set for a user
        required: true
      responses:
        "200":
          description: successful operation
          content:
            application/json:
              schema:
                $ref: "#/components/schemas/Limits"
      security:
        - BEARER: []
  "/users/username/{username}":
    get:
      tags:
        - users
      summary: Get a user by username.
      description: ""
      operationId: listUser
      parameters:
        - name: username
          in: path
          description: Username of user to return
          required: true
          schema:
            type: string
      responses:
        "200":
          description: successful operation
          content:
            application/json:
              schema:
                $ref: "#/components/schemas/User"
      security:
        - BEARER: []
  /users/users/entries:
    get:
      tags:
        - users
      summary: See OpenApi for details
      description: ""
      operationId: getUserEntries
      parameters:
        - name: count
          in: query
          required: false
          schema:
            type: integer
            format: int32
        - name: filter
          in: query
          required: false
          schema:
            type: string
      responses:
        "200":
          description: successful operation
          content:
            application/json:
              schema:
                type: array
                items:
                  $ref: "#/components/schemas/EntryUpdateTime"
  /users/users/organizations:
    get:
      tags:
        - users
      summary: See OpenApi for details
      description: ""
      operationId: getUserDockstoreOrganizations
      parameters:
        - name: count
          in: query
          required: false
          schema:
            type: integer
            format: int32
        - name: filter
          in: query
          required: false
          schema:
            type: string
      responses:
        "200":
          description: successful operation
          content:
            application/json:
              schema:
                type: array
                items:
                  $ref: "#/components/schemas/OrganizationUpdateTime"
  "/users/{userId}":
    get:
      tags:
        - users
      summary: Get user by id.
      description: ""
      operationId: getSpecificUser
      parameters:
        - name: userId
          in: path
          description: User to return
          required: true
          schema:
            type: integer
            format: int64
      responses:
        "200":
          description: successful operation
          content:
            application/json:
              schema:
                $ref: "#/components/schemas/User"
      security:
        - BEARER: []
  "/users/{userId}/containers":
    get:
      tags:
        - users
      summary: List all tools owned by the authenticated user.
      description: ""
      operationId: userContainers
      parameters:
        - name: userId
          in: path
          description: User ID
          required: true
          schema:
            type: integer
            format: int64
      responses:
        "200":
          description: successful operation
          content:
            application/json:
              schema:
                type: array
                items:
                  $ref: "#/components/schemas/DockstoreTool"
      security:
        - BEARER: []
  "/users/{userId}/containers/published":
    get:
      tags:
        - users
      summary: List all published tools from a user.
      description: ""
      operationId: userPublishedContainers
      parameters:
        - name: userId
          in: path
          description: User ID
          required: true
          schema:
            type: integer
            format: int64
      responses:
        "200":
          description: successful operation
          content:
            application/json:
              schema:
                type: array
                items:
                  $ref: "#/components/schemas/DockstoreTool"
      security:
        - BEARER: []
  "/users/{userId}/containers/refresh":
    get:
      tags:
        - users
      summary: Refresh all tools owned by the authenticated user.
      description: ""
      operationId: refresh
      parameters:
        - name: userId
          in: path
          description: User ID
          required: true
          schema:
            type: integer
            format: int64
      responses:
        "200":
          description: successful operation
          content:
            application/json:
              schema:
                type: array
                items:
                  $ref: "#/components/schemas/DockstoreTool"
      security:
        - BEARER: []
  "/users/{userId}/containers/{organization}/refresh":
    get:
      tags:
        - users
      summary: Refresh all tools owned by the authenticated user with specified
        organization.
      description: ""
      operationId: refreshToolsByOrganization
      parameters:
        - name: userId
          in: path
          description: User ID
          required: true
          schema:
            type: integer
            format: int64
        - name: organization
          in: path
          description: Organization
          required: true
          schema:
            type: string
      responses:
        "200":
          description: successful operation
          content:
            application/json:
              schema:
                type: array
                items:
                  $ref: "#/components/schemas/DockstoreTool"
      security:
        - BEARER: []
  "/users/{userId}/services":
    get:
      tags:
        - users
      summary: List all services owned by the authenticated user.
      description: ""
      operationId: userServices
      parameters:
        - name: userId
          in: path
          description: User ID
          required: true
          schema:
            type: integer
            format: int64
      responses:
        "200":
          description: successful operation
          content:
            application/json:
              schema:
                type: array
                items:
                  $ref: "#/components/schemas/Workflow"
      security:
        - BEARER: []
  "/users/{userId}/tokens":
    get:
      tags:
        - users
      summary: Get tokens with user id.
      description: ""
      operationId: getUserTokens
      parameters:
        - name: userId
          in: path
          description: User to return
          required: true
          schema:
            type: integer
            format: int64
      responses:
        "200":
          description: successful operation
          content:
            application/json:
              schema:
                type: array
                items:
                  $ref: "#/components/schemas/Token"
      security:
        - BEARER: []
  "/users/{userId}/tokens/dockstore":
    get:
      tags:
        - users
      summary: Get Dockstore tokens with user id.
      description: ""
      operationId: getDockstoreUserTokens
      parameters:
        - name: userId
          in: path
          description: User to return
          required: true
          schema:
            type: integer
            format: int64
      responses:
        "200":
          description: successful operation
          content:
            application/json:
              schema:
                type: array
                items:
                  $ref: "#/components/schemas/Token"
      security:
        - BEARER: []
  "/users/{userId}/tokens/github.com":
    get:
      tags:
        - users
      summary: Get Github tokens with user id.
      description: ""
      operationId: getGithubUserTokens
      parameters:
        - name: userId
          in: path
          description: User to return
          required: true
          schema:
            type: integer
            format: int64
      responses:
        "200":
          description: successful operation
          content:
            application/json:
              schema:
                type: array
                items:
                  $ref: "#/components/schemas/Token"
      security:
        - BEARER: []
  "/users/{userId}/tokens/gitlab.com":
    get:
      tags:
        - users
      summary: Get Gitlab tokens with user id.
      description: ""
      operationId: getGitlabUserTokens
      parameters:
        - name: userId
          in: path
          description: User to return
          required: true
          schema:
            type: integer
            format: int64
      responses:
        "200":
          description: successful operation
          content:
            application/json:
              schema:
                type: array
                items:
                  $ref: "#/components/schemas/Token"
      security:
        - BEARER: []
  "/users/{userId}/tokens/quay.io":
    get:
      tags:
        - users
      summary: Get Quay tokens with user id.
      description: ""
      operationId: getQuayUserTokens
      parameters:
        - name: userId
          in: path
          description: User to return
          required: true
          schema:
            type: integer
            format: int64
      responses:
        "200":
          description: successful operation
          content:
            application/json:
              schema:
                type: array
                items:
                  $ref: "#/components/schemas/Token"
      security:
        - BEARER: []
  "/users/{userId}/workflows":
    get:
      tags:
        - users
      summary: List all workflows owned by the authenticated user.
      description: ""
      operationId: userWorkflows
      parameters:
        - name: userId
          in: path
          description: User ID
          required: true
          schema:
            type: integer
            format: int64
      responses:
        "200":
          description: successful operation
          content:
            application/json:
              schema:
                type: array
                items:
                  $ref: "#/components/schemas/Workflow"
      security:
        - BEARER: []
  "/users/{userId}/workflows/published":
    get:
      tags:
        - users
      summary: List all published workflows from a user.
      description: ""
      operationId: userPublishedWorkflows
      parameters:
        - name: userId
          in: path
          description: User ID
          required: true
          schema:
            type: integer
            format: int64
      responses:
        "200":
          description: successful operation
          content:
            application/json:
              schema:
                type: array
                items:
                  $ref: "#/components/schemas/Workflow"
      security:
        - BEARER: []
  "/users/{userId}/workflows/refresh":
    get:
      tags:
        - users
      summary: Refresh all workflows owned by the authenticated user.
      description: ""
      operationId: refreshWorkflows
      parameters:
        - name: userId
          in: path
          description: User ID
          required: true
          schema:
            type: integer
            format: int64
      responses:
        "200":
          description: successful operation
          content:
            application/json:
              schema:
                type: array
                items:
                  $ref: "#/components/schemas/Workflow"
      security:
        - BEARER: []
  "/users/{userId}/workflows/{organization}/refresh":
    get:
      tags:
        - users
      summary: Refresh all workflows owned by the authenticated user with specified
        organization.
      description: ""
      operationId: refreshWorkflowsByOrganization
      parameters:
        - name: userId
          in: path
          description: User ID
          required: true
          schema:
            type: integer
            format: int64
        - name: organization
          in: path
          description: Organization
          required: true
          schema:
            type: string
      responses:
        "200":
          description: successful operation
          content:
            application/json:
              schema:
                type: array
                items:
                  $ref: "#/components/schemas/Workflow"
      security:
        - BEARER: []
  /workflows/hostedEntry:
    post:
      tags:
        - hosted
      summary: Create a hosted workflow.
      description: ""
      operationId: createHostedWorkflow
      parameters:
        - name: registry
          in: query
          description: The Docker registry (Tools only)
          required: false
          schema:
            type: string
        - name: name
          in: query
          description: The repository name
          required: true
          schema:
            type: string
        - name: descriptorType
          in: query
          description: The descriptor type (Workflows only)
          required: false
          schema:
            type: string
        - name: namespace
          in: query
          description: The Docker namespace (Tools only)
          required: false
          schema:
            type: string
        - name: entryName
          in: query
          description: Optional entry name (Tools only)
          required: false
          schema:
            type: string
      responses:
        "200":
          description: successful operation
          content:
            application/json:
              schema:
                $ref: "#/components/schemas/Workflow"
      security:
        - BEARER: []
  "/workflows/hostedEntry/{entryId}":
    post:
      tags:
        - hosted
      summary: Creates a new revision of a hosted workflow from a zip
      description: ""
      operationId: addZip
      parameters:
        - name: entryId
          in: path
          description: hosted entry ID
          required: true
          schema:
            type: integer
            format: int64
      requestBody:
        content:
          multipart/form-data:
            schema:
              type: object
              properties:
                file:
                  type: string
                  format: binary
      responses:
        "200":
          description: successful operation
          content:
            application/json:
              schema:
                $ref: "#/components/schemas/Workflow"
      security:
        - BEARER: []
    delete:
      tags:
        - hosted
      summary: Delete a revision of a hosted workflow
      description: ""
      operationId: deleteHostedWorkflowVersion
      parameters:
        - name: entryId
          in: path
          description: Entry to modify.
          required: true
          schema:
            type: integer
            format: int64
        - name: version
          in: query
          description: version
          required: true
          schema:
            type: string
      responses:
        "200":
          description: successful operation
          content:
            application/json:
              schema:
                $ref: "#/components/schemas/Workflow"
      security:
        - BEARER: []
    patch:
      tags:
        - hosted
      summary: Non-idempotent operation for creating new revisions of hosted workflows
      description: ""
      operationId: editHostedWorkflow
      parameters:
        - name: entryId
          in: path
          description: Entry to modify.
          required: true
          schema:
            type: integer
            format: int64
      requestBody:
        $ref: "#/components/requestBodies/SourceFileArray"
      responses:
        "200":
          description: successful operation
          content:
            application/json:
              schema:
                $ref: "#/components/schemas/Workflow"
      security:
        - BEARER: []
  /workflows/manualRegister:
    post:
      tags:
        - workflows
      summary: Manually register a workflow.
      description: Manually register workflow (public or private).
      operationId: manualRegister
      parameters:
        - name: workflowRegistry
          in: query
          description: Workflow registry
          required: true
          schema:
            type: string
        - name: workflowPath
          in: query
          description: Workflow repository
          required: true
          schema:
            type: string
        - name: defaultWorkflowPath
          in: query
          description: Workflow container new descriptor path (CWL or WDL) and/or name
          required: true
          schema:
            type: string
        - name: workflowName
          in: query
          description: Workflow name, set to empty if none required
          required: true
          schema:
            type: string
        - name: descriptorType
          in: query
          description: Descriptor type
          required: true
          schema:
            type: string
        - name: defaultTestParameterFilePath
          in: query
          description: Default test parameter file path
          required: false
          schema:
            type: string
      responses:
        "200":
          description: successful operation
          content:
            application/json:
              schema:
                $ref: "#/components/schemas/Workflow"
      security:
        - BEARER: []
  "/workflows/organization/{organization}/published":
    get:
      tags:
        - workflows
      summary: List all published workflows of an organization.
      description: NO authentication
      operationId: getPublishedWorkflowsByOrganization
      parameters:
        - name: organization
          in: path
          description: organization
          required: true
          schema:
            type: string
      responses:
        "200":
          description: successful operation
          content:
            application/json:
              schema:
                type: array
                items:
                  $ref: "#/components/schemas/Workflow"
  "/workflows/path/entry/{repository}":
    get:
      tags:
        - workflows
      summary: Get an entry by path.
      description: Requires full path (including entry name if applicable).
      operationId: getEntryByPath
      parameters:
        - name: repository
          in: path
          description: repository path
          required: true
          schema:
            type: string
      responses:
        "200":
          description: successful operation
          content:
            application/json:
              schema:
                $ref: "#/components/schemas/Entry"
      security:
        - BEARER: []
  "/workflows/path/entry/{repository}/published":
    get:
      tags:
        - workflows
      summary: Get a published entry by path.
      description: Requires full path (including entry name if applicable).
      operationId: getPublishedEntryByPath
      parameters:
        - name: repository
          in: path
          description: repository path
          required: true
          schema:
            type: string
      responses:
        "200":
          description: successful operation
          content:
            application/json:
              schema:
                $ref: "#/components/schemas/Entry"
  /workflows/path/service:
    post:
      tags:
        - workflows
      summary: Create a service for the given repository (ex. dockstore/dockstore-ui2).
      description: To be called by a lambda function. Error code 418 is returned to tell
        lambda not to retry.
      operationId: addService
      requestBody:
        content:
          application/x-www-form-urlencoded:
            schema:
              type: object
              properties:
                repository:
                  description: Repository path
                  type: string
                username:
                  description: Name of user on GitHub
                  type: string
                installationId:
                  description: GitHub installation ID
                  type: string
              required:
                - repository
                - username
                - installationId
      responses:
        "200":
          description: successful operation
          content:
            application/json:
              schema:
                $ref: "#/components/schemas/Workflow"
      security:
        - BEARER: []
  /workflows/path/service/upsertVersion:
    post:
      tags:
        - workflows
      summary: Add or update a service version for a given GitHub tag for a service
        with the given repository (ex. dockstore/dockstore-ui2).
      description: To be called by a lambda function. Error code 418 is returned to tell
        lambda not to retry.
      operationId: upsertServiceVersion
      requestBody:
        content:
          application/x-www-form-urlencoded:
            schema:
              type: object
              properties:
                repository:
                  description: Repository path
                  type: string
                username:
                  description: Name of user on GitHub
                  type: string
                gitReference:
                  description: Git reference for new GitHub tag
                  type: string
                installationId:
                  description: GitHub installation ID
                  type: string
              required:
                - repository
                - username
                - gitReference
                - installationId
      responses:
        "200":
          description: successful operation
          content:
            application/json:
              schema:
                $ref: "#/components/schemas/Workflow"
      security:
        - BEARER: []
  "/workflows/path/workflow/{repository}":
    get:
      tags:
        - workflows
      summary: Get a workflow by path.
      description: Requires full path (including workflow name if applicable).
      operationId: getWorkflowByPath
      parameters:
        - name: repository
          in: path
          description: repository path
          required: true
          schema:
            type: string
        - name: include
          in: query
          description: "Comma-delimited list of fields to include: validations"
          required: false
          schema:
            type: string
        - name: services
          in: query
          description: services
          required: false
          schema:
            type: boolean
            default: false
      responses:
        "200":
          description: successful operation
          content:
            application/json:
              schema:
                $ref: "#/components/schemas/Workflow"
      security:
        - BEARER: []
  "/workflows/path/workflow/{repository}/actions":
    get:
      tags:
        - workflows
      summary: Gets all actions a user can perform on a workflow.
      description: ""
      operationId: getWorkflowActions
      parameters:
        - name: repository
          in: path
          description: repository path
          required: true
          schema:
            type: string
        - name: services
          in: query
          description: services
          required: false
          schema:
            type: boolean
            default: false
      responses:
        "200":
          description: successful operation
          content:
            application/json:
              schema:
                type: array
                items:
                  type: string
                  enum:
                    - WRITE
                    - READ
                    - DELETE
                    - SHARE
      security:
        - BEARER: []
  "/workflows/path/workflow/{repository}/permissions":
    get:
      tags:
        - workflows
      summary: Get all permissions for a workflow.
      description: The user must be the workflow owner.
      operationId: getWorkflowPermissions
      parameters:
        - name: repository
          in: path
          description: repository path
          required: true
          schema:
            type: string
        - name: services
          in: query
          description: services
          required: false
          schema:
            type: boolean
            default: false
      responses:
        "200":
          description: successful operation
          content:
            application/json:
              schema:
                type: array
                items:
                  $ref: "#/components/schemas/Permission"
      security:
        - BEARER: []
    delete:
      tags:
        - workflows
      summary: Remove the specified user role for a workflow.
      description: The user must be the workflow owner.
      operationId: removeWorkflowRole
      parameters:
        - name: repository
          in: path
          description: repository path
          required: true
          schema:
            type: string
        - name: email
          in: query
          description: user email
          required: true
          schema:
            type: string
        - name: role
          in: query
          description: role
          required: true
          schema:
            type: string
            enum:
              - OWNER
              - WRITER
              - READER
        - name: services
          in: query
          description: services
          required: false
          schema:
            type: boolean
            default: false
      responses:
        "200":
          description: successful operation
          content:
            application/json:
              schema:
                type: array
                items:
                  $ref: "#/components/schemas/Permission"
      security:
        - BEARER: []
    patch:
      tags:
        - workflows
      summary: Set the specified permission for a user on a workflow.
      description: The user must be the workflow owner. Currently only supported on hosted
        workflows.
      operationId: addWorkflowPermission
      parameters:
        - name: repository
          in: path
          description: repository path
          required: true
          schema:
            type: string
        - name: services
          in: query
          description: services
          required: false
          schema:
            type: boolean
            default: false
      requestBody:
        content:
          application/json:
            schema:
              $ref: "#/components/schemas/Permission"
        description: user permission
        required: true
      responses:
        "200":
          description: successful operation
          content:
            application/json:
              schema:
                type: array
                items:
                  $ref: "#/components/schemas/Permission"
      security:
        - BEARER: []
  "/workflows/path/workflow/{repository}/published":
    get:
      tags:
        - workflows
      summary: Get a published workflow by path
      description: Does not require workflow name.
      operationId: getPublishedWorkflowByPath
      parameters:
        - name: repository
          in: path
          description: repository path
          required: true
          schema:
            type: string
        - name: include
          in: query
          description: "Comma-delimited list of fields to include: validations"
          required: false
          schema:
            type: string
        - name: services
          in: query
          description: services
          required: false
          schema:
            type: boolean
            default: false
      responses:
        "200":
          description: successful operation
          content:
            application/json:
              schema:
                $ref: "#/components/schemas/Workflow"
  "/workflows/path/workflow/{repository}/upsertVersion":
    put:
      tags:
        - workflows
      summary: Add or update a workflow version for a given GitHub tag to all workflows
        associated with the given repository (ex. dockstore/dockstore-ui2).
      description: To be called by a lambda function.
      operationId: upsertVersions
      parameters:
        - name: repository
          in: path
          description: repository path
          required: true
          schema:
            type: string
        - name: gitReference
          in: query
          description: Git reference for new GitHub tag
          required: true
          schema:
            type: string
      requestBody:
        $ref: "#/components/requestBodies/updateLabelsBody"
      responses:
        "200":
          description: successful operation
          content:
            application/json:
              schema:
                type: array
                items:
                  $ref: "#/components/schemas/Workflow"
      security:
        - BEARER: []
  "/workflows/path/{repository}":
    get:
      tags:
        - workflows
      summary: Get a list of workflows by path.
      description: Does not require workflow name.
      operationId: getAllWorkflowByPath
      parameters:
        - name: repository
          in: path
          description: repository path
          required: true
          schema:
            type: string
      responses:
        "200":
          description: successful operation
          content:
            application/json:
              schema:
                type: array
                items:
                  $ref: "#/components/schemas/Workflow"
      security:
        - BEARER: []
  /workflows/published:
    get:
      tags:
        - workflows
      summary: List all published workflows.
      description: NO authentication
      operationId: allPublishedWorkflows
      parameters:
        - name: offset
          in: query
          description: Start index of paging. Pagination results can be based on numbers or
            other values chosen by the registry implementor (for example, SHA
            values). If this exceeds the current result set return an empty
            set.  If not specified in the request, this will start at the
            beginning of the results.
          required: false
          schema:
            type: string
        - name: limit
          in: query
          description: Amount of records to return in a given page, limited to 100
          required: false
          schema:
            type: integer
            format: int32
            minimum: 1
            maximum: 100
            default: 100
        - name: filter
          in: query
          description: Filter, this is a search string that filters the results.
          required: false
          schema:
            type: string
        - name: sortCol
          in: query
          description: Sort column
          required: false
          schema:
            type: string
            default: stars
        - name: sortOrder
          in: query
          description: Sort order
          required: false
          schema:
            type: string
            enum:
              - asc
              - desc
            default: desc
        - name: services
          in: query
          description: services
          required: false
          schema:
            type: boolean
            default: false
      responses:
        "200":
          description: successful operation
          content:
            application/json:
              schema:
                type: array
                items:
                  $ref: "#/components/schemas/Workflow"
  "/workflows/published/{workflowId}":
    get:
      tags:
        - workflows
      summary: Get a published workflow.
      description: Hidden versions will not be visible. NO authentication
      operationId: getPublishedWorkflow
      parameters:
        - name: workflowId
          in: path
          description: Workflow ID
          required: true
          schema:
            type: integer
            format: int64
        - name: include
          in: query
          description: "Comma-delimited list of fields to include: validations"
          required: false
          schema:
            type: string
      responses:
        "200":
          description: successful operation
          content:
            application/json:
              schema:
                $ref: "#/components/schemas/Workflow"
  "/workflows/registries/{gitRegistry}/organizations/{organization}/repositories/{repositoryName}":
    post:
      tags:
        - workflows
      summary: See OpenApi for details
      description: ""
      operationId: addWorkflow
      parameters:
        - name: gitRegistry
          in: path
          required: true
          schema:
            type: string
            enum:
              - dockstore.org
              - github.com
              - bitbucket.org
              - gitlab.com
        - name: organization
          in: path
          required: true
          schema:
            type: string
        - name: repositoryName
          in: path
          required: true
          schema:
            type: string
      responses:
        "200":
          description: successful operation
          content:
            application/json:
              schema:
                $ref: "#/components/schemas/BioWorkflow"
    delete:
      tags:
        - workflows
      summary: See OpenApi for details
      description: ""
      operationId: deleteWorkflow
      parameters:
        - name: gitRegistry
          in: path
          required: true
          schema:
            type: string
            enum:
              - dockstore.org
              - github.com
              - bitbucket.org
              - gitlab.com
        - name: organization
          in: path
          required: true
          schema:
            type: string
        - name: repositoryName
          in: path
          required: true
          schema:
            type: string
      responses:
        default:
          description: successful operation
  /workflows/shared:
    get:
      tags:
        - workflows
      summary: Retrieve all workflows shared with user.
      description: ""
      operationId: sharedWorkflows
      responses:
        "200":
          description: successful operation
          content:
            application/json:
              schema:
                type: array
                items:
                  $ref: "#/components/schemas/SharedWorkflows"
      security:
        - BEARER: []
  "/workflows/{alias}/aliases":
    get:
      tags:
        - workflows
      summary: Retrieves a workflow by alias.
      description: Does not require authentication for published workflows, authentication
        can be provided for restricted workflows
      operationId: getWorkflowByAlias
      parameters:
        - name: alias
          in: path
          description: Alias
          required: true
          schema:
            type: string
      responses:
        "200":
          description: successful operation
          content:
            application/json:
              schema:
                $ref: "#/components/schemas/Workflow"
      security:
        - BEARER: []
  "/workflows/{entryId}/registerCheckerWorkflow/{descriptorType}":
    post:
      tags:
        - workflows
      summary: Register a checker workflow and associates it with the given
        tool/workflow.
      description: ""
      operationId: registerCheckerWorkflow
      parameters:
        - name: checkerWorkflowPath
          in: query
          description: Path of the main descriptor of the checker workflow (located in
            associated tool/workflow repository)
          required: true
          schema:
            type: string
        - name: testParameterPath
          in: query
          description: Default path to test parameter files for the checker workflow. If
            not specified will use that of the entry.
          required: false
          schema:
            type: string
        - name: entryId
          in: path
          description: Entry Id of parent tool/workflow.
          required: true
          schema:
            type: integer
            format: int64
        - name: descriptorType
          in: path
          description: Descriptor type of the workflow, either cwl or wdl.
          required: true
          schema:
            type: string
            enum:
              - cwl
              - wdl
      responses:
        "200":
          description: successful operation
          content:
            application/json:
              schema:
                $ref: "#/components/schemas/Entry"
      security:
        - BEARER: []
  "/workflows/{workflowId}":
    get:
      tags:
        - workflows
      summary: Retrieve a workflow
      description: This is one of the few endpoints that returns the user object with
        populated properties (minus the userProfiles property)
      operationId: getWorkflow
      parameters:
        - name: workflowId
          in: path
          description: workflow ID
          required: true
          schema:
            type: integer
            format: int64
        - name: include
          in: query
          description: "Comma-delimited list of fields to include: validations"
          required: false
          schema:
            type: string
      responses:
        "200":
          description: successful operation
          content:
            application/json:
              schema:
                $ref: "#/components/schemas/Workflow"
      security:
        - BEARER: []
    put:
      tags:
        - workflows
      summary: Update the workflow with the given workflow.
      description: Updates descriptor type (if stub), default workflow path, default file
        path, and default version
      operationId: updateWorkflow
      parameters:
        - name: workflowId
          in: path
          description: Workflow to modify.
          required: true
          schema:
            type: integer
            format: int64
      requestBody:
        $ref: "#/components/requestBodies/Workflow"
      responses:
        "200":
          description: successful operation
          content:
            application/json:
              schema:
                $ref: "#/components/schemas/Workflow"
      security:
        - BEARER: []
  "/workflows/{workflowId}/dag/{workflowVersionId}":
    get:
      tags:
        - workflows
      summary: Get the DAG for a given workflow version.
      description: Does not require authentication for published workflows, authentication
        can be provided for restricted workflows
      operationId: getWorkflowDag
      parameters:
        - name: workflowId
          in: path
          description: workflowId
          required: true
          schema:
            type: integer
            format: int64
        - name: workflowVersionId
          in: path
          description: workflowVersionId
          required: true
          schema:
            type: integer
            format: int64
      responses:
        "200":
          description: successful operation
          content:
            application/json:
              schema:
                type: string
      security:
        - BEARER: []
  "/workflows/{workflowId}/defaultVersion":
    put:
      tags:
        - workflows
      summary: Update the default version of a workflow.
      description: ""
      operationId: updateWorkflowDefaultVersion
      parameters:
        - name: workflowId
          in: path
          description: Workflow to modify.
          required: true
          schema:
            type: integer
            format: int64
      requestBody:
        content:
          application/json:
            schema:
              type: string
        description: Version name to set as default
        required: true
      responses:
        "200":
          description: successful operation
          content:
            application/json:
              schema:
                $ref: "#/components/schemas/Workflow"
      security:
        - BEARER: []
  "/workflows/{workflowId}/descriptor/{relative-path}":
    get:
      tags:
        - workflows
      summary: Get the corresponding descriptor file from source control.
      description: Does not require authentication for published workflows, authentication
        can be provided for restricted workflows
      operationId: secondaryDescriptorPath
      parameters:
        - name: workflowId
          in: path
          description: Workflow id
          required: true
          schema:
            type: integer
            format: int64
        - name: tag
          in: query
          required: false
          schema:
            type: string
        - name: relative-path
          in: path
          required: true
          schema:
            type: string
        - name: language
          in: query
          required: false
          schema:
            type: string
      responses:
        "200":
          description: successful operation
          content:
            application/json:
              schema:
                $ref: "#/components/schemas/SourceFile"
      security:
        - BEARER: []
  "/workflows/{workflowId}/labels":
    put:
      tags:
        - workflows
      summary: Update the labels linked to a workflow.
      description: Labels are alphanumerical (case-insensitive and may contain internal
        hyphens), given in a comma-delimited list.
      operationId: updateLabels
      parameters:
        - name: workflowId
          in: path
          description: Tool to modify.
          required: true
          schema:
            type: integer
            format: int64
        - name: labels
          in: query
          description: Comma-delimited list of labels.
          required: true
          schema:
            type: string
      requestBody:
        $ref: "#/components/requestBodies/updateLabelsBody"
      responses:
        "200":
          description: successful operation
          content:
            application/json:
              schema:
                $ref: "#/components/schemas/Workflow"
      security:
        - BEARER: []
  "/workflows/{workflowId}/primaryDescriptor":
    get:
      tags:
        - workflows
      summary: Get the primary descriptor file.
      description: Does not require authentication for published workflows, authentication
        can be provided for restricted workflows
      operationId: primaryDescriptor
      parameters:
        - name: workflowId
          in: path
          description: Workflow id
          required: true
          schema:
            type: integer
            format: int64
        - name: tag
          in: query
          required: false
          schema:
            type: string
        - name: language
          in: query
          required: false
          schema:
            type: string
      responses:
        "200":
          description: successful operation
          content:
            application/json:
              schema:
                $ref: "#/components/schemas/SourceFile"
      security:
        - BEARER: []
  "/workflows/{workflowId}/publish":
    post:
      tags:
        - workflows
      summary: Publish or unpublish a workflow.
      description: Publish/publish a workflow (public or private).
      operationId: publish
      parameters:
        - name: workflowId
          in: path
          description: Workflow id to publish/unpublish
          required: true
          schema:
            type: integer
            format: int64
      requestBody:
        $ref: "#/components/requestBodies/PublishRequest"
      responses:
        "200":
          description: successful operation
          content:
            application/json:
              schema:
                $ref: "#/components/schemas/Workflow"
      security:
        - BEARER: []
  "/workflows/{workflowId}/refresh":
    get:
      tags:
        - workflows
      summary: Refresh one particular workflow.
      description: Full refresh
      operationId: refresh
      parameters:
        - name: workflowId
          in: path
          description: workflow ID
          required: true
          schema:
            type: integer
            format: int64
      responses:
        "200":
          description: successful operation
          content:
            application/json:
              schema:
                $ref: "#/components/schemas/Workflow"
      security:
        - BEARER: []
  "/workflows/{workflowId}/requestDOI/{workflowVersionId}":
    put:
      tags:
        - workflows
      summary: Request a DOI for this version of a workflow.
      description: ""
      operationId: requestDOIForWorkflowVersion
      parameters:
        - name: workflowId
          in: path
          description: Workflow to modify.
          required: true
          schema:
            type: integer
            format: int64
        - name: workflowVersionId
          in: path
          description: workflowVersionId
          required: true
          schema:
            type: integer
            format: int64
      requestBody:
        $ref: "#/components/requestBodies/updateLabelsBody"
      responses:
        "200":
          description: successful operation
          content:
            application/json:
              schema:
                type: array
                items:
                  $ref: "#/components/schemas/WorkflowVersion"
      security:
        - BEARER: []
  "/workflows/{workflowId}/resetVersionPaths":
    put:
      tags:
        - workflows
      summary: Reset the workflow paths.
      description: Resets the workflow paths of all versions to match the default workflow
        path from the workflow object passed.
      operationId: updateWorkflowPath
      parameters:
        - name: workflowId
          in: path
          description: Workflow to modify.
          required: true
          schema:
            type: integer
            format: int64
      requestBody:
        $ref: "#/components/requestBodies/Workflow"
      responses:
        "200":
          description: successful operation
          content:
            application/json:
              schema:
                $ref: "#/components/schemas/Workflow"
      security:
        - BEARER: []
  "/workflows/{workflowId}/restub":
    get:
      tags:
        - workflows
      summary: Restub a workflow
      description: Restubs a full, unpublished workflow.
      operationId: restub
      parameters:
        - name: workflowId
          in: path
          description: workflow ID
          required: true
          schema:
            type: integer
            format: int64
      responses:
        "200":
          description: successful operation
          content:
            application/json:
              schema:
                $ref: "#/components/schemas/Workflow"
      security:
        - BEARER: []
  "/workflows/{workflowId}/secondaryDescriptors":
    get:
      tags:
        - workflows
      summary: Get the corresponding descriptor documents from source control.
      description: Does not require authentication for published workflows, authentication
        can be provided for restricted workflows
      operationId: secondaryDescriptors
      parameters:
        - name: workflowId
          in: path
          description: Workflow id
          required: true
          schema:
            type: integer
            format: int64
        - name: tag
          in: query
          required: false
          schema:
            type: string
        - name: language
          in: query
          required: false
          schema:
            type: string
      responses:
        "200":
          description: successful operation
          content:
            application/json:
              schema:
                type: array
                items:
                  $ref: "#/components/schemas/SourceFile"
      security:
        - BEARER: []
  "/workflows/{workflowId}/star":
    put:
      tags:
        - workflows
      summary: Star a workflow.
      description: ""
      operationId: starEntry
      parameters:
        - name: workflowId
          in: path
          description: Tool to star.
          required: true
          schema:
            type: integer
            format: int64
      requestBody:
        $ref: "#/components/requestBodies/StarRequest"
      responses:
        default:
          description: successful operation
      security:
        - BEARER: []
  "/workflows/{workflowId}/starredUsers":
    get:
      tags:
        - workflows
      summary: Returns list of users who starred the given workflow.
      description: ""
      operationId: getStarredUsers
      parameters:
        - name: workflowId
          in: path
          description: Workflow to grab starred users for.
          required: true
          schema:
            type: integer
            format: int64
      responses:
        "200":
          description: successful operation
          content:
            application/json:
              schema:
                type: array
                items:
                  $ref: "#/components/schemas/User"
  "/workflows/{workflowId}/testParameterFiles":
    get:
      tags:
        - workflows
      summary: Get the corresponding test parameter files.
      description: Does not require authentication for published workflows, authentication
        can be provided for restricted workflows
      operationId: getTestParameterFiles
      parameters:
        - name: workflowId
          in: path
          description: Workflow id
          required: true
          schema:
            type: integer
            format: int64
        - name: version
          in: query
          required: false
          schema:
            type: string
      responses:
        "200":
          description: successful operation
          content:
            application/json:
              schema:
                type: array
                items:
                  $ref: "#/components/schemas/SourceFile"
      security:
        - BEARER: []
    put:
      tags:
        - workflows
      summary: Add test parameter files for a given version.
      description: ""
      operationId: addTestParameterFiles
      parameters:
        - name: workflowId
          in: path
          description: Workflow to modify.
          required: true
          schema:
            type: integer
            format: int64
        - name: testParameterPaths
          in: query
          description: List of paths.
          required: true
          explode: true
          schema:
            type: array
            items:
              type: string
        - name: version
          in: query
          required: false
          schema:
            type: string
      requestBody:
        $ref: "#/components/requestBodies/updateLabelsBody"
      responses:
        "200":
          description: successful operation
          content:
            application/json:
              schema:
                type: array
                items:
                  $ref: "#/components/schemas/SourceFile"
                uniqueItems: true
      security:
        - BEARER: []
    delete:
      tags:
        - workflows
      summary: Delete test parameter files for a given version.
      description: ""
      operationId: deleteTestParameterFiles
      parameters:
        - name: workflowId
          in: path
          description: Workflow to modify.
          required: true
          schema:
            type: integer
            format: int64
        - name: testParameterPaths
          in: query
          description: List of paths.
          required: true
          explode: true
          schema:
            type: array
            items:
              type: string
        - name: version
          in: query
          required: false
          schema:
            type: string
      responses:
        "200":
          description: successful operation
          content:
            application/json:
              schema:
                type: array
                items:
                  $ref: "#/components/schemas/SourceFile"
                uniqueItems: true
      security:
        - BEARER: []
  "/workflows/{workflowId}/tools/{workflowVersionId}":
    get:
      tags:
        - workflows
      summary: Get the Tools for a given workflow version.
      description: Does not require authentication for published workflows, authentication
        can be provided for restricted workflows
      operationId: getTableToolContent
      parameters:
        - name: workflowId
          in: path
          description: workflowId
          required: true
          schema:
            type: integer
            format: int64
        - name: workflowVersionId
          in: path
          description: workflowVersionId
          required: true
          schema:
            type: integer
            format: int64
      responses:
        "200":
          description: successful operation
          content:
            application/json:
              schema:
                type: string
      security:
        - BEARER: []
  "/workflows/{workflowId}/unstar":
    delete:
      tags:
        - workflows
      summary: Unstar a workflow.
      description: ""
      operationId: unstarEntry
      parameters:
        - name: workflowId
          in: path
          description: Workflow to unstar.
          required: true
          schema:
            type: integer
            format: int64
      responses:
        default:
          description: successful operation
      security:
        - BEARER: []
      deprecated: true
  "/workflows/{workflowId}/users":
    get:
      tags:
        - workflows
      summary: Get users of a workflow.
      description: ""
      operationId: getUsers
      parameters:
        - name: workflowId
          in: path
          description: workflow ID
          required: true
          schema:
            type: integer
            format: int64
      responses:
        "200":
          description: successful operation
          content:
            application/json:
              schema:
                type: array
                items:
                  $ref: "#/components/schemas/User"
      security:
        - BEARER: []
  "/workflows/{workflowId}/workflowVersions":
    put:
      tags:
        - workflows
      summary: Update the workflow versions linked to a workflow.
      description: Updates workflow path, reference, and hidden attributes.
      operationId: updateWorkflowVersion
      parameters:
        - name: workflowId
          in: path
          description: Workflow to modify.
          required: true
          schema:
            type: integer
            format: int64
      requestBody:
        content:
          application/json:
            schema:
              type: array
              items:
                $ref: "#/components/schemas/WorkflowVersion"
        description: List of modified workflow versions
        required: true
      responses:
        "200":
          description: successful operation
          content:
            application/json:
              schema:
                type: array
                items:
                  $ref: "#/components/schemas/WorkflowVersion"
      security:
        - BEARER: []
  "/workflows/{workflowId}/zip/{workflowVersionId}":
    get:
      tags:
        - workflows
      summary: Download a ZIP file of a workflow and all associated files.
      description: ""
      operationId: getWorkflowZip
      parameters:
        - name: workflowId
          in: path
          description: workflowId
          required: true
          schema:
            type: integer
            format: int64
        - name: workflowVersionId
          in: path
          description: workflowVersionId
          required: true
          schema:
            type: integer
            format: int64
      responses:
        default:
          description: successful operation
      security:
        - BEARER: []
externalDocs:
  description: Dockstore documentation
  url: https://www.dockstore.org/docs/getting-started
servers:
  - url: https://dockstore.org/api
components:
  requestBodies:
    PublishRequest:
      content:
        application/json:
          schema:
            $ref: "#/components/schemas/PublishRequest"
      description: PublishRequest to refresh the list of repos for a user
      required: true
    updateLabelsBody:
      content:
        application/json:
          schema:
            type: string
      description: This is here to appease Swagger. It requires PUT methods to have a body,
        even if it is empty. Please leave it empty.
    addTokenBody:
      content:
        application/json:
          schema:
            type: string
      description: code
    Workflow:
      content:
        application/json:
          schema:
            $ref: "#/components/schemas/Workflow"
      description: Workflow with updated information
      required: true
    DockstoreTool:
      content:
        application/json:
          schema:
            $ref: "#/components/schemas/DockstoreTool"
      description: Tool with updated information
      required: true
    SourceFileArray:
      content:
        application/json:
          schema:
            type: array
            items:
              $ref: "#/components/schemas/SourceFile"
      description: Set of updated sourcefiles, add files by adding new files with unknown
        paths, delete files by including them with emptied content
      required: true
    StarRequest:
      content:
        application/json:
          schema:
            $ref: "#/components/schemas/StarRequest"
      description: StarRequest to star a repo for a user
      required: true
  securitySchemes:
    BEARER:
      type: apiKey
      name: Authorization
      in: header
  schemas:
    Alias:
      type: object
      properties:
        content:
          type: string
    BioWorkflow:
      type: object
      required:
        - defaultTestParameterFilePath
        - descriptorType
        - gitUrl
        - mode
        - organization
        - repository
        - sourceControl
        - workflow_path
      properties:
        id:
          type: integer
          format: int64
          description: Implementation specific ID for the container in this web service
        aliases:
          type: object
          description: aliases can be used as an alternate unique id for entries
          additionalProperties:
            $ref: "#/components/schemas/Alias"
        dbCreateDate:
          type: string
          format: date-time
        dbUpdateDate:
          type: string
          format: date-time
        topicId:
          type: integer
          format: int64
          description: The Id of the corresponding topic on Dockstore Discuss
        parent_id:
          type: integer
          format: int64
          readOnly: true
        has_checker:
          type: boolean
          readOnly: true
        input_file_formats:
          type: array
          readOnly: true
          uniqueItems: true
          items:
            $ref: "#/components/schemas/FileFormat"
        output_file_formats:
          type: array
          readOnly: true
          uniqueItems: true
          items:
            $ref: "#/components/schemas/FileFormat"
        last_modified_date:
          type: string
          format: date-time
          readOnly: true
        author:
          type: string
          description: This is the name of the author stated in the Dockstore.cwl
        description:
          type: string
          description: This is a human-readable description of this container and what it
            is trying to accomplish, required GA4GH
        labels:
          type: array
          description: Labels (i.e. meta tags) for describing the purpose and contents of
            containers
          uniqueItems: true
          items:
            $ref: "#/components/schemas/Label"
        users:
          type: array
          description: This indicates the users that have control over this entry,
            dockstore specific
          uniqueItems: true
          items:
            $ref: "#/components/schemas/User"
        starredUsers:
          type: array
          description: This indicates the users that have starred this entry, dockstore
            specific
          uniqueItems: true
          items:
            $ref: "#/components/schemas/User"
        email:
          type: string
          description: This is the email of the git organization
        defaultVersion:
          type: string
          description: This is the default version of the entry
        is_published:
          type: boolean
          description: Implementation specific visibility in this web service
        last_modified:
          type: integer
          format: int32
          description: "Implementation specific timestamp for last modified. Tools-> For
            automated/manual builds: N/A. For hosted: Last time a file was
            updated/created (new version created). Workflows-> For remote: When
            refresh is hit, last time GitHub repo was changed. Hosted: Last time
            a new version was made."
        lastUpdated:
          type: string
          format: date-time
          description: "Implementation specific timestamp for last updated on webservice.
            Tools-> For automated builds: last time tool/namespace was refreshed
            Dockstore, tool info (like changing dockerfile path) updated, or
            default version selected. For hosted tools: when you created the
            tool. Workflows-> For remote: When refresh all is hit for first
            time. Hosted: Seems to be time created."
        gitUrl:
          type: string
          description: This is a link to the associated repo with a descriptor, required
            GA4GH
        checker_id:
          type: integer
          format: int64
          description: The id of the associated checker workflow
          readOnly: true
        conceptDoi:
          type: string
          description: The Digital Object Identifier (DOI) representing all of the versions
            of your workflow
        mode:
          type: string
          description: This indicates what mode this is in which informs how we do things
            like refresh, dockstore specific
          enum:
            - FULL
            - STUB
            - HOSTED
            - SERVICE
        workflowName:
          type: string
          description: This is the name of the workflow, not needed when only one workflow
            in a repo
        organization:
          type: string
          description: This is a git organization for the workflow
        repository:
          type: string
          description: This is a git repository name
        sourceControl:
          type: string
          description: "This is a specific source control provider like github or bitbucket
            or n/a?, required: GA4GH"
        descriptorType:
          type: string
          description: This is a descriptor type for the workflow, either CWL, WDL, or
            Nextflow (Defaults to CWL)
          enum:
            - CWL
            - WDL
            - NFL
            - service
        workflow_path:
          type: string
          description: This indicates for the associated git repository, the default path
            to the primary descriptor document
        defaultTestParameterFilePath:
          type: string
          description: This indicates for the associated git repository, the default path
            to the test parameter file
        workflowVersions:
          type: array
          description: Implementation specific tracking of valid build workflowVersions for
            the docker container
          uniqueItems: true
          items:
            $ref: "#/components/schemas/WorkflowVersion"
        is_checker:
          type: boolean
        full_workflow_path:
          type: string
          readOnly: true
        path:
          type: string
        source_control_provider:
          type: string
          readOnly: true
      description: This describes one workflow in the dockstore
    Checksum:
      type: object
      properties:
        type:
          type: string
          description: The type of hash algorithm, e.g., SHA256
        checksum:
          type: string
          description: String representation of the checksum value.
      description: This describes a checksum that is a associated with a tag or workflow
        version's image.
    Collection:
      type: object
      required:
        - name
      properties:
        id:
          type: integer
          format: int64
          description: Implementation specific ID for the collection in this web service
        entries:
          type: array
          uniqueItems: true
          items:
            $ref: "#/components/schemas/Entry"
        organizationID:
          type: integer
          format: int64
        aliases:
          type: object
          description: aliases can be used as an alternate unique id for collections
          additionalProperties:
            $ref: "#/components/schemas/Alias"
        dbCreateDate:
          type: string
          format: date-time
        dbUpdateDate:
          type: string
          format: date-time
        organizationName:
          type: string
          description: The name of the organization the collection belongs to
          readOnly: true
        name:
          type: string
          example: Alignment
          description: Name of the collection.
          minLength: 3
          maxLength: 39
          pattern: "[a-zA-Z][a-zA-Z\\d]*"
        description:
          type: string
          description: Description of the collection
        displayName:
          type: string
          description: Display name for a collection (Ex. Recommended Alignment
            Algorithms). Not used for links.
          minLength: 3
          maxLength: 50
          pattern: "[\\w ,_\\-&()']*"
        topic:
          type: string
          description: Short description of the collection
    CollectionOrganization:
      type: object
      properties:
        collectionId:
          type: integer
          format: int64
        collectionName:
          type: string
        collectionDisplayName:
          type: string
        organizationId:
          type: integer
          format: int64
        organizationName:
          type: string
        organizationDisplayName:
          type: string
    Config:
      type: object
      properties:
        dnaStackImportUrl:
          type: string
        dnaNexusImportUrl:
          type: string
        terraImportUrl:
          type: string
        gitHubAuthUrl:
          type: string
        gitHubRedirectPath:
          type: string
        gitHubScope:
          type: string
        quayIoAuthUrl:
          type: string
        quayIoRedirectPath:
          type: string
        quayIoScope:
          type: string
        bitBucketAuthUrl:
          type: string
        gitlabAuthUrl:
          type: string
        gitlabRedirectPath:
          type: string
        gitlabScope:
          type: string
        zenodoAuthUrl:
          type: string
        zenodoRedirectPath:
          type: string
        zenodoScope:
          type: string
        googleScope:
          type: string
        cwlVisualizerUri:
          type: string
        tagManagerId:
          type: string
        gitHubAppInstallationUrl:
          type: string
        documentationUrl:
          type: string
        featuredContentUrl:
          type: string
        githubClientId:
          type: string
        quayIoClientId:
          type: string
        bitBucketClientId:
          type: string
        gitlabClientId:
          type: string
        zenodoClientId:
          type: string
        googleClientId:
          type: string
        discourseUrl:
          type: string
      description: Configuration information for UI clients of the Dockstore webservice.
    DescriptorLanguageBean:
      type: object
      properties:
        value:
          type: string
        friendlyName:
          type: string
    DockstoreTool:
      type: object
      required:
        - defaultCWLTestParameterFile
        - defaultWDLTestParameterFile
        - default_cwl_path
        - default_dockerfile_path
        - default_wdl_path
        - gitUrl
        - mode
        - name
        - namespace
        - private_access
        - registry_string
      properties:
        id:
          type: integer
          format: int64
          description: Implementation specific ID for the container in this web service
        aliases:
          type: object
          description: aliases can be used as an alternate unique id for entries
          additionalProperties:
            $ref: "#/components/schemas/Alias"
        dbCreateDate:
          type: string
          format: date-time
        dbUpdateDate:
          type: string
          format: date-time
        topicId:
          type: integer
          format: int64
          description: The Id of the corresponding topic on Dockstore Discuss
        tags:
          type: array
          uniqueItems: true
          items:
            $ref: "#/components/schemas/Tag"
        custom_docker_registry_path:
          type: string
          readOnly: true
        has_checker:
          type: boolean
          readOnly: true
        input_file_formats:
          type: array
          readOnly: true
          uniqueItems: true
          items:
            $ref: "#/components/schemas/FileFormat"
        output_file_formats:
          type: array
          readOnly: true
          uniqueItems: true
          items:
            $ref: "#/components/schemas/FileFormat"
        last_modified_date:
          type: string
          format: date-time
          readOnly: true
        author:
          type: string
          description: This is the name of the author stated in the Dockstore.cwl
        description:
          type: string
          description: This is a human-readable description of this container and what it
            is trying to accomplish, required GA4GH
        labels:
          type: array
          description: Labels (i.e. meta tags) for describing the purpose and contents of
            containers
          uniqueItems: true
          items:
            $ref: "#/components/schemas/Label"
        users:
          type: array
          description: This indicates the users that have control over this entry,
            dockstore specific
          uniqueItems: true
          items:
            $ref: "#/components/schemas/User"
        starredUsers:
          type: array
          description: This indicates the users that have starred this entry, dockstore
            specific
          uniqueItems: true
          items:
            $ref: "#/components/schemas/User"
        email:
          type: string
          description: This is the email of the git organization
        defaultVersion:
          type: string
          description: This is the default version of the entry
        is_published:
          type: boolean
          description: Implementation specific visibility in this web service
        last_modified:
          type: integer
          format: int32
          description: "Implementation specific timestamp for last modified. Tools-> For
            automated/manual builds: N/A. For hosted: Last time a file was
            updated/created (new version created). Workflows-> For remote: When
            refresh is hit, last time GitHub repo was changed. Hosted: Last time
            a new version was made."
        lastUpdated:
          type: string
          format: date-time
          description: "Implementation specific timestamp for last updated on webservice.
            Tools-> For automated builds: last time tool/namespace was refreshed
            Dockstore, tool info (like changing dockerfile path) updated, or
            default version selected. For hosted tools: when you created the
            tool. Workflows-> For remote: When refresh all is hit for first
            time. Hosted: Seems to be time created."
        gitUrl:
          type: string
          description: This is a link to the associated repo with a descriptor, required
            GA4GH
        checker_id:
          type: integer
          format: int64
          description: The id of the associated checker workflow
          readOnly: true
        conceptDoi:
          type: string
          description: The Digital Object Identifier (DOI) representing all of the versions
            of your workflow
        mode:
          type: string
          description: This indicates what mode this is in which informs how we do things
            like refresh, dockstore specific
          enum:
            - AUTO_DETECT_QUAY_TAGS_AUTOMATED_BUILDS
            - AUTO_DETECT_QUAY_TAGS_WITH_MIXED
            - MANUAL_IMAGE_PATH
            - HOSTED
        name:
          type: string
          description: "This is the name of the container, required: GA4GH"
        default_dockerfile_path:
          type: string
          description: "This indicates for the associated git repository, the default path
            to the Dockerfile, required: GA4GH"
        default_cwl_path:
          type: string
          description: "This indicates for the associated git repository, the default path
            to the CWL document, required: GA4GH"
        default_wdl_path:
          type: string
          description: This indicates for the associated git repository, the default path
            to the WDL document
        defaultCWLTestParameterFile:
          type: string
          description: This indicates for the associated git repository, the default path
            to the CWL test parameter file
        defaultWDLTestParameterFile:
          type: string
          description: This indicates for the associated git repository, the default path
            to the WDL test parameter file
        tool_maintainer_email:
          type: string
          description: The email address of the tool maintainer. Required for private
            repositories
        private_access:
          type: boolean
          description: Is the docker image private or not.
        toolname:
          type: string
          description: 'This is the tool name of the container, when not-present this will
            function just like 0.1 dockstorewhen present, this can be used to
            distinguish between two containers based on the same image, but
            associated with different CWL and Dockerfile documents. i.e. two
            containers with the same registry+namespace+name but different
            toolnames will be two different entries in the dockstore
            registry/namespace/name/tool, different options to edit tags, and
            only the same insofar as they would "docker pull" the same image,
            required: GA4GH'
        namespace:
          type: string
          description: "This is a docker namespace for the container, required: GA4GH"
        registry_string:
          type: string
          description: "This is a specific docker provider like quay.io or dockerhub or
            n/a?, required: GA4GH"
        lastBuild:
          type: string
          format: date-time
          description: "Implementation specific timestamp for last built. For automated
            builds: When refresh is hit, the last time the tool was built gets
            stored here. If tool was never built on quay.io, then last build
            will be null. N/A for hosted/manual path tools"
        workflowVersions:
          type: array
          description: Implementation specific tracking of valid build tags for the docker
            container
          uniqueItems: true
          items:
            $ref: "#/components/schemas/Tag"
        path:
          type: string
        descriptorType:
          type: array
          readOnly: true
          items:
            type: string
        tool_path:
          type: string
          readOnly: true
        registry:
          type: string
          enum:
            - QUAY_IO
            - DOCKER_HUB
            - GITLAB
            - AMAZON_ECR
            - SEVEN_BRIDGES
      description: >-
        This describes one entry in the dockstore. Logically, this currently
        means one tuple of registry (either quay or docker hub), organization,
        image name, and toolname which can be
         * associated with CWL and Dockerfile documents
    Entry:
      type: object
      required:
        - gitUrl
      properties:
        id:
          type: integer
          format: int64
          description: Implementation specific ID for the container in this web service
        aliases:
          type: object
          description: aliases can be used as an alternate unique id for entries
          additionalProperties:
            $ref: "#/components/schemas/Alias"
        dbCreateDate:
          type: string
          format: date-time
        dbUpdateDate:
          type: string
          format: date-time
        topicId:
          type: integer
          format: int64
          description: The Id of the corresponding topic on Dockstore Discuss
        workflowVersions:
          type: array
          uniqueItems: true
          items:
            $ref: "#/components/schemas/Version"
        has_checker:
          type: boolean
          readOnly: true
        input_file_formats:
          type: array
          readOnly: true
          uniqueItems: true
          items:
            $ref: "#/components/schemas/FileFormat"
        output_file_formats:
          type: array
          readOnly: true
          uniqueItems: true
          items:
            $ref: "#/components/schemas/FileFormat"
        last_modified_date:
          type: string
          format: date-time
          readOnly: true
        author:
          type: string
          description: This is the name of the author stated in the Dockstore.cwl
        description:
          type: string
          description: This is a human-readable description of this container and what it
            is trying to accomplish, required GA4GH
        labels:
          type: array
          description: Labels (i.e. meta tags) for describing the purpose and contents of
            containers
          uniqueItems: true
          items:
            $ref: "#/components/schemas/Label"
        users:
          type: array
          description: This indicates the users that have control over this entry,
            dockstore specific
          uniqueItems: true
          items:
            $ref: "#/components/schemas/User"
        starredUsers:
          type: array
          description: This indicates the users that have starred this entry, dockstore
            specific
          uniqueItems: true
          items:
            $ref: "#/components/schemas/User"
        email:
          type: string
          description: This is the email of the git organization
        defaultVersion:
          type: string
          description: This is the default version of the entry
        is_published:
          type: boolean
          description: Implementation specific visibility in this web service
        last_modified:
          type: integer
          format: int32
          description: "Implementation specific timestamp for last modified. Tools-> For
            automated/manual builds: N/A. For hosted: Last time a file was
            updated/created (new version created). Workflows-> For remote: When
            refresh is hit, last time GitHub repo was changed. Hosted: Last time
            a new version was made."
        lastUpdated:
          type: string
          format: date-time
          description: "Implementation specific timestamp for last updated on webservice.
            Tools-> For automated builds: last time tool/namespace was refreshed
            Dockstore, tool info (like changing dockerfile path) updated, or
            default version selected. For hosted tools: when you created the
            tool. Workflows-> For remote: When refresh all is hit for first
            time. Hosted: Seems to be time created."
        gitUrl:
          type: string
          description: This is a link to the associated repo with a descriptor, required
            GA4GH
        checker_id:
          type: integer
          format: int64
          description: The id of the associated checker workflow
          readOnly: true
        conceptDoi:
          type: string
          description: The Digital Object Identifier (DOI) representing all of the versions
            of your workflow
    EntryUpdateTime:
      type: object
      properties:
        path:
          type: string
        prettyPath:
          type: string
        entryType:
          type: string
          enum:
            - TOOL
            - WORKFLOW
            - SERVICE
        lastUpdateDate:
          type: string
          format: date-time
    Error:
      type: object
      required:
        - code
      properties:
        code:
          type: integer
          format: int32
        message:
          type: string
    Event:
      type: object
      required:
        - type
      properties:
        id:
          type: integer
          format: int64
          description: Implementation specific ID for the event in this web service
        dbCreateDate:
          type: string
          format: date-time
        dbUpdateDate:
          type: string
          format: date-time
        user:
          $ref: "#/components/schemas/User"
        organization:
          $ref: "#/components/schemas/Organization"
        tool:
          $ref: "#/components/schemas/DockstoreTool"
        workflow:
          $ref: "#/components/schemas/Workflow"
        collection:
          $ref: "#/components/schemas/Collection"
        initiatorUser:
          $ref: "#/components/schemas/User"
        type:
          type: string
          description: The event type.
          enum:
            - CREATE_ORG
            - DELETE_ORG
            - MODIFY_ORG
            - APPROVE_ORG
            - REJECT_ORG
            - REREQUEST_ORG
            - ADD_USER_TO_ORG
            - REMOVE_USER_FROM_ORG
            - MODIFY_USER_ROLE_ORG
            - APPROVE_ORG_INVITE
            - REJECT_ORG_INVITE
            - CREATE_COLLECTION
            - MODIFY_COLLECTION
            - REMOVE_FROM_COLLECTION
            - ADD_TO_COLLECTION
      description: This describes events that occur on the Dockstore site.
    ExtendedUserData:
      type: object
      properties:
        canChangeUsername:
          type: boolean
          description: Whether a user can change their username
          readOnly: true
      description: Contains expensive data for end users for the dockstore
    FileFormat:
      type: object
      required:
        - value
      properties:
        value:
          type: string
          description: String representation of the file format
      description: This describes an input or output file format that is associated with an
        entry in the dockstore
    FileWrapper:
      type: object
      properties:
        content:
          type: string
          description: The content of the file itself. One of url or content is required.
        url:
          type: string
          description: Optional url to the underlying content, should include version
            information, and can include a git hash.  Note that this URL should
            resolve to the raw unwrapped content that would otherwise be
            available in content. One of url or content is required.
      description: "A file provides content for one of - A tool descriptor is a metadata
        document that describes one or more tools. - A tool document that
        describes how to test with one or more sample test JSON. - A
        containerfile is a document that describes how to build a particular
        container image. Examples include Dockerfiles for creating Docker images
        and Singularity recipes for Singularity images "
    Image:
      type: object
      properties:
        checksums:
          type: array
          description: Checksum(s) associated with this image
          items:
            $ref: "#/components/schemas/Checksum"
        repository:
          type: string
          description: Repository image belongs to
        tag:
          type: string
          description: Git tag
        imageID:
          type: string
          description: Docker ID of the image
      description: Image(s) associated with tags and workflow versions
    Label:
      type: object
      required:
        - value
      properties:
        id:
          type: integer
          format: int64
          description: Implementation specific ID for the container in this web service
          readOnly: true
        value:
          type: string
          description: String representation of the tag
      description: This describes a descriptive label that can be placed on an entry in the
        dockstore
    Limits:
      type: object
      properties:
        hostedEntryCountLimit:
          type: integer
          format: int32
        hostedEntryVersionLimit:
          type: integer
          format: int32
    Metadata:
      type: object
      required:
        - api_version
        - version
      properties:
        version:
          type: string
          description: The version of this registry
        api_version:
          type: string
          description: The version of the GA4GH tool-registry API supported by this registry
        country:
          type: string
          description: A country code for the registry (ISO 3166-1 alpha-3)
        friendly_name:
          type: string
          description: A friendly name that can be used in addition to the hostname to
            describe a registry
      description: Describes this registry to better allow for mirroring and indexing.
    MetadataV1:
      type: object
      properties:
        version:
          type: string
        api-version:
          type: string
        country:
          type: string
        friendly-name:
          type: string
      description: Describes this registry to better allow for mirroring and indexing.
    Notification:
      type: object
      properties:
        id:
          type: integer
          format: int64
          description: ID for the notification
        message:
          type: string
          description: Text content of the notification to be displayed
          minLength: 0
          maxLength: 280
        expiration:
          type: string
          format: date-time
          description: Timestamp at which the notification is expired
        type:
          type: string
          description: Type of notification, sitewide or newsbody
          enum:
            - SITEWIDE
            - NEWSBODY
        priority:
          type: string
          description: Priority level of the notification
          enum:
            - LOW
            - MEDIUM
            - HIGH
            - CRITICAL
        dbCreateDate:
          type: string
          format: date-time
          description: Timestamp at which the notification was created
        dbUpdateDate:
          type: string
          format: date-time
          description: Timestamp at which the notification was last updated
    Organization:
      type: object
      required:
        - name
        - status
        - users
      properties:
        id:
          type: integer
          format: int64
          description: Implementation specific ID for the organization in this web service
        aliases:
          type: object
          description: aliases can be used as an alternate unique id for organizations
          additionalProperties:
            $ref: "#/components/schemas/Alias"
        dbCreateDate:
          type: string
          format: date-time
        dbUpdateDate:
          type: string
          format: date-time
        name:
          type: string
          example: OICR
          description: Name of the organization (ex. OICR)
          minLength: 3
          maxLength: 39
          pattern: "[a-zA-Z][a-zA-Z\\d]*"
        description:
          type: string
          description: Description of the organization
        link:
          type: string
          description: Link to the organization website
        location:
          type: string
          description: Location of the organization
        email:
          type: string
          description: Contact email for the organization
        status:
          type: string
          description: Is the organization approved, pending, or rejected
          enum:
            - PENDING
            - REJECTED
            - APPROVED
        users:
          type: array
          description: Set of users in the organization
          uniqueItems: true
          items:
            $ref: "#/components/schemas/OrganizationUser"
        topic:
          type: string
          description: Short description of the organization
        displayName:
          type: string
          description: Display name for an organization (Ex. Ontario Institute for Cancer
            Research). Not used for links.
          minLength: 3
          maxLength: 50
          pattern: "[\\w ,_\\-&()']*"
        avatarUrl:
          type: string
          description: Logo URL
          pattern: ([^\s]+)(?i)(\.jpg|\.jpeg|\.png|\.gif)
        starredUsers:
          type: array
          description: This indicates the users that have starred this organization
          uniqueItems: true
          items:
            $ref: "#/components/schemas/User"
    OrganizationUpdateTime:
      type: object
      properties:
        name:
          type: string
        displayName:
          type: string
        lastUpdateDate:
          type: string
          format: date-time
    OrganizationUser:
      type: object
      required:
        - accepted
        - role
      properties:
        id:
          $ref: "#/components/schemas/OrganizationUserId"
        user:
          $ref: "#/components/schemas/User"
        organization:
          $ref: "#/components/schemas/Organization"
        role:
          type: string
          description: The role of the user in the organization
          enum:
            - MAINTAINER
            - MEMBER
        accepted:
          type: boolean
          description: Has the user accepted their membership.
        dbCreateDate:
          type: string
          format: date-time
        dbUpdateDate:
          type: string
          format: date-time
    OrganizationUserId:
      type: object
      properties:
        userId:
          type: integer
          format: int64
        organizationId:
          type: integer
          format: int64
    Permission:
      type: object
      properties:
        email:
          type: string
        role:
          type: string
          enum:
            - OWNER
            - WRITER
            - READER
    Profile:
      type: object
      properties:
        name:
          type: string
        email:
          type: string
        avatarURL:
          type: string
        company:
          type: string
        location:
          type: string
        bio:
          type: string
        username:
          type: string
    PublishRequest:
      type: object
      properties:
        publish:
          type: boolean
          readOnly: true
    RegistryBean:
      type: object
      properties:
        dockerPath:
          type: string
        friendlyName:
          type: string
        url:
          type: string
        privateOnly:
          type: string
        customDockerPath:
          type: string
        enum:
          type: string
    Repository:
      type: object
      properties:
        organization:
          type: string
        repositoryName:
          type: string
        gitRegistry:
          type: string
          enum:
            - dockstore.org
            - github.com
            - bitbucket.org
            - gitlab.com
        canDelete:
          type: boolean
        present:
          type: boolean
        path:
          type: string
    Service:
      allOf:
        - $ref: "#/components/schemas/Workflow"
        - type: object
          properties: {}
          description: This describes one service in the dockstore as a special degenerate
            case of a workflow
    SharedWorkflows:
      type: object
      properties:
        role:
          type: string
          enum:
            - OWNER
            - WRITER
            - READER
        workflows:
          type: array
          items:
            $ref: "#/components/schemas/Workflow"
    SourceControlBean:
      type: object
      properties:
        value:
          type: string
        friendlyName:
          type: string
    SourceFile:
      type: object
      required:
        - absolutePath
        - path
        - type
      properties:
        id:
          type: integer
          format: int64
          description: Implementation specific ID for the source file in this web service
        frozen:
          type: boolean
          description: When true, this version cannot be affected by refreshes to the
            content or updates to its metadata
        verifiedBySource:
          type: object
          description: maps from platform to whether an entry successfully ran on it using
            this test json
          additionalProperties:
            $ref: "#/components/schemas/VerificationInformation"
        type:
          type: string
          description: Enumerates the type of file
          enum:
            - DOCKSTORE_CWL
            - DOCKSTORE_WDL
            - DOCKERFILE
            - CWL_TEST_JSON
            - WDL_TEST_JSON
            - NEXTFLOW
            - NEXTFLOW_CONFIG
            - NEXTFLOW_TEST_PARAMS
            - DOCKSTORE_YML
            - DOCKSTORE_SERVICE_YML
            - DOCKSTORE_SERVICE_TEST_JSON
            - DOCKSTORE_SERVICE_OTHER
        content:
          type: string
          description: Cache for the contents of the target file
        path:
          type: string
          description: Path to sourcefile relative to its parent
        absolutePath:
          type: string
          description: Absolute path of sourcefile in git repo
    StarRequest:
      type: object
      properties:
        star:
          type: boolean
    Tag:
      type: object
      required:
        - name
        - reference
      properties:
        id:
          type: integer
          format: int64
          description: Implementation specific ID for the tag in this web service
          readOnly: true
        reference:
          type: string
          description: git commit/tag/branch
        name:
          type: string
          description: Implementation specific, can be a quay.io or docker hub tag name
        commitID:
          type: string
          description: This is the commit id for the source control that the files belong to
        frozen:
          type: boolean
          description: When true, this version cannot be affected by refreshes to the
            content or updates to its metadata
        referenceType:
          type: string
          description: This indicates the type of git (or other source control) reference
          enum:
            - COMMIT
            - TAG
            - BRANCH
            - NOT_APPLICABLE
            - UNSET
        sourceFiles:
          type: array
          description: Cached files for each version. Includes Dockerfile and Descriptor
            files
          uniqueItems: true
          items:
            $ref: "#/components/schemas/SourceFile"
        valid:
          type: boolean
          description: Implementation specific, whether this tag has valid files from
            source code repo
        dirtyBit:
          type: boolean
          description: True if user has altered the tag
        versionEditor:
          $ref: "#/components/schemas/User"
        dbUpdateDate:
          type: string
          format: date-time
        input_file_formats:
          type: array
          description: File formats for describing the input file formats of versions
            (tag/workflowVersion)
          uniqueItems: true
          items:
            $ref: "#/components/schemas/FileFormat"
        output_file_formats:
          type: array
          description: File formats for describing the output file formats of versions
            (tag/workflowVersion)
          uniqueItems: true
          items:
            $ref: "#/components/schemas/FileFormat"
        validations:
          type: array
          description: Cached validations for each version.
          uniqueItems: true
          items:
            $ref: "#/components/schemas/Validation"
        images:
          type: array
          description: The images that belong to this version
          uniqueItems: true
          items:
            $ref: "#/components/schemas/Image"
        verified:
          type: boolean
          description: Whether this version has been verified or not
        verifiedSource:
          type: string
          description: Verified source for the version
        hidden:
          type: boolean
          description: Implementation specific, whether this row is visible to other users
            aside from the owner
        verifiedSources:
          type: array
          description: Verified source for the version
          items:
            type: string
        doiURL:
          type: string
          description: This is a URL for the DOI for the version of the entry
        image_id:
          type: string
        doiStatus:
          type: string
          description: This indicates the DOI status
          enum:
            - NOT_REQUESTED
            - REQUESTED
            - CREATED
        author:
          type: string
        description:
          type: string
        descriptionSource:
          type: string
          enum:
            - README
            - DESCRIPTOR
        email:
          type: string
        last_built:
          type: string
          format: date-time
          description: "For automated tools: The last time the container backing this tool
            version was built. For hosted: N/A"
        size:
          type: integer
          format: int64
          description: Size of the image
        dockerfile_path:
          type: string
          description: Path for the Dockerfile
        cwl_path:
          type: string
          description: Path for the CWL document
        wdl_path:
          type: string
          description: Path for the WDL document
        automated:
          type: boolean
          description: Implementation specific, indicates whether this is an automated
            build on quay.io
        workingDirectory:
          type: string
      description: This describes one tag associated with a container.
    Token:
      type: object
      properties:
        id:
          type: integer
          format: int64
          description: Implementation specific ID for the token in this web service
          readOnly: true
        dbCreateDate:
          type: string
          format: date-time
          readOnly: true
        dbUpdateDate:
          type: string
          format: date-time
          readOnly: true
        tokenSource:
          type: string
          description: Source website for this token
        content:
          type: string
          description: Contents of the access token
        username:
          type: string
          description: When an integrated service is not aware of the username, we store it
        refreshToken:
          type: string
        userId:
          type: integer
          format: int64
        token:
          type: string
          description: Contents of the access token
          readOnly: true
      description: Access tokens for this web service and integrated services like quay.io
        and github
    Tool:
      type: object
      required:
        - author
        - id
        - organization
        - toolclass
        - url
        - versions
      properties:
        url:
          type: string
          example: http://agora.broadinstitute.org/tools/123456
          description: The URL for this tool in this registry
        id:
          type: string
          example: "123456"
          description: A unique identifier of the tool, scoped to this registry
        aliases:
          type: array
          description: OPTIONAL A list of strings that can be used to identify this tool.
            This can be used to expose alternative ids (such as GUIDs) for a
            tool for registries. Can be used to match tools across registries.
          items:
            type: string
        organization:
          type: string
          description: The organization that published the image.
        toolname:
          type: string
          description: The name of the tool.
        toolclass:
          $ref: "#/components/schemas/ToolClass"
        description:
          type: string
          description: The description of the tool.
        author:
          type: string
          description: Contact information for the author of this tool entry in the
            registry. (More complex authorship information is handled by the
            descriptor)
        meta_version:
          type: string
          description: The version of this tool in the registry. Iterates when fields like
            the description, author, etc. are updated.
        contains:
          type: array
          example: '"https://bio.tools/tool/mytum.de/SNAP2/1"'
          description: An array of IDs for the applications that are stored inside this tool
          items:
            type: string
        has_checker:
          type: boolean
          description: Whether this tool has a checker tool associated with it
        checker_url:
          type: string
          description: Optional url to the checker tool that will exit successfully if this
            tool produced the expected result given test data.
        verified:
          type: boolean
          description: Reports whether this tool has been verified by a specific
            organization or individual
        verified_source:
          type: string
          description: Source of metadata that can support a verified tool, such as an
            email or URL
        signed:
          type: boolean
          description: Reports whether this tool has been signed.
        versions:
          type: array
          description: A list of versions for this tool
          items:
            $ref: "#/components/schemas/ToolVersion"
      description: A tool (or described tool) is defined as a tuple of a descriptor file
        (which potentially consists of multiple files), a set of container
        images, and a set of instructions for creating those images.
    ToolClass:
      type: object
      properties:
        id:
          type: string
          description: The unique identifier for the class
        name:
          type: string
          description: A short friendly name for the class
        description:
          type: string
          description: A longer explanation of what this class is and what it can accomplish
      description: Describes a class (type) of tool allowing us to categorize workflows,
        tasks, and maybe even other entities (such as services) separately
    ToolDescriptor:
      type: object
      required:
        - type
      properties:
        type:
          type: string
          enum:
            - CWL
            - WDL
            - NFL
            - SERVICE
        descriptor:
          type: string
          description: The descriptor that represents this version of the tool.
        url:
          type: string
          example: https://raw.githubusercontent.com/ICGC-TCGA-PanCancer/pcawg_delly_workflow/ea2a5db69bd20a42976838790bc29294df3af02b/delly_docker/Delly.cwl
          description: Optional url to the underlying tool descriptor, should include
            version information, and can include a git hash
      description: A tool descriptor is a metadata document that describes one or more
        tools.
    ToolDockerfile:
      type: object
      required:
        - dockerfile
      properties:
        dockerfile:
          type: string
          description: The dockerfile content for this tool.
        url:
          type: string
          description: Optional url to the dockerfile used to build this image, should
            include version information, and can include a git hash  (e.g.
            https://raw.githubusercontent.com/ICGC-TCGA-PanCancer/pcawg_delly_workflow/c83478829802b4d36374870843821abe1b625a71/delly_docker/Dockerfile
            )
      description: A tool dockerfile is a document that describes how to build a particular
        Docker image.
    ToolFile:
      type: object
      properties:
        path:
          type: string
          description: Relative path of the file.  A descriptor's path can be used with the
            GA4GH .../{type}/descriptor/{relative_path} endpoint
        file_type:
          type: string
          enum:
            - TEST_FILE
            - PRIMARY_DESCRIPTOR
            - SECONDARY_DESCRIPTOR
            - CONTAINERFILE
            - OTHER
    ToolTestsV1:
      type: object
      properties:
        test:
          type: string
          description: Optional test JSON content for this tool. (Note that one of test and
            URL are required)
        url:
          type: string
          description: Optional url to the test JSON used to test this tool. Note that this
            URL should resolve to the raw unwrapped content that would otherwise
            be available in test.
      description: A tool document that describes how to test with one or more sample test
        JSON.
    ToolV1:
      type: object
      properties:
        url:
          type: string
        id:
          type: string
        organization:
          type: string
        toolname:
          type: string
        toolclass:
          $ref: "#/components/schemas/ToolClass"
        description:
          type: string
        author:
          type: string
        meta-version:
          type: string
        contains:
          type: array
          items:
            type: string
        verified:
          type: boolean
        verified-source:
          type: string
        signed:
          type: boolean
        versions:
          type: array
          items:
            $ref: "#/components/schemas/ToolVersionV1"
      description: A tool (or described tool) describes one pairing of a tool as described
        in a descriptor file (which potentially describes multiple tools) and a
        Docker image.
    ToolVersion:
      type: object
      required:
        - id
        - url
      properties:
        name:
          type: string
          description: The name of the version.
        url:
          type: string
          example: http://agora.broadinstitute.org/tools/123456/1
          description: The URL for this tool in this registry
        id:
          type: string
          example: v1
          description: An identifier of the version of this tool for this particular tool
            registry
        image:
          type: string
          example: quay.io/seqware/seqware_full/1.1
          description: The docker path to the image (and version) for this tool
        registry_url:
          type: string
          description: A URL to a Singularity registry is provided when a specific type of
            image does not use ids in the Docker format. Used along with
            image_name to locate a specific image.
        image_name:
          type: string
          description: Used in conjunction with a registry_url if provided to locate images
        descriptor_type:
          type: array
          description: The type (or types) of descriptors available.
          items:
            type: string
            enum:
              - CWL
              - WDL
              - NFL
              - SERVICE
        containerfile:
          type: boolean
          description: Reports if this tool has a containerfile available.
        meta_version:
          type: string
          description: The version of this tool version in the registry. Iterates when
            fields like the description, author, etc. are updated.
        verified:
          type: boolean
          description: Reports whether this tool has been verified by a specific
            organization or individual
        verified_source:
          type: string
          description: Source of metadata that can support a verified tool, such as an
            email or URL
      description: A tool version describes a particular iteration of a tool as described
        by a reference to a specific image and/or documents.
    ToolVersionV1:
      type: object
      properties:
        name:
          type: string
        url:
          type: string
        id:
          type: string
        image:
          type: string
        descriptor-type:
          type: array
          items:
            type: string
            enum:
              - CWL
              - WDL
        dockerfile:
          type: boolean
        meta-version:
          type: string
        verified:
          type: boolean
        verified-source:
          type: string
      description: A tool version describes a particular iteration of a tool as described
        by a reference to a specific image and dockerfile.
    User:
      type: object
      required:
        - curator
        - isAdmin
        - setupComplete
      properties:
        id:
          type: integer
          format: int64
          description: Implementation specific ID for the container in this web service
          readOnly: true
        userProfiles:
          type: object
          description: Profile information of the user retrieved from 3rd party sites
            (GitHub, Google, etc)
          additionalProperties:
            $ref: "#/components/schemas/Profile"
        privacyPolicyVersion:
          type: string
          description: Indicates which version of the privacy policy the user has accepted
          enum:
            - NONE
            - PRIVACY_POLICY_VERSION_2_5
        tosversion:
          type: string
          enum:
            - NONE
            - TOS_VERSION_1
        tosacceptanceDate:
          type: string
          format: date-time
          readOnly: true
        username:
          type: string
          description: Username on dockstore
        isAdmin:
          type: boolean
          description: Indicates whether this user is an admin
        avatarUrl:
          type: string
          description: URL of user avatar on GitHub/Google that can be selected by the user
        name:
          type: string
        curator:
          type: boolean
          description: Indicates whether this user is a curator
        setupComplete:
          type: boolean
          description: Indicates whether this user has accepted their username
        privacyPolicyVersionAcceptanceDate:
          type: string
          format: date-time
          description: Time privacy policy was accepted
      description: End users for the dockstore
    Validation:
      type: object
      required:
        - id
        - message
        - type
        - valid
      properties:
        id:
          type: integer
          format: int64
          description: Implementation specific ID for the source file in this web service
        type:
          type: string
          description: Enumerates the type of file
          enum:
            - DOCKSTORE_CWL
            - DOCKSTORE_WDL
            - DOCKERFILE
            - CWL_TEST_JSON
            - WDL_TEST_JSON
            - NEXTFLOW
            - NEXTFLOW_CONFIG
            - NEXTFLOW_TEST_PARAMS
            - DOCKSTORE_YML
            - DOCKSTORE_SERVICE_YML
            - DOCKSTORE_SERVICE_TEST_JSON
            - DOCKSTORE_SERVICE_OTHER
        valid:
          type: boolean
          description: Is the file type valid
        message:
          type: string
          description: Mapping of filepath to validation message
    VerificationInformation:
      type: object
      properties:
        verified:
          type: boolean
        metadata:
          type: string
        platformVersion:
          type: string
    Version:
      type: object
      required:
        - name
        - reference
      properties:
        id:
          type: integer
          format: int64
          description: Implementation specific ID for the tag in this web service
          readOnly: true
        workingDirectory:
          type: string
        reference:
          type: string
          description: git commit/tag/branch
        name:
          type: string
          description: Implementation specific, can be a quay.io or docker hub tag name
        commitID:
          type: string
          description: This is the commit id for the source control that the files belong to
        frozen:
          type: boolean
          description: When true, this version cannot be affected by refreshes to the
            content or updates to its metadata
        referenceType:
          type: string
          description: This indicates the type of git (or other source control) reference
          enum:
            - COMMIT
            - TAG
            - BRANCH
            - NOT_APPLICABLE
            - UNSET
        sourceFiles:
          type: array
          description: Cached files for each version. Includes Dockerfile and Descriptor
            files
          uniqueItems: true
          items:
            $ref: "#/components/schemas/SourceFile"
        valid:
          type: boolean
          description: Implementation specific, whether this tag has valid files from
            source code repo
        dirtyBit:
          type: boolean
          description: True if user has altered the tag
        versionEditor:
          $ref: "#/components/schemas/User"
        dbUpdateDate:
          type: string
          format: date-time
        input_file_formats:
          type: array
          description: File formats for describing the input file formats of versions
            (tag/workflowVersion)
          uniqueItems: true
          items:
            $ref: "#/components/schemas/FileFormat"
        output_file_formats:
          type: array
          description: File formats for describing the output file formats of versions
            (tag/workflowVersion)
          uniqueItems: true
          items:
            $ref: "#/components/schemas/FileFormat"
        validations:
          type: array
          description: Cached validations for each version.
          uniqueItems: true
          items:
            $ref: "#/components/schemas/Validation"
        images:
          type: array
          description: The images that belong to this version
          uniqueItems: true
          items:
            $ref: "#/components/schemas/Image"
        verified:
          type: boolean
          description: Whether this version has been verified or not
        verifiedSource:
          type: string
          description: Verified source for the version
        hidden:
          type: boolean
          description: Implementation specific, whether this row is visible to other users
            aside from the owner
        verifiedSources:
          type: array
          description: Verified source for the version
          items:
            type: string
        doiURL:
          type: string
          description: This is a URL for the DOI for the version of the entry
        doiStatus:
          type: string
          description: This indicates the DOI status
          enum:
            - NOT_REQUESTED
            - REQUESTED
            - CREATED
        author:
          type: string
        description:
          type: string
        descriptionSource:
          type: string
          enum:
            - README
            - DESCRIPTOR
        email:
          type: string
      description: Base class for versions of entries in the Dockstore
    Workflow:
      type: object
      required:
        - defaultTestParameterFilePath
        - descriptorType
        - gitUrl
        - mode
        - organization
        - repository
        - sourceControl
        - workflow_path
      discriminator:
        propertyName: type
      properties:
        id:
          type: integer
          format: int64
          description: Implementation specific ID for the container in this web service
        aliases:
          type: object
          description: aliases can be used as an alternate unique id for entries
          additionalProperties:
            $ref: "#/components/schemas/Alias"
        dbCreateDate:
          type: string
          format: date-time
        dbUpdateDate:
          type: string
          format: date-time
        topicId:
          type: integer
          format: int64
          description: The Id of the corresponding topic on Dockstore Discuss
        isChecker:
          type: boolean
        parentEntry:
          $ref: "#/components/schemas/Entry"
        has_checker:
          type: boolean
          readOnly: true
        input_file_formats:
          type: array
          readOnly: true
          uniqueItems: true
          items:
            $ref: "#/components/schemas/FileFormat"
        output_file_formats:
          type: array
          readOnly: true
          uniqueItems: true
          items:
            $ref: "#/components/schemas/FileFormat"
        last_modified_date:
          type: string
          format: date-time
          readOnly: true
        author:
          type: string
          description: This is the name of the author stated in the Dockstore.cwl
        description:
          type: string
          description: This is a human-readable description of this container and what it
            is trying to accomplish, required GA4GH
        labels:
          type: array
          description: Labels (i.e. meta tags) for describing the purpose and contents of
            containers
          uniqueItems: true
          items:
            $ref: "#/components/schemas/Label"
        users:
          type: array
          description: This indicates the users that have control over this entry,
            dockstore specific
          uniqueItems: true
          items:
            $ref: "#/components/schemas/User"
        starredUsers:
          type: array
          description: This indicates the users that have starred this entry, dockstore
            specific
          uniqueItems: true
          items:
            $ref: "#/components/schemas/User"
        email:
          type: string
          description: This is the email of the git organization
        defaultVersion:
          type: string
          description: This is the default version of the entry
        is_published:
          type: boolean
          description: Implementation specific visibility in this web service
        last_modified:
          type: integer
          format: int32
          description: "Implementation specific timestamp for last modified. Tools-> For
            automated/manual builds: N/A. For hosted: Last time a file was
            updated/created (new version created). Workflows-> For remote: When
            refresh is hit, last time GitHub repo was changed. Hosted: Last time
            a new version was made."
        lastUpdated:
          type: string
          format: date-time
          description: "Implementation specific timestamp for last updated on webservice.
            Tools-> For automated builds: last time tool/namespace was refreshed
            Dockstore, tool info (like changing dockerfile path) updated, or
            default version selected. For hosted tools: when you created the
            tool. Workflows-> For remote: When refresh all is hit for first
            time. Hosted: Seems to be time created."
        gitUrl:
          type: string
          description: This is a link to the associated repo with a descriptor, required
            GA4GH
        checker_id:
          type: integer
          format: int64
          description: The id of the associated checker workflow
          readOnly: true
        conceptDoi:
          type: string
          description: The Digital Object Identifier (DOI) representing all of the versions
            of your workflow
        mode:
          type: string
          description: This indicates what mode this is in which informs how we do things
            like refresh, dockstore specific
          enum:
            - FULL
            - STUB
            - HOSTED
            - SERVICE
        workflowName:
          type: string
          description: This is the name of the workflow, not needed when only one workflow
            in a repo
        organization:
          type: string
          description: This is a git organization for the workflow
        repository:
          type: string
          description: This is a git repository name
        sourceControl:
          type: string
          description: "This is a specific source control provider like github or bitbucket
            or n/a?, required: GA4GH"
        descriptorType:
          type: string
          description: This is a descriptor type for the workflow, either CWL, WDL, or
            Nextflow (Defaults to CWL)
          enum:
            - CWL
            - WDL
            - NFL
            - service
        workflow_path:
          type: string
          description: This indicates for the associated git repository, the default path
            to the primary descriptor document
        defaultTestParameterFilePath:
          type: string
          description: This indicates for the associated git repository, the default path
            to the test parameter file
        workflowVersions:
          type: array
          description: Implementation specific tracking of valid build workflowVersions for
            the docker container
          uniqueItems: true
          items:
            $ref: "#/components/schemas/WorkflowVersion"
        full_workflow_path:
          type: string
          readOnly: true
        path:
          type: string
        source_control_provider:
          type: string
          readOnly: true
      description: This describes one workflow in the dockstore
    WorkflowVersion:
      type: object
      required:
        - name
        - reference
      properties:
        id:
          type: integer
          format: int64
          description: Implementation specific ID for the tag in this web service
          readOnly: true
        aliases:
          type: object
          description: aliases can be used as an alternate unique id for workflow versions
          additionalProperties:
            $ref: "#/components/schemas/Alias"
        workingDirectory:
          type: string
        reference:
          type: string
          description: git commit/tag/branch
        name:
          type: string
          description: Implementation specific, can be a quay.io or docker hub tag name
        commitID:
          type: string
          description: This is the commit id for the source control that the files belong to
        frozen:
          type: boolean
          description: When true, this version cannot be affected by refreshes to the
            content or updates to its metadata
        referenceType:
          type: string
          description: This indicates the type of git (or other source control) reference
          enum:
            - COMMIT
            - TAG
            - BRANCH
            - NOT_APPLICABLE
            - UNSET
        sourceFiles:
          type: array
          description: Cached files for each version. Includes Dockerfile and Descriptor
            files
          uniqueItems: true
          items:
            $ref: "#/components/schemas/SourceFile"
        valid:
          type: boolean
          description: Implementation specific, whether this tag has valid files from
            source code repo
        dirtyBit:
          type: boolean
          description: True if user has altered the tag
        versionEditor:
          $ref: "#/components/schemas/User"
        dbUpdateDate:
          type: string
          format: date-time
        input_file_formats:
          type: array
          description: File formats for describing the input file formats of versions
            (tag/workflowVersion)
          uniqueItems: true
          items:
            $ref: "#/components/schemas/FileFormat"
        output_file_formats:
          type: array
          description: File formats for describing the output file formats of versions
            (tag/workflowVersion)
          uniqueItems: true
          items:
            $ref: "#/components/schemas/FileFormat"
        validations:
          type: array
          description: Cached validations for each version.
          uniqueItems: true
          items:
            $ref: "#/components/schemas/Validation"
        images:
          type: array
          description: The images that belong to this version
          uniqueItems: true
          items:
            $ref: "#/components/schemas/Image"
        verified:
          type: boolean
          description: Whether this version has been verified or not
        verifiedSource:
          type: string
          description: Verified source for the version
        hidden:
          type: boolean
          description: Implementation specific, whether this row is visible to other users
            aside from the owner
        verifiedSources:
          type: array
          description: Verified source for the version
          items:
            type: string
        doiURL:
          type: string
          description: This is a URL for the DOI for the version of the entry
        doiStatus:
          type: string
          description: This indicates the DOI status
          enum:
            - NOT_REQUESTED
            - REQUESTED
            - CREATED
        author:
          type: string
        description:
          type: string
        descriptionSource:
          type: string
          enum:
            - README
            - DESCRIPTOR
        email:
          type: string
        workflow_path:
          type: string
          description: Path for the workflow
        last_modified:
          type: string
          format: date-time
          description: "Remote: Last time version on GitHub repo was changed. Hosted: time
            version created."
        subClass:
          type: string
          description: The subclass of this for services.
          enum:
            - DOCKER_COMPOSE
            - SWARM
            - KUBERNETES
            - HELM
      description: This describes one workflow version associated with a workflow.
    WorkflowVersionPathInfo:
      type: object
      properties:
        fullWorkflowPath:
          type: string
          description: Dockstore path to workflow.
        tagName:
          type: string
          description: Name of workflow version tag
      description: Object that contains the Dockstore path to the workflow and the version
        tag name.<|MERGE_RESOLUTION|>--- conflicted
+++ resolved
@@ -3,11 +3,7 @@
   description: This describes the dockstore API, a webservice that manages pairs of Docker
     images and associated metadata such as CWL documents and Dockerfiles used to
     build those images
-<<<<<<< HEAD
-  version: 1.8.0-beta.1-SNAPSHOT
-=======
-  version: 1.8.0-beta.2-SNAPSHOT
->>>>>>> e754e0b3
+  version: 1.8.0-beta.3-SNAPSHOT
   title: Dockstore API
   termsOfService: TBD
   contact:
@@ -6563,184 +6559,17 @@
         content:
           type: string
     BioWorkflow:
-      type: object
-      required:
-        - defaultTestParameterFilePath
-        - descriptorType
-        - gitUrl
-        - mode
-        - organization
-        - repository
-        - sourceControl
-        - workflow_path
-      properties:
-        id:
-          type: integer
-          format: int64
-          description: Implementation specific ID for the container in this web service
-        aliases:
-          type: object
-          description: aliases can be used as an alternate unique id for entries
-          additionalProperties:
-            $ref: "#/components/schemas/Alias"
-        dbCreateDate:
-          type: string
-          format: date-time
-        dbUpdateDate:
-          type: string
-          format: date-time
-        topicId:
-          type: integer
-          format: int64
-          description: The Id of the corresponding topic on Dockstore Discuss
-        parent_id:
-          type: integer
-          format: int64
-          readOnly: true
-        has_checker:
-          type: boolean
-          readOnly: true
-        input_file_formats:
-          type: array
-          readOnly: true
-          uniqueItems: true
-          items:
-            $ref: "#/components/schemas/FileFormat"
-        output_file_formats:
-          type: array
-          readOnly: true
-          uniqueItems: true
-          items:
-            $ref: "#/components/schemas/FileFormat"
-        last_modified_date:
-          type: string
-          format: date-time
-          readOnly: true
-        author:
-          type: string
-          description: This is the name of the author stated in the Dockstore.cwl
-        description:
-          type: string
-          description: This is a human-readable description of this container and what it
-            is trying to accomplish, required GA4GH
-        labels:
-          type: array
-          description: Labels (i.e. meta tags) for describing the purpose and contents of
-            containers
-          uniqueItems: true
-          items:
-            $ref: "#/components/schemas/Label"
-        users:
-          type: array
-          description: This indicates the users that have control over this entry,
-            dockstore specific
-          uniqueItems: true
-          items:
-            $ref: "#/components/schemas/User"
-        starredUsers:
-          type: array
-          description: This indicates the users that have starred this entry, dockstore
-            specific
-          uniqueItems: true
-          items:
-            $ref: "#/components/schemas/User"
-        email:
-          type: string
-          description: This is the email of the git organization
-        defaultVersion:
-          type: string
-          description: This is the default version of the entry
-        is_published:
-          type: boolean
-          description: Implementation specific visibility in this web service
-        last_modified:
-          type: integer
-          format: int32
-          description: "Implementation specific timestamp for last modified. Tools-> For
-            automated/manual builds: N/A. For hosted: Last time a file was
-            updated/created (new version created). Workflows-> For remote: When
-            refresh is hit, last time GitHub repo was changed. Hosted: Last time
-            a new version was made."
-        lastUpdated:
-          type: string
-          format: date-time
-          description: "Implementation specific timestamp for last updated on webservice.
-            Tools-> For automated builds: last time tool/namespace was refreshed
-            Dockstore, tool info (like changing dockerfile path) updated, or
-            default version selected. For hosted tools: when you created the
-            tool. Workflows-> For remote: When refresh all is hit for first
-            time. Hosted: Seems to be time created."
-        gitUrl:
-          type: string
-          description: This is a link to the associated repo with a descriptor, required
-            GA4GH
-        checker_id:
-          type: integer
-          format: int64
-          description: The id of the associated checker workflow
-          readOnly: true
-        conceptDoi:
-          type: string
-          description: The Digital Object Identifier (DOI) representing all of the versions
-            of your workflow
-        mode:
-          type: string
-          description: This indicates what mode this is in which informs how we do things
-            like refresh, dockstore specific
-          enum:
-            - FULL
-            - STUB
-            - HOSTED
-            - SERVICE
-        workflowName:
-          type: string
-          description: This is the name of the workflow, not needed when only one workflow
-            in a repo
-        organization:
-          type: string
-          description: This is a git organization for the workflow
-        repository:
-          type: string
-          description: This is a git repository name
-        sourceControl:
-          type: string
-          description: "This is a specific source control provider like github or bitbucket
-            or n/a?, required: GA4GH"
-        descriptorType:
-          type: string
-          description: This is a descriptor type for the workflow, either CWL, WDL, or
-            Nextflow (Defaults to CWL)
-          enum:
-            - CWL
-            - WDL
-            - NFL
-            - service
-        workflow_path:
-          type: string
-          description: This indicates for the associated git repository, the default path
-            to the primary descriptor document
-        defaultTestParameterFilePath:
-          type: string
-          description: This indicates for the associated git repository, the default path
-            to the test parameter file
-        workflowVersions:
-          type: array
-          description: Implementation specific tracking of valid build workflowVersions for
-            the docker container
-          uniqueItems: true
-          items:
-            $ref: "#/components/schemas/WorkflowVersion"
-        is_checker:
-          type: boolean
-        full_workflow_path:
-          type: string
-          readOnly: true
-        path:
-          type: string
-        source_control_provider:
-          type: string
-          readOnly: true
-      description: This describes one workflow in the dockstore
+      allOf:
+        - $ref: "#/components/schemas/Workflow"
+        - type: object
+          properties:
+            parent_id:
+              type: integer
+              format: int64
+              readOnly: true
+            is_checker:
+              type: boolean
+          description: This describes one workflow in the dockstore
     Checksum:
       type: object
       properties:

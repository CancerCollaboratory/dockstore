openapi: 3.0.0
info:
  description: This describes the dockstore API, a webservice that manages pairs of Docker
    images and associated metadata such as CWL documents and Dockerfiles used to
    build those images
<<<<<<< HEAD
  version: 1.8.0-beta.7-SNAPSHOT
=======
  version: 1.8.0-beta.9-SNAPSHOT
>>>>>>> 8d1cd0c0
  title: Dockstore API
  termsOfService: TBD
  contact:
    name: Dockstore@ga4gh
    url: https://github.com/dockstore/dockstore
    email: theglobalalliance@genomicsandhealth.org
  license:
    name: Apache License Version 2.0
    url: https://github.com/dockstore/dockstore/blob/develop/LICENSE
tags:
  - name: aliases
    description: Create, update list aliases for accessing entries
  - name: containers
    description: List and register entries in the dockstore (pairs of images + metadata
      (CWL and Dockerfile))
  - name: containertags
    description: List and modify tags for containers
  - name: curation
    description: List and modify notifications for users of Dockstore
  - name: entries
    description: Interact with entries in Dockstore regardless of whether they are
      containers or workflows
  - name: events
  - name: extendedGA4GH
    description: Optional experimental extensions of the GA4GH API
  - name: GA4GH
    description: A curated subset of resources proposed as a common standard for tool
      repositories. Implements TRS
      [2.0.0-beta.2](https://github.com/ga4gh/tool-registry-service-schemas/releases/tag/2.0.0-beta.2)
      . Integrators are welcome to use these endpoints but they are subject to
      change based on community input.
  - name: NIHdatacommons
  - name: GA4GHV1
    description: A curated subset of resources proposed as a common standard for tool
      repositories. Implements TRS
      [1.0.0](https://github.com/ga4gh/tool-registry-service-schemas/releases/tag/1.0.0)
      and is considered final (not subject to change)
  - name: hosted
    description: Created and modify hosted entries in the dockstore
  - name: metadata
    description: Information about Dockstore like RSS, sitemap, lists of dependencies, etc.
  - name: organizations
    description: Operations on Dockstore organizations
  - name: tokens
    description: List, modify, refresh, and delete tokens for external services
  - name: toolTester
    description: Interactions with the Dockstore-support's ToolTester application
  - name: users
    description: List, modify, and manage end users of the dockstore
  - name: workflows
    description: List and register workflows in the dockstore (CWL, Nextflow, WDL)
paths:
  "/aliases/workflow-versions/{alias}":
    get:
      tags:
        - aliases
      summary: Retrieves workflow version path information by alias.
      description: Does not require authentication for published workflows, authentication
        can be provided for restricted workflows
      operationId: getWorkflowVersionPathInfoByAlias
      parameters:
        - name: alias
          in: path
          description: Alias
          required: true
          schema:
            type: string
      responses:
        "200":
          description: successful operation
          content:
            application/json:
              schema:
                $ref: "#/components/schemas/WorkflowVersionPathInfo"
      security:
        - BEARER: []
  "/aliases/workflow-versions/{workflowVersionId}":
    post:
      tags:
        - aliases
      summary: Add aliases linked to a workflow version in Dockstore.
      description: Aliases are alphanumerical (case-insensitive and may contain internal
        hyphens), given in a comma-delimited list.
      operationId: addAliases
      parameters:
        - name: workflowVersionId
          in: path
          description: workflow version to modify.
          required: true
          schema:
            type: integer
            format: int64
        - name: aliases
          in: query
          description: Comma-delimited list of aliases.
          required: true
          schema:
            type: string
      responses:
        "200":
          description: successful operation
          content:
            application/json:
              schema:
                $ref: "#/components/schemas/WorkflowVersion"
      security:
        - BEARER: []
  /api/ga4gh/v1/metadata:
    get:
      tags:
        - GA4GHV1
      summary: Return some metadata that is useful for describing this registry
      description: Return some metadata that is useful for describing this registry
      operationId: metadataGet
      responses:
        "200":
          description: A Metadata object describing this service.
          content:
            application/json:
              schema:
                $ref: "#/components/schemas/MetadataV1"
            text/plain:
              schema:
                $ref: "#/components/schemas/MetadataV1"
  /api/ga4gh/v1/tool-classes:
    get:
      tags:
        - GA4GHV1
      summary: List all tool types
      description: "This endpoint returns all tool-classes available "
      operationId: toolClassesGet
      responses:
        "200":
          description: An array of methods that match the filter.
          content:
            application/json:
              schema:
                type: array
                items:
                  $ref: "#/components/schemas/ToolClass"
            text/plain:
              schema:
                type: array
                items:
                  $ref: "#/components/schemas/ToolClass"
  /api/ga4gh/v1/tools:
    get:
      tags:
        - GA4GHV1
      summary: List all tools
      description: "This endpoint returns all tools available or a filtered subset using
        metadata query parameters. "
      operationId: toolsGet
      parameters:
        - name: id
          in: query
          description: A unique identifier of the tool, scoped to this registry, for
            example `123456`
          required: false
          schema:
            type: string
        - name: registry
          in: query
          description: The image registry that contains the image.
          required: false
          schema:
            type: string
        - name: organization
          in: query
          description: The organization in the registry that published the image.
          required: false
          schema:
            type: string
        - name: name
          in: query
          description: The name of the image.
          required: false
          schema:
            type: string
        - name: toolname
          in: query
          description: The name of the tool.
          required: false
          schema:
            type: string
        - name: description
          in: query
          description: The description of the tool.
          required: false
          schema:
            type: string
        - name: author
          in: query
          description: The author of the tool (TODO a thought occurs, are we assuming that
            the author of the CWL and the image are the same?).
          required: false
          schema:
            type: string
        - name: offset
          in: query
          description: Start index of paging. Pagination results can be based on numbers or
            other values chosen by the registry implementor (for example, SHA
            values). If this exceeds the current result set return an empty
            set.  If not specified in the request this will start at the
            beginning of the results.
          required: false
          schema:
            type: string
        - name: limit
          in: query
          description: Amount of records to return in a given page.  By default it is 1000.
          required: false
          schema:
            type: integer
            format: int32
      responses:
        "200":
          description: An array of Tools that match the filter.
          content:
            application/json:
              schema:
                type: array
                items:
                  $ref: "#/components/schemas/ToolV1"
            text/plain:
              schema:
                type: array
                items:
                  $ref: "#/components/schemas/ToolV1"
  "/api/ga4gh/v1/tools/{id}":
    get:
      tags:
        - GA4GHV1
      summary: List one specific tool, acts as an anchor for self references
      description: This endpoint returns one specific tool (which has ToolVersions nested
        inside it)
      operationId: toolsIdGet
      parameters:
        - name: id
          in: path
          description: A unique identifier of the tool, scoped to this registry, for
            example `123456`
          required: true
          schema:
            type: string
      responses:
        "200":
          description: A tool.
          content:
            application/json:
              schema:
                $ref: "#/components/schemas/ToolV1"
            text/plain:
              schema:
                $ref: "#/components/schemas/ToolV1"
  "/api/ga4gh/v1/tools/{id}/versions":
    get:
      tags:
        - GA4GHV1
      summary: List versions of a tool
      description: Returns all versions of the specified tool
      operationId: toolsIdVersionsGet
      parameters:
        - name: id
          in: path
          description: A unique identifier of the tool, scoped to this registry, for
            example `123456`
          required: true
          schema:
            type: string
      responses:
        "200":
          description: An array of tool versions
          content:
            application/json:
              schema:
                type: array
                items:
                  $ref: "#/components/schemas/ToolVersionV1"
            text/plain:
              schema:
                type: array
                items:
                  $ref: "#/components/schemas/ToolVersionV1"
  "/api/ga4gh/v1/tools/{id}/versions/{version_id}":
    get:
      tags:
        - GA4GHV1
      summary: List one specific tool version, acts as an anchor for self references
      description: This endpoint returns one specific tool version
      operationId: toolsIdVersionsVersionIdGet
      parameters:
        - name: id
          in: path
          description: A unique identifier of the tool, scoped to this registry, for
            example `123456`
          required: true
          schema:
            type: string
        - name: version_id
          in: path
          description: An identifier of the tool version, scoped to this registry, for
            example `v1`
          required: true
          schema:
            type: string
      responses:
        "200":
          description: A tool version.
          content:
            application/json:
              schema:
                $ref: "#/components/schemas/ToolVersionV1"
            text/plain:
              schema:
                $ref: "#/components/schemas/ToolVersionV1"
  "/api/ga4gh/v1/tools/{id}/versions/{version_id}/dockerfile":
    get:
      tags:
        - GA4GHV1
      summary: Get the dockerfile for the specified image.
      description: Returns the dockerfile for the specified image.
      operationId: toolsIdVersionsVersionIdDockerfileGet
      parameters:
        - name: id
          in: path
          description: A unique identifier of the tool, scoped to this registry, for
            example `123456`
          required: true
          schema:
            type: string
        - name: version_id
          in: path
          description: An identifier of the tool version for this particular tool registry,
            for example `v1`
          required: true
          schema:
            type: string
      responses:
        "200":
          description: The tool payload.
          content:
            application/json:
              schema:
                $ref: "#/components/schemas/ToolDockerfile"
            text/plain:
              schema:
                $ref: "#/components/schemas/ToolDockerfile"
        "404":
          description: The tool payload is not present in the service.
          content:
            application/json:
              schema:
                $ref: "#/components/schemas/ToolDockerfile"
            text/plain:
              schema:
                $ref: "#/components/schemas/ToolDockerfile"
  "/api/ga4gh/v1/tools/{id}/versions/{version_id}/{type}/descriptor":
    get:
      tags:
        - GA4GHV1
      summary: Get the tool descriptor (CWL/WDL) for the specified tool.
      description: Returns the CWL or WDL descriptor for the specified tool.
      operationId: toolsIdVersionsVersionIdTypeDescriptorGet
      parameters:
        - name: type
          in: path
          description: The output type of the descriptor. If not specified it is up to the
            underlying implementation to determine which output type to return.
            Plain types return the bare descriptor while the "non-plain" types
            return a descriptor wrapped with metadata
          required: true
          schema:
            type: string
            enum:
              - CWL
              - WDL
              - PLAIN_CWL
              - PLAIN_WDL
        - name: id
          in: path
          description: A unique identifier of the tool, scoped to this registry, for
            example `123456`
          required: true
          schema:
            type: string
        - name: version_id
          in: path
          description: An identifier of the tool version for this particular tool registry,
            for example `v1`
          required: true
          schema:
            type: string
      responses:
        "200":
          description: The tool descriptor.
          content:
            application/json:
              schema:
                $ref: "#/components/schemas/ToolDescriptor"
            text/plain:
              schema:
                $ref: "#/components/schemas/ToolDescriptor"
        "404":
          description: The tool can not be output in the specified type.
          content:
            application/json:
              schema:
                $ref: "#/components/schemas/ToolDescriptor"
            text/plain:
              schema:
                $ref: "#/components/schemas/ToolDescriptor"
  "/api/ga4gh/v1/tools/{id}/versions/{version_id}/{type}/descriptor/{relative_path}":
    get:
      tags:
        - GA4GHV1
      summary: Get additional tool descriptor files (CWL/WDL) relative to the main file
      description: Returns additional CWL or WDL descriptors for the specified tool in the
        same or subdirectories
      operationId: toolsIdVersionsVersionIdTypeDescriptorRelativePathGet
      parameters:
        - name: type
          in: path
          description: The output type of the descriptor. If not specified it is up to the
            underlying implementation to determine which output type to
            return.  Plain types return the bare descriptor while the
            "non-plain" types return a descriptor wrapped with metadata
          required: true
          schema:
            type: string
            enum:
              - CWL
              - WDL
              - PLAIN_CWL
              - PLAIN_WDL
        - name: id
          in: path
          description: A unique identifier of the tool, scoped to this registry, for
            example `123456`
          required: true
          schema:
            type: string
        - name: version_id
          in: path
          description: An identifier of the tool version for this particular tool registry,
            for example `v1`
          required: true
          schema:
            type: string
        - name: relative_path
          in: path
          description: A relative path to the additional file (same directory or
            subdirectories), for example 'foo.cwl' would return a 'foo.cwl' from
            the same directory as the main descriptor
          required: true
          schema:
            type: string
      responses:
        "200":
          description: The tool descriptor.
          content:
            application/json:
              schema:
                $ref: "#/components/schemas/ToolDescriptor"
            text/plain:
              schema:
                $ref: "#/components/schemas/ToolDescriptor"
        "404":
          description: The tool can not be output in the specified type.
          content:
            application/json:
              schema:
                $ref: "#/components/schemas/ToolDescriptor"
            text/plain:
              schema:
                $ref: "#/components/schemas/ToolDescriptor"
  "/api/ga4gh/v1/tools/{id}/versions/{version_id}/{type}/tests":
    get:
      tags:
        - GA4GHV1
      summary: Get an array of test JSONs suitable for use with this descriptor type.
      description: ""
      operationId: toolsIdVersionsVersionIdTypeTestsGet
      parameters:
        - name: type
          in: path
          description: The output type of the descriptor. If not specified it is up to the
            underlying implementation to determine which output type to return.
            Plain types return the bare descriptor while the "non-plain" types
            return a descriptor wrapped with metadata
          required: true
          schema:
            type: string
            enum:
              - CWL
              - WDL
              - PLAIN_CWL
              - PLAIN_WDL
        - name: id
          in: path
          description: A unique identifier of the tool, scoped to this registry, for
            example `123456`
          required: true
          schema:
            type: string
        - name: version_id
          in: path
          description: An identifier of the tool version for this particular tool registry,
            for example `v1`
          required: true
          schema:
            type: string
      responses:
        "200":
          description: The tool test JSON response.
          content:
            application/json:
              schema:
                type: array
                items:
                  $ref: "#/components/schemas/ToolTestsV1"
            text/plain:
              schema:
                type: array
                items:
                  $ref: "#/components/schemas/ToolTestsV1"
        "404":
          description: The tool can not be output in the specified type.
          content:
            application/json:
              schema:
                type: array
                items:
                  $ref: "#/components/schemas/ToolTestsV1"
            text/plain:
              schema:
                type: array
                items:
                  $ref: "#/components/schemas/ToolTestsV1"
  "/api/ga4gh/v2/extended/containers/{organization}":
    get:
      tags:
        - extendedGA4GH
      summary: List entries of an organization
      description: "This endpoint returns entries of an organization. "
      operationId: entriesOrgGet
      parameters:
        - name: organization
          in: path
          description: An organization, for example `cancercollaboratory`
          required: true
          schema:
            type: string
      responses:
        "200":
          description: An array of Tools of the input organization.
          content:
            application/json:
              schema:
                type: array
                items:
                  $ref: "#/components/schemas/ToolV1"
            text/plain:
              schema:
                type: array
                items:
                  $ref: "#/components/schemas/ToolV1"
  /api/ga4gh/v2/extended/organizations:
    get:
      tags:
        - extendedGA4GH
      summary: List all organizations
      description: "This endpoint returns list of all organizations. "
      operationId: entriesOrgsGet
      responses:
        "200":
          description: An array of organizations' names.
          content:
            application/json:
              schema:
                type: array
                items:
                  type: string
            text/plain:
              schema:
                type: array
                items:
                  type: string
  /api/ga4gh/v2/extended/tools/entry/_search:
    post:
      tags:
        - extendedGA4GH
      summary: Search the index of tools
      description: This endpoint searches the index for all published tools and workflows.
        Used by utilities that expect to talk to an elastic search endpoint
      operationId: toolsIndexSearch
      requestBody:
        content:
          application/json:
            schema:
              type: string
        description: elastic search query
        required: true
      responses:
        "200":
          description: An elastic search result.
          content:
            application/json:
              schema:
                type: string
  /api/ga4gh/v2/extended/tools/index:
    post:
      tags:
        - extendedGA4GH
      summary: Update the index of tools
      description: "This endpoint updates the index for all published tools and workflows. "
      operationId: toolsIndexGet
      responses:
        "200":
          description: An array of Tools of the input organization.
      security:
        - BEARER: []
  "/api/ga4gh/v2/extended/tools/{organization}":
    get:
      tags:
        - extendedGA4GH
      summary: List tools of an organization
      description: "This endpoint returns tools of an organization. "
      operationId: toolsOrgGet
      parameters:
        - name: organization
          in: path
          description: An organization, for example `cancercollaboratory`
          required: true
          schema:
            type: string
      responses:
        "200":
          description: An array of Tools of the input organization.
          content:
            application/json:
              schema:
                type: array
                items:
                  $ref: "#/components/schemas/ToolV1"
            text/plain:
              schema:
                type: array
                items:
                  $ref: "#/components/schemas/ToolV1"
  "/api/ga4gh/v2/extended/workflows/{organization}":
    get:
      tags:
        - extendedGA4GH
      summary: List workflows of an organization
      description: "This endpoint returns workflows of an organization. "
      operationId: workflowsOrgGet
      parameters:
        - name: organization
          in: path
          description: An organization, for example `cancercollaboratory`
          required: true
          schema:
            type: string
      responses:
        "200":
          description: An array of Tools of the input organization.
          content:
            application/json:
              schema:
                type: array
                items:
                  $ref: "#/components/schemas/ToolV1"
            text/plain:
              schema:
                type: array
                items:
                  $ref: "#/components/schemas/ToolV1"
  "/api/ga4gh/v2/extended/{id}/versions/{version_id}/{type}/tests/{relative_path}":
    post:
      tags:
        - extendedGA4GH
      summary: Annotate test JSON with information on whether it ran successfully on
        particular platforms plus metadata
      description: "Test JSON can be annotated with whether they ran correctly keyed by
        platform and associated with some metadata "
      operationId: toolsIdVersionsVersionIdTypeTestsPost
      parameters:
        - name: type
          in: path
          description: The type of the underlying descriptor. Allowable values include
            "CWL", "WDL", "NFL".
          required: true
          schema:
            type: string
        - name: id
          in: path
          description: A unique identifier of the tool, scoped to this registry, for
            example `123456`
          required: true
          schema:
            type: string
        - name: version_id
          in: path
          description: An identifier of the tool version for this particular tool registry,
            for example `v1`
          required: true
          schema:
            type: string
        - name: relative_path
          in: path
          description: A relative path to the test json as retrieved from the files
            endpoint or the tests endpoint
          required: true
          schema:
            type: string
            pattern: .+
        - name: platform
          in: query
          description: Platform to report on
          required: true
          schema:
            type: string
        - name: platform_version
          in: query
          description: Version of the platform to report on
          required: true
          schema:
            type: string
        - name: verified
          in: query
          description: Verification status, omit to delete key
          required: false
          schema:
            type: boolean
        - name: metadata
          in: query
          description: Additional information on the verification (notes, explanation)
          required: true
          schema:
            type: string
      responses:
        "200":
          description: The tool test JSON response.
          content:
            application/json:
              schema:
                type: object
                additionalProperties:
                  type: object
        "401":
          description: Credentials not provided or incorrect
          content:
            application/json:
              schema:
                $ref: "#/components/schemas/Error"
        "404":
          description: The tool test cannot be found to annotate.
          content:
            application/json:
              schema:
                $ref: "#/components/schemas/Error"
      security:
        - BEARER: []
  /api/ga4gh/v2/metadata:
    get:
      tags:
        - GA4GH
      summary: Return some metadata that is useful for describing this registry
      description: Return some metadata that is useful for describing this registry
      operationId: metadataGet
      responses:
        "200":
          description: A Metadata object describing this service.
          content:
            application/json:
              schema:
                $ref: "#/components/schemas/Metadata"
            text/plain:
              schema:
                $ref: "#/components/schemas/Metadata"
  /api/ga4gh/v2/toolClasses:
    get:
      tags:
        - GA4GH
      summary: List all tool types
      description: "This endpoint returns all tool-classes available "
      operationId: toolClassesGet
      responses:
        "200":
          description: A list of potential tool classes.
          content:
            application/json:
              schema:
                type: array
                items:
                  $ref: "#/components/schemas/ToolClass"
            text/plain:
              schema:
                type: array
                items:
                  $ref: "#/components/schemas/ToolClass"
  /api/ga4gh/v2/tools:
    get:
      tags:
        - GA4GH
      summary: List all tools
      description: "This endpoint returns all tools available or a filtered subset using
        metadata query parameters. "
      operationId: toolsGet
      parameters:
        - name: id
          in: query
          description: A unique identifier of the tool, scoped to this registry, for
            example `123456`
          required: false
          schema:
            type: string
        - name: alias
          in: query
          description: OPTIONAL for tool registries that support aliases. If provided will
            only return entries with the given alias.
          required: false
          schema:
            type: string
        - name: registry
          in: query
          description: The image registry that contains the image.
          required: false
          schema:
            type: string
        - name: organization
          in: query
          description: The organization in the registry that published the image.
          required: false
          schema:
            type: string
        - name: name
          in: query
          description: The name of the image.
          required: false
          schema:
            type: string
        - name: toolname
          in: query
          description: The name of the tool.
          required: false
          schema:
            type: string
        - name: description
          in: query
          description: The description of the tool.
          required: false
          schema:
            type: string
        - name: author
          in: query
          description: The author of the tool (TODO a thought occurs, are we assuming that
            the author of the CWL and the image are the same?).
          required: false
          schema:
            type: string
        - name: checker
          in: query
          description: Return only checker workflows
          required: false
          schema:
            type: boolean
        - name: offset
          in: query
          description: Start index of paging. Pagination results can be based on numbers or
            other values chosen by the registry implementor (for example, SHA
            values). If this exceeds the current result set return an empty
            set.  If not specified in the request, this will start at the
            beginning of the results.
          required: false
          schema:
            type: string
        - name: limit
          in: query
          description: Amount of records to return in a given page.
          required: false
          schema:
            type: integer
            format: int32
            default: 1000
      responses:
        "200":
          description: An array of Tools that match the filter.
          content:
            application/json:
              schema:
                type: array
                items:
                  $ref: "#/components/schemas/Tool"
            text/plain:
              schema:
                type: array
                items:
                  $ref: "#/components/schemas/Tool"
  "/api/ga4gh/v2/tools/{id}":
    get:
      tags:
        - GA4GH
      summary: List one specific tool, acts as an anchor for self references
      description: This endpoint returns one specific tool (which has ToolVersions nested
        inside it)
      operationId: toolsIdGet
      parameters:
        - name: id
          in: path
          description: A unique identifier of the tool, scoped to this registry, for
            example `123456`
          required: true
          schema:
            type: string
      responses:
        "200":
          description: A tool.
          content:
            application/json:
              schema:
                $ref: "#/components/schemas/Tool"
            text/plain:
              schema:
                $ref: "#/components/schemas/Tool"
        "404":
          description: The tool can not be found.
          content:
            application/json:
              schema:
                $ref: "#/components/schemas/Error"
            text/plain:
              schema:
                $ref: "#/components/schemas/Error"
  "/api/ga4gh/v2/tools/{id}/versions":
    get:
      tags:
        - GA4GH
      summary: List versions of a tool
      description: Returns all versions of the specified tool
      operationId: toolsIdVersionsGet
      parameters:
        - name: id
          in: path
          description: A unique identifier of the tool, scoped to this registry, for
            example `123456`
          required: true
          schema:
            type: string
      responses:
        "200":
          description: An array of tool versions
          content:
            application/json:
              schema:
                type: array
                items:
                  $ref: "#/components/schemas/ToolVersion"
            text/plain:
              schema:
                type: array
                items:
                  $ref: "#/components/schemas/ToolVersion"
  "/api/ga4gh/v2/tools/{id}/versions/{version_id}":
    get:
      tags:
        - GA4GH
      summary: List one specific tool version, acts as an anchor for self references
      description: This endpoint returns one specific tool version
      operationId: toolsIdVersionsVersionIdGet
      parameters:
        - name: id
          in: path
          description: A unique identifier of the tool, scoped to this registry, for
            example `123456`
          required: true
          schema:
            type: string
        - name: version_id
          in: path
          description: An identifier of the tool version, scoped to this registry, for
            example `v1`
          required: true
          schema:
            type: string
      responses:
        "200":
          description: A tool version.
          content:
            application/json:
              schema:
                $ref: "#/components/schemas/ToolVersion"
            text/plain:
              schema:
                $ref: "#/components/schemas/ToolVersion"
        "404":
          description: The tool can not be found.
          content:
            application/json:
              schema:
                $ref: "#/components/schemas/Error"
            text/plain:
              schema:
                $ref: "#/components/schemas/Error"
  "/api/ga4gh/v2/tools/{id}/versions/{version_id}/containerfile":
    get:
      tags:
        - GA4GH
      summary: Get the container specification(s) for the specified image.
      description: Returns the container specifications(s) for the specified image. For
        example, a CWL CommandlineTool can be associated with one specification
        for a container, a CWL Workflow can be associated with multiple
        specifications for containers
      operationId: toolsIdVersionsVersionIdContainerfileGet
      parameters:
        - name: id
          in: path
          description: A unique identifier of the tool, scoped to this registry, for
            example `123456`
          required: true
          schema:
            type: string
        - name: version_id
          in: path
          description: An identifier of the tool version for this particular tool registry,
            for example `v1`
          required: true
          schema:
            type: string
      responses:
        "200":
          description: The tool payload.
          content:
            application/json:
              schema:
                type: array
                items:
                  $ref: "#/components/schemas/FileWrapper"
            text/plain:
              schema:
                type: array
                items:
                  $ref: "#/components/schemas/FileWrapper"
        "404":
          description: There are no container specifications for this tool
          content:
            application/json:
              schema:
                $ref: "#/components/schemas/Error"
            text/plain:
              schema:
                $ref: "#/components/schemas/Error"
  "/api/ga4gh/v2/tools/{id}/versions/{version_id}/{type}/descriptor":
    get:
      tags:
        - GA4GH
      summary: Get the tool descriptor for the specified tool
      description: Returns the descriptor for the specified tool (examples include CWL,
        WDL, or Nextflow documents).
      operationId: toolsIdVersionsVersionIdTypeDescriptorGet
      parameters:
        - name: type
          in: path
          description: The output type of the descriptor. If not specified, it is up to the
            underlying implementation to determine which output type to return.
            Plain types return the bare descriptor while the "non-plain" types
            return a descriptor wrapped with metadata. Allowable values include
            "CWL", "WDL", "NFL", "PLAIN_CWL", "PLAIN_WDL", "PLAIN_NFL".
          required: true
          schema:
            type: string
        - name: id
          in: path
          description: A unique identifier of the tool, scoped to this registry, for
            example `123456`
          required: true
          schema:
            type: string
        - name: version_id
          in: path
          description: An identifier of the tool version, scoped to this registry, for
            example `v1`
          required: true
          schema:
            type: string
      responses:
        "200":
          description: The tool descriptor.
          content:
            application/json:
              schema:
                $ref: "#/components/schemas/FileWrapper"
            text/plain:
              schema:
                $ref: "#/components/schemas/FileWrapper"
        "404":
          description: The tool descriptor can not be found.
          content:
            application/json:
              schema:
                $ref: "#/components/schemas/Error"
            text/plain:
              schema:
                $ref: "#/components/schemas/Error"
  "/api/ga4gh/v2/tools/{id}/versions/{version_id}/{type}/descriptor/{relative_path}":
    get:
      tags:
        - GA4GH
      summary: Get additional tool descriptor files relative to the main file
      description: "Descriptors can often include imports that refer to additional
        descriptors. This returns additional descriptors for the specified tool
        in the same or other directories that can be reached as a relative path.
        This endpoint can be useful for workflow engine implementations like
        cwltool to programmatically download all the descriptors for a tool and
        run it. This can optionally include other files described with
        FileWrappers such as test parameters and containerfiles. "
      operationId: toolsIdVersionsVersionIdTypeDescriptorRelativePathGet
      parameters:
        - name: type
          in: path
          description: The output type of the descriptor. If not specified, it is up to the
            underlying implementation to determine which output type to return.
            Plain types return the bare descriptor while the "non-plain" types
            return a descriptor wrapped with metadata. Allowable values are
            "CWL", "WDL", "NFL", "PLAIN_CWL", "PLAIN_WDL", "PLAIN_NFL".
          required: true
          schema:
            type: string
        - name: id
          in: path
          description: A unique identifier of the tool, scoped to this registry, for
            example `123456`
          required: true
          schema:
            type: string
        - name: version_id
          in: path
          description: An identifier of the tool version for this particular tool registry,
            for example `v1`
          required: true
          schema:
            type: string
        - name: relative_path
          in: path
          description: A relative path to the additional file (same directory or
            subdirectories), for example 'foo.cwl' would return a 'foo.cwl' from
            the same directory as the main descriptor. 'nestedDirectory/foo.cwl'
            would return the file  from a nested subdirectory.  Unencoded paths
            such 'sampleDirectory/foo.cwl' should also be allowed
          required: true
          schema:
            type: string
            pattern: .+
      responses:
        "200":
          description: The tool descriptor.
          content:
            application/json:
              schema:
                $ref: "#/components/schemas/FileWrapper"
            text/plain:
              schema:
                $ref: "#/components/schemas/FileWrapper"
        "404":
          description: The tool can not be output in the specified type.
          content:
            application/json:
              schema:
                $ref: "#/components/schemas/Error"
            text/plain:
              schema:
                $ref: "#/components/schemas/Error"
  "/api/ga4gh/v2/tools/{id}/versions/{version_id}/{type}/files":
    get:
      tags:
        - GA4GH
      summary: Get a list of objects that contain the relative path and file type
      description: "Get a list of objects that contain the relative path and file type. The
        descriptors are intended for use with the
        /tools/{id}/versions/{version_id}/{type}/descriptor/{relative_path : .+}
        endpoint."
      operationId: toolsIdVersionsVersionIdTypeFilesGet
      parameters:
        - name: type
          in: path
          description: The output type of the descriptor. Examples of allowable values are
            "CWL", "WDL", and "NextFlow."
          required: true
          schema:
            type: string
        - name: id
          in: path
          description: A unique identifier of the tool, scoped to this registry, for
            example `123456`
          required: true
          schema:
            type: string
        - name: version_id
          in: path
          description: An identifier of the tool version for this particular tool registry,
            for example `v1`
          required: true
          schema:
            type: string
      responses:
        "200":
          description: The array of File JSON responses.
          content:
            application/json:
              schema:
                type: array
                items:
                  $ref: "#/components/schemas/ToolFile"
            text/plain:
              schema:
                type: array
                items:
                  $ref: "#/components/schemas/ToolFile"
        "404":
          description: The tool can not be output in the specified type.
          content:
            application/json:
              schema:
                $ref: "#/components/schemas/Error"
            text/plain:
              schema:
                $ref: "#/components/schemas/Error"
  "/api/ga4gh/v2/tools/{id}/versions/{version_id}/{type}/tests":
    get:
      tags:
        - GA4GH
      summary: Get a list of test JSONs
      description: Get a list of test JSONs (these allow you to execute the tool
        successfully) suitable for use with this descriptor type.
      operationId: toolsIdVersionsVersionIdTypeTestsGet
      parameters:
        - name: type
          in: path
          description: 'The type of the underlying descriptor. Allowable values include
            "CWL", "WDL", "NFL", "PLAIN_CWL", "PLAIN_WDL", "PLAIN_NFL". For
            example, "CWL" would return an list of ToolTests objects while
            "PLAIN_CWL" would return a bare JSON list with the content of the
            tests. '
          required: true
          schema:
            type: string
        - name: id
          in: path
          description: A unique identifier of the tool, scoped to this registry, for
            example `123456`
          required: true
          schema:
            type: string
        - name: version_id
          in: path
          description: An identifier of the tool version for this particular tool registry,
            for example `v1`
          required: true
          schema:
            type: string
      responses:
        "200":
          description: The tool test JSON response.
          content:
            application/json:
              schema:
                type: array
                items:
                  $ref: "#/components/schemas/FileWrapper"
            text/plain:
              schema:
                type: array
                items:
                  $ref: "#/components/schemas/FileWrapper"
        "404":
          description: The tool can not be output in the specified type.
          content:
            application/json:
              schema:
                $ref: "#/components/schemas/Error"
            text/plain:
              schema:
                $ref: "#/components/schemas/Error"
  /auth/tokens/bitbucket.org:
    get:
      tags:
        - tokens
      summary: Add a new bitbucket.org token, used by quay.io redirect.
      description: This is used as part of the OAuth 2 web flow. Once a user has approved
        permissions for CollaboratoryTheir browser will load the redirect URI
        which should resolve here
      operationId: addBitbucketToken
      parameters:
        - name: code
          in: query
          required: false
          schema:
            type: string
      responses:
        "200":
          description: successful operation
          content:
            application/json:
              schema:
                $ref: "#/components/schemas/Token"
      security:
        - BEARER: []
  /auth/tokens/github:
    post:
      tags:
        - tokens
      summary: Allow satellizer to post a new GitHub token to dockstore, used by login,
        can create new users.
      description: A post method is required by satellizer to send the GitHub token
      operationId: addToken
      requestBody:
        $ref: "#/components/requestBodies/addTokenBody"
      responses:
        "200":
          description: successful operation
          content:
            application/json:
              schema:
                $ref: "#/components/schemas/Token"
      security:
        - BEARER: []
  /auth/tokens/github.com:
    get:
      tags:
        - tokens
      summary: Add a new github.com token, used by accounts page.
      description: This is used as part of the OAuth 2 web flow. Once a user has approved
        permissions for CollaboratoryTheir browser will load the redirect URI
        which should resolve here
      operationId: addGithubToken
      parameters:
        - name: code
          in: query
          required: false
          schema:
            type: string
      responses:
        "200":
          description: successful operation
          content:
            application/json:
              schema:
                $ref: "#/components/schemas/Token"
      security:
        - BEARER: []
  /auth/tokens/gitlab.com:
    get:
      tags:
        - tokens
      summary: Add a new gitlab.com token.
      description: This is used as part of the OAuth 2 web flow. Once a user has approved
        permissions for CollaboratoryTheir browser will load the redirect URI
        which should resolve here
      operationId: addGitlabToken
      parameters:
        - name: code
          in: query
          required: false
          schema:
            type: string
      responses:
        "200":
          description: successful operation
          content:
            application/json:
              schema:
                $ref: "#/components/schemas/Token"
      security:
        - BEARER: []
  /auth/tokens/google:
    post:
      tags:
        - tokens
      summary: Allow satellizer to post a new Google token to Dockstore.
      description: A post method is required by satellizer to send the Google token
      operationId: addGoogleToken
      requestBody:
        $ref: "#/components/requestBodies/addTokenBody"
      responses:
        "200":
          description: successful operation
          content:
            application/json:
              schema:
                $ref: "#/components/schemas/Token"
      security:
        - BEARER: []
  /auth/tokens/quay.io:
    get:
      tags:
        - tokens
      summary: Add a new quay IO token.
      description: This is used as part of the OAuth 2 web flow. Once a user has approved
        permissions for CollaboratoryTheir browser will load the redirect URI
        which should resolve here
      operationId: addQuayToken
      parameters:
        - name: access_token
          in: query
          required: false
          schema:
            type: string
      responses:
        "200":
          description: successful operation
          content:
            application/json:
              schema:
                $ref: "#/components/schemas/Token"
      security:
        - BEARER: []
  /auth/tokens/zenodo.org:
    get:
      tags:
        - tokens
      summary: Add a new zenodo.org token, used by accounts page.
      description: This is used as part of the OAuth 2 web flow. Once a user has approved
        permissions for CollaboratoryTheir browser will load the redirect URI
        which should resolve here
      operationId: addZenodoToken
      parameters:
        - name: code
          in: query
          required: false
          schema:
            type: string
      responses:
        "200":
          description: successful operation
          content:
            application/json:
              schema:
                $ref: "#/components/schemas/Token"
      security:
        - BEARER: []
  "/auth/tokens/{tokenId}":
    get:
      tags:
        - tokens
      summary: Get a specific token by id.
      description: ""
      operationId: listToken
      parameters:
        - name: tokenId
          in: path
          description: ID of token to return
          required: true
          schema:
            type: integer
            format: int64
      responses:
        "200":
          description: successful operation
          content:
            application/json:
              schema:
                $ref: "#/components/schemas/Token"
        "400":
          description: Invalid ID supplied
        "404":
          description: Token not found
      security:
        - BEARER: []
    delete:
      tags:
        - tokens
      summary: Delete a token.
      description: ""
      operationId: deleteToken
      parameters:
        - name: tokenId
          in: path
          description: Token id to delete
          required: true
          schema:
            type: integer
            format: int64
      responses:
        "400":
          description: Invalid token value
      security:
        - BEARER: []
  /containers/dockerRegistryList:
    get:
      tags:
        - containers
      summary: Get the list of docker registries supported on Dockstore.
      description: Does not need authentication
      operationId: getDockerRegistries
      responses:
        "200":
          description: successful operation
          content:
            application/json:
              schema:
                type: array
                items:
                  $ref: "#/components/schemas/RegistryBean"
  /containers/hostedEntry:
    post:
      tags:
        - hosted
      summary: Create a hosted tool.
      description: ""
      operationId: createHostedTool
      parameters:
        - name: registry
          in: query
          description: The Docker registry (Tools only)
          required: false
          schema:
            type: string
        - name: name
          in: query
          description: The repository name
          required: true
          schema:
            type: string
        - name: descriptorType
          in: query
          description: The descriptor type (Workflows only)
          required: false
          schema:
            type: string
        - name: namespace
          in: query
          description: The Docker namespace (Tools only)
          required: false
          schema:
            type: string
        - name: entryName
          in: query
          description: Optional entry name (Tools only)
          required: false
          schema:
            type: string
      responses:
        "200":
          description: successful operation
          content:
            application/json:
              schema:
                $ref: "#/components/schemas/DockstoreTool"
      security:
        - BEARER: []
  "/containers/hostedEntry/{entryId}":
    delete:
      tags:
        - hosted
      summary: Delete a revision of a hosted tool.
      description: ""
      operationId: deleteHostedToolVersion
      parameters:
        - name: entryId
          in: path
          description: Entry to modify.
          required: true
          schema:
            type: integer
            format: int64
        - name: version
          in: query
          description: version
          required: true
          schema:
            type: string
      responses:
        "200":
          description: successful operation
          content:
            application/json:
              schema:
                $ref: "#/components/schemas/DockstoreTool"
      security:
        - BEARER: []
    patch:
      tags:
        - hosted
      summary: Non-idempotent operation for creating new revisions of hosted tools.
      description: ""
      operationId: editHostedTool
      parameters:
        - name: entryId
          in: path
          description: Entry to modify.
          required: true
          schema:
            type: integer
            format: int64
      requestBody:
        $ref: "#/components/requestBodies/SourceFileArray"
      responses:
        "200":
          description: successful operation
          content:
            application/json:
              schema:
                $ref: "#/components/schemas/DockstoreTool"
      security:
        - BEARER: []
  "/containers/namespace/{namespace}/published":
    get:
      tags:
        - containers
      summary: List all published tools belonging to the specified namespace.
      description: NO authentication
      operationId: getPublishedContainersByNamespace
      parameters:
        - name: namespace
          in: path
          description: namespace
          required: true
          schema:
            type: string
      responses:
        "200":
          description: successful operation
          content:
            application/json:
              schema:
                type: array
                items:
                  $ref: "#/components/schemas/DockstoreTool"
  "/containers/path/tool/{repository}":
    get:
      tags:
        - containers
      summary: Get a tool by the specific tool path
      description: Requires full path (including tool name if applicable).
      operationId: getContainerByToolPath
      parameters:
        - name: repository
          in: path
          description: repository path
          required: true
          schema:
            type: string
        - name: include
          in: query
          description: "Comma-delimited list of fields to include: validations"
          required: false
          schema:
            type: string
      responses:
        "200":
          description: successful operation
          content:
            application/json:
              schema:
                $ref: "#/components/schemas/DockstoreTool"
      security:
        - BEARER: []
  "/containers/path/tool/{repository}/published":
    get:
      tags:
        - containers
      summary: Get a published tool by the specific tool path.
      description: Requires full path (including tool name if applicable).
      operationId: getPublishedContainerByToolPath
      parameters:
        - name: repository
          in: path
          description: repository path
          required: true
          schema:
            type: string
        - name: include
          in: query
          description: "Comma-delimited list of fields to include: validations"
          required: false
          schema:
            type: string
      responses:
        "200":
          description: successful operation
          content:
            application/json:
              schema:
                $ref: "#/components/schemas/DockstoreTool"
  "/containers/path/{containerId}/tags":
    get:
      tags:
        - containertags
      summary: Get tags for a tool by id.
      description: ""
      operationId: getTagsByPath
      parameters:
        - name: containerId
          in: path
          description: Tool to modify.
          required: true
          schema:
            type: integer
            format: int64
      responses:
        "200":
          description: successful operation
          content:
            application/json:
              schema:
                type: array
                items:
                  $ref: "#/components/schemas/Tag"
                uniqueItems: true
      security:
        - BEARER: []
  "/containers/path/{repository}":
    get:
      tags:
        - containers
      summary: Get a list of tools by path.
      description: Does not require tool name.
      operationId: getContainerByPath
      parameters:
        - name: repository
          in: path
          description: repository path
          required: true
          schema:
            type: string
      responses:
        "200":
          description: successful operation
          content:
            application/json:
              schema:
                type: array
                items:
                  $ref: "#/components/schemas/DockstoreTool"
      security:
        - BEARER: []
  "/containers/path/{repository}/published":
    get:
      tags:
        - containers
      summary: Get a list of published tools by path.
      description: NO authentication
      operationId: getPublishedContainerByPath
      parameters:
        - name: repository
          in: path
          description: repository path
          required: true
          schema:
            type: string
      responses:
        "200":
          description: successful operation
          content:
            application/json:
              schema:
                $ref: "#/components/schemas/DockstoreTool"
  /containers/published:
    get:
      tags:
        - containers
      summary: List all published tools.
      description: NO authentication
      operationId: allPublishedContainers
      parameters:
        - name: offset
          in: query
          description: Start index of paging. Pagination results can be based on numbers or
            other values chosen by the registry implementor (for example, SHA
            values). If this exceeds the current result set return an empty
            set.  If not specified in the request, this will start at the
            beginning of the results.
          required: false
          schema:
            type: string
        - name: limit
          in: query
          description: Amount of records to return in a given page, limited to 100
          required: false
          schema:
            type: integer
            format: int32
            minimum: 1
            maximum: 100
            default: 100
        - name: filter
          in: query
          description: Filter, this is a search string that filters the results.
          required: false
          schema:
            type: string
        - name: sortCol
          in: query
          description: Sort column
          required: false
          schema:
            type: string
            default: stars
        - name: sortOrder
          in: query
          description: Sort order
          required: false
          schema:
            type: string
            enum:
              - asc
              - desc
            default: desc
      responses:
        "200":
          description: successful operation
          content:
            application/json:
              schema:
                type: array
                items:
                  $ref: "#/components/schemas/DockstoreTool"
  "/containers/published/{containerId}":
    get:
      tags:
        - containers
      summary: Get a published tool.
      description: NO authentication
      operationId: getPublishedContainer
      parameters:
        - name: containerId
          in: path
          description: Tool ID
          required: true
          schema:
            type: integer
            format: int64
        - name: include
          in: query
          description: "Comma-delimited list of fields to include: validations"
          required: false
          schema:
            type: string
      responses:
        "200":
          description: successful operation
          content:
            application/json:
              schema:
                $ref: "#/components/schemas/DockstoreTool"
  /containers/registerManual:
    post:
      tags:
        - containers
      summary: Register a tool manually, along with tags.
      description: ""
      operationId: registerManual
      requestBody:
        content:
          application/json:
            schema:
              $ref: "#/components/schemas/DockstoreTool"
        description: Tool to be registered
        required: true
      responses:
        "200":
          description: successful operation
          content:
            application/json:
              schema:
                $ref: "#/components/schemas/DockstoreTool"
      security:
        - BEARER: []
  "/containers/schema/{containerId}/published":
    get:
      tags:
        - containers
      summary: Get a published tool's schema by ID.
      description: NO authentication
      operationId: getPublishedContainerSchema
      parameters:
        - name: containerId
          in: path
          description: Tool ID
          required: true
          schema:
            type: integer
            format: int64
      responses:
        "200":
          description: successful operation
          content:
            application/json:
              schema:
                type: array
                items:
                  type: array
                  items:
                    type: object
  "/containers/{alias}/aliases":
    get:
      tags:
        - containers
      summary: Retrieves a tool by alias.
      description: Does not require authentication for published tools, authentication can
        be provided for restricted tools
      operationId: getToolByAlias
      parameters:
        - name: alias
          in: path
          description: Alias
          required: true
          schema:
            type: string
      responses:
        "200":
          description: successful operation
          content:
            application/json:
              schema:
                $ref: "#/components/schemas/DockstoreTool"
      security:
        - BEARER: []
  "/containers/{containerId}":
    get:
      tags:
        - containers
      summary: Retrieve a tool.
      description: This is one of the few endpoints that returns the user object with
        populated properties (minus the userProfiles property)
      operationId: getContainer
      parameters:
        - name: containerId
          in: path
          description: Tool ID
          required: true
          schema:
            type: integer
            format: int64
        - name: include
          in: query
          description: "Comma-delimited list of fields to include: validations"
          required: false
          schema:
            type: string
      responses:
        "200":
          description: successful operation
          content:
            application/json:
              schema:
                $ref: "#/components/schemas/DockstoreTool"
      security:
        - BEARER: []
    put:
      tags:
        - containers
      summary: Update the tool with the given tool.
      description: Updates default descriptor paths, default Docker paths, default test
        parameter paths, git url, and default version. Also updates tool
        maintainer email, and private access for manual tools.
      operationId: updateContainer
      parameters:
        - name: containerId
          in: path
          description: Tool to modify.
          required: true
          schema:
            type: integer
            format: int64
      requestBody:
        $ref: "#/components/requestBodies/DockstoreTool"
      responses:
        "200":
          description: successful operation
          content:
            application/json:
              schema:
                $ref: "#/components/schemas/DockstoreTool"
      security:
        - BEARER: []
    delete:
      tags:
        - containers
      summary: Delete a tool.
      description: ""
      operationId: deleteContainer
      parameters:
        - name: containerId
          in: path
          description: Tool id to delete
          required: true
          schema:
            type: integer
            format: int64
      responses:
        "400":
          description: "Invalid "
      security:
        - BEARER: []
  "/containers/{containerId}/descriptor/{relative-path}":
    get:
      tags:
        - containers
      summary: Get the corresponding descriptor file.
      description: Does not require authentication for published tools, authentication can
        be provided for restricted tools
      operationId: secondaryDescriptorPath
      parameters:
        - name: containerId
          in: path
          description: Tool id
          required: true
          schema:
            type: integer
            format: int64
        - name: tag
          in: query
          required: false
          schema:
            type: string
        - name: relative-path
          in: path
          required: true
          schema:
            type: string
        - name: language
          in: query
          required: false
          schema:
            type: string
      responses:
        "200":
          description: successful operation
          content:
            application/json:
              schema:
                $ref: "#/components/schemas/SourceFile"
      security:
        - BEARER: []
  "/containers/{containerId}/dockerfile":
    get:
      tags:
        - containers
      summary: Get the corresponding Dockerfile.
      description: Does not require authentication for published tools, authentication can
        be provided for restricted tools
      operationId: dockerfile
      parameters:
        - name: containerId
          in: path
          description: Tool id
          required: true
          schema:
            type: integer
            format: int64
        - name: tag
          in: query
          required: false
          schema:
            type: string
      responses:
        "200":
          description: successful operation
          content:
            application/json:
              schema:
                $ref: "#/components/schemas/SourceFile"
      security:
        - BEARER: []
  "/containers/{containerId}/labels":
    put:
      tags:
        - containers
      summary: Update the labels linked to a tool.
      description: Labels are alphanumerical (case-insensitive and may contain internal
        hyphens), given in a comma-delimited list.
      operationId: updateLabels
      parameters:
        - name: containerId
          in: path
          description: Tool to modify.
          required: true
          schema:
            type: integer
            format: int64
        - name: labels
          in: query
          description: Comma-delimited list of labels.
          required: true
          schema:
            type: string
      requestBody:
        $ref: "#/components/requestBodies/updateLabelsBody"
      responses:
        "200":
          description: successful operation
          content:
            application/json:
              schema:
                $ref: "#/components/schemas/DockstoreTool"
      security:
        - BEARER: []
  "/containers/{containerId}/primaryDescriptor":
    get:
      tags:
        - containers
      summary: Get the primary descriptor file.
      description: Does not require authentication for published tools, authentication can
        be provided for restricted tools
      operationId: primaryDescriptor
      parameters:
        - name: containerId
          in: path
          description: Tool id
          required: true
          schema:
            type: integer
            format: int64
        - name: tag
          in: query
          required: false
          schema:
            type: string
        - name: language
          in: query
          required: false
          schema:
            type: string
      responses:
        "200":
          description: successful operation
          content:
            application/json:
              schema:
                $ref: "#/components/schemas/SourceFile"
      security:
        - BEARER: []
  "/containers/{containerId}/publish":
    post:
      tags:
        - containers
      summary: Publish or unpublish a tool.
      description: ""
      operationId: publish
      parameters:
        - name: containerId
          in: path
          description: Tool id to publish
          required: true
          schema:
            type: integer
            format: int64
      requestBody:
        $ref: "#/components/requestBodies/PublishRequest"
      responses:
        "200":
          description: successful operation
          content:
            application/json:
              schema:
                $ref: "#/components/schemas/DockstoreTool"
      security:
        - BEARER: []
  "/containers/{containerId}/refresh":
    get:
      tags:
        - containers
      summary: Refresh one particular tool.
      description: ""
      operationId: refresh
      parameters:
        - name: containerId
          in: path
          description: Tool ID
          required: true
          schema:
            type: integer
            format: int64
      responses:
        "200":
          description: successful operation
          content:
            application/json:
              schema:
                $ref: "#/components/schemas/DockstoreTool"
      security:
        - BEARER: []
  "/containers/{containerId}/requestDOI/{tagId}":
    post:
      tags:
        - containertags
      summary: Request a DOI for this version of a tool.
      description: ""
      operationId: requestDOIForToolTag
      parameters:
        - name: containerId
          in: path
          description: Tool to modify.
          required: true
          schema:
            type: integer
            format: int64
        - name: tagId
          in: path
          description: Tag to request DOI.
          required: true
          schema:
            type: integer
            format: int64
      responses:
        "200":
          description: successful operation
          content:
            application/json:
              schema:
                type: array
                items:
                  $ref: "#/components/schemas/Tag"
      security:
        - BEARER: []
  "/containers/{containerId}/secondaryDescriptors":
    get:
      tags:
        - containers
      summary: Get a list of secondary descriptor files.
      description: Does not require authentication for published tools, authentication can
        be provided for restricted tools
      operationId: secondaryDescriptors
      parameters:
        - name: containerId
          in: path
          description: Tool id
          required: true
          schema:
            type: integer
            format: int64
        - name: tag
          in: query
          required: false
          schema:
            type: string
        - name: language
          in: query
          required: false
          schema:
            type: string
      responses:
        "200":
          description: successful operation
          content:
            application/json:
              schema:
                type: array
                items:
                  $ref: "#/components/schemas/SourceFile"
      security:
        - BEARER: []
  "/containers/{containerId}/star":
    put:
      tags:
        - containers
      summary: Star a tool.
      description: ""
      operationId: starEntry
      parameters:
        - name: containerId
          in: path
          description: Tool to star.
          required: true
          schema:
            type: integer
            format: int64
      requestBody:
        $ref: "#/components/requestBodies/StarRequest"
      responses:
        default:
          description: successful operation
      security:
        - BEARER: []
  "/containers/{containerId}/starredUsers":
    get:
      tags:
        - containers
      summary: Returns list of users who starred a tool.
      description: ""
      operationId: getStarredUsers
      parameters:
        - name: containerId
          in: path
          description: Tool to grab starred users for.
          required: true
          schema:
            type: integer
            format: int64
      responses:
        "200":
          description: successful operation
          content:
            application/json:
              schema:
                type: array
                items:
                  $ref: "#/components/schemas/User"
  "/containers/{containerId}/tags":
    post:
      tags:
        - containertags
      summary: Add new tags linked to a tool.
      description: ""
      operationId: addTags
      parameters:
        - name: containerId
          in: path
          description: Tool to modify.
          required: true
          schema:
            type: integer
            format: int64
      requestBody:
        content:
          application/json:
            schema:
              type: array
              items:
                $ref: "#/components/schemas/Tag"
        description: List of new tags
        required: true
      responses:
        "200":
          description: successful operation
          content:
            application/json:
              schema:
                type: array
                items:
                  $ref: "#/components/schemas/Tag"
      security:
        - BEARER: []
    put:
      tags:
        - containertags
      summary: Update the tags linked to a tool.
      description: ""
      operationId: updateTags
      parameters:
        - name: containerId
          in: path
          description: Tool to modify.
          required: true
          schema:
            type: integer
            format: int64
      requestBody:
        content:
          application/json:
            schema:
              type: array
              items:
                $ref: "#/components/schemas/Tag"
        description: List of modified tags
        required: true
      responses:
        "200":
          description: successful operation
          content:
            application/json:
              schema:
                type: array
                items:
                  $ref: "#/components/schemas/Tag"
      security:
        - BEARER: []
  "/containers/{containerId}/tags/{tagId}":
    delete:
      tags:
        - containertags
      summary: Delete tag linked to a tool.
      description: ""
      operationId: deleteTags
      parameters:
        - name: containerId
          in: path
          description: Tool to modify.
          required: true
          schema:
            type: integer
            format: int64
        - name: tagId
          in: path
          description: Tag to delete
          required: true
          schema:
            type: integer
            format: int64
      responses:
        default:
          description: successful operation
      security:
        - BEARER: []
  "/containers/{containerId}/testParameterFiles":
    get:
      tags:
        - containers
      summary: Get the corresponding test parameter files.
      description: Does not require authentication for published tools, authentication can
        be provided for restricted tools
      operationId: getTestParameterFiles
      parameters:
        - name: containerId
          in: path
          description: Tool id
          required: true
          schema:
            type: integer
            format: int64
        - name: tag
          in: query
          required: false
          schema:
            type: string
        - name: descriptorType
          in: query
          description: Descriptor Type
          required: true
          schema:
            type: string
            enum:
              - CWL
              - WDL
              - NFL
      responses:
        "200":
          description: successful operation
          content:
            application/json:
              schema:
                type: array
                items:
                  $ref: "#/components/schemas/SourceFile"
      security:
        - BEARER: []
    put:
      tags:
        - containers
      summary: Add test parameter files to a tag.
      description: ""
      operationId: addTestParameterFiles
      parameters:
        - name: containerId
          in: path
          description: Tool to modify.
          required: true
          schema:
            type: integer
            format: int64
        - name: testParameterPaths
          in: query
          description: List of paths.
          required: true
          explode: true
          schema:
            type: array
            items:
              type: string
        - name: tagName
          in: query
          required: false
          schema:
            type: string
        - name: descriptorType
          in: query
          description: Descriptor Type
          required: true
          schema:
            type: string
            enum:
              - CWL
              - WDL
      requestBody:
        $ref: "#/components/requestBodies/updateLabelsBody"
      responses:
        "200":
          description: successful operation
          content:
            application/json:
              schema:
                type: array
                items:
                  $ref: "#/components/schemas/SourceFile"
                uniqueItems: true
      security:
        - BEARER: []
    delete:
      tags:
        - containers
      summary: Delete test parameter files to a tag.
      description: ""
      operationId: deleteTestParameterFiles
      parameters:
        - name: containerId
          in: path
          description: Tool to modify.
          required: true
          schema:
            type: integer
            format: int64
        - name: testParameterPaths
          in: query
          description: List of paths.
          required: true
          explode: true
          schema:
            type: array
            items:
              type: string
        - name: tagName
          in: query
          required: false
          schema:
            type: string
        - name: descriptorType
          in: query
          description: Descriptor Type
          required: true
          schema:
            type: string
            enum:
              - CWL
              - WDL
      responses:
        "200":
          description: successful operation
          content:
            application/json:
              schema:
                type: array
                items:
                  $ref: "#/components/schemas/SourceFile"
                uniqueItems: true
      security:
        - BEARER: []
  "/containers/{containerId}/unstar":
    delete:
      tags:
        - containers
      summary: Unstar a tool.
      description: ""
      operationId: unstarEntry
      parameters:
        - name: containerId
          in: path
          description: Tool to unstar.
          required: true
          schema:
            type: integer
            format: int64
      responses:
        default:
          description: successful operation
      security:
        - BEARER: []
      deprecated: true
  "/containers/{containerId}/updateTagPaths":
    put:
      tags:
        - containers
      summary: Change the tool paths.
      description: Resets the descriptor paths and dockerfile path of all versions to match
        the default paths from the tool object passed.
      operationId: updateTagContainerPath
      parameters:
        - name: containerId
          in: path
          description: Tool to modify.
          required: true
          schema:
            type: integer
            format: int64
      requestBody:
        $ref: "#/components/requestBodies/DockstoreTool"
      responses:
        "200":
          description: successful operation
          content:
            application/json:
              schema:
                $ref: "#/components/schemas/DockstoreTool"
      security:
        - BEARER: []
  "/containers/{containerId}/users":
    get:
      tags:
        - containers
      summary: Get users of a tool.
      description: ""
      operationId: getUsers
      parameters:
        - name: containerId
          in: path
          description: Tool ID
          required: true
          schema:
            type: integer
            format: int64
      responses:
        "200":
          description: successful operation
          content:
            application/json:
              schema:
                type: array
                items:
                  $ref: "#/components/schemas/User"
      security:
        - BEARER: []
  "/containers/{toolId}/defaultVersion":
    put:
      tags:
        - containers
      summary: Update the default version of the given tool.
      description: ""
      operationId: updateToolDefaultVersion
      parameters:
        - name: toolId
          in: path
          description: Tool to modify.
          required: true
          schema:
            type: integer
            format: int64
      requestBody:
        content:
          application/json:
            schema:
              type: string
        description: Tag name to set as default.
        required: true
      responses:
        "200":
          description: successful operation
          content:
            application/json:
              schema:
                $ref: "#/components/schemas/DockstoreTool"
      security:
        - BEARER: []
  "/containers/{toolId}/zip/{tagId}":
    get:
      tags:
        - containers
      summary: Download a ZIP file of a tool and all associated files.
      description: ""
      operationId: getToolZip
      parameters:
        - name: toolId
          in: path
          description: toolId
          required: true
          schema:
            type: integer
            format: int64
        - name: tagId
          in: path
          description: tagId
          required: true
          schema:
            type: integer
            format: int64
      responses:
        default:
          description: successful operation
      security:
        - BEARER: []
  /curation/notifications:
    get:
      tags:
        - curation
      summary: Return all active notifications
      description: NO Authentication
      operationId: getActiveNotifications
      responses:
        "200":
          description: successful operation
          content:
            application/json:
              schema:
                type: array
                items:
                  $ref: "#/components/schemas/Notification"
    post:
      tags:
        - curation
      summary: Create a notification
      description: Curator/admin only
      operationId: createNotification
      requestBody:
        content:
          application/json:
            schema:
              $ref: "#/components/schemas/Notification"
        description: Notification to create
        required: true
      responses:
        "200":
          description: successful operation
          content:
            application/json:
              schema:
                $ref: "#/components/schemas/Notification"
      security:
        - BEARER: []
  "/curation/notifications/{id}":
    get:
      tags:
        - curation
      summary: Return the notification with given id
      description: NO Authentication
      operationId: getNotification
      parameters:
        - name: id
          in: path
          required: true
          schema:
            type: integer
            format: int64
      responses:
        "200":
          description: successful operation
          content:
            application/json:
              schema:
                type: array
                items:
                  $ref: "#/components/schemas/Notification"
    put:
      tags:
        - curation
      summary: Update a notification
      description: Curator/admin only
      operationId: updateNotification
      parameters:
        - name: id
          in: path
          description: Notification to update
          required: true
          schema:
            type: integer
            format: int64
      requestBody:
        content:
          application/json:
            schema:
              $ref: "#/components/schemas/Notification"
        description: Updated version of notification
        required: true
      responses:
        "200":
          description: successful operation
          content:
            application/json:
              schema:
                $ref: "#/components/schemas/Notification"
      security:
        - BEARER: []
    delete:
      tags:
        - curation
      summary: Delete a notification
      description: Curator/admin only
      operationId: deleteNotification
      parameters:
        - name: id
          in: path
          description: Notification to delete
          required: true
          schema:
            type: integer
            format: int64
      responses:
        default:
          description: successful operation
      security:
        - BEARER: []
  "/entries/{id}/aliases":
    post:
      tags:
        - entries
      summary: Add aliases linked to a entry in Dockstore.
      description: Aliases are alphanumerical (case-insensitive and may contain internal
        hyphens), given in a comma-delimited list.
      operationId: addAliases
      parameters:
        - name: id
          in: path
          description: Entry to modify.
          required: true
          schema:
            type: integer
            format: int64
        - name: aliases
          in: query
          description: Comma-delimited list of aliases.
          required: true
          schema:
            type: string
      responses:
        "200":
          description: successful operation
          content:
            application/json:
              schema:
                $ref: "#/components/schemas/Entry"
      security:
        - BEARER: []
  "/entries/{id}/collections":
    get:
      tags:
        - entries
      summary: Get the collections and organizations that contain the published entry
      description: Entry must be published
      operationId: entryCollections
      parameters:
        - name: id
          in: path
          description: id
          required: true
          schema:
            type: integer
            format: int64
      responses:
        "200":
          description: successful operation
          content:
            application/json:
              schema:
                type: array
                items:
                  $ref: "#/components/schemas/CollectionOrganization"
  "/entries/{id}/topic":
    post:
      tags:
        - entries
      summary: Create a discourse topic for an entry.
      description: ""
      operationId: setDiscourseTopic
      parameters:
        - name: id
          in: path
          description: The id of the entry to add a topic to.
          required: true
          schema:
            type: integer
            format: int64
      responses:
        "200":
          description: successful operation
          content:
            application/json:
              schema:
                $ref: "#/components/schemas/Entry"
      security:
        - BEARER: []
  /events:
    get:
      tags:
        - events
      summary: Get events based on filters.
      description: Optional authentication.
      operationId: getEvents
      parameters:
        - name: event_search_type
          in: query
          required: false
          schema:
            type: string
            enum:
              - STARRED_ENTRIES
              - STARRED_ORGANIZATION
              - ALL_STARRED
        - name: limit
          in: query
          required: false
          schema:
            type: integer
            format: int32
            minimum: 1
            maximum: 100
            default: 10
        - name: offset
          in: query
          required: false
          schema:
            type: integer
            format: int32
            default: 0
      responses:
        "200":
          description: successful operation
          content:
            application/json:
              schema:
                type: array
                items:
                  $ref: "#/components/schemas/Event"
      security:
        - BEARER: []
  /metadata/config.json:
    get:
      tags:
        - metadata
      summary: Configuration for UI clients of the API
      description: NO authentication
      operationId: getConfig
      responses:
        "200":
          description: successful operation
          content:
            application/json:
              schema:
                $ref: "#/components/schemas/Config"
  /metadata/descriptorLanguageList:
    get:
      tags:
        - metadata
      summary: Get the list of descriptor languages supported on Dockstore.
      description: NO authentication
      operationId: getDescriptorLanguages
      responses:
        "200":
          description: successful operation
          content:
            application/json:
              schema:
                type: array
                items:
                  $ref: "#/components/schemas/DescriptorLanguageBean"
  /metadata/dockerRegistryList:
    get:
      tags:
        - metadata
      summary: Get the list of docker registries supported on Dockstore.
      description: NO authentication
      operationId: getDockerRegistries
      responses:
        "200":
          description: successful operation
          content:
            application/json:
              schema:
                type: array
                items:
                  $ref: "#/components/schemas/RegistryBean"
  /metadata/elasticSearch:
    get:
      tags:
        - metadata
      summary: Successful response if elastic search is up and running.
      description: NO authentication
      operationId: checkElasticSearch
      responses:
        default:
          description: successful operation
  /metadata/okHttpCachePerformance:
    get:
      tags:
        - metadata
      summary: Get measures of cache performance.
      description: NO authentication
      operationId: getCachePerformance
      responses:
        "200":
          description: successful operation
          content:
            application/json:
              schema:
                type: object
                additionalProperties:
                  type: object
  /metadata/rss:
    get:
      tags:
        - metadata
      summary: List all published tools and workflows in creation order.
      description: NO authentication
      operationId: rssFeed
      responses:
        "200":
          description: successful operation
          content:
            text/xml:
              schema:
                type: string
  /metadata/runner_dependencies:
    get:
      tags:
        - metadata
      summary: Returns the file containing runner dependencies.
      description: ""
      operationId: getRunnerDependencies
      parameters:
        - name: client_version
          in: query
          description: The Dockstore client version
          required: false
          schema:
            type: string
        - name: python_version
          in: query
          description: Python version, only relevant for the cwltool runner
          required: false
          schema:
            type: string
            default: "2"
        - name: runner
          in: query
          description: The tool runner
          required: false
          schema:
            type: string
            enum:
              - cwltool
            default: cwltool
        - name: output
          in: query
          description: Response type
          required: false
          schema:
            type: string
            enum:
              - json
              - text
            default: text
      responses:
        "200":
          description: successful operation
          content:
            text/plain:
              schema:
                type: string
            application/json:
              schema:
                type: string
  /metadata/sitemap:
    get:
      tags:
        - metadata
      summary: List all available workflow, tool, organization, and collection paths.
      description: List all available workflow, tool, organization, and collection paths.
        Available means published for tools/workflows, and approved for
        organizations and their respective collections.
      operationId: sitemap
      responses:
        "200":
          description: successful operation
          content:
            text/html:
              schema:
                type: string
            text/xml:
              schema:
                type: string
  /metadata/sourceControlList:
    get:
      tags:
        - metadata
      summary: Get the list of source controls supported on Dockstore.
      description: NO authentication
      operationId: getSourceControlList
      responses:
        "200":
          description: successful operation
          content:
            application/json:
              schema:
                type: array
                items:
                  $ref: "#/components/schemas/SourceControlBean"
  /organizations:
    get:
      tags:
        - organizations
      summary: List all available organizations.
      description: NO Authentication
      operationId: getApprovedOrganizations
      responses:
        "200":
          description: successful operation
          content:
            application/json:
              schema:
                type: array
                items:
                  $ref: "#/components/schemas/Organization"
    post:
      tags:
        - organizations
      summary: Create an organization.
      description: Organization requires approval by an admin before being made public.
      operationId: createOrganization
      requestBody:
        content:
          application/json:
            schema:
              $ref: "#/components/schemas/Organization"
        description: Organization to register.
        required: true
      responses:
        "200":
          description: successful operation
          content:
            application/json:
              schema:
                $ref: "#/components/schemas/Organization"
      security:
        - BEARER: []
  /organizations/all:
    get:
      tags:
        - organizations
      summary: List all organizations.
      description: Admin/curator only
      operationId: getAllOrganizations
      parameters:
        - name: type
          in: query
          description: Filter to apply to organizations.
          required: true
          schema:
            type: string
            enum:
              - all
              - pending
              - rejected
              - approved
      responses:
        "200":
          description: successful operation
          content:
            application/json:
              schema:
                type: array
                items:
                  $ref: "#/components/schemas/Organization"
      security:
        - BEARER: []
  "/organizations/collections/{alias}/aliases":
    get:
      tags:
        - organizations
      summary: Retrieve a collection by alias.
      description: ""
      operationId: getCollectionByAlias
      parameters:
        - name: alias
          in: path
          description: Alias of the collection
          required: true
          schema:
            type: string
      responses:
        "200":
          description: successful operation
          content:
            application/json:
              schema:
                $ref: "#/components/schemas/Collection"
  "/organizations/collections/{collectionId}/aliases":
    post:
      tags:
        - organizations
      summary: Add aliases linked to a collection in Dockstore.
      description: Aliases are alphanumerical (case-insensitive and may contain internal
        hyphens), given in a comma-delimited list.
      operationId: addCollectionAliases
      parameters:
        - name: collectionId
          in: path
          description: Collection to modify.
          required: true
          schema:
            type: integer
            format: int64
        - name: aliases
          in: query
          description: Comma-delimited list of aliases.
          required: true
          schema:
            type: string
      responses:
        "200":
          description: successful operation
          content:
            application/json:
              schema:
                $ref: "#/components/schemas/Collection"
      security:
        - BEARER: []
  "/organizations/name/{name}":
    get:
      tags:
        - organizations
      summary: Retrieve an organization by name.
      description: Does not require authentication for approved organizations,
        authentication can be provided for unapproved organizations
      operationId: getOrganizationByName
      parameters:
        - name: name
          in: path
          description: Organization name.
          required: true
          schema:
            type: string
      responses:
        "200":
          description: successful operation
          content:
            application/json:
              schema:
                $ref: "#/components/schemas/Organization"
      security:
        - BEARER: []
  "/organizations/{alias}/aliases":
    get:
      tags:
        - organizations
      summary: Retrieve an organization by alias.
      description: ""
      operationId: getOrganizationByAlias
      parameters:
        - name: alias
          in: path
          description: Alias.
          required: true
          schema:
            type: string
      responses:
        "200":
          description: successful operation
          content:
            application/json:
              schema:
                $ref: "#/components/schemas/Organization"
  "/organizations/{organizationId}":
    get:
      tags:
        - organizations
      summary: Retrieve an organization by ID.
      description: Does not require authentication for approved organizations,
        authentication can be provided for unapproved organizations
      operationId: getOrganizationById
      parameters:
        - name: organizationId
          in: path
          description: Organization ID.
          required: true
          schema:
            type: integer
            format: int64
      responses:
        "200":
          description: successful operation
          content:
            application/json:
              schema:
                $ref: "#/components/schemas/Organization"
      security:
        - BEARER: []
    put:
      tags:
        - organizations
      summary: Update an organization.
      description: Currently only name, display name, description, topic, email, link,
        avatarUrl, and location can be updated.
      operationId: updateOrganization
      parameters:
        - name: organizationId
          in: path
          description: Organization ID.
          required: true
          schema:
            type: integer
            format: int64
      requestBody:
        content:
          application/json:
            schema:
              $ref: "#/components/schemas/Organization"
        description: Organization to update with.
        required: true
      responses:
        "200":
          description: successful operation
          content:
            application/json:
              schema:
                $ref: "#/components/schemas/Organization"
      security:
        - BEARER: []
  "/organizations/{organizationId}/aliases":
    post:
      tags:
        - organizations
      summary: Add aliases linked to a listing in Dockstore.
      description: Aliases are alphanumerical (case-insensitive and may contain internal
        hyphens), given in a comma-delimited list.
      operationId: addOrganizationAliases
      parameters:
        - name: organizationId
          in: path
          description: Organization to modify.
          required: true
          schema:
            type: integer
            format: int64
        - name: aliases
          in: query
          description: Comma-delimited list of aliases.
          required: true
          schema:
            type: string
      responses:
        "200":
          description: successful operation
          content:
            application/json:
              schema:
                $ref: "#/components/schemas/Organization"
      security:
        - BEARER: []
  "/organizations/{organizationId}/approve":
    post:
      tags:
        - organizations
      summary: Approve an organization.
      description: Admin/curator only
      operationId: approveOrganization
      parameters:
        - name: organizationId
          in: path
          description: Organization ID.
          required: true
          schema:
            type: integer
            format: int64
      responses:
        "200":
          description: successful operation
          content:
            application/json:
              schema:
                $ref: "#/components/schemas/Organization"
      security:
        - BEARER: []
  "/organizations/{organizationId}/collections":
    get:
      tags:
        - organizations
      summary: Retrieve all collections for an organization.
      description: Does not require authentication for approved organizations,
        authentication can be provided for unapproved organizations
      operationId: getCollectionsFromOrganization
      parameters:
        - name: organizationId
          in: path
          description: Organization ID.
          required: true
          schema:
            type: integer
            format: int64
        - name: include
          in: query
          description: Included fields
          required: false
          schema:
            type: string
      responses:
        "200":
          description: successful operation
          content:
            application/json:
              schema:
                type: array
                items:
                  $ref: "#/components/schemas/Collection"
      security:
        - BEARER: []
    post:
      tags:
        - organizations
      summary: Create a collection in the given organization.
      description: ""
      operationId: createCollection
      parameters:
        - name: organizationId
          in: path
          description: Organization ID.
          required: true
          schema:
            type: integer
            format: int64
      requestBody:
        content:
          application/json:
            schema:
              $ref: "#/components/schemas/Collection"
        description: Collection to register.
        required: true
      responses:
        "200":
          description: successful operation
          content:
            application/json:
              schema:
                $ref: "#/components/schemas/Collection"
      security:
        - BEARER: []
  "/organizations/{organizationId}/collections/{collectionId}":
    get:
      tags:
        - organizations
      summary: Retrieve a collection by ID.
      description: Does not require authentication for approved organizations,
        authentication can be provided for unapproved organizations
      operationId: getCollectionById
      parameters:
        - name: organizationId
          in: path
          description: Organization ID.
          required: true
          schema:
            type: integer
            format: int64
        - name: collectionId
          in: path
          description: Collection ID.
          required: true
          schema:
            type: integer
            format: int64
      responses:
        "200":
          description: successful operation
          content:
            application/json:
              schema:
                $ref: "#/components/schemas/Collection"
      security:
        - BEARER: []
    put:
      tags:
        - organizations
      summary: Update a collection.
      description: Currently only name, display name, description, and topic can be updated.
      operationId: updateCollection
      parameters:
        - name: organizationId
          in: path
          description: Organization ID.
          required: true
          schema:
            type: integer
            format: int64
        - name: collectionId
          in: path
          description: Collection ID.
          required: true
          schema:
            type: integer
            format: int64
      requestBody:
        content:
          application/json:
            schema:
              $ref: "#/components/schemas/Collection"
        description: Collection to update with.
        required: true
      responses:
        "200":
          description: successful operation
          content:
            application/json:
              schema:
                $ref: "#/components/schemas/Collection"
      security:
        - BEARER: []
  "/organizations/{organizationId}/collections/{collectionId}/description":
    get:
      tags:
        - organizations
      summary: Retrieve a collection description by organization ID and collection ID.
      description: Does not require authentication for approved organizations,
        authentication can be provided for unapproved organizations
      operationId: getCollectionDescription
      parameters:
        - name: organizationId
          in: path
          description: Organization ID
          required: true
          schema:
            type: integer
            format: int64
        - name: collectionId
          in: path
          description: Collection ID
          required: true
          schema:
            type: integer
            format: int64
      responses:
        "200":
          description: successful operation
          content:
            application/json:
              schema:
                type: string
      security:
        - BEARER: []
    put:
      tags:
        - organizations
      summary: Update a collection's description.
      description: Description in markdown
      operationId: updateCollectionDescription
      parameters:
        - name: organizationId
          in: path
          description: Organization ID.
          required: true
          schema:
            type: integer
            format: int64
        - name: collectionId
          in: path
          description: Collection ID.
          required: true
          schema:
            type: integer
            format: int64
      requestBody:
        content:
          application/json:
            schema:
              type: string
        description: Collections's description in markdown.
        required: true
      responses:
        "200":
          description: successful operation
          content:
            application/json:
              schema:
                $ref: "#/components/schemas/Collection"
      security:
        - BEARER: []
  "/organizations/{organizationId}/collections/{collectionId}/entry":
    post:
      tags:
        - organizations
      summary: Add an entry to a collection.
      description: ""
      operationId: addEntryToCollection
      parameters:
        - name: organizationId
          in: path
          description: Organization ID.
          required: true
          schema:
            type: integer
            format: int64
        - name: collectionId
          in: path
          description: Collection ID.
          required: true
          schema:
            type: integer
            format: int64
        - name: entryId
          in: query
          description: Entry ID
          required: true
          schema:
            type: integer
            format: int64
      responses:
        "200":
          description: successful operation
          content:
            application/json:
              schema:
                $ref: "#/components/schemas/Collection"
      security:
        - BEARER: []
    delete:
      tags:
        - organizations
      summary: Delete an entry from a collection.
      description: ""
      operationId: deleteEntryFromCollection
      parameters:
        - name: organizationId
          in: path
          description: Organization ID.
          required: true
          schema:
            type: integer
            format: int64
        - name: collectionId
          in: path
          description: Collection ID.
          required: true
          schema:
            type: integer
            format: int64
        - name: entryId
          in: query
          description: Entry ID
          required: true
          schema:
            type: integer
            format: int64
      responses:
        "200":
          description: successful operation
          content:
            application/json:
              schema:
                $ref: "#/components/schemas/Collection"
      security:
        - BEARER: []
  "/organizations/{organizationId}/description":
    get:
      tags:
        - organizations
      summary: Retrieve an organization description by organization ID.
      description: Does not require authentication for approved organizations,
        authentication can be provided for unapproved organizations
      operationId: getOrganizationDescription
      parameters:
        - name: organizationId
          in: path
          description: Organization ID.
          required: true
          schema:
            type: integer
            format: int64
      responses:
        "200":
          description: successful operation
          content:
            application/json:
              schema:
                type: string
      security:
        - BEARER: []
    put:
      tags:
        - organizations
      summary: Update an organization's description.
      description: Description in markdown
      operationId: updateOrganizationDescription
      parameters:
        - name: organizationId
          in: path
          description: Organization ID.
          required: true
          schema:
            type: integer
            format: int64
      requestBody:
        content:
          application/json:
            schema:
              type: string
        description: Organization's description in markdown.
        required: true
      responses:
        "200":
          description: successful operation
          content:
            application/json:
              schema:
                $ref: "#/components/schemas/Organization"
      security:
        - BEARER: []
  "/organizations/{organizationId}/events":
    get:
      tags:
        - organizations
      summary: Retrieve all events for an organization.
      description: Does not require authentication for approved organizations,
        authentication can be provided for unapproved organizations
      operationId: getOrganizationEvents
      parameters:
        - name: organizationId
          in: path
          description: Organization ID.
          required: true
          schema:
            type: integer
            format: int64
        - name: offset
          in: query
          description: Start index of paging.  If this exceeds the current result set
            return an empty set.  If not specified in the request, this will
            start at the beginning of the results.
          required: false
          schema:
            type: integer
            format: int32
            default: 0
        - name: limit
          in: query
          description: Amount of records to return in a given page, limited to 100
          required: false
          schema:
            type: integer
            format: int32
            minimum: 1
            maximum: 100
            default: 100
      responses:
        "200":
          description: successful operation
          content:
            application/json:
              schema:
                type: array
                items:
                  $ref: "#/components/schemas/Event"
      security:
        - BEARER: []
  "/organizations/{organizationId}/invitation":
    post:
      tags:
        - organizations
      summary: Accept or reject an organization invitation.
      description: True accepts the invitation, false rejects the invitation.
      operationId: acceptOrRejectInvitation
      parameters:
        - name: organizationId
          in: path
          description: Organization ID.
          required: true
          schema:
            type: integer
            format: int64
        - name: accept
          in: query
          description: Accept or reject.
          required: true
          schema:
            type: boolean
      responses:
        default:
          description: successful operation
      security:
        - BEARER: []
  "/organizations/{organizationId}/members":
    get:
      tags:
        - organizations
      summary: Retrieve all members for an organization.
      description: Does not require authentication for approved organizations,
        authentication can be provided for unapproved organizations
      operationId: getOrganizationMembers
      parameters:
        - name: organizationId
          in: path
          description: Organization ID.
          required: true
          schema:
            type: integer
            format: int64
      responses:
        "200":
          description: successful operation
          content:
            application/json:
              schema:
                type: array
                items:
                  $ref: "#/components/schemas/OrganizationUser"
                uniqueItems: true
      security:
        - BEARER: []
  "/organizations/{organizationId}/reject":
    post:
      tags:
        - organizations
      summary: Reject an organization.
      description: Admin/curator only
      operationId: rejectOrganization
      parameters:
        - name: organizationId
          in: path
          description: Organization ID.
          required: true
          schema:
            type: integer
            format: int64
      responses:
        "200":
          description: successful operation
          content:
            application/json:
              schema:
                $ref: "#/components/schemas/Organization"
      security:
        - BEARER: []
  "/organizations/{organizationId}/request":
    post:
      tags:
        - organizations
      summary: Re-request an organization approval.
      description: Only for rejected organizations
      operationId: requestOrganizationReview
      parameters:
        - name: organizationId
          in: path
          description: Organization ID.
          required: true
          schema:
            type: integer
            format: int64
      responses:
        "200":
          description: successful operation
          content:
            application/json:
              schema:
                $ref: "#/components/schemas/Organization"
      security:
        - BEARER: []
  "/organizations/{organizationId}/star":
    put:
      tags:
        - organizations
      summary: Star an organization.
      description: ""
      operationId: starOrganization
      parameters:
        - name: organizationId
          in: path
          description: Organization ID.
          required: true
          schema:
            type: integer
            format: int64
      requestBody:
        content:
          application/json:
            schema:
              $ref: "#/components/schemas/StarRequest"
        description: StarRequest to star an organization for a user.
        required: true
      responses:
        default:
          description: successful operation
      security:
        - BEARER: []
  "/organizations/{organizationId}/starredUsers":
    get:
      tags:
        - organizations
      summary: Return list of users who starred the given approved organization.
      description: ""
      operationId: getStarredUsersForApprovedOrganization
      parameters:
        - name: organizationId
          in: path
          description: Organization ID.
          required: true
          schema:
            type: integer
            format: int64
      responses:
        "200":
          description: successful operation
          content:
            application/json:
              schema:
                type: array
                items:
                  $ref: "#/components/schemas/User"
  "/organizations/{organizationId}/unstar":
    delete:
      tags:
        - organizations
      summary: Unstar an organization.
      description: ""
      operationId: unstarOrganization
      parameters:
        - name: organizationId
          in: path
          description: Organization ID.
          required: true
          schema:
            type: integer
            format: int64
      responses:
        default:
          description: successful operation
      security:
        - BEARER: []
  "/organizations/{organizationId}/user":
    post:
      tags:
        - organizations
      summary: Update a user role in an organization.
      description: ""
      operationId: updateUserRole
      parameters:
        - name: role
          in: query
          description: Role of user.
          required: true
          schema:
            type: string
            enum:
              - MAINTAINER
              - MEMBER
        - name: userId
          in: query
          description: User ID of user to update within organization.
          required: true
          schema:
            type: integer
            format: int64
        - name: organizationId
          in: path
          description: Organization ID.
          required: true
          schema:
            type: integer
            format: int64
      responses:
        "200":
          description: successful operation
          content:
            application/json:
              schema:
                $ref: "#/components/schemas/OrganizationUser"
      security:
        - BEARER: []
    put:
      tags:
        - organizations
      summary: Add a user role to an organization.
      description: ""
      operationId: addUserToOrg
      parameters:
        - name: role
          in: query
          description: Role of user.
          required: true
          schema:
            type: string
            enum:
              - MAINTAINER
              - MEMBER
        - name: userId
          in: query
          description: User ID of user to add to organization.
          required: true
          schema:
            type: integer
            format: int64
        - name: organizationId
          in: path
          description: Organization ID.
          required: true
          schema:
            type: integer
            format: int64
      requestBody:
        $ref: "#/components/requestBodies/updateLabelsBody"
      responses:
        "200":
          description: successful operation
          content:
            application/json:
              schema:
                $ref: "#/components/schemas/OrganizationUser"
      security:
        - BEARER: []
    delete:
      tags:
        - organizations
      summary: Remove a user from an organization.
      description: ""
      operationId: deleteUserRole
      parameters:
        - name: userId
          in: query
          description: User ID of user to remove from organization.
          required: true
          schema:
            type: integer
            format: int64
        - name: organizationId
          in: path
          description: Organization ID.
          required: true
          schema:
            type: integer
            format: int64
      responses:
        default:
          description: successful operation
      security:
        - BEARER: []
  "/organizations/{organizationId}/users/{username}":
    put:
      tags:
        - organizations
      summary: Add a user role to an organization.
      description: ""
      operationId: addUserToOrgByUsername
      parameters:
        - name: username
          in: path
          description: User to add to org.
          required: true
          schema:
            type: string
        - name: organizationId
          in: path
          description: Organization ID.
          required: true
          schema:
            type: integer
            format: int64
      requestBody:
        content:
          application/json:
            schema:
              type: string
        description: Role of user.
        required: true
      responses:
        "200":
          description: successful operation
          content:
            application/json:
              schema:
                $ref: "#/components/schemas/OrganizationUser"
      security:
        - BEARER: []
  "/organizations/{organizationName}/collections/{collectionName}/name":
    get:
      tags:
        - organizations
      summary: Retrieve a collection by name.
      description: Does not require authentication for approved organizations,
        authentication can be provided for unapproved organizations
      operationId: getCollectionByName
      parameters:
        - name: organizationName
          in: path
          description: Organization name.
          required: true
          schema:
            type: string
        - name: collectionName
          in: path
          description: Collection name.
          required: true
          schema:
            type: string
      responses:
        "200":
          description: successful operation
          content:
            application/json:
              schema:
                $ref: "#/components/schemas/Collection"
      security:
        - BEARER: []
  /toolTester/logs:
    get:
      tags:
        - toolTester
      operationId: getToolTesterLog
      parameters:
        - name: tool_id
          in: query
          required: false
          schema:
            type: string
        - name: tool_version_name
          in: query
          required: false
          schema:
            type: string
        - name: test_filename
          in: query
          required: false
          schema:
            type: string
        - name: runner
          in: query
          required: false
          schema:
            type: string
        - name: log_type
          in: query
          required: false
          schema:
            type: string
            enum:
              - FULL
              - SUMMARY
        - name: filename
          in: query
          required: false
          schema:
            type: string
      responses:
        "200":
          description: successful operation
          headers: {}
          content:
            text/plain:
              schema:
                type: string
  /toolTester/logs/search:
    get:
      tags:
        - toolTester
      operationId: search
      parameters:
        - name: tool_id
          in: query
          required: false
          schema:
            type: string
        - name: tool_version_name
          in: query
          required: false
          schema:
            type: string
      responses:
        "200":
          description: successful operation
          headers: {}
          content:
            application/json:
              schema:
                type: array
                items:
                  $ref: "#/components/schemas/ToolTesterLog"
  "/users/checkUser/{username}":
    get:
      tags:
        - users
      summary: Check if user with some username exists.
      description: ""
      operationId: checkUserExists
      parameters:
        - name: username
          in: path
          description: User name to check
          required: true
          schema:
            type: string
      responses:
        "200":
          description: successful operation
          content:
            application/json:
              schema:
                type: boolean
      security:
        - BEARER: []
  /users/registries:
    get:
      tags:
        - users
      summary: See OpenApi for details
      description: ""
      operationId: getUserRegistries
      responses:
        "200":
          description: successful operation
          content:
            application/json:
              schema:
                type: array
                items:
                  type: string
                  enum:
                    - dockstore.org
                    - github.com
                    - bitbucket.org
                    - gitlab.com
  "/users/registries/{gitRegistry}/organizations":
    get:
      tags:
        - users
      summary: See OpenApi for details
      description: ""
      operationId: getUserOrganizations
      parameters:
        - name: gitRegistry
          in: path
          required: true
          schema:
            type: string
            enum:
              - dockstore.org
              - github.com
              - bitbucket.org
              - gitlab.com
      responses:
        "200":
          description: successful operation
          content:
            application/json:
              schema:
                type: array
                items:
                  type: string
                uniqueItems: true
  "/users/registries/{gitRegistry}/organizations/{organization}":
    get:
      tags:
        - users
      summary: See OpenApi for details
      description: ""
      operationId: getUserOrganizationRepositories
      parameters:
        - name: gitRegistry
          in: path
          required: true
          schema:
            type: string
            enum:
              - dockstore.org
              - github.com
              - bitbucket.org
              - gitlab.com
        - name: organization
          in: path
          required: true
          schema:
            type: string
      responses:
        "200":
          description: successful operation
          content:
            application/json:
              schema:
                type: array
                items:
                  $ref: "#/components/schemas/Repository"
  /users/services/sync:
    post:
      tags:
        - users
      summary: Syncs service data with Git accounts.
      description: Currently only works with GitHub
      operationId: syncUserServices
      responses:
        "200":
          description: successful operation
          content:
            application/json:
              schema:
                type: array
                items:
                  $ref: "#/components/schemas/Workflow"
      security:
        - BEARER: []
  "/users/services/{organizationName}/sync":
    post:
      tags:
        - users
      summary: Syncs services with Git accounts for a specified organization.
      description: ""
      operationId: syncUserServicesbyOrganization
      parameters:
        - name: organizationName
          in: path
          description: Organization name
          required: true
          schema:
            type: string
      responses:
        "200":
          description: successful operation
          content:
            application/json:
              schema:
                type: array
                items:
                  $ref: "#/components/schemas/Workflow"
      security:
        - BEARER: []
  /users/starredOrganizations:
    get:
      tags:
        - users
      summary: Get the authenticated user's starred organizations.
      description: ""
      operationId: getStarredOrganizations
      responses:
        "200":
          description: successful operation
          content:
            application/json:
              schema:
                type: array
                items:
                  $ref: "#/components/schemas/Organization"
      security:
        - BEARER: []
  /users/starredTools:
    get:
      tags:
        - users
      summary: Get the authenticated user's starred tools.
      description: ""
      operationId: getStarredTools
      responses:
        "200":
          description: successful operation
          content:
            application/json:
              schema:
                type: array
                items:
                  $ref: "#/components/schemas/Entry"
      security:
        - BEARER: []
  /users/starredWorkflows:
    get:
      tags:
        - users
      summary: Get the authenticated user's starred workflows.
      description: ""
      operationId: getStarredWorkflows
      responses:
        "200":
          description: successful operation
          content:
            application/json:
              schema:
                type: array
                items:
                  $ref: "#/components/schemas/Entry"
      security:
        - BEARER: []
  /users/updateUserMetadata:
    get:
      tags:
        - users
      summary: Update metadata of all users.
      description: Admin only.
      operationId: updateUserMetadata
      responses:
        "200":
          description: successful operation
          content:
            application/json:
              schema:
                type: array
                items:
                  $ref: "#/components/schemas/User"
      security:
        - BEARER: []
  /users/user:
    get:
      tags:
        - users
      summary: Get the logged-in user.
      description: ""
      operationId: getUser
      responses:
        "200":
          description: successful operation
          content:
            application/json:
              schema:
                $ref: "#/components/schemas/User"
      security:
        - BEARER: []
    delete:
      tags:
        - users
      summary: Delete user if possible.
      description: ""
      operationId: selfDestruct
      responses:
        "200":
          description: successful operation
          content:
            application/json:
              schema:
                type: boolean
      security:
        - BEARER: []
  /users/user/changeUsername:
    post:
      tags:
        - users
      summary: Change username if possible.
      description: ""
      operationId: changeUsername
      parameters:
        - name: username
          in: query
          description: Username to change to
          required: false
          schema:
            type: string
      responses:
        "200":
          description: successful operation
          content:
            application/json:
              schema:
                $ref: "#/components/schemas/User"
      security:
        - BEARER: []
  /users/user/extended:
    get:
      tags:
        - users
      summary: Get additional information about the authenticated user.
      description: ""
      operationId: getExtendedUserData
      responses:
        "200":
          description: successful operation
          content:
            application/json:
              schema:
                $ref: "#/components/schemas/ExtendedUserData"
      security:
        - BEARER: []
  /users/user/memberships:
    get:
      tags:
        - users
      summary: Get the logged-in user's memberships.
      description: ""
      operationId: getUserMemberships
      responses:
        "200":
          description: successful operation
          content:
            application/json:
              schema:
                type: array
                items:
                  $ref: "#/components/schemas/OrganizationUser"
                uniqueItems: true
      security:
        - BEARER: []
  /users/user/updateUserMetadata:
    get:
      tags:
        - users
      summary: Update metadata for logged in user.
      description: ""
      operationId: updateLoggedInUserMetadata
      parameters:
        - name: source
          in: query
          description: Token source
          required: false
          schema:
            type: string
            enum:
              - google.com
              - github.com
      responses:
        "200":
          description: successful operation
          content:
            application/json:
              schema:
                $ref: "#/components/schemas/User"
      security:
        - BEARER: []
  "/users/user/{userId}":
    delete:
      tags:
        - users
      summary: Terminate user if possible.
      description: ""
      operationId: terminateUser
      parameters:
        - name: userId
          in: path
          description: User to terminate
          required: true
          schema:
            type: integer
            format: int64
      responses:
        "200":
          description: successful operation
          content:
            application/json:
              schema:
                type: boolean
      security:
        - BEARER: []
  "/users/user/{userId}/limits":
    get:
      tags:
        - users
      summary: Returns the specified user's limits. ADMIN or CURATOR only
      description: ""
      operationId: getUserLimits
      parameters:
        - name: userId
          in: path
          description: User ID
          required: true
          schema:
            type: integer
            format: int64
      responses:
        "200":
          description: successful operation
          content:
            application/json:
              schema:
                $ref: "#/components/schemas/Limits"
      security:
        - BEARER: []
    put:
      tags:
        - users
      summary: Update the specified user's limits. ADMIN or CURATOR only
      description: ""
      operationId: setUserLimits
      parameters:
        - name: userId
          in: path
          description: User ID
          required: true
          schema:
            type: integer
            format: int64
      requestBody:
        content:
          application/json:
            schema:
              $ref: "#/components/schemas/Limits"
        description: Limits to set for a user
        required: true
      responses:
        "200":
          description: successful operation
          content:
            application/json:
              schema:
                $ref: "#/components/schemas/Limits"
      security:
        - BEARER: []
  "/users/username/{username}":
    get:
      tags:
        - users
      summary: Get a user by username.
      description: ""
      operationId: listUser
      parameters:
        - name: username
          in: path
          description: Username of user to return
          required: true
          schema:
            type: string
      responses:
        "200":
          description: successful operation
          content:
            application/json:
              schema:
                $ref: "#/components/schemas/User"
      security:
        - BEARER: []
  /users/users/entries:
    get:
      tags:
        - users
      summary: See OpenApi for details
      description: ""
      operationId: getUserEntries
      parameters:
        - name: count
          in: query
          required: false
          schema:
            type: integer
            format: int32
        - name: filter
          in: query
          required: false
          schema:
            type: string
      responses:
        "200":
          description: successful operation
          content:
            application/json:
              schema:
                type: array
                items:
                  $ref: "#/components/schemas/EntryUpdateTime"
  /users/users/organizations:
    get:
      tags:
        - users
      summary: See OpenApi for details
      description: ""
      operationId: getUserDockstoreOrganizations
      parameters:
        - name: count
          in: query
          required: false
          schema:
            type: integer
            format: int32
        - name: filter
          in: query
          required: false
          schema:
            type: string
      responses:
        "200":
          description: successful operation
          content:
            application/json:
              schema:
                type: array
                items:
                  $ref: "#/components/schemas/OrganizationUpdateTime"
  "/users/{userId}":
    get:
      tags:
        - users
      summary: Get user by id.
      description: ""
      operationId: getSpecificUser
      parameters:
        - name: userId
          in: path
          description: User to return
          required: true
          schema:
            type: integer
            format: int64
      responses:
        "200":
          description: successful operation
          content:
            application/json:
              schema:
                $ref: "#/components/schemas/User"
      security:
        - BEARER: []
  "/users/{userId}/containers":
    get:
      tags:
        - users
      summary: List all tools owned by the authenticated user.
      description: ""
      operationId: userContainers
      parameters:
        - name: userId
          in: path
          description: User ID
          required: true
          schema:
            type: integer
            format: int64
      responses:
        "200":
          description: successful operation
          content:
            application/json:
              schema:
                type: array
                items:
                  $ref: "#/components/schemas/DockstoreTool"
      security:
        - BEARER: []
  "/users/{userId}/containers/published":
    get:
      tags:
        - users
      summary: List all published tools from a user.
      description: ""
      operationId: userPublishedContainers
      parameters:
        - name: userId
          in: path
          description: User ID
          required: true
          schema:
            type: integer
            format: int64
      responses:
        "200":
          description: successful operation
          content:
            application/json:
              schema:
                type: array
                items:
                  $ref: "#/components/schemas/DockstoreTool"
      security:
        - BEARER: []
  "/users/{userId}/containers/refresh":
    get:
      tags:
        - users
      summary: Refresh all tools owned by the authenticated user.
      description: ""
      operationId: refresh
      parameters:
        - name: userId
          in: path
          description: User ID
          required: true
          schema:
            type: integer
            format: int64
      responses:
        "200":
          description: successful operation
          content:
            application/json:
              schema:
                type: array
                items:
                  $ref: "#/components/schemas/DockstoreTool"
      security:
        - BEARER: []
  "/users/{userId}/containers/{organization}/refresh":
    get:
      tags:
        - users
      summary: Refresh all tools owned by the authenticated user with specified
        organization.
      description: ""
      operationId: refreshToolsByOrganization
      parameters:
        - name: userId
          in: path
          description: User ID
          required: true
          schema:
            type: integer
            format: int64
        - name: organization
          in: path
          description: Organization
          required: true
          schema:
            type: string
      responses:
        "200":
          description: successful operation
          content:
            application/json:
              schema:
                type: array
                items:
                  $ref: "#/components/schemas/DockstoreTool"
      security:
        - BEARER: []
  "/users/{userId}/services":
    get:
      tags:
        - users
      summary: List all services owned by the authenticated user.
      description: ""
      operationId: userServices
      parameters:
        - name: userId
          in: path
          description: User ID
          required: true
          schema:
            type: integer
            format: int64
      responses:
        "200":
          description: successful operation
          content:
            application/json:
              schema:
                type: array
                items:
                  $ref: "#/components/schemas/Workflow"
      security:
        - BEARER: []
  "/users/{userId}/tokens":
    get:
      tags:
        - users
      summary: Get tokens with user id.
      description: ""
      operationId: getUserTokens
      parameters:
        - name: userId
          in: path
          description: User to return
          required: true
          schema:
            type: integer
            format: int64
      responses:
        "200":
          description: successful operation
          content:
            application/json:
              schema:
                type: array
                items:
                  $ref: "#/components/schemas/Token"
      security:
        - BEARER: []
  "/users/{userId}/tokens/dockstore":
    get:
      tags:
        - users
      summary: Get Dockstore tokens with user id.
      description: ""
      operationId: getDockstoreUserTokens
      parameters:
        - name: userId
          in: path
          description: User to return
          required: true
          schema:
            type: integer
            format: int64
      responses:
        "200":
          description: successful operation
          content:
            application/json:
              schema:
                type: array
                items:
                  $ref: "#/components/schemas/Token"
      security:
        - BEARER: []
  "/users/{userId}/tokens/github.com":
    get:
      tags:
        - users
      summary: Get Github tokens with user id.
      description: ""
      operationId: getGithubUserTokens
      parameters:
        - name: userId
          in: path
          description: User to return
          required: true
          schema:
            type: integer
            format: int64
      responses:
        "200":
          description: successful operation
          content:
            application/json:
              schema:
                type: array
                items:
                  $ref: "#/components/schemas/Token"
      security:
        - BEARER: []
  "/users/{userId}/tokens/gitlab.com":
    get:
      tags:
        - users
      summary: Get Gitlab tokens with user id.
      description: ""
      operationId: getGitlabUserTokens
      parameters:
        - name: userId
          in: path
          description: User to return
          required: true
          schema:
            type: integer
            format: int64
      responses:
        "200":
          description: successful operation
          content:
            application/json:
              schema:
                type: array
                items:
                  $ref: "#/components/schemas/Token"
      security:
        - BEARER: []
  "/users/{userId}/tokens/quay.io":
    get:
      tags:
        - users
      summary: Get Quay tokens with user id.
      description: ""
      operationId: getQuayUserTokens
      parameters:
        - name: userId
          in: path
          description: User to return
          required: true
          schema:
            type: integer
            format: int64
      responses:
        "200":
          description: successful operation
          content:
            application/json:
              schema:
                type: array
                items:
                  $ref: "#/components/schemas/Token"
      security:
        - BEARER: []
  "/users/{userId}/workflows":
    get:
      tags:
        - users
      summary: List all workflows owned by the authenticated user.
      description: ""
      operationId: userWorkflows
      parameters:
        - name: userId
          in: path
          description: User ID
          required: true
          schema:
            type: integer
            format: int64
      responses:
        "200":
          description: successful operation
          content:
            application/json:
              schema:
                type: array
                items:
                  $ref: "#/components/schemas/Workflow"
      security:
        - BEARER: []
  "/users/{userId}/workflows/published":
    get:
      tags:
        - users
      summary: List all published workflows from a user.
      description: ""
      operationId: userPublishedWorkflows
      parameters:
        - name: userId
          in: path
          description: User ID
          required: true
          schema:
            type: integer
            format: int64
      responses:
        "200":
          description: successful operation
          content:
            application/json:
              schema:
                type: array
                items:
                  $ref: "#/components/schemas/Workflow"
      security:
        - BEARER: []
  "/users/{userId}/workflows/refresh":
    get:
      tags:
        - users
      summary: Refresh all workflows owned by the authenticated user.
      description: ""
      operationId: refreshWorkflows
      parameters:
        - name: userId
          in: path
          description: User ID
          required: true
          schema:
            type: integer
            format: int64
      responses:
        "200":
          description: successful operation
          content:
            application/json:
              schema:
                type: array
                items:
                  $ref: "#/components/schemas/Workflow"
      security:
        - BEARER: []
  "/users/{userId}/workflows/{organization}/refresh":
    get:
      tags:
        - users
      summary: Refresh all workflows owned by the authenticated user with specified
        organization.
      description: ""
      operationId: refreshWorkflowsByOrganization
      parameters:
        - name: userId
          in: path
          description: User ID
          required: true
          schema:
            type: integer
            format: int64
        - name: organization
          in: path
          description: Organization
          required: true
          schema:
            type: string
      responses:
        "200":
          description: successful operation
          content:
            application/json:
              schema:
                type: array
                items:
                  $ref: "#/components/schemas/Workflow"
      security:
        - BEARER: []
  /workflows/hostedEntry:
    post:
      tags:
        - hosted
      summary: Create a hosted workflow.
      description: ""
      operationId: createHostedWorkflow
      parameters:
        - name: registry
          in: query
          description: The Docker registry (Tools only)
          required: false
          schema:
            type: string
        - name: name
          in: query
          description: The repository name
          required: true
          schema:
            type: string
        - name: descriptorType
          in: query
          description: The descriptor type (Workflows only)
          required: false
          schema:
            type: string
        - name: namespace
          in: query
          description: The Docker namespace (Tools only)
          required: false
          schema:
            type: string
        - name: entryName
          in: query
          description: Optional entry name (Tools only)
          required: false
          schema:
            type: string
      responses:
        "200":
          description: successful operation
          content:
            application/json:
              schema:
                $ref: "#/components/schemas/Workflow"
      security:
        - BEARER: []
  "/workflows/hostedEntry/{entryId}":
    post:
      tags:
        - hosted
      summary: Creates a new revision of a hosted workflow from a zip
      description: ""
      operationId: addZip
      parameters:
        - name: entryId
          in: path
          description: hosted entry ID
          required: true
          schema:
            type: integer
            format: int64
      requestBody:
        content:
          multipart/form-data:
            schema:
              type: object
              properties:
                file:
                  type: string
                  format: binary
      responses:
        "200":
          description: successful operation
          content:
            application/json:
              schema:
                $ref: "#/components/schemas/Workflow"
      security:
        - BEARER: []
    delete:
      tags:
        - hosted
      summary: Delete a revision of a hosted workflow
      description: ""
      operationId: deleteHostedWorkflowVersion
      parameters:
        - name: entryId
          in: path
          description: Entry to modify.
          required: true
          schema:
            type: integer
            format: int64
        - name: version
          in: query
          description: version
          required: true
          schema:
            type: string
      responses:
        "200":
          description: successful operation
          content:
            application/json:
              schema:
                $ref: "#/components/schemas/Workflow"
      security:
        - BEARER: []
    patch:
      tags:
        - hosted
      summary: Non-idempotent operation for creating new revisions of hosted workflows
      description: ""
      operationId: editHostedWorkflow
      parameters:
        - name: entryId
          in: path
          description: Entry to modify.
          required: true
          schema:
            type: integer
            format: int64
      requestBody:
        $ref: "#/components/requestBodies/SourceFileArray"
      responses:
        "200":
          description: successful operation
          content:
            application/json:
              schema:
                $ref: "#/components/schemas/Workflow"
      security:
        - BEARER: []
  /workflows/manualRegister:
    post:
      tags:
        - workflows
      summary: Manually register a workflow.
      description: Manually register workflow (public or private).
      operationId: manualRegister
      parameters:
        - name: workflowRegistry
          in: query
          description: Workflow registry
          required: true
          schema:
            type: string
        - name: workflowPath
          in: query
          description: Workflow repository
          required: true
          schema:
            type: string
        - name: defaultWorkflowPath
          in: query
          description: Workflow container new descriptor path (CWL or WDL) and/or name
          required: true
          schema:
            type: string
        - name: workflowName
          in: query
          description: Workflow name, set to empty if none required
          required: true
          schema:
            type: string
        - name: descriptorType
          in: query
          description: Descriptor type
          required: true
          schema:
            type: string
        - name: defaultTestParameterFilePath
          in: query
          description: Default test parameter file path
          required: false
          schema:
            type: string
      responses:
        "200":
          description: successful operation
          content:
            application/json:
              schema:
                $ref: "#/components/schemas/Workflow"
      security:
        - BEARER: []
  "/workflows/organization/{organization}/published":
    get:
      tags:
        - workflows
      summary: List all published workflows of an organization.
      description: NO authentication
      operationId: getPublishedWorkflowsByOrganization
      parameters:
        - name: organization
          in: path
          description: organization
          required: true
          schema:
            type: string
      responses:
        "200":
          description: successful operation
          content:
            application/json:
              schema:
                type: array
                items:
                  $ref: "#/components/schemas/Workflow"
  "/workflows/path/entry/{repository}":
    get:
      tags:
        - workflows
      summary: Get an entry by path.
      description: Requires full path (including entry name if applicable).
      operationId: getEntryByPath
      parameters:
        - name: repository
          in: path
          description: repository path
          required: true
          schema:
            type: string
      responses:
        "200":
          description: successful operation
          content:
            application/json:
              schema:
                $ref: "#/components/schemas/Entry"
      security:
        - BEARER: []
  "/workflows/path/entry/{repository}/published":
    get:
      tags:
        - workflows
      summary: Get a published entry by path.
      description: Requires full path (including entry name if applicable).
      operationId: getPublishedEntryByPath
      parameters:
        - name: repository
          in: path
          description: repository path
          required: true
          schema:
            type: string
      responses:
        "200":
          description: successful operation
          content:
            application/json:
              schema:
                $ref: "#/components/schemas/Entry"
  /workflows/path/service:
    post:
      tags:
        - workflows
      summary: Create a service for the given repository (ex. dockstore/dockstore-ui2).
      description: To be called by a lambda function. Error code 418 is returned to tell
        lambda not to retry.
      operationId: addService
      requestBody:
        content:
          application/x-www-form-urlencoded:
            schema:
              type: object
              properties:
                repository:
                  description: Repository path
                  type: string
                username:
                  description: Name of user on GitHub
                  type: string
                installationId:
                  description: GitHub installation ID
                  type: string
              required:
                - repository
                - username
                - installationId
      responses:
        "200":
          description: successful operation
          content:
            application/json:
              schema:
                $ref: "#/components/schemas/Workflow"
      security:
        - BEARER: []
  /workflows/path/service/upsertVersion:
    post:
      tags:
        - workflows
      summary: Add or update a service version for a given GitHub tag for a service
        with the given repository (ex. dockstore/dockstore-ui2).
      description: To be called by a lambda function. Error code 418 is returned to tell
        lambda not to retry.
      operationId: upsertServiceVersion
      requestBody:
        content:
          application/x-www-form-urlencoded:
            schema:
              type: object
              properties:
                repository:
                  description: Repository path
                  type: string
                username:
                  description: Name of user on GitHub
                  type: string
                gitReference:
                  description: Git reference for new GitHub tag
                  type: string
                installationId:
                  description: GitHub installation ID
                  type: string
              required:
                - repository
                - username
                - gitReference
                - installationId
      responses:
        "200":
          description: successful operation
          content:
            application/json:
              schema:
                $ref: "#/components/schemas/Workflow"
      security:
        - BEARER: []
  "/workflows/path/workflow/{repository}":
    get:
      tags:
        - workflows
      summary: Get a workflow by path.
      description: Requires full path (including workflow name if applicable).
      operationId: getWorkflowByPath
      parameters:
        - name: repository
          in: path
          description: repository path
          required: true
          schema:
            type: string
        - name: include
          in: query
          description: "Comma-delimited list of fields to include: validations"
          required: false
          schema:
            type: string
        - name: services
          in: query
          description: services
          required: false
          schema:
            type: boolean
            default: false
      responses:
        "200":
          description: successful operation
          content:
            application/json:
              schema:
                $ref: "#/components/schemas/Workflow"
      security:
        - BEARER: []
  "/workflows/path/workflow/{repository}/actions":
    get:
      tags:
        - workflows
      summary: Gets all actions a user can perform on a workflow.
      description: ""
      operationId: getWorkflowActions
      parameters:
        - name: repository
          in: path
          description: repository path
          required: true
          schema:
            type: string
        - name: services
          in: query
          description: services
          required: false
          schema:
            type: boolean
            default: false
      responses:
        "200":
          description: successful operation
          content:
            application/json:
              schema:
                type: array
                items:
                  type: string
                  enum:
                    - WRITE
                    - READ
                    - DELETE
                    - SHARE
      security:
        - BEARER: []
  "/workflows/path/workflow/{repository}/permissions":
    get:
      tags:
        - workflows
      summary: Get all permissions for a workflow.
      description: The user must be the workflow owner.
      operationId: getWorkflowPermissions
      parameters:
        - name: repository
          in: path
          description: repository path
          required: true
          schema:
            type: string
        - name: services
          in: query
          description: services
          required: false
          schema:
            type: boolean
            default: false
      responses:
        "200":
          description: successful operation
          content:
            application/json:
              schema:
                type: array
                items:
                  $ref: "#/components/schemas/Permission"
      security:
        - BEARER: []
    delete:
      tags:
        - workflows
      summary: Remove the specified user role for a workflow.
      description: The user must be the workflow owner.
      operationId: removeWorkflowRole
      parameters:
        - name: repository
          in: path
          description: repository path
          required: true
          schema:
            type: string
        - name: email
          in: query
          description: user email
          required: true
          schema:
            type: string
        - name: role
          in: query
          description: role
          required: true
          schema:
            type: string
            enum:
              - OWNER
              - WRITER
              - READER
        - name: services
          in: query
          description: services
          required: false
          schema:
            type: boolean
            default: false
      responses:
        "200":
          description: successful operation
          content:
            application/json:
              schema:
                type: array
                items:
                  $ref: "#/components/schemas/Permission"
      security:
        - BEARER: []
    patch:
      tags:
        - workflows
      summary: Set the specified permission for a user on a workflow.
      description: The user must be the workflow owner. Currently only supported on hosted
        workflows.
      operationId: addWorkflowPermission
      parameters:
        - name: repository
          in: path
          description: repository path
          required: true
          schema:
            type: string
        - name: services
          in: query
          description: services
          required: false
          schema:
            type: boolean
            default: false
      requestBody:
        content:
          application/json:
            schema:
              $ref: "#/components/schemas/Permission"
        description: user permission
        required: true
      responses:
        "200":
          description: successful operation
          content:
            application/json:
              schema:
                type: array
                items:
                  $ref: "#/components/schemas/Permission"
      security:
        - BEARER: []
  "/workflows/path/workflow/{repository}/published":
    get:
      tags:
        - workflows
      summary: Get a published workflow by path
      description: Does not require workflow name.
      operationId: getPublishedWorkflowByPath
      parameters:
        - name: repository
          in: path
          description: repository path
          required: true
          schema:
            type: string
        - name: include
          in: query
          description: "Comma-delimited list of fields to include: validations"
          required: false
          schema:
            type: string
        - name: services
          in: query
          description: services
          required: false
          schema:
            type: boolean
            default: false
      responses:
        "200":
          description: successful operation
          content:
            application/json:
              schema:
                $ref: "#/components/schemas/Workflow"
  "/workflows/path/workflow/{repository}/upsertVersion":
    put:
      tags:
        - workflows
      summary: Add or update a workflow version for a given GitHub tag to all workflows
        associated with the given repository (ex. dockstore/dockstore-ui2).
      description: To be called by a lambda function.
      operationId: upsertVersions
      parameters:
        - name: repository
          in: path
          description: repository path
          required: true
          schema:
            type: string
        - name: gitReference
          in: query
          description: Git reference for new GitHub tag
          required: true
          schema:
            type: string
      requestBody:
        $ref: "#/components/requestBodies/updateLabelsBody"
      responses:
        "200":
          description: successful operation
          content:
            application/json:
              schema:
                type: array
                items:
                  $ref: "#/components/schemas/Workflow"
      security:
        - BEARER: []
  "/workflows/path/{repository}":
    get:
      tags:
        - workflows
      summary: Get a list of workflows by path.
      description: Does not require workflow name.
      operationId: getAllWorkflowByPath
      parameters:
        - name: repository
          in: path
          description: repository path
          required: true
          schema:
            type: string
      responses:
        "200":
          description: successful operation
          content:
            application/json:
              schema:
                type: array
                items:
                  $ref: "#/components/schemas/Workflow"
      security:
        - BEARER: []
  /workflows/published:
    get:
      tags:
        - workflows
      summary: List all published workflows.
      description: NO authentication
      operationId: allPublishedWorkflows
      parameters:
        - name: offset
          in: query
          description: Start index of paging. Pagination results can be based on numbers or
            other values chosen by the registry implementor (for example, SHA
            values). If this exceeds the current result set return an empty
            set.  If not specified in the request, this will start at the
            beginning of the results.
          required: false
          schema:
            type: string
        - name: limit
          in: query
          description: Amount of records to return in a given page, limited to 100
          required: false
          schema:
            type: integer
            format: int32
            minimum: 1
            maximum: 100
            default: 100
        - name: filter
          in: query
          description: Filter, this is a search string that filters the results.
          required: false
          schema:
            type: string
        - name: sortCol
          in: query
          description: Sort column
          required: false
          schema:
            type: string
            default: stars
        - name: sortOrder
          in: query
          description: Sort order
          required: false
          schema:
            type: string
            enum:
              - asc
              - desc
            default: desc
        - name: services
          in: query
          description: services
          required: false
          schema:
            type: boolean
            default: false
      responses:
        "200":
          description: successful operation
          content:
            application/json:
              schema:
                type: array
                items:
                  $ref: "#/components/schemas/Workflow"
  "/workflows/published/{workflowId}":
    get:
      tags:
        - workflows
      summary: Get a published workflow.
      description: Hidden versions will not be visible. NO authentication
      operationId: getPublishedWorkflow
      parameters:
        - name: workflowId
          in: path
          description: Workflow ID
          required: true
          schema:
            type: integer
            format: int64
        - name: include
          in: query
          description: "Comma-delimited list of fields to include: validations"
          required: false
          schema:
            type: string
      responses:
        "200":
          description: successful operation
          content:
            application/json:
              schema:
                $ref: "#/components/schemas/Workflow"
  "/workflows/registries/{gitRegistry}/organizations/{organization}/repositories/{repositoryName}":
    post:
      tags:
        - workflows
      summary: See OpenApi for details
      description: ""
      operationId: addWorkflow
      parameters:
        - name: gitRegistry
          in: path
          required: true
          schema:
            type: string
            enum:
              - dockstore.org
              - github.com
              - bitbucket.org
              - gitlab.com
        - name: organization
          in: path
          required: true
          schema:
            type: string
        - name: repositoryName
          in: path
          required: true
          schema:
            type: string
      responses:
        "200":
          description: successful operation
          content:
            application/json:
              schema:
                $ref: "#/components/schemas/BioWorkflow"
    delete:
      tags:
        - workflows
      summary: See OpenApi for details
      description: ""
      operationId: deleteWorkflow
      parameters:
        - name: gitRegistry
          in: path
          required: true
          schema:
            type: string
            enum:
              - dockstore.org
              - github.com
              - bitbucket.org
              - gitlab.com
        - name: organization
          in: path
          required: true
          schema:
            type: string
        - name: repositoryName
          in: path
          required: true
          schema:
            type: string
      responses:
        default:
          description: successful operation
  /workflows/shared:
    get:
      tags:
        - workflows
      summary: Retrieve all workflows shared with user.
      description: ""
      operationId: sharedWorkflows
      responses:
        "200":
          description: successful operation
          content:
            application/json:
              schema:
                type: array
                items:
                  $ref: "#/components/schemas/SharedWorkflows"
      security:
        - BEARER: []
  "/workflows/{alias}/aliases":
    get:
      tags:
        - workflows
      summary: Retrieves a workflow by alias.
      description: Does not require authentication for published workflows, authentication
        can be provided for restricted workflows
      operationId: getWorkflowByAlias
      parameters:
        - name: alias
          in: path
          description: Alias
          required: true
          schema:
            type: string
      responses:
        "200":
          description: successful operation
          content:
            application/json:
              schema:
                $ref: "#/components/schemas/Workflow"
      security:
        - BEARER: []
  "/workflows/{entryId}/registerCheckerWorkflow/{descriptorType}":
    post:
      tags:
        - workflows
      summary: Register a checker workflow and associates it with the given
        tool/workflow.
      description: ""
      operationId: registerCheckerWorkflow
      parameters:
        - name: checkerWorkflowPath
          in: query
          description: Path of the main descriptor of the checker workflow (located in
            associated tool/workflow repository)
          required: true
          schema:
            type: string
        - name: testParameterPath
          in: query
          description: Default path to test parameter files for the checker workflow. If
            not specified will use that of the entry.
          required: false
          schema:
            type: string
        - name: entryId
          in: path
          description: Entry Id of parent tool/workflow.
          required: true
          schema:
            type: integer
            format: int64
        - name: descriptorType
          in: path
          description: Descriptor type of the workflow, either cwl or wdl.
          required: true
          schema:
            type: string
            enum:
              - cwl
              - wdl
      responses:
        "200":
          description: successful operation
          content:
            application/json:
              schema:
                $ref: "#/components/schemas/Entry"
      security:
        - BEARER: []
  "/workflows/{workflowId}":
    get:
      tags:
        - workflows
      summary: Retrieve a workflow
      description: This is one of the few endpoints that returns the user object with
        populated properties (minus the userProfiles property)
      operationId: getWorkflow
      parameters:
        - name: workflowId
          in: path
          description: workflow ID
          required: true
          schema:
            type: integer
            format: int64
        - name: include
          in: query
          description: "Comma-delimited list of fields to include: validations"
          required: false
          schema:
            type: string
      responses:
        "200":
          description: successful operation
          content:
            application/json:
              schema:
                $ref: "#/components/schemas/Workflow"
      security:
        - BEARER: []
    put:
      tags:
        - workflows
      summary: Update the workflow with the given workflow.
      description: Updates descriptor type (if stub), default workflow path, default file
        path, and default version
      operationId: updateWorkflow
      parameters:
        - name: workflowId
          in: path
          description: Workflow to modify.
          required: true
          schema:
            type: integer
            format: int64
      requestBody:
        $ref: "#/components/requestBodies/Workflow"
      responses:
        "200":
          description: successful operation
          content:
            application/json:
              schema:
                $ref: "#/components/schemas/Workflow"
      security:
        - BEARER: []
  "/workflows/{workflowId}/dag/{workflowVersionId}":
    get:
      tags:
        - workflows
      summary: Get the DAG for a given workflow version.
      description: Does not require authentication for published workflows, authentication
        can be provided for restricted workflows
      operationId: getWorkflowDag
      parameters:
        - name: workflowId
          in: path
          description: workflowId
          required: true
          schema:
            type: integer
            format: int64
        - name: workflowVersionId
          in: path
          description: workflowVersionId
          required: true
          schema:
            type: integer
            format: int64
      responses:
        "200":
          description: successful operation
          content:
            application/json:
              schema:
                type: string
      security:
        - BEARER: []
  "/workflows/{workflowId}/defaultVersion":
    put:
      tags:
        - workflows
      summary: Update the default version of a workflow.
      description: ""
      operationId: updateWorkflowDefaultVersion
      parameters:
        - name: workflowId
          in: path
          description: Workflow to modify.
          required: true
          schema:
            type: integer
            format: int64
      requestBody:
        content:
          application/json:
            schema:
              type: string
        description: Version name to set as default
        required: true
      responses:
        "200":
          description: successful operation
          content:
            application/json:
              schema:
                $ref: "#/components/schemas/Workflow"
      security:
        - BEARER: []
  "/workflows/{workflowId}/descriptor/{relative-path}":
    get:
      tags:
        - workflows
      summary: Get the corresponding descriptor file from source control.
      description: Does not require authentication for published workflows, authentication
        can be provided for restricted workflows
      operationId: secondaryDescriptorPath
      parameters:
        - name: workflowId
          in: path
          description: Workflow id
          required: true
          schema:
            type: integer
            format: int64
        - name: tag
          in: query
          required: false
          schema:
            type: string
        - name: relative-path
          in: path
          required: true
          schema:
            type: string
        - name: language
          in: query
          required: false
          schema:
            type: string
      responses:
        "200":
          description: successful operation
          content:
            application/json:
              schema:
                $ref: "#/components/schemas/SourceFile"
      security:
        - BEARER: []
  "/workflows/{workflowId}/labels":
    put:
      tags:
        - workflows
      summary: Update the labels linked to a workflow.
      description: Labels are alphanumerical (case-insensitive and may contain internal
        hyphens), given in a comma-delimited list.
      operationId: updateLabels
      parameters:
        - name: workflowId
          in: path
          description: Tool to modify.
          required: true
          schema:
            type: integer
            format: int64
        - name: labels
          in: query
          description: Comma-delimited list of labels.
          required: true
          schema:
            type: string
      requestBody:
        $ref: "#/components/requestBodies/updateLabelsBody"
      responses:
        "200":
          description: successful operation
          content:
            application/json:
              schema:
                $ref: "#/components/schemas/Workflow"
      security:
        - BEARER: []
  "/workflows/{workflowId}/primaryDescriptor":
    get:
      tags:
        - workflows
      summary: Get the primary descriptor file.
      description: Does not require authentication for published workflows, authentication
        can be provided for restricted workflows
      operationId: primaryDescriptor
      parameters:
        - name: workflowId
          in: path
          description: Workflow id
          required: true
          schema:
            type: integer
            format: int64
        - name: tag
          in: query
          required: false
          schema:
            type: string
        - name: language
          in: query
          required: false
          schema:
            type: string
      responses:
        "200":
          description: successful operation
          content:
            application/json:
              schema:
                $ref: "#/components/schemas/SourceFile"
      security:
        - BEARER: []
  "/workflows/{workflowId}/publish":
    post:
      tags:
        - workflows
      summary: Publish or unpublish a workflow.
      description: Publish/publish a workflow (public or private).
      operationId: publish
      parameters:
        - name: workflowId
          in: path
          description: Workflow id to publish/unpublish
          required: true
          schema:
            type: integer
            format: int64
      requestBody:
        $ref: "#/components/requestBodies/PublishRequest"
      responses:
        "200":
          description: successful operation
          content:
            application/json:
              schema:
                $ref: "#/components/schemas/Workflow"
      security:
        - BEARER: []
  "/workflows/{workflowId}/refresh":
    get:
      tags:
        - workflows
      summary: Refresh one particular workflow.
      description: Full refresh
      operationId: refresh
      parameters:
        - name: workflowId
          in: path
          description: workflow ID
          required: true
          schema:
            type: integer
            format: int64
      responses:
        "200":
          description: successful operation
          content:
            application/json:
              schema:
                $ref: "#/components/schemas/Workflow"
      security:
        - BEARER: []
  "/workflows/{workflowId}/requestDOI/{workflowVersionId}":
    put:
      tags:
        - workflows
      summary: Request a DOI for this version of a workflow.
      description: ""
      operationId: requestDOIForWorkflowVersion
      parameters:
        - name: workflowId
          in: path
          description: Workflow to modify.
          required: true
          schema:
            type: integer
            format: int64
        - name: workflowVersionId
          in: path
          description: workflowVersionId
          required: true
          schema:
            type: integer
            format: int64
      requestBody:
        $ref: "#/components/requestBodies/updateLabelsBody"
      responses:
        "200":
          description: successful operation
          content:
            application/json:
              schema:
                type: array
                items:
                  $ref: "#/components/schemas/WorkflowVersion"
      security:
        - BEARER: []
  "/workflows/{workflowId}/resetVersionPaths":
    put:
      tags:
        - workflows
      summary: Reset the workflow paths.
      description: Resets the workflow paths of all versions to match the default workflow
        path from the workflow object passed.
      operationId: updateWorkflowPath
      parameters:
        - name: workflowId
          in: path
          description: Workflow to modify.
          required: true
          schema:
            type: integer
            format: int64
      requestBody:
        $ref: "#/components/requestBodies/Workflow"
      responses:
        "200":
          description: successful operation
          content:
            application/json:
              schema:
                $ref: "#/components/schemas/Workflow"
      security:
        - BEARER: []
  "/workflows/{workflowId}/restub":
    get:
      tags:
        - workflows
      summary: Restub a workflow
      description: Restubs a full, unpublished workflow.
      operationId: restub
      parameters:
        - name: workflowId
          in: path
          description: workflow ID
          required: true
          schema:
            type: integer
            format: int64
      responses:
        "200":
          description: successful operation
          content:
            application/json:
              schema:
                $ref: "#/components/schemas/Workflow"
      security:
        - BEARER: []
  "/workflows/{workflowId}/secondaryDescriptors":
    get:
      tags:
        - workflows
      summary: Get the corresponding descriptor documents from source control.
      description: Does not require authentication for published workflows, authentication
        can be provided for restricted workflows
      operationId: secondaryDescriptors
      parameters:
        - name: workflowId
          in: path
          description: Workflow id
          required: true
          schema:
            type: integer
            format: int64
        - name: tag
          in: query
          required: false
          schema:
            type: string
        - name: language
          in: query
          required: false
          schema:
            type: string
      responses:
        "200":
          description: successful operation
          content:
            application/json:
              schema:
                type: array
                items:
                  $ref: "#/components/schemas/SourceFile"
      security:
        - BEARER: []
  "/workflows/{workflowId}/star":
    put:
      tags:
        - workflows
      summary: Star a workflow.
      description: ""
      operationId: starEntry
      parameters:
        - name: workflowId
          in: path
          description: Tool to star.
          required: true
          schema:
            type: integer
            format: int64
      requestBody:
        $ref: "#/components/requestBodies/StarRequest"
      responses:
        default:
          description: successful operation
      security:
        - BEARER: []
  "/workflows/{workflowId}/starredUsers":
    get:
      tags:
        - workflows
      summary: Returns list of users who starred the given workflow.
      description: ""
      operationId: getStarredUsers
      parameters:
        - name: workflowId
          in: path
          description: Workflow to grab starred users for.
          required: true
          schema:
            type: integer
            format: int64
      responses:
        "200":
          description: successful operation
          content:
            application/json:
              schema:
                type: array
                items:
                  $ref: "#/components/schemas/User"
  "/workflows/{workflowId}/testParameterFiles":
    get:
      tags:
        - workflows
      summary: Get the corresponding test parameter files.
      description: Does not require authentication for published workflows, authentication
        can be provided for restricted workflows
      operationId: getTestParameterFiles
      parameters:
        - name: workflowId
          in: path
          description: Workflow id
          required: true
          schema:
            type: integer
            format: int64
        - name: version
          in: query
          required: false
          schema:
            type: string
      responses:
        "200":
          description: successful operation
          content:
            application/json:
              schema:
                type: array
                items:
                  $ref: "#/components/schemas/SourceFile"
      security:
        - BEARER: []
    put:
      tags:
        - workflows
      summary: Add test parameter files for a given version.
      description: ""
      operationId: addTestParameterFiles
      parameters:
        - name: workflowId
          in: path
          description: Workflow to modify.
          required: true
          schema:
            type: integer
            format: int64
        - name: testParameterPaths
          in: query
          description: List of paths.
          required: true
          explode: true
          schema:
            type: array
            items:
              type: string
        - name: version
          in: query
          required: false
          schema:
            type: string
      requestBody:
        $ref: "#/components/requestBodies/updateLabelsBody"
      responses:
        "200":
          description: successful operation
          content:
            application/json:
              schema:
                type: array
                items:
                  $ref: "#/components/schemas/SourceFile"
                uniqueItems: true
      security:
        - BEARER: []
    delete:
      tags:
        - workflows
      summary: Delete test parameter files for a given version.
      description: ""
      operationId: deleteTestParameterFiles
      parameters:
        - name: workflowId
          in: path
          description: Workflow to modify.
          required: true
          schema:
            type: integer
            format: int64
        - name: testParameterPaths
          in: query
          description: List of paths.
          required: true
          explode: true
          schema:
            type: array
            items:
              type: string
        - name: version
          in: query
          required: false
          schema:
            type: string
      responses:
        "200":
          description: successful operation
          content:
            application/json:
              schema:
                type: array
                items:
                  $ref: "#/components/schemas/SourceFile"
                uniqueItems: true
      security:
        - BEARER: []
  "/workflows/{workflowId}/tools/{workflowVersionId}":
    get:
      tags:
        - workflows
      summary: Get the Tools for a given workflow version.
      description: Does not require authentication for published workflows, authentication
        can be provided for restricted workflows
      operationId: getTableToolContent
      parameters:
        - name: workflowId
          in: path
          description: workflowId
          required: true
          schema:
            type: integer
            format: int64
        - name: workflowVersionId
          in: path
          description: workflowVersionId
          required: true
          schema:
            type: integer
            format: int64
      responses:
        "200":
          description: successful operation
          content:
            application/json:
              schema:
                type: string
      security:
        - BEARER: []
  "/workflows/{workflowId}/unstar":
    delete:
      tags:
        - workflows
      summary: Unstar a workflow.
      description: ""
      operationId: unstarEntry
      parameters:
        - name: workflowId
          in: path
          description: Workflow to unstar.
          required: true
          schema:
            type: integer
            format: int64
      responses:
        default:
          description: successful operation
      security:
        - BEARER: []
      deprecated: true
  "/workflows/{workflowId}/users":
    get:
      tags:
        - workflows
      summary: Get users of a workflow.
      description: ""
      operationId: getUsers
      parameters:
        - name: workflowId
          in: path
          description: workflow ID
          required: true
          schema:
            type: integer
            format: int64
      responses:
        "200":
          description: successful operation
          content:
            application/json:
              schema:
                type: array
                items:
                  $ref: "#/components/schemas/User"
      security:
        - BEARER: []
  "/workflows/{workflowId}/workflowVersions":
    put:
      tags:
        - workflows
      summary: Update the workflow versions linked to a workflow.
      description: Updates workflow path, reference, and hidden attributes.
      operationId: updateWorkflowVersion
      parameters:
        - name: workflowId
          in: path
          description: Workflow to modify.
          required: true
          schema:
            type: integer
            format: int64
      requestBody:
        content:
          application/json:
            schema:
              type: array
              items:
                $ref: "#/components/schemas/WorkflowVersion"
        description: List of modified workflow versions
        required: true
      responses:
        "200":
          description: successful operation
          content:
            application/json:
              schema:
                type: array
                items:
                  $ref: "#/components/schemas/WorkflowVersion"
      security:
        - BEARER: []
  "/workflows/{workflowId}/zip/{workflowVersionId}":
    get:
      tags:
        - workflows
      summary: Download a ZIP file of a workflow and all associated files.
      description: ""
      operationId: getWorkflowZip
      parameters:
        - name: workflowId
          in: path
          description: workflowId
          required: true
          schema:
            type: integer
            format: int64
        - name: workflowVersionId
          in: path
          description: workflowVersionId
          required: true
          schema:
            type: integer
            format: int64
      responses:
        default:
          description: successful operation
      security:
        - BEARER: []
externalDocs:
  description: Dockstore documentation
  url: https://www.dockstore.org/docs/getting-started
servers:
  - url: https://dockstore.org/api
components:
  requestBodies:
    PublishRequest:
      content:
        application/json:
          schema:
            $ref: "#/components/schemas/PublishRequest"
      description: PublishRequest to refresh the list of repos for a user
      required: true
    updateLabelsBody:
      content:
        application/json:
          schema:
            type: string
      description: This is here to appease Swagger. It requires PUT methods to have a body,
        even if it is empty. Please leave it empty.
    addTokenBody:
      content:
        application/json:
          schema:
            type: string
      description: code
    Workflow:
      content:
        application/json:
          schema:
            $ref: "#/components/schemas/Workflow"
      description: Workflow with updated information
      required: true
    DockstoreTool:
      content:
        application/json:
          schema:
            $ref: "#/components/schemas/DockstoreTool"
      description: Tool with updated information
      required: true
    SourceFileArray:
      content:
        application/json:
          schema:
            type: array
            items:
              $ref: "#/components/schemas/SourceFile"
      description: Set of updated sourcefiles, add files by adding new files with unknown
        paths, delete files by including them with emptied content
      required: true
    StarRequest:
      content:
        application/json:
          schema:
            $ref: "#/components/schemas/StarRequest"
      description: StarRequest to star a repo for a user
      required: true
  securitySchemes:
    BEARER:
      type: apiKey
      name: Authorization
      in: header
  schemas:
    Alias:
      type: object
      properties:
        content:
          type: string
    BioWorkflow:
      type: object
      required:
        - defaultTestParameterFilePath
        - descriptorType
        - gitUrl
        - mode
        - organization
        - repository
        - sourceControl
        - workflow_path
      properties:
        id:
          type: integer
          format: int64
          description: Implementation specific ID for the container in this web service
        aliases:
          type: object
          description: aliases can be used as an alternate unique id for entries
          additionalProperties:
            $ref: "#/components/schemas/Alias"
        dbCreateDate:
          type: string
          format: date-time
        dbUpdateDate:
          type: string
          format: date-time
        topicId:
          type: integer
          format: int64
          description: The Id of the corresponding topic on Dockstore Discuss
        parent_id:
          type: integer
          format: int64
          readOnly: true
        has_checker:
          type: boolean
          readOnly: true
        input_file_formats:
          type: array
          readOnly: true
          uniqueItems: true
          items:
            $ref: "#/components/schemas/FileFormat"
        output_file_formats:
          type: array
          readOnly: true
          uniqueItems: true
          items:
            $ref: "#/components/schemas/FileFormat"
        last_modified_date:
          type: string
          format: date-time
          readOnly: true
        author:
          type: string
          description: This is the name of the author stated in the Dockstore.cwl
        description:
          type: string
          description: This is a human-readable description of this container and what it
            is trying to accomplish, required GA4GH
        labels:
          type: array
          description: Labels (i.e. meta tags) for describing the purpose and contents of
            containers
          uniqueItems: true
          items:
            $ref: "#/components/schemas/Label"
        users:
          type: array
          description: This indicates the users that have control over this entry,
            dockstore specific
          uniqueItems: true
          items:
            $ref: "#/components/schemas/User"
        starredUsers:
          type: array
          description: This indicates the users that have starred this entry, dockstore
            specific
          uniqueItems: true
          items:
            $ref: "#/components/schemas/User"
        email:
          type: string
          description: This is the email of the git organization
        defaultVersion:
          type: string
          description: This is the default version of the entry
        is_published:
          type: boolean
          description: Implementation specific visibility in this web service
        last_modified:
          type: integer
          format: int32
          description: "Implementation specific timestamp for last modified. Tools-> For
            automated/manual builds: N/A. For hosted: Last time a file was
            updated/created (new version created). Workflows-> For remote: When
            refresh is hit, last time GitHub repo was changed. Hosted: Last time
            a new version was made."
        lastUpdated:
          type: string
          format: date-time
          description: "Implementation specific timestamp for last updated on webservice.
            Tools-> For automated builds: last time tool/namespace was refreshed
            Dockstore, tool info (like changing dockerfile path) updated, or
            default version selected. For hosted tools: when you created the
            tool. Workflows-> For remote: When refresh all is hit for first
            time. Hosted: Seems to be time created."
        gitUrl:
          type: string
          description: This is a link to the associated repo with a descriptor, required
            GA4GH
        checker_id:
          type: integer
          format: int64
          description: The id of the associated checker workflow
          readOnly: true
        conceptDoi:
          type: string
          description: The Digital Object Identifier (DOI) representing all of the versions
            of your workflow
        mode:
          type: string
          description: This indicates what mode this is in which informs how we do things
            like refresh, dockstore specific
          enum:
            - FULL
            - STUB
            - HOSTED
            - SERVICE
        workflowName:
          type: string
          description: This is the name of the workflow, not needed when only one workflow
            in a repo
        organization:
          type: string
          description: This is a git organization for the workflow
        repository:
          type: string
          description: This is a git repository name
        sourceControl:
          type: string
          description: "This is a specific source control provider like github or bitbucket
            or n/a?, required: GA4GH"
        descriptorType:
          type: string
          description: This is a descriptor type for the workflow, either CWL, WDL, or
            Nextflow (Defaults to CWL)
          enum:
            - CWL
            - WDL
            - NFL
            - service
        workflow_path:
          type: string
          description: This indicates for the associated git repository, the default path
            to the primary descriptor document
        defaultTestParameterFilePath:
          type: string
          description: This indicates for the associated git repository, the default path
            to the test parameter file
        workflowVersions:
          type: array
          description: Implementation specific tracking of valid build workflowVersions for
            the docker container
          uniqueItems: true
          items:
            $ref: "#/components/schemas/WorkflowVersion"
        is_checker:
          type: boolean
        full_workflow_path:
          type: string
          readOnly: true
        path:
          type: string
        source_control_provider:
          type: string
          readOnly: true
      description: This describes one workflow in the dockstore
    Checksum:
      type: object
      properties:
        type:
          type: string
          description: The type of hash algorithm, e.g., SHA256
        checksum:
          type: string
          description: String representation of the checksum value.
      description: This describes a checksum that is a associated with a tag or workflow
        version's image.
    Collection:
      type: object
      required:
        - name
      properties:
        id:
          type: integer
          format: int64
          description: Implementation specific ID for the collection in this web service
        entries:
          type: array
          uniqueItems: true
          items:
            $ref: "#/components/schemas/Entry"
        organizationID:
          type: integer
          format: int64
        aliases:
          type: object
          description: aliases can be used as an alternate unique id for collections
          additionalProperties:
            $ref: "#/components/schemas/Alias"
        dbCreateDate:
          type: string
          format: date-time
        dbUpdateDate:
          type: string
          format: date-time
        organizationName:
          type: string
          description: The name of the organization the collection belongs to
          readOnly: true
        name:
          type: string
          example: Alignment
          description: Name of the collection.
          minLength: 3
          maxLength: 39
          pattern: "[a-zA-Z][a-zA-Z\\d]*"
        description:
          type: string
          description: Description of the collection
        displayName:
          type: string
          description: Display name for a collection (Ex. Recommended Alignment
            Algorithms). Not used for links.
          minLength: 3
          maxLength: 50
          pattern: "[\\w ,_\\-&()']*"
        topic:
          type: string
          description: Short description of the collection
    CollectionOrganization:
      type: object
      properties:
        collectionId:
          type: integer
          format: int64
        collectionName:
          type: string
        collectionDisplayName:
          type: string
        organizationId:
          type: integer
          format: int64
        organizationName:
          type: string
        organizationDisplayName:
          type: string
    Config:
      type: object
      properties:
        dnaStackImportUrl:
          type: string
        dnaNexusImportUrl:
          type: string
        terraImportUrl:
          type: string
        gitHubAuthUrl:
          type: string
        gitHubRedirectPath:
          type: string
        gitHubScope:
          type: string
        quayIoAuthUrl:
          type: string
        quayIoRedirectPath:
          type: string
        quayIoScope:
          type: string
        bitBucketAuthUrl:
          type: string
        gitlabAuthUrl:
          type: string
        gitlabRedirectPath:
          type: string
        gitlabScope:
          type: string
        zenodoAuthUrl:
          type: string
        zenodoRedirectPath:
          type: string
        zenodoScope:
          type: string
        googleScope:
          type: string
        cwlVisualizerUri:
          type: string
        tagManagerId:
          type: string
        gitHubAppInstallationUrl:
          type: string
        documentationUrl:
          type: string
        featuredContentUrl:
          type: string
        githubClientId:
          type: string
        quayIoClientId:
          type: string
        bitBucketClientId:
          type: string
        gitlabClientId:
          type: string
        zenodoClientId:
          type: string
        googleClientId:
          type: string
        discourseUrl:
          type: string
      description: Configuration information for UI clients of the Dockstore webservice.
    DescriptorLanguageBean:
      type: object
      properties:
        value:
          type: string
        friendlyName:
          type: string
    DockstoreTool:
      type: object
      required:
        - defaultCWLTestParameterFile
        - defaultWDLTestParameterFile
        - default_cwl_path
        - default_dockerfile_path
        - default_wdl_path
        - gitUrl
        - mode
        - name
        - namespace
        - private_access
        - registry_string
      properties:
        id:
          type: integer
          format: int64
          description: Implementation specific ID for the container in this web service
        aliases:
          type: object
          description: aliases can be used as an alternate unique id for entries
          additionalProperties:
            $ref: "#/components/schemas/Alias"
        dbCreateDate:
          type: string
          format: date-time
        dbUpdateDate:
          type: string
          format: date-time
        topicId:
          type: integer
          format: int64
          description: The Id of the corresponding topic on Dockstore Discuss
        tags:
          type: array
          uniqueItems: true
          items:
            $ref: "#/components/schemas/Tag"
        custom_docker_registry_path:
          type: string
          readOnly: true
        has_checker:
          type: boolean
          readOnly: true
        input_file_formats:
          type: array
          readOnly: true
          uniqueItems: true
          items:
            $ref: "#/components/schemas/FileFormat"
        output_file_formats:
          type: array
          readOnly: true
          uniqueItems: true
          items:
            $ref: "#/components/schemas/FileFormat"
        last_modified_date:
          type: string
          format: date-time
          readOnly: true
        author:
          type: string
          description: This is the name of the author stated in the Dockstore.cwl
        description:
          type: string
          description: This is a human-readable description of this container and what it
            is trying to accomplish, required GA4GH
        labels:
          type: array
          description: Labels (i.e. meta tags) for describing the purpose and contents of
            containers
          uniqueItems: true
          items:
            $ref: "#/components/schemas/Label"
        users:
          type: array
          description: This indicates the users that have control over this entry,
            dockstore specific
          uniqueItems: true
          items:
            $ref: "#/components/schemas/User"
        starredUsers:
          type: array
          description: This indicates the users that have starred this entry, dockstore
            specific
          uniqueItems: true
          items:
            $ref: "#/components/schemas/User"
        email:
          type: string
          description: This is the email of the git organization
        defaultVersion:
          type: string
          description: This is the default version of the entry
        is_published:
          type: boolean
          description: Implementation specific visibility in this web service
        last_modified:
          type: integer
          format: int32
          description: "Implementation specific timestamp for last modified. Tools-> For
            automated/manual builds: N/A. For hosted: Last time a file was
            updated/created (new version created). Workflows-> For remote: When
            refresh is hit, last time GitHub repo was changed. Hosted: Last time
            a new version was made."
        lastUpdated:
          type: string
          format: date-time
          description: "Implementation specific timestamp for last updated on webservice.
            Tools-> For automated builds: last time tool/namespace was refreshed
            Dockstore, tool info (like changing dockerfile path) updated, or
            default version selected. For hosted tools: when you created the
            tool. Workflows-> For remote: When refresh all is hit for first
            time. Hosted: Seems to be time created."
        gitUrl:
          type: string
          description: This is a link to the associated repo with a descriptor, required
            GA4GH
        checker_id:
          type: integer
          format: int64
          description: The id of the associated checker workflow
          readOnly: true
        conceptDoi:
          type: string
          description: The Digital Object Identifier (DOI) representing all of the versions
            of your workflow
        mode:
          type: string
          description: This indicates what mode this is in which informs how we do things
            like refresh, dockstore specific
          enum:
            - AUTO_DETECT_QUAY_TAGS_AUTOMATED_BUILDS
            - AUTO_DETECT_QUAY_TAGS_WITH_MIXED
            - MANUAL_IMAGE_PATH
            - HOSTED
        name:
          type: string
          description: "This is the name of the container, required: GA4GH"
        default_dockerfile_path:
          type: string
          description: "This indicates for the associated git repository, the default path
            to the Dockerfile, required: GA4GH"
        default_cwl_path:
          type: string
          description: "This indicates for the associated git repository, the default path
            to the CWL document, required: GA4GH"
        default_wdl_path:
          type: string
          description: This indicates for the associated git repository, the default path
            to the WDL document
        defaultCWLTestParameterFile:
          type: string
          description: This indicates for the associated git repository, the default path
            to the CWL test parameter file
        defaultWDLTestParameterFile:
          type: string
          description: This indicates for the associated git repository, the default path
            to the WDL test parameter file
        tool_maintainer_email:
          type: string
          description: The email address of the tool maintainer. Required for private
            repositories
        private_access:
          type: boolean
          description: Is the docker image private or not.
        toolname:
          type: string
          description: 'This is the tool name of the container, when not-present this will
            function just like 0.1 dockstorewhen present, this can be used to
            distinguish between two containers based on the same image, but
            associated with different CWL and Dockerfile documents. i.e. two
            containers with the same registry+namespace+name but different
            toolnames will be two different entries in the dockstore
            registry/namespace/name/tool, different options to edit tags, and
            only the same insofar as they would "docker pull" the same image,
            required: GA4GH'
        namespace:
          type: string
          description: "This is a docker namespace for the container, required: GA4GH"
        registry_string:
          type: string
          description: "This is a specific docker provider like quay.io or dockerhub or
            n/a?, required: GA4GH"
        lastBuild:
          type: string
          format: date-time
          description: "Implementation specific timestamp for last built. For automated
            builds: When refresh is hit, the last time the tool was built gets
            stored here. If tool was never built on quay.io, then last build
            will be null. N/A for hosted/manual path tools"
        workflowVersions:
          type: array
          description: Implementation specific tracking of valid build tags for the docker
            container
          uniqueItems: true
          items:
            $ref: "#/components/schemas/Tag"
        path:
          type: string
        descriptorType:
          type: array
          readOnly: true
          items:
            type: string
        tool_path:
          type: string
          readOnly: true
        registry:
          type: string
          enum:
            - QUAY_IO
            - DOCKER_HUB
            - GITLAB
            - AMAZON_ECR
            - SEVEN_BRIDGES
      description: >-
        This describes one entry in the dockstore. Logically, this currently
        means one tuple of registry (either quay or docker hub), organization,
        image name, and toolname which can be
         * associated with CWL and Dockerfile documents
    Entry:
      type: object
      required:
        - gitUrl
      properties:
        id:
          type: integer
          format: int64
          description: Implementation specific ID for the container in this web service
        aliases:
          type: object
          description: aliases can be used as an alternate unique id for entries
          additionalProperties:
            $ref: "#/components/schemas/Alias"
        dbCreateDate:
          type: string
          format: date-time
        dbUpdateDate:
          type: string
          format: date-time
        topicId:
          type: integer
          format: int64
          description: The Id of the corresponding topic on Dockstore Discuss
        workflowVersions:
          type: array
          uniqueItems: true
          items:
            $ref: "#/components/schemas/Version"
        has_checker:
          type: boolean
          readOnly: true
        input_file_formats:
          type: array
          readOnly: true
          uniqueItems: true
          items:
            $ref: "#/components/schemas/FileFormat"
        output_file_formats:
          type: array
          readOnly: true
          uniqueItems: true
          items:
            $ref: "#/components/schemas/FileFormat"
        last_modified_date:
          type: string
          format: date-time
          readOnly: true
        author:
          type: string
          description: This is the name of the author stated in the Dockstore.cwl
        description:
          type: string
          description: This is a human-readable description of this container and what it
            is trying to accomplish, required GA4GH
        labels:
          type: array
          description: Labels (i.e. meta tags) for describing the purpose and contents of
            containers
          uniqueItems: true
          items:
            $ref: "#/components/schemas/Label"
        users:
          type: array
          description: This indicates the users that have control over this entry,
            dockstore specific
          uniqueItems: true
          items:
            $ref: "#/components/schemas/User"
        starredUsers:
          type: array
          description: This indicates the users that have starred this entry, dockstore
            specific
          uniqueItems: true
          items:
            $ref: "#/components/schemas/User"
        email:
          type: string
          description: This is the email of the git organization
        defaultVersion:
          type: string
          description: This is the default version of the entry
        is_published:
          type: boolean
          description: Implementation specific visibility in this web service
        last_modified:
          type: integer
          format: int32
          description: "Implementation specific timestamp for last modified. Tools-> For
            automated/manual builds: N/A. For hosted: Last time a file was
            updated/created (new version created). Workflows-> For remote: When
            refresh is hit, last time GitHub repo was changed. Hosted: Last time
            a new version was made."
        lastUpdated:
          type: string
          format: date-time
          description: "Implementation specific timestamp for last updated on webservice.
            Tools-> For automated builds: last time tool/namespace was refreshed
            Dockstore, tool info (like changing dockerfile path) updated, or
            default version selected. For hosted tools: when you created the
            tool. Workflows-> For remote: When refresh all is hit for first
            time. Hosted: Seems to be time created."
        gitUrl:
          type: string
          description: This is a link to the associated repo with a descriptor, required
            GA4GH
        checker_id:
          type: integer
          format: int64
          description: The id of the associated checker workflow
          readOnly: true
        conceptDoi:
          type: string
          description: The Digital Object Identifier (DOI) representing all of the versions
            of your workflow
    EntryUpdateTime:
      type: object
      properties:
        path:
          type: string
        prettyPath:
          type: string
        entryType:
          type: string
          enum:
            - TOOL
            - WORKFLOW
            - SERVICE
        lastUpdateDate:
          type: string
          format: date-time
    Error:
      type: object
      required:
        - code
      properties:
        code:
          type: integer
          format: int32
        message:
          type: string
    Event:
      type: object
      required:
        - type
      properties:
        id:
          type: integer
          format: int64
          description: Implementation specific ID for the event in this web service
        dbCreateDate:
          type: string
          format: date-time
        dbUpdateDate:
          type: string
          format: date-time
        user:
          $ref: "#/components/schemas/User"
        organization:
          $ref: "#/components/schemas/Organization"
        tool:
          $ref: "#/components/schemas/DockstoreTool"
        workflow:
          $ref: "#/components/schemas/Workflow"
        collection:
          $ref: "#/components/schemas/Collection"
        initiatorUser:
          $ref: "#/components/schemas/User"
        type:
          type: string
          description: The event type.
          enum:
            - CREATE_ORG
            - DELETE_ORG
            - MODIFY_ORG
            - APPROVE_ORG
            - REJECT_ORG
            - REREQUEST_ORG
            - ADD_USER_TO_ORG
            - REMOVE_USER_FROM_ORG
            - MODIFY_USER_ROLE_ORG
            - APPROVE_ORG_INVITE
            - REJECT_ORG_INVITE
            - CREATE_COLLECTION
            - MODIFY_COLLECTION
            - REMOVE_FROM_COLLECTION
            - ADD_TO_COLLECTION
            - ADD_VERSION_TO_ENTRY
      description: This describes events that occur on the Dockstore site.
    ExtendedUserData:
      type: object
      properties:
        canChangeUsername:
          type: boolean
          description: Whether a user can change their username
          readOnly: true
      description: Contains expensive data for end users for the dockstore
    FileFormat:
      type: object
      required:
        - value
      properties:
        value:
          type: string
          description: String representation of the file format
      description: This describes an input or output file format that is associated with an
        entry in the dockstore
    FileWrapper:
      type: object
      properties:
        content:
          type: string
          description: The content of the file itself. One of url or content is required.
        url:
          type: string
          description: Optional url to the underlying content, should include version
            information, and can include a git hash.  Note that this URL should
            resolve to the raw unwrapped content that would otherwise be
            available in content. One of url or content is required.
      description: "A file provides content for one of - A tool descriptor is a metadata
        document that describes one or more tools. - A tool document that
        describes how to test with one or more sample test JSON. - A
        containerfile is a document that describes how to build a particular
        container image. Examples include Dockerfiles for creating Docker images
        and Singularity recipes for Singularity images "
    Image:
      type: object
      properties:
        checksums:
          type: array
          description: Checksum(s) associated with this image
          items:
            $ref: "#/components/schemas/Checksum"
        repository:
          type: string
          description: Repository image belongs to
        tag:
          type: string
          description: Git tag
        imageID:
          type: string
          description: Docker ID of the image
      description: Image(s) associated with tags and workflow versions
    Label:
      type: object
      required:
        - value
      properties:
        id:
          type: integer
          format: int64
          description: Implementation specific ID for the container in this web service
          readOnly: true
        value:
          type: string
          description: String representation of the tag
      description: This describes a descriptive label that can be placed on an entry in the
        dockstore
    Limits:
      type: object
      properties:
        hostedEntryCountLimit:
          type: integer
          format: int32
        hostedEntryVersionLimit:
          type: integer
          format: int32
    Metadata:
      type: object
      required:
        - api_version
        - version
      properties:
        version:
          type: string
          description: The version of this registry
        api_version:
          type: string
          description: The version of the GA4GH tool-registry API supported by this registry
        country:
          type: string
          description: A country code for the registry (ISO 3166-1 alpha-3)
        friendly_name:
          type: string
          description: A friendly name that can be used in addition to the hostname to
            describe a registry
      description: Describes this registry to better allow for mirroring and indexing.
    MetadataV1:
      type: object
      properties:
        version:
          type: string
        api-version:
          type: string
        country:
          type: string
        friendly-name:
          type: string
      description: Describes this registry to better allow for mirroring and indexing.
    Notification:
      type: object
      properties:
        id:
          type: integer
          format: int64
          description: ID for the notification
        message:
          type: string
          description: Text content of the notification to be displayed
          minLength: 0
          maxLength: 280
        expiration:
          type: string
          format: date-time
          description: Timestamp at which the notification is expired
        type:
          type: string
          description: Type of notification, sitewide or newsbody
          enum:
            - SITEWIDE
            - NEWSBODY
        priority:
          type: string
          description: Priority level of the notification
          enum:
            - LOW
            - MEDIUM
            - CRITICAL
        dbCreateDate:
          type: string
          format: date-time
          description: Timestamp at which the notification was created
        dbUpdateDate:
          type: string
          format: date-time
          description: Timestamp at which the notification was last updated
    Organization:
      type: object
      required:
        - name
        - status
        - users
      properties:
        id:
          type: integer
          format: int64
          description: Implementation specific ID for the organization in this web service
        aliases:
          type: object
          description: aliases can be used as an alternate unique id for organizations
          additionalProperties:
            $ref: "#/components/schemas/Alias"
        dbCreateDate:
          type: string
          format: date-time
        dbUpdateDate:
          type: string
          format: date-time
        name:
          type: string
          example: OICR
          description: Name of the organization (ex. OICR)
          minLength: 3
          maxLength: 39
          pattern: "[a-zA-Z][a-zA-Z\\d]*"
        description:
          type: string
          description: Description of the organization
        link:
          type: string
          description: Link to the organization website
        location:
          type: string
          description: Location of the organization
        email:
          type: string
          description: Contact email for the organization
        status:
          type: string
          description: Is the organization approved, pending, or rejected
          enum:
            - PENDING
            - REJECTED
            - APPROVED
        users:
          type: array
          description: Set of users in the organization
          uniqueItems: true
          items:
            $ref: "#/components/schemas/OrganizationUser"
        topic:
          type: string
          description: Short description of the organization
        displayName:
          type: string
          description: Display name for an organization (Ex. Ontario Institute for Cancer
            Research). Not used for links.
          minLength: 3
          maxLength: 50
          pattern: "[\\w ,_\\-&()']*"
        avatarUrl:
          type: string
          description: Logo URL
          pattern: ([^\s]+)(?i)(\.jpg|\.jpeg|\.png|\.gif)
        starredUsers:
          type: array
          description: This indicates the users that have starred this organization
          uniqueItems: true
          items:
            $ref: "#/components/schemas/User"
    OrganizationUpdateTime:
      type: object
      properties:
        name:
          type: string
        displayName:
          type: string
        lastUpdateDate:
          type: string
          format: date-time
    OrganizationUser:
      type: object
      required:
        - accepted
        - role
      properties:
        id:
          $ref: "#/components/schemas/OrganizationUserId"
        user:
          $ref: "#/components/schemas/User"
        organization:
          $ref: "#/components/schemas/Organization"
        role:
          type: string
          description: The role of the user in the organization
          enum:
            - MAINTAINER
            - MEMBER
        accepted:
          type: boolean
          description: Has the user accepted their membership.
        dbCreateDate:
          type: string
          format: date-time
        dbUpdateDate:
          type: string
          format: date-time
    OrganizationUserId:
      type: object
      properties:
        userId:
          type: integer
          format: int64
        organizationId:
          type: integer
          format: int64
    Permission:
      type: object
      properties:
        email:
          type: string
        role:
          type: string
          enum:
            - OWNER
            - WRITER
            - READER
    Profile:
      type: object
      properties:
        name:
          type: string
        email:
          type: string
        avatarURL:
          type: string
        company:
          type: string
        location:
          type: string
        bio:
          type: string
        username:
          type: string
    PublishRequest:
      type: object
      properties:
        publish:
          type: boolean
          readOnly: true
    RegistryBean:
      type: object
      properties:
        dockerPath:
          type: string
        friendlyName:
          type: string
        url:
          type: string
        privateOnly:
          type: string
        customDockerPath:
          type: string
        enum:
          type: string
    Repository:
      type: object
      properties:
        organization:
          type: string
        repositoryName:
          type: string
        gitRegistry:
          type: string
          enum:
            - dockstore.org
            - github.com
            - bitbucket.org
            - gitlab.com
        canDelete:
          type: boolean
        present:
          type: boolean
        path:
          type: string
    Service:
      allOf:
        - $ref: "#/components/schemas/Workflow"
        - type: object
          properties: {}
          description: This describes one service in the dockstore as a special degenerate
            case of a workflow
    SharedWorkflows:
      type: object
      properties:
        role:
          type: string
          enum:
            - OWNER
            - WRITER
            - READER
        workflows:
          type: array
          items:
            $ref: "#/components/schemas/Workflow"
    SourceControlBean:
      type: object
      properties:
        value:
          type: string
        friendlyName:
          type: string
    SourceFile:
      type: object
      required:
        - absolutePath
        - path
        - type
      properties:
        id:
          type: integer
          format: int64
          description: Implementation specific ID for the source file in this web service
        frozen:
          type: boolean
          description: When true, this version cannot be affected by refreshes to the
            content or updates to its metadata
        verifiedBySource:
          type: object
          description: maps from platform to whether an entry successfully ran on it using
            this test json
          additionalProperties:
            $ref: "#/components/schemas/VerificationInformation"
        type:
          type: string
          description: Enumerates the type of file
          enum:
            - DOCKSTORE_CWL
            - DOCKSTORE_WDL
            - DOCKERFILE
            - CWL_TEST_JSON
            - WDL_TEST_JSON
            - NEXTFLOW
            - NEXTFLOW_CONFIG
            - NEXTFLOW_TEST_PARAMS
            - DOCKSTORE_YML
            - DOCKSTORE_SERVICE_YML
            - DOCKSTORE_SERVICE_TEST_JSON
            - DOCKSTORE_SERVICE_OTHER
        content:
          type: string
          description: Cache for the contents of the target file
        path:
          type: string
          description: Path to sourcefile relative to its parent
        absolutePath:
          type: string
          description: Absolute path of sourcefile in git repo
    StarRequest:
      type: object
      properties:
        star:
          type: boolean
    Tag:
      type: object
      required:
        - name
        - reference
      properties:
        id:
          type: integer
          format: int64
          description: Implementation specific ID for the tag in this web service
          readOnly: true
        reference:
          type: string
          description: git commit/tag/branch
        name:
          type: string
          description: Implementation specific, can be a quay.io or docker hub tag name
        commitID:
          type: string
          description: This is the commit id for the source control that the files belong to
        frozen:
          type: boolean
          description: When true, this version cannot be affected by refreshes to the
            content or updates to its metadata
        referenceType:
          type: string
          description: This indicates the type of git (or other source control) reference
          enum:
            - COMMIT
            - TAG
            - BRANCH
            - NOT_APPLICABLE
            - UNSET
        sourceFiles:
          type: array
          description: Cached files for each version. Includes Dockerfile and Descriptor
            files
          uniqueItems: true
          items:
            $ref: "#/components/schemas/SourceFile"
        valid:
          type: boolean
          description: Implementation specific, whether this tag has valid files from
            source code repo
        dirtyBit:
          type: boolean
          description: True if user has altered the tag
        versionEditor:
          $ref: "#/components/schemas/User"
        dbUpdateDate:
          type: string
          format: date-time
        input_file_formats:
          type: array
          description: File formats for describing the input file formats of versions
            (tag/workflowVersion)
          uniqueItems: true
          items:
            $ref: "#/components/schemas/FileFormat"
        output_file_formats:
          type: array
          description: File formats for describing the output file formats of versions
            (tag/workflowVersion)
          uniqueItems: true
          items:
            $ref: "#/components/schemas/FileFormat"
        validations:
          type: array
          description: Cached validations for each version.
          uniqueItems: true
          items:
            $ref: "#/components/schemas/Validation"
        images:
          type: array
          description: The images that belong to this version
          uniqueItems: true
          items:
            $ref: "#/components/schemas/Image"
        verified:
          type: boolean
          description: Whether this version has been verified or not
        verifiedSource:
          type: string
          description: Verified source for the version
        hidden:
          type: boolean
          description: Implementation specific, whether this row is visible to other users
            aside from the owner
        verifiedSources:
          type: array
          description: Verified source for the version
          items:
            type: string
        doiURL:
          type: string
          description: This is a URL for the DOI for the version of the entry
        image_id:
          type: string
        doiStatus:
          type: string
          description: This indicates the DOI status
          enum:
            - NOT_REQUESTED
            - REQUESTED
            - CREATED
        author:
          type: string
        description:
          type: string
        descriptionSource:
          type: string
          enum:
            - README
            - DESCRIPTOR
        email:
          type: string
        last_built:
          type: string
          format: date-time
          description: "For automated tools: The last time the container backing this tool
            version was built. For hosted: N/A"
        size:
          type: integer
          format: int64
          description: Size of the image
        dockerfile_path:
          type: string
          description: Path for the Dockerfile
        cwl_path:
          type: string
          description: Path for the CWL document
        wdl_path:
          type: string
          description: Path for the WDL document
        automated:
          type: boolean
          description: Implementation specific, indicates whether this is an automated
            build on quay.io
        workingDirectory:
          type: string
      description: This describes one tag associated with a container.
    Token:
      type: object
      properties:
        id:
          type: integer
          format: int64
          description: Implementation specific ID for the token in this web service
          readOnly: true
        dbCreateDate:
          type: string
          format: date-time
          readOnly: true
        dbUpdateDate:
          type: string
          format: date-time
          readOnly: true
        tokenSource:
          type: string
          description: Source website for this token
        content:
          type: string
          description: Contents of the access token
        username:
          type: string
          description: When an integrated service is not aware of the username, we store it
        refreshToken:
          type: string
        userId:
          type: integer
          format: int64
        token:
          type: string
          description: Contents of the access token
          readOnly: true
      description: Access tokens for this web service and integrated services like quay.io
        and github
    Tool:
      type: object
      required:
        - author
        - id
        - organization
        - toolclass
        - url
        - versions
      properties:
        url:
          type: string
          example: http://agora.broadinstitute.org/tools/123456
          description: The URL for this tool in this registry
        id:
          type: string
          example: "123456"
          description: A unique identifier of the tool, scoped to this registry
        aliases:
          type: array
          description: OPTIONAL A list of strings that can be used to identify this tool.
            This can be used to expose alternative ids (such as GUIDs) for a
            tool for registries. Can be used to match tools across registries.
          items:
            type: string
        organization:
          type: string
          description: The organization that published the image.
        toolname:
          type: string
          description: The name of the tool.
        toolclass:
          $ref: "#/components/schemas/ToolClass"
        description:
          type: string
          description: The description of the tool.
        author:
          type: string
          description: Contact information for the author of this tool entry in the
            registry. (More complex authorship information is handled by the
            descriptor)
        meta_version:
          type: string
          description: The version of this tool in the registry. Iterates when fields like
            the description, author, etc. are updated.
        contains:
          type: array
          example: '"https://bio.tools/tool/mytum.de/SNAP2/1"'
          description: An array of IDs for the applications that are stored inside this tool
          items:
            type: string
        has_checker:
          type: boolean
          description: Whether this tool has a checker tool associated with it
        checker_url:
          type: string
          description: Optional url to the checker tool that will exit successfully if this
            tool produced the expected result given test data.
        verified:
          type: boolean
          description: Reports whether this tool has been verified by a specific
            organization or individual
        verified_source:
          type: string
          description: Source of metadata that can support a verified tool, such as an
            email or URL
        signed:
          type: boolean
          description: Reports whether this tool has been signed.
        versions:
          type: array
          description: A list of versions for this tool
          items:
            $ref: "#/components/schemas/ToolVersion"
      description: A tool (or described tool) is defined as a tuple of a descriptor file
        (which potentially consists of multiple files), a set of container
        images, and a set of instructions for creating those images.
    ToolClass:
      type: object
      properties:
        id:
          type: string
          description: The unique identifier for the class
        name:
          type: string
          description: A short friendly name for the class
        description:
          type: string
          description: A longer explanation of what this class is and what it can accomplish
      description: Describes a class (type) of tool allowing us to categorize workflows,
        tasks, and maybe even other entities (such as services) separately
    ToolDescriptor:
      type: object
      required:
        - type
      properties:
        type:
          type: string
          enum:
            - CWL
            - WDL
            - NFL
            - SERVICE
        descriptor:
          type: string
          description: The descriptor that represents this version of the tool.
        url:
          type: string
          example: https://raw.githubusercontent.com/ICGC-TCGA-PanCancer/pcawg_delly_workflow/ea2a5db69bd20a42976838790bc29294df3af02b/delly_docker/Delly.cwl
          description: Optional url to the underlying tool descriptor, should include
            version information, and can include a git hash
      description: A tool descriptor is a metadata document that describes one or more
        tools.
    ToolDockerfile:
      type: object
      required:
        - dockerfile
      properties:
        dockerfile:
          type: string
          description: The dockerfile content for this tool.
        url:
          type: string
          description: Optional url to the dockerfile used to build this image, should
            include version information, and can include a git hash  (e.g.
            https://raw.githubusercontent.com/ICGC-TCGA-PanCancer/pcawg_delly_workflow/c83478829802b4d36374870843821abe1b625a71/delly_docker/Dockerfile
            )
      description: A tool dockerfile is a document that describes how to build a particular
        Docker image.
    ToolFile:
      type: object
      properties:
        path:
          type: string
          description: Relative path of the file.  A descriptor's path can be used with the
            GA4GH .../{type}/descriptor/{relative_path} endpoint
        file_type:
          type: string
          enum:
            - TEST_FILE
            - PRIMARY_DESCRIPTOR
            - SECONDARY_DESCRIPTOR
            - CONTAINERFILE
            - OTHER
    ToolTesterLog:
      type: object
      properties:
        toolId:
          type: string
        toolVersionName:
          type: string
        testFilename:
          type: string
        runner:
          type: string
        logType:
          type: string
          enum:
            - FULL
            - SUMMARY
        filename:
          type: string
    ToolTestsV1:
      type: object
      properties:
        test:
          type: string
          description: Optional test JSON content for this tool. (Note that one of test and
            URL are required)
        url:
          type: string
          description: Optional url to the test JSON used to test this tool. Note that this
            URL should resolve to the raw unwrapped content that would otherwise
            be available in test.
      description: A tool document that describes how to test with one or more sample test
        JSON.
    ToolV1:
      type: object
      properties:
        url:
          type: string
        id:
          type: string
        organization:
          type: string
        toolname:
          type: string
        toolclass:
          $ref: "#/components/schemas/ToolClass"
        description:
          type: string
        author:
          type: string
        meta-version:
          type: string
        contains:
          type: array
          items:
            type: string
        verified:
          type: boolean
        verified-source:
          type: string
        signed:
          type: boolean
        versions:
          type: array
          items:
            $ref: "#/components/schemas/ToolVersionV1"
      description: A tool (or described tool) describes one pairing of a tool as described
        in a descriptor file (which potentially describes multiple tools) and a
        Docker image.
    ToolVersion:
      type: object
      required:
        - id
        - url
      properties:
        name:
          type: string
          description: The name of the version.
        url:
          type: string
          example: http://agora.broadinstitute.org/tools/123456/1
          description: The URL for this tool in this registry
        id:
          type: string
          example: v1
          description: An identifier of the version of this tool for this particular tool
            registry
        image:
          type: string
          example: quay.io/seqware/seqware_full/1.1
          description: The docker path to the image (and version) for this tool
        registry_url:
          type: string
          description: A URL to a Singularity registry is provided when a specific type of
            image does not use ids in the Docker format. Used along with
            image_name to locate a specific image.
        image_name:
          type: string
          description: Used in conjunction with a registry_url if provided to locate images
        descriptor_type:
          type: array
          description: The type (or types) of descriptors available.
          items:
            type: string
            enum:
              - CWL
              - WDL
              - NFL
              - SERVICE
        containerfile:
          type: boolean
          description: Reports if this tool has a containerfile available.
        meta_version:
          type: string
          description: The version of this tool version in the registry. Iterates when
            fields like the description, author, etc. are updated.
        verified:
          type: boolean
          description: Reports whether this tool has been verified by a specific
            organization or individual
        verified_source:
          type: string
          description: Source of metadata that can support a verified tool, such as an
            email or URL
      description: A tool version describes a particular iteration of a tool as described
        by a reference to a specific image and/or documents.
    ToolVersionV1:
      type: object
      properties:
        name:
          type: string
        url:
          type: string
        id:
          type: string
        image:
          type: string
        descriptor-type:
          type: array
          items:
            type: string
            enum:
              - CWL
              - WDL
        dockerfile:
          type: boolean
        meta-version:
          type: string
        verified:
          type: boolean
        verified-source:
          type: string
      description: A tool version describes a particular iteration of a tool as described
        by a reference to a specific image and dockerfile.
    User:
      type: object
      required:
        - curator
        - isAdmin
        - setupComplete
      properties:
        id:
          type: integer
          format: int64
          description: Implementation specific ID for the container in this web service
          readOnly: true
        userProfiles:
          type: object
          description: Profile information of the user retrieved from 3rd party sites
            (GitHub, Google, etc)
          additionalProperties:
            $ref: "#/components/schemas/Profile"
        privacyPolicyVersion:
          type: string
          description: Indicates which version of the privacy policy the user has accepted
          enum:
            - NONE
            - PRIVACY_POLICY_VERSION_2_5
        tosversion:
          type: string
          enum:
            - NONE
            - TOS_VERSION_1
        tosacceptanceDate:
          type: string
          format: date-time
          readOnly: true
        username:
          type: string
          description: Username on dockstore
        isAdmin:
          type: boolean
          description: Indicates whether this user is an admin
        avatarUrl:
          type: string
          description: URL of user avatar on GitHub/Google that can be selected by the user
        name:
          type: string
        curator:
          type: boolean
          description: Indicates whether this user is a curator
        setupComplete:
          type: boolean
          description: Indicates whether this user has accepted their username
        privacyPolicyVersionAcceptanceDate:
          type: string
          format: date-time
          description: Time privacy policy was accepted
      description: End users for the dockstore
    Validation:
      type: object
      required:
        - id
        - message
        - type
        - valid
      properties:
        id:
          type: integer
          format: int64
          description: Implementation specific ID for the source file in this web service
        type:
          type: string
          description: Enumerates the type of file
          enum:
            - DOCKSTORE_CWL
            - DOCKSTORE_WDL
            - DOCKERFILE
            - CWL_TEST_JSON
            - WDL_TEST_JSON
            - NEXTFLOW
            - NEXTFLOW_CONFIG
            - NEXTFLOW_TEST_PARAMS
            - DOCKSTORE_YML
            - DOCKSTORE_SERVICE_YML
            - DOCKSTORE_SERVICE_TEST_JSON
            - DOCKSTORE_SERVICE_OTHER
        valid:
          type: boolean
          description: Is the file type valid
        message:
          type: string
          description: Mapping of filepath to validation message
    VerificationInformation:
      type: object
      properties:
        verified:
          type: boolean
        metadata:
          type: string
        platformVersion:
          type: string
    Version:
      type: object
      required:
        - name
        - reference
      properties:
        id:
          type: integer
          format: int64
          description: Implementation specific ID for the tag in this web service
          readOnly: true
        workingDirectory:
          type: string
        reference:
          type: string
          description: git commit/tag/branch
        name:
          type: string
          description: Implementation specific, can be a quay.io or docker hub tag name
        commitID:
          type: string
          description: This is the commit id for the source control that the files belong to
        frozen:
          type: boolean
          description: When true, this version cannot be affected by refreshes to the
            content or updates to its metadata
        referenceType:
          type: string
          description: This indicates the type of git (or other source control) reference
          enum:
            - COMMIT
            - TAG
            - BRANCH
            - NOT_APPLICABLE
            - UNSET
        sourceFiles:
          type: array
          description: Cached files for each version. Includes Dockerfile and Descriptor
            files
          uniqueItems: true
          items:
            $ref: "#/components/schemas/SourceFile"
        valid:
          type: boolean
          description: Implementation specific, whether this tag has valid files from
            source code repo
        dirtyBit:
          type: boolean
          description: True if user has altered the tag
        versionEditor:
          $ref: "#/components/schemas/User"
        dbUpdateDate:
          type: string
          format: date-time
        input_file_formats:
          type: array
          description: File formats for describing the input file formats of versions
            (tag/workflowVersion)
          uniqueItems: true
          items:
            $ref: "#/components/schemas/FileFormat"
        output_file_formats:
          type: array
          description: File formats for describing the output file formats of versions
            (tag/workflowVersion)
          uniqueItems: true
          items:
            $ref: "#/components/schemas/FileFormat"
        validations:
          type: array
          description: Cached validations for each version.
          uniqueItems: true
          items:
            $ref: "#/components/schemas/Validation"
        images:
          type: array
          description: The images that belong to this version
          uniqueItems: true
          items:
            $ref: "#/components/schemas/Image"
        verified:
          type: boolean
          description: Whether this version has been verified or not
        verifiedSource:
          type: string
          description: Verified source for the version
        hidden:
          type: boolean
          description: Implementation specific, whether this row is visible to other users
            aside from the owner
        verifiedSources:
          type: array
          description: Verified source for the version
          items:
            type: string
        doiURL:
          type: string
          description: This is a URL for the DOI for the version of the entry
        doiStatus:
          type: string
          description: This indicates the DOI status
          enum:
            - NOT_REQUESTED
            - REQUESTED
            - CREATED
        author:
          type: string
        description:
          type: string
        descriptionSource:
          type: string
          enum:
            - README
            - DESCRIPTOR
        email:
          type: string
      description: Base class for versions of entries in the Dockstore
    Workflow:
      type: object
      required:
        - defaultTestParameterFilePath
        - descriptorType
        - gitUrl
        - mode
        - organization
        - repository
        - sourceControl
        - workflow_path
      discriminator:
        propertyName: type
      properties:
        id:
          type: integer
          format: int64
          description: Implementation specific ID for the container in this web service
        aliases:
          type: object
          description: aliases can be used as an alternate unique id for entries
          additionalProperties:
            $ref: "#/components/schemas/Alias"
        dbCreateDate:
          type: string
          format: date-time
        dbUpdateDate:
          type: string
          format: date-time
        topicId:
          type: integer
          format: int64
          description: The Id of the corresponding topic on Dockstore Discuss
        isChecker:
          type: boolean
        parentEntry:
          $ref: "#/components/schemas/Entry"
        has_checker:
          type: boolean
          readOnly: true
        input_file_formats:
          type: array
          readOnly: true
          uniqueItems: true
          items:
            $ref: "#/components/schemas/FileFormat"
        output_file_formats:
          type: array
          readOnly: true
          uniqueItems: true
          items:
            $ref: "#/components/schemas/FileFormat"
        last_modified_date:
          type: string
          format: date-time
          readOnly: true
        author:
          type: string
          description: This is the name of the author stated in the Dockstore.cwl
        description:
          type: string
          description: This is a human-readable description of this container and what it
            is trying to accomplish, required GA4GH
        labels:
          type: array
          description: Labels (i.e. meta tags) for describing the purpose and contents of
            containers
          uniqueItems: true
          items:
            $ref: "#/components/schemas/Label"
        users:
          type: array
          description: This indicates the users that have control over this entry,
            dockstore specific
          uniqueItems: true
          items:
            $ref: "#/components/schemas/User"
        starredUsers:
          type: array
          description: This indicates the users that have starred this entry, dockstore
            specific
          uniqueItems: true
          items:
            $ref: "#/components/schemas/User"
        email:
          type: string
          description: This is the email of the git organization
        defaultVersion:
          type: string
          description: This is the default version of the entry
        is_published:
          type: boolean
          description: Implementation specific visibility in this web service
        last_modified:
          type: integer
          format: int32
          description: "Implementation specific timestamp for last modified. Tools-> For
            automated/manual builds: N/A. For hosted: Last time a file was
            updated/created (new version created). Workflows-> For remote: When
            refresh is hit, last time GitHub repo was changed. Hosted: Last time
            a new version was made."
        lastUpdated:
          type: string
          format: date-time
          description: "Implementation specific timestamp for last updated on webservice.
            Tools-> For automated builds: last time tool/namespace was refreshed
            Dockstore, tool info (like changing dockerfile path) updated, or
            default version selected. For hosted tools: when you created the
            tool. Workflows-> For remote: When refresh all is hit for first
            time. Hosted: Seems to be time created."
        gitUrl:
          type: string
          description: This is a link to the associated repo with a descriptor, required
            GA4GH
        checker_id:
          type: integer
          format: int64
          description: The id of the associated checker workflow
          readOnly: true
        conceptDoi:
          type: string
          description: The Digital Object Identifier (DOI) representing all of the versions
            of your workflow
        mode:
          type: string
          description: This indicates what mode this is in which informs how we do things
            like refresh, dockstore specific
          enum:
            - FULL
            - STUB
            - HOSTED
            - SERVICE
        workflowName:
          type: string
          description: This is the name of the workflow, not needed when only one workflow
            in a repo
        organization:
          type: string
          description: This is a git organization for the workflow
        repository:
          type: string
          description: This is a git repository name
        sourceControl:
          type: string
          description: "This is a specific source control provider like github or bitbucket
            or n/a?, required: GA4GH"
        descriptorType:
          type: string
          description: This is a descriptor type for the workflow, either CWL, WDL, or
            Nextflow (Defaults to CWL)
          enum:
            - CWL
            - WDL
            - NFL
            - service
        workflow_path:
          type: string
          description: This indicates for the associated git repository, the default path
            to the primary descriptor document
        defaultTestParameterFilePath:
          type: string
          description: This indicates for the associated git repository, the default path
            to the test parameter file
        workflowVersions:
          type: array
          description: Implementation specific tracking of valid build workflowVersions for
            the docker container
          uniqueItems: true
          items:
            $ref: "#/components/schemas/WorkflowVersion"
        full_workflow_path:
          type: string
          readOnly: true
        path:
          type: string
        source_control_provider:
          type: string
          readOnly: true
      description: This describes one workflow in the dockstore
    WorkflowVersion:
      type: object
      required:
        - name
        - reference
      properties:
        id:
          type: integer
          format: int64
          description: Implementation specific ID for the tag in this web service
          readOnly: true
        aliases:
          type: object
          description: aliases can be used as an alternate unique id for workflow versions
          additionalProperties:
            $ref: "#/components/schemas/Alias"
        workingDirectory:
          type: string
        reference:
          type: string
          description: git commit/tag/branch
        name:
          type: string
          description: Implementation specific, can be a quay.io or docker hub tag name
        commitID:
          type: string
          description: This is the commit id for the source control that the files belong to
        frozen:
          type: boolean
          description: When true, this version cannot be affected by refreshes to the
            content or updates to its metadata
        referenceType:
          type: string
          description: This indicates the type of git (or other source control) reference
          enum:
            - COMMIT
            - TAG
            - BRANCH
            - NOT_APPLICABLE
            - UNSET
        sourceFiles:
          type: array
          description: Cached files for each version. Includes Dockerfile and Descriptor
            files
          uniqueItems: true
          items:
            $ref: "#/components/schemas/SourceFile"
        valid:
          type: boolean
          description: Implementation specific, whether this tag has valid files from
            source code repo
        dirtyBit:
          type: boolean
          description: True if user has altered the tag
        versionEditor:
          $ref: "#/components/schemas/User"
        dbUpdateDate:
          type: string
          format: date-time
        input_file_formats:
          type: array
          description: File formats for describing the input file formats of versions
            (tag/workflowVersion)
          uniqueItems: true
          items:
            $ref: "#/components/schemas/FileFormat"
        output_file_formats:
          type: array
          description: File formats for describing the output file formats of versions
            (tag/workflowVersion)
          uniqueItems: true
          items:
            $ref: "#/components/schemas/FileFormat"
        validations:
          type: array
          description: Cached validations for each version.
          uniqueItems: true
          items:
            $ref: "#/components/schemas/Validation"
        images:
          type: array
          description: The images that belong to this version
          uniqueItems: true
          items:
            $ref: "#/components/schemas/Image"
        verified:
          type: boolean
          description: Whether this version has been verified or not
        verifiedSource:
          type: string
          description: Verified source for the version
        hidden:
          type: boolean
          description: Implementation specific, whether this row is visible to other users
            aside from the owner
        verifiedSources:
          type: array
          description: Verified source for the version
          items:
            type: string
        doiURL:
          type: string
          description: This is a URL for the DOI for the version of the entry
        doiStatus:
          type: string
          description: This indicates the DOI status
          enum:
            - NOT_REQUESTED
            - REQUESTED
            - CREATED
        author:
          type: string
        description:
          type: string
        descriptionSource:
          type: string
          enum:
            - README
            - DESCRIPTOR
        email:
          type: string
        workflow_path:
          type: string
          description: Path for the workflow
        last_modified:
          type: string
          format: date-time
          description: "Remote: Last time version on GitHub repo was changed. Hosted: time
            version created."
        subClass:
          type: string
          description: The subclass of this for services.
          enum:
            - DOCKER_COMPOSE
            - SWARM
            - KUBERNETES
            - HELM
      description: This describes one workflow version associated with a workflow.
    WorkflowVersionPathInfo:
      type: object
      properties:
        fullWorkflowPath:
          type: string
          description: Dockstore path to workflow.
        tagName:
          type: string
          description: Name of workflow version tag
      description: Object that contains the Dockstore path to the workflow and the version
        tag name.<|MERGE_RESOLUTION|>--- conflicted
+++ resolved
@@ -3,11 +3,7 @@
   description: This describes the dockstore API, a webservice that manages pairs of Docker
     images and associated metadata such as CWL documents and Dockerfiles used to
     build those images
-<<<<<<< HEAD
-  version: 1.8.0-beta.7-SNAPSHOT
-=======
   version: 1.8.0-beta.9-SNAPSHOT
->>>>>>> 8d1cd0c0
   title: Dockstore API
   termsOfService: TBD
   contact:
@@ -6720,6 +6716,10 @@
           type: integer
           format: int64
           readOnly: true
+        last_modified_date:
+          type: string
+          format: date-time
+          readOnly: true
         has_checker:
           type: boolean
           readOnly: true
@@ -6735,10 +6735,6 @@
           uniqueItems: true
           items:
             $ref: "#/components/schemas/FileFormat"
-        last_modified_date:
-          type: string
-          format: date-time
-          readOnly: true
         author:
           type: string
           description: This is the name of the author stated in the Dockstore.cwl
@@ -7055,6 +7051,10 @@
         custom_docker_registry_path:
           type: string
           readOnly: true
+        last_modified_date:
+          type: string
+          format: date-time
+          readOnly: true
         has_checker:
           type: boolean
           readOnly: true
@@ -7070,10 +7070,6 @@
           uniqueItems: true
           items:
             $ref: "#/components/schemas/FileFormat"
-        last_modified_date:
-          type: string
-          format: date-time
-          readOnly: true
         author:
           type: string
           description: This is the name of the author stated in the Dockstore.cwl
@@ -7264,6 +7260,10 @@
           uniqueItems: true
           items:
             $ref: "#/components/schemas/Version"
+        last_modified_date:
+          type: string
+          format: date-time
+          readOnly: true
         has_checker:
           type: boolean
           readOnly: true
@@ -7279,10 +7279,6 @@
           uniqueItems: true
           items:
             $ref: "#/components/schemas/FileFormat"
-        last_modified_date:
-          type: string
-          format: date-time
-          readOnly: true
         author:
           type: string
           description: This is the name of the author stated in the Dockstore.cwl
@@ -8564,6 +8560,10 @@
           type: boolean
         parentEntry:
           $ref: "#/components/schemas/Entry"
+        last_modified_date:
+          type: string
+          format: date-time
+          readOnly: true
         has_checker:
           type: boolean
           readOnly: true
@@ -8579,10 +8579,6 @@
           uniqueItems: true
           items:
             $ref: "#/components/schemas/FileFormat"
-        last_modified_date:
-          type: string
-          format: date-time
-          readOnly: true
         author:
           type: string
           description: This is the name of the author stated in the Dockstore.cwl

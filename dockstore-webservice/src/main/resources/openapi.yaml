--- conflicted
+++ resolved
@@ -5469,7 +5469,6 @@
       description: >-
         This describes an input or output file format that is associated with an
         entry in the dockstore
-<<<<<<< HEAD
     FileWrapper:
       type: object
       required:
@@ -5498,36 +5497,6 @@
         containerfile is a document that describes how to build a particular
         container image. Examples include Dockerfiles for creating Docker images
         and Singularity recipes for Singularity images
-    GitHubComAuthenticationResource:
-      type: object
-      properties:
-        clientID:
-          type: string
-        redirectURI:
-          type: string
-        view:
-          $ref: '#/components/schemas/GithubComView'
-    GitLabComAuthenticationResource:
-      type: object
-      properties:
-        clientID:
-          type: string
-        redirectURI:
-          type: string
-        view:
-          $ref: '#/components/schemas/GitlabComView'
-    GithubComView:
-      type: object
-      properties:
-        parent:
-          $ref: '#/components/schemas/GitHubComAuthenticationResource'
-    GitlabComView:
-      type: object
-      properties:
-        parent:
-          $ref: '#/components/schemas/GitLabComAuthenticationResource'
-=======
->>>>>>> 06a60fd1
     Group:
       type: object
       properties:

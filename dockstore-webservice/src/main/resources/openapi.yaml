--- conflicted
+++ resolved
@@ -6396,16 +6396,11 @@
         lastBuild:
           type: string
           format: date-time
-<<<<<<< HEAD
-          description: Implementation specific timestamp for last built
-        workflowVersions:
-=======
           description: "Implementation specific timestamp for last built. For automated
             builds: When refresh is hit, the last time the tool was built gets
             stored here. If tool was never built on quay.io, then last build
             will be null. N/A for hosted/manual path tools"
-        tags:
->>>>>>> 95d24f1f
+        workflowVersions:
           type: array
           description: Implementation specific tracking of valid build tags for the docker
             container
@@ -7472,17 +7467,6 @@
           type: boolean
         parentEntry:
           $ref: "#/components/schemas/Entry"
-<<<<<<< HEAD
-=======
-        last_modified_date:
-          type: string
-          format: date-time
-          readOnly: true
-        last_modified_date:
-          type: string
-          format: date-time
-          readOnly: true
->>>>>>> 95d24f1f
         has_checker:
           type: boolean
           readOnly: true
@@ -7757,7 +7741,9 @@
         last_modified:
           type: string
           format: date-time
-          description: The last time this image was modified in the image registry
+          description: "Tool-> For automated builds: Last time specific tag was built. For
+            hosted: When version was created Workflow-> Remote: Last time
+            version on GitHub repo was changed. Hosted: time version created"
         reference:
           type: string
           description: git commit/tag/branch

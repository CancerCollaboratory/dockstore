--- conflicted
+++ resolved
@@ -5875,8 +5875,6 @@
         isAdmin:
           type: boolean
           description: Indicates whether this user is an admin
-<<<<<<< HEAD
-=======
         company:
           type: string
           description: Company of user
@@ -5892,7 +5890,6 @@
         avatarUrl:
           type: string
           description: URL of user avatar on Github.
->>>>>>> fcd58f05
         name:
           type: string
         curator:

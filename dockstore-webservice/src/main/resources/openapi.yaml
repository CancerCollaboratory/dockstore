--- conflicted
+++ resolved
@@ -3,11 +3,7 @@
   description: This describes the dockstore API, a webservice that manages pairs of Docker
     images and associated metadata such as CWL documents and Dockerfiles used to
     build those images
-<<<<<<< HEAD
-  version: 1.7.1-SNAPSHOT
-=======
   version: 1.8.0-beta.9-SNAPSHOT
->>>>>>> e6631e97
   title: Dockstore API
   termsOfService: TBD
   contact:

openapi: 3.0.0
info:
  description: This describes the dockstore API, a webservice that manages pairs of Docker
    images and associated metadata such as CWL documents and Dockerfiles used to
    build those images
  version: 1.7.0-alpha.8-SNAPSHOT
  title: Dockstore API
  termsOfService: TBD
  contact:
    name: Dockstore@ga4gh
    url: https://github.com/ga4gh/dockstore
    email: theglobalalliance@genomicsandhealth.org
  license:
    name: Apache License Version 2.0
    url: https://github.com/ga4gh/dockstore/blob/develop/LICENSE
tags:
  - name: GA4GH
    description: A curated subset of resources proposed as a common standard for tool
      repositories. Implements TRS
      [2.0.0-beta.2](https://github.com/ga4gh/tool-registry-service-schemas/releases/tag/2.0.0-beta.2)
      . Integrators are welcome to use these endpoints but they are subject to
      change based on community input.
  - name: NIHdatacommons
  - name: GA4GHV1
    description: A curated subset of resources proposed as a common standard for tool
      repositories. Implements TRS
      [1.0.0](https://github.com/ga4gh/tool-registry-service-schemas/releases/tag/1.0.0)
      and is considered final (not subject to change)
  - name: containers
    description: List and register entries in the dockstore (pairs of images + metadata
      (CWL and Dockerfile))
  - name: containertags
    description: List and modify tags for containers
  - name: entries
    description: Interact with entries in Dockstore regardless of whether they are
      containers or workflows
  - name: extendedGA4GH
    description: Optional experimental extensions of the GA4GH API
  - name: hosted
    description: Created and modify hosted entries in the dockstore
  - name: metadata
    description: Information about Dockstore like RSS, sitemap, lists of dependencies, etc.
  - name: organizations
  - name: tokens
    description: List, modify, refresh, and delete tokens for external services
  - name: users
    description: List, modify, and manage end users of the dockstore
  - name: workflows
    description: List and register workflows in the dockstore (CWL or WDL)
paths:
  /api/ga4gh/v1/metadata:
    get:
      tags:
        - GA4GHV1
      summary: Return some metadata that is useful for describing this registry
      description: Return some metadata that is useful for describing this registry
      operationId: metadataGet
      responses:
        "200":
          description: A Metadata object describing this service.
          content:
            application/json:
              schema:
                $ref: "#/components/schemas/MetadataV1"
            text/plain:
              schema:
                $ref: "#/components/schemas/MetadataV1"
  /api/ga4gh/v1/tool-classes:
    get:
      tags:
        - GA4GHV1
      summary: List all tool types
      description: "This endpoint returns all tool-classes available "
      operationId: toolClassesGet
      responses:
        "200":
          description: An array of methods that match the filter.
          content:
            application/json:
              schema:
                type: array
                items:
                  $ref: "#/components/schemas/ToolClass"
            text/plain:
              schema:
                type: array
                items:
                  $ref: "#/components/schemas/ToolClass"
  /api/ga4gh/v1/tools:
    get:
      tags:
        - GA4GHV1
      summary: List all tools
      description: "This endpoint returns all tools available or a filtered subset using
        metadata query parameters. "
      operationId: toolsGet
      parameters:
        - name: id
          in: query
          description: A unique identifier of the tool, scoped to this registry, for
            example `123456`
          required: false
          schema:
            type: string
        - name: registry
          in: query
          description: The image registry that contains the image.
          required: false
          schema:
            type: string
        - name: organization
          in: query
          description: The organization in the registry that published the image.
          required: false
          schema:
            type: string
        - name: name
          in: query
          description: The name of the image.
          required: false
          schema:
            type: string
        - name: toolname
          in: query
          description: The name of the tool.
          required: false
          schema:
            type: string
        - name: description
          in: query
          description: The description of the tool.
          required: false
          schema:
            type: string
        - name: author
          in: query
          description: The author of the tool (TODO a thought occurs, are we assuming that
            the author of the CWL and the image are the same?).
          required: false
          schema:
            type: string
        - name: offset
          in: query
          description: Start index of paging. Pagination results can be based on numbers or
            other values chosen by the registry implementor (for example, SHA
            values). If this exceeds the current result set return an empty
            set.  If not specified in the request this will start at the
            beginning of the results.
          required: false
          schema:
            type: string
        - name: limit
          in: query
          description: Amount of records to return in a given page.  By default it is 1000.
          required: false
          schema:
            type: integer
            format: int32
      responses:
        "200":
          description: An array of Tools that match the filter.
          content:
            application/json:
              schema:
                type: array
                items:
                  $ref: "#/components/schemas/ToolV1"
            text/plain:
              schema:
                type: array
                items:
                  $ref: "#/components/schemas/ToolV1"
  "/api/ga4gh/v1/tools/{id}":
    get:
      tags:
        - GA4GHV1
      summary: List one specific tool, acts as an anchor for self references
      description: This endpoint returns one specific tool (which has ToolVersions nested
        inside it)
      operationId: toolsIdGet
      parameters:
        - name: id
          in: path
          description: A unique identifier of the tool, scoped to this registry, for
            example `123456`
          required: true
          schema:
            type: string
      responses:
        "200":
          description: A tool.
          content:
            application/json:
              schema:
                $ref: "#/components/schemas/ToolV1"
            text/plain:
              schema:
                $ref: "#/components/schemas/ToolV1"
  "/api/ga4gh/v1/tools/{id}/versions":
    get:
      tags:
        - GA4GHV1
      summary: List versions of a tool
      description: Returns all versions of the specified tool
      operationId: toolsIdVersionsGet
      parameters:
        - name: id
          in: path
          description: A unique identifier of the tool, scoped to this registry, for
            example `123456`
          required: true
          schema:
            type: string
      responses:
        "200":
          description: An array of tool versions
          content:
            application/json:
              schema:
                type: array
                items:
                  $ref: "#/components/schemas/ToolVersionV1"
            text/plain:
              schema:
                type: array
                items:
                  $ref: "#/components/schemas/ToolVersionV1"
  "/api/ga4gh/v1/tools/{id}/versions/{version_id}":
    get:
      tags:
        - GA4GHV1
      summary: List one specific tool version, acts as an anchor for self references
      description: This endpoint returns one specific tool version
      operationId: toolsIdVersionsVersionIdGet
      parameters:
        - name: id
          in: path
          description: A unique identifier of the tool, scoped to this registry, for
            example `123456`
          required: true
          schema:
            type: string
        - name: version_id
          in: path
          description: An identifier of the tool version, scoped to this registry, for
            example `v1`
          required: true
          schema:
            type: string
      responses:
        "200":
          description: A tool version.
          content:
            application/json:
              schema:
                $ref: "#/components/schemas/ToolVersionV1"
            text/plain:
              schema:
                $ref: "#/components/schemas/ToolVersionV1"
  "/api/ga4gh/v1/tools/{id}/versions/{version_id}/dockerfile":
    get:
      tags:
        - GA4GHV1
      summary: Get the dockerfile for the specified image.
      description: Returns the dockerfile for the specified image.
      operationId: toolsIdVersionsVersionIdDockerfileGet
      parameters:
        - name: id
          in: path
          description: A unique identifier of the tool, scoped to this registry, for
            example `123456`
          required: true
          schema:
            type: string
        - name: version_id
          in: path
          description: An identifier of the tool version for this particular tool registry,
            for example `v1`
          required: true
          schema:
            type: string
      responses:
        "200":
          description: The tool payload.
          content:
            application/json:
              schema:
                $ref: "#/components/schemas/ToolDockerfile"
            text/plain:
              schema:
                $ref: "#/components/schemas/ToolDockerfile"
        "404":
          description: The tool payload is not present in the service.
          content:
            application/json:
              schema:
                $ref: "#/components/schemas/ToolDockerfile"
            text/plain:
              schema:
                $ref: "#/components/schemas/ToolDockerfile"
  "/api/ga4gh/v1/tools/{id}/versions/{version_id}/{type}/descriptor":
    get:
      tags:
        - GA4GHV1
      summary: Get the tool descriptor (CWL/WDL) for the specified tool.
      description: Returns the CWL or WDL descriptor for the specified tool.
      operationId: toolsIdVersionsVersionIdTypeDescriptorGet
      parameters:
        - name: type
          in: path
          description: The output type of the descriptor. If not specified it is up to the
            underlying implementation to determine which output type to return.
            Plain types return the bare descriptor while the "non-plain" types
            return a descriptor wrapped with metadata
          required: true
          schema:
            type: string
            enum:
              - CWL
              - WDL
              - PLAIN_CWL
              - PLAIN_WDL
        - name: id
          in: path
          description: A unique identifier of the tool, scoped to this registry, for
            example `123456`
          required: true
          schema:
            type: string
        - name: version_id
          in: path
          description: An identifier of the tool version for this particular tool registry,
            for example `v1`
          required: true
          schema:
            type: string
      responses:
        "200":
          description: The tool descriptor.
          content:
            application/json:
              schema:
                $ref: "#/components/schemas/ToolDescriptor"
            text/plain:
              schema:
                $ref: "#/components/schemas/ToolDescriptor"
        "404":
          description: The tool can not be output in the specified type.
          content:
            application/json:
              schema:
                $ref: "#/components/schemas/ToolDescriptor"
            text/plain:
              schema:
                $ref: "#/components/schemas/ToolDescriptor"
  "/api/ga4gh/v1/tools/{id}/versions/{version_id}/{type}/descriptor/{relative_path}":
    get:
      tags:
        - GA4GHV1
      summary: Get additional tool descriptor files (CWL/WDL) relative to the main file
      description: Returns additional CWL or WDL descriptors for the specified tool in the
        same or subdirectories
      operationId: toolsIdVersionsVersionIdTypeDescriptorRelativePathGet
      parameters:
        - name: type
          in: path
          description: The output type of the descriptor. If not specified it is up to the
            underlying implementation to determine which output type to
            return.  Plain types return the bare descriptor while the
            "non-plain" types return a descriptor wrapped with metadata
          required: true
          schema:
            type: string
            enum:
              - CWL
              - WDL
              - PLAIN_CWL
              - PLAIN_WDL
        - name: id
          in: path
          description: A unique identifier of the tool, scoped to this registry, for
            example `123456`
          required: true
          schema:
            type: string
        - name: version_id
          in: path
          description: An identifier of the tool version for this particular tool registry,
            for example `v1`
          required: true
          schema:
            type: string
        - name: relative_path
          in: path
          description: A relative path to the additional file (same directory or
            subdirectories), for example 'foo.cwl' would return a 'foo.cwl' from
            the same directory as the main descriptor
          required: true
          schema:
            type: string
      responses:
        "200":
          description: The tool descriptor.
          content:
            application/json:
              schema:
                $ref: "#/components/schemas/ToolDescriptor"
            text/plain:
              schema:
                $ref: "#/components/schemas/ToolDescriptor"
        "404":
          description: The tool can not be output in the specified type.
          content:
            application/json:
              schema:
                $ref: "#/components/schemas/ToolDescriptor"
            text/plain:
              schema:
                $ref: "#/components/schemas/ToolDescriptor"
  "/api/ga4gh/v1/tools/{id}/versions/{version_id}/{type}/tests":
    get:
      tags:
        - GA4GHV1
      summary: Get an array of test JSONs suitable for use with this descriptor type.
      description: ""
      operationId: toolsIdVersionsVersionIdTypeTestsGet
      parameters:
        - name: type
          in: path
          description: The output type of the descriptor. If not specified it is up to the
            underlying implementation to determine which output type to return.
            Plain types return the bare descriptor while the "non-plain" types
            return a descriptor wrapped with metadata
          required: true
          schema:
            type: string
            enum:
              - CWL
              - WDL
              - PLAIN_CWL
              - PLAIN_WDL
        - name: id
          in: path
          description: A unique identifier of the tool, scoped to this registry, for
            example `123456`
          required: true
          schema:
            type: string
        - name: version_id
          in: path
          description: An identifier of the tool version for this particular tool registry,
            for example `v1`
          required: true
          schema:
            type: string
      responses:
        "200":
          description: The tool test JSON response.
          content:
            application/json:
              schema:
                type: array
                items:
                  $ref: "#/components/schemas/ToolTestsV1"
            text/plain:
              schema:
                type: array
                items:
                  $ref: "#/components/schemas/ToolTestsV1"
        "404":
          description: The tool can not be output in the specified type.
          content:
            application/json:
              schema:
                type: array
                items:
                  $ref: "#/components/schemas/ToolTestsV1"
            text/plain:
              schema:
                type: array
                items:
                  $ref: "#/components/schemas/ToolTestsV1"
  "/api/ga4gh/v2/extended/containers/{organization}":
    get:
      tags:
        - extendedGA4GH
      summary: List entries of an organization
      description: "This endpoint returns entries of an organization. "
      operationId: entriesOrgGet
      parameters:
        - name: organization
          in: path
          description: An organization, for example `cancercollaboratory`
          required: true
          schema:
            type: string
      responses:
        "200":
          description: An array of Tools of the input organization.
          content:
            application/json:
              schema:
                type: array
                items:
                  $ref: "#/components/schemas/ToolV1"
            text/plain:
              schema:
                type: array
                items:
                  $ref: "#/components/schemas/ToolV1"
  /api/ga4gh/v2/extended/organizations:
    get:
      tags:
        - extendedGA4GH
      summary: List all organizations
      description: "This endpoint returns list of all organizations. "
      operationId: entriesOrgGet
      responses:
        "200":
          description: An array of organizations' names.
          content:
            application/json:
              schema:
                type: array
                items:
                  type: string
            text/plain:
              schema:
                type: array
                items:
                  type: string
  /api/ga4gh/v2/extended/tools/entry/_search:
    post:
      tags:
        - extendedGA4GH
      summary: Search the index of tools
      description: This endpoint searches the index for all published tools and workflows.
        Used by utilities that expect to talk to an elastic search endpoint
      operationId: toolsIndexSearch
      requestBody:
        content:
          application/json:
            schema:
              type: string
        description: elastic search query
        required: true
      responses:
        "200":
          description: An elastic search result.
          content:
            application/json:
              schema:
                type: string
  /api/ga4gh/v2/extended/tools/index:
    post:
      tags:
        - extendedGA4GH
      summary: Update the index of tools
      description: "This endpoint updates the index for all published tools and workflows. "
      operationId: toolsIndexGet
      responses:
        "200":
          description: An array of Tools of the input organization.
      security:
        - BEARER: []
  "/api/ga4gh/v2/extended/tools/{organization}":
    get:
      tags:
        - extendedGA4GH
      summary: List tools of an organization
      description: "This endpoint returns tools of an organization. "
      operationId: toolsOrgGet
      parameters:
        - name: organization
          in: path
          description: An organization, for example `cancercollaboratory`
          required: true
          schema:
            type: string
      responses:
        "200":
          description: An array of Tools of the input organization.
          content:
            application/json:
              schema:
                type: array
                items:
                  $ref: "#/components/schemas/ToolV1"
            text/plain:
              schema:
                type: array
                items:
                  $ref: "#/components/schemas/ToolV1"
  "/api/ga4gh/v2/extended/workflows/{organization}":
    get:
      tags:
        - extendedGA4GH
      summary: List workflows of an organization
      description: "This endpoint returns workflows of an organization. "
      operationId: workflowsOrgGet
      parameters:
        - name: organization
          in: path
          description: An organization, for example `cancercollaboratory`
          required: true
          schema:
            type: string
      responses:
        "200":
          description: An array of Tools of the input organization.
          content:
            application/json:
              schema:
                type: array
                items:
                  $ref: "#/components/schemas/ToolV1"
            text/plain:
              schema:
                type: array
                items:
                  $ref: "#/components/schemas/ToolV1"
  "/api/ga4gh/v2/extended/{id}/versions/{version_id}/{type}/tests/{relative_path}":
    post:
      tags:
        - extendedGA4GH
      summary: Annotate test JSON with information on whether it ran successfully on
        particular platforms plus metadata
      description: "Test JSON can be annotated with whether they ran correctly keyed by
        platform and associated with some metadata "
      operationId: toolsIdVersionsVersionIdTypeTestsPost
      parameters:
        - name: type
          in: path
          description: The type of the underlying descriptor. Allowable values include
            "CWL", "WDL", "NFL".
          required: true
          schema:
            type: string
        - name: id
          in: path
          description: A unique identifier of the tool, scoped to this registry, for
            example `123456`
          required: true
          schema:
            type: string
        - name: version_id
          in: path
          description: An identifier of the tool version for this particular tool registry,
            for example `v1`
          required: true
          schema:
            type: string
        - name: relative_path
          in: path
          description: A relative path to the test json as retrieved from the files
            endpoint or the tests endpoint
          required: true
          schema:
            type: string
            pattern: .+
        - name: platform
          in: query
          description: Platform to report on
          required: true
          schema:
            type: string
        - name: platform_version
          in: query
          description: Version of the platform to report on
          required: true
          schema:
            type: string
        - name: verified
          in: query
          description: Verification status, omit to delete key
          required: false
          schema:
            type: boolean
        - name: metadata
          in: query
          description: Additional information on the verification (notes, explanation)
          required: true
          schema:
            type: string
      responses:
        "200":
          description: The tool test JSON response.
          content:
            application/json:
              schema:
                type: object
                additionalProperties:
                  type: object
        "401":
          description: Credentials not provided or incorrect
          content:
            application/json:
              schema:
                $ref: "#/components/schemas/Error"
        "404":
          description: The tool test cannot be found to annotate.
          content:
            application/json:
              schema:
                $ref: "#/components/schemas/Error"
      security:
        - BEARER: []
  /api/ga4gh/v2/metadata:
    get:
      tags:
        - GA4GH
      summary: Return some metadata that is useful for describing this registry
      description: Return some metadata that is useful for describing this registry
      operationId: metadataGet
      responses:
        "200":
          description: A Metadata object describing this service.
          content:
            application/json:
              schema:
                $ref: "#/components/schemas/Metadata"
            text/plain:
              schema:
                $ref: "#/components/schemas/Metadata"
  /api/ga4gh/v2/toolClasses:
    get:
      tags:
        - GA4GH
      summary: List all tool types
      description: "This endpoint returns all tool-classes available "
      operationId: toolClassesGet
      responses:
        "200":
          description: A list of potential tool classes.
          content:
            application/json:
              schema:
                type: array
                items:
                  $ref: "#/components/schemas/ToolClass"
            text/plain:
              schema:
                type: array
                items:
                  $ref: "#/components/schemas/ToolClass"
  /api/ga4gh/v2/tools:
    get:
      tags:
        - GA4GH
      summary: List all tools
      description: "This endpoint returns all tools available or a filtered subset using
        metadata query parameters. "
      operationId: toolsGet
      parameters:
        - name: id
          in: query
          description: A unique identifier of the tool, scoped to this registry, for
            example `123456`
          required: false
          schema:
            type: string
        - name: alias
          in: query
          description: OPTIONAL for tool registries that support aliases. If provided will
            only return entries with the given alias.
          required: false
          schema:
            type: string
        - name: registry
          in: query
          description: The image registry that contains the image.
          required: false
          schema:
            type: string
        - name: organization
          in: query
          description: The organization in the registry that published the image.
          required: false
          schema:
            type: string
        - name: name
          in: query
          description: The name of the image.
          required: false
          schema:
            type: string
        - name: toolname
          in: query
          description: The name of the tool.
          required: false
          schema:
            type: string
        - name: description
          in: query
          description: The description of the tool.
          required: false
          schema:
            type: string
        - name: author
          in: query
          description: The author of the tool (TODO a thought occurs, are we assuming that
            the author of the CWL and the image are the same?).
          required: false
          schema:
            type: string
        - name: checker
          in: query
          description: Return only checker workflows
          required: false
          schema:
            type: boolean
        - name: offset
          in: query
          description: Start index of paging. Pagination results can be based on numbers or
            other values chosen by the registry implementor (for example, SHA
            values). If this exceeds the current result set return an empty
            set.  If not specified in the request, this will start at the
            beginning of the results.
          required: false
          schema:
            type: string
        - name: limit
          in: query
          description: Amount of records to return in a given page.
          required: false
          schema:
            type: integer
            format: int32
            default: 1000
      responses:
        "200":
          description: An array of Tools that match the filter.
          content:
            application/json:
              schema:
                type: array
                items:
                  $ref: "#/components/schemas/Tool"
            text/plain:
              schema:
                type: array
                items:
                  $ref: "#/components/schemas/Tool"
  "/api/ga4gh/v2/tools/{id}":
    get:
      tags:
        - GA4GH
      summary: List one specific tool, acts as an anchor for self references
      description: This endpoint returns one specific tool (which has ToolVersions nested
        inside it)
      operationId: toolsIdGet
      parameters:
        - name: id
          in: path
          description: A unique identifier of the tool, scoped to this registry, for
            example `123456`
          required: true
          schema:
            type: string
      responses:
        "200":
          description: A tool.
          content:
            application/json:
              schema:
                $ref: "#/components/schemas/Tool"
            text/plain:
              schema:
                $ref: "#/components/schemas/Tool"
        "404":
          description: The tool can not be found.
          content:
            application/json:
              schema:
                $ref: "#/components/schemas/Error"
            text/plain:
              schema:
                $ref: "#/components/schemas/Error"
  "/api/ga4gh/v2/tools/{id}/versions":
    get:
      tags:
        - GA4GH
      summary: List versions of a tool
      description: Returns all versions of the specified tool
      operationId: toolsIdVersionsGet
      parameters:
        - name: id
          in: path
          description: A unique identifier of the tool, scoped to this registry, for
            example `123456`
          required: true
          schema:
            type: string
      responses:
        "200":
          description: An array of tool versions
          content:
            application/json:
              schema:
                type: array
                items:
                  $ref: "#/components/schemas/ToolVersion"
            text/plain:
              schema:
                type: array
                items:
                  $ref: "#/components/schemas/ToolVersion"
  "/api/ga4gh/v2/tools/{id}/versions/{version_id}":
    get:
      tags:
        - GA4GH
      summary: List one specific tool version, acts as an anchor for self references
      description: This endpoint returns one specific tool version
      operationId: toolsIdVersionsVersionIdGet
      parameters:
        - name: id
          in: path
          description: A unique identifier of the tool, scoped to this registry, for
            example `123456`
          required: true
          schema:
            type: string
        - name: version_id
          in: path
          description: An identifier of the tool version, scoped to this registry, for
            example `v1`
          required: true
          schema:
            type: string
      responses:
        "200":
          description: A tool version.
          content:
            application/json:
              schema:
                $ref: "#/components/schemas/ToolVersion"
            text/plain:
              schema:
                $ref: "#/components/schemas/ToolVersion"
        "404":
          description: The tool can not be found.
          content:
            application/json:
              schema:
                $ref: "#/components/schemas/Error"
            text/plain:
              schema:
                $ref: "#/components/schemas/Error"
  "/api/ga4gh/v2/tools/{id}/versions/{version_id}/containerfile":
    get:
      tags:
        - GA4GH
      summary: Get the container specification(s) for the specified image.
      description: Returns the container specifications(s) for the specified image. For
        example, a CWL CommandlineTool can be associated with one specification
        for a container, a CWL Workflow can be associated with multiple
        specifications for containers
      operationId: toolsIdVersionsVersionIdContainerfileGet
      parameters:
        - name: id
          in: path
          description: A unique identifier of the tool, scoped to this registry, for
            example `123456`
          required: true
          schema:
            type: string
        - name: version_id
          in: path
          description: An identifier of the tool version for this particular tool registry,
            for example `v1`
          required: true
          schema:
            type: string
      responses:
        "200":
          description: The tool payload.
          content:
            application/json:
              schema:
                type: array
                items:
                  $ref: "#/components/schemas/FileWrapper"
            text/plain:
              schema:
                type: array
                items:
                  $ref: "#/components/schemas/FileWrapper"
        "404":
          description: There are no container specifications for this tool
          content:
            application/json:
              schema:
                $ref: "#/components/schemas/Error"
            text/plain:
              schema:
                $ref: "#/components/schemas/Error"
  "/api/ga4gh/v2/tools/{id}/versions/{version_id}/{type}/descriptor":
    get:
      tags:
        - GA4GH
      summary: Get the tool descriptor for the specified tool
      description: Returns the descriptor for the specified tool (examples include CWL,
        WDL, or Nextflow documents).
      operationId: toolsIdVersionsVersionIdTypeDescriptorGet
      parameters:
        - name: type
          in: path
          description: The output type of the descriptor. If not specified, it is up to the
            underlying implementation to determine which output type to return.
            Plain types return the bare descriptor while the "non-plain" types
            return a descriptor wrapped with metadata. Allowable values include
            "CWL", "WDL", "NFL", "PLAIN_CWL", "PLAIN_WDL", "PLAIN_NFL".
          required: true
          schema:
            type: string
        - name: id
          in: path
          description: A unique identifier of the tool, scoped to this registry, for
            example `123456`
          required: true
          schema:
            type: string
        - name: version_id
          in: path
          description: An identifier of the tool version, scoped to this registry, for
            example `v1`
          required: true
          schema:
            type: string
      responses:
        "200":
          description: The tool descriptor.
          content:
            application/json:
              schema:
                $ref: "#/components/schemas/FileWrapper"
            text/plain:
              schema:
                $ref: "#/components/schemas/FileWrapper"
        "404":
          description: The tool descriptor can not be found.
          content:
            application/json:
              schema:
                $ref: "#/components/schemas/Error"
            text/plain:
              schema:
                $ref: "#/components/schemas/Error"
  "/api/ga4gh/v2/tools/{id}/versions/{version_id}/{type}/descriptor/{relative_path}":
    get:
      tags:
        - GA4GH
      summary: Get additional tool descriptor files relative to the main file
      description: "Descriptors can often include imports that refer to additional
        descriptors. This returns additional descriptors for the specified tool
        in the same or other directories that can be reached as a relative path.
        This endpoint can be useful for workflow engine implementations like
        cwltool to programmatically download all the descriptors for a tool and
        run it. This can optionally include other files described with
        FileWrappers such as test parameters and containerfiles. "
      operationId: toolsIdVersionsVersionIdTypeDescriptorRelativePathGet
      parameters:
        - name: type
          in: path
          description: The output type of the descriptor. If not specified, it is up to the
            underlying implementation to determine which output type to return.
            Plain types return the bare descriptor while the "non-plain" types
            return a descriptor wrapped with metadata. Allowable values are
            "CWL", "WDL", "NFL", "PLAIN_CWL", "PLAIN_WDL", "PLAIN_NFL".
          required: true
          schema:
            type: string
        - name: id
          in: path
          description: A unique identifier of the tool, scoped to this registry, for
            example `123456`
          required: true
          schema:
            type: string
        - name: version_id
          in: path
          description: An identifier of the tool version for this particular tool registry,
            for example `v1`
          required: true
          schema:
            type: string
        - name: relative_path
          in: path
          description: A relative path to the additional file (same directory or
            subdirectories), for example 'foo.cwl' would return a 'foo.cwl' from
            the same directory as the main descriptor. 'nestedDirectory/foo.cwl'
            would return the file  from a nested subdirectory.  Unencoded paths
            such 'sampleDirectory/foo.cwl' should also be allowed
          required: true
          schema:
            type: string
            pattern: .+
      responses:
        "200":
          description: The tool descriptor.
          content:
            application/json:
              schema:
                $ref: "#/components/schemas/FileWrapper"
            text/plain:
              schema:
                $ref: "#/components/schemas/FileWrapper"
        "404":
          description: The tool can not be output in the specified type.
          content:
            application/json:
              schema:
                $ref: "#/components/schemas/Error"
            text/plain:
              schema:
                $ref: "#/components/schemas/Error"
  "/api/ga4gh/v2/tools/{id}/versions/{version_id}/{type}/files":
    get:
      tags:
        - GA4GH
      summary: Get a list of objects that contain the relative path and file type
      description: "Get a list of objects that contain the relative path and file type. The
        descriptors are intended for use with the
        /tools/{id}/versions/{version_id}/{type}/descriptor/{relative_path : .+}
        endpoint."
      operationId: toolsIdVersionsVersionIdTypeFilesGet
      parameters:
        - name: type
          in: path
          description: The output type of the descriptor. Examples of allowable values are
            "CWL", "WDL", and "NextFlow."
          required: true
          schema:
            type: string
        - name: id
          in: path
          description: A unique identifier of the tool, scoped to this registry, for
            example `123456`
          required: true
          schema:
            type: string
        - name: version_id
          in: path
          description: An identifier of the tool version for this particular tool registry,
            for example `v1`
          required: true
          schema:
            type: string
      responses:
        "200":
          description: The array of File JSON responses.
          content:
            application/json:
              schema:
                type: array
                items:
                  $ref: "#/components/schemas/ToolFile"
            text/plain:
              schema:
                type: array
                items:
                  $ref: "#/components/schemas/ToolFile"
        "404":
          description: The tool can not be output in the specified type.
          content:
            application/json:
              schema:
                $ref: "#/components/schemas/Error"
            text/plain:
              schema:
                $ref: "#/components/schemas/Error"
  "/api/ga4gh/v2/tools/{id}/versions/{version_id}/{type}/tests":
    get:
      tags:
        - GA4GH
      summary: Get a list of test JSONs
      description: Get a list of test JSONs (these allow you to execute the tool
        successfully) suitable for use with this descriptor type.
      operationId: toolsIdVersionsVersionIdTypeTestsGet
      parameters:
        - name: type
          in: path
          description: 'The type of the underlying descriptor. Allowable values include
            "CWL", "WDL", "NFL", "PLAIN_CWL", "PLAIN_WDL", "PLAIN_NFL". For
            example, "CWL" would return an list of ToolTests objects while
            "PLAIN_CWL" would return a bare JSON list with the content of the
            tests. '
          required: true
          schema:
            type: string
        - name: id
          in: path
          description: A unique identifier of the tool, scoped to this registry, for
            example `123456`
          required: true
          schema:
            type: string
        - name: version_id
          in: path
          description: An identifier of the tool version for this particular tool registry,
            for example `v1`
          required: true
          schema:
            type: string
      responses:
        "200":
          description: The tool test JSON response.
          content:
            application/json:
              schema:
                type: array
                items:
                  $ref: "#/components/schemas/FileWrapper"
            text/plain:
              schema:
                type: array
                items:
                  $ref: "#/components/schemas/FileWrapper"
        "404":
          description: The tool can not be output in the specified type.
          content:
            application/json:
              schema:
                $ref: "#/components/schemas/Error"
            text/plain:
              schema:
                $ref: "#/components/schemas/Error"
  /auth/tokens/bitbucket.org:
    get:
      tags:
        - tokens
      summary: Add a new bitbucket.org token, used by quay.io redirect.
      description: This is used as part of the OAuth 2 web flow. Once a user has approved
        permissions for CollaboratoryTheir browser will load the redirect URI
        which should resolve here
      operationId: addBitbucketToken
      parameters:
        - name: code
          in: query
          required: false
          schema:
            type: string
      responses:
        "200":
          description: successful operation
          content:
            application/json:
              schema:
                $ref: "#/components/schemas/Token"
      security:
        - BEARER: []
  /auth/tokens/github:
    post:
      tags:
        - tokens
      summary: Allow satellizer to post a new GitHub token to dockstore, used by login,
        can create new users.
      description: A post method is required by satellizer to send the GitHub token
      operationId: addToken
      requestBody:
        $ref: "#/components/requestBodies/addTokenBody"
      responses:
        "200":
          description: successful operation
          content:
            application/json:
              schema:
                $ref: "#/components/schemas/Token"
      security:
        - BEARER: []
  /auth/tokens/github.com:
    get:
      tags:
        - tokens
      summary: Add a new github.com token, used by accounts page.
      description: This is used as part of the OAuth 2 web flow. Once a user has approved
        permissions for CollaboratoryTheir browser will load the redirect URI
        which should resolve here
      operationId: addGithubToken
      parameters:
        - name: code
          in: query
          required: false
          schema:
            type: string
      responses:
        "200":
          description: successful operation
          content:
            application/json:
              schema:
                $ref: "#/components/schemas/Token"
      security:
        - BEARER: []
  /auth/tokens/gitlab.com:
    get:
      tags:
        - tokens
      summary: Add a new gitlab.com token.
      description: This is used as part of the OAuth 2 web flow. Once a user has approved
        permissions for CollaboratoryTheir browser will load the redirect URI
        which should resolve here
      operationId: addGitlabToken
      parameters:
        - name: code
          in: query
          required: false
          schema:
            type: string
      responses:
        "200":
          description: successful operation
          content:
            application/json:
              schema:
                $ref: "#/components/schemas/Token"
      security:
        - BEARER: []
  /auth/tokens/google:
    post:
      tags:
        - tokens
      summary: Allow satellizer to post a new Google token to Dockstore.
      description: A post method is required by satellizer to send the Google token
      operationId: addGoogleToken
      requestBody:
        $ref: "#/components/requestBodies/addTokenBody"
      responses:
        "200":
          description: successful operation
          content:
            application/json:
              schema:
                $ref: "#/components/schemas/Token"
      security:
        - BEARER: []
  /auth/tokens/quay.io:
    get:
      tags:
        - tokens
      summary: Add a new quay IO token.
      description: This is used as part of the OAuth 2 web flow. Once a user has approved
        permissions for CollaboratoryTheir browser will load the redirect URI
        which should resolve here
      operationId: addQuayToken
      parameters:
        - name: access_token
          in: query
          required: false
          schema:
            type: string
      responses:
        "200":
          description: successful operation
          content:
            application/json:
              schema:
                $ref: "#/components/schemas/Token"
      security:
        - BEARER: []
  /auth/tokens/zenodo.org:
    get:
      tags:
        - tokens
      summary: Add a new zenodo.org token, used by accounts page.
      description: This is used as part of the OAuth 2 web flow. Once a user has approved
        permissions for CollaboratoryTheir browser will load the redirect URI
        which should resolve here
      operationId: addZenodoToken
      parameters:
        - name: code
          in: query
          required: false
          schema:
            type: string
      responses:
        "200":
          description: successful operation
          content:
            application/json:
              schema:
                $ref: "#/components/schemas/Token"
      security:
        - BEARER: []
  "/auth/tokens/{tokenId}":
    get:
      tags:
        - tokens
      summary: Get a specific token by id.
      description: ""
      operationId: listToken
      parameters:
        - name: tokenId
          in: path
          description: ID of token to return
          required: true
          schema:
            type: integer
            format: int64
      responses:
        "200":
          description: successful operation
          content:
            application/json:
              schema:
                $ref: "#/components/schemas/Token"
        "400":
          description: Invalid ID supplied
        "404":
          description: Token not found
      security:
        - BEARER: []
    delete:
      tags:
        - tokens
      summary: Delete a token.
      description: ""
      operationId: deleteToken
      parameters:
        - name: tokenId
          in: path
          description: Token id to delete
          required: true
          schema:
            type: integer
            format: int64
      responses:
        "400":
          description: Invalid token value
      security:
        - BEARER: []
  /containers/dockerRegistryList:
    get:
      tags:
        - containers
      summary: Get the list of docker registries supported on Dockstore.
      description: Does not need authentication
      operationId: getDockerRegistries
      responses:
        "200":
          description: successful operation
          content:
            application/json:
              schema:
                type: array
                items:
                  $ref: "#/components/schemas/RegistryBean"
  /containers/hostedEntry:
    post:
      tags:
        - hosted
      summary: Create a hosted tool.
      description: ""
      operationId: createHostedTool
      parameters:
        - name: registry
          in: query
          description: The Docker registry (Tools only)
          required: false
          schema:
            type: string
        - name: name
          in: query
          description: The repository name
          required: true
          schema:
            type: string
        - name: descriptorType
          in: query
          description: The descriptor type (Workflows only)
          required: false
          schema:
            type: string
        - name: namespace
          in: query
          description: The Docker namespace (Tools only)
          required: false
          schema:
            type: string
        - name: entryName
          in: query
          description: Optional entry name (Tools only)
          required: false
          schema:
            type: string
      responses:
        "200":
          description: successful operation
          content:
            application/json:
              schema:
                $ref: "#/components/schemas/DockstoreTool"
      security:
        - BEARER: []
  "/containers/hostedEntry/{entryId}":
    delete:
      tags:
        - hosted
      summary: Delete a revision of a hosted tool.
      description: ""
      operationId: deleteHostedToolVersion
      parameters:
        - name: entryId
          in: path
          description: Entry to modify.
          required: true
          schema:
            type: integer
            format: int64
        - name: version
          in: query
          description: version
          required: true
          schema:
            type: string
      responses:
        "200":
          description: successful operation
          content:
            application/json:
              schema:
                $ref: "#/components/schemas/DockstoreTool"
      security:
        - BEARER: []
    patch:
      tags:
        - hosted
      summary: Non-idempotent operation for creating new revisions of hosted tools.
      description: ""
      operationId: editHostedTool
      parameters:
        - name: entryId
          in: path
          description: Entry to modify.
          required: true
          schema:
            type: integer
            format: int64
      requestBody:
        $ref: "#/components/requestBodies/SourceFileArray"
      responses:
        "200":
          description: successful operation
          content:
            application/json:
              schema:
                $ref: "#/components/schemas/DockstoreTool"
      security:
        - BEARER: []
  "/containers/namespace/{namespace}/published":
    get:
      tags:
        - containers
      summary: List all published tools belonging to the specified namespace.
      description: NO authentication
      operationId: getPublishedContainersByNamespace
      parameters:
        - name: namespace
          in: path
          description: namespace
          required: true
          schema:
            type: string
      responses:
        "200":
          description: successful operation
          content:
            application/json:
              schema:
                type: array
                items:
                  $ref: "#/components/schemas/DockstoreTool"
  "/containers/path/tool/{repository}":
    get:
      tags:
        - containers
      summary: Get a tool by the specific tool path
      description: Requires full path (including tool name if applicable).
      operationId: getContainerByToolPath
      parameters:
        - name: repository
          in: path
          description: repository path
          required: true
          schema:
            type: string
        - name: include
          in: query
          description: "Comma-delimited list of fields to include: validations"
          required: false
          schema:
            type: string
      responses:
        "200":
          description: successful operation
          content:
            application/json:
              schema:
                $ref: "#/components/schemas/DockstoreTool"
      security:
        - BEARER: []
  "/containers/path/tool/{repository}/published":
    get:
      tags:
        - containers
      summary: Get a published tool by the specific tool path.
      description: Requires full path (including tool name if applicable).
      operationId: getPublishedContainerByToolPath
      parameters:
        - name: repository
          in: path
          description: repository path
          required: true
          schema:
            type: string
        - name: include
          in: query
          description: "Comma-delimited list of fields to include: validations"
          required: false
          schema:
            type: string
      responses:
        "200":
          description: successful operation
          content:
            application/json:
              schema:
                $ref: "#/components/schemas/DockstoreTool"
  "/containers/path/{containerId}/tags":
    get:
      tags:
        - containertags
      summary: Get tags for a tool by id.
      description: ""
      operationId: getTagsByPath
      parameters:
        - name: containerId
          in: path
          description: Tool to modify.
          required: true
          schema:
            type: integer
            format: int64
      responses:
        "200":
          description: successful operation
          content:
            application/json:
              schema:
                type: array
                uniqueItems: true
                items:
                  $ref: "#/components/schemas/Tag"
      security:
        - BEARER: []
  "/containers/path/{repository}":
    get:
      tags:
        - containers
      summary: Get a list of tools by path.
      description: Does not require tool name.
      operationId: getContainerByPath
      parameters:
        - name: repository
          in: path
          description: repository path
          required: true
          schema:
            type: string
      responses:
        "200":
          description: successful operation
          content:
            application/json:
              schema:
                type: array
                items:
                  $ref: "#/components/schemas/DockstoreTool"
      security:
        - BEARER: []
  "/containers/path/{repository}/published":
    get:
      tags:
        - containers
      summary: Get a list of published tools by path.
      description: NO authentication
      operationId: getPublishedContainerByPath
      parameters:
        - name: repository
          in: path
          description: repository path
          required: true
          schema:
            type: string
      responses:
        "200":
          description: successful operation
          content:
            application/json:
              schema:
                $ref: "#/components/schemas/DockstoreTool"
  /containers/published:
    get:
      tags:
        - containers
      summary: List all published tools.
      description: NO authentication
      operationId: allPublishedContainers
      parameters:
        - name: offset
          in: query
          description: Start index of paging. Pagination results can be based on numbers or
            other values chosen by the registry implementor (for example, SHA
            values). If this exceeds the current result set return an empty
            set.  If not specified in the request, this will start at the
            beginning of the results.
          required: false
          schema:
            type: string
        - name: limit
          in: query
          description: Amount of records to return in a given page, limited to 100
          required: false
          schema:
            type: integer
            format: int32
            minimum: 1
            maximum: 100
            default: 100
        - name: filter
          in: query
          description: Filter, this is a search string that filters the results.
          required: false
          schema:
            type: string
        - name: sortCol
          in: query
          description: Sort column
          required: false
          schema:
            type: string
            default: stars
        - name: sortOrder
          in: query
          description: Sort order
          required: false
          schema:
            type: string
            enum:
              - asc
              - desc
            default: desc
      responses:
        "200":
          description: successful operation
          content:
            application/json:
              schema:
                type: array
                items:
                  $ref: "#/components/schemas/DockstoreTool"
  "/containers/published/{containerId}":
    get:
      tags:
        - containers
      summary: Get a published tool.
      description: NO authentication
      operationId: getPublishedContainer
      parameters:
        - name: containerId
          in: path
          description: Tool ID
          required: true
          schema:
            type: integer
            format: int64
        - name: include
          in: query
          description: "Comma-delimited list of fields to include: validations"
          required: false
          schema:
            type: string
      responses:
        "200":
          description: successful operation
          content:
            application/json:
              schema:
                $ref: "#/components/schemas/DockstoreTool"
  /containers/registerManual:
    post:
      tags:
        - containers
      summary: Register a tool manually, along with tags.
      description: ""
      operationId: registerManual
      requestBody:
        content:
          application/json:
            schema:
              $ref: "#/components/schemas/DockstoreTool"
        description: Tool to be registered
        required: true
      responses:
        "200":
          description: successful operation
          content:
            application/json:
              schema:
                $ref: "#/components/schemas/DockstoreTool"
      security:
        - BEARER: []
  "/containers/schema/{containerId}/published":
    get:
      tags:
        - containers
      summary: Get a published tool's schema by ID.
      description: NO authentication
      operationId: getPublishedContainerSchema
      parameters:
        - name: containerId
          in: path
          description: Tool ID
          required: true
          schema:
            type: integer
            format: int64
      responses:
        "200":
          description: successful operation
          content:
            application/json:
              schema:
                type: array
                items:
                  type: array
                  items:
                    type: object
  "/containers/{alias}/aliases":
    get:
      tags:
        - containers
      summary: Retrieves a tool by alias.
      description: Does not require authentication for published tools, authentication can
        be provided for restricted tools
      operationId: getToolByAlias
      parameters:
        - name: alias
          in: path
          description: Alias
          required: true
          schema:
            type: string
      responses:
        "200":
          description: successful operation
          content:
            application/json:
              schema:
                $ref: "#/components/schemas/DockstoreTool"
      security:
        - BEARER: []
  "/containers/{containerId}":
    get:
      tags:
        - containers
      summary: Retrieve a tool.
      description: This is one of the few endpoints that returns the user object with
        populated properties (minus the userProfiles property)
      operationId: getContainer
      parameters:
        - name: containerId
          in: path
          description: Tool ID
          required: true
          schema:
            type: integer
            format: int64
        - name: include
          in: query
          description: "Comma-delimited list of fields to include: validations"
          required: false
          schema:
            type: string
      responses:
        "200":
          description: successful operation
          content:
            application/json:
              schema:
                $ref: "#/components/schemas/DockstoreTool"
      security:
        - BEARER: []
    put:
      tags:
        - containers
      summary: Update the tool with the given tool.
      description: Updates default descriptor paths, default Docker paths, default test
        parameter paths, git url, and default version. Also updates tool
        maintainer email, and private access for manual tools.
      operationId: updateContainer
      parameters:
        - name: containerId
          in: path
          description: Tool to modify.
          required: true
          schema:
            type: integer
            format: int64
      requestBody:
        $ref: "#/components/requestBodies/DockstoreTool"
      responses:
        "200":
          description: successful operation
          content:
            application/json:
              schema:
                $ref: "#/components/schemas/DockstoreTool"
      security:
        - BEARER: []
    delete:
      tags:
        - containers
      summary: Delete a tool.
      description: ""
      operationId: deleteContainer
      parameters:
        - name: containerId
          in: path
          description: Tool id to delete
          required: true
          schema:
            type: integer
            format: int64
      responses:
        "400":
          description: "Invalid "
      security:
        - BEARER: []
  "/containers/{containerId}/descriptor/{relative-path}":
    get:
      tags:
        - containers
      summary: Get the corresponding descriptor file.
      description: Does not require authentication for published tools, authentication can
        be provided for restricted tools
      operationId: secondaryDescriptorPath
      parameters:
        - name: containerId
          in: path
          description: Tool id
          required: true
          schema:
            type: integer
            format: int64
        - name: tag
          in: query
          required: false
          schema:
            type: string
        - name: relative-path
          in: path
          required: true
          schema:
            type: string
        - name: language
          in: query
          required: false
          schema:
            type: string
      responses:
        "200":
          description: successful operation
          content:
            application/json:
              schema:
                $ref: "#/components/schemas/SourceFile"
      security:
        - BEARER: []
  "/containers/{containerId}/dockerfile":
    get:
      tags:
        - containers
      summary: Get the corresponding Dockerfile on Github.
      description: Does not require authentication for published tools, authentication can
        be provided for restricted tools
      operationId: dockerfile
      parameters:
        - name: containerId
          in: path
          description: Tool id
          required: true
          schema:
            type: integer
            format: int64
        - name: tag
          in: query
          required: false
          schema:
            type: string
      responses:
        "200":
          description: successful operation
          content:
            application/json:
              schema:
                $ref: "#/components/schemas/SourceFile"
      security:
        - BEARER: []
  "/containers/{containerId}/labels":
    put:
      tags:
        - containers
      summary: Update the labels linked to a tool.
      description: Labels are alphanumerical (case-insensitive and may contain internal
        hyphens), given in a comma-delimited list.
      operationId: updateLabels
      parameters:
        - name: containerId
          in: path
          description: Tool to modify.
          required: true
          schema:
            type: integer
            format: int64
        - name: labels
          in: query
          description: Comma-delimited list of labels.
          required: true
          schema:
            type: string
      requestBody:
        $ref: "#/components/requestBodies/updateLabelsBody"
      responses:
        "200":
          description: successful operation
          content:
            application/json:
              schema:
                $ref: "#/components/schemas/DockstoreTool"
      security:
        - BEARER: []
  "/containers/{containerId}/primaryDescriptor":
    get:
      tags:
        - containers
      summary: Get the primary descriptor file.
      description: Does not require authentication for published tools, authentication can
        be provided for restricted tools
      operationId: primaryDescriptor
      parameters:
        - name: containerId
          in: path
          description: Tool id
          required: true
          schema:
            type: integer
            format: int64
        - name: tag
          in: query
          required: false
          schema:
            type: string
        - name: language
          in: query
          required: false
          schema:
            type: string
      responses:
        "200":
          description: successful operation
          content:
            application/json:
              schema:
                $ref: "#/components/schemas/SourceFile"
      security:
        - BEARER: []
  "/containers/{containerId}/publish":
    post:
      tags:
        - containers
      summary: Publish or unpublish a tool.
      description: ""
      operationId: publish
      parameters:
        - name: containerId
          in: path
          description: Tool id to publish
          required: true
          schema:
            type: integer
            format: int64
      requestBody:
        $ref: "#/components/requestBodies/PublishRequest"
      responses:
        "200":
          description: successful operation
          content:
            application/json:
              schema:
                $ref: "#/components/schemas/DockstoreTool"
      security:
        - BEARER: []
  "/containers/{containerId}/refresh":
    get:
      tags:
        - containers
      summary: Refresh one particular tool.
      description: ""
      operationId: refresh
      parameters:
        - name: containerId
          in: path
          description: Tool ID
          required: true
          schema:
            type: integer
            format: int64
      responses:
        "200":
          description: successful operation
          content:
            application/json:
              schema:
                $ref: "#/components/schemas/DockstoreTool"
      security:
        - BEARER: []
  "/containers/{containerId}/requestDOI/{tagId}":
    post:
      tags:
        - containertags
      summary: Request a DOI for this version of a tool.
      description: ""
      operationId: requestDOIForToolTag
      parameters:
        - name: containerId
          in: path
          description: Tool to modify.
          required: true
          schema:
            type: integer
            format: int64
        - name: tagId
          in: path
          description: Tag to verify.
          required: true
          schema:
            type: integer
            format: int64
      responses:
        "200":
          description: successful operation
          content:
            application/json:
              schema:
                type: array
                items:
                  $ref: "#/components/schemas/Tag"
      security:
        - BEARER: []
  "/containers/{containerId}/secondaryDescriptors":
    get:
      tags:
        - containers
      summary: Get a list of secondary descriptor files.
      description: Does not require authentication for published tools, authentication can
        be provided for restricted tools
      operationId: secondaryDescriptors
      parameters:
        - name: containerId
          in: path
          description: Tool id
          required: true
          schema:
            type: integer
            format: int64
        - name: tag
          in: query
          required: false
          schema:
            type: string
        - name: language
          in: query
          required: false
          schema:
            type: string
      responses:
        "200":
          description: successful operation
          content:
            application/json:
              schema:
                type: array
                items:
                  $ref: "#/components/schemas/SourceFile"
      security:
        - BEARER: []
  "/containers/{containerId}/star":
    put:
      tags:
        - containers
      summary: Star a tool.
      description: ""
      operationId: starEntry
      parameters:
        - name: containerId
          in: path
          description: Tool to star.
          required: true
          schema:
            type: integer
            format: int64
      requestBody:
        $ref: "#/components/requestBodies/StarRequest"
      responses:
        default:
          description: successful operation
      security:
        - BEARER: []
  "/containers/{containerId}/starredUsers":
    get:
      tags:
        - containers
      summary: Returns list of users who starred a tool.
      description: ""
      operationId: getStarredUsers
      parameters:
        - name: containerId
          in: path
          description: Tool to grab starred users for.
          required: true
          schema:
            type: integer
            format: int64
      responses:
        "200":
          description: successful operation
          content:
            application/json:
              schema:
                type: array
                items:
                  $ref: "#/components/schemas/User"
  "/containers/{containerId}/tags":
    post:
      tags:
        - containertags
      summary: Add new tags linked to a tool.
      description: ""
      operationId: addTags
      parameters:
        - name: containerId
          in: path
          description: Tool to modify.
          required: true
          schema:
            type: integer
            format: int64
      requestBody:
        content:
          application/json:
            schema:
              type: array
              items:
                $ref: "#/components/schemas/Tag"
        description: List of new tags
        required: true
      responses:
        "200":
          description: successful operation
          content:
            application/json:
              schema:
                type: array
                items:
                  $ref: "#/components/schemas/Tag"
      security:
        - BEARER: []
    put:
      tags:
        - containertags
      summary: Update the tags linked to a tool.
      description: ""
      operationId: updateTags
      parameters:
        - name: containerId
          in: path
          description: Tool to modify.
          required: true
          schema:
            type: integer
            format: int64
      requestBody:
        content:
          application/json:
            schema:
              type: array
              items:
                $ref: "#/components/schemas/Tag"
        description: List of modified tags
        required: true
      responses:
        "200":
          description: successful operation
          content:
            application/json:
              schema:
                type: array
                items:
                  $ref: "#/components/schemas/Tag"
      security:
        - BEARER: []
  "/containers/{containerId}/tags/{tagId}":
    delete:
      tags:
        - containertags
      summary: Delete tag linked to a tool.
      description: ""
      operationId: deleteTags
      parameters:
        - name: containerId
          in: path
          description: Tool to modify.
          required: true
          schema:
            type: integer
            format: int64
        - name: tagId
          in: path
          description: Tag to delete
          required: true
          schema:
            type: integer
            format: int64
      responses:
        default:
          description: successful operation
      security:
        - BEARER: []
  "/containers/{containerId}/testParameterFiles":
    get:
      tags:
        - containers
      summary: Get the corresponding test parameter files.
      description: Does not require authentication for published tools, authentication can
        be provided for restricted tools
      operationId: getTestParameterFiles
      parameters:
        - name: containerId
          in: path
          description: Tool id
          required: true
          schema:
            type: integer
            format: int64
        - name: tag
          in: query
          required: false
          schema:
            type: string
        - name: descriptorType
          in: query
          description: Descriptor Type
          required: true
          schema:
            type: string
            enum:
              - CWL
              - WDL
              - NFL
      responses:
        "200":
          description: successful operation
          content:
            application/json:
              schema:
                type: array
                items:
                  $ref: "#/components/schemas/SourceFile"
      security:
        - BEARER: []
    put:
      tags:
        - containers
      summary: Add test parameter files to a tag.
      description: ""
      operationId: addTestParameterFiles
      parameters:
        - name: containerId
          in: path
          description: Tool to modify.
          required: true
          schema:
            type: integer
            format: int64
        - name: testParameterPaths
          in: query
          description: List of paths.
          required: true
          explode: true
          schema:
            type: array
            items:
              type: string
        - name: tagName
          in: query
          required: false
          schema:
            type: string
        - name: descriptorType
          in: query
          description: Descriptor Type
          required: true
          schema:
            type: string
            enum:
              - CWL
              - WDL
      requestBody:
        $ref: "#/components/requestBodies/updateLabelsBody"
      responses:
        "200":
          description: successful operation
          content:
            application/json:
              schema:
                type: array
                uniqueItems: true
                items:
                  $ref: "#/components/schemas/SourceFile"
      security:
        - BEARER: []
    delete:
      tags:
        - containers
      summary: Delete test parameter files to a tag.
      description: ""
      operationId: deleteTestParameterFiles
      parameters:
        - name: containerId
          in: path
          description: Tool to modify.
          required: true
          schema:
            type: integer
            format: int64
        - name: testParameterPaths
          in: query
          description: List of paths.
          required: true
          explode: true
          schema:
            type: array
            items:
              type: string
        - name: tagName
          in: query
          required: false
          schema:
            type: string
        - name: descriptorType
          in: query
          description: Descriptor Type
          required: true
          schema:
            type: string
            enum:
              - CWL
              - WDL
      responses:
        "200":
          description: successful operation
          content:
            application/json:
              schema:
                type: array
                uniqueItems: true
                items:
                  $ref: "#/components/schemas/SourceFile"
      security:
        - BEARER: []
  "/containers/{containerId}/unstar":
    delete:
      tags:
        - containers
      summary: Unstar a tool.
      description: ""
      operationId: unstarEntry
      parameters:
        - name: containerId
          in: path
          description: Tool to unstar.
          required: true
          schema:
            type: integer
            format: int64
      responses:
        default:
          description: successful operation
      security:
        - BEARER: []
  "/containers/{containerId}/updateTagPaths":
    put:
      tags:
        - containers
      summary: Change the tool paths.
      description: Resets the descriptor paths and dockerfile path of all versions to match
        the default paths from the tool object passed.
      operationId: updateTagContainerPath
      parameters:
        - name: containerId
          in: path
          description: Tool to modify.
          required: true
          schema:
            type: integer
            format: int64
      requestBody:
        $ref: "#/components/requestBodies/DockstoreTool"
      responses:
        "200":
          description: successful operation
          content:
            application/json:
              schema:
                $ref: "#/components/schemas/DockstoreTool"
      security:
        - BEARER: []
  "/containers/{containerId}/users":
    get:
      tags:
        - containers
      summary: Get users of a tool.
      description: ""
      operationId: getUsers
      parameters:
        - name: containerId
          in: path
          description: Tool ID
          required: true
          schema:
            type: integer
            format: int64
      responses:
        "200":
          description: successful operation
          content:
            application/json:
              schema:
                type: array
                items:
                  $ref: "#/components/schemas/User"
      security:
        - BEARER: []
  "/containers/{containerId}/verifiedSources":
    get:
      tags:
        - containers
      summary: Get the sources that verified a tool.
      description: NO authentication
      operationId: verifiedSources
      parameters:
        - name: containerId
          in: path
          description: Tool id
          required: true
          schema:
            type: integer
            format: int64
      responses:
        "200":
          description: successful operation
          content:
            application/json:
              schema:
                type: string
  "/containers/{containerId}/verify/{tagId}":
    put:
      tags:
        - containertags
      summary: Verify or unverify a version . ADMIN ONLY
      description: ""
      operationId: verifyToolTag
      parameters:
        - name: containerId
          in: path
          description: Tool to modify.
          required: true
          schema:
            type: integer
            format: int64
        - name: tagId
          in: path
          description: Tag to verify.
          required: true
          schema:
            type: integer
            format: int64
      requestBody:
        $ref: "#/components/requestBodies/VerifyRequest"
      responses:
        "200":
          description: successful operation
          content:
            application/json:
              schema:
                type: array
                items:
                  $ref: "#/components/schemas/Tag"
      security:
        - BEARER: []
  "/containers/{toolId}/defaultVersion":
    put:
      tags:
        - containers
      summary: Update the default version of the given tool.
      description: ""
      operationId: updateToolDefaultVersion
      parameters:
        - name: toolId
          in: path
          description: Tool to modify.
          required: true
          schema:
            type: integer
            format: int64
      requestBody:
        content:
          application/json:
            schema:
              type: string
        description: Tag name to set as default.
        required: true
      responses:
        "200":
          description: successful operation
          content:
            application/json:
              schema:
                $ref: "#/components/schemas/DockstoreTool"
      security:
        - BEARER: []
  "/containers/{toolId}/zip/{tagId}":
    get:
      tags:
        - containers
      summary: Download a ZIP file of a tool and all associated files.
      description: ""
      operationId: getToolZip
      parameters:
        - name: toolId
          in: path
          description: toolId
          required: true
          schema:
            type: integer
            format: int64
        - name: tagId
          in: path
          description: tagId
          required: true
          schema:
            type: integer
            format: int64
      responses:
        default:
          description: successful operation
      security:
        - BEARER: []
  "/entries/{id}/aliases":
    put:
      tags:
        - entries
      summary: Update the aliases linked to a entry in Dockstore.
      description: Aliases are alphanumerical (case-insensitive and may contain internal
        hyphens), given in a comma-delimited list.
      operationId: updateAliases
      parameters:
        - name: id
          in: path
          description: Entry to modify.
          required: true
          schema:
            type: integer
            format: int64
        - name: aliases
          in: query
          description: Comma-delimited list of aliases.
          required: true
          schema:
            type: string
      requestBody:
        $ref: "#/components/requestBodies/updateLabelsBody"
      responses:
        "200":
          description: successful operation
          content:
            application/json:
              schema:
                $ref: "#/components/schemas/Entry"
      security:
        - BEARER: []
  "/entries/{id}/collections":
    get:
      tags:
        - entries
      summary: Get the collections and organizations that contain the published entry
      description: Entry must be published
      operationId: entryCollections
      parameters:
        - name: id
          in: path
          description: id
          required: true
          schema:
            type: integer
            format: int64
      responses:
        "200":
          description: successful operation
          content:
            application/json:
              schema:
                type: array
                items:
                  $ref: "#/components/schemas/CollectionOrganization"
  "/entries/{id}/topic":
    post:
      tags:
        - entries
      summary: Create a discourse topic for an entry.
      description: ""
      operationId: setDiscourseTopic
      parameters:
        - name: id
          in: path
          description: The id of the entry to add a topic to.
          required: true
          schema:
            type: integer
            format: int64
      responses:
        "200":
          description: successful operation
          content:
            application/json:
              schema:
                $ref: "#/components/schemas/Entry"
      security:
        - BEARER: []
  /metadata/config.json:
    get:
      tags:
        - metadata
      summary: Configuration for UI clients of the API
      description: NO authentication
      operationId: getConfig
      responses:
        "200":
          description: successful operation
          content:
            application/json:
              schema:
                $ref: "#/components/schemas/Config"
  /metadata/descriptorLanguageList:
    get:
      tags:
        - metadata
      summary: Get the list of descriptor languages supported on Dockstore.
      description: NO authentication
      operationId: getDescriptorLanguages
      responses:
        "200":
          description: successful operation
          content:
            application/json:
              schema:
                type: array
                items:
                  $ref: "#/components/schemas/DescriptorLanguageBean"
  /metadata/dockerRegistryList:
    get:
      tags:
        - metadata
      summary: Get the list of docker registries supported on Dockstore.
      description: NO authentication
      operationId: getDockerRegistries
      responses:
        "200":
          description: successful operation
          content:
            application/json:
              schema:
                type: array
                items:
                  $ref: "#/components/schemas/RegistryBean"
  /metadata/elasticSearch:
    get:
      tags:
        - metadata
      summary: Successful response if elastic search is up and running.
      description: NO authentication
      operationId: checkElasticSearch
      responses:
        default:
          description: successful operation
  /metadata/okHttpCachePerformance:
    get:
      tags:
        - metadata
      summary: Get measures of cache performance.
      description: NO authentication
      operationId: getCachePerformance
      responses:
        "200":
          description: successful operation
          content:
            application/json:
              schema:
                type: object
                additionalProperties:
                  type: object
  /metadata/rss:
    get:
      tags:
        - metadata
      summary: List all published tools and workflows in creation order.
      description: NO authentication
      operationId: rssFeed
      responses:
        "200":
          description: successful operation
          content:
            text/xml:
              schema:
                type: string
  /metadata/runner_dependencies:
    get:
      tags:
        - metadata
      summary: Returns the file containing runner dependencies.
      description: ""
      operationId: getRunnerDependencies
      parameters:
        - name: client_version
          in: query
          description: The Dockstore client version
          required: false
          schema:
            type: string
        - name: python_version
          in: query
          description: Python version, only relevant for the cwltool runner
          required: false
          schema:
            type: string
            default: "2"
        - name: runner
          in: query
          description: The tool runner
          required: false
          schema:
            type: string
            enum:
              - cwltool
            default: cwltool
        - name: output
          in: query
          description: Response type
          required: false
          schema:
            type: string
            enum:
              - json
              - text
            default: text
      responses:
        "200":
          description: successful operation
          content:
            text/plain:
              schema:
                type: string
            application/json:
              schema:
                type: string
  /metadata/sitemap:
    get:
      tags:
        - metadata
      summary: List all available workflow, tool, organization, and collection paths.
      description: List all available workflow, tool, organization, and collection paths.
        Available means published for tools/workflows, and approved for
        organizations and their respective collections.
      operationId: sitemap
      responses:
        "200":
          description: successful operation
          content:
            text/html:
              schema:
                type: string
            text/xml:
              schema:
                type: string
  /metadata/sourceControlList:
    get:
      tags:
        - metadata
      summary: Get the list of source controls supported on Dockstore.
      description: NO authentication
      operationId: getSourceControlList
      responses:
        "200":
          description: successful operation
          content:
            application/json:
              schema:
                type: array
                items:
                  $ref: "#/components/schemas/SourceControlBean"
  /organizations:
    get:
      tags:
        - organizations
      summary: List all available organizations.
      description: NO Authentication
      operationId: getApprovedOrganizations
      responses:
        "200":
          description: successful operation
          content:
            application/json:
              schema:
                type: array
                items:
                  $ref: "#/components/schemas/Organization"
    post:
      tags:
        - organizations
      summary: Create an organization.
      description: Organization requires approval by an admin before being made public.
      operationId: createOrganization
      requestBody:
        content:
          application/json:
            schema:
              $ref: "#/components/schemas/Organization"
        description: Organization to register.
        required: true
      responses:
        "200":
          description: successful operation
          content:
            application/json:
              schema:
                $ref: "#/components/schemas/Organization"
      security:
        - BEARER: []
  /organizations/all:
    get:
      tags:
        - organizations
      summary: List all organizations.
      description: Admin/curator only
      operationId: getAllOrganizations
      parameters:
        - name: type
          in: query
          description: Filter to apply to organizations.
          required: true
          schema:
            type: string
            enum:
              - all
              - pending
              - rejected
              - approved
      responses:
        "200":
          description: successful operation
          content:
            application/json:
              schema:
                type: array
                items:
                  $ref: "#/components/schemas/Organization"
      security:
        - BEARER: []
  "/organizations/collections/{alias}/aliases":
    get:
      tags:
        - organizations
      summary: Retrieves a collection by alias.
      description: ""
      operationId: getCollectionByAlias
      parameters:
        - name: alias
          in: path
          description: Alias
          required: true
          schema:
            type: string
      responses:
        "200":
          description: successful operation
          content:
            application/json:
              schema:
                $ref: "#/components/schemas/Collection"
  "/organizations/collections/{collectionId}/aliases":
    put:
      tags:
        - organizations
      summary: Update the aliases linked to a Collection in Dockstore.
      description: Aliases are alphanumerical (case-insensitive and may contain internal
        hyphens), given in a comma-delimited list.
      operationId: updateCollectionAliases
      parameters:
        - name: collectionId
          in: path
          description: Collection to modify.
          required: true
          schema:
            type: integer
            format: int64
        - name: aliases
          in: query
          description: Comma-delimited list of aliases.
          required: true
          schema:
            type: string
      requestBody:
        $ref: "#/components/requestBodies/updateLabelsBody"
      responses:
        "200":
          description: successful operation
          content:
            application/json:
              schema:
                $ref: "#/components/schemas/Collection"
      security:
        - BEARER: []
  "/organizations/name/{name}":
    get:
      tags:
        - organizations
      summary: Retrieves an organization by name.
      description: Does not require authentication for approved organizations,
        authentication can be provided for unapproved organizations
      operationId: getOrganizationByName
      parameters:
        - name: name
          in: path
          description: Organization name.
          required: true
          schema:
            type: string
      responses:
        "200":
          description: successful operation
          content:
            application/json:
              schema:
                $ref: "#/components/schemas/Organization"
      security:
        - BEARER: []
  "/organizations/{alias}/aliases":
    get:
      tags:
        - organizations
      summary: Retrieves an organization by alias.
      description: ""
      operationId: getOrganizationByAlias
      parameters:
        - name: alias
          in: path
          description: Alias
          required: true
          schema:
            type: string
      responses:
        "200":
          description: successful operation
          content:
            application/json:
              schema:
                $ref: "#/components/schemas/Organization"
  "/organizations/{organizationId}":
    get:
      tags:
        - organizations
      summary: Retrieves an organization by ID.
      description: Does not require authentication for approved organizations,
        authentication can be provided for unapproved organizations
      operationId: getOrganizationById
      parameters:
        - name: organizationId
          in: path
          description: Organization ID.
          required: true
          schema:
            type: integer
            format: int64
      responses:
        "200":
          description: successful operation
          content:
            application/json:
              schema:
                $ref: "#/components/schemas/Organization"
      security:
        - BEARER: []
    put:
      tags:
        - organizations
      summary: Update an organization.
      description: Currently only name, display name, description, topic, email, link,
        avatarUrl, and location can be updated.
      operationId: updateOrganization
      parameters:
        - name: organizationId
          in: path
          description: Organization ID.
          required: true
          schema:
            type: integer
            format: int64
      requestBody:
        content:
          application/json:
            schema:
              $ref: "#/components/schemas/Organization"
        description: Organization to update with.
        required: true
      responses:
        "200":
          description: successful operation
          content:
            application/json:
              schema:
                $ref: "#/components/schemas/Organization"
      security:
        - BEARER: []
  "/organizations/{organizationId}/aliases":
    put:
      tags:
        - organizations
      summary: Update the aliases linked to a listing in Dockstore.
      description: Aliases are alphanumerical (case-insensitive and may contain internal
        hyphens), given in a comma-delimited list.
      operationId: updateOrganizationAliases
      parameters:
        - name: organizationId
          in: path
          description: Entry to modify.
          required: true
          schema:
            type: integer
            format: int64
        - name: aliases
          in: query
          description: Comma-delimited list of aliases.
          required: true
          schema:
            type: string
      requestBody:
        $ref: "#/components/requestBodies/updateLabelsBody"
      responses:
        "200":
          description: successful operation
          content:
            application/json:
              schema:
                $ref: "#/components/schemas/Organization"
      security:
        - BEARER: []
  "/organizations/{organizationId}/approve":
    post:
      tags:
        - organizations
      summary: Approves an organization.
      description: Admin/curator only
      operationId: approveOrganization
      parameters:
        - name: organizationId
          in: path
          description: Organization ID.
          required: true
          schema:
            type: integer
            format: int64
      responses:
        "200":
          description: successful operation
          content:
            application/json:
              schema:
                $ref: "#/components/schemas/Organization"
      security:
        - BEARER: []
  "/organizations/{organizationId}/collections":
    get:
      tags:
        - organizations
      summary: Retrieve all collections for an organization.
      description: Does not require authentication for approved organizations,
        authentication can be provided for unapproved organizations
      operationId: getCollectionsFromOrganization
      parameters:
        - name: organizationId
          in: path
          description: Organization ID.
          required: true
          schema:
            type: integer
            format: int64
        - name: include
          in: query
          description: Included fields
          required: false
          schema:
            type: string
      responses:
        "200":
          description: successful operation
          content:
            application/json:
              schema:
                type: array
                items:
                  $ref: "#/components/schemas/Collection"
      security:
        - BEARER: []
    post:
      tags:
        - organizations
      summary: Create a collection in the given organization.
      description: ""
      operationId: createCollection
      parameters:
        - name: organizationId
          in: path
          description: Organization ID.
          required: true
          schema:
            type: integer
            format: int64
      requestBody:
        content:
          application/json:
            schema:
              $ref: "#/components/schemas/Collection"
        description: Collection to register.
        required: true
      responses:
        "200":
          description: successful operation
          content:
            application/json:
              schema:
                $ref: "#/components/schemas/Collection"
      security:
        - BEARER: []
  "/organizations/{organizationId}/collections/{collectionId}":
    get:
      tags:
        - organizations
      summary: Retrieves a collection by ID.
      description: Does not require authentication for approved organizations,
        authentication can be provided for unapproved organizations
      operationId: getCollectionById
      parameters:
        - name: organizationId
          in: path
          description: Organization ID.
          required: true
          schema:
            type: integer
            format: int64
        - name: collectionId
          in: path
          description: Collection ID.
          required: true
          schema:
            type: integer
            format: int64
      responses:
        "200":
          description: successful operation
          content:
            application/json:
              schema:
                $ref: "#/components/schemas/Collection"
      security:
        - BEARER: []
    put:
      tags:
        - organizations
      summary: Update a collection.
      description: Currently only name, display name, description, and topic can be updated.
      operationId: updateCollection
      parameters:
        - name: organizationId
          in: path
          description: Organization ID.
          required: true
          schema:
            type: integer
            format: int64
        - name: collectionId
          in: path
          description: Collection ID.
          required: true
          schema:
            type: integer
            format: int64
      requestBody:
        content:
          application/json:
            schema:
              $ref: "#/components/schemas/Collection"
        description: Collection to update with.
        required: true
      responses:
        "200":
          description: successful operation
          content:
            application/json:
              schema:
                $ref: "#/components/schemas/Collection"
      security:
        - BEARER: []
  "/organizations/{organizationId}/collections/{collectionId}/description":
    get:
      tags:
        - organizations
      summary: Retrieves a collection description by organization ID and collection ID.
      description: Does not require authentication for approved organizations,
        authentication can be provided for unapproved organizations
      operationId: getCollectionDescription
      parameters:
        - name: organizationId
          in: path
          description: Organization ID
          required: true
          schema:
            type: integer
            format: int64
        - name: collectionId
          in: path
          description: Collection ID
          required: true
          schema:
            type: integer
            format: int64
      responses:
        "200":
          description: successful operation
          content:
            application/json:
              schema:
                type: string
      security:
        - BEARER: []
    put:
      tags:
        - organizations
      summary: Update a collection's description.
      description: Description in markdown
      operationId: updateCollectionDescription
      parameters:
        - name: organizationId
          in: path
          description: Organization ID
          required: true
          schema:
            type: integer
            format: int64
        - name: collectionId
          in: path
          description: Collection ID
          required: true
          schema:
            type: integer
            format: int64
      requestBody:
        content:
          application/json:
            schema:
              type: string
        description: Collections's description in markdown
        required: true
      responses:
        "200":
          description: successful operation
          content:
            application/json:
              schema:
                $ref: "#/components/schemas/Collection"
      security:
        - BEARER: []
  "/organizations/{organizationId}/collections/{collectionId}/entry":
    post:
      tags:
        - organizations
      summary: Add an entry to a collection.
      description: ""
      operationId: addEntryToCollection
      parameters:
        - name: organizationId
          in: path
          description: Organization ID.
          required: true
          schema:
            type: integer
            format: int64
        - name: collectionId
          in: path
          description: Collection ID.
          required: true
          schema:
            type: integer
            format: int64
        - name: entryId
          in: query
          description: Entry ID
          required: true
          schema:
            type: integer
            format: int64
      responses:
        "200":
          description: successful operation
          content:
            application/json:
              schema:
                $ref: "#/components/schemas/Collection"
      security:
        - BEARER: []
    delete:
      tags:
        - organizations
      summary: Delete an entry from a collection.
      description: ""
      operationId: deleteEntryFromCollection
      parameters:
        - name: organizationId
          in: path
          description: Organization ID.
          required: true
          schema:
            type: integer
            format: int64
        - name: collectionId
          in: path
          description: Collection ID.
          required: true
          schema:
            type: integer
            format: int64
        - name: entryId
          in: query
          description: Entry ID
          required: true
          schema:
            type: integer
            format: int64
      responses:
        "200":
          description: successful operation
          content:
            application/json:
              schema:
                $ref: "#/components/schemas/Collection"
      security:
        - BEARER: []
  "/organizations/{organizationId}/description":
    get:
      tags:
        - organizations
      summary: Retrieves an organization description by organization ID.
      description: Does not require authentication for approved organizations,
        authentication can be provided for unapproved organizations
      operationId: getOrganizationDescription
      parameters:
        - name: organizationId
          in: path
          description: Organization ID.
          required: true
          schema:
            type: integer
            format: int64
      responses:
        "200":
          description: successful operation
          content:
            application/json:
              schema:
                type: string
      security:
        - BEARER: []
    put:
      tags:
        - organizations
      summary: Update an organization's description.
      description: Description in markdown
      operationId: updateOrganizationDescription
      parameters:
        - name: organizationId
          in: path
          description: Organization to update description.
          required: true
          schema:
            type: integer
            format: int64
      requestBody:
        content:
          application/json:
            schema:
              type: string
        description: Organization's description in markdown
        required: true
      responses:
        "200":
          description: successful operation
          content:
            application/json:
              schema:
                $ref: "#/components/schemas/Organization"
      security:
        - BEARER: []
  "/organizations/{organizationId}/events":
    get:
      tags:
        - organizations
      summary: Retrieves all events for an organization.
      description: Does not require authentication for approved organizations,
        authentication can be provided for unapproved organizations
      operationId: getOrganizationEvents
      parameters:
        - name: organizationId
          in: path
          description: Organization ID.
          required: true
          schema:
            type: integer
            format: int64
        - name: offset
          in: query
          description: Start index of paging.  If this exceeds the current result set
            return an empty set.  If not specified in the request, this will
            start at the beginning of the results.
          required: false
          schema:
            type: integer
            format: int32
            default: 0
        - name: limit
          in: query
          description: Amount of records to return in a given page, limited to 100
          required: false
          schema:
            type: integer
            format: int32
            minimum: 1
            maximum: 100
            default: 100
      responses:
        "200":
          description: successful operation
          content:
            application/json:
              schema:
                type: array
                items:
                  $ref: "#/components/schemas/Event"
      security:
        - BEARER: []
  "/organizations/{organizationId}/invitation":
    post:
      tags:
        - organizations
      summary: Accept or reject an organization invitation.
      description: True accepts the invitation, false rejects the invitation.
      operationId: acceptOrRejectInvitation
      parameters:
        - name: organizationId
          in: path
          description: Organization ID.
          required: true
          schema:
            type: integer
            format: int64
        - name: accept
          in: query
          description: Accept or reject
          required: true
          schema:
            type: boolean
      responses:
        default:
          description: successful operation
      security:
        - BEARER: []
  "/organizations/{organizationId}/members":
    get:
      tags:
        - organizations
      summary: Retrieves all members for an organization.
      description: Does not require authentication for approved organizations,
        authentication can be provided for unapproved organizations
      operationId: getOrganizationMembers
      parameters:
        - name: organizationId
          in: path
          description: Organization ID.
          required: true
          schema:
            type: integer
            format: int64
      responses:
        "200":
          description: successful operation
          content:
            application/json:
              schema:
                type: array
                uniqueItems: true
                items:
                  $ref: "#/components/schemas/OrganizationUser"
      security:
        - BEARER: []
  "/organizations/{organizationId}/reject":
    post:
      tags:
        - organizations
      summary: Rejects an organization.
      description: Admin/curator only
      operationId: rejectOrganization
      parameters:
        - name: organizationId
          in: path
          description: Organization ID.
          required: true
          schema:
            type: integer
            format: int64
      responses:
        "200":
          description: successful operation
          content:
            application/json:
              schema:
                $ref: "#/components/schemas/Organization"
      security:
        - BEARER: []
  "/organizations/{organizationId}/request":
    post:
      tags:
        - organizations
      summary: Request an organization approval.
      description: Only for rejected organizations
      operationId: requestOrganizationReview
      parameters:
        - name: organizationId
          in: path
          description: Organization ID.
          required: true
          schema:
            type: integer
            format: int64
      responses:
        "200":
          description: successful operation
          content:
            application/json:
              schema:
                $ref: "#/components/schemas/Organization"
      security:
        - BEARER: []
  "/organizations/{organizationId}/star":
    put:
      tags:
        - organizations
      summary: Star an organization.
      description: ""
      operationId: starOrganization
      parameters:
        - name: organizationId
          in: path
          description: Organization to star.
          required: true
          schema:
            type: integer
            format: int64
      requestBody:
        content:
          application/json:
            schema:
              $ref: "#/components/schemas/StarRequest"
        description: StarRequest to star an organization for a user
        required: true
      responses:
        default:
          description: successful operation
      security:
        - BEARER: []
  "/organizations/{organizationId}/starredUsers":
    get:
      tags:
        - organizations
      summary: Returns list of users who starred the given approved organization.
      description: ""
      operationId: getStarredUsersForApprovedOrganization
      parameters:
        - name: organizationId
          in: path
          description: Get starred users of an approved organization by id.
          required: true
          schema:
            type: integer
            format: int64
      responses:
        "200":
          description: successful operation
          content:
            application/json:
              schema:
                type: array
                items:
                  $ref: "#/components/schemas/User"
  "/organizations/{organizationId}/unstar":
    delete:
      tags:
        - organizations
      summary: Unstar an organization.
      description: ""
      operationId: unstarOrganization
      parameters:
        - name: organizationId
          in: path
          description: Organization to unstar.
          required: true
          schema:
            type: integer
            format: int64
      responses:
        default:
          description: successful operation
      security:
        - BEARER: []
  "/organizations/{organizationId}/user":
    post:
      tags:
        - organizations
      summary: Updates a user role in an organization.
      description: ""
      operationId: updateUserRole
      parameters:
        - name: role
          in: query
          description: Role of user.
          required: true
          schema:
            type: string
            enum:
              - MAINTAINER
              - MEMBER
        - name: userId
          in: query
          description: User ID of user to update within organization.
          required: true
          schema:
            type: integer
            format: int64
        - name: organizationId
          in: path
          description: Organization ID.
          required: true
          schema:
            type: integer
            format: int64
      responses:
        "200":
          description: successful operation
          content:
            application/json:
              schema:
                $ref: "#/components/schemas/OrganizationUser"
      security:
        - BEARER: []
    put:
      tags:
        - organizations
      summary: Adds a user role to an organization.
      description: ""
      operationId: addUserToOrg
      parameters:
        - name: role
          in: query
          description: Role of user.
          required: true
          schema:
            type: string
            enum:
              - MAINTAINER
              - MEMBER
        - name: userId
          in: query
          description: User ID of user to add to organization.
          required: true
          schema:
            type: integer
            format: int64
        - name: organizationId
          in: path
          description: Organization ID.
          required: true
          schema:
            type: integer
            format: int64
      requestBody:
        $ref: "#/components/requestBodies/updateLabelsBody"
      responses:
        "200":
          description: successful operation
          content:
            application/json:
              schema:
                $ref: "#/components/schemas/OrganizationUser"
      security:
        - BEARER: []
    delete:
      tags:
        - organizations
      summary: Remove a user from an organization.
      description: ""
      operationId: deleteUserRole
      parameters:
        - name: userId
          in: query
          description: User ID of user to remove from organization.
          required: true
          schema:
            type: integer
            format: int64
        - name: organizationId
          in: path
          description: Organization ID.
          required: true
          schema:
            type: integer
            format: int64
      responses:
        default:
          description: successful operation
      security:
        - BEARER: []
  "/organizations/{organizationId}/users/{username}":
    put:
      tags:
        - organizations
      summary: Adds a user role to an organization.
      description: ""
      operationId: addUserToOrgByUsername
      parameters:
        - name: username
          in: path
          description: User to add to org.
          required: true
          schema:
            type: string
        - name: organizationId
          in: path
          description: Organization ID.
          required: true
          schema:
            type: integer
            format: int64
      requestBody:
        content:
          application/json:
            schema:
              type: string
        description: Role of user. "MAINTAINER" or "MEMBER"
        required: true
      responses:
        "200":
          description: successful operation
          content:
            application/json:
              schema:
                $ref: "#/components/schemas/OrganizationUser"
      security:
        - BEARER: []
  "/organizations/{organizationName}/collections/{collectionName}/name":
    get:
      tags:
        - organizations
      summary: Retrieves a collection by ID.
      description: Does not require authentication for approved organizations,
        authentication can be provided for unapproved organizations
      operationId: getCollectionByName
      parameters:
        - name: organizationName
          in: path
          description: Organization name.
          required: true
          schema:
            type: string
        - name: collectionName
          in: path
          description: Collection name.
          required: true
          schema:
            type: string
      responses:
        "200":
          description: successful operation
          content:
            application/json:
              schema:
                $ref: "#/components/schemas/Collection"
      security:
        - BEARER: []
  "/users/checkUser/{username}":
    get:
      tags:
        - users
      summary: Check if user with some username exists.
      description: ""
      operationId: checkUserExists
      parameters:
        - name: username
          in: path
          description: User name to check
          required: true
          schema:
            type: string
      responses:
        "200":
          description: successful operation
          content:
            application/json:
              schema:
                type: boolean
      security:
        - BEARER: []
  /users/starredOrganizations:
    get:
      tags:
        - users
      summary: Get the logged-in user's starred organizations.
      description: ""
      operationId: getStarredOrganizations
      responses:
        "200":
          description: successful operation
          content:
            application/json:
              schema:
                type: array
                items:
                  $ref: "#/components/schemas/Organization"
      security:
        - BEARER: []
  /users/starredTools:
    get:
      tags:
        - users
      summary: Get the logged-in user's starred tools.
      description: ""
      operationId: getStarredTools
      responses:
        "200":
          description: successful operation
          content:
            application/json:
              schema:
                type: array
                items:
                  $ref: "#/components/schemas/Entry"
      security:
        - BEARER: []
  /users/starredWorkflows:
    get:
      tags:
        - users
      summary: Get the logged-in user's starred workflows.
      description: ""
      operationId: getStarredWorkflows
      responses:
        "200":
          description: successful operation
          content:
            application/json:
              schema:
                type: array
                items:
                  $ref: "#/components/schemas/Entry"
      security:
        - BEARER: []
  /users/updateUserMetadata:
    get:
      tags:
        - users
      summary: Update metadata of all users.
      description: Admin only.
      operationId: updateUserMetadata
      responses:
        "200":
          description: successful operation
          content:
            application/json:
              schema:
                type: array
                items:
                  $ref: "#/components/schemas/User"
      security:
        - BEARER: []
  /users/user:
    get:
      tags:
        - users
      summary: Get the logged-in user.
      description: ""
      operationId: getUser
      responses:
        "200":
          description: successful operation
          content:
            application/json:
              schema:
                $ref: "#/components/schemas/User"
      security:
        - BEARER: []
    delete:
      tags:
        - users
      summary: Delete user if possible.
      description: ""
      operationId: selfDestruct
      responses:
        "200":
          description: successful operation
          content:
            application/json:
              schema:
                type: boolean
      security:
        - BEARER: []
  /users/user/changeUsername:
    post:
      tags:
        - users
      summary: Change username if possible.
      description: ""
      operationId: changeUsername
      parameters:
        - name: username
          in: query
          description: Username to change to
          required: false
          schema:
            type: string
      responses:
        "200":
          description: successful operation
          content:
            application/json:
              schema:
                $ref: "#/components/schemas/User"
      security:
        - BEARER: []
  /users/user/extended:
    get:
      tags:
        - users
      summary: Get additional information about the logged-in user.
      description: ""
      operationId: getExtendedUserData
      responses:
        "200":
          description: successful operation
          content:
            application/json:
              schema:
                $ref: "#/components/schemas/ExtendedUserData"
      security:
        - BEARER: []
  /users/user/memberships:
    get:
      tags:
        - users
      summary: Get the logged-in users memberships.
      description: ""
      operationId: getUserMemberships
      responses:
        "200":
          description: successful operation
          content:
            application/json:
              schema:
                type: array
                uniqueItems: true
                items:
                  $ref: "#/components/schemas/OrganizationUser"
      security:
        - BEARER: []
  /users/user/updateUserMetadata:
    get:
      tags:
        - users
      summary: Update metadata for logged in user.
      description: ""
      operationId: updateLoggedInUserMetadata
      parameters:
        - name: source
          in: query
          description: Token source
          required: false
          schema:
            type: string
            enum:
              - google.com
              - github.com
      responses:
        "200":
          description: successful operation
          content:
            application/json:
              schema:
                $ref: "#/components/schemas/User"
      security:
        - BEARER: []
  "/users/user/{userId}/limits":
    get:
      tags:
        - users
      summary: Returns the specified user's limits. ADMIN or CURATOR only
      description: ""
      operationId: getUserLimits
      parameters:
        - name: userId
          in: path
          description: User ID
          required: true
          schema:
            type: integer
            format: int64
      responses:
        "200":
          description: successful operation
          content:
            application/json:
              schema:
                $ref: "#/components/schemas/Limits"
      security:
        - BEARER: []
    put:
      tags:
        - users
      summary: Update the specified user's limits. ADMIN or CURATOR only
      description: ""
      operationId: setUserLimits
      parameters:
        - name: userId
          in: path
          description: User ID
          required: true
          schema:
            type: integer
            format: int64
      requestBody:
        content:
          application/json:
            schema:
              $ref: "#/components/schemas/Limits"
        description: Limits to set for a user
        required: true
      responses:
        "200":
          description: successful operation
          content:
            application/json:
              schema:
                $ref: "#/components/schemas/Limits"
      security:
        - BEARER: []
  "/users/username/{username}":
    get:
      tags:
        - users
      summary: Get a user by username.
      description: ""
      operationId: listUser
      parameters:
        - name: username
          in: path
          description: Username of user to return
          required: true
          schema:
            type: string
      responses:
        "200":
          description: successful operation
          content:
            application/json:
              schema:
                $ref: "#/components/schemas/User"
      security:
        - BEARER: []
  "/users/{userId}":
    get:
      tags:
        - users
      summary: Get user by id.
      description: ""
      operationId: getUser
      parameters:
        - name: userId
          in: path
          description: User to return
          required: true
          schema:
            type: integer
            format: int64
      responses:
        "200":
          description: successful operation
          content:
            application/json:
              schema:
                $ref: "#/components/schemas/User"
      security:
        - BEARER: []
  "/users/{userId}/containers":
    get:
      tags:
        - users
      summary: List all tools owned by the logged-in user.
      description: ""
      operationId: userContainers
      parameters:
        - name: userId
          in: path
          description: User ID
          required: true
          schema:
            type: integer
            format: int64
      responses:
        "200":
          description: successful operation
          content:
            application/json:
              schema:
                type: array
                items:
                  $ref: "#/components/schemas/DockstoreTool"
      security:
        - BEARER: []
  "/users/{userId}/containers/published":
    get:
      tags:
        - users
      summary: List all published tools from a user.
      description: ""
      operationId: userPublishedContainers
      parameters:
        - name: userId
          in: path
          description: User ID
          required: true
          schema:
            type: integer
            format: int64
      responses:
        "200":
          description: successful operation
          content:
            application/json:
              schema:
                type: array
                items:
                  $ref: "#/components/schemas/DockstoreTool"
      security:
        - BEARER: []
  "/users/{userId}/containers/refresh":
    get:
      tags:
        - users
      summary: Refresh all tools owned by the logged-in user.
      description: ""
      operationId: refresh
      parameters:
        - name: userId
          in: path
          description: User ID
          required: true
          schema:
            type: integer
            format: int64
      responses:
        "200":
          description: successful operation
          content:
            application/json:
              schema:
                type: array
                items:
                  $ref: "#/components/schemas/DockstoreTool"
      security:
        - BEARER: []
  "/users/{userId}/containers/{organization}/refresh":
    get:
      tags:
        - users
      summary: Refresh all tools owned by the logged-in user with specified
        organization.
      description: ""
      operationId: refreshToolsByOrganization
      parameters:
        - name: userId
          in: path
          description: User ID
          required: true
          schema:
            type: integer
            format: int64
        - name: organization
          in: path
          description: Organization
          required: true
          schema:
            type: string
      responses:
        "200":
          description: successful operation
          content:
            application/json:
              schema:
                type: array
                items:
                  $ref: "#/components/schemas/DockstoreTool"
      security:
        - BEARER: []
  "/users/{userId}/tokens":
    get:
      tags:
        - users
      summary: Get tokens with user id.
      description: ""
      operationId: getUserTokens
      parameters:
        - name: userId
          in: path
          description: User to return
          required: true
          schema:
            type: integer
            format: int64
      responses:
        "200":
          description: successful operation
          content:
            application/json:
              schema:
                type: array
                items:
                  $ref: "#/components/schemas/Token"
      security:
        - BEARER: []
  "/users/{userId}/tokens/dockstore":
    get:
      tags:
        - users
      summary: Get Dockstore tokens with user id.
      description: ""
      operationId: getDockstoreUserTokens
      parameters:
        - name: userId
          in: path
          description: User to return
          required: true
          schema:
            type: integer
            format: int64
      responses:
        "200":
          description: successful operation
          content:
            application/json:
              schema:
                type: array
                items:
                  $ref: "#/components/schemas/Token"
      security:
        - BEARER: []
  "/users/{userId}/tokens/github.com":
    get:
      tags:
        - users
      summary: Get Github tokens with user id.
      description: ""
      operationId: getGithubUserTokens
      parameters:
        - name: userId
          in: path
          description: User to return
          required: true
          schema:
            type: integer
            format: int64
      responses:
        "200":
          description: successful operation
          content:
            application/json:
              schema:
                type: array
                items:
                  $ref: "#/components/schemas/Token"
      security:
        - BEARER: []
  "/users/{userId}/tokens/gitlab.com":
    get:
      tags:
        - users
      summary: Get Gitlab tokens with user id.
      description: ""
      operationId: getGitlabUserTokens
      parameters:
        - name: userId
          in: path
          description: User to return
          required: true
          schema:
            type: integer
            format: int64
      responses:
        "200":
          description: successful operation
          content:
            application/json:
              schema:
                type: array
                items:
                  $ref: "#/components/schemas/Token"
      security:
        - BEARER: []
  "/users/{userId}/tokens/quay.io":
    get:
      tags:
        - users
      summary: Get Quay tokens with user id.
      description: ""
      operationId: getQuayUserTokens
      parameters:
        - name: userId
          in: path
          description: User to return
          required: true
          schema:
            type: integer
            format: int64
      responses:
        "200":
          description: successful operation
          content:
            application/json:
              schema:
                type: array
                items:
                  $ref: "#/components/schemas/Token"
      security:
        - BEARER: []
  "/users/{userId}/workflows":
    get:
      tags:
        - users
      summary: List all workflows owned by the logged-in user.
      description: ""
      operationId: userWorkflows
      parameters:
        - name: userId
          in: path
          description: User ID
          required: true
          schema:
            type: integer
            format: int64
      responses:
        "200":
          description: successful operation
          content:
            application/json:
              schema:
                type: array
                items:
                  $ref: "#/components/schemas/Workflow"
      security:
        - BEARER: []
  "/users/{userId}/workflows/published":
    get:
      tags:
        - users
      summary: List all published workflows from a user.
      description: ""
      operationId: userPublishedWorkflows
      parameters:
        - name: userId
          in: path
          description: User ID
          required: true
          schema:
            type: integer
            format: int64
      responses:
        "200":
          description: successful operation
          content:
            application/json:
              schema:
                type: array
                items:
                  $ref: "#/components/schemas/Workflow"
      security:
        - BEARER: []
  "/users/{userId}/workflows/refresh":
    get:
      tags:
        - users
      summary: Refresh all workflows owned by the logged-in user.
      description: ""
      operationId: refreshWorkflows
      parameters:
        - name: userId
          in: path
          description: User ID
          required: true
          schema:
            type: integer
            format: int64
      responses:
        "200":
          description: successful operation
          content:
            application/json:
              schema:
                type: array
                items:
                  $ref: "#/components/schemas/Workflow"
      security:
        - BEARER: []
  "/users/{userId}/workflows/{organization}/refresh":
    get:
      tags:
        - users
      summary: Refresh all workflows owned by the logged-in user with specified
        organization.
      description: ""
      operationId: refreshWorkflowsByOrganization
      parameters:
        - name: userId
          in: path
          description: User ID
          required: true
          schema:
            type: integer
            format: int64
        - name: organization
          in: path
          description: Organization
          required: true
          schema:
            type: string
      responses:
        "200":
          description: successful operation
          content:
            application/json:
              schema:
                type: array
                items:
                  $ref: "#/components/schemas/Workflow"
      security:
        - BEARER: []
  /workflows/hostedEntry:
    post:
      tags:
        - hosted
      summary: Create a hosted workflow.
      description: ""
      operationId: createHostedWorkflow
      parameters:
        - name: registry
          in: query
          description: The Docker registry (Tools only)
          required: false
          schema:
            type: string
        - name: name
          in: query
          description: The repository name
          required: true
          schema:
            type: string
        - name: descriptorType
          in: query
          description: The descriptor type (Workflows only)
          required: false
          schema:
            type: string
        - name: namespace
          in: query
          description: The Docker namespace (Tools only)
          required: false
          schema:
            type: string
        - name: entryName
          in: query
          description: Optional entry name (Tools only)
          required: false
          schema:
            type: string
      responses:
        "200":
          description: successful operation
          content:
            application/json:
              schema:
                $ref: "#/components/schemas/Workflow"
      security:
        - BEARER: []
  "/workflows/hostedEntry/{entryId}":
    post:
      tags:
        - hosted
      summary: Creates a new revision of a hosted workflow from a zip
      description: ""
      operationId: addZip
      parameters:
        - name: entryId
          in: path
          description: hosted entry ID
          required: true
          schema:
            type: integer
            format: int64
      requestBody:
        content:
          multipart/form-data:
            schema:
              type: object
              properties:
                file:
                  type: string
                  format: binary
      responses:
        "200":
          description: successful operation
          content:
            application/json:
              schema:
                $ref: "#/components/schemas/Workflow"
      security:
        - BEARER: []
    delete:
      tags:
        - hosted
      summary: Delete a revision of a hosted workflow
      description: ""
      operationId: deleteHostedWorkflowVersion
      parameters:
        - name: entryId
          in: path
          description: Entry to modify.
          required: true
          schema:
            type: integer
            format: int64
        - name: version
          in: query
          description: version
          required: true
          schema:
            type: string
      responses:
        "200":
          description: successful operation
          content:
            application/json:
              schema:
                $ref: "#/components/schemas/Workflow"
      security:
        - BEARER: []
    patch:
      tags:
        - hosted
      summary: Non-idempotent operation for creating new revisions of hosted workflows
      description: ""
      operationId: editHostedWorkflow
      parameters:
        - name: entryId
          in: path
          description: Entry to modify.
          required: true
          schema:
            type: integer
            format: int64
      requestBody:
        $ref: "#/components/requestBodies/SourceFileArray"
      responses:
        "200":
          description: successful operation
          content:
            application/json:
              schema:
                $ref: "#/components/schemas/Workflow"
      security:
        - BEARER: []
  /workflows/manualRegister:
    post:
      tags:
        - workflows
      summary: Manually register a workflow.
      description: Manually register workflow (public or private).
      operationId: manualRegister
      parameters:
        - name: workflowRegistry
          in: query
          description: Workflow registry
          required: true
          schema:
            type: string
        - name: workflowPath
          in: query
          description: Workflow repository
          required: true
          schema:
            type: string
        - name: defaultWorkflowPath
          in: query
          description: Workflow container new descriptor path (CWL or WDL) and/or name
          required: true
          schema:
            type: string
        - name: workflowName
          in: query
          description: Workflow name, set to empty if none required
          required: true
          schema:
            type: string
        - name: descriptorType
          in: query
          description: Descriptor type
          required: true
          schema:
            type: string
        - name: defaultTestParameterFilePath
          in: query
          description: Default test parameter file path
          required: false
          schema:
            type: string
      responses:
        "200":
          description: successful operation
          content:
            application/json:
              schema:
                $ref: "#/components/schemas/Workflow"
      security:
        - BEARER: []
  "/workflows/organization/{organization}/published":
    get:
      tags:
        - workflows
      summary: List all published workflows of an organization.
      description: NO authentication
      operationId: getPublishedWorkflowsByOrganization
      parameters:
        - name: organization
          in: path
          description: organization
          required: true
          schema:
            type: string
      responses:
        "200":
          description: successful operation
          content:
            application/json:
              schema:
                type: array
                items:
                  $ref: "#/components/schemas/Workflow"
  "/workflows/path/entry/{repository}":
    get:
      tags:
        - workflows
      summary: Get an entry by path.
      description: Requires full path (including entry name if applicable).
      operationId: getEntryByPath
      parameters:
        - name: repository
          in: path
          description: repository path
          required: true
          schema:
            type: string
      responses:
        "200":
          description: successful operation
          content:
            application/json:
              schema:
                $ref: "#/components/schemas/Entry"
      security:
        - BEARER: []
  "/workflows/path/entry/{repository}/published":
    get:
      tags:
        - workflows
      summary: Get a published entry by path.
      description: Requires full path (including entry name if applicable).
      operationId: getPublishedEntryByPath
      parameters:
        - name: repository
          in: path
          description: repository path
          required: true
          schema:
            type: string
      responses:
        "200":
          description: successful operation
          content:
            application/json:
              schema:
                $ref: "#/components/schemas/Entry"
  "/workflows/path/service/{repository}":
    put:
      tags:
        - workflows
      summary: Create a service for the given repository (ex. dockstore/dockstore-ui2).
      description: To be called by a lambda function.
      operationId: addService
      parameters:
        - name: repository
          in: path
          description: Repository path
          required: true
          schema:
            type: string
        - name: username
          in: query
          description: Name of user on GitHub
          required: true
          schema:
            type: string
        - name: installationId
          in: query
          description: GitHub installation ID
          required: true
          schema:
            type: string
      requestBody:
        $ref: "#/components/requestBodies/updateLabelsBody"
      responses:
        "200":
          description: successful operation
          content:
            application/json:
              schema:
                $ref: "#/components/schemas/Service"
      security:
        - BEARER: []
  "/workflows/path/service/{repository}/upsertVersion":
    put:
      tags:
        - workflows
      summary: Add or update a service version for a given GitHub tag for a service
        with the given repository (ex. dockstore/dockstore-ui2).
      description: To be called by a lambda function.
      operationId: upsertServiceVersion
      parameters:
        - name: repository
          in: path
          description: Repository path
          required: true
          schema:
            type: string
        - name: gitReference
          in: query
          description: Git reference for new GitHub tag
          required: true
          schema:
            type: string
        - name: installationId
          in: query
          description: GitHub installation ID
          required: true
          schema:
            type: string
      requestBody:
        $ref: "#/components/requestBodies/updateLabelsBody"
      responses:
        "200":
          description: successful operation
          content:
            application/json:
              schema:
                $ref: "#/components/schemas/Service"
      security:
        - BEARER: []
  "/workflows/path/workflow/{repository}":
    get:
      tags:
        - workflows
      summary: Get a workflow by path.
      description: Requires full path (including workflow name if applicable).
      operationId: getWorkflowByPath
      parameters:
        - name: repository
          in: path
          description: repository path
          required: true
          schema:
            type: string
        - name: include
          in: query
          description: "Comma-delimited list of fields to include: validations"
          required: false
          schema:
            type: string
      responses:
        "200":
          description: successful operation
          content:
            application/json:
              schema:
                $ref: "#/components/schemas/Workflow"
      security:
        - BEARER: []
  "/workflows/path/workflow/{repository}/actions":
    get:
      tags:
        - workflows
      summary: Gets all actions a user can perform on a workflow.
      description: ""
      operationId: getWorkflowActions
      parameters:
        - name: repository
          in: path
          description: repository path
          required: true
          schema:
            type: string
      responses:
        "200":
          description: successful operation
          content:
            application/json:
              schema:
                type: array
                items:
                  type: string
                  enum:
                    - WRITE
                    - READ
                    - DELETE
                    - SHARE
      security:
        - BEARER: []
  "/workflows/path/workflow/{repository}/permissions":
    get:
      tags:
        - workflows
      summary: Get all permissions for a workflow.
      description: The user must be the workflow owner.
      operationId: getWorkflowPermissions
      parameters:
        - name: repository
          in: path
          description: repository path
          required: true
          schema:
            type: string
      responses:
        "200":
          description: successful operation
          content:
            application/json:
              schema:
                type: array
                items:
                  $ref: "#/components/schemas/Permission"
      security:
        - BEARER: []
    delete:
      tags:
        - workflows
      summary: Remove the specified user role for a workflow.
      description: The user must be the workflow owner.
      operationId: removeWorkflowRole
      parameters:
        - name: repository
          in: path
          description: repository path
          required: true
          schema:
            type: string
        - name: email
          in: query
          description: user email
          required: true
          schema:
            type: string
        - name: role
          in: query
          description: role
          required: true
          schema:
            type: string
            enum:
              - OWNER
              - WRITER
              - READER
      responses:
        "200":
          description: successful operation
          content:
            application/json:
              schema:
                type: array
                items:
                  $ref: "#/components/schemas/Permission"
      security:
        - BEARER: []
    patch:
      tags:
        - workflows
      summary: Set the specified permission for a user on a workflow.
      description: The user must be the workflow owner. Currently only supported on hosted
        workflows.
      operationId: addWorkflowPermission
      parameters:
        - name: repository
          in: path
          description: repository path
          required: true
          schema:
            type: string
      requestBody:
        content:
          application/json:
            schema:
              $ref: "#/components/schemas/Permission"
        description: user permission
        required: true
      responses:
        "200":
          description: successful operation
          content:
            application/json:
              schema:
                type: array
                items:
                  $ref: "#/components/schemas/Permission"
      security:
        - BEARER: []
  "/workflows/path/workflow/{repository}/published":
    get:
      tags:
        - workflows
      summary: Get a published workflow by path
      description: Does not require workflow name.
      operationId: getPublishedWorkflowByPath
      parameters:
        - name: repository
          in: path
          description: repository path
          required: true
          schema:
            type: string
        - name: include
          in: query
          description: "Comma-delimited list of fields to include: validations"
          required: false
          schema:
            type: string
      responses:
        "200":
          description: successful operation
          content:
            application/json:
              schema:
                $ref: "#/components/schemas/Workflow"
  "/workflows/path/workflow/{repository}/upsertVersion":
    put:
      tags:
        - workflows
      summary: Add or update a workflow version for a given GitHub tag to all workflows
        associated with the given repository (ex. dockstore/dockstore-ui2).
      description: To be called by a lambda function.
      operationId: upsertVersions
      parameters:
        - name: repository
          in: path
          description: repository path
          required: true
          schema:
            type: string
        - name: gitReference
          in: query
          description: Git reference for new GitHub tag
          required: true
          schema:
            type: string
      requestBody:
        $ref: "#/components/requestBodies/updateLabelsBody"
      responses:
        "200":
          description: successful operation
          content:
            application/json:
              schema:
                type: array
                items:
                  $ref: "#/components/schemas/Workflow"
      security:
        - BEARER: []
  "/workflows/path/{repository}":
    get:
      tags:
        - workflows
      summary: Get a list of workflows by path.
      description: Does not require workflow name.
      operationId: getAllWorkflowByPath
      parameters:
        - name: repository
          in: path
          description: repository path
          required: true
          schema:
            type: string
      responses:
        "200":
          description: successful operation
          content:
            application/json:
              schema:
                type: array
                items:
                  $ref: "#/components/schemas/Workflow"
      security:
        - BEARER: []
  /workflows/published:
    get:
      tags:
        - workflows
      summary: List all published workflows.
      description: NO authentication
      operationId: allPublishedWorkflows
      parameters:
        - name: offset
          in: query
          description: Start index of paging. Pagination results can be based on numbers or
            other values chosen by the registry implementor (for example, SHA
            values). If this exceeds the current result set return an empty
            set.  If not specified in the request, this will start at the
            beginning of the results.
          required: false
          schema:
            type: string
        - name: limit
          in: query
          description: Amount of records to return in a given page, limited to 100
          required: false
          schema:
            type: integer
            format: int32
            minimum: 1
            maximum: 100
            default: 100
        - name: filter
          in: query
          description: Filter, this is a search string that filters the results.
          required: false
          schema:
            type: string
        - name: sortCol
          in: query
          description: Sort column
          required: false
          schema:
            type: string
            default: stars
        - name: sortOrder
          in: query
          description: Sort order
          required: false
          schema:
            type: string
            enum:
              - asc
              - desc
            default: desc
        - name: services
          in: query
          description: services
          required: false
          schema:
            type: boolean
            default: false
      responses:
        "200":
          description: successful operation
          content:
            application/json:
              schema:
                type: array
                items:
                  $ref: "#/components/schemas/Workflow"
  "/workflows/published/{workflowId}":
    get:
      tags:
        - workflows
      summary: Get a published workflow.
      description: Hidden versions will not be visible. NO authentication
      operationId: getPublishedWorkflow
      parameters:
        - name: workflowId
          in: path
          description: Workflow ID
          required: true
          schema:
            type: integer
            format: int64
        - name: include
          in: query
          description: "Comma-delimited list of fields to include: validations"
          required: false
          schema:
            type: string
      responses:
        "200":
          description: successful operation
          content:
            application/json:
              schema:
                $ref: "#/components/schemas/Workflow"
  /workflows/shared:
    get:
      tags:
        - workflows
      summary: Retrieve all workflows shared with user.
      description: ""
      operationId: sharedWorkflows
      responses:
        "200":
          description: successful operation
          content:
            application/json:
              schema:
                type: array
                items:
                  $ref: "#/components/schemas/SharedWorkflows"
      security:
        - BEARER: []
  "/workflows/{alias}/aliases":
    get:
      tags:
        - workflows
      summary: Retrieves a workflow by alias.
      description: Does not require authentication for published workflows, authentication
        can be provided for restricted workflows
      operationId: getWorkflowByAlias
      parameters:
        - name: alias
          in: path
          description: Alias
          required: true
          schema:
            type: string
      responses:
        "200":
          description: successful operation
          content:
            application/json:
              schema:
                $ref: "#/components/schemas/Workflow"
      security:
        - BEARER: []
  "/workflows/{entryId}/registerCheckerWorkflow/{descriptorType}":
    post:
      tags:
        - workflows
      summary: Register a checker workflow and associates it with the given
        tool/workflow.
      description: ""
      operationId: registerCheckerWorkflow
      parameters:
        - name: checkerWorkflowPath
          in: query
          description: Path of the main descriptor of the checker workflow (located in
            associated tool/workflow repository)
          required: true
          schema:
            type: string
        - name: testParameterPath
          in: query
          description: Default path to test parameter files for the checker workflow. If
            not specified will use that of the entry.
          required: false
          schema:
            type: string
        - name: entryId
          in: path
          description: Entry Id of parent tool/workflow.
          required: true
          schema:
            type: integer
            format: int64
        - name: descriptorType
          in: path
          description: Descriptor type of the workflow, either cwl or wdl.
          required: true
          schema:
            type: string
            enum:
              - cwl
              - wdl
      responses:
        "200":
          description: successful operation
          content:
            application/json:
              schema:
                $ref: "#/components/schemas/Entry"
      security:
        - BEARER: []
  "/workflows/{workflowId}":
    get:
      tags:
        - workflows
      summary: Retrieve a workflow
      description: This is one of the few endpoints that returns the user object with
        populated properties (minus the userProfiles property)
      operationId: getWorkflow
      parameters:
        - name: workflowId
          in: path
          description: workflow ID
          required: true
          schema:
            type: integer
            format: int64
        - name: include
          in: query
          description: "Comma-delimited list of fields to include: validations"
          required: false
          schema:
            type: string
      responses:
        "200":
          description: successful operation
          content:
            application/json:
              schema:
                $ref: "#/components/schemas/Workflow"
      security:
        - BEARER: []
    put:
      tags:
        - workflows
      summary: Update the workflow with the given workflow.
      description: Updates descriptor type (if stub), default workflow path, default file
        path, and default version
      operationId: updateWorkflow
      parameters:
        - name: workflowId
          in: path
          description: Workflow to modify.
          required: true
          schema:
            type: integer
            format: int64
      requestBody:
        $ref: "#/components/requestBodies/Workflow"
      responses:
        "200":
          description: successful operation
          content:
            application/json:
              schema:
                $ref: "#/components/schemas/Workflow"
      security:
        - BEARER: []
  "/workflows/{workflowId}/dag/{workflowVersionId}":
    get:
      tags:
        - workflows
      summary: Get the DAG for a given workflow version.
      description: Does not require authentication for published workflows, authentication
        can be provided for restricted workflows
      operationId: getWorkflowDag
      parameters:
        - name: workflowId
          in: path
          description: workflowId
          required: true
          schema:
            type: integer
            format: int64
        - name: workflowVersionId
          in: path
          description: workflowVersionId
          required: true
          schema:
            type: integer
            format: int64
      responses:
        "200":
          description: successful operation
          content:
            application/json:
              schema:
                type: string
      security:
        - BEARER: []
  "/workflows/{workflowId}/defaultVersion":
    put:
      tags:
        - workflows
      summary: Update the default version of a workflow.
      description: ""
      operationId: updateWorkflowDefaultVersion
      parameters:
        - name: workflowId
          in: path
          description: Workflow to modify.
          required: true
          schema:
            type: integer
            format: int64
      requestBody:
        content:
          application/json:
            schema:
              type: string
        description: Version name to set as default
        required: true
      responses:
        "200":
          description: successful operation
          content:
            application/json:
              schema:
                $ref: "#/components/schemas/Workflow"
      security:
        - BEARER: []
  "/workflows/{workflowId}/descriptor/{relative-path}":
    get:
      tags:
        - workflows
      summary: Get the corresponding descriptor file from source control.
      description: Does not require authentication for published workflows, authentication
        can be provided for restricted workflows
      operationId: secondaryDescriptorPath
      parameters:
        - name: workflowId
          in: path
          description: Workflow id
          required: true
          schema:
            type: integer
            format: int64
        - name: tag
          in: query
          required: false
          schema:
            type: string
        - name: relative-path
          in: path
          required: true
          schema:
            type: string
        - name: language
          in: query
          required: false
          schema:
            type: string
      responses:
        "200":
          description: successful operation
          content:
            application/json:
              schema:
                $ref: "#/components/schemas/SourceFile"
      security:
        - BEARER: []
  "/workflows/{workflowId}/labels":
    put:
      tags:
        - workflows
      summary: Update the labels linked to a workflow.
      description: Labels are alphanumerical (case-insensitive and may contain internal
        hyphens), given in a comma-delimited list.
      operationId: updateLabels
      parameters:
        - name: workflowId
          in: path
          description: Tool to modify.
          required: true
          schema:
            type: integer
            format: int64
        - name: labels
          in: query
          description: Comma-delimited list of labels.
          required: true
          schema:
            type: string
      requestBody:
        $ref: "#/components/requestBodies/updateLabelsBody"
      responses:
        "200":
          description: successful operation
          content:
            application/json:
              schema:
                $ref: "#/components/schemas/Workflow"
      security:
        - BEARER: []
  "/workflows/{workflowId}/primaryDescriptor":
    get:
      tags:
        - workflows
      summary: Get the primary descriptor file.
      description: Does not require authentication for published workflows, authentication
        can be provided for restricted workflows
      operationId: primaryDescriptor
      parameters:
        - name: workflowId
          in: path
          description: Workflow id
          required: true
          schema:
            type: integer
            format: int64
        - name: tag
          in: query
          required: false
          schema:
            type: string
        - name: language
          in: query
          required: false
          schema:
            type: string
      responses:
        "200":
          description: successful operation
          content:
            application/json:
              schema:
                $ref: "#/components/schemas/SourceFile"
      security:
        - BEARER: []
  "/workflows/{workflowId}/publish":
    post:
      tags:
        - workflows
      summary: Publish or unpublish a workflow.
      description: Publish/publish a workflow (public or private).
      operationId: publish
      parameters:
        - name: workflowId
          in: path
          description: Workflow id to publish/unpublish
          required: true
          schema:
            type: integer
            format: int64
      requestBody:
        $ref: "#/components/requestBodies/PublishRequest"
      responses:
        "200":
          description: successful operation
          content:
            application/json:
              schema:
                $ref: "#/components/schemas/Workflow"
      security:
        - BEARER: []
  "/workflows/{workflowId}/refresh":
    get:
      tags:
        - workflows
      summary: Refresh one particular workflow.
      description: Full refresh
      operationId: refresh
      parameters:
        - name: workflowId
          in: path
          description: workflow ID
          required: true
          schema:
            type: integer
            format: int64
      responses:
        "200":
          description: successful operation
          content:
            application/json:
              schema:
                $ref: "#/components/schemas/Workflow"
      security:
        - BEARER: []
  "/workflows/{workflowId}/requestDOI/{workflowVersionId}":
    put:
      tags:
        - workflows
      summary: Request a DOI for this version of a workflow.
      description: ""
      operationId: requestDOIForWorkflowVersion
      parameters:
        - name: workflowId
          in: path
          description: Workflow to modify.
          required: true
          schema:
            type: integer
            format: int64
        - name: workflowVersionId
          in: path
          description: workflowVersionId
          required: true
          schema:
            type: integer
            format: int64
      responses:
        "200":
          description: successful operation
          content:
            application/json:
              schema:
                type: array
                items:
                  $ref: "#/components/schemas/WorkflowVersion"
      security:
        - BEARER: []
  "/workflows/{workflowId}/resetVersionPaths":
    put:
      tags:
        - workflows
      summary: Reset the workflow paths.
      description: Resets the workflow paths of all versions to match the default workflow
        path from the workflow object passed.
      operationId: updateWorkflowPath
      parameters:
        - name: workflowId
          in: path
          description: Workflow to modify.
          required: true
          schema:
            type: integer
            format: int64
      requestBody:
        $ref: "#/components/requestBodies/Workflow"
      responses:
        "200":
          description: successful operation
          content:
            application/json:
              schema:
                $ref: "#/components/schemas/Workflow"
      security:
        - BEARER: []
  "/workflows/{workflowId}/restub":
    get:
      tags:
        - workflows
      summary: Restub a workflow
      description: Restubs a full, unpublished workflow.
      operationId: restub
      parameters:
        - name: workflowId
          in: path
          description: workflow ID
          required: true
          schema:
            type: integer
            format: int64
      responses:
        "200":
          description: successful operation
          content:
            application/json:
              schema:
                $ref: "#/components/schemas/Workflow"
      security:
        - BEARER: []
  "/workflows/{workflowId}/secondaryDescriptors":
    get:
      tags:
        - workflows
      summary: Get the corresponding descriptor documents from source control.
      description: Does not require authentication for published workflows, authentication
        can be provided for restricted workflows
      operationId: secondaryDescriptors
      parameters:
        - name: workflowId
          in: path
          description: Workflow id
          required: true
          schema:
            type: integer
            format: int64
        - name: tag
          in: query
          required: false
          schema:
            type: string
        - name: language
          in: query
          required: false
          schema:
            type: string
      responses:
        "200":
          description: successful operation
          content:
            application/json:
              schema:
                type: array
                items:
                  $ref: "#/components/schemas/SourceFile"
      security:
        - BEARER: []
  "/workflows/{workflowId}/star":
    put:
      tags:
        - workflows
      summary: Star a workflow.
      description: ""
      operationId: starEntry
      parameters:
        - name: workflowId
          in: path
          description: Tool to star.
          required: true
          schema:
            type: integer
            format: int64
      requestBody:
        $ref: "#/components/requestBodies/StarRequest"
      responses:
        default:
          description: successful operation
      security:
        - BEARER: []
  "/workflows/{workflowId}/starredUsers":
    get:
      tags:
        - workflows
      summary: Returns list of users who starred the given workflow.
      description: ""
      operationId: getStarredUsers
      parameters:
        - name: workflowId
          in: path
          description: Workflow to grab starred users for.
          required: true
          schema:
            type: integer
            format: int64
      responses:
        "200":
          description: successful operation
          content:
            application/json:
              schema:
                type: array
                items:
                  $ref: "#/components/schemas/User"
  "/workflows/{workflowId}/testParameterFiles":
    get:
      tags:
        - workflows
      summary: Get the corresponding test parameter files.
      description: Does not require authentication for published workflows, authentication
        can be provided for restricted workflows
      operationId: getTestParameterFiles
      parameters:
        - name: workflowId
          in: path
          description: Workflow id
          required: true
          schema:
            type: integer
            format: int64
        - name: version
          in: query
          required: false
          schema:
            type: string
      responses:
        "200":
          description: successful operation
          content:
            application/json:
              schema:
                type: array
                items:
                  $ref: "#/components/schemas/SourceFile"
      security:
        - BEARER: []
    put:
      tags:
        - workflows
      summary: Add test parameter files for a given version.
      description: ""
      operationId: addTestParameterFiles
      parameters:
        - name: workflowId
          in: path
          description: Workflow to modify.
          required: true
          schema:
            type: integer
            format: int64
        - name: testParameterPaths
          in: query
          description: List of paths.
          required: true
          explode: true
          schema:
            type: array
            items:
              type: string
        - name: version
          in: query
          required: false
          schema:
            type: string
      requestBody:
        $ref: "#/components/requestBodies/updateLabelsBody"
      responses:
        "200":
          description: successful operation
          content:
            application/json:
              schema:
                type: array
                uniqueItems: true
                items:
                  $ref: "#/components/schemas/SourceFile"
      security:
        - BEARER: []
    delete:
      tags:
        - workflows
      summary: Delete test parameter files for a given version.
      description: ""
      operationId: deleteTestParameterFiles
      parameters:
        - name: workflowId
          in: path
          description: Workflow to modify.
          required: true
          schema:
            type: integer
            format: int64
        - name: testParameterPaths
          in: query
          description: List of paths.
          required: true
          explode: true
          schema:
            type: array
            items:
              type: string
        - name: version
          in: query
          required: false
          schema:
            type: string
      responses:
        "200":
          description: successful operation
          content:
            application/json:
              schema:
                type: array
                uniqueItems: true
                items:
                  $ref: "#/components/schemas/SourceFile"
      security:
        - BEARER: []
  "/workflows/{workflowId}/tools/{workflowVersionId}":
    get:
      tags:
        - workflows
      summary: Get the Tools for a given workflow version.
      description: Does not require authentication for published workflows, authentication
        can be provided for restricted workflows
      operationId: getTableToolContent
      parameters:
        - name: workflowId
          in: path
          description: workflowId
          required: true
          schema:
            type: integer
            format: int64
        - name: workflowVersionId
          in: path
          description: workflowVersionId
          required: true
          schema:
            type: integer
            format: int64
      responses:
        "200":
          description: successful operation
          content:
            application/json:
              schema:
                type: string
      security:
        - BEARER: []
  "/workflows/{workflowId}/unstar":
    delete:
      tags:
        - workflows
      summary: Unstar a workflow.
      description: ""
      operationId: unstarEntry
      parameters:
        - name: workflowId
          in: path
          description: Workflow to unstar.
          required: true
          schema:
            type: integer
            format: int64
      responses:
        default:
          description: successful operation
      security:
        - BEARER: []
  "/workflows/{workflowId}/users":
    get:
      tags:
        - workflows
      summary: Get users of a workflow.
      description: ""
      operationId: getUsers
      parameters:
        - name: workflowId
          in: path
          description: workflow ID
          required: true
          schema:
            type: integer
            format: int64
      responses:
        "200":
          description: successful operation
          content:
            application/json:
              schema:
                type: array
                items:
                  $ref: "#/components/schemas/User"
      security:
        - BEARER: []
  "/workflows/{workflowId}/verifiedSources":
    get:
      tags:
        - workflows
      summary: Get a semicolon delimited list of verified sources.
      description: NO authentication
      operationId: verifiedSources
      parameters:
        - name: workflowId
          in: path
          description: Workflow id
          required: true
          schema:
            type: integer
            format: int64
      responses:
        "200":
          description: successful operation
          content:
            application/json:
              schema:
                type: string
  "/workflows/{workflowId}/verify/{workflowVersionId}":
    put:
      tags:
        - workflows
      summary: Verify or unverify a workflow. ADMIN ONLY
      description: ""
      operationId: verifyWorkflowVersion
      parameters:
        - name: workflowId
          in: path
          description: Workflow to modify.
          required: true
          schema:
            type: integer
            format: int64
        - name: workflowVersionId
          in: path
          description: workflowVersionId
          required: true
          schema:
            type: integer
            format: int64
      requestBody:
        $ref: "#/components/requestBodies/VerifyRequest"
      responses:
        "200":
          description: successful operation
          content:
            application/json:
              schema:
                type: array
                items:
                  $ref: "#/components/schemas/WorkflowVersion"
      security:
        - BEARER: []
  "/workflows/{workflowId}/workflowVersions":
    put:
      tags:
        - workflows
      summary: Update the workflow versions linked to a workflow.
      description: Updates workflow path, reference, and hidden attributes.
      operationId: updateWorkflowVersion
      parameters:
        - name: workflowId
          in: path
          description: Workflow to modify.
          required: true
          schema:
            type: integer
            format: int64
      requestBody:
        content:
          application/json:
            schema:
              type: array
              items:
                $ref: "#/components/schemas/WorkflowVersion"
        description: List of modified workflow versions
        required: true
      responses:
        "200":
          description: successful operation
          content:
            application/json:
              schema:
                type: array
                items:
                  $ref: "#/components/schemas/WorkflowVersion"
      security:
        - BEARER: []
  "/workflows/{workflowId}/zip/{workflowVersionId}":
    get:
      tags:
        - workflows
      summary: Download a ZIP file of a workflow and all associated files.
      description: ""
      operationId: getWorkflowZip
      parameters:
        - name: workflowId
          in: path
          description: workflowId
          required: true
          schema:
            type: integer
            format: int64
        - name: workflowVersionId
          in: path
          description: workflowVersionId
          required: true
          schema:
            type: integer
            format: int64
      responses:
        default:
          description: successful operation
      security:
        - BEARER: []
externalDocs:
  description: Dockstore documentation
  url: https://www.dockstore.org/docs/getting-started
servers:
  - url: https://dockstore.org/api
components:
  requestBodies:
    PublishRequest:
      content:
        application/json:
          schema:
            $ref: "#/components/schemas/PublishRequest"
      description: PublishRequest to refresh the list of repos for a user
      required: true
    updateLabelsBody:
      content:
        application/json:
          schema:
            type: string
      description: This is here to appease Swagger. It requires PUT methods to have a body,
        even if it is empty. Please leave it empty.
    addTokenBody:
      content:
        application/json:
          schema:
            type: string
      description: code
    Workflow:
      content:
        application/json:
          schema:
            $ref: "#/components/schemas/Workflow"
      description: Workflow with updated information
      required: true
    DockstoreTool:
      content:
        application/json:
          schema:
            $ref: "#/components/schemas/DockstoreTool"
      description: Tool with updated information
      required: true
    SourceFileArray:
      content:
        application/json:
          schema:
            type: array
            items:
              $ref: "#/components/schemas/SourceFile"
      description: Set of updated sourcefiles, add files by adding new files with unknown
        paths, delete files by including them with emptied content
      required: true
    StarRequest:
      content:
        application/json:
          schema:
            $ref: "#/components/schemas/StarRequest"
      description: StarRequest to star a repo for a user
      required: true
    VerifyRequest:
      content:
        application/json:
          schema:
            $ref: "#/components/schemas/VerifyRequest"
      description: Object containing verification information.
      required: true
  securitySchemes:
    BEARER:
      type: apiKey
      name: Authorization
      in: header
  schemas:
    Alias:
      type: object
      properties:
        content:
          type: string
    BioWorkflow:
      allOf:
        - $ref: "#/components/schemas/Workflow"
        - type: object
          properties:
            parent_id:
              type: integer
              format: int64
              readOnly: true
            is_checker:
              type: boolean
          description: This describes one workflow in the dockstore
    Collection:
      type: object
      required:
        - name
      properties:
        id:
          type: integer
          format: int64
          description: Implementation specific ID for the collection in this web service
        entries:
          type: array
          uniqueItems: true
          items:
            $ref: "#/components/schemas/Entry"
        organizationID:
          type: integer
          format: int64
        aliases:
          type: object
          description: aliases can be used as an alternate unique id for collections
          additionalProperties:
            $ref: "#/components/schemas/Alias"
        dbCreateDate:
          type: string
          format: date-time
        dbUpdateDate:
          type: string
          format: date-time
        organizationName:
          type: string
          description: The name of the organization the collection belongs to
          readOnly: true
        name:
          type: string
          example: Alignment
          description: Name of the collection.
          minLength: 3
          maxLength: 39
          pattern: "[a-zA-Z][a-zA-Z\\d]*"
        description:
          type: string
          description: Description of the collection
        displayName:
          type: string
          description: Display name for a collection (Ex. Recommended Alignment
            Algorithms). Not used for links.
          minLength: 3
          maxLength: 50
          pattern: "[\\w ,_\\-&()']*"
        topic:
          type: string
          description: Short description of the collection
    CollectionOrganization:
      type: object
      properties:
        collectionId:
          type: integer
          format: int64
        collectionName:
          type: string
        collectionDisplayName:
          type: string
        organizationId:
          type: integer
          format: int64
        organizationName:
          type: string
        organizationDisplayName:
          type: string
    Config:
      type: object
      properties:
        dnaStackImportUrl:
          type: string
        dnaNexusImportUrl:
          type: string
        terraImportUrl:
          type: string
        gitHubAuthUrl:
          type: string
        gitHubRedirectPath:
          type: string
        gitHubScope:
          type: string
        quayIoAuthUrl:
          type: string
        quayIoRedirectPath:
          type: string
        quayIoScope:
          type: string
        bitBucketAuthUrl:
          type: string
        gitlabAuthUrl:
          type: string
        gitlabRedirectPath:
          type: string
        gitlabScope:
          type: string
        zenodoAuthUrl:
          type: string
        zenodoRedirectPath:
          type: string
        zenodoScope:
          type: string
        googleScope:
          type: string
        cwlVisualizerUri:
          type: string
        tagManagerId:
          type: string
        githubClientId:
          type: string
        quayIoClientId:
          type: string
        bitBucketClientId:
          type: string
        gitlabClientId:
          type: string
        zenodoClientId:
          type: string
        googleClientId:
          type: string
        discourseUrl:
          type: string
      description: Configuration information for UI clients of the Dockstore webservice.
    DescriptorLanguageBean:
      type: object
      properties:
        value:
          type: string
        friendlyName:
          type: string
    DockstoreTool:
      type: object
      required:
        - defaultCWLTestParameterFile
        - defaultWDLTestParameterFile
        - default_cwl_path
        - default_dockerfile_path
        - default_wdl_path
        - gitUrl
        - mode
        - name
        - namespace
        - private_access
        - registry_string
      properties:
        id:
          type: integer
          format: int64
          description: Implementation specific ID for the container in this web service
        aliases:
          type: object
          description: aliases can be used as an alternate unique id for entries
          additionalProperties:
            $ref: "#/components/schemas/Alias"
        dbCreateDate:
          type: string
          format: date-time
        dbUpdateDate:
          type: string
          format: date-time
        topicId:
          type: integer
          format: int64
          description: The Id of the corresponding topic on Dockstore Discuss
        tags:
          type: array
          uniqueItems: true
          items:
            $ref: "#/components/schemas/Tag"
        custom_docker_registry_path:
          type: string
          readOnly: true
        last_modified_date:
          type: string
          format: date-time
          readOnly: true
        has_checker:
          type: boolean
          readOnly: true
        input_file_formats:
          type: array
          readOnly: true
          uniqueItems: true
          items:
            $ref: "#/components/schemas/FileFormat"
        output_file_formats:
          type: array
          readOnly: true
          uniqueItems: true
          items:
            $ref: "#/components/schemas/FileFormat"
        author:
          type: string
          description: This is the name of the author stated in the Dockstore.cwl
        description:
          type: string
          description: This is a human-readable description of this container and what it
            is trying to accomplish, required GA4GH
        labels:
          type: array
          description: Labels (i.e. meta tags) for describing the purpose and contents of
            containers
          uniqueItems: true
          items:
            $ref: "#/components/schemas/Label"
        users:
          type: array
          description: This indicates the users that have control over this entry,
            dockstore specific
          uniqueItems: true
          items:
            $ref: "#/components/schemas/User"
        starredUsers:
          type: array
          description: This indicates the users that have starred this entry, dockstore
            specific
          uniqueItems: true
          items:
            $ref: "#/components/schemas/User"
        email:
          type: string
          description: This is the email of the git organization
        defaultVersion:
          type: string
          description: This is the default version of the entry
        is_published:
          type: boolean
          description: Implementation specific visibility in this web service
        last_modified:
          type: integer
          format: int32
          description: "Implementation specific timestamp for last modified. Tools-> For
            automated/manual builds: N/A. For hosted: Last time a file was
            updated/created (new version created). Workflows-> For remote: When
            refresh is hit, last time GitHub repo was changed. Hosted: Last time
            a new version was made."
        lastUpdated:
          type: string
          format: date-time
          description: "Implementation specific timestamp for last updated on webservice.
            Tools-> For automated builds: last time tool/namespace was refreshed
            Dockstore, tool info (like changing dockerfile path) updated, or
            default version selected. For hosted tools: when you created the
            tool. Workflows-> For remote: When refresh all is hit for first
            time. Hosted: Seems to be time created."
        gitUrl:
          type: string
          description: This is a link to the associated repo with a descriptor, required
            GA4GH
        checker_id:
          type: integer
          format: int64
          description: The id of the associated checker workflow
          readOnly: true
        mode:
          type: string
          description: This indicates what mode this is in which informs how we do things
            like refresh, dockstore specific
          enum:
            - AUTO_DETECT_QUAY_TAGS_AUTOMATED_BUILDS
            - AUTO_DETECT_QUAY_TAGS_WITH_MIXED
            - MANUAL_IMAGE_PATH
            - HOSTED
        name:
          type: string
          description: "This is the name of the container, required: GA4GH"
        default_dockerfile_path:
          type: string
          description: "This indicates for the associated git repository, the default path
            to the Dockerfile, required: GA4GH"
        default_cwl_path:
          type: string
          description: "This indicates for the associated git repository, the default path
            to the CWL document, required: GA4GH"
        default_wdl_path:
          type: string
          description: This indicates for the associated git repository, the default path
            to the WDL document
        defaultCWLTestParameterFile:
          type: string
          description: This indicates for the associated git repository, the default path
            to the CWL test parameter file
        defaultWDLTestParameterFile:
          type: string
          description: This indicates for the associated git repository, the default path
            to the WDL test parameter file
        tool_maintainer_email:
          type: string
          description: The email address of the tool maintainer. Required for private
            repositories
        private_access:
          type: boolean
          description: Is the docker image private or not.
        toolname:
          type: string
          description: 'This is the tool name of the container, when not-present this will
            function just like 0.1 dockstorewhen present, this can be used to
            distinguish between two containers based on the same image, but
            associated with different CWL and Dockerfile documents. i.e. two
            containers with the same registry+namespace+name but different
            toolnames will be two different entries in the dockstore
            registry/namespace/name/tool, different options to edit tags, and
            only the same insofar as they would "docker pull" the same image,
            required: GA4GH'
        namespace:
          type: string
          description: "This is a docker namespace for the container, required: GA4GH"
        registry_string:
          type: string
          description: "This is a specific docker provider like quay.io or dockerhub or
            n/a?, required: GA4GH"
        lastBuild:
          type: string
          format: date-time
          description: "Implementation specific timestamp for last built. For automated
            builds: When refresh is hit, the last time the tool was built gets
            stored here. If tool was never built on quay.io, then last build
            will be null. N/A for hosted/manual path tools"
        workflowVersions:
          type: array
          description: Implementation specific tracking of valid build tags for the docker
            container
          uniqueItems: true
          items:
            $ref: "#/components/schemas/Tag"
        path:
          type: string
        descriptorType:
          type: array
          readOnly: true
          items:
            type: string
        tool_path:
          type: string
          readOnly: true
        registry:
          type: string
          enum:
            - QUAY_IO
            - DOCKER_HUB
            - GITLAB
            - AMAZON_ECR
            - SEVEN_BRIDGES
      description: >-
        This describes one entry in the dockstore. Logically, this currently
        means one tuple of registry (either quay or docker hub), organization,
        image name, and toolname which can be
         * associated with CWL and Dockerfile documents
    Entry:
      type: object
      required:
        - gitUrl
      properties:
        id:
          type: integer
          format: int64
          description: Implementation specific ID for the container in this web service
        aliases:
          type: object
          description: aliases can be used as an alternate unique id for entries
          additionalProperties:
            $ref: "#/components/schemas/Alias"
        dbCreateDate:
          type: string
          format: date-time
        dbUpdateDate:
          type: string
          format: date-time
        topicId:
          type: integer
          format: int64
          description: The Id of the corresponding topic on Dockstore Discuss
        workflowVersions:
          type: array
          uniqueItems: true
          items:
            $ref: "#/components/schemas/Base_class_for_versions_of_entries_in_the_D\
              ockstore"
        last_modified_date:
          type: string
          format: date-time
          readOnly: true
        has_checker:
          type: boolean
          readOnly: true
        input_file_formats:
          type: array
          readOnly: true
          uniqueItems: true
          items:
            $ref: "#/components/schemas/FileFormat"
        output_file_formats:
          type: array
          readOnly: true
          uniqueItems: true
          items:
            $ref: "#/components/schemas/FileFormat"
        author:
          type: string
          description: This is the name of the author stated in the Dockstore.cwl
        description:
          type: string
          description: This is a human-readable description of this container and what it
            is trying to accomplish, required GA4GH
        labels:
          type: array
          description: Labels (i.e. meta tags) for describing the purpose and contents of
            containers
          uniqueItems: true
          items:
            $ref: "#/components/schemas/Label"
        users:
          type: array
          description: This indicates the users that have control over this entry,
            dockstore specific
          uniqueItems: true
          items:
            $ref: "#/components/schemas/User"
        starredUsers:
          type: array
          description: This indicates the users that have starred this entry, dockstore
            specific
          uniqueItems: true
          items:
            $ref: "#/components/schemas/User"
        email:
          type: string
          description: This is the email of the git organization
        defaultVersion:
          type: string
          description: This is the default version of the entry
        is_published:
          type: boolean
          description: Implementation specific visibility in this web service
        last_modified:
          type: integer
          format: int32
          description: "Implementation specific timestamp for last modified. Tools-> For
            automated/manual builds: N/A. For hosted: Last time a file was
            updated/created (new version created). Workflows-> For remote: When
            refresh is hit, last time GitHub repo was changed. Hosted: Last time
            a new version was made."
        lastUpdated:
          type: string
          format: date-time
          description: "Implementation specific timestamp for last updated on webservice.
            Tools-> For automated builds: last time tool/namespace was refreshed
            Dockstore, tool info (like changing dockerfile path) updated, or
            default version selected. For hosted tools: when you created the
            tool. Workflows-> For remote: When refresh all is hit for first
            time. Hosted: Seems to be time created."
        gitUrl:
          type: string
          description: This is a link to the associated repo with a descriptor, required
            GA4GH
        checker_id:
          type: integer
          format: int64
          description: The id of the associated checker workflow
          readOnly: true
    Error:
      type: object
      required:
        - code
      properties:
        code:
          type: integer
          format: int32
        message:
          type: string
    Event:
      type: object
      required:
        - type
      properties:
        id:
          type: integer
          format: int64
          description: Implementation specific ID for the event in this web service
        dbCreateDate:
          type: string
          format: date-time
        dbUpdateDate:
          type: string
          format: date-time
        user:
          $ref: "#/components/schemas/User"
        organization:
          $ref: "#/components/schemas/Organization"
        tool:
          $ref: "#/components/schemas/DockstoreTool"
        workflow:
          $ref: "#/components/schemas/Workflow"
        collection:
          $ref: "#/components/schemas/Collection"
        initiatorUser:
          $ref: "#/components/schemas/User"
        type:
          type: string
          description: The event type.
          enum:
            - CREATE_ORG
            - DELETE_ORG
            - MODIFY_ORG
            - APPROVE_ORG
            - REJECT_ORG
            - REREQUEST_ORG
            - ADD_USER_TO_ORG
            - REMOVE_USER_FROM_ORG
            - MODIFY_USER_ROLE_ORG
            - APPROVE_ORG_INVITE
            - REJECT_ORG_INVITE
            - CREATE_COLLECTION
            - MODIFY_COLLECTION
            - REMOVE_FROM_COLLECTION
            - ADD_TO_COLLECTION
      description: This describes events that occur on the Dockstore site.
    ExtendedUserData:
      type: object
      properties:
        canChangeUsername:
          type: boolean
          description: Whether a user can change their username
          readOnly: true
      description: Contains expensive data for end users for the dockstore
    FileFormat:
      type: object
      required:
        - value
      properties:
        value:
          type: string
          description: String representation of the file format
      description: This describes an input or output file format that is associated with an
        entry in the dockstore
    FileWrapper:
      type: object
      properties:
        content:
          type: string
          description: The content of the file itself. One of url or content is required.
        url:
          type: string
          description: Optional url to the underlying content, should include version
            information, and can include a git hash.  Note that this URL should
            resolve to the raw unwrapped content that would otherwise be
            available in content. One of url or content is required.
      description: "A file provides content for one of - A tool descriptor is a metadata
        document that describes one or more tools. - A tool document that
        describes how to test with one or more sample test JSON. - A
        containerfile is a document that describes how to build a particular
        container image. Examples include Dockerfiles for creating Docker images
        and Singularity recipes for Singularity images "
    Label:
      type: object
      required:
        - value
      properties:
        id:
          type: integer
          format: int64
          description: Implementation specific ID for the container in this web service
          readOnly: true
        value:
          type: string
          description: String representation of the tag
      description: This describes a descriptive label that can be placed on an entry in the
        dockstore
    Limits:
      type: object
      properties:
        hostedEntryCountLimit:
          type: integer
          format: int32
        hostedEntryVersionLimit:
          type: integer
          format: int32
    Metadata:
      type: object
      required:
        - api_version
        - version
      properties:
        version:
          type: string
          description: The version of this registry
        api_version:
          type: string
          description: The version of the GA4GH tool-registry API supported by this registry
        country:
          type: string
          description: A country code for the registry (ISO 3166-1 alpha-3)
        friendly_name:
          type: string
          description: A friendly name that can be used in addition to the hostname to
            describe a registry
      description: Describes this registry to better allow for mirroring and indexing.
    MetadataV1:
      type: object
      properties:
        version:
          type: string
        api-version:
          type: string
        country:
          type: string
        friendly-name:
          type: string
      description: Describes this registry to better allow for mirroring and indexing.
    Organization:
      type: object
      required:
        - name
        - status
        - users
      properties:
        id:
          type: integer
          format: int64
          description: Implementation specific ID for the organization in this web service
        aliases:
          type: object
          description: aliases can be used as an alternate unique id for organizations
          additionalProperties:
            $ref: "#/components/schemas/Alias"
        dbCreateDate:
          type: string
          format: date-time
        dbUpdateDate:
          type: string
          format: date-time
        name:
          type: string
          example: OICR
          description: Name of the organization (ex. OICR)
          minLength: 3
          maxLength: 39
          pattern: "[a-zA-Z][a-zA-Z\\d]*"
        description:
          type: string
          description: Description of the organization
        link:
          type: string
          description: Link to the organization website
        location:
          type: string
          description: Location of the organization
        email:
          type: string
          description: Contact email for the organization
        status:
          type: string
          description: Is the organization approved, pending, or rejected
          enum:
            - PENDING
            - REJECTED
            - APPROVED
        users:
          type: array
          description: Set of users in the organization
          uniqueItems: true
          items:
            $ref: "#/components/schemas/OrganizationUser"
        topic:
          type: string
          description: Short description of the organization
        displayName:
          type: string
          description: Display name for an organization (Ex. Ontario Institute for Cancer
            Research). Not used for links.
          minLength: 3
          maxLength: 50
          pattern: "[\\w ,_\\-&()']*"
        avatarUrl:
          type: string
          description: Logo URL
          pattern: ([^\s]+)(?i)(\.jpg|\.jpeg|\.png|\.gif)
        starredUsers:
          type: array
          description: This indicates the users that have starred this organization
          uniqueItems: true
          items:
            $ref: "#/components/schemas/User"
    OrganizationUser:
      type: object
      required:
        - accepted
        - role
      properties:
        id:
          $ref: "#/components/schemas/OrganizationUserId"
        user:
          $ref: "#/components/schemas/User"
        organization:
          $ref: "#/components/schemas/Organization"
        role:
          type: string
          description: The role of the user in the organization
          enum:
            - MAINTAINER
            - MEMBER
        accepted:
          type: boolean
          description: Has the user accepted their membership.
        dbCreateDate:
          type: string
          format: date-time
        dbUpdateDate:
          type: string
          format: date-time
    OrganizationUserId:
      type: object
      properties:
        userId:
          type: integer
          format: int64
        organizationId:
          type: integer
          format: int64
    Permission:
      type: object
      properties:
        email:
          type: string
        role:
          type: string
          enum:
            - OWNER
            - WRITER
            - READER
    Profile:
      type: object
      properties:
        name:
          type: string
        email:
          type: string
        avatarURL:
          type: string
        company:
          type: string
        location:
          type: string
        bio:
          type: string
        username:
          type: string
    PublishRequest:
      type: object
      properties:
        publish:
          type: boolean
          readOnly: true
    RegistryBean:
      type: object
      properties:
        dockerPath:
          type: string
        friendlyName:
          type: string
        url:
          type: string
        privateOnly:
          type: string
        customDockerPath:
          type: string
        enum:
          type: string
    Service:
      allOf:
        - $ref: "#/components/schemas/Workflow"
        - type: object
          properties: {}
          description: This describes one service in the dockstore as a special degenerate
            case of a workflow
    SharedWorkflows:
      type: object
      properties:
        role:
          type: string
          enum:
            - OWNER
            - WRITER
            - READER
        workflows:
          type: array
          items:
            $ref: "#/components/schemas/Workflow"
    SourceControlBean:
      type: object
      properties:
        value:
          type: string
        friendlyName:
          type: string
    SourceFile:
      type: object
      required:
        - absolutePath
        - path
        - type
      properties:
        id:
          type: integer
          format: int64
          description: Implementation specific ID for the source file in this web service
        verifiedBySource:
          type: object
          description: maps from platform to whether an entry successfully ran on it using
            this test json
          additionalProperties:
            $ref: "#/components/schemas/VerificationInformation"
        type:
          type: string
          description: Enumerates the type of file
          enum:
            - DOCKSTORE_CWL
            - DOCKSTORE_WDL
            - DOCKERFILE
            - CWL_TEST_JSON
            - WDL_TEST_JSON
            - NEXTFLOW
            - NEXTFLOW_CONFIG
            - NEXTFLOW_TEST_PARAMS
            - DOCKSTORE_YML
            - DOCKSTORE_SERVICE_YML
            - DOCKSTORE_SERVICE_TEST_JSON
            - OTHER
        content:
          type: string
          description: Cache for the contents of the target file
        path:
          type: string
          description: Path to sourcefile relative to its parent
        absolutePath:
          type: string
          description: Absolute path of sourcefile in git repo
    StarRequest:
      type: object
      properties:
        star:
          type: boolean
    Tag:
      type: object
      required:
        - name
        - reference
      properties:
        id:
          type: integer
          format: int64
          description: Implementation specific ID for the tag in this web service
          readOnly: true
        referenceType:
          type: string
          description: This indicates the type of git (or other source control) reference
          enum:
            - COMMIT
            - TAG
            - BRANCH
            - NOT_APPLICABLE
            - UNSET
        validations:
          type: array
          description: Cached validations for each version.
          uniqueItems: true
          items:
            $ref: "#/components/schemas/Validation"
        last_modified:
          type: string
          format: date-time
          description: "Tool-> For automated builds: Last time specific tag was built. For
            hosted: When version was created Workflow-> Remote: Last time
            version on GitHub repo was changed. Hosted: time version created"
        reference:
          type: string
          description: git commit/tag/branch
        sourceFiles:
          type: array
          description: Cached files for each version. Includes Dockerfile and Descriptor
            files
          uniqueItems: true
          items:
            $ref: "#/components/schemas/SourceFile"
        hidden:
          type: boolean
          description: Implementation specific, whether this row is visible to other users
            aside from the owner
        valid:
          type: boolean
          description: Implementation specific, whether this tag has valid files from
            source code repo
        name:
          type: string
          description: Implementation specific, can be a quay.io or docker hub tag name
        dirtyBit:
          type: boolean
          description: True if user has altered the tag
        verified:
          type: boolean
          description: Whether this version has been verified or not
        verifiedSource:
          type: string
          description: Verified source for the version
        doiURL:
          type: string
          description: This is a URL for the DOI for the version of the entry
        doiStatus:
          type: string
          description: This indicates the DOI status
          enum:
            - NOT_REQUESTED
            - REQUESTED
            - CREATED
        versionEditor:
          $ref: "#/components/schemas/User"
        size:
          type: integer
          format: int64
          description: Size of the image
        dockerfile_path:
          type: string
          description: Path for the Dockerfile
        cwl_path:
          type: string
          description: Path for the CWL document
        wdl_path:
          type: string
          description: Path for the WDL document
        automated:
          type: boolean
          description: Implementation specific, indicates whether this is an automated
            build on quay.io
        workingDirectory:
          type: string
        image_id:
          type: string
        input_file_formats:
          type: array
          description: File formats for describing the input file formats of versions
            (tag/workflowVersion)
          uniqueItems: true
          items:
            $ref: "#/components/schemas/FileFormat"
        output_file_formats:
          type: array
          description: File formats for describing the output file formats of versions
            (tag/workflowVersion)
          uniqueItems: true
          items:
            $ref: "#/components/schemas/FileFormat"
        commitID:
          type: string
          description: This is the commit id for the source control that the files belong to
      description: This describes one tag associated with a container.
    Token:
      type: object
      properties:
        id:
          type: integer
          format: int64
          description: Implementation specific ID for the token in this web service
          readOnly: true
        tokenSource:
          type: string
          description: Source website for this token
        content:
          type: string
          description: Contents of the access token
        username:
          type: string
          description: When an integrated service is not aware of the username, we store it
        refreshToken:
          type: string
        userId:
          type: integer
          format: int64
        token:
          type: string
          description: Contents of the access token
          readOnly: true
      description: Access tokens for this web service and integrated services like quay.io
        and github
    Tool:
      type: object
      required:
        - author
        - id
        - organization
        - toolclass
        - url
        - versions
      properties:
        url:
          type: string
          example: http://agora.broadinstitute.org/tools/123456
          description: The URL for this tool in this registry
        id:
          type: string
          example: "123456"
          description: A unique identifier of the tool, scoped to this registry
        aliases:
          type: array
          description: OPTIONAL A list of strings that can be used to identify this tool.
            This can be used to expose alternative ids (such as GUIDs) for a
            tool for registries. Can be used to match tools across registries.
          items:
            type: string
        organization:
          type: string
          description: The organization that published the image.
        toolname:
          type: string
          description: The name of the tool.
        toolclass:
          $ref: "#/components/schemas/ToolClass"
        description:
          type: string
          description: The description of the tool.
        author:
          type: string
          description: Contact information for the author of this tool entry in the
            registry. (More complex authorship information is handled by the
            descriptor)
        meta_version:
          type: string
          description: The version of this tool in the registry. Iterates when fields like
            the description, author, etc. are updated.
        contains:
          type: array
          example: '"https://bio.tools/tool/mytum.de/SNAP2/1"'
          description: An array of IDs for the applications that are stored inside this tool
          items:
            type: string
        has_checker:
          type: boolean
          description: Whether this tool has a checker tool associated with it
        checker_url:
          type: string
          description: Optional url to the checker tool that will exit successfully if this
            tool produced the expected result given test data.
        verified:
          type: boolean
          description: Reports whether this tool has been verified by a specific
            organization or individual
        verified_source:
          type: string
          description: Source of metadata that can support a verified tool, such as an
            email or URL
        signed:
          type: boolean
          description: Reports whether this tool has been signed.
        versions:
          type: array
          description: A list of versions for this tool
          items:
            $ref: "#/components/schemas/ToolVersion"
      description: A tool (or described tool) is defined as a tuple of a descriptor file
        (which potentially consists of multiple files), a set of container
        images, and a set of instructions for creating those images.
    ToolClass:
      type: object
      properties:
        id:
          type: string
          description: The unique identifier for the class
        name:
          type: string
          description: A short friendly name for the class
        description:
          type: string
          description: A longer explanation of what this class is and what it can accomplish
      description: Describes a class (type) of tool allowing us to categorize workflows,
        tasks, and maybe even other entities (such as services) separately
    ToolDescriptor:
      type: object
      required:
        - type
      properties:
        type:
          type: string
          enum:
            - CWL
            - WDL
            - NFL
            - SERVICE
        descriptor:
          type: string
          description: The descriptor that represents this version of the tool.
        url:
          type: string
          example: https://raw.githubusercontent.com/ICGC-TCGA-PanCancer/pcawg_delly_workflow/ea2a5db69bd20a42976838790bc29294df3af02b/delly_docker/Delly.cwl
          description: Optional url to the underlying tool descriptor, should include
            version information, and can include a git hash
      description: A tool descriptor is a metadata document that describes one or more
        tools.
    ToolDockerfile:
      type: object
      required:
        - dockerfile
      properties:
        dockerfile:
          type: string
          description: The dockerfile content for this tool.
        url:
          type: string
          description: Optional url to the dockerfile used to build this image, should
            include version information, and can include a git hash  (e.g.
            https://raw.githubusercontent.com/ICGC-TCGA-PanCancer/pcawg_delly_workflow/c83478829802b4d36374870843821abe1b625a71/delly_docker/Dockerfile
            )
      description: A tool dockerfile is a document that describes how to build a particular
        Docker image.
    ToolFile:
      type: object
      properties:
        path:
          type: string
          description: Relative path of the file.  A descriptor's path can be used with the
            GA4GH .../{type}/descriptor/{relative_path} endpoint
        file_type:
          type: string
          enum:
            - TEST_FILE
            - PRIMARY_DESCRIPTOR
            - SECONDARY_DESCRIPTOR
            - CONTAINERFILE
            - OTHER
    ToolTestsV1:
      type: object
      properties:
        test:
          type: string
          description: Optional test JSON content for this tool. (Note that one of test and
            URL are required)
        url:
          type: string
          description: Optional url to the test JSON used to test this tool. Note that this
            URL should resolve to the raw unwrapped content that would otherwise
            be available in test.
      description: A tool document that describes how to test with one or more sample test
        JSON.
    ToolV1:
      type: object
      properties:
        url:
          type: string
        id:
          type: string
        organization:
          type: string
        toolname:
          type: string
        toolclass:
          $ref: "#/components/schemas/ToolClass"
        description:
          type: string
        author:
          type: string
        meta-version:
          type: string
        contains:
          type: array
          items:
            type: string
        verified:
          type: boolean
        verified-source:
          type: string
        signed:
          type: boolean
        versions:
          type: array
          items:
            $ref: "#/components/schemas/ToolVersionV1"
      description: A tool (or described tool) describes one pairing of a tool as described
        in a descriptor file (which potentially describes multiple tools) and a
        Docker image.
    ToolVersion:
      type: object
      required:
        - id
        - url
      properties:
        name:
          type: string
          description: The name of the version.
        url:
          type: string
          example: http://agora.broadinstitute.org/tools/123456/1
          description: The URL for this tool in this registry
        id:
          type: string
          example: v1
          description: An identifier of the version of this tool for this particular tool
            registry
        image:
          type: string
          example: quay.io/seqware/seqware_full/1.1
          description: The docker path to the image (and version) for this tool
        registry_url:
          type: string
          description: A URL to a Singularity registry is provided when a specific type of
            image does not use ids in the Docker format. Used along with
            image_name to locate a specific image.
        image_name:
          type: string
          description: Used in conjunction with a registry_url if provided to locate images
        descriptor_type:
          type: array
          description: The type (or types) of descriptors available.
          items:
            type: string
            enum:
              - CWL
              - WDL
              - NFL
              - SERVICE
        containerfile:
          type: boolean
          description: Reports if this tool has a containerfile available.
        meta_version:
          type: string
          description: The version of this tool version in the registry. Iterates when
            fields like the description, author, etc. are updated.
        verified:
          type: boolean
          description: Reports whether this tool has been verified by a specific
            organization or individual
        verified_source:
          type: string
          description: Source of metadata that can support a verified tool, such as an
            email or URL
      description: A tool version describes a particular iteration of a tool as described
        by a reference to a specific image and/or documents.
    ToolVersionV1:
      type: object
      properties:
        name:
          type: string
        url:
          type: string
        id:
          type: string
        image:
          type: string
        descriptor-type:
          type: array
          items:
            type: string
            enum:
              - CWL
              - WDL
        dockerfile:
          type: boolean
        meta-version:
          type: string
        verified:
          type: boolean
        verified-source:
          type: string
      description: A tool version describes a particular iteration of a tool as described
        by a reference to a specific image and dockerfile.
    User:
      type: object
      required:
        - curator
        - isAdmin
        - setupComplete
      properties:
        id:
          type: integer
          format: int64
          description: Implementation specific ID for the container in this web service
          readOnly: true
        userProfiles:
          type: object
          description: Profile information of the user retrieved from 3rd party sites
            (GitHub, Google, etc)
          additionalProperties:
            $ref: "#/components/schemas/Profile"
        username:
          type: string
          description: Username on dockstore
        isAdmin:
          type: boolean
          description: Indicates whether this user is an admin
        avatarUrl:
          type: string
          description: URL of user avatar on GitHub/Google that can be selected by the user
        name:
          type: string
        curator:
          type: boolean
          description: Indicates whether this user is a curator
        setupComplete:
          type: boolean
          description: Indicates whether this user has accepted their username
      description: End users for the dockstore
    Validation:
      type: object
      required:
        - id
        - message
        - type
        - valid
      properties:
        id:
          type: integer
          format: int64
          description: Implementation specific ID for the source file in this web service
        type:
          type: string
          description: Enumerates the type of file
          enum:
            - DOCKSTORE_CWL
            - DOCKSTORE_WDL
            - DOCKERFILE
            - CWL_TEST_JSON
            - WDL_TEST_JSON
            - NEXTFLOW
            - NEXTFLOW_CONFIG
            - NEXTFLOW_TEST_PARAMS
            - DOCKSTORE_YML
            - DOCKSTORE_SERVICE_YML
            - DOCKSTORE_SERVICE_TEST_JSON
            - OTHER
        valid:
          type: boolean
          description: Is the file type valid
        message:
          type: string
          description: Mapping of filepath to validation message
    VerificationInformation:
      type: object
      properties:
        verified:
          type: boolean
        metadata:
          type: string
        platformVersion:
          type: string
    VerifyRequest:
      type: object
      properties:
        verify:
          type: boolean
          readOnly: true
        verifiedSource:
          type: string
          readOnly: true
    Workflow:
      type: object
      required:
        - defaultTestParameterFilePath
        - descriptorType
        - gitUrl
        - mode
        - organization
        - repository
        - sourceControl
        - workflow_path
      discriminator:
        propertyName: type
      properties:
        id:
          type: integer
          format: int64
          description: Implementation specific ID for the container in this web service
        aliases:
          type: object
          description: aliases can be used as an alternate unique id for entries
          additionalProperties:
            $ref: "#/components/schemas/Alias"
        dbCreateDate:
          type: string
          format: date-time
        dbUpdateDate:
          type: string
          format: date-time
        topicId:
          type: integer
          format: int64
          description: The Id of the corresponding topic on Dockstore Discuss
        parentEntry:
          $ref: "#/components/schemas/Entry"
<<<<<<< HEAD
        isChecker:
          type: boolean
=======
        last_modified_date:
          type: string
          format: date-time
          readOnly: true
>>>>>>> 5fe2e5ad
        has_checker:
          type: boolean
          readOnly: true
        input_file_formats:
          type: array
          readOnly: true
          uniqueItems: true
          items:
            $ref: "#/components/schemas/FileFormat"
        output_file_formats:
          type: array
          readOnly: true
          uniqueItems: true
          items:
            $ref: "#/components/schemas/FileFormat"
        author:
          type: string
          description: This is the name of the author stated in the Dockstore.cwl
        description:
          type: string
          description: This is a human-readable description of this container and what it
            is trying to accomplish, required GA4GH
        labels:
          type: array
          description: Labels (i.e. meta tags) for describing the purpose and contents of
            containers
          uniqueItems: true
          items:
            $ref: "#/components/schemas/Label"
        users:
          type: array
          description: This indicates the users that have control over this entry,
            dockstore specific
          uniqueItems: true
          items:
            $ref: "#/components/schemas/User"
        starredUsers:
          type: array
          description: This indicates the users that have starred this entry, dockstore
            specific
          uniqueItems: true
          items:
            $ref: "#/components/schemas/User"
        email:
          type: string
          description: This is the email of the git organization
        defaultVersion:
          type: string
          description: This is the default version of the entry
        is_published:
          type: boolean
          description: Implementation specific visibility in this web service
        last_modified:
          type: integer
          format: int32
          description: "Implementation specific timestamp for last modified. Tools-> For
            automated/manual builds: N/A. For hosted: Last time a file was
            updated/created (new version created). Workflows-> For remote: When
            refresh is hit, last time GitHub repo was changed. Hosted: Last time
            a new version was made."
        lastUpdated:
          type: string
          format: date-time
          description: "Implementation specific timestamp for last updated on webservice.
            Tools-> For automated builds: last time tool/namespace was refreshed
            Dockstore, tool info (like changing dockerfile path) updated, or
            default version selected. For hosted tools: when you created the
            tool. Workflows-> For remote: When refresh all is hit for first
            time. Hosted: Seems to be time created."
        gitUrl:
          type: string
          description: This is a link to the associated repo with a descriptor, required
            GA4GH
        checker_id:
          type: integer
          format: int64
          description: The id of the associated checker workflow
          readOnly: true
        mode:
          type: string
          description: This indicates what mode this is in which informs how we do things
            like refresh, dockstore specific
          enum:
            - FULL
            - STUB
            - HOSTED
            - SERVICE
        workflowName:
          type: string
          description: This is the name of the workflow, not needed when only one workflow
            in a repo
        organization:
          type: string
          description: This is a git organization for the workflow
        repository:
          type: string
          description: This is a git repository name
        sourceControl:
          type: string
          description: "This is a specific source control provider like github or bitbucket
            or n/a?, required: GA4GH"
        descriptorType:
          type: string
          description: This is a descriptor type for the workflow, either CWL, WDL, or
            Nextflow (Defaults to CWL)
          enum:
            - CWL
            - WDL
            - NFL
            - service
        workflow_path:
          type: string
          description: This indicates for the associated git repository, the default path
            to the primary descriptor document
        defaultTestParameterFilePath:
          type: string
          description: This indicates for the associated git repository, the default path
            to the test parameter file
        workflowVersions:
          type: array
          description: Implementation specific tracking of valid build workflowVersions for
            the docker container
          uniqueItems: true
          items:
            $ref: "#/components/schemas/WorkflowVersion"
        full_workflow_path:
          type: string
          readOnly: true
        path:
          type: string
        source_control_provider:
          type: string
          readOnly: true
      description: This describes one workflow in the dockstore
    WorkflowVersion:
      type: object
      required:
        - name
        - reference
      properties:
        id:
          type: integer
          format: int64
          description: Implementation specific ID for the tag in this web service
          readOnly: true
        referenceType:
          type: string
          description: This indicates the type of git (or other source control) reference
          enum:
            - COMMIT
            - TAG
            - BRANCH
            - NOT_APPLICABLE
            - UNSET
        validations:
          type: array
          description: Cached validations for each version.
          uniqueItems: true
          items:
            $ref: "#/components/schemas/Validation"
        subClass:
          type: string
          description: The subclass of this for services.
          enum:
            - DOCKER_COMPOSE
            - SWARM
            - KUBERNETES
            - HELM
        workingDirectory:
          type: string
        last_modified:
          type: string
          format: date-time
          description: "Tool-> For automated builds: Last time specific tag was built. For
            hosted: When version was created Workflow-> Remote: Last time
            version on GitHub repo was changed. Hosted: time version created"
        reference:
          type: string
          description: git commit/tag/branch
        sourceFiles:
          type: array
          description: Cached files for each version. Includes Dockerfile and Descriptor
            files
          uniqueItems: true
          items:
            $ref: "#/components/schemas/SourceFile"
        hidden:
          type: boolean
          description: Implementation specific, whether this row is visible to other users
            aside from the owner
        valid:
          type: boolean
          description: Implementation specific, whether this tag has valid files from
            source code repo
        name:
          type: string
          description: Implementation specific, can be a quay.io or docker hub tag name
        dirtyBit:
          type: boolean
          description: True if user has altered the tag
        verified:
          type: boolean
          description: Whether this version has been verified or not
        verifiedSource:
          type: string
          description: Verified source for the version
        doiURL:
          type: string
          description: This is a URL for the DOI for the version of the entry
        doiStatus:
          type: string
          description: This indicates the DOI status
          enum:
            - NOT_REQUESTED
            - REQUESTED
            - CREATED
        versionEditor:
          $ref: "#/components/schemas/User"
        workflow_path:
          type: string
          description: Path for the workflow
        input_file_formats:
          type: array
          description: File formats for describing the input file formats of versions
            (tag/workflowVersion)
          uniqueItems: true
          items:
            $ref: "#/components/schemas/FileFormat"
        output_file_formats:
          type: array
          description: File formats for describing the output file formats of versions
            (tag/workflowVersion)
          uniqueItems: true
          items:
            $ref: "#/components/schemas/FileFormat"
        commitID:
          type: string
          description: This is the commit id for the source control that the files belong to
      description: This describes one workflow version associated with a workflow.
    Base_class_for_versions_of_entries_in_the_Dockstore:
      type: object
      required:
        - name
        - reference
      properties:
        id:
          type: integer
          format: int64
          description: Implementation specific ID for the tag in this web service
          readOnly: true
        referenceType:
          type: string
          description: This indicates the type of git (or other source control) reference
          enum:
            - COMMIT
            - TAG
            - BRANCH
            - NOT_APPLICABLE
            - UNSET
        validations:
          type: array
          description: Cached validations for each version.
          uniqueItems: true
          items:
            $ref: "#/components/schemas/Validation"
        workingDirectory:
          type: string
        last_modified:
          type: string
          format: date-time
          description: "Tool-> For automated builds: Last time specific tag was built. For
            hosted: When version was created Workflow-> Remote: Last time
            version on GitHub repo was changed. Hosted: time version created"
        reference:
          type: string
          description: git commit/tag/branch
        sourceFiles:
          type: array
          description: Cached files for each version. Includes Dockerfile and Descriptor
            files
          uniqueItems: true
          items:
            $ref: "#/components/schemas/SourceFile"
        hidden:
          type: boolean
          description: Implementation specific, whether this row is visible to other users
            aside from the owner
        valid:
          type: boolean
          description: Implementation specific, whether this tag has valid files from
            source code repo
        name:
          type: string
          description: Implementation specific, can be a quay.io or docker hub tag name
        dirtyBit:
          type: boolean
          description: True if user has altered the tag
        verified:
          type: boolean
          description: Whether this version has been verified or not
        verifiedSource:
          type: string
          description: Verified source for the version
        doiURL:
          type: string
          description: This is a URL for the DOI for the version of the entry
        doiStatus:
          type: string
          description: This indicates the DOI status
          enum:
            - NOT_REQUESTED
            - REQUESTED
            - CREATED
        versionEditor:
          $ref: "#/components/schemas/User"
        input_file_formats:
          type: array
          description: File formats for describing the input file formats of versions
            (tag/workflowVersion)
          uniqueItems: true
          items:
            $ref: "#/components/schemas/FileFormat"
        output_file_formats:
          type: array
          description: File formats for describing the output file formats of versions
            (tag/workflowVersion)
          uniqueItems: true
          items:
            $ref: "#/components/schemas/FileFormat"
        commitID:
          type: string
          description: This is the commit id for the source control that the files belong to<|MERGE_RESOLUTION|>--- conflicted
+++ resolved
@@ -7572,17 +7572,14 @@
           type: integer
           format: int64
           description: The Id of the corresponding topic on Dockstore Discuss
+        isChecker:
+          type: boolean
         parentEntry:
           $ref: "#/components/schemas/Entry"
-<<<<<<< HEAD
-        isChecker:
-          type: boolean
-=======
         last_modified_date:
           type: string
           format: date-time
           readOnly: true
->>>>>>> 5fe2e5ad
         has_checker:
           type: boolean
           readOnly: true

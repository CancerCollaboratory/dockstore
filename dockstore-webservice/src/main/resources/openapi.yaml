--- conflicted
+++ resolved
@@ -7503,13 +7503,10 @@
           type: integer
           format: int64
           description: The Id of the corresponding topic on Dockstore Discuss
+        isChecker:
+          type: boolean
         parentEntry:
           $ref: "#/components/schemas/Entry"
-<<<<<<< HEAD
-        isChecker:
-          type: boolean
-=======
->>>>>>> d9f61ebe
         has_checker:
           type: boolean
           readOnly: true

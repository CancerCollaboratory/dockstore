openapi: 3.0.0
info:
  description: This describes the dockstore API, a webservice that manages pairs of Docker
    images and associated metadata such as CWL documents and Dockerfiles used to
    build those images
  version: 1.6.0-alpha.4-SNAPSHOT
  title: Dockstore API
  termsOfService: TBD
  contact:
    name: Dockstore@ga4gh
    url: https://github.com/ga4gh/dockstore
    email: theglobalalliance@genomicsandhealth.org
  license:
    name: Apache License Version 2.0
    url: https://github.com/ga4gh/dockstore/blob/develop/LICENSE
tags:
  - name: GA4GH
    description: A curated subset of resources proposed as a common standard for tool
      repositories. Implements TRS
      [2.0.0-beta.2](https://github.com/ga4gh/tool-registry-service-schemas/releases/tag/2.0.0-beta.2)
      . Integrators are welcome to use these endpoints but they are subject to
      change based on community input.
  - name: NIHdatacommons
  - name: GA4GHV1
    description: A curated subset of resources proposed as a common standard for tool
      repositories. Implements TRS
      [1.0.0](https://github.com/ga4gh/tool-registry-service-schemas/releases/tag/1.0.0)
      and is considered final (not subject to change)
  - name: containers
    description: List and register entries in the dockstore (pairs of images + metadata
      (CWL and Dockerfile))
  - name: containertags
    description: List and modify tags for containers
  - name: entries
    description: Interact with entries in Dockstore regardless of whether they are
      containers or workflows
  - name: extendedGA4GH
    description: Optional experimental extensions of the GA4GH API
  - name: hosted
    description: Created and modify hosted entries in the dockstore
  - name: metadata
    description: Information about Dockstore like RSS, sitemap, lists of dependencies, etc.
  - name: organisations
  - name: tokens
    description: List, modify, refresh, and delete tokens for external services
  - name: users
    description: List, modify, and manage end users of the dockstore
  - name: workflows
    description: List and register workflows in the dockstore (CWL or WDL)
paths:
  /api/ga4gh/v1/metadata:
    get:
      tags:
        - GA4GHV1
      summary: Return some metadata that is useful for describing this registry
      description: Return some metadata that is useful for describing this registry
      operationId: metadataGet
      responses:
        "200":
          description: A Metadata object describing this service.
          content:
            application/json:
              schema:
                $ref: "#/components/schemas/MetadataV1"
            text/plain:
              schema:
                $ref: "#/components/schemas/MetadataV1"
  /api/ga4gh/v1/tool-classes:
    get:
      tags:
        - GA4GHV1
      summary: List all tool types
      description: "This endpoint returns all tool-classes available "
      operationId: toolClassesGet
      responses:
        "200":
          description: An array of methods that match the filter.
          content:
            application/json:
              schema:
                type: array
                items:
                  $ref: "#/components/schemas/ToolClass"
            text/plain:
              schema:
                type: array
                items:
                  $ref: "#/components/schemas/ToolClass"
  /api/ga4gh/v1/tools:
    get:
      tags:
        - GA4GHV1
      summary: List all tools
      description: "This endpoint returns all tools available or a filtered subset using
        metadata query parameters. "
      operationId: toolsGet
      parameters:
        - name: id
          in: query
          description: A unique identifier of the tool, scoped to this registry, for
            example `123456`
          required: false
          schema:
            type: string
        - name: registry
          in: query
          description: The image registry that contains the image.
          required: false
          schema:
            type: string
        - name: organization
          in: query
          description: The organization in the registry that published the image.
          required: false
          schema:
            type: string
        - name: name
          in: query
          description: The name of the image.
          required: false
          schema:
            type: string
        - name: toolname
          in: query
          description: The name of the tool.
          required: false
          schema:
            type: string
        - name: description
          in: query
          description: The description of the tool.
          required: false
          schema:
            type: string
        - name: author
          in: query
          description: The author of the tool (TODO a thought occurs, are we assuming that
            the author of the CWL and the image are the same?).
          required: false
          schema:
            type: string
        - name: offset
          in: query
          description: Start index of paging. Pagination results can be based on numbers or
            other values chosen by the registry implementor (for example, SHA
            values). If this exceeds the current result set return an empty
            set.  If not specified in the request this will start at the
            beginning of the results.
          required: false
          schema:
            type: string
        - name: limit
          in: query
          description: Amount of records to return in a given page.  By default it is 1000.
          required: false
          schema:
            type: integer
            format: int32
      responses:
        "200":
          description: An array of Tools that match the filter.
          content:
            application/json:
              schema:
                type: array
                items:
                  $ref: "#/components/schemas/ToolV1"
            text/plain:
              schema:
                type: array
                items:
                  $ref: "#/components/schemas/ToolV1"
  "/api/ga4gh/v1/tools/{id}":
    get:
      tags:
        - GA4GHV1
      summary: List one specific tool, acts as an anchor for self references
      description: This endpoint returns one specific tool (which has ToolVersions nested
        inside it)
      operationId: toolsIdGet
      parameters:
        - name: id
          in: path
          description: A unique identifier of the tool, scoped to this registry, for
            example `123456`
          required: true
          schema:
            type: string
      responses:
        "200":
          description: A tool.
          content:
            application/json:
              schema:
                $ref: "#/components/schemas/ToolV1"
            text/plain:
              schema:
                $ref: "#/components/schemas/ToolV1"
  "/api/ga4gh/v1/tools/{id}/versions":
    get:
      tags:
        - GA4GHV1
      summary: List versions of a tool
      description: Returns all versions of the specified tool
      operationId: toolsIdVersionsGet
      parameters:
        - name: id
          in: path
          description: A unique identifier of the tool, scoped to this registry, for
            example `123456`
          required: true
          schema:
            type: string
      responses:
        "200":
          description: An array of tool versions
          content:
            application/json:
              schema:
                type: array
                items:
                  $ref: "#/components/schemas/ToolVersionV1"
            text/plain:
              schema:
                type: array
                items:
                  $ref: "#/components/schemas/ToolVersionV1"
  "/api/ga4gh/v1/tools/{id}/versions/{version_id}":
    get:
      tags:
        - GA4GHV1
      summary: List one specific tool version, acts as an anchor for self references
      description: This endpoint returns one specific tool version
      operationId: toolsIdVersionsVersionIdGet
      parameters:
        - name: id
          in: path
          description: A unique identifier of the tool, scoped to this registry, for
            example `123456`
          required: true
          schema:
            type: string
        - name: version_id
          in: path
          description: An identifier of the tool version, scoped to this registry, for
            example `v1`
          required: true
          schema:
            type: string
      responses:
        "200":
          description: A tool version.
          content:
            application/json:
              schema:
                $ref: "#/components/schemas/ToolVersionV1"
            text/plain:
              schema:
                $ref: "#/components/schemas/ToolVersionV1"
  "/api/ga4gh/v1/tools/{id}/versions/{version_id}/dockerfile":
    get:
      tags:
        - GA4GHV1
      summary: Get the dockerfile for the specified image.
      description: Returns the dockerfile for the specified image.
      operationId: toolsIdVersionsVersionIdDockerfileGet
      parameters:
        - name: id
          in: path
          description: A unique identifier of the tool, scoped to this registry, for
            example `123456`
          required: true
          schema:
            type: string
        - name: version_id
          in: path
          description: An identifier of the tool version for this particular tool registry,
            for example `v1`
          required: true
          schema:
            type: string
      responses:
        "200":
          description: The tool payload.
          content:
            application/json:
              schema:
                $ref: "#/components/schemas/ToolDockerfile"
            text/plain:
              schema:
                $ref: "#/components/schemas/ToolDockerfile"
        "404":
          description: The tool payload is not present in the service.
          content:
            application/json:
              schema:
                $ref: "#/components/schemas/ToolDockerfile"
            text/plain:
              schema:
                $ref: "#/components/schemas/ToolDockerfile"
  "/api/ga4gh/v1/tools/{id}/versions/{version_id}/{type}/descriptor":
    get:
      tags:
        - GA4GHV1
      summary: Get the tool descriptor (CWL/WDL) for the specified tool.
      description: Returns the CWL or WDL descriptor for the specified tool.
      operationId: toolsIdVersionsVersionIdTypeDescriptorGet
      parameters:
        - name: type
          in: path
          description: The output type of the descriptor. If not specified it is up to the
            underlying implementation to determine which output type to return.
            Plain types return the bare descriptor while the "non-plain" types
            return a descriptor wrapped with metadata
          required: true
          schema:
            type: string
            enum:
              - CWL
              - WDL
              - PLAIN_CWL
              - PLAIN_WDL
        - name: id
          in: path
          description: A unique identifier of the tool, scoped to this registry, for
            example `123456`
          required: true
          schema:
            type: string
        - name: version_id
          in: path
          description: An identifier of the tool version for this particular tool registry,
            for example `v1`
          required: true
          schema:
            type: string
      responses:
        "200":
          description: The tool descriptor.
          content:
            application/json:
              schema:
                $ref: "#/components/schemas/ToolDescriptor"
            text/plain:
              schema:
                $ref: "#/components/schemas/ToolDescriptor"
        "404":
          description: The tool can not be output in the specified type.
          content:
            application/json:
              schema:
                $ref: "#/components/schemas/ToolDescriptor"
            text/plain:
              schema:
                $ref: "#/components/schemas/ToolDescriptor"
  "/api/ga4gh/v1/tools/{id}/versions/{version_id}/{type}/descriptor/{relative_path}":
    get:
      tags:
        - GA4GHV1
      summary: Get additional tool descriptor files (CWL/WDL) relative to the main file
      description: Returns additional CWL or WDL descriptors for the specified tool in the
        same or subdirectories
      operationId: toolsIdVersionsVersionIdTypeDescriptorRelativePathGet
      parameters:
        - name: type
          in: path
          description: The output type of the descriptor. If not specified it is up to the
            underlying implementation to determine which output type to
            return.  Plain types return the bare descriptor while the
            "non-plain" types return a descriptor wrapped with metadata
          required: true
          schema:
            type: string
            enum:
              - CWL
              - WDL
              - PLAIN_CWL
              - PLAIN_WDL
        - name: id
          in: path
          description: A unique identifier of the tool, scoped to this registry, for
            example `123456`
          required: true
          schema:
            type: string
        - name: version_id
          in: path
          description: An identifier of the tool version for this particular tool registry,
            for example `v1`
          required: true
          schema:
            type: string
        - name: relative_path
          in: path
          description: A relative path to the additional file (same directory or
            subdirectories), for example 'foo.cwl' would return a 'foo.cwl' from
            the same directory as the main descriptor
          required: true
          schema:
            type: string
      responses:
        "200":
          description: The tool descriptor.
          content:
            application/json:
              schema:
                $ref: "#/components/schemas/ToolDescriptor"
            text/plain:
              schema:
                $ref: "#/components/schemas/ToolDescriptor"
        "404":
          description: The tool can not be output in the specified type.
          content:
            application/json:
              schema:
                $ref: "#/components/schemas/ToolDescriptor"
            text/plain:
              schema:
                $ref: "#/components/schemas/ToolDescriptor"
  "/api/ga4gh/v1/tools/{id}/versions/{version_id}/{type}/tests":
    get:
      tags:
        - GA4GHV1
      summary: Get an array of test JSONs suitable for use with this descriptor type.
      description: ""
      operationId: toolsIdVersionsVersionIdTypeTestsGet
      parameters:
        - name: type
          in: path
          description: The output type of the descriptor. If not specified it is up to the
            underlying implementation to determine which output type to return.
            Plain types return the bare descriptor while the "non-plain" types
            return a descriptor wrapped with metadata
          required: true
          schema:
            type: string
            enum:
              - CWL
              - WDL
              - PLAIN_CWL
              - PLAIN_WDL
        - name: id
          in: path
          description: A unique identifier of the tool, scoped to this registry, for
            example `123456`
          required: true
          schema:
            type: string
        - name: version_id
          in: path
          description: An identifier of the tool version for this particular tool registry,
            for example `v1`
          required: true
          schema:
            type: string
      responses:
        "200":
          description: The tool test JSON response.
          content:
            application/json:
              schema:
                type: array
                items:
                  $ref: "#/components/schemas/ToolTestsV1"
            text/plain:
              schema:
                type: array
                items:
                  $ref: "#/components/schemas/ToolTestsV1"
        "404":
          description: The tool can not be output in the specified type.
          content:
            application/json:
              schema:
                type: array
                items:
                  $ref: "#/components/schemas/ToolTestsV1"
            text/plain:
              schema:
                type: array
                items:
                  $ref: "#/components/schemas/ToolTestsV1"
  "/api/ga4gh/v2/extended/containers/{organization}":
    get:
      tags:
        - extendedGA4GH
      summary: List entries of an organization
      description: "This endpoint returns entries of an organization. "
      operationId: entriesOrgGet
      parameters:
        - name: organization
          in: path
          description: An organization, for example `cancercollaboratory`
          required: true
          schema:
            type: string
      responses:
        "200":
          description: An array of Tools of the input organization.
          content:
            application/json:
              schema:
                type: array
                items:
                  $ref: "#/components/schemas/ToolV1"
            text/plain:
              schema:
                type: array
                items:
                  $ref: "#/components/schemas/ToolV1"
  /api/ga4gh/v2/extended/organizations:
    get:
      tags:
        - extendedGA4GH
      summary: List all organizations
      description: "This endpoint returns list of all organizations. "
      operationId: entriesOrgGet
      responses:
        "200":
          description: An array of organizations' names.
          content:
            application/json:
              schema:
                type: array
                items:
                  type: string
            text/plain:
              schema:
                type: array
                items:
                  type: string
  /api/ga4gh/v2/extended/tools/entry/_search:
    post:
      tags:
        - extendedGA4GH
      summary: Search the index of tools
      description: This endpoint searches the index for all published tools and workflows.
        Used by utilities that expect to talk to an elastic search endpoint
      operationId: toolsIndexSearch
      requestBody:
        content:
          application/json:
            schema:
              type: string
        description: elastic search query
        required: true
      responses:
        "200":
          description: An elastic search result.
          content:
            application/json:
              schema:
                type: string
  /api/ga4gh/v2/extended/tools/index:
    post:
      tags:
        - extendedGA4GH
      summary: Update the index of tools
      description: "This endpoint updates the index for all published tools and workflows. "
      operationId: toolsIndexGet
      responses:
        "200":
          description: An array of Tools of the input organization.
      security:
        - BEARER:
            []
  "/api/ga4gh/v2/extended/tools/{organization}":
    get:
      tags:
        - extendedGA4GH
      summary: List tools of an organization
      description: "This endpoint returns tools of an organization. "
      operationId: toolsOrgGet
      parameters:
        - name: organization
          in: path
          description: An organization, for example `cancercollaboratory`
          required: true
          schema:
            type: string
      responses:
        "200":
          description: An array of Tools of the input organization.
          content:
            application/json:
              schema:
                type: array
                items:
                  $ref: "#/components/schemas/ToolV1"
            text/plain:
              schema:
                type: array
                items:
                  $ref: "#/components/schemas/ToolV1"
  "/api/ga4gh/v2/extended/workflows/{organization}":
    get:
      tags:
        - extendedGA4GH
      summary: List workflows of an organization
      description: "This endpoint returns workflows of an organization. "
      operationId: workflowsOrgGet
      parameters:
        - name: organization
          in: path
          description: An organization, for example `cancercollaboratory`
          required: true
          schema:
            type: string
      responses:
        "200":
          description: An array of Tools of the input organization.
          content:
            application/json:
              schema:
                type: array
                items:
                  $ref: "#/components/schemas/ToolV1"
            text/plain:
              schema:
                type: array
                items:
                  $ref: "#/components/schemas/ToolV1"
  "/api/ga4gh/v2/extended/{id}/versions/{version_id}/{type}/tests/{relative_path}":
    post:
      tags:
        - extendedGA4GH
      summary: Annotate test JSON with information on whether it ran successfully on
        particular platforms plus metadata
      description: "Test JSON can be annotated with whether they ran correctly keyed by
        platform and associated with some metadata "
      operationId: toolsIdVersionsVersionIdTypeTestsPost
      parameters:
        - name: type
          in: path
          description: The type of the underlying descriptor. Allowable values include
            "CWL", "WDL", "NFL".
          required: true
          schema:
            type: string
        - name: id
          in: path
          description: A unique identifier of the tool, scoped to this registry, for
            example `123456`
          required: true
          schema:
            type: string
        - name: version_id
          in: path
          description: An identifier of the tool version for this particular tool registry,
            for example `v1`
          required: true
          schema:
            type: string
        - name: relative_path
          in: path
          description: A relative path to the test json as retrieved from the files
            endpoint or the tests endpoint
          required: true
          schema:
            type: string
            pattern: .+
        - name: platform
          in: query
          description: Platform to report on
          required: true
          schema:
            type: string
        - name: platform_version
          in: query
          description: Version of the platform to report on
          required: true
          schema:
            type: string
        - name: verified
          in: query
          description: Verification status, omit to delete key
          required: false
          schema:
            type: boolean
        - name: metadata
          in: query
          description: Additional information on the verification (notes, explanation)
          required: true
          schema:
            type: string
      responses:
        "200":
          description: The tool test JSON response.
          content:
            application/json:
              schema:
                type: object
                additionalProperties:
                  type: object
        "401":
          description: Credentials not provided or incorrect
          content:
            application/json:
              schema:
                $ref: "#/components/schemas/Error"
        "404":
          description: The tool test cannot be found to annotate.
          content:
            application/json:
              schema:
                $ref: "#/components/schemas/Error"
      security:
        - BEARER:
            []
  /api/ga4gh/v2/metadata:
    get:
      tags:
        - GA4GH
      summary: Return some metadata that is useful for describing this registry
      description: Return some metadata that is useful for describing this registry
      operationId: metadataGet
      responses:
        "200":
          description: A Metadata object describing this service.
          content:
            application/json:
              schema:
                $ref: "#/components/schemas/Metadata"
            text/plain:
              schema:
                $ref: "#/components/schemas/Metadata"
  /api/ga4gh/v2/toolClasses:
    get:
      tags:
        - GA4GH
      summary: List all tool types
      description: "This endpoint returns all tool-classes available "
      operationId: toolClassesGet
      responses:
        "200":
          description: A list of potential tool classes.
          content:
            application/json:
              schema:
                type: array
                items:
                  $ref: "#/components/schemas/ToolClass"
            text/plain:
              schema:
                type: array
                items:
                  $ref: "#/components/schemas/ToolClass"
  /api/ga4gh/v2/tools:
    get:
      tags:
        - GA4GH
      summary: List all tools
      description: "This endpoint returns all tools available or a filtered subset using
        metadata query parameters. "
      operationId: toolsGet
      parameters:
        - name: id
          in: query
          description: A unique identifier of the tool, scoped to this registry, for
            example `123456`
          required: false
          schema:
            type: string
        - name: alias
          in: query
          description: OPTIONAL for tool registries that support aliases. If provided will
            only return entries with the given alias.
          required: false
          schema:
            type: string
        - name: registry
          in: query
          description: The image registry that contains the image.
          required: false
          schema:
            type: string
        - name: organization
          in: query
          description: The organization in the registry that published the image.
          required: false
          schema:
            type: string
        - name: name
          in: query
          description: The name of the image.
          required: false
          schema:
            type: string
        - name: toolname
          in: query
          description: The name of the tool.
          required: false
          schema:
            type: string
        - name: description
          in: query
          description: The description of the tool.
          required: false
          schema:
            type: string
        - name: author
          in: query
          description: The author of the tool (TODO a thought occurs, are we assuming that
            the author of the CWL and the image are the same?).
          required: false
          schema:
            type: string
        - name: checker
          in: query
          description: Return only checker workflows
          required: false
          schema:
            type: boolean
        - name: offset
          in: query
          description: Start index of paging. Pagination results can be based on numbers or
            other values chosen by the registry implementor (for example, SHA
            values). If this exceeds the current result set return an empty
            set.  If not specified in the request, this will start at the
            beginning of the results.
          required: false
          schema:
            type: string
        - name: limit
          in: query
          description: Amount of records to return in a given page.
          required: false
          schema:
            type: integer
            format: int32
            default: 1000
      responses:
        "200":
          description: An array of Tools that match the filter.
          content:
            application/json:
              schema:
                type: array
                items:
                  $ref: "#/components/schemas/Tool"
            text/plain:
              schema:
                type: array
                items:
                  $ref: "#/components/schemas/Tool"
  "/api/ga4gh/v2/tools/{id}":
    get:
      tags:
        - GA4GH
      summary: List one specific tool, acts as an anchor for self references
      description: This endpoint returns one specific tool (which has ToolVersions nested
        inside it)
      operationId: toolsIdGet
      parameters:
        - name: id
          in: path
          description: A unique identifier of the tool, scoped to this registry, for
            example `123456`
          required: true
          schema:
            type: string
      responses:
        "200":
          description: A tool.
          content:
            application/json:
              schema:
                $ref: "#/components/schemas/Tool"
            text/plain:
              schema:
                $ref: "#/components/schemas/Tool"
        "404":
          description: The tool can not be found.
          content:
            application/json:
              schema:
                $ref: "#/components/schemas/Error"
            text/plain:
              schema:
                $ref: "#/components/schemas/Error"
  "/api/ga4gh/v2/tools/{id}/versions":
    get:
      tags:
        - GA4GH
      summary: List versions of a tool
      description: Returns all versions of the specified tool
      operationId: toolsIdVersionsGet
      parameters:
        - name: id
          in: path
          description: A unique identifier of the tool, scoped to this registry, for
            example `123456`
          required: true
          schema:
            type: string
      responses:
        "200":
          description: An array of tool versions
          content:
            application/json:
              schema:
                type: array
                items:
                  $ref: "#/components/schemas/ToolVersion"
            text/plain:
              schema:
                type: array
                items:
                  $ref: "#/components/schemas/ToolVersion"
  "/api/ga4gh/v2/tools/{id}/versions/{version_id}":
    get:
      tags:
        - GA4GH
      summary: List one specific tool version, acts as an anchor for self references
      description: This endpoint returns one specific tool version
      operationId: toolsIdVersionsVersionIdGet
      parameters:
        - name: id
          in: path
          description: A unique identifier of the tool, scoped to this registry, for
            example `123456`
          required: true
          schema:
            type: string
        - name: version_id
          in: path
          description: An identifier of the tool version, scoped to this registry, for
            example `v1`
          required: true
          schema:
            type: string
      responses:
        "200":
          description: A tool version.
          content:
            application/json:
              schema:
                $ref: "#/components/schemas/ToolVersion"
            text/plain:
              schema:
                $ref: "#/components/schemas/ToolVersion"
        "404":
          description: The tool can not be found.
          content:
            application/json:
              schema:
                $ref: "#/components/schemas/Error"
            text/plain:
              schema:
                $ref: "#/components/schemas/Error"
  "/api/ga4gh/v2/tools/{id}/versions/{version_id}/containerfile":
    get:
      tags:
        - GA4GH
      summary: Get the container specification(s) for the specified image.
      description: Returns the container specifications(s) for the specified image. For
        example, a CWL CommandlineTool can be associated with one specification
        for a container, a CWL Workflow can be associated with multiple
        specifications for containers
      operationId: toolsIdVersionsVersionIdContainerfileGet
      parameters:
        - name: id
          in: path
          description: A unique identifier of the tool, scoped to this registry, for
            example `123456`
          required: true
          schema:
            type: string
        - name: version_id
          in: path
          description: An identifier of the tool version for this particular tool registry,
            for example `v1`
          required: true
          schema:
            type: string
      responses:
        "200":
          description: The tool payload.
          content:
            application/json:
              schema:
                type: array
                items:
                  $ref: "#/components/schemas/FileWrapper"
            text/plain:
              schema:
                type: array
                items:
                  $ref: "#/components/schemas/FileWrapper"
        "404":
          description: There are no container specifications for this tool
          content:
            application/json:
              schema:
                $ref: "#/components/schemas/Error"
            text/plain:
              schema:
                $ref: "#/components/schemas/Error"
  "/api/ga4gh/v2/tools/{id}/versions/{version_id}/{type}/descriptor":
    get:
      tags:
        - GA4GH
      summary: Get the tool descriptor for the specified tool
      description: Returns the descriptor for the specified tool (examples include CWL,
        WDL, or Nextflow documents).
      operationId: toolsIdVersionsVersionIdTypeDescriptorGet
      parameters:
        - name: type
          in: path
          description: The output type of the descriptor. If not specified, it is up to the
            underlying implementation to determine which output type to return.
            Plain types return the bare descriptor while the "non-plain" types
            return a descriptor wrapped with metadata. Allowable values include
            "CWL", "WDL", "NFL", "PLAIN_CWL", "PLAIN_WDL", "PLAIN_NFL".
          required: true
          schema:
            type: string
        - name: id
          in: path
          description: A unique identifier of the tool, scoped to this registry, for
            example `123456`
          required: true
          schema:
            type: string
        - name: version_id
          in: path
          description: An identifier of the tool version, scoped to this registry, for
            example `v1`
          required: true
          schema:
            type: string
      responses:
        "200":
          description: The tool descriptor.
          content:
            application/json:
              schema:
                $ref: "#/components/schemas/FileWrapper"
            text/plain:
              schema:
                $ref: "#/components/schemas/FileWrapper"
        "404":
          description: The tool descriptor can not be found.
          content:
            application/json:
              schema:
                $ref: "#/components/schemas/Error"
            text/plain:
              schema:
                $ref: "#/components/schemas/Error"
  "/api/ga4gh/v2/tools/{id}/versions/{version_id}/{type}/descriptor/{relative_path}":
    get:
      tags:
        - GA4GH
      summary: Get additional tool descriptor files relative to the main file
      description: "Descriptors can often include imports that refer to additional
        descriptors. This returns additional descriptors for the specified tool
        in the same or other directories that can be reached as a relative path.
        This endpoint can be useful for workflow engine implementations like
        cwltool to programmatically download all the descriptors for a tool and
        run it. This can optionally include other files described with
        FileWrappers such as test parameters and containerfiles. "
      operationId: toolsIdVersionsVersionIdTypeDescriptorRelativePathGet
      parameters:
        - name: type
          in: path
          description: The output type of the descriptor. If not specified, it is up to the
            underlying implementation to determine which output type to return.
            Plain types return the bare descriptor while the "non-plain" types
            return a descriptor wrapped with metadata. Allowable values are
            "CWL", "WDL", "NFL", "PLAIN_CWL", "PLAIN_WDL", "PLAIN_NFL".
          required: true
          schema:
            type: string
        - name: id
          in: path
          description: A unique identifier of the tool, scoped to this registry, for
            example `123456`
          required: true
          schema:
            type: string
        - name: version_id
          in: path
          description: An identifier of the tool version for this particular tool registry,
            for example `v1`
          required: true
          schema:
            type: string
        - name: relative_path
          in: path
          description: A relative path to the additional file (same directory or
            subdirectories), for example 'foo.cwl' would return a 'foo.cwl' from
            the same directory as the main descriptor. 'nestedDirectory/foo.cwl'
            would return the file  from a nested subdirectory.  Unencoded paths
            such 'sampleDirectory/foo.cwl' should also be allowed
          required: true
          schema:
            type: string
            pattern: .+
      responses:
        "200":
          description: The tool descriptor.
          content:
            application/json:
              schema:
                $ref: "#/components/schemas/FileWrapper"
            text/plain:
              schema:
                $ref: "#/components/schemas/FileWrapper"
        "404":
          description: The tool can not be output in the specified type.
          content:
            application/json:
              schema:
                $ref: "#/components/schemas/Error"
            text/plain:
              schema:
                $ref: "#/components/schemas/Error"
  "/api/ga4gh/v2/tools/{id}/versions/{version_id}/{type}/files":
    get:
      tags:
        - GA4GH
      summary: Get a list of objects that contain the relative path and file type
      description: "Get a list of objects that contain the relative path and file type. The
        descriptors are intended for use with the
        /tools/{id}/versions/{version_id}/{type}/descriptor/{relative_path : .+}
        endpoint."
      operationId: toolsIdVersionsVersionIdTypeFilesGet
      parameters:
        - name: type
          in: path
          description: The output type of the descriptor. Examples of allowable values are
            "CWL", "WDL", and "NextFlow."
          required: true
          schema:
            type: string
        - name: id
          in: path
          description: A unique identifier of the tool, scoped to this registry, for
            example `123456`
          required: true
          schema:
            type: string
        - name: version_id
          in: path
          description: An identifier of the tool version for this particular tool registry,
            for example `v1`
          required: true
          schema:
            type: string
      responses:
        "200":
          description: The array of File JSON responses.
          content:
            application/json:
              schema:
                type: array
                items:
                  $ref: "#/components/schemas/ToolFile"
            text/plain:
              schema:
                type: array
                items:
                  $ref: "#/components/schemas/ToolFile"
        "404":
          description: The tool can not be output in the specified type.
          content:
            application/json:
              schema:
                $ref: "#/components/schemas/Error"
            text/plain:
              schema:
                $ref: "#/components/schemas/Error"
  "/api/ga4gh/v2/tools/{id}/versions/{version_id}/{type}/tests":
    get:
      tags:
        - GA4GH
      summary: Get a list of test JSONs
      description: Get a list of test JSONs (these allow you to execute the tool
        successfully) suitable for use with this descriptor type.
      operationId: toolsIdVersionsVersionIdTypeTestsGet
      parameters:
        - name: type
          in: path
          description: 'The type of the underlying descriptor. Allowable values include
            "CWL", "WDL", "NFL", "PLAIN_CWL", "PLAIN_WDL", "PLAIN_NFL". For
            example, "CWL" would return an list of ToolTests objects while
            "PLAIN_CWL" would return a bare JSON list with the content of the
            tests. '
          required: true
          schema:
            type: string
        - name: id
          in: path
          description: A unique identifier of the tool, scoped to this registry, for
            example `123456`
          required: true
          schema:
            type: string
        - name: version_id
          in: path
          description: An identifier of the tool version for this particular tool registry,
            for example `v1`
          required: true
          schema:
            type: string
      responses:
        "200":
          description: The tool test JSON response.
          content:
            application/json:
              schema:
                type: array
                items:
                  $ref: "#/components/schemas/FileWrapper"
            text/plain:
              schema:
                type: array
                items:
                  $ref: "#/components/schemas/FileWrapper"
        "404":
          description: The tool can not be output in the specified type.
          content:
            application/json:
              schema:
                $ref: "#/components/schemas/Error"
            text/plain:
              schema:
                $ref: "#/components/schemas/Error"
  /auth/tokens/bitbucket.org:
    get:
      tags:
        - tokens
      summary: Add a new bitbucket.org token, used by quay.io redirect.
      description: This is used as part of the OAuth 2 web flow. Once a user has approved
        permissions for CollaboratoryTheir browser will load the redirect URI
        which should resolve here
      operationId: addBitbucketToken
      parameters:
        - name: code
          in: query
          required: false
          schema:
            type: string
      responses:
        "200":
          description: successful operation
          content:
            application/json:
              schema:
                $ref: "#/components/schemas/Token"
      security:
        - BEARER:
            []
  /auth/tokens/github:
    post:
      tags:
        - tokens
      summary: Allow satellizer to post a new GitHub token to dockstore, used by login,
        can create new users.
      description: A post method is required by saetillizer to send the GitHub token
      operationId: addToken
      requestBody:
        $ref: "#/components/requestBodies/addTokenBody"
      responses:
        "200":
          description: successful operation
          content:
            application/json:
              schema:
                $ref: "#/components/schemas/Token"
      security:
        - BEARER:
            []
  /auth/tokens/github.com:
    get:
      tags:
        - tokens
      summary: Add a new github.com token, used by accounts page.
      description: This is used as part of the OAuth 2 web flow. Once a user has approved
        permissions for CollaboratoryTheir browser will load the redirect URI
        which should resolve here
      operationId: addGithubToken
      parameters:
        - name: code
          in: query
          required: false
          schema:
            type: string
      responses:
        "200":
          description: successful operation
          content:
            application/json:
              schema:
                $ref: "#/components/schemas/Token"
      security:
        - BEARER:
            []
  /auth/tokens/gitlab.com:
    get:
      tags:
        - tokens
      summary: Add a new gitlab.com token.
      description: This is used as part of the OAuth 2 web flow. Once a user has approved
        permissions for CollaboratoryTheir browser will load the redirect URI
        which should resolve here
      operationId: addGitlabToken
      parameters:
        - name: code
          in: query
          required: false
          schema:
            type: string
      responses:
        "200":
          description: successful operation
          content:
            application/json:
              schema:
                $ref: "#/components/schemas/Token"
      security:
        - BEARER:
            []
  /auth/tokens/google:
    post:
      tags:
        - tokens
      summary: Allow satellizer to post a new Google token to Dockstore.
      description: A post method is required by satellizer to send the Google token
      operationId: addGoogleToken
      requestBody:
        $ref: "#/components/requestBodies/addTokenBody"
      responses:
        "200":
          description: successful operation
          content:
            application/json:
              schema:
                $ref: "#/components/schemas/Token"
      security:
        - BEARER:
            []
  /auth/tokens/quay.io:
    get:
      tags:
        - tokens
      summary: Add a new quay IO token.
      description: This is used as part of the OAuth 2 web flow. Once a user has approved
        permissions for CollaboratoryTheir browser will load the redirect URI
        which should resolve here
      operationId: addQuayToken
      parameters:
        - name: access_token
          in: query
          required: false
          schema:
            type: string
      responses:
        "200":
          description: successful operation
          content:
            application/json:
              schema:
                $ref: "#/components/schemas/Token"
      security:
        - BEARER:
            []
  "/auth/tokens/{tokenId}":
    get:
      tags:
        - tokens
      summary: Get a specific token by id.
      description: ""
      operationId: listToken
      parameters:
        - name: tokenId
          in: path
          description: ID of token to return
          required: true
          schema:
            type: integer
            format: int64
      responses:
        "200":
          description: successful operation
          content:
            application/json:
              schema:
                $ref: "#/components/schemas/Token"
        "400":
          description: Invalid ID supplied
        "404":
          description: Token not found
      security:
        - BEARER:
            []
    delete:
      tags:
        - tokens
      summary: Delete a token.
      description: ""
      operationId: deleteToken
      parameters:
        - name: tokenId
          in: path
          description: Token id to delete
          required: true
          schema:
            type: integer
            format: int64
      responses:
        "400":
          description: Invalid token value
      security:
        - BEARER:
            []
  /containers/dockerRegistryList:
    get:
      tags:
        - containers
      summary: Get the list of docker registries supported on Dockstore.
      description: Does not need authentication
      operationId: getDockerRegistries
      responses:
        "200":
          description: successful operation
          content:
            application/json:
              schema:
                type: array
                items:
                  $ref: "#/components/schemas/RegistryBean"
  /containers/hostedEntry:
    post:
      tags:
        - hosted
      summary: Create a hosted tool.
      description: ""
      operationId: createHostedTool
      parameters:
        - name: registry
          in: query
          description: The Docker registry (Tools only)
          required: false
          schema:
            type: string
        - name: name
          in: query
          description: The repository name
          required: true
          schema:
            type: string
        - name: descriptorType
          in: query
          description: The descriptor type (Workflows only)
          required: false
          schema:
            type: string
        - name: namespace
          in: query
          description: The Docker namespace (Tools only)
          required: false
          schema:
            type: string
        - name: entryName
          in: query
          description: Optional entry name (Tools only)
          required: false
          schema:
            type: string
      responses:
        "200":
          description: successful operation
          content:
            application/json:
              schema:
                $ref: "#/components/schemas/DockstoreTool"
      security:
        - BEARER:
            []
  "/containers/hostedEntry/{entryId}":
    delete:
      tags:
        - hosted
      summary: Delete a revision of a hosted tool.
      description: ""
      operationId: deleteHostedToolVersion
      parameters:
        - name: entryId
          in: path
          description: Entry to modify.
          required: true
          schema:
            type: integer
            format: int64
        - name: version
          in: query
          description: version
          required: true
          schema:
            type: string
      responses:
        "200":
          description: successful operation
          content:
            application/json:
              schema:
                $ref: "#/components/schemas/DockstoreTool"
      security:
        - BEARER:
            []
    patch:
      tags:
        - hosted
      summary: Non-idempotent operation for creating new revisions of hosted tools.
      description: ""
      operationId: editHostedTool
      parameters:
        - name: entryId
          in: path
          description: Entry to modify.
          required: true
          schema:
            type: integer
            format: int64
      requestBody:
        $ref: "#/components/requestBodies/SourceFileArray"
      responses:
        "200":
          description: successful operation
          content:
            application/json:
              schema:
                $ref: "#/components/schemas/DockstoreTool"
      security:
        - BEARER:
            []
  "/containers/namespace/{namespace}/published":
    get:
      tags:
        - containers
      summary: List all published tools belonging to the specified namespace.
      description: NO authentication
      operationId: getPublishedContainersByNamespace
      parameters:
        - name: namespace
          in: path
          description: namespace
          required: true
          schema:
            type: string
      responses:
        "200":
          description: successful operation
          content:
            application/json:
              schema:
                type: array
                items:
                  $ref: "#/components/schemas/DockstoreTool"
  "/containers/path/tool/{repository}":
    get:
      tags:
        - containers
      summary: Get a tool by the specific tool path
      description: Requires full path (including tool name if applicable).
      operationId: getContainerByToolPath
      parameters:
        - name: repository
          in: path
          description: repository path
          required: true
          schema:
            type: string
        - name: include
          in: query
          description: "Comma-delimited list of fields to include: validations"
          required: false
          schema:
            type: string
      responses:
        "200":
          description: successful operation
          content:
            application/json:
              schema:
                $ref: "#/components/schemas/DockstoreTool"
      security:
        - BEARER:
            []
  "/containers/path/tool/{repository}/published":
    get:
      tags:
        - containers
      summary: Get a published tool by the specific tool path.
      description: Requires full path (including tool name if applicable).
      operationId: getPublishedContainerByToolPath
      parameters:
        - name: repository
          in: path
          description: repository path
          required: true
          schema:
            type: string
        - name: include
          in: query
          description: "Comma-delimited list of fields to include: validations"
          required: false
          schema:
            type: string
      responses:
        "200":
          description: successful operation
          content:
            application/json:
              schema:
                $ref: "#/components/schemas/DockstoreTool"
  "/containers/path/{containerId}/tags":
    get:
      tags:
        - containertags
      summary: Get tags for a tool by id.
      description: ""
      operationId: getTagsByPath
      parameters:
        - name: containerId
          in: path
          description: Tool to modify.
          required: true
          schema:
            type: integer
            format: int64
      responses:
        "200":
          description: successful operation
          content:
            application/json:
              schema:
                type: array
                uniqueItems: true
                items:
                  $ref: "#/components/schemas/Tag"
      security:
        - BEARER:
            []
  "/containers/path/{repository}":
    get:
      tags:
        - containers
      summary: Get a list of tools by path.
      description: Does not require tool name.
      operationId: getContainerByPath
      parameters:
        - name: repository
          in: path
          description: repository path
          required: true
          schema:
            type: string
      responses:
        "200":
          description: successful operation
          content:
            application/json:
              schema:
                type: array
                items:
                  $ref: "#/components/schemas/DockstoreTool"
      security:
        - BEARER:
            []
  "/containers/path/{repository}/published":
    get:
      tags:
        - containers
      summary: Get a list of published tools by path.
      description: NO authentication
      operationId: getPublishedContainerByPath
      parameters:
        - name: repository
          in: path
          description: repository path
          required: true
          schema:
            type: string
      responses:
        "200":
          description: successful operation
          content:
            application/json:
              schema:
                $ref: "#/components/schemas/DockstoreTool"
  /containers/published:
    get:
      tags:
        - containers
      summary: List all published tools.
      description: NO authentication
      operationId: allPublishedContainers
      parameters:
        - name: offset
          in: query
          description: Start index of paging. Pagination results can be based on numbers or
            other values chosen by the registry implementor (for example, SHA
            values). If this exceeds the current result set return an empty
            set.  If not specified in the request, this will start at the
            beginning of the results.
          required: false
          schema:
            type: string
        - name: limit
          in: query
          description: Amount of records to return in a given page, limited to 100
          required: false
          schema:
            type: integer
            format: int32
            minimum: 1
            maximum: 100
            default: 100
        - name: filter
          in: query
          description: Filter, this is a search string that filters the results.
          required: false
          schema:
            type: string
        - name: sortCol
          in: query
          description: Sort column
          required: false
          schema:
            type: string
            default: stars
        - name: sortOrder
          in: query
          description: Sort order
          required: false
          schema:
            type: string
            enum:
              - asc
              - desc
            default: desc
      responses:
        "200":
          description: successful operation
          content:
            application/json:
              schema:
                type: array
                items:
                  $ref: "#/components/schemas/DockstoreTool"
  "/containers/published/{containerId}":
    get:
      tags:
        - containers
      summary: Get a published tool.
      description: NO authentication
      operationId: getPublishedContainer
      parameters:
        - name: containerId
          in: path
          description: Tool ID
          required: true
          schema:
            type: integer
            format: int64
        - name: include
          in: query
          description: "Comma-delimited list of fields to include: validations"
          required: false
          schema:
            type: string
      responses:
        "200":
          description: successful operation
          content:
            application/json:
              schema:
                $ref: "#/components/schemas/DockstoreTool"
  /containers/registerManual:
    post:
      tags:
        - containers
      summary: Register a tool manually, along with tags.
      description: ""
      operationId: registerManual
      requestBody:
        content:
          application/json:
            schema:
              $ref: "#/components/schemas/DockstoreTool"
        description: Tool to be registered
        required: true
      responses:
        "200":
          description: successful operation
          content:
            application/json:
              schema:
                $ref: "#/components/schemas/DockstoreTool"
      security:
        - BEARER:
            []
  "/containers/schema/{containerId}/published":
    get:
      tags:
        - containers
      summary: Get a published tool's schema by ID.
      description: NO authentication
      operationId: getPublishedContainerSchema
      parameters:
        - name: containerId
          in: path
          description: Tool ID
          required: true
          schema:
            type: integer
            format: int64
      responses:
        "200":
          description: successful operation
          content:
            application/json:
              schema:
                type: array
                items:
                  type: array
                  items:
                    type: object
  "/containers/{containerId}":
    get:
      tags:
        - containers
      summary: Retrieve a tool.
      description: This is one of the few endpoints that returns the user object with
        populated properties (minus the userProfiles property)
      operationId: getContainer
      parameters:
        - name: containerId
          in: path
          description: Tool ID
          required: true
          schema:
            type: integer
            format: int64
        - name: include
          in: query
          description: "Comma-delimited list of fields to include: validations"
          required: false
          schema:
            type: string
      responses:
        "200":
          description: successful operation
          content:
            application/json:
              schema:
                $ref: "#/components/schemas/DockstoreTool"
      security:
        - BEARER:
            []
    put:
      tags:
        - containers
      summary: Update the tool with the given tool.
      description: Updates default descriptor paths, default Docker paths, default test
        parameter paths, git url, and default version. Also updates tool
        maintainer email, and private access for manual tools.
      operationId: updateContainer
      parameters:
        - name: containerId
          in: path
          description: Tool to modify.
          required: true
          schema:
            type: integer
            format: int64
      requestBody:
        $ref: "#/components/requestBodies/DockstoreTool"
      responses:
        "200":
          description: successful operation
          content:
            application/json:
              schema:
                $ref: "#/components/schemas/DockstoreTool"
      security:
        - BEARER:
            []
    delete:
      tags:
        - containers
      summary: Delete a tool.
      description: ""
      operationId: deleteContainer
      parameters:
        - name: containerId
          in: path
          description: Tool id to delete
          required: true
          schema:
            type: integer
            format: int64
      responses:
        "400":
          description: "Invalid "
      security:
        - BEARER:
            []
  "/containers/{containerId}/cwl":
    get:
      tags:
        - containers
      summary: Get the primary CWL descriptor file on Github.
      description: Does not require authentication for published tools, authentication can
        be provided for restricted tools
      operationId: cwl
      parameters:
        - name: containerId
          in: path
          description: Tool id
          required: true
          schema:
            type: integer
            format: int64
        - name: tag
          in: query
          required: false
          schema:
            type: string
      responses:
        "200":
          description: successful operation
          content:
            application/json:
              schema:
                $ref: "#/components/schemas/SourceFile"
      security:
        - BEARER:
            []
  "/containers/{containerId}/cwl/{relative-path}":
    get:
      tags:
        - containers
      summary: Get the corresponding CWL descriptor file on Github.
      description: Does not require authentication for published tools, authentication can
        be provided for restricted tools
      operationId: secondaryCwlPath
      parameters:
        - name: containerId
          in: path
          description: Tool id
          required: true
          schema:
            type: integer
            format: int64
        - name: tag
          in: query
          required: false
          schema:
            type: string
        - name: relative-path
          in: path
          required: true
          schema:
            type: string
      responses:
        "200":
          description: successful operation
          content:
            application/json:
              schema:
                $ref: "#/components/schemas/SourceFile"
      security:
        - BEARER:
            []
  "/containers/{containerId}/dockerfile":
    get:
      tags:
        - containers
      summary: Get the corresponding Dockerfile on Github.
      description: Does not require authentication for published tools, authentication can
        be provided for restricted tools
      operationId: dockerfile
      parameters:
        - name: containerId
          in: path
          description: Tool id
          required: true
          schema:
            type: integer
            format: int64
        - name: tag
          in: query
          required: false
          schema:
            type: string
      responses:
        "200":
          description: successful operation
          content:
            application/json:
              schema:
                $ref: "#/components/schemas/SourceFile"
      security:
        - BEARER:
            []
  "/containers/{containerId}/labels":
    put:
      tags:
        - containers
      summary: Update the labels linked to a tool.
      description: Labels are alphanumerical (case-insensitive and may contain internal
        hyphens), given in a comma-delimited list.
      operationId: updateLabels
      parameters:
        - name: containerId
          in: path
          description: Tool to modify.
          required: true
          schema:
            type: integer
            format: int64
        - name: labels
          in: query
          description: Comma-delimited list of labels.
          required: true
          schema:
            type: string
      requestBody:
        $ref: "#/components/requestBodies/updateLabelsBody"
      responses:
        "200":
          description: successful operation
          content:
            application/json:
              schema:
                $ref: "#/components/schemas/DockstoreTool"
      security:
        - BEARER:
            []
  "/containers/{containerId}/publish":
    post:
      tags:
        - containers
      summary: Publish or unpublish a tool.
      description: ""
      operationId: publish
      parameters:
        - name: containerId
          in: path
          description: Tool id to publish
          required: true
          schema:
            type: integer
            format: int64
      requestBody:
        $ref: "#/components/requestBodies/PublishRequest"
      responses:
        "200":
          description: successful operation
          content:
            application/json:
              schema:
                $ref: "#/components/schemas/DockstoreTool"
      security:
        - BEARER:
            []
  "/containers/{containerId}/refresh":
    get:
      tags:
        - containers
      summary: Refresh one particular tool.
      description: ""
      operationId: refresh
      parameters:
        - name: containerId
          in: path
          description: Tool ID
          required: true
          schema:
            type: integer
            format: int64
      responses:
        "200":
          description: successful operation
          content:
            application/json:
              schema:
                $ref: "#/components/schemas/DockstoreTool"
      security:
        - BEARER:
            []
  "/containers/{containerId}/requestDOI/{tagId}":
    post:
      tags:
        - containertags
      summary: Request a DOI for this version of a tool.
      description: ""
      operationId: requestDOIForToolTag
      parameters:
        - name: containerId
          in: path
          description: Tool to modify.
          required: true
          schema:
            type: integer
            format: int64
        - name: tagId
          in: path
          description: Tag to verify.
          required: true
          schema:
            type: integer
            format: int64
      responses:
        "200":
          description: successful operation
          content:
            application/json:
              schema:
                type: array
                items:
                  $ref: "#/components/schemas/Tag"
      security:
        - BEARER:
            []
  "/containers/{containerId}/secondaryCwl":
    get:
      tags:
        - containers
      summary: Get a list of secondary CWL files from Git.
      description: Does not require authentication for published tools, authentication can
        be provided for restricted tools
      operationId: secondaryCwl
      parameters:
        - name: containerId
          in: path
          description: Tool id
          required: true
          schema:
            type: integer
            format: int64
        - name: tag
          in: query
          required: false
          schema:
            type: string
      responses:
        "200":
          description: successful operation
          content:
            application/json:
              schema:
                type: array
                items:
                  $ref: "#/components/schemas/SourceFile"
      security:
        - BEARER:
            []
  "/containers/{containerId}/secondaryWdl":
    get:
      tags:
        - containers
      summary: Get a list of secondary WDL files from Git.
      description: Does not require authentication for published tools, authentication can
        be provided for restricted tools
      operationId: secondaryWdl
      parameters:
        - name: containerId
          in: path
          description: Tool id
          required: true
          schema:
            type: integer
            format: int64
        - name: tag
          in: query
          required: false
          schema:
            type: string
      responses:
        "200":
          description: successful operation
          content:
            application/json:
              schema:
                type: array
                items:
                  $ref: "#/components/schemas/SourceFile"
      security:
        - BEARER:
            []
  "/containers/{containerId}/star":
    put:
      tags:
        - containers
      summary: Star a tool.
      description: ""
      operationId: starEntry
      parameters:
        - name: containerId
          in: path
          description: Tool to star.
          required: true
          schema:
            type: integer
            format: int64
      requestBody:
        $ref: "#/components/requestBodies/StarRequest"
      responses:
        default:
          description: successful operation
      security:
        - BEARER:
            []
  "/containers/{containerId}/starredUsers":
    get:
      tags:
        - containers
      summary: Returns list of users who starred a tool.
      description: ""
      operationId: getStarredUsers
      parameters:
        - name: containerId
          in: path
          description: Tool to grab starred users for.
          required: true
          schema:
            type: integer
            format: int64
      responses:
        "200":
          description: successful operation
          content:
            application/json:
              schema:
                type: array
                items:
                  $ref: "#/components/schemas/User"
  "/containers/{containerId}/tags":
    post:
      tags:
        - containertags
      summary: Add new tags linked to a tool.
      description: ""
      operationId: addTags
      parameters:
        - name: containerId
          in: path
          description: Tool to modify.
          required: true
          schema:
            type: integer
            format: int64
      requestBody:
        content:
          application/json:
            schema:
              type: array
              items:
                $ref: "#/components/schemas/Tag"
        description: List of new tags
        required: true
      responses:
        "200":
          description: successful operation
          content:
            application/json:
              schema:
                type: array
                items:
                  $ref: "#/components/schemas/Tag"
      security:
        - BEARER:
            []
    put:
      tags:
        - containertags
      summary: Update the tags linked to a tool.
      description: ""
      operationId: updateTags
      parameters:
        - name: containerId
          in: path
          description: Tool to modify.
          required: true
          schema:
            type: integer
            format: int64
      requestBody:
        content:
          application/json:
            schema:
              type: array
              items:
                $ref: "#/components/schemas/Tag"
        description: List of modified tags
        required: true
      responses:
        "200":
          description: successful operation
          content:
            application/json:
              schema:
                type: array
                items:
                  $ref: "#/components/schemas/Tag"
      security:
        - BEARER:
            []
  "/containers/{containerId}/tags/{tagId}":
    delete:
      tags:
        - containertags
      summary: Delete tag linked to a tool.
      description: ""
      operationId: deleteTags
      parameters:
        - name: containerId
          in: path
          description: Tool to modify.
          required: true
          schema:
            type: integer
            format: int64
        - name: tagId
          in: path
          description: Tag to delete
          required: true
          schema:
            type: integer
            format: int64
      responses:
        default:
          description: successful operation
      security:
        - BEARER:
            []
  "/containers/{containerId}/testParameterFiles":
    get:
      tags:
        - containers
      summary: Get the corresponding wdl test parameter files.
      description: Does not require authentication for published tools, authentication can
        be provided for restricted tools
      operationId: getTestParameterFiles
      parameters:
        - name: containerId
          in: path
          description: Tool id
          required: true
          schema:
            type: integer
            format: int64
        - name: tag
          in: query
          required: false
          schema:
            type: string
        - name: descriptorType
          in: query
          description: Descriptor Type
          required: true
          schema:
            type: string
            enum:
              - CWL
              - WDL
              - NFL
      responses:
        "200":
          description: successful operation
          content:
            application/json:
              schema:
                type: array
                items:
                  $ref: "#/components/schemas/SourceFile"
      security:
        - BEARER:
            []
    put:
      tags:
        - containers
      summary: Add test parameter files to a tag.
      description: ""
      operationId: addTestParameterFiles
      parameters:
        - name: containerId
          in: path
          description: Tool to modify.
          required: true
          schema:
            type: integer
            format: int64
        - name: testParameterPaths
          in: query
          description: List of paths.
          required: true
          explode: true
          schema:
            type: array
            items:
              type: string
        - name: tagName
          in: query
          required: false
          schema:
            type: string
        - name: descriptorType
          in: query
          description: Descriptor Type
          required: true
          schema:
            type: string
            enum:
              - CWL
              - WDL
      requestBody:
        $ref: "#/components/requestBodies/updateLabelsBody"
      responses:
        "200":
          description: successful operation
          content:
            application/json:
              schema:
                type: array
                uniqueItems: true
                items:
                  $ref: "#/components/schemas/SourceFile"
      security:
        - BEARER:
            []
    delete:
      tags:
        - containers
      summary: Delete test parameter files to a tag.
      description: ""
      operationId: deleteTestParameterFiles
      parameters:
        - name: containerId
          in: path
          description: Tool to modify.
          required: true
          schema:
            type: integer
            format: int64
        - name: testParameterPaths
          in: query
          description: List of paths.
          required: true
          explode: true
          schema:
            type: array
            items:
              type: string
        - name: tagName
          in: query
          required: false
          schema:
            type: string
        - name: descriptorType
          in: query
          description: Descriptor Type
          required: true
          schema:
            type: string
            enum:
              - CWL
              - WDL
      responses:
        "200":
          description: successful operation
          content:
            application/json:
              schema:
                type: array
                uniqueItems: true
                items:
                  $ref: "#/components/schemas/SourceFile"
      security:
        - BEARER:
            []
  "/containers/{containerId}/unstar":
    delete:
      tags:
        - containers
      summary: Unstar a tool.
      description: ""
      operationId: unstarEntry
      parameters:
        - name: containerId
          in: path
          description: Tool to unstar.
          required: true
          schema:
            type: integer
            format: int64
      responses:
        default:
          description: successful operation
      security:
        - BEARER:
            []
  "/containers/{containerId}/updateTagPaths":
    put:
      tags:
        - containers
      summary: Change the tool paths.
      description: Resets the descriptor paths and dockerfile path of all versions to match
        the default paths from the tool object passed.
      operationId: updateTagContainerPath
      parameters:
        - name: containerId
          in: path
          description: Tool to modify.
          required: true
          schema:
            type: integer
            format: int64
      requestBody:
        $ref: "#/components/requestBodies/DockstoreTool"
      responses:
        "200":
          description: successful operation
          content:
            application/json:
              schema:
                $ref: "#/components/schemas/DockstoreTool"
      security:
        - BEARER:
            []
  "/containers/{containerId}/users":
    get:
      tags:
        - containers
      summary: Get users of a tool.
      description: ""
      operationId: getUsers
      parameters:
        - name: containerId
          in: path
          description: Tool ID
          required: true
          schema:
            type: integer
            format: int64
      responses:
        "200":
          description: successful operation
          content:
            application/json:
              schema:
                type: array
                items:
                  $ref: "#/components/schemas/User"
      security:
        - BEARER:
            []
  "/containers/{containerId}/verifiedSources":
    get:
      tags:
        - containers
      summary: Get the sources that verified a tool.
      description: NO authentication
      operationId: verifiedSources
      parameters:
        - name: containerId
          in: path
          description: Tool id
          required: true
          schema:
            type: integer
            format: int64
      responses:
        "200":
          description: successful operation
          content:
            application/json:
              schema:
                type: string
  "/containers/{containerId}/verify/{tagId}":
    put:
      tags:
        - containertags
      summary: Verify or unverify a version . ADMIN ONLY
      description: ""
      operationId: verifyToolTag
      parameters:
        - name: containerId
          in: path
          description: Tool to modify.
          required: true
          schema:
            type: integer
            format: int64
        - name: tagId
          in: path
          description: Tag to verify.
          required: true
          schema:
            type: integer
            format: int64
      requestBody:
        $ref: "#/components/requestBodies/VerifyRequest"
      responses:
        "200":
          description: successful operation
          content:
            application/json:
              schema:
                type: array
                items:
                  $ref: "#/components/schemas/Tag"
      security:
        - BEARER:
            []
  "/containers/{containerId}/wdl":
    get:
      tags:
        - containers
      summary: Get the primary WDL descriptor file on Github.
      description: Does not require authentication for published tools, authentication can
        be provided for restricted tools
      operationId: wdl
      parameters:
        - name: containerId
          in: path
          description: Tool id
          required: true
          schema:
            type: integer
            format: int64
        - name: tag
          in: query
          required: false
          schema:
            type: string
      responses:
        "200":
          description: successful operation
          content:
            application/json:
              schema:
                $ref: "#/components/schemas/SourceFile"
      security:
        - BEARER:
            []
  "/containers/{containerId}/wdl/{relative-path}":
    get:
      tags:
        - containers
      summary: Get the corresponding WDL descriptor file on Github.
      description: Does not require authentication for published tools, authentication can
        be provided for restricted tools
      operationId: secondaryWdlPath
      parameters:
        - name: containerId
          in: path
          description: Tool id
          required: true
          schema:
            type: integer
            format: int64
        - name: tag
          in: query
          required: false
          schema:
            type: string
        - name: relative-path
          in: path
          required: true
          schema:
            type: string
      responses:
        "200":
          description: successful operation
          content:
            application/json:
              schema:
                $ref: "#/components/schemas/SourceFile"
      security:
        - BEARER:
            []
  "/containers/{toolId}/defaultVersion":
    put:
      tags:
        - containers
      summary: Update the default version of the given tool.
      description: ""
      operationId: updateToolDefaultVersion
      parameters:
        - name: toolId
          in: path
          description: Tool to modify.
          required: true
          schema:
            type: integer
            format: int64
      requestBody:
        content:
          application/json:
            schema:
              type: string
        description: Tag name to set as default.
        required: true
      responses:
        "200":
          description: successful operation
          content:
            application/json:
              schema:
                $ref: "#/components/schemas/DockstoreTool"
      security:
        - BEARER:
            []
  "/containers/{toolId}/zip/{tagId}":
    get:
      tags:
        - containers
      summary: Download a ZIP file of a tool and all associated files.
      description: ""
      operationId: getToolZip
      parameters:
        - name: toolId
          in: path
          description: toolId
          required: true
          schema:
            type: integer
            format: int64
        - name: tagId
          in: path
          description: tagId
          required: true
          schema:
            type: integer
            format: int64
      responses:
        default:
          description: successful operation
      security:
        - BEARER:
            []
  "/entries/{id}/aliases":
    put:
      tags:
        - entries
      summary: Update the aliases linked to an entry.
      description: Aliases are alphanumerical (case-insensitive and may contain internal
        hyphens), given in a comma-delimited list.
      operationId: updateAliases
      parameters:
        - name: id
          in: path
          description: Entry to modify.
          required: true
          schema:
            type: integer
            format: int64
        - name: aliases
          in: query
          description: Comma-delimited list of aliases.
          required: true
          schema:
            type: string
      requestBody:
        $ref: "#/components/requestBodies/updateLabelsBody"
      responses:
        "200":
          description: successful operation
          content:
            application/json:
              schema:
                $ref: "#/components/schemas/Entry"
      security:
        - BEARER:
            []
  /metadata/descriptorLanguageList:
    get:
      tags:
        - metadata
      summary: Get the list of descriptor languages supported on Dockstore.
      description: NO authentication
      operationId: getDescriptorLanguages
      responses:
        "200":
          description: successful operation
          content:
            application/json:
              schema:
                type: array
                items:
                  $ref: "#/components/schemas/DescriptorLanguageBean"
  /metadata/dockerRegistryList:
    get:
      tags:
        - metadata
      summary: Get the list of docker registries supported on Dockstore.
      description: NO authentication
      operationId: getDockerRegistries
      responses:
        "200":
          description: successful operation
          content:
            application/json:
              schema:
                type: array
                items:
                  $ref: "#/components/schemas/RegistryBean"
  /metadata/elasticSearch:
    get:
      tags:
        - metadata
      summary: Successful response if elastic search is up and running.
      description: NO authentication
      operationId: checkElasticSearch
      responses:
        default:
          description: successful operation
  /metadata/okHttpCachePerformance:
    get:
      tags:
        - metadata
      summary: Get measures of cache performance.
      description: NO authentication
      operationId: getCachePerformance
      responses:
        "200":
          description: successful operation
          content:
            application/json:
              schema:
                type: array
                items:
                  type: object
                  additionalProperties:
                    type: object
  /metadata/rss:
    get:
      tags:
        - metadata
      summary: List all published tools and workflows in creation order.
      description: NO authentication
      operationId: rssFeed
      responses:
        "200":
          description: successful operation
          content:
            text/xml:
              schema:
                type: string
  /metadata/runner_dependencies:
    get:
      tags:
        - metadata
      summary: Returns the file containing runner dependencies.
      description: ""
      operationId: getRunnerDependencies
      parameters:
        - name: client_version
          in: query
          description: The Dockstore client version
          required: false
          schema:
            type: string
        - name: python_version
          in: query
          description: Python version, only relevant for the cwltool runner
          required: false
          schema:
            type: string
            default: "2"
        - name: runner
          in: query
          description: The tool runner
          required: false
          schema:
            type: string
            enum:
              - cwltool
            default: cwltool
        - name: output
          in: query
          description: Response type
          required: false
          schema:
            type: string
            enum:
              - json
              - text
            default: text
      responses:
        "200":
          description: successful operation
          content:
            text/plain:
              schema:
                type: string
            application/json:
              schema:
                type: string
  /metadata/sitemap:
    get:
      tags:
        - metadata
      summary: List all published workflow and tool paths.
      description: NO authentication
      operationId: sitemap
      responses:
        "200":
          description: successful operation
          content:
            text/html:
              schema:
                type: string
            text/xml:
              schema:
                type: string
  /metadata/sourceControlList:
    get:
      tags:
        - metadata
      summary: Get the list of source controls supported on Dockstore.
      description: NO authentication
      operationId: getSourceControlList
      responses:
        "200":
          description: successful operation
          content:
            application/json:
              schema:
                type: array
                items:
                  $ref: "#/components/schemas/SourceControlBean"
  /organisations:
    get:
      tags:
        - organisations
      summary: List all available organisations.
      description: NO Authentication
      operationId: getApprovedOrganisations
      responses:
        "200":
          description: successful operation
          content:
            application/json:
              schema:
                type: array
                items:
                  $ref: "#/components/schemas/Organisation"
    put:
      tags:
        - organisations
      summary: Create an organisation.
      description: Organisation requires approval by an admin before being made public.
      operationId: createOrganisation
      requestBody:
        content:
          application/json:
            schema:
              $ref: "#/components/schemas/Organisation"
        description: Organisation to register.
        required: true
      responses:
        "200":
          description: successful operation
          content:
            application/json:
              schema:
                $ref: "#/components/schemas/Organisation"
      security:
        - BEARER:
            []
  /organisations/all:
    get:
      tags:
        - organisations
      summary: List all organisations.
      description: Admin/curator only
      operationId: getAllOrganisations
      parameters:
        - name: type
          in: query
          description: Filter to apply to organisations.
          required: true
          schema:
            type: string
            enum:
              - all
              - unapproved
              - approved
      responses:
        "200":
          description: successful operation
          content:
            application/json:
              schema:
                type: array
                items:
                  $ref: "#/components/schemas/Organisation"
      security:
        - BEARER:
            []
  "/organisations/name/{name}":
    get:
      tags:
        - organisations
      summary: Retrieves an organisation by name.
      description: Does not require authentication for approved organisations,
        authentication can be provided for unapproved organisations
      operationId: getOrganisationByName
      parameters:
        - name: name
          in: path
          description: Organisation name.
          required: true
          schema:
            type: string
      responses:
        "200":
          description: successful operation
          content:
            application/json:
              schema:
                $ref: "#/components/schemas/Organisation"
      security:
        - BEARER:
            []
  "/organisations/{organisationId}":
    get:
      tags:
        - organisations
      summary: Retrieves an organisation by ID.
      description: Does not require authentication for approved organisations,
        authentication can be provided for unapproved organisations
      operationId: getOrganisationById
      parameters:
        - name: organisationId
          in: path
          description: Organisation ID.
          required: true
          schema:
            type: integer
            format: int64
      responses:
        "200":
          description: successful operation
          content:
            application/json:
              schema:
                $ref: "#/components/schemas/Organisation"
      security:
        - BEARER:
            []
    post:
      tags:
        - organisations
      summary: Update an organisation.
      description: Currently only name, description, email, link and location can be
        updated.
      operationId: updateOrganisation
      parameters:
        - name: organisationId
          in: path
          description: Organisation ID.
          required: true
          schema:
            type: integer
            format: int64
      requestBody:
        content:
          application/json:
            schema:
              $ref: "#/components/schemas/Organisation"
        description: Organisation to update with.
        required: true
      responses:
        "200":
          description: successful operation
          content:
            application/json:
              schema:
                $ref: "#/components/schemas/Organisation"
      security:
        - BEARER:
            []
  "/organisations/{organisationId}/approve":
    post:
      tags:
        - organisations
      summary: Approves an organisation.
      description: Admin/curator only
      operationId: approveOrganisation
      parameters:
        - name: organisationId
          in: path
          description: Organisation ID.
          required: true
          schema:
            type: integer
            format: int64
      responses:
        "200":
          description: successful operation
          content:
            application/json:
              schema:
                $ref: "#/components/schemas/Organisation"
      security:
        - BEARER:
            []
  "/organisations/{organisationId}/collections":
    get:
      tags:
        - organisations
      summary: Retrieve all collections for an organisation.
      description: Does not require authentication for approved organisations,
        authentication can be provided for unapproved organisations
      operationId: getCollectionsFromOrganisation
      parameters:
        - name: organisationId
          in: path
          description: Organisation ID.
          required: true
          schema:
            type: integer
            format: int64
        - name: include
          in: query
          required: false
          schema:
            type: string
      responses:
        "200":
          description: successful operation
          content:
            application/json:
              schema:
                type: array
                items:
                  $ref: "#/components/schemas/Collection"
      security:
        - BEARER:
            []
    put:
      tags:
        - organisations
      summary: Create a collection in the given organisation.
      description: ""
      operationId: createCollection
      parameters:
        - name: organisationId
          in: path
          description: Organisation ID.
          required: true
          schema:
            type: integer
            format: int64
      requestBody:
        content:
          application/json:
            schema:
              $ref: "#/components/schemas/Collection"
        description: Collection to register.
        required: true
      responses:
        "200":
          description: successful operation
          content:
            application/json:
              schema:
                $ref: "#/components/schemas/Collection"
      security:
        - BEARER:
            []
  "/organisations/{organisationId}/collections/{collectionId}":
    get:
      tags:
        - organisations
      summary: Retrieves a collection by ID.
      description: Does not require authentication for approved organisations,
        authentication can be provided for unapproved organisations
      operationId: getCollectionById
      parameters:
        - name: organisationId
          in: path
          description: Organisation ID.
          required: true
          schema:
            type: integer
            format: int64
        - name: collectionId
          in: path
          description: Collection ID.
          required: true
          schema:
            type: integer
            format: int64
      responses:
        "200":
          description: successful operation
          content:
            application/json:
              schema:
                $ref: "#/components/schemas/Collection"
      security:
        - BEARER:
            []
    post:
      tags:
        - organisations
      summary: Update a collection.
      description: Currently only name and description can be updated.
      operationId: updateCollection
      parameters:
        - name: organisationId
          in: path
          description: Organisation ID.
          required: true
          schema:
            type: integer
            format: int64
        - name: collectionId
          in: path
          description: Collection ID.
          required: true
          schema:
            type: integer
            format: int64
      requestBody:
        content:
          application/json:
            schema:
              $ref: "#/components/schemas/Collection"
        description: Collection to update with.
        required: true
      responses:
        "200":
          description: successful operation
          content:
            application/json:
              schema:
                $ref: "#/components/schemas/Collection"
      security:
        - BEARER:
            []
  "/organisations/{organisationId}/collections/{collectionId}/entry":
    post:
      tags:
        - organisations
      summary: Add an entry to a collection.
      description: ""
      operationId: addEntryToCollection
      parameters:
        - name: organisationId
          in: path
          description: Organisation ID.
          required: true
          schema:
            type: integer
            format: int64
        - name: collectionId
          in: path
          description: Collection ID.
          required: true
          schema:
            type: integer
            format: int64
        - name: entryId
          in: query
          description: Entry ID
          required: true
          schema:
            type: integer
            format: int64
      responses:
        "200":
          description: successful operation
          content:
            application/json:
              schema:
                $ref: "#/components/schemas/Collection"
      security:
        - BEARER:
            []
    delete:
      tags:
        - organisations
      summary: Delete an entry from a collection.
      description: ""
      operationId: deleteEntryFromCollection
      parameters:
        - name: organisationId
          in: path
          description: Organisation ID.
          required: true
          schema:
            type: integer
            format: int64
        - name: collectionId
          in: path
          description: Collection ID.
          required: true
          schema:
            type: integer
            format: int64
        - name: entryId
          in: query
          description: Entry ID
          required: true
          schema:
            type: integer
            format: int64
      responses:
        "200":
          description: successful operation
          content:
            application/json:
              schema:
                $ref: "#/components/schemas/Collection"
      security:
        - BEARER:
            []
<<<<<<< HEAD
  "/organisations/{organisationId}/description":
    get:
      tags:
        - organisations
      summary: Retrieves an organisation description by organization ID.
      description: Does not require authentication for approved organisations,
        authentication can be provided for unapproved organisations
      operationId: getOrganisationDescription
      parameters:
        - name: organisationId
          in: path
          description: Organisation ID.
          required: true
          schema:
            type: integer
            format: int64
      responses:
        "200":
          description: successful operation
          content:
            application/json:
              schema:
                type: string
      security:
        - BEARER:
            []
    put:
      tags:
        - organisations
      summary: Update an organization's description.
      description: Description in markdown
      operationId: updateOrganizationDescription
      parameters:
        - name: organisationId
          in: path
          description: Organization to update description.
          required: true
          schema:
            type: integer
            format: int64
      requestBody:
        content:
          application/json:
            schema:
              type: string
        description: Organization's description in markdown
        required: true
      responses:
        "200":
          description: successful operation
          content:
            application/json:
              schema:
                $ref: "#/components/schemas/Organisation"
      security:
        - BEARER:
            []
=======
>>>>>>> 227feddb
  "/organisations/{organisationId}/events":
    get:
      tags:
        - organisations
      summary: Retrieves all events for an organisation.
      description: Does not require authentication for approved organisations,
        authentication can be provided for unapproved organisations
      operationId: getOrganisationEvents
      parameters:
        - name: organisationId
          in: path
          description: Organisation ID.
          required: true
          schema:
            type: integer
            format: int64
      responses:
        "200":
          description: successful operation
          content:
            application/json:
              schema:
                type: array
                items:
                  $ref: "#/components/schemas/Event"
      security:
        - BEARER:
            []
  "/organisations/{organisationId}/invitation":
    post:
      tags:
        - organisations
      summary: Accept or reject an organisation invitation.
      description: True accepts the invitation, false rejects the invitation.
      operationId: acceptOrRejectInvitation
      parameters:
        - name: organisationId
          in: path
          description: Organisation ID.
          required: true
          schema:
            type: integer
            format: int64
        - name: accept
          in: query
          description: Accept or reject
          required: true
          schema:
            type: boolean
      responses:
        "200":
          description: successful operation
          content:
            application/json:
              schema:
                $ref: "#/components/schemas/User"
      security:
        - BEARER:
            []
  "/organisations/{organisationId}/members":
    get:
      tags:
        - organisations
      summary: Retrieves all members for an organisation.
      description: Does not require authentication for approved organisations,
        authentication can be provided for unapproved organisations
      operationId: getOrganisationMembers
      parameters:
        - name: organisationId
          in: path
          description: Organisation ID.
          required: true
          schema:
            type: integer
            format: int64
      responses:
        "200":
          description: successful operation
          content:
            application/json:
              schema:
                type: array
                uniqueItems: true
                items:
                  $ref: "#/components/schemas/OrganisationUser"
      security:
        - BEARER:
            []
  "/organisations/{organisationId}/user":
    post:
      tags:
        - organisations
      summary: Updates a user role in an organisation.
      description: ""
      operationId: updateUserRole
      parameters:
        - name: role
          in: query
          description: Role of user.
          required: true
          schema:
            type: string
            enum:
              - MAINTAINER
              - MEMBER
        - name: userId
          in: query
          description: User to add to org.
          required: true
          schema:
            type: integer
            format: int64
        - name: organisationId
          in: path
          description: Organisation ID.
          required: true
          schema:
            type: integer
            format: int64
      responses:
        "200":
          description: successful operation
          content:
            application/json:
              schema:
                $ref: "#/components/schemas/OrganisationUser"
      security:
        - BEARER:
            []
    put:
      tags:
        - organisations
      summary: Adds a user role to an organisation.
      description: ""
      operationId: addUserToOrg
      parameters:
        - name: role
          in: query
          description: Role of user.
          required: true
          schema:
            type: string
            enum:
              - MAINTAINER
              - MEMBER
        - name: userId
          in: query
          description: User to add to org.
          required: true
          schema:
            type: integer
            format: int64
        - name: organisationId
          in: path
          description: Organisation ID.
          required: true
          schema:
            type: integer
            format: int64
      requestBody:
        $ref: "#/components/requestBodies/updateLabelsBody"
      responses:
        "200":
          description: successful operation
          content:
            application/json:
              schema:
                $ref: "#/components/schemas/OrganisationUser"
      security:
        - BEARER:
            []
    delete:
      tags:
        - organisations
      summary: Remove a user from an organisation.
      description: ""
      operationId: deleteUserRole
      parameters:
        - name: userId
          in: query
          description: User to add to org.
          required: true
          schema:
            type: integer
            format: int64
        - name: organisationId
          in: path
          description: Organisation ID.
          required: true
          schema:
            type: integer
            format: int64
      responses:
        default:
          description: successful operation
      security:
        - BEARER:
            []
  "/users/checkUser/{username}":
    get:
      tags:
        - users
      summary: Check if user with some username exists.
      description: ""
      operationId: checkUserExists
      parameters:
        - name: username
          in: path
          description: User name to check
          required: true
          schema:
            type: string
      responses:
        "200":
          description: successful operation
          content:
            application/json:
              schema:
                type: boolean
      security:
        - BEARER:
            []
  /users/starredTools:
    get:
      tags:
        - users
      summary: Get the logged-in user's starred tools.
      description: ""
      operationId: getStarredTools
      responses:
        "200":
          description: successful operation
          content:
            application/json:
              schema:
                type: array
                items:
                  $ref: "#/components/schemas/Entry"
      security:
        - BEARER:
            []
  /users/starredWorkflows:
    get:
      tags:
        - users
      summary: Get the logged-in user's starred workflows.
      description: ""
      operationId: getStarredWorkflows
      responses:
        "200":
          description: successful operation
          content:
            application/json:
              schema:
                type: array
                items:
                  $ref: "#/components/schemas/Entry"
      security:
        - BEARER:
            []
  /users/updateUserMetadata:
    get:
      tags:
        - users
      summary: Update metadata of all users.
      description: Admin only.
      operationId: updateUserMetadata
      responses:
        "200":
          description: successful operation
          content:
            application/json:
              schema:
                type: array
                items:
                  $ref: "#/components/schemas/User"
      security:
        - BEARER:
            []
  /users/user:
    get:
      tags:
        - users
      summary: Get the logged-in user.
      description: ""
      operationId: getUser
      responses:
        "200":
          description: successful operation
          content:
            application/json:
              schema:
                $ref: "#/components/schemas/User"
      security:
        - BEARER:
            []
    delete:
      tags:
        - users
      summary: Delete user if possible.
      description: ""
      operationId: selfDestruct
      responses:
        "200":
          description: successful operation
          content:
            application/json:
              schema:
                type: boolean
      security:
        - BEARER:
            []
  /users/user/changeUsername:
    post:
      tags:
        - users
      summary: Change username if possible.
      description: ""
      operationId: changeUsername
      parameters:
        - name: username
          in: query
          description: Username to change to
          required: false
          schema:
            type: string
      responses:
        "200":
          description: successful operation
          content:
            application/json:
              schema:
                $ref: "#/components/schemas/User"
      security:
        - BEARER:
            []
  /users/user/extended:
    get:
      tags:
        - users
      summary: Get additional information about the logged-in user.
      description: ""
      operationId: getExtendedUserData
      responses:
        "200":
          description: successful operation
          content:
            application/json:
              schema:
                $ref: "#/components/schemas/ExtendedUserData"
      security:
        - BEARER:
            []
  /users/user/updateUserMetadata:
    get:
      tags:
        - users
      summary: Update metadata for logged in user.
      description: ""
      operationId: updateLoggedInUserMetadata
      parameters:
        - name: source
          in: query
          description: Token source
          required: false
          schema:
            type: string
            enum:
              - google.com
              - github.com
      responses:
        "200":
          description: successful operation
          content:
            application/json:
              schema:
                $ref: "#/components/schemas/User"
      security:
        - BEARER:
            []
  "/users/username/{username}":
    get:
      tags:
        - users
      summary: Get a user by username.
      description: ""
      operationId: listUser
      parameters:
        - name: username
          in: path
          description: Username of user to return
          required: true
          schema:
            type: string
      responses:
        "200":
          description: successful operation
          content:
            application/json:
              schema:
                $ref: "#/components/schemas/User"
      security:
        - BEARER:
            []
  "/users/{userId}":
    get:
      tags:
        - users
      summary: Get user by id.
      description: ""
      operationId: getUser
      parameters:
        - name: userId
          in: path
          description: User to return
          required: true
          schema:
            type: integer
            format: int64
      responses:
        "200":
          description: successful operation
          content:
            application/json:
              schema:
                $ref: "#/components/schemas/User"
      security:
        - BEARER:
            []
  "/users/{userId}/containers":
    get:
      tags:
        - users
      summary: List all tools owned by the logged-in user.
      description: ""
      operationId: userContainers
      parameters:
        - name: userId
          in: path
          description: User ID
          required: true
          schema:
            type: integer
            format: int64
      responses:
        "200":
          description: successful operation
          content:
            application/json:
              schema:
                type: array
                items:
                  $ref: "#/components/schemas/DockstoreTool"
      security:
        - BEARER:
            []
  "/users/{userId}/containers/published":
    get:
      tags:
        - users
      summary: List all published tools from a user.
      description: ""
      operationId: userPublishedContainers
      parameters:
        - name: userId
          in: path
          description: User ID
          required: true
          schema:
            type: integer
            format: int64
      responses:
        "200":
          description: successful operation
          content:
            application/json:
              schema:
                type: array
                items:
                  $ref: "#/components/schemas/DockstoreTool"
      security:
        - BEARER:
            []
  "/users/{userId}/containers/refresh":
    get:
      tags:
        - users
      summary: Refresh all tools owned by the logged-in user.
      description: ""
      operationId: refresh
      parameters:
        - name: userId
          in: path
          description: User ID
          required: true
          schema:
            type: integer
            format: int64
      responses:
        "200":
          description: successful operation
          content:
            application/json:
              schema:
                type: array
                items:
                  $ref: "#/components/schemas/DockstoreTool"
      security:
        - BEARER:
            []
  "/users/{userId}/containers/{organization}/refresh":
    get:
      tags:
        - users
      summary: Refresh all tools owned by the logged-in user with specified
        organization.
      description: ""
      operationId: refreshToolsByOrganization
      parameters:
        - name: userId
          in: path
          description: User ID
          required: true
          schema:
            type: integer
            format: int64
        - name: organization
          in: path
          description: Organization
          required: true
          schema:
            type: string
      responses:
        "200":
          description: successful operation
          content:
            application/json:
              schema:
                type: array
                items:
                  $ref: "#/components/schemas/DockstoreTool"
      security:
        - BEARER:
            []
  "/users/{userId}/tokens":
    get:
      tags:
        - users
      summary: Get tokens with user id.
      description: ""
      operationId: getUserTokens
      parameters:
        - name: userId
          in: path
          description: User to return
          required: true
          schema:
            type: integer
            format: int64
      responses:
        "200":
          description: successful operation
          content:
            application/json:
              schema:
                type: array
                items:
                  $ref: "#/components/schemas/Token"
      security:
        - BEARER:
            []
  "/users/{userId}/tokens/dockstore":
    get:
      tags:
        - users
      summary: Get Dockstore tokens with user id.
      description: ""
      operationId: getDockstoreUserTokens
      parameters:
        - name: userId
          in: path
          description: User to return
          required: true
          schema:
            type: integer
            format: int64
      responses:
        "200":
          description: successful operation
          content:
            application/json:
              schema:
                type: array
                items:
                  $ref: "#/components/schemas/Token"
      security:
        - BEARER:
            []
  "/users/{userId}/tokens/github.com":
    get:
      tags:
        - users
      summary: Get Github tokens with user id.
      description: ""
      operationId: getGithubUserTokens
      parameters:
        - name: userId
          in: path
          description: User to return
          required: true
          schema:
            type: integer
            format: int64
      responses:
        "200":
          description: successful operation
          content:
            application/json:
              schema:
                type: array
                items:
                  $ref: "#/components/schemas/Token"
      security:
        - BEARER:
            []
  "/users/{userId}/tokens/gitlab.com":
    get:
      tags:
        - users
      summary: Get Gitlab tokens with user id.
      description: ""
      operationId: getGitlabUserTokens
      parameters:
        - name: userId
          in: path
          description: User to return
          required: true
          schema:
            type: integer
            format: int64
      responses:
        "200":
          description: successful operation
          content:
            application/json:
              schema:
                type: array
                items:
                  $ref: "#/components/schemas/Token"
      security:
        - BEARER:
            []
  "/users/{userId}/tokens/quay.io":
    get:
      tags:
        - users
      summary: Get Quay tokens with user id.
      description: ""
      operationId: getQuayUserTokens
      parameters:
        - name: userId
          in: path
          description: User to return
          required: true
          schema:
            type: integer
            format: int64
      responses:
        "200":
          description: successful operation
          content:
            application/json:
              schema:
                type: array
                items:
                  $ref: "#/components/schemas/Token"
      security:
        - BEARER:
            []
  "/users/{userId}/workflows":
    get:
      tags:
        - users
      summary: List all workflows owned by the logged-in user.
      description: ""
      operationId: userWorkflows
      parameters:
        - name: userId
          in: path
          description: User ID
          required: true
          schema:
            type: integer
            format: int64
      responses:
        "200":
          description: successful operation
          content:
            application/json:
              schema:
                type: array
                items:
                  $ref: "#/components/schemas/Workflow"
      security:
        - BEARER:
            []
  "/users/{userId}/workflows/published":
    get:
      tags:
        - users
      summary: List all published workflows from a user.
      description: ""
      operationId: userPublishedWorkflows
      parameters:
        - name: userId
          in: path
          description: User ID
          required: true
          schema:
            type: integer
            format: int64
      responses:
        "200":
          description: successful operation
          content:
            application/json:
              schema:
                type: array
                items:
                  $ref: "#/components/schemas/Workflow"
      security:
        - BEARER:
            []
  "/users/{userId}/workflows/refresh":
    get:
      tags:
        - users
      summary: Refresh all workflows owned by the logged-in user.
      description: ""
      operationId: refreshWorkflows
      parameters:
        - name: userId
          in: path
          description: User ID
          required: true
          schema:
            type: integer
            format: int64
      responses:
        "200":
          description: successful operation
          content:
            application/json:
              schema:
                type: array
                items:
                  $ref: "#/components/schemas/Workflow"
      security:
        - BEARER:
            []
  "/users/{userId}/workflows/{organization}/refresh":
    get:
      tags:
        - users
      summary: Refresh all workflows owned by the logged-in user with specified
        organization.
      description: ""
      operationId: refreshWorkflowsByOrganization
      parameters:
        - name: userId
          in: path
          description: User ID
          required: true
          schema:
            type: integer
            format: int64
        - name: organization
          in: path
          description: Organization
          required: true
          schema:
            type: string
      responses:
        "200":
          description: successful operation
          content:
            application/json:
              schema:
                type: array
                items:
                  $ref: "#/components/schemas/Workflow"
      security:
        - BEARER:
            []
  /workflows/hostedEntry:
    post:
      tags:
        - hosted
      summary: Create a hosted workflow.
      description: ""
      operationId: createHostedWorkflow
      parameters:
        - name: registry
          in: query
          description: The Docker registry (Tools only)
          required: false
          schema:
            type: string
        - name: name
          in: query
          description: The repository name
          required: true
          schema:
            type: string
        - name: descriptorType
          in: query
          description: The descriptor type (Workflows only)
          required: false
          schema:
            type: string
        - name: namespace
          in: query
          description: The Docker namespace (Tools only)
          required: false
          schema:
            type: string
        - name: entryName
          in: query
          description: Optional entry name (Tools only)
          required: false
          schema:
            type: string
      responses:
        "200":
          description: successful operation
          content:
            application/json:
              schema:
                $ref: "#/components/schemas/Workflow"
      security:
        - BEARER:
            []
  "/workflows/hostedEntry/{entryId}":
    delete:
      tags:
        - hosted
      summary: Delete a revision of a hosted workflow
      description: ""
      operationId: deleteHostedWorkflowVersion
      parameters:
        - name: entryId
          in: path
          description: Entry to modify.
          required: true
          schema:
            type: integer
            format: int64
        - name: version
          in: query
          description: version
          required: true
          schema:
            type: string
      responses:
        "200":
          description: successful operation
          content:
            application/json:
              schema:
                $ref: "#/components/schemas/Workflow"
      security:
        - BEARER:
            []
    patch:
      tags:
        - hosted
      summary: Non-idempotent operation for creating new revisions of hosted workflows
      description: ""
      operationId: editHostedWorkflow
      parameters:
        - name: entryId
          in: path
          description: Entry to modify.
          required: true
          schema:
            type: integer
            format: int64
      requestBody:
        $ref: "#/components/requestBodies/SourceFileArray"
      responses:
        "200":
          description: successful operation
          content:
            application/json:
              schema:
                $ref: "#/components/schemas/Workflow"
      security:
        - BEARER:
            []
  /workflows/manualRegister:
    post:
      tags:
        - workflows
      summary: Manually register a workflow.
      description: Manually register workflow (public or private).
      operationId: manualRegister
      parameters:
        - name: workflowRegistry
          in: query
          description: Workflow registry
          required: true
          schema:
            type: string
        - name: workflowPath
          in: query
          description: Workflow repository
          required: true
          schema:
            type: string
        - name: defaultWorkflowPath
          in: query
          description: Workflow container new descriptor path (CWL or WDL) and/or name
          required: true
          schema:
            type: string
        - name: workflowName
          in: query
          description: Workflow name, set to empty if none required
          required: true
          schema:
            type: string
        - name: descriptorType
          in: query
          description: Descriptor type
          required: true
          schema:
            type: string
        - name: defaultTestParameterFilePath
          in: query
          description: Default test parameter file path
          required: false
          schema:
            type: string
      responses:
        "200":
          description: successful operation
          content:
            application/json:
              schema:
                $ref: "#/components/schemas/Workflow"
      security:
        - BEARER:
            []
  "/workflows/organization/{organization}/published":
    get:
      tags:
        - workflows
      summary: List all published workflows of an organization.
      description: NO authentication
      operationId: getPublishedWorkflowsByOrganization
      parameters:
        - name: organization
          in: path
          description: organization
          required: true
          schema:
            type: string
      responses:
        "200":
          description: successful operation
          content:
            application/json:
              schema:
                type: array
                items:
                  $ref: "#/components/schemas/Workflow"
  "/workflows/path/entry/{repository}":
    get:
      tags:
        - workflows
      summary: Get an entry by path.
      description: Requires full path (including entry name if applicable).
      operationId: getEntryByPath
      parameters:
        - name: repository
          in: path
          description: repository path
          required: true
          schema:
            type: string
      responses:
        "200":
          description: successful operation
          content:
            application/json:
              schema:
                $ref: "#/components/schemas/Entry"
      security:
        - BEARER:
            []
  "/workflows/path/entry/{repository}/published":
    get:
      tags:
        - workflows
      summary: Get a published entry by path.
      description: Requires full path (including entry name if applicable).
      operationId: getPublishedEntryByPath
      parameters:
        - name: repository
          in: path
          description: repository path
          required: true
          schema:
            type: string
      responses:
        "200":
          description: successful operation
          content:
            application/json:
              schema:
                $ref: "#/components/schemas/Entry"
  "/workflows/path/workflow/{repository}":
    get:
      tags:
        - workflows
      summary: Get a workflow by path.
      description: Requires full path (including workflow name if applicable).
      operationId: getWorkflowByPath
      parameters:
        - name: repository
          in: path
          description: repository path
          required: true
          schema:
            type: string
        - name: include
          in: query
          description: "Comma-delimited list of fields to include: validations"
          required: false
          schema:
            type: string
      responses:
        "200":
          description: successful operation
          content:
            application/json:
              schema:
                $ref: "#/components/schemas/Workflow"
      security:
        - BEARER:
            []
  "/workflows/path/workflow/{repository}/actions":
    get:
      tags:
        - workflows
      summary: Gets all actions a user can perform on a workflow.
      description: ""
      operationId: getWorkflowActions
      parameters:
        - name: repository
          in: path
          description: repository path
          required: true
          schema:
            type: string
      responses:
        "200":
          description: successful operation
          content:
            application/json:
              schema:
                type: array
                items:
                  type: string
                  enum:
                    - WRITE
                    - READ
                    - DELETE
                    - SHARE
      security:
        - BEARER:
            []
  "/workflows/path/workflow/{repository}/permissions":
    get:
      tags:
        - workflows
      summary: Get all permissions for a workflow.
      description: The user must be the workflow owner.
      operationId: getWorkflowPermissions
      parameters:
        - name: repository
          in: path
          description: repository path
          required: true
          schema:
            type: string
      responses:
        "200":
          description: successful operation
          content:
            application/json:
              schema:
                type: array
                items:
                  $ref: "#/components/schemas/Permission"
      security:
        - BEARER:
            []
    delete:
      tags:
        - workflows
      summary: Remove the specified user role for a workflow.
      description: The user must be the workflow owner.
      operationId: removeWorkflowRole
      parameters:
        - name: repository
          in: path
          description: repository path
          required: true
          schema:
            type: string
        - name: email
          in: query
          description: user email
          required: true
          schema:
            type: string
        - name: role
          in: query
          description: role
          required: true
          schema:
            type: string
            enum:
              - OWNER
              - WRITER
              - READER
      responses:
        "200":
          description: successful operation
          content:
            application/json:
              schema:
                type: array
                items:
                  $ref: "#/components/schemas/Permission"
      security:
        - BEARER:
            []
    patch:
      tags:
        - workflows
      summary: Set the specified permission for a user on a workflow.
      description: The user must be the workflow owner. Currently only supported on hosted
        workflows.
      operationId: addWorkflowPermission
      parameters:
        - name: repository
          in: path
          description: repository path
          required: true
          schema:
            type: string
      requestBody:
        content:
          application/json:
            schema:
              $ref: "#/components/schemas/Permission"
        description: user permission
        required: true
      responses:
        "200":
          description: successful operation
          content:
            application/json:
              schema:
                type: array
                items:
                  $ref: "#/components/schemas/Permission"
      security:
        - BEARER:
            []
  "/workflows/path/workflow/{repository}/published":
    get:
      tags:
        - workflows
      summary: Get a published workflow by path
      description: Does not require workflow name.
      operationId: getPublishedWorkflowByPath
      parameters:
        - name: repository
          in: path
          description: repository path
          required: true
          schema:
            type: string
        - name: include
          in: query
          description: "Comma-delimited list of fields to include: validations"
          required: false
          schema:
            type: string
      responses:
        "200":
          description: successful operation
          content:
            application/json:
              schema:
                $ref: "#/components/schemas/Workflow"
  "/workflows/path/{repository}":
    get:
      tags:
        - workflows
      summary: Get a list of workflows by path.
      description: Does not require workflow name.
      operationId: getAllWorkflowByPath
      parameters:
        - name: repository
          in: path
          description: repository path
          required: true
          schema:
            type: string
      responses:
        "200":
          description: successful operation
          content:
            application/json:
              schema:
                type: array
                items:
                  $ref: "#/components/schemas/Workflow"
      security:
        - BEARER:
            []
  /workflows/published:
    get:
      tags:
        - workflows
      summary: List all published workflows.
      description: NO authentication
      operationId: allPublishedWorkflows
      parameters:
        - name: offset
          in: query
          description: Start index of paging. Pagination results can be based on numbers or
            other values chosen by the registry implementor (for example, SHA
            values). If this exceeds the current result set return an empty
            set.  If not specified in the request, this will start at the
            beginning of the results.
          required: false
          schema:
            type: string
        - name: limit
          in: query
          description: Amount of records to return in a given page, limited to 100
          required: false
          schema:
            type: integer
            format: int32
            minimum: 1
            maximum: 100
            default: 100
        - name: filter
          in: query
          description: Filter, this is a search string that filters the results.
          required: false
          schema:
            type: string
        - name: sortCol
          in: query
          description: Sort column
          required: false
          schema:
            type: string
            default: stars
        - name: sortOrder
          in: query
          description: Sort order
          required: false
          schema:
            type: string
            enum:
              - asc
              - desc
            default: desc
      responses:
        "200":
          description: successful operation
          content:
            application/json:
              schema:
                type: array
                items:
                  $ref: "#/components/schemas/Workflow"
  "/workflows/published/{workflowId}":
    get:
      tags:
        - workflows
      summary: Get a published workflow.
      description: Hidden versions will not be visible. NO authentication
      operationId: getPublishedWorkflow
      parameters:
        - name: workflowId
          in: path
          description: Workflow ID
          required: true
          schema:
            type: integer
            format: int64
        - name: include
          in: query
          description: "Comma-delimited list of fields to include: validations"
          required: false
          schema:
            type: string
      responses:
        "200":
          description: successful operation
          content:
            application/json:
              schema:
                $ref: "#/components/schemas/Workflow"
  /workflows/shared:
    get:
      tags:
        - workflows
      summary: Retrieve all workflows shared with user.
      description: ""
      operationId: sharedWorkflows
      responses:
        "200":
          description: successful operation
          content:
            application/json:
              schema:
                type: array
                items:
                  $ref: "#/components/schemas/SharedWorkflows"
      security:
        - BEARER:
            []
  "/workflows/{entryId}/registerCheckerWorkflow/{descriptorType}":
    post:
      tags:
        - workflows
      summary: Register a checker workflow and associates it with the given
        tool/workflow.
      description: ""
      operationId: registerCheckerWorkflow
      parameters:
        - name: checkerWorkflowPath
          in: query
          description: Path of the main descriptor of the checker workflow (located in
            associated tool/workflow repository)
          required: true
          schema:
            type: string
        - name: testParameterPath
          in: query
          description: Default path to test parameter files for the checker workflow. If
            not specified will use that of the entry.
          required: false
          schema:
            type: string
        - name: entryId
          in: path
          description: Entry Id of parent tool/workflow.
          required: true
          schema:
            type: integer
            format: int64
        - name: descriptorType
          in: path
          description: Descriptor type of the workflow, either cwl or wdl.
          required: true
          schema:
            type: string
            enum:
              - cwl
              - wdl
      responses:
        "200":
          description: successful operation
          content:
            application/json:
              schema:
                $ref: "#/components/schemas/Entry"
      security:
        - BEARER:
            []
  "/workflows/{workflowId}":
    get:
      tags:
        - workflows
      summary: Retrieve a workflow
      description: This is one of the few endpoints that returns the user object with
        populated properties (minus the userProfiles property)
      operationId: getWorkflow
      parameters:
        - name: workflowId
          in: path
          description: workflow ID
          required: true
          schema:
            type: integer
            format: int64
        - name: include
          in: query
          description: "Comma-delimited list of fields to include: validations"
          required: false
          schema:
            type: string
      responses:
        "200":
          description: successful operation
          content:
            application/json:
              schema:
                $ref: "#/components/schemas/Workflow"
      security:
        - BEARER:
            []
    put:
      tags:
        - workflows
      summary: Update the workflow with the given workflow.
      description: Updates descriptor type (if stub), default workflow path, default file
        path, and default version
      operationId: updateWorkflow
      parameters:
        - name: workflowId
          in: path
          description: Workflow to modify.
          required: true
          schema:
            type: integer
            format: int64
      requestBody:
        $ref: "#/components/requestBodies/Workflow"
      responses:
        "200":
          description: successful operation
          content:
            application/json:
              schema:
                $ref: "#/components/schemas/Workflow"
      security:
        - BEARER:
            []
  "/workflows/{workflowId}/cwl":
    get:
      tags:
        - workflows
      summary: Get the primary CWL descriptor file on Github.
      description: Does not require authentication for published workflows, authentication
        can be provided for restricted workflows
      operationId: cwl
      parameters:
        - name: workflowId
          in: path
          description: Workflow id
          required: true
          schema:
            type: integer
            format: int64
        - name: tag
          in: query
          required: false
          schema:
            type: string
      responses:
        "200":
          description: successful operation
          content:
            application/json:
              schema:
                $ref: "#/components/schemas/SourceFile"
      security:
        - BEARER:
            []
  "/workflows/{workflowId}/cwl/{relative-path}":
    get:
      tags:
        - workflows
      summary: Get the corresponding CWL descriptor file on Github.
      description: Does not require authentication for published workflows, authentication
        can be provided for restricted workflows
      operationId: secondaryCwlPath
      parameters:
        - name: workflowId
          in: path
          description: Workflow id
          required: true
          schema:
            type: integer
            format: int64
        - name: tag
          in: query
          required: false
          schema:
            type: string
        - name: relative-path
          in: path
          required: true
          schema:
            type: string
      responses:
        "200":
          description: successful operation
          content:
            application/json:
              schema:
                $ref: "#/components/schemas/SourceFile"
      security:
        - BEARER:
            []
  "/workflows/{workflowId}/dag/{workflowVersionId}":
    get:
      tags:
        - workflows
      summary: Get the DAG for a given workflow version.
      description: Does not require authentication for published workflows, authentication
        can be provided for restricted workflows
      operationId: getWorkflowDag
      parameters:
        - name: workflowId
          in: path
          description: workflowId
          required: true
          schema:
            type: integer
            format: int64
        - name: workflowVersionId
          in: path
          description: workflowVersionId
          required: true
          schema:
            type: integer
            format: int64
      responses:
        "200":
          description: successful operation
          content:
            application/json:
              schema:
                type: string
      security:
        - BEARER:
            []
  "/workflows/{workflowId}/defaultVersion":
    put:
      tags:
        - workflows
      summary: Update the default version of a workflow.
      description: ""
      operationId: updateWorkflowDefaultVersion
      parameters:
        - name: workflowId
          in: path
          description: Workflow to modify.
          required: true
          schema:
            type: integer
            format: int64
      requestBody:
        content:
          application/json:
            schema:
              type: string
        description: Version name to set as default
        required: true
      responses:
        "200":
          description: successful operation
          content:
            application/json:
              schema:
                $ref: "#/components/schemas/Workflow"
      security:
        - BEARER:
            []
  "/workflows/{workflowId}/labels":
    put:
      tags:
        - workflows
      summary: Update the labels linked to a workflow.
      description: Labels are alphanumerical (case-insensitive and may contain internal
        hyphens), given in a comma-delimited list.
      operationId: updateLabels
      parameters:
        - name: workflowId
          in: path
          description: Tool to modify.
          required: true
          schema:
            type: integer
            format: int64
        - name: labels
          in: query
          description: Comma-delimited list of labels.
          required: true
          schema:
            type: string
      requestBody:
        $ref: "#/components/requestBodies/updateLabelsBody"
      responses:
        "200":
          description: successful operation
          content:
            application/json:
              schema:
                $ref: "#/components/schemas/Workflow"
      security:
        - BEARER:
            []
  "/workflows/{workflowId}/nextflow":
    get:
      tags:
        - workflows
      summary: Get the nextflow.config file on Github.
      description: Does not require authentication for published workflows, authentication
        can be provided for restricted workflows
      operationId: nextflow
      parameters:
        - name: workflowId
          in: path
          description: Workflow id
          required: true
          schema:
            type: integer
            format: int64
        - name: tag
          in: query
          required: false
          schema:
            type: string
      responses:
        "200":
          description: successful operation
          content:
            application/json:
              schema:
                $ref: "#/components/schemas/SourceFile"
      security:
        - BEARER:
            []
  "/workflows/{workflowId}/nextflow/{relative-path}":
    get:
      tags:
        - workflows
      summary: Get the corresponding nextflow documents on Github.
      description: Does not require authentication for published workflows, authentication
        can be provided for restricted workflows
      operationId: secondaryNextFlowPath
      parameters:
        - name: workflowId
          in: path
          description: Workflow id
          required: true
          schema:
            type: integer
            format: int64
        - name: tag
          in: query
          required: false
          schema:
            type: string
        - name: relative-path
          in: path
          required: true
          schema:
            type: string
      responses:
        "200":
          description: successful operation
          content:
            application/json:
              schema:
                $ref: "#/components/schemas/SourceFile"
      security:
        - BEARER:
            []
  "/workflows/{workflowId}/publish":
    post:
      tags:
        - workflows
      summary: Publish or unpublish a workflow.
      description: Publish/publish a workflow (public or private).
      operationId: publish
      parameters:
        - name: workflowId
          in: path
          description: Workflow id to publish/unpublish
          required: true
          schema:
            type: integer
            format: int64
      requestBody:
        $ref: "#/components/requestBodies/PublishRequest"
      responses:
        "200":
          description: successful operation
          content:
            application/json:
              schema:
                $ref: "#/components/schemas/Workflow"
      security:
        - BEARER:
            []
  "/workflows/{workflowId}/refresh":
    get:
      tags:
        - workflows
      summary: Refresh one particular workflow.
      description: Full refresh
      operationId: refresh
      parameters:
        - name: workflowId
          in: path
          description: workflow ID
          required: true
          schema:
            type: integer
            format: int64
      responses:
        "200":
          description: successful operation
          content:
            application/json:
              schema:
                $ref: "#/components/schemas/Workflow"
      security:
        - BEARER:
            []
  "/workflows/{workflowId}/requestDOI/{workflowVersionId}":
    put:
      tags:
        - workflows
      summary: Request a DOI for this version of a workflow.
      description: ""
      operationId: requestDOIForWorkflowVersion
      parameters:
        - name: workflowId
          in: path
          description: Workflow to modify.
          required: true
          schema:
            type: integer
            format: int64
        - name: workflowVersionId
          in: path
          description: workflowVersionId
          required: true
          schema:
            type: integer
            format: int64
      responses:
        "200":
          description: successful operation
          content:
            application/json:
              schema:
                type: array
                items:
                  $ref: "#/components/schemas/WorkflowVersion"
      security:
        - BEARER:
            []
  "/workflows/{workflowId}/resetVersionPaths":
    put:
      tags:
        - workflows
      summary: Reset the workflow paths.
      description: Resets the workflow paths of all versions to match the default workflow
        path from the workflow object passed.
      operationId: updateWorkflowPath
      parameters:
        - name: workflowId
          in: path
          description: Workflow to modify.
          required: true
          schema:
            type: integer
            format: int64
      requestBody:
        $ref: "#/components/requestBodies/Workflow"
      responses:
        "200":
          description: successful operation
          content:
            application/json:
              schema:
                $ref: "#/components/schemas/Workflow"
      security:
        - BEARER:
            []
  "/workflows/{workflowId}/restub":
    get:
      tags:
        - workflows
      summary: Restub a workflow
      description: Restubs a full, unpublished workflow.
      operationId: restub
      parameters:
        - name: workflowId
          in: path
          description: workflow ID
          required: true
          schema:
            type: integer
            format: int64
      responses:
        "200":
          description: successful operation
          content:
            application/json:
              schema:
                $ref: "#/components/schemas/Workflow"
      security:
        - BEARER:
            []
  "/workflows/{workflowId}/secondaryCwl":
    get:
      tags:
        - workflows
      summary: Get the corresponding cwl documents on Github.
      description: Does not require authentication for published workflows, authentication
        can be provided for restricted workflows
      operationId: secondaryCwl
      parameters:
        - name: workflowId
          in: path
          description: Workflow id
          required: true
          schema:
            type: integer
            format: int64
        - name: tag
          in: query
          required: false
          schema:
            type: string
      responses:
        "200":
          description: successful operation
          content:
            application/json:
              schema:
                type: array
                items:
                  $ref: "#/components/schemas/SourceFile"
      security:
        - BEARER:
            []
  "/workflows/{workflowId}/secondaryNextflow":
    get:
      tags:
        - workflows
      summary: Get the corresponding Nextflow documents on Github.
      description: Does not require authentication for published workflows, authentication
        can be provided for restricted workflows
      operationId: secondaryNextflow
      parameters:
        - name: workflowId
          in: path
          description: Workflow id
          required: true
          schema:
            type: integer
            format: int64
        - name: tag
          in: query
          required: false
          schema:
            type: string
      responses:
        "200":
          description: successful operation
          content:
            application/json:
              schema:
                type: array
                items:
                  $ref: "#/components/schemas/SourceFile"
      security:
        - BEARER:
            []
  "/workflows/{workflowId}/secondaryWdl":
    get:
      tags:
        - workflows
      summary: Get the corresponding wdl documents on Github.
      description: Does not require authentication for published workflows, authentication
        can be provided for restricted workflows
      operationId: secondaryWdl
      parameters:
        - name: workflowId
          in: path
          description: Workflow id
          required: true
          schema:
            type: integer
            format: int64
        - name: tag
          in: query
          required: false
          schema:
            type: string
      responses:
        "200":
          description: successful operation
          content:
            application/json:
              schema:
                type: array
                items:
                  $ref: "#/components/schemas/SourceFile"
      security:
        - BEARER:
            []
  "/workflows/{workflowId}/star":
    put:
      tags:
        - workflows
      summary: Star a workflow.
      description: ""
      operationId: starEntry
      parameters:
        - name: workflowId
          in: path
          description: Tool to star.
          required: true
          schema:
            type: integer
            format: int64
      requestBody:
        $ref: "#/components/requestBodies/StarRequest"
      responses:
        default:
          description: successful operation
      security:
        - BEARER:
            []
  "/workflows/{workflowId}/starredUsers":
    get:
      tags:
        - workflows
      summary: Returns list of users who starred the given workflow.
      description: ""
      operationId: getStarredUsers
      parameters:
        - name: workflowId
          in: path
          description: Workflow to grab starred users for.
          required: true
          schema:
            type: integer
            format: int64
      responses:
        "200":
          description: successful operation
          content:
            application/json:
              schema:
                type: array
                items:
                  $ref: "#/components/schemas/User"
  "/workflows/{workflowId}/testParameterFiles":
    get:
      tags:
        - workflows
      summary: Get the corresponding test parameter files.
      description: Does not require authentication for published workflows, authentication
        can be provided for restricted workflows
      operationId: getTestParameterFiles
      parameters:
        - name: workflowId
          in: path
          description: Workflow id
          required: true
          schema:
            type: integer
            format: int64
        - name: version
          in: query
          required: false
          schema:
            type: string
      responses:
        "200":
          description: successful operation
          content:
            application/json:
              schema:
                type: array
                items:
                  $ref: "#/components/schemas/SourceFile"
      security:
        - BEARER:
            []
    put:
      tags:
        - workflows
      summary: Add test parameter files for a given version.
      description: ""
      operationId: addTestParameterFiles
      parameters:
        - name: workflowId
          in: path
          description: Workflow to modify.
          required: true
          schema:
            type: integer
            format: int64
        - name: testParameterPaths
          in: query
          description: List of paths.
          required: true
          explode: true
          schema:
            type: array
            items:
              type: string
        - name: version
          in: query
          required: false
          schema:
            type: string
      requestBody:
        $ref: "#/components/requestBodies/updateLabelsBody"
      responses:
        "200":
          description: successful operation
          content:
            application/json:
              schema:
                type: array
                uniqueItems: true
                items:
                  $ref: "#/components/schemas/SourceFile"
      security:
        - BEARER:
            []
    delete:
      tags:
        - workflows
      summary: Delete test parameter files for a given version.
      description: ""
      operationId: deleteTestParameterFiles
      parameters:
        - name: workflowId
          in: path
          description: Workflow to modify.
          required: true
          schema:
            type: integer
            format: int64
        - name: testParameterPaths
          in: query
          description: List of paths.
          required: true
          explode: true
          schema:
            type: array
            items:
              type: string
        - name: version
          in: query
          required: false
          schema:
            type: string
      responses:
        "200":
          description: successful operation
          content:
            application/json:
              schema:
                type: array
                uniqueItems: true
                items:
                  $ref: "#/components/schemas/SourceFile"
      security:
        - BEARER:
            []
  "/workflows/{workflowId}/tools/{workflowVersionId}":
    get:
      tags:
        - workflows
      summary: Get the Tools for a given workflow version.
      description: Does not require authentication for published workflows, authentication
        can be provided for restricted workflows
      operationId: getTableToolContent
      parameters:
        - name: workflowId
          in: path
          description: workflowId
          required: true
          schema:
            type: integer
            format: int64
        - name: workflowVersionId
          in: path
          description: workflowVersionId
          required: true
          schema:
            type: integer
            format: int64
      responses:
        "200":
          description: successful operation
          content:
            application/json:
              schema:
                type: string
      security:
        - BEARER:
            []
  "/workflows/{workflowId}/unstar":
    delete:
      tags:
        - workflows
      summary: Unstar a workflow.
      description: ""
      operationId: unstarEntry
      parameters:
        - name: workflowId
          in: path
          description: Workflow to unstar.
          required: true
          schema:
            type: integer
            format: int64
      responses:
        default:
          description: successful operation
      security:
        - BEARER:
            []
  "/workflows/{workflowId}/users":
    get:
      tags:
        - workflows
      summary: Get users of a workflow.
      description: ""
      operationId: getUsers
      parameters:
        - name: workflowId
          in: path
          description: workflow ID
          required: true
          schema:
            type: integer
            format: int64
      responses:
        "200":
          description: successful operation
          content:
            application/json:
              schema:
                type: array
                items:
                  $ref: "#/components/schemas/User"
      security:
        - BEARER:
            []
  "/workflows/{workflowId}/verifiedSources":
    get:
      tags:
        - workflows
      summary: Get a semicolon delimited list of verified sources.
      description: NO authentication
      operationId: verifiedSources
      parameters:
        - name: workflowId
          in: path
          description: Workflow id
          required: true
          schema:
            type: integer
            format: int64
      responses:
        "200":
          description: successful operation
          content:
            application/json:
              schema:
                type: string
  "/workflows/{workflowId}/verify/{workflowVersionId}":
    put:
      tags:
        - workflows
      summary: Verify or unverify a workflow. ADMIN ONLY
      description: ""
      operationId: verifyWorkflowVersion
      parameters:
        - name: workflowId
          in: path
          description: Workflow to modify.
          required: true
          schema:
            type: integer
            format: int64
        - name: workflowVersionId
          in: path
          description: workflowVersionId
          required: true
          schema:
            type: integer
            format: int64
      requestBody:
        $ref: "#/components/requestBodies/VerifyRequest"
      responses:
        "200":
          description: successful operation
          content:
            application/json:
              schema:
                type: array
                items:
                  $ref: "#/components/schemas/WorkflowVersion"
      security:
        - BEARER:
            []
  "/workflows/{workflowId}/wdl":
    get:
      tags:
        - workflows
      summary: Get the primary WDL descriptor file on Github.
      description: Does not require authentication for published workflows, authentication
        can be provided for restricted workflows
      operationId: wdl
      parameters:
        - name: workflowId
          in: path
          description: Workflow id
          required: true
          schema:
            type: integer
            format: int64
        - name: tag
          in: query
          required: false
          schema:
            type: string
      responses:
        "200":
          description: successful operation
          content:
            application/json:
              schema:
                $ref: "#/components/schemas/SourceFile"
      security:
        - BEARER:
            []
  "/workflows/{workflowId}/wdl/{relative-path}":
    get:
      tags:
        - workflows
      summary: Get the corresponding WDL descriptor file on Github.
      description: Does not require authentication for published workflows, authentication
        can be provided for restricted workflows
      operationId: secondaryWdlPath
      parameters:
        - name: workflowId
          in: path
          description: Workflow id
          required: true
          schema:
            type: integer
            format: int64
        - name: tag
          in: query
          required: false
          schema:
            type: string
        - name: relative-path
          in: path
          required: true
          schema:
            type: string
      responses:
        "200":
          description: successful operation
          content:
            application/json:
              schema:
                $ref: "#/components/schemas/SourceFile"
      security:
        - BEARER:
            []
  "/workflows/{workflowId}/workflowVersions":
    put:
      tags:
        - workflows
      summary: Update the workflow versions linked to a workflow.
      description: Updates workflow path, reference, and hidden attributes.
      operationId: updateWorkflowVersion
      parameters:
        - name: workflowId
          in: path
          description: Workflow to modify.
          required: true
          schema:
            type: integer
            format: int64
      requestBody:
        content:
          application/json:
            schema:
              type: array
              items:
                $ref: "#/components/schemas/WorkflowVersion"
        description: List of modified workflow versions
        required: true
      responses:
        "200":
          description: successful operation
          content:
            application/json:
              schema:
                type: array
                items:
                  $ref: "#/components/schemas/WorkflowVersion"
      security:
        - BEARER:
            []
  "/workflows/{workflowId}/zip/{workflowVersionId}":
    get:
      tags:
        - workflows
      summary: Download a ZIP file of a workflow and all associated files.
      description: ""
      operationId: getWorkflowZip
      parameters:
        - name: workflowId
          in: path
          description: workflowId
          required: true
          schema:
            type: integer
            format: int64
        - name: workflowVersionId
          in: path
          description: workflowVersionId
          required: true
          schema:
            type: integer
            format: int64
      responses:
        default:
          description: successful operation
      security:
        - BEARER:
            []
externalDocs:
  description: Dockstore documentation
  url: https://www.dockstore.org/docs/getting-started
servers:
  - url: https://dockstore.org:8443
components:
  requestBodies:
    PublishRequest:
      content:
        application/json:
          schema:
            $ref: "#/components/schemas/PublishRequest"
      description: PublishRequest to refresh the list of repos for a user
      required: true
    updateLabelsBody:
      content:
        application/json:
          schema:
            type: string
      description: This is here to appease Swagger. It requires PUT methods to have a body,
        even if it is empty. Please leave it empty.
    addTokenBody:
      content:
        application/json:
          schema:
            type: string
      description: code
    Workflow:
      content:
        application/json:
          schema:
            $ref: "#/components/schemas/Workflow"
      description: Workflow with updated information
      required: true
    DockstoreTool:
      content:
        application/json:
          schema:
            $ref: "#/components/schemas/DockstoreTool"
      description: Tool with updated information
      required: true
    SourceFileArray:
      content:
        application/json:
          schema:
            type: array
            items:
              $ref: "#/components/schemas/SourceFile"
      description: Set of updated sourcefiles, add files by adding new files with unknown
        paths, delete files by including them with emptied content
      required: true
    StarRequest:
      content:
        application/json:
          schema:
            $ref: "#/components/schemas/StarRequest"
      description: StarRequest to star a repo for a user
      required: true
    VerifyRequest:
      content:
        application/json:
          schema:
            $ref: "#/components/schemas/VerifyRequest"
      description: Object containing verification information.
      required: true
  securitySchemes:
    BEARER:
      type: apiKey
      name: Authorization
      in: header
  schemas:
    Alias:
      type: object
      properties:
        content:
          type: string
    Collection:
      type: object
      required:
        - name
      properties:
        id:
          type: integer
          format: int64
          description: Implementation specific ID for the collection in this web service
        entries:
          type: array
          uniqueItems: true
          items:
            $ref: "#/components/schemas/Entry"
        dbCreateDate:
          type: string
          format: date-time
        dbUpdateDate:
          type: string
          format: date-time
        name:
          type: string
          example: Alignment
          description: Name of the collection.
          minLength: 3
          maxLength: 39
          pattern: "[a-zA-Z][a-zA-Z\\d]*"
        description:
          type: string
          description: Description of the collection
    DescriptorLanguageBean:
      type: object
      properties:
        value:
          type: string
        friendlyName:
          type: string
    DockstoreTool:
      type: object
      required:
        - defaultCWLTestParameterFile
        - defaultWDLTestParameterFile
        - default_cwl_path
        - default_dockerfile_path
        - default_wdl_path
        - gitUrl
        - mode
        - name
        - namespace
        - private_access
        - registry_string
      properties:
        id:
          type: integer
          format: int64
          description: Implementation specific ID for the container in this web service
        aliases:
          type: object
          description: aliases can be used as an alternate unique id for entries
          additionalProperties:
            $ref: "#/components/schemas/Alias"
        dbCreateDate:
          type: string
          format: date-time
        dbUpdateDate:
          type: string
          format: date-time
        custom_docker_registry_path:
          type: string
          readOnly: true
        has_checker:
          type: boolean
          readOnly: true
        input_file_formats:
          type: array
          readOnly: true
          uniqueItems: true
          items:
            $ref: "#/components/schemas/FileFormat"
        output_file_formats:
          type: array
          readOnly: true
          uniqueItems: true
          items:
            $ref: "#/components/schemas/FileFormat"
<<<<<<< HEAD
        last_modified_date:
          type: string
          format: date-time
          readOnly: true
=======
>>>>>>> 227feddb
        author:
          type: string
          description: This is the name of the author stated in the Dockstore.cwl
        description:
          type: string
          description: This is a human-readable description of this container and what it
            is trying to accomplish, required GA4GH
        labels:
          type: array
          description: Labels (i.e. meta tags) for describing the purpose and contents of
            containers
          uniqueItems: true
          items:
            $ref: "#/components/schemas/Label"
        users:
          type: array
          description: This indicates the users that have control over this entry,
            dockstore specific
          uniqueItems: true
          items:
            $ref: "#/components/schemas/User"
        starredUsers:
          type: array
          description: This indicates the users that have starred this entry, dockstore
            specific
          uniqueItems: true
          items:
            $ref: "#/components/schemas/User"
        email:
          type: string
          description: This is the email of the git organization
        defaultVersion:
          type: string
          description: This is the default version of the entry
        is_published:
          type: boolean
          description: Implementation specific visibility in this web service
        last_modified:
          type: integer
          format: int32
          description: Implementation specific timestamp for last modified
        lastUpdated:
          type: string
          format: date-time
          description: Implementation specific timestamp for last updated on webservice
        gitUrl:
          type: string
          description: This is a link to the associated repo with a descriptor, required
            GA4GH
        checker_id:
          type: integer
          format: int64
          description: The id of the associated checker workflow
          readOnly: true
        mode:
          type: string
          description: This indicates what mode this is in which informs how we do things
            like refresh, dockstore specific
          enum:
            - AUTO_DETECT_QUAY_TAGS_AUTOMATED_BUILDS
            - AUTO_DETECT_QUAY_TAGS_WITH_MIXED
            - MANUAL_IMAGE_PATH
            - HOSTED
        name:
          type: string
          description: "This is the name of the container, required: GA4GH"
        default_dockerfile_path:
          type: string
          description: "This indicates for the associated git repository, the default path
            to the Dockerfile, required: GA4GH"
        default_cwl_path:
          type: string
          description: "This indicates for the associated git repository, the default path
            to the CWL document, required: GA4GH"
        default_wdl_path:
          type: string
          description: This indicates for the associated git repository, the default path
            to the WDL document
        defaultCWLTestParameterFile:
          type: string
          description: This indicates for the associated git repository, the default path
            to the CWL test parameter file
        defaultWDLTestParameterFile:
          type: string
          description: This indicates for the associated git repository, the default path
            to the WDL test parameter file
        tool_maintainer_email:
          type: string
          description: The email address of the tool maintainer. Required for private
            repositories
        private_access:
          type: boolean
          description: Is the docker image private or not.
        toolname:
          type: string
          description: 'This is the tool name of the container, when not-present this will
            function just like 0.1 dockstorewhen present, this can be used to
            distinguish between two containers based on the same image, but
            associated with different CWL and Dockerfile documents. i.e. two
            containers with the same registry+namespace+name but different
            toolnames will be two different entries in the dockstore
            registry/namespace/name/tool, different options to edit tags, and
            only the same insofar as they would "docker pull" the same image,
            required: GA4GH'
        namespace:
          type: string
          description: "This is a docker namespace for the container, required: GA4GH"
        registry_string:
          type: string
          description: "This is a specific docker provider like quay.io or dockerhub or
            n/a?, required: GA4GH"
        lastBuild:
          type: string
          format: date-time
          description: Implementation specific timestamp for last built
        tags:
          type: array
          description: Implementation specific tracking of valid build tags for the docker
            container
          uniqueItems: true
          items:
            $ref: "#/components/schemas/Tag"
        path:
          type: string
        descriptorType:
          type: array
          readOnly: true
          items:
            type: string
        tool_path:
          type: string
          readOnly: true
        registry:
          type: string
          enum:
            - QUAY_IO
            - DOCKER_HUB
            - GITLAB
            - AMAZON_ECR
            - SEVEN_BRIDGES
      description: >-
        This describes one entry in the dockstore. Logically, this currently
        means one tuple of registry (either quay or docker hub), organization,
        image name, and toolname which can be
         * associated with CWL and Dockerfile documents
    Entry:
      type: object
      required:
        - gitUrl
      properties:
        id:
          type: integer
          format: int64
          description: Implementation specific ID for the container in this web service
        aliases:
          type: object
          description: aliases can be used as an alternate unique id for entries
          additionalProperties:
            $ref: "#/components/schemas/Alias"
        dbCreateDate:
          type: string
          format: date-time
        dbUpdateDate:
          type: string
          format: date-time
        has_checker:
          type: boolean
          readOnly: true
        input_file_formats:
          type: array
          readOnly: true
          uniqueItems: true
          items:
            $ref: "#/components/schemas/FileFormat"
        output_file_formats:
          type: array
          readOnly: true
          uniqueItems: true
          items:
            $ref: "#/components/schemas/FileFormat"
<<<<<<< HEAD
        last_modified_date:
          type: string
          format: date-time
          readOnly: true
=======
>>>>>>> 227feddb
        author:
          type: string
          description: This is the name of the author stated in the Dockstore.cwl
        description:
          type: string
          description: This is a human-readable description of this container and what it
            is trying to accomplish, required GA4GH
        labels:
          type: array
          description: Labels (i.e. meta tags) for describing the purpose and contents of
            containers
          uniqueItems: true
          items:
            $ref: "#/components/schemas/Label"
        users:
          type: array
          description: This indicates the users that have control over this entry,
            dockstore specific
          uniqueItems: true
          items:
            $ref: "#/components/schemas/User"
        starredUsers:
          type: array
          description: This indicates the users that have starred this entry, dockstore
            specific
          uniqueItems: true
          items:
            $ref: "#/components/schemas/User"
        email:
          type: string
          description: This is the email of the git organization
        defaultVersion:
          type: string
          description: This is the default version of the entry
        is_published:
          type: boolean
          description: Implementation specific visibility in this web service
        last_modified:
          type: integer
          format: int32
          description: Implementation specific timestamp for last modified
        lastUpdated:
          type: string
          format: date-time
          description: Implementation specific timestamp for last updated on webservice
        gitUrl:
          type: string
          description: This is a link to the associated repo with a descriptor, required
            GA4GH
        checker_id:
          type: integer
          format: int64
          description: The id of the associated checker workflow
          readOnly: true
    Error:
      type: object
      required:
        - code
      properties:
        code:
          type: integer
          format: int32
        message:
          type: string
    Event:
      type: object
      required:
        - type
      properties:
        id:
          type: integer
          format: int64
          description: Implementation specific ID for the event in this web service
        dbCreateDate:
          type: string
          format: date-time
        dbUpdateDate:
          type: string
          format: date-time
        user:
          $ref: "#/components/schemas/User"
        organisation:
          $ref: "#/components/schemas/Organisation"
        tool:
          $ref: "#/components/schemas/DockstoreTool"
        workflow:
          $ref: "#/components/schemas/Workflow"
        collection:
          $ref: "#/components/schemas/Collection"
        initiatorUser:
          $ref: "#/components/schemas/User"
        type:
          type: string
          description: The event type.
          enum:
            - CREATE_ORG
            - DELETE_ORG
            - MODIFY_ORG
            - APPROVE_ORG
            - ADD_USER_TO_ORG
            - REMOVE_USER_FROM_ORG
            - MODIFY_USER_ROLE_ORG
            - APPROVE_ORG_INVITE
            - REJECT_ORG_INVITE
            - CREATE_COLLECTION
            - MODIFY_COLLECTION
            - REMOVE_FROM_COLLECTION
            - ADD_TO_COLLECTION
      description: This describes events that occur on the Dockstore site.
    ExtendedUserData:
      type: object
      properties:
        canChangeUsername:
          type: boolean
          description: Whether a user can change their username
          readOnly: true
      description: Contains expensive data for end users for the dockstore
    FileFormat:
      type: object
      required:
        - value
      properties:
        value:
          type: string
          description: String representation of the file format
      description: This describes an input or output file format that is associated with an
        entry in the dockstore
    FileWrapper:
      type: object
      properties:
        content:
          type: string
          description: The content of the file itself. One of url or content is required.
        url:
          type: string
          description: Optional url to the underlying content, should include version
            information, and can include a git hash.  Note that this URL should
            resolve to the raw unwrapped content that would otherwise be
            available in content. One of url or content is required.
      description: "A file provides content for one of - A tool descriptor is a metadata
        document that describes one or more tools. - A tool document that
        describes how to test with one or more sample test JSON. - A
        containerfile is a document that describes how to build a particular
        container image. Examples include Dockerfiles for creating Docker images
        and Singularity recipes for Singularity images "
    Label:
      type: object
      required:
        - value
      properties:
        id:
          type: integer
          format: int64
          description: Implementation specific ID for the container in this web service
          readOnly: true
        value:
          type: string
          description: String representation of the tag
      description: This describes a descriptive label that can be placed on an entry in the
        dockstore
    Metadata:
      type: object
      required:
        - api_version
        - version
      properties:
        version:
          type: string
          description: The version of this registry
        api_version:
          type: string
          description: The version of the GA4GH tool-registry API supported by this registry
        country:
          type: string
          description: A country code for the registry (ISO 3166-1 alpha-3)
        friendly_name:
          type: string
          description: A friendly name that can be used in addition to the hostname to
            describe a registry
      description: Describes this registry to better allow for mirroring and indexing.
    MetadataV1:
      type: object
      properties:
        version:
          type: string
        api-version:
          type: string
        country:
          type: string
        friendly-name:
          type: string
      description: Describes this registry to better allow for mirroring and indexing.
    Organisation:
      type: object
      required:
        - approved
        - name
      properties:
        id:
          type: integer
          format: int64
          description: Implementation specific ID for the organisation in this web service
        dbCreateDate:
          type: string
          format: date-time
        dbUpdateDate:
          type: string
          format: date-time
        name:
          type: string
          example: OICR
          description: Name of the organisation (ex. OICR)
          minLength: 3
          maxLength: 39
          pattern: "[a-zA-Z][a-zA-Z\\d]*"
        description:
          type: string
          description: Description of the organisation
        link:
          type: string
          description: Link to the organisation website
        location:
          type: string
          description: Location of the organisation
        email:
          type: string
          description: Contact email for the organisation
        approved:
          type: boolean
          description: Is the organisation approved
        topic:
          type: string
          description: Short description of the organisation
    OrganisationUser:
      type: object
      required:
        - accepted
        - role
      properties:
        id:
          $ref: "#/components/schemas/OrganisationUserId"
        user:
          $ref: "#/components/schemas/User"
        organisation:
          $ref: "#/components/schemas/Organisation"
        role:
          type: string
          description: The role of the user in the organisation
          enum:
            - MAINTAINER
            - MEMBER
        accepted:
          type: boolean
          description: Has the user accepted their membership.
        dbCreateDate:
          type: string
          format: date-time
        dbUpdateDate:
          type: string
          format: date-time
    OrganisationUserId:
      type: object
      properties:
        userId:
          type: integer
          format: int64
        organisationId:
          type: integer
          format: int64
    Permission:
      type: object
      properties:
        email:
          type: string
        role:
          type: string
          enum:
            - OWNER
            - WRITER
            - READER
    Profile:
      type: object
      properties:
        name:
          type: string
        email:
          type: string
        avatarURL:
          type: string
        company:
          type: string
        location:
          type: string
        bio:
          type: string
        username:
          type: string
    PublishRequest:
      type: object
      properties:
        publish:
          type: boolean
          readOnly: true
    RegistryBean:
      type: object
      properties:
        dockerPath:
          type: string
        friendlyName:
          type: string
        url:
          type: string
        privateOnly:
          type: string
        customDockerPath:
          type: string
        enum:
          type: string
    SharedWorkflows:
      type: object
      properties:
        role:
          type: string
          enum:
            - OWNER
            - WRITER
            - READER
        workflows:
          type: array
          items:
            $ref: "#/components/schemas/Workflow"
    SourceControlBean:
      type: object
      properties:
        value:
          type: string
        friendlyName:
          type: string
    SourceFile:
      type: object
      required:
        - absolutePath
        - path
        - type
      properties:
        id:
          type: integer
          format: int64
          description: Implementation specific ID for the source file in this web service
        verifiedBySource:
          type: object
          description: maps from platform to whether an entry successfully ran on it using
            this test json
          additionalProperties:
            $ref: "#/components/schemas/VerificationInformation"
        type:
          type: string
          description: Enumerates the type of file
          enum:
            - DOCKSTORE_CWL
            - DOCKSTORE_WDL
            - DOCKERFILE
            - CWL_TEST_JSON
            - WDL_TEST_JSON
            - NEXTFLOW
            - NEXTFLOW_CONFIG
            - NEXTFLOW_TEST_PARAMS
        content:
          type: string
          description: Cache for the contents of the target file
        path:
          type: string
          description: Path to sourcefile relative to its parent
        absolutePath:
          type: string
          description: Absolute path of sourcefile in git repo
    StarRequest:
      type: object
      properties:
        star:
          type: boolean
          readOnly: true
    Tag:
      type: object
      required:
        - name
        - reference
      properties:
        id:
          type: integer
          format: int64
          description: Implementation specific ID for the tag in this web service
          readOnly: true
        referenceType:
          type: string
          description: This indicates the type of git (or other source control) reference
          enum:
            - COMMIT
            - TAG
            - BRANCH
            - NOT_APPLICABLE
            - UNSET
        validations:
          type: array
          description: Cached validations for each version.
          uniqueItems: true
          items:
            $ref: "#/components/schemas/Validation"
        last_modified:
          type: string
          format: date-time
          description: The last time this image was modified in the image registry
        reference:
          type: string
          description: git commit/tag/branch
        sourceFiles:
          type: array
          description: Cached files for each version. Includes Dockerfile and Descriptor
            files
          uniqueItems: true
          items:
            $ref: "#/components/schemas/SourceFile"
        hidden:
          type: boolean
          description: Implementation specific, whether this row is visible to other users
            aside from the owner
        valid:
          type: boolean
          description: Implementation specific, whether this tag has valid files from
            source code repo
        name:
          type: string
          description: Implementation specific, can be a quay.io or docker hub tag name
        dirtyBit:
          type: boolean
          description: True if user has altered the tag
        verified:
          type: boolean
          description: Whether this version has been verified or not
        verifiedSource:
          type: string
          description: Verified source for the version
        doiURL:
          type: string
          description: This is a URL for the DOI for the version of the entry
        doiStatus:
          type: string
          description: This indicates the DOI status
          enum:
            - NOT_REQUESTED
            - REQUESTED
            - CREATED
        versionEditor:
          $ref: "#/components/schemas/User"
        size:
          type: integer
          format: int64
          description: Size of the image
        dockerfile_path:
          type: string
          description: Path for the Dockerfile
        cwl_path:
          type: string
          description: Path for the CWL document
        wdl_path:
          type: string
          description: Path for the WDL document
        automated:
          type: boolean
          description: Implementation specific, indicates whether this is an automated
            build on quay.io
        workingDirectory:
          type: string
        image_id:
          type: string
        input_file_formats:
          type: array
          description: File formats for describing the input file formats of versions
            (tag/workflowVersion)
          uniqueItems: true
          items:
            $ref: "#/components/schemas/FileFormat"
        output_file_formats:
          type: array
          description: File formats for describing the output file formats of versions
            (tag/workflowVersion)
          uniqueItems: true
          items:
            $ref: "#/components/schemas/FileFormat"
        commitID:
          type: string
          description: This is the commit id for the source control that the files belong to
      description: This describes one tag associated with a container.
    Token:
      type: object
      properties:
        id:
          type: integer
          format: int64
          description: Implementation specific ID for the token in this web service
          readOnly: true
        tokenSource:
          type: string
          description: Source website for this token
        content:
          type: string
          description: Contents of the access token
        username:
          type: string
          description: When an integrated service is not aware of the username, we store it
        refreshToken:
          type: string
        userId:
          type: integer
          format: int64
        token:
          type: string
          description: Contents of the access token
          readOnly: true
      description: Access tokens for this web service and integrated services like quay.io
        and github
    Tool:
      type: object
      required:
        - author
        - id
        - organization
        - toolclass
        - url
        - versions
      properties:
        url:
          type: string
          example: http://agora.broadinstitute.org/tools/123456
          description: The URL for this tool in this registry
        id:
          type: string
          example: "123456"
          description: A unique identifier of the tool, scoped to this registry
        aliases:
          type: array
          description: OPTIONAL A list of strings that can be used to identify this tool.
            This can be used to expose alternative ids (such as GUIDs) for a
            tool for registries. Can be used to match tools across registries.
          items:
            type: string
        organization:
          type: string
          description: The organization that published the image.
        toolname:
          type: string
          description: The name of the tool.
        toolclass:
          $ref: "#/components/schemas/ToolClass"
        description:
          type: string
          description: The description of the tool.
        author:
          type: string
          description: Contact information for the author of this tool entry in the
            registry. (More complex authorship information is handled by the
            descriptor)
        meta_version:
          type: string
          description: The version of this tool in the registry. Iterates when fields like
            the description, author, etc. are updated.
        contains:
          type: array
          example: '"https://bio.tools/tool/mytum.de/SNAP2/1"'
          description: An array of IDs for the applications that are stored inside this tool
          items:
            type: string
        has_checker:
          type: boolean
          description: Whether this tool has a checker tool associated with it
        checker_url:
          type: string
          description: Optional url to the checker tool that will exit successfully if this
            tool produced the expected result given test data.
        verified:
          type: boolean
          description: Reports whether this tool has been verified by a specific
            organization or individual
        verified_source:
          type: string
          description: Source of metadata that can support a verified tool, such as an
            email or URL
        signed:
          type: boolean
          description: Reports whether this tool has been signed.
        versions:
          type: array
          description: A list of versions for this tool
          items:
            $ref: "#/components/schemas/ToolVersion"
      description: A tool (or described tool) is defined as a tuple of a descriptor file
        (which potentially consists of multiple files), a set of container
        images, and a set of instructions for creating those images.
    ToolClass:
      type: object
      properties:
        id:
          type: string
          description: The unique identifier for the class
        name:
          type: string
          description: A short friendly name for the class
        description:
          type: string
          description: A longer explanation of what this class is and what it can accomplish
      description: Describes a class (type) of tool allowing us to categorize workflows,
        tasks, and maybe even other entities (such as services) separately
    ToolDescriptor:
      type: object
      required:
        - type
      properties:
        type:
          type: string
          enum:
            - CWL
            - WDL
            - NFL
        descriptor:
          type: string
          description: The descriptor that represents this version of the tool.
        url:
          type: string
          example: https://raw.githubusercontent.com/ICGC-TCGA-PanCancer/pcawg_delly_workflow/ea2a5db69bd20a42976838790bc29294df3af02b/delly_docker/Delly.cwl
          description: Optional url to the underlying tool descriptor, should include
            version information, and can include a git hash
      description: A tool descriptor is a metadata document that describes one or more
        tools.
    ToolDockerfile:
      type: object
      required:
        - dockerfile
      properties:
        dockerfile:
          type: string
          description: The dockerfile content for this tool.
        url:
          type: string
          description: Optional url to the dockerfile used to build this image, should
            include version information, and can include a git hash  (e.g.
            https://raw.githubusercontent.com/ICGC-TCGA-PanCancer/pcawg_delly_workflow/c83478829802b4d36374870843821abe1b625a71/delly_docker/Dockerfile
            )
      description: A tool dockerfile is a document that describes how to build a particular
        Docker image.
    ToolFile:
      type: object
      properties:
        path:
          type: string
          description: Relative path of the file.  A descriptor's path can be used with the
            GA4GH .../{type}/descriptor/{relative_path} endpoint
        file_type:
          type: string
          enum:
            - TEST_FILE
            - PRIMARY_DESCRIPTOR
            - SECONDARY_DESCRIPTOR
            - CONTAINERFILE
            - OTHER
    ToolTestsV1:
      type: object
      properties:
        test:
          type: string
          description: Optional test JSON content for this tool. (Note that one of test and
            URL are required)
        url:
          type: string
          description: Optional url to the test JSON used to test this tool. Note that this
            URL should resolve to the raw unwrapped content that would otherwise
            be available in test.
      description: A tool document that describes how to test with one or more sample test
        JSON.
    ToolV1:
      type: object
      properties:
        url:
          type: string
        id:
          type: string
        organization:
          type: string
        toolname:
          type: string
        toolclass:
          $ref: "#/components/schemas/ToolClass"
        description:
          type: string
        author:
          type: string
        meta-version:
          type: string
        contains:
          type: array
          items:
            type: string
        verified:
          type: boolean
        verified-source:
          type: string
        signed:
          type: boolean
        versions:
          type: array
          items:
            $ref: "#/components/schemas/ToolVersionV1"
      description: A tool (or described tool) describes one pairing of a tool as described
        in a descriptor file (which potentially describes multiple tools) and a
        Docker image.
    ToolVersion:
      type: object
      required:
        - id
        - url
      properties:
        name:
          type: string
          description: The name of the version.
        url:
          type: string
          example: http://agora.broadinstitute.org/tools/123456/1
          description: The URL for this tool in this registry
        id:
          type: string
          example: v1
          description: An identifier of the version of this tool for this particular tool
            registry
        image:
          type: string
          example: quay.io/seqware/seqware_full/1.1
          description: The docker path to the image (and version) for this tool
        registry_url:
          type: string
          description: A URL to a Singularity registry is provided when a specific type of
            image does not use ids in the Docker format. Used along with
            image_name to locate a specific image.
        image_name:
          type: string
          description: Used in conjunction with a registry_url if provided to locate images
        descriptor_type:
          type: array
          description: The type (or types) of descriptors available.
          items:
            type: string
            enum:
              - CWL
              - WDL
              - NFL
        containerfile:
          type: boolean
          description: Reports if this tool has a containerfile available.
        meta_version:
          type: string
          description: The version of this tool version in the registry. Iterates when
            fields like the description, author, etc. are updated.
        verified:
          type: boolean
          description: Reports whether this tool has been verified by a specific
            organization or individual
        verified_source:
          type: string
          description: Source of metadata that can support a verified tool, such as an
            email or URL
      description: A tool version describes a particular iteration of a tool as described
        by a reference to a specific image and/or documents.
    ToolVersionV1:
      type: object
      properties:
        name:
          type: string
        url:
          type: string
        id:
          type: string
        image:
          type: string
        descriptor-type:
          type: array
          items:
            type: string
            enum:
              - CWL
              - WDL
        dockerfile:
          type: boolean
        meta-version:
          type: string
        verified:
          type: boolean
        verified-source:
          type: string
      description: A tool version describes a particular iteration of a tool as described
        by a reference to a specific image and dockerfile.
    User:
      type: object
      required:
        - curator
        - isAdmin
        - setupComplete
      properties:
        id:
          type: integer
          format: int64
          description: Implementation specific ID for the container in this web service
          readOnly: true
        userProfiles:
          type: object
          description: Profile information of the user retrieved from 3rd party sites
            (GitHub, Google, etc)
          additionalProperties:
            $ref: "#/components/schemas/Profile"
        username:
          type: string
          description: Username on dockstore
        isAdmin:
          type: boolean
          description: Indicates whether this user is an admin
        avatarUrl:
          type: string
          description: URL of user avatar on GitHub/Google that can be selected by the user
        name:
          type: string
        curator:
          type: boolean
          description: Indicates whether this user is a curator
        setupComplete:
          type: boolean
          description: Indicates whether this user has accepted their username
      description: End users for the dockstore
    Validation:
      type: object
      required:
        - id
        - message
        - type
        - valid
      properties:
        id:
          type: integer
          format: int64
          description: Implementation specific ID for the source file in this web service
        type:
          type: string
          description: Enumerates the type of file
          enum:
            - DOCKSTORE_CWL
            - DOCKSTORE_WDL
            - DOCKERFILE
            - CWL_TEST_JSON
            - WDL_TEST_JSON
            - NEXTFLOW
            - NEXTFLOW_CONFIG
            - NEXTFLOW_TEST_PARAMS
        valid:
          type: boolean
          description: Is the file type valid
        message:
          type: string
          description: Mapping of filepath to validation message
    VerificationInformation:
      type: object
      properties:
        verified:
          type: boolean
        metadata:
          type: string
        platformVersion:
          type: string
    VerifyRequest:
      type: object
      properties:
        verify:
          type: boolean
          readOnly: true
        verifiedSource:
          type: string
          readOnly: true
    Workflow:
      type: object
      required:
        - defaultTestParameterFilePath
        - descriptorType
        - gitUrl
        - mode
        - organization
        - repository
        - sourceControl
        - workflow_path
      properties:
        id:
          type: integer
          format: int64
          description: Implementation specific ID for the container in this web service
        aliases:
          type: object
          description: aliases can be used as an alternate unique id for entries
          additionalProperties:
            $ref: "#/components/schemas/Alias"
        dbCreateDate:
          type: string
          format: date-time
        dbUpdateDate:
          type: string
          format: date-time
        parent_id:
          type: integer
          format: int64
          readOnly: true
        has_checker:
          type: boolean
          readOnly: true
        input_file_formats:
          type: array
          readOnly: true
          uniqueItems: true
          items:
            $ref: "#/components/schemas/FileFormat"
        output_file_formats:
          type: array
          readOnly: true
          uniqueItems: true
          items:
            $ref: "#/components/schemas/FileFormat"
<<<<<<< HEAD
        last_modified_date:
          type: string
          format: date-time
          readOnly: true
=======
>>>>>>> 227feddb
        author:
          type: string
          description: This is the name of the author stated in the Dockstore.cwl
        description:
          type: string
          description: This is a human-readable description of this container and what it
            is trying to accomplish, required GA4GH
        labels:
          type: array
          description: Labels (i.e. meta tags) for describing the purpose and contents of
            containers
          uniqueItems: true
          items:
            $ref: "#/components/schemas/Label"
        users:
          type: array
          description: This indicates the users that have control over this entry,
            dockstore specific
          uniqueItems: true
          items:
            $ref: "#/components/schemas/User"
        starredUsers:
          type: array
          description: This indicates the users that have starred this entry, dockstore
            specific
          uniqueItems: true
          items:
            $ref: "#/components/schemas/User"
        email:
          type: string
          description: This is the email of the git organization
        defaultVersion:
          type: string
          description: This is the default version of the entry
        is_published:
          type: boolean
          description: Implementation specific visibility in this web service
        last_modified:
          type: integer
          format: int32
          description: Implementation specific timestamp for last modified
        lastUpdated:
          type: string
          format: date-time
          description: Implementation specific timestamp for last updated on webservice
        gitUrl:
          type: string
          description: This is a link to the associated repo with a descriptor, required
            GA4GH
        checker_id:
          type: integer
          format: int64
          description: The id of the associated checker workflow
          readOnly: true
        mode:
          type: string
          description: This indicates what mode this is in which informs how we do things
            like refresh, dockstore specific
          enum:
            - FULL
            - STUB
            - HOSTED
        workflowName:
          type: string
          description: This is the name of the workflow, not needed when only one workflow
            in a repo
        organization:
          type: string
          description: This is a git organization for the workflow
        repository:
          type: string
          description: This is a git repository name
        sourceControl:
          type: string
          description: "This is a specific source control provider like github or bitbucket
            or n/a?, required: GA4GH"
        descriptorType:
          type: string
          description: This is a descriptor type for the workflow, either CWL or WDL
            (Defaults to CWL)
        workflow_path:
          type: string
          description: This indicates for the associated git repository, the default path
            to the CWL document
        defaultTestParameterFilePath:
          type: string
          description: This indicates for the associated git repository, the default path
            to the test parameter file
        workflowVersions:
          type: array
          description: Implementation specific tracking of valid build workflowVersions for
            the docker container
          uniqueItems: true
          items:
            $ref: "#/components/schemas/WorkflowVersion"
        is_checker:
          type: boolean
        full_workflow_path:
          type: string
          readOnly: true
        path:
          type: string
        source_control_provider:
          type: string
          readOnly: true
      description: This describes one workflow in the dockstore
    WorkflowVersion:
      type: object
      required:
        - name
        - reference
      properties:
        id:
          type: integer
          format: int64
          description: Implementation specific ID for the tag in this web service
          readOnly: true
        referenceType:
          type: string
          description: This indicates the type of git (or other source control) reference
          enum:
            - COMMIT
            - TAG
            - BRANCH
            - NOT_APPLICABLE
            - UNSET
        validations:
          type: array
          description: Cached validations for each version.
          uniqueItems: true
          items:
            $ref: "#/components/schemas/Validation"
        workingDirectory:
          type: string
        last_modified:
          type: string
          format: date-time
          description: The last time this image was modified in the image registry
        reference:
          type: string
          description: git commit/tag/branch
        sourceFiles:
          type: array
          description: Cached files for each version. Includes Dockerfile and Descriptor
            files
          uniqueItems: true
          items:
            $ref: "#/components/schemas/SourceFile"
        hidden:
          type: boolean
          description: Implementation specific, whether this row is visible to other users
            aside from the owner
        valid:
          type: boolean
          description: Implementation specific, whether this tag has valid files from
            source code repo
        name:
          type: string
          description: Implementation specific, can be a quay.io or docker hub tag name
        dirtyBit:
          type: boolean
          description: True if user has altered the tag
        verified:
          type: boolean
          description: Whether this version has been verified or not
        verifiedSource:
          type: string
          description: Verified source for the version
        doiURL:
          type: string
          description: This is a URL for the DOI for the version of the entry
        doiStatus:
          type: string
          description: This indicates the DOI status
          enum:
            - NOT_REQUESTED
            - REQUESTED
            - CREATED
        versionEditor:
          $ref: "#/components/schemas/User"
        workflow_path:
          type: string
          description: Path for the workflow
        input_file_formats:
          type: array
          description: File formats for describing the input file formats of versions
            (tag/workflowVersion)
          uniqueItems: true
          items:
            $ref: "#/components/schemas/FileFormat"
        output_file_formats:
          type: array
          description: File formats for describing the output file formats of versions
            (tag/workflowVersion)
          uniqueItems: true
          items:
            $ref: "#/components/schemas/FileFormat"
        commitID:
          type: string
          description: This is the commit id for the source control that the files belong to
      description: This describes one workflow version associated with a workflow.<|MERGE_RESOLUTION|>--- conflicted
+++ resolved
@@ -3325,7 +3325,6 @@
       security:
         - BEARER:
             []
-<<<<<<< HEAD
   "/organisations/{organisationId}/description":
     get:
       tags:
@@ -3383,8 +3382,6 @@
       security:
         - BEARER:
             []
-=======
->>>>>>> 227feddb
   "/organisations/{organisationId}/events":
     get:
       tags:
@@ -5886,6 +5883,10 @@
         custom_docker_registry_path:
           type: string
           readOnly: true
+        last_modified_date:
+          type: string
+          format: date-time
+          readOnly: true
         has_checker:
           type: boolean
           readOnly: true
@@ -5901,13 +5902,6 @@
           uniqueItems: true
           items:
             $ref: "#/components/schemas/FileFormat"
-<<<<<<< HEAD
-        last_modified_date:
-          type: string
-          format: date-time
-          readOnly: true
-=======
->>>>>>> 227feddb
         author:
           type: string
           description: This is the name of the author stated in the Dockstore.cwl
@@ -6073,6 +6067,10 @@
         dbUpdateDate:
           type: string
           format: date-time
+        last_modified_date:
+          type: string
+          format: date-time
+          readOnly: true
         has_checker:
           type: boolean
           readOnly: true
@@ -6088,13 +6086,6 @@
           uniqueItems: true
           items:
             $ref: "#/components/schemas/FileFormat"
-<<<<<<< HEAD
-        last_modified_date:
-          type: string
-          format: date-time
-          readOnly: true
-=======
->>>>>>> 227feddb
         author:
           type: string
           description: This is the name of the author stated in the Dockstore.cwl
@@ -7008,6 +6999,10 @@
           type: integer
           format: int64
           readOnly: true
+        last_modified_date:
+          type: string
+          format: date-time
+          readOnly: true
         has_checker:
           type: boolean
           readOnly: true
@@ -7023,13 +7018,6 @@
           uniqueItems: true
           items:
             $ref: "#/components/schemas/FileFormat"
-<<<<<<< HEAD
-        last_modified_date:
-          type: string
-          format: date-time
-          readOnly: true
-=======
->>>>>>> 227feddb
         author:
           type: string
           description: This is the name of the author stated in the Dockstore.cwl

openapi: 3.0.0
info:
  description: This describes the dockstore API, a webservice that manages pairs of Docker
    images and associated metadata such as CWL documents and Dockerfiles used to
    build those images
<<<<<<< HEAD
  version: 1.7.0-alpha.12-SNAPSHOT
=======
  version: 1.7.0-alpha.13-SNAPSHOT
>>>>>>> c3f01505
  title: Dockstore API
  termsOfService: TBD
  contact:
    name: Dockstore@ga4gh
    url: https://github.com/ga4gh/dockstore
    email: theglobalalliance@genomicsandhealth.org
  license:
    name: Apache License Version 2.0
    url: https://github.com/ga4gh/dockstore/blob/develop/LICENSE
tags:
  - name: GA4GH
    description: A curated subset of resources proposed as a common standard for tool
      repositories. Implements TRS
      [2.0.0-beta.2](https://github.com/ga4gh/tool-registry-service-schemas/releases/tag/2.0.0-beta.2)
      . Integrators are welcome to use these endpoints but they are subject to
      change based on community input.
  - name: NIHdatacommons
  - name: GA4GHV1
    description: A curated subset of resources proposed as a common standard for tool
      repositories. Implements TRS
      [1.0.0](https://github.com/ga4gh/tool-registry-service-schemas/releases/tag/1.0.0)
      and is considered final (not subject to change)
  - name: containers
    description: List and register entries in the dockstore (pairs of images + metadata
      (CWL and Dockerfile))
  - name: containertags
    description: List and modify tags for containers
  - name: entries
    description: Interact with entries in Dockstore regardless of whether they are
      containers or workflows
  - name: extendedGA4GH
    description: Optional experimental extensions of the GA4GH API
  - name: hosted
    description: Created and modify hosted entries in the dockstore
  - name: metadata
    description: Information about Dockstore like RSS, sitemap, lists of dependencies, etc.
  - name: organizations
  - name: tokens
    description: List, modify, refresh, and delete tokens for external services
  - name: users
    description: List, modify, and manage end users of the dockstore
  - name: workflows
    description: List and register workflows in the dockstore (CWL or WDL)
paths:
  /api/ga4gh/v1/metadata:
    get:
      tags:
        - GA4GHV1
      summary: Return some metadata that is useful for describing this registry
      description: Return some metadata that is useful for describing this registry
      operationId: metadataGet
      responses:
        "200":
          description: A Metadata object describing this service.
          content:
            application/json:
              schema:
                $ref: "#/components/schemas/MetadataV1"
            text/plain:
              schema:
                $ref: "#/components/schemas/MetadataV1"
  /api/ga4gh/v1/tool-classes:
    get:
      tags:
        - GA4GHV1
      summary: List all tool types
      description: "This endpoint returns all tool-classes available "
      operationId: toolClassesGet
      responses:
        "200":
          description: An array of methods that match the filter.
          content:
            application/json:
              schema:
                type: array
                items:
                  $ref: "#/components/schemas/ToolClass"
            text/plain:
              schema:
                type: array
                items:
                  $ref: "#/components/schemas/ToolClass"
  /api/ga4gh/v1/tools:
    get:
      tags:
        - GA4GHV1
      summary: List all tools
      description: "This endpoint returns all tools available or a filtered subset using
        metadata query parameters. "
      operationId: toolsGet
      parameters:
        - name: id
          in: query
          description: A unique identifier of the tool, scoped to this registry, for
            example `123456`
          required: false
          schema:
            type: string
        - name: registry
          in: query
          description: The image registry that contains the image.
          required: false
          schema:
            type: string
        - name: organization
          in: query
          description: The organization in the registry that published the image.
          required: false
          schema:
            type: string
        - name: name
          in: query
          description: The name of the image.
          required: false
          schema:
            type: string
        - name: toolname
          in: query
          description: The name of the tool.
          required: false
          schema:
            type: string
        - name: description
          in: query
          description: The description of the tool.
          required: false
          schema:
            type: string
        - name: author
          in: query
          description: The author of the tool (TODO a thought occurs, are we assuming that
            the author of the CWL and the image are the same?).
          required: false
          schema:
            type: string
        - name: offset
          in: query
          description: Start index of paging. Pagination results can be based on numbers or
            other values chosen by the registry implementor (for example, SHA
            values). If this exceeds the current result set return an empty
            set.  If not specified in the request this will start at the
            beginning of the results.
          required: false
          schema:
            type: string
        - name: limit
          in: query
          description: Amount of records to return in a given page.  By default it is 1000.
          required: false
          schema:
            type: integer
            format: int32
      responses:
        "200":
          description: An array of Tools that match the filter.
          content:
            application/json:
              schema:
                type: array
                items:
                  $ref: "#/components/schemas/ToolV1"
            text/plain:
              schema:
                type: array
                items:
                  $ref: "#/components/schemas/ToolV1"
  "/api/ga4gh/v1/tools/{id}":
    get:
      tags:
        - GA4GHV1
      summary: List one specific tool, acts as an anchor for self references
      description: This endpoint returns one specific tool (which has ToolVersions nested
        inside it)
      operationId: toolsIdGet
      parameters:
        - name: id
          in: path
          description: A unique identifier of the tool, scoped to this registry, for
            example `123456`
          required: true
          schema:
            type: string
      responses:
        "200":
          description: A tool.
          content:
            application/json:
              schema:
                $ref: "#/components/schemas/ToolV1"
            text/plain:
              schema:
                $ref: "#/components/schemas/ToolV1"
  "/api/ga4gh/v1/tools/{id}/versions":
    get:
      tags:
        - GA4GHV1
      summary: List versions of a tool
      description: Returns all versions of the specified tool
      operationId: toolsIdVersionsGet
      parameters:
        - name: id
          in: path
          description: A unique identifier of the tool, scoped to this registry, for
            example `123456`
          required: true
          schema:
            type: string
      responses:
        "200":
          description: An array of tool versions
          content:
            application/json:
              schema:
                type: array
                items:
                  $ref: "#/components/schemas/ToolVersionV1"
            text/plain:
              schema:
                type: array
                items:
                  $ref: "#/components/schemas/ToolVersionV1"
  "/api/ga4gh/v1/tools/{id}/versions/{version_id}":
    get:
      tags:
        - GA4GHV1
      summary: List one specific tool version, acts as an anchor for self references
      description: This endpoint returns one specific tool version
      operationId: toolsIdVersionsVersionIdGet
      parameters:
        - name: id
          in: path
          description: A unique identifier of the tool, scoped to this registry, for
            example `123456`
          required: true
          schema:
            type: string
        - name: version_id
          in: path
          description: An identifier of the tool version, scoped to this registry, for
            example `v1`
          required: true
          schema:
            type: string
      responses:
        "200":
          description: A tool version.
          content:
            application/json:
              schema:
                $ref: "#/components/schemas/ToolVersionV1"
            text/plain:
              schema:
                $ref: "#/components/schemas/ToolVersionV1"
  "/api/ga4gh/v1/tools/{id}/versions/{version_id}/dockerfile":
    get:
      tags:
        - GA4GHV1
      summary: Get the dockerfile for the specified image.
      description: Returns the dockerfile for the specified image.
      operationId: toolsIdVersionsVersionIdDockerfileGet
      parameters:
        - name: id
          in: path
          description: A unique identifier of the tool, scoped to this registry, for
            example `123456`
          required: true
          schema:
            type: string
        - name: version_id
          in: path
          description: An identifier of the tool version for this particular tool registry,
            for example `v1`
          required: true
          schema:
            type: string
      responses:
        "200":
          description: The tool payload.
          content:
            application/json:
              schema:
                $ref: "#/components/schemas/ToolDockerfile"
            text/plain:
              schema:
                $ref: "#/components/schemas/ToolDockerfile"
        "404":
          description: The tool payload is not present in the service.
          content:
            application/json:
              schema:
                $ref: "#/components/schemas/ToolDockerfile"
            text/plain:
              schema:
                $ref: "#/components/schemas/ToolDockerfile"
  "/api/ga4gh/v1/tools/{id}/versions/{version_id}/{type}/descriptor":
    get:
      tags:
        - GA4GHV1
      summary: Get the tool descriptor (CWL/WDL) for the specified tool.
      description: Returns the CWL or WDL descriptor for the specified tool.
      operationId: toolsIdVersionsVersionIdTypeDescriptorGet
      parameters:
        - name: type
          in: path
          description: The output type of the descriptor. If not specified it is up to the
            underlying implementation to determine which output type to return.
            Plain types return the bare descriptor while the "non-plain" types
            return a descriptor wrapped with metadata
          required: true
          schema:
            type: string
            enum:
              - CWL
              - WDL
              - PLAIN_CWL
              - PLAIN_WDL
        - name: id
          in: path
          description: A unique identifier of the tool, scoped to this registry, for
            example `123456`
          required: true
          schema:
            type: string
        - name: version_id
          in: path
          description: An identifier of the tool version for this particular tool registry,
            for example `v1`
          required: true
          schema:
            type: string
      responses:
        "200":
          description: The tool descriptor.
          content:
            application/json:
              schema:
                $ref: "#/components/schemas/ToolDescriptor"
            text/plain:
              schema:
                $ref: "#/components/schemas/ToolDescriptor"
        "404":
          description: The tool can not be output in the specified type.
          content:
            application/json:
              schema:
                $ref: "#/components/schemas/ToolDescriptor"
            text/plain:
              schema:
                $ref: "#/components/schemas/ToolDescriptor"
  "/api/ga4gh/v1/tools/{id}/versions/{version_id}/{type}/descriptor/{relative_path}":
    get:
      tags:
        - GA4GHV1
      summary: Get additional tool descriptor files (CWL/WDL) relative to the main file
      description: Returns additional CWL or WDL descriptors for the specified tool in the
        same or subdirectories
      operationId: toolsIdVersionsVersionIdTypeDescriptorRelativePathGet
      parameters:
        - name: type
          in: path
          description: The output type of the descriptor. If not specified it is up to the
            underlying implementation to determine which output type to
            return.  Plain types return the bare descriptor while the
            "non-plain" types return a descriptor wrapped with metadata
          required: true
          schema:
            type: string
            enum:
              - CWL
              - WDL
              - PLAIN_CWL
              - PLAIN_WDL
        - name: id
          in: path
          description: A unique identifier of the tool, scoped to this registry, for
            example `123456`
          required: true
          schema:
            type: string
        - name: version_id
          in: path
          description: An identifier of the tool version for this particular tool registry,
            for example `v1`
          required: true
          schema:
            type: string
        - name: relative_path
          in: path
          description: A relative path to the additional file (same directory or
            subdirectories), for example 'foo.cwl' would return a 'foo.cwl' from
            the same directory as the main descriptor
          required: true
          schema:
            type: string
      responses:
        "200":
          description: The tool descriptor.
          content:
            application/json:
              schema:
                $ref: "#/components/schemas/ToolDescriptor"
            text/plain:
              schema:
                $ref: "#/components/schemas/ToolDescriptor"
        "404":
          description: The tool can not be output in the specified type.
          content:
            application/json:
              schema:
                $ref: "#/components/schemas/ToolDescriptor"
            text/plain:
              schema:
                $ref: "#/components/schemas/ToolDescriptor"
  "/api/ga4gh/v1/tools/{id}/versions/{version_id}/{type}/tests":
    get:
      tags:
        - GA4GHV1
      summary: Get an array of test JSONs suitable for use with this descriptor type.
      description: ""
      operationId: toolsIdVersionsVersionIdTypeTestsGet
      parameters:
        - name: type
          in: path
          description: The output type of the descriptor. If not specified it is up to the
            underlying implementation to determine which output type to return.
            Plain types return the bare descriptor while the "non-plain" types
            return a descriptor wrapped with metadata
          required: true
          schema:
            type: string
            enum:
              - CWL
              - WDL
              - PLAIN_CWL
              - PLAIN_WDL
        - name: id
          in: path
          description: A unique identifier of the tool, scoped to this registry, for
            example `123456`
          required: true
          schema:
            type: string
        - name: version_id
          in: path
          description: An identifier of the tool version for this particular tool registry,
            for example `v1`
          required: true
          schema:
            type: string
      responses:
        "200":
          description: The tool test JSON response.
          content:
            application/json:
              schema:
                type: array
                items:
                  $ref: "#/components/schemas/ToolTestsV1"
            text/plain:
              schema:
                type: array
                items:
                  $ref: "#/components/schemas/ToolTestsV1"
        "404":
          description: The tool can not be output in the specified type.
          content:
            application/json:
              schema:
                type: array
                items:
                  $ref: "#/components/schemas/ToolTestsV1"
            text/plain:
              schema:
                type: array
                items:
                  $ref: "#/components/schemas/ToolTestsV1"
  "/api/ga4gh/v2/extended/containers/{organization}":
    get:
      tags:
        - extendedGA4GH
      summary: List entries of an organization
      description: "This endpoint returns entries of an organization. "
      operationId: entriesOrgGet
      parameters:
        - name: organization
          in: path
          description: An organization, for example `cancercollaboratory`
          required: true
          schema:
            type: string
      responses:
        "200":
          description: An array of Tools of the input organization.
          content:
            application/json:
              schema:
                type: array
                items:
                  $ref: "#/components/schemas/ToolV1"
            text/plain:
              schema:
                type: array
                items:
                  $ref: "#/components/schemas/ToolV1"
  /api/ga4gh/v2/extended/organizations:
    get:
      tags:
        - extendedGA4GH
      summary: List all organizations
      description: "This endpoint returns list of all organizations. "
      operationId: entriesOrgsGet
      responses:
        "200":
          description: An array of organizations' names.
          content:
            application/json:
              schema:
                type: array
                items:
                  type: string
            text/plain:
              schema:
                type: array
                items:
                  type: string
  /api/ga4gh/v2/extended/tools/entry/_search:
    post:
      tags:
        - extendedGA4GH
      summary: Search the index of tools
      description: This endpoint searches the index for all published tools and workflows.
        Used by utilities that expect to talk to an elastic search endpoint
      operationId: toolsIndexSearch
      requestBody:
        content:
          application/json:
            schema:
              type: string
        description: elastic search query
        required: true
      responses:
        "200":
          description: An elastic search result.
          content:
            application/json:
              schema:
                type: string
  /api/ga4gh/v2/extended/tools/index:
    post:
      tags:
        - extendedGA4GH
      summary: Update the index of tools
      description: "This endpoint updates the index for all published tools and workflows. "
      operationId: toolsIndexGet
      responses:
        "200":
          description: An array of Tools of the input organization.
      security:
        - BEARER: []
  "/api/ga4gh/v2/extended/tools/{organization}":
    get:
      tags:
        - extendedGA4GH
      summary: List tools of an organization
      description: "This endpoint returns tools of an organization. "
      operationId: toolsOrgGet
      parameters:
        - name: organization
          in: path
          description: An organization, for example `cancercollaboratory`
          required: true
          schema:
            type: string
      responses:
        "200":
          description: An array of Tools of the input organization.
          content:
            application/json:
              schema:
                type: array
                items:
                  $ref: "#/components/schemas/ToolV1"
            text/plain:
              schema:
                type: array
                items:
                  $ref: "#/components/schemas/ToolV1"
  "/api/ga4gh/v2/extended/workflows/{organization}":
    get:
      tags:
        - extendedGA4GH
      summary: List workflows of an organization
      description: "This endpoint returns workflows of an organization. "
      operationId: workflowsOrgGet
      parameters:
        - name: organization
          in: path
          description: An organization, for example `cancercollaboratory`
          required: true
          schema:
            type: string
      responses:
        "200":
          description: An array of Tools of the input organization.
          content:
            application/json:
              schema:
                type: array
                items:
                  $ref: "#/components/schemas/ToolV1"
            text/plain:
              schema:
                type: array
                items:
                  $ref: "#/components/schemas/ToolV1"
  "/api/ga4gh/v2/extended/{id}/versions/{version_id}/{type}/tests/{relative_path}":
    post:
      tags:
        - extendedGA4GH
      summary: Annotate test JSON with information on whether it ran successfully on
        particular platforms plus metadata
      description: "Test JSON can be annotated with whether they ran correctly keyed by
        platform and associated with some metadata "
      operationId: toolsIdVersionsVersionIdTypeTestsPost
      parameters:
        - name: type
          in: path
          description: The type of the underlying descriptor. Allowable values include
            "CWL", "WDL", "NFL".
          required: true
          schema:
            type: string
        - name: id
          in: path
          description: A unique identifier of the tool, scoped to this registry, for
            example `123456`
          required: true
          schema:
            type: string
        - name: version_id
          in: path
          description: An identifier of the tool version for this particular tool registry,
            for example `v1`
          required: true
          schema:
            type: string
        - name: relative_path
          in: path
          description: A relative path to the test json as retrieved from the files
            endpoint or the tests endpoint
          required: true
          schema:
            type: string
            pattern: .+
        - name: platform
          in: query
          description: Platform to report on
          required: true
          schema:
            type: string
        - name: platform_version
          in: query
          description: Version of the platform to report on
          required: true
          schema:
            type: string
        - name: verified
          in: query
          description: Verification status, omit to delete key
          required: false
          schema:
            type: boolean
        - name: metadata
          in: query
          description: Additional information on the verification (notes, explanation)
          required: true
          schema:
            type: string
      responses:
        "200":
          description: The tool test JSON response.
          content:
            application/json:
              schema:
                type: object
                additionalProperties:
                  type: object
        "401":
          description: Credentials not provided or incorrect
          content:
            application/json:
              schema:
                $ref: "#/components/schemas/Error"
        "404":
          description: The tool test cannot be found to annotate.
          content:
            application/json:
              schema:
                $ref: "#/components/schemas/Error"
      security:
        - BEARER: []
  /api/ga4gh/v2/metadata:
    get:
      tags:
        - GA4GH
      summary: Return some metadata that is useful for describing this registry
      description: Return some metadata that is useful for describing this registry
      operationId: metadataGet
      responses:
        "200":
          description: A Metadata object describing this service.
          content:
            application/json:
              schema:
                $ref: "#/components/schemas/Metadata"
            text/plain:
              schema:
                $ref: "#/components/schemas/Metadata"
  /api/ga4gh/v2/toolClasses:
    get:
      tags:
        - GA4GH
      summary: List all tool types
      description: "This endpoint returns all tool-classes available "
      operationId: toolClassesGet
      responses:
        "200":
          description: A list of potential tool classes.
          content:
            application/json:
              schema:
                type: array
                items:
                  $ref: "#/components/schemas/ToolClass"
            text/plain:
              schema:
                type: array
                items:
                  $ref: "#/components/schemas/ToolClass"
  /api/ga4gh/v2/tools:
    get:
      tags:
        - GA4GH
      summary: List all tools
      description: "This endpoint returns all tools available or a filtered subset using
        metadata query parameters. "
      operationId: toolsGet
      parameters:
        - name: id
          in: query
          description: A unique identifier of the tool, scoped to this registry, for
            example `123456`
          required: false
          schema:
            type: string
        - name: alias
          in: query
          description: OPTIONAL for tool registries that support aliases. If provided will
            only return entries with the given alias.
          required: false
          schema:
            type: string
        - name: registry
          in: query
          description: The image registry that contains the image.
          required: false
          schema:
            type: string
        - name: organization
          in: query
          description: The organization in the registry that published the image.
          required: false
          schema:
            type: string
        - name: name
          in: query
          description: The name of the image.
          required: false
          schema:
            type: string
        - name: toolname
          in: query
          description: The name of the tool.
          required: false
          schema:
            type: string
        - name: description
          in: query
          description: The description of the tool.
          required: false
          schema:
            type: string
        - name: author
          in: query
          description: The author of the tool (TODO a thought occurs, are we assuming that
            the author of the CWL and the image are the same?).
          required: false
          schema:
            type: string
        - name: checker
          in: query
          description: Return only checker workflows
          required: false
          schema:
            type: boolean
        - name: offset
          in: query
          description: Start index of paging. Pagination results can be based on numbers or
            other values chosen by the registry implementor (for example, SHA
            values). If this exceeds the current result set return an empty
            set.  If not specified in the request, this will start at the
            beginning of the results.
          required: false
          schema:
            type: string
        - name: limit
          in: query
          description: Amount of records to return in a given page.
          required: false
          schema:
            type: integer
            format: int32
            default: 1000
      responses:
        "200":
          description: An array of Tools that match the filter.
          content:
            application/json:
              schema:
                type: array
                items:
                  $ref: "#/components/schemas/Tool"
            text/plain:
              schema:
                type: array
                items:
                  $ref: "#/components/schemas/Tool"
  "/api/ga4gh/v2/tools/{id}":
    get:
      tags:
        - GA4GH
      summary: List one specific tool, acts as an anchor for self references
      description: This endpoint returns one specific tool (which has ToolVersions nested
        inside it)
      operationId: toolsIdGet
      parameters:
        - name: id
          in: path
          description: A unique identifier of the tool, scoped to this registry, for
            example `123456`
          required: true
          schema:
            type: string
      responses:
        "200":
          description: A tool.
          content:
            application/json:
              schema:
                $ref: "#/components/schemas/Tool"
            text/plain:
              schema:
                $ref: "#/components/schemas/Tool"
        "404":
          description: The tool can not be found.
          content:
            application/json:
              schema:
                $ref: "#/components/schemas/Error"
            text/plain:
              schema:
                $ref: "#/components/schemas/Error"
  "/api/ga4gh/v2/tools/{id}/versions":
    get:
      tags:
        - GA4GH
      summary: List versions of a tool
      description: Returns all versions of the specified tool
      operationId: toolsIdVersionsGet
      parameters:
        - name: id
          in: path
          description: A unique identifier of the tool, scoped to this registry, for
            example `123456`
          required: true
          schema:
            type: string
      responses:
        "200":
          description: An array of tool versions
          content:
            application/json:
              schema:
                type: array
                items:
                  $ref: "#/components/schemas/ToolVersion"
            text/plain:
              schema:
                type: array
                items:
                  $ref: "#/components/schemas/ToolVersion"
  "/api/ga4gh/v2/tools/{id}/versions/{version_id}":
    get:
      tags:
        - GA4GH
      summary: List one specific tool version, acts as an anchor for self references
      description: This endpoint returns one specific tool version
      operationId: toolsIdVersionsVersionIdGet
      parameters:
        - name: id
          in: path
          description: A unique identifier of the tool, scoped to this registry, for
            example `123456`
          required: true
          schema:
            type: string
        - name: version_id
          in: path
          description: An identifier of the tool version, scoped to this registry, for
            example `v1`
          required: true
          schema:
            type: string
      responses:
        "200":
          description: A tool version.
          content:
            application/json:
              schema:
                $ref: "#/components/schemas/ToolVersion"
            text/plain:
              schema:
                $ref: "#/components/schemas/ToolVersion"
        "404":
          description: The tool can not be found.
          content:
            application/json:
              schema:
                $ref: "#/components/schemas/Error"
            text/plain:
              schema:
                $ref: "#/components/schemas/Error"
  "/api/ga4gh/v2/tools/{id}/versions/{version_id}/containerfile":
    get:
      tags:
        - GA4GH
      summary: Get the container specification(s) for the specified image.
      description: Returns the container specifications(s) for the specified image. For
        example, a CWL CommandlineTool can be associated with one specification
        for a container, a CWL Workflow can be associated with multiple
        specifications for containers
      operationId: toolsIdVersionsVersionIdContainerfileGet
      parameters:
        - name: id
          in: path
          description: A unique identifier of the tool, scoped to this registry, for
            example `123456`
          required: true
          schema:
            type: string
        - name: version_id
          in: path
          description: An identifier of the tool version for this particular tool registry,
            for example `v1`
          required: true
          schema:
            type: string
      responses:
        "200":
          description: The tool payload.
          content:
            application/json:
              schema:
                type: array
                items:
                  $ref: "#/components/schemas/FileWrapper"
            text/plain:
              schema:
                type: array
                items:
                  $ref: "#/components/schemas/FileWrapper"
        "404":
          description: There are no container specifications for this tool
          content:
            application/json:
              schema:
                $ref: "#/components/schemas/Error"
            text/plain:
              schema:
                $ref: "#/components/schemas/Error"
  "/api/ga4gh/v2/tools/{id}/versions/{version_id}/{type}/descriptor":
    get:
      tags:
        - GA4GH
      summary: Get the tool descriptor for the specified tool
      description: Returns the descriptor for the specified tool (examples include CWL,
        WDL, or Nextflow documents).
      operationId: toolsIdVersionsVersionIdTypeDescriptorGet
      parameters:
        - name: type
          in: path
          description: The output type of the descriptor. If not specified, it is up to the
            underlying implementation to determine which output type to return.
            Plain types return the bare descriptor while the "non-plain" types
            return a descriptor wrapped with metadata. Allowable values include
            "CWL", "WDL", "NFL", "PLAIN_CWL", "PLAIN_WDL", "PLAIN_NFL".
          required: true
          schema:
            type: string
        - name: id
          in: path
          description: A unique identifier of the tool, scoped to this registry, for
            example `123456`
          required: true
          schema:
            type: string
        - name: version_id
          in: path
          description: An identifier of the tool version, scoped to this registry, for
            example `v1`
          required: true
          schema:
            type: string
      responses:
        "200":
          description: The tool descriptor.
          content:
            application/json:
              schema:
                $ref: "#/components/schemas/FileWrapper"
            text/plain:
              schema:
                $ref: "#/components/schemas/FileWrapper"
        "404":
          description: The tool descriptor can not be found.
          content:
            application/json:
              schema:
                $ref: "#/components/schemas/Error"
            text/plain:
              schema:
                $ref: "#/components/schemas/Error"
  "/api/ga4gh/v2/tools/{id}/versions/{version_id}/{type}/descriptor/{relative_path}":
    get:
      tags:
        - GA4GH
      summary: Get additional tool descriptor files relative to the main file
      description: "Descriptors can often include imports that refer to additional
        descriptors. This returns additional descriptors for the specified tool
        in the same or other directories that can be reached as a relative path.
        This endpoint can be useful for workflow engine implementations like
        cwltool to programmatically download all the descriptors for a tool and
        run it. This can optionally include other files described with
        FileWrappers such as test parameters and containerfiles. "
      operationId: toolsIdVersionsVersionIdTypeDescriptorRelativePathGet
      parameters:
        - name: type
          in: path
          description: The output type of the descriptor. If not specified, it is up to the
            underlying implementation to determine which output type to return.
            Plain types return the bare descriptor while the "non-plain" types
            return a descriptor wrapped with metadata. Allowable values are
            "CWL", "WDL", "NFL", "PLAIN_CWL", "PLAIN_WDL", "PLAIN_NFL".
          required: true
          schema:
            type: string
        - name: id
          in: path
          description: A unique identifier of the tool, scoped to this registry, for
            example `123456`
          required: true
          schema:
            type: string
        - name: version_id
          in: path
          description: An identifier of the tool version for this particular tool registry,
            for example `v1`
          required: true
          schema:
            type: string
        - name: relative_path
          in: path
          description: A relative path to the additional file (same directory or
            subdirectories), for example 'foo.cwl' would return a 'foo.cwl' from
            the same directory as the main descriptor. 'nestedDirectory/foo.cwl'
            would return the file  from a nested subdirectory.  Unencoded paths
            such 'sampleDirectory/foo.cwl' should also be allowed
          required: true
          schema:
            type: string
            pattern: .+
      responses:
        "200":
          description: The tool descriptor.
          content:
            application/json:
              schema:
                $ref: "#/components/schemas/FileWrapper"
            text/plain:
              schema:
                $ref: "#/components/schemas/FileWrapper"
        "404":
          description: The tool can not be output in the specified type.
          content:
            application/json:
              schema:
                $ref: "#/components/schemas/Error"
            text/plain:
              schema:
                $ref: "#/components/schemas/Error"
  "/api/ga4gh/v2/tools/{id}/versions/{version_id}/{type}/files":
    get:
      tags:
        - GA4GH
      summary: Get a list of objects that contain the relative path and file type
      description: "Get a list of objects that contain the relative path and file type. The
        descriptors are intended for use with the
        /tools/{id}/versions/{version_id}/{type}/descriptor/{relative_path : .+}
        endpoint."
      operationId: toolsIdVersionsVersionIdTypeFilesGet
      parameters:
        - name: type
          in: path
          description: The output type of the descriptor. Examples of allowable values are
            "CWL", "WDL", and "NextFlow."
          required: true
          schema:
            type: string
        - name: id
          in: path
          description: A unique identifier of the tool, scoped to this registry, for
            example `123456`
          required: true
          schema:
            type: string
        - name: version_id
          in: path
          description: An identifier of the tool version for this particular tool registry,
            for example `v1`
          required: true
          schema:
            type: string
      responses:
        "200":
          description: The array of File JSON responses.
          content:
            application/json:
              schema:
                type: array
                items:
                  $ref: "#/components/schemas/ToolFile"
            text/plain:
              schema:
                type: array
                items:
                  $ref: "#/components/schemas/ToolFile"
        "404":
          description: The tool can not be output in the specified type.
          content:
            application/json:
              schema:
                $ref: "#/components/schemas/Error"
            text/plain:
              schema:
                $ref: "#/components/schemas/Error"
  "/api/ga4gh/v2/tools/{id}/versions/{version_id}/{type}/tests":
    get:
      tags:
        - GA4GH
      summary: Get a list of test JSONs
      description: Get a list of test JSONs (these allow you to execute the tool
        successfully) suitable for use with this descriptor type.
      operationId: toolsIdVersionsVersionIdTypeTestsGet
      parameters:
        - name: type
          in: path
          description: 'The type of the underlying descriptor. Allowable values include
            "CWL", "WDL", "NFL", "PLAIN_CWL", "PLAIN_WDL", "PLAIN_NFL". For
            example, "CWL" would return an list of ToolTests objects while
            "PLAIN_CWL" would return a bare JSON list with the content of the
            tests. '
          required: true
          schema:
            type: string
        - name: id
          in: path
          description: A unique identifier of the tool, scoped to this registry, for
            example `123456`
          required: true
          schema:
            type: string
        - name: version_id
          in: path
          description: An identifier of the tool version for this particular tool registry,
            for example `v1`
          required: true
          schema:
            type: string
      responses:
        "200":
          description: The tool test JSON response.
          content:
            application/json:
              schema:
                type: array
                items:
                  $ref: "#/components/schemas/FileWrapper"
            text/plain:
              schema:
                type: array
                items:
                  $ref: "#/components/schemas/FileWrapper"
        "404":
          description: The tool can not be output in the specified type.
          content:
            application/json:
              schema:
                $ref: "#/components/schemas/Error"
            text/plain:
              schema:
                $ref: "#/components/schemas/Error"
  /auth/tokens/bitbucket.org:
    get:
      tags:
        - tokens
      summary: Add a new bitbucket.org token, used by quay.io redirect.
      description: This is used as part of the OAuth 2 web flow. Once a user has approved
        permissions for CollaboratoryTheir browser will load the redirect URI
        which should resolve here
      operationId: addBitbucketToken
      parameters:
        - name: code
          in: query
          required: false
          schema:
            type: string
      responses:
        "200":
          description: successful operation
          content:
            application/json:
              schema:
                $ref: "#/components/schemas/Token"
      security:
        - BEARER: []
  /auth/tokens/github:
    post:
      tags:
        - tokens
      summary: Allow satellizer to post a new GitHub token to dockstore, used by login,
        can create new users.
      description: A post method is required by satellizer to send the GitHub token
      operationId: addToken
      requestBody:
        $ref: "#/components/requestBodies/addTokenBody"
      responses:
        "200":
          description: successful operation
          content:
            application/json:
              schema:
                $ref: "#/components/schemas/Token"
      security:
        - BEARER: []
  /auth/tokens/github.com:
    get:
      tags:
        - tokens
      summary: Add a new github.com token, used by accounts page.
      description: This is used as part of the OAuth 2 web flow. Once a user has approved
        permissions for CollaboratoryTheir browser will load the redirect URI
        which should resolve here
      operationId: addGithubToken
      parameters:
        - name: code
          in: query
          required: false
          schema:
            type: string
      responses:
        "200":
          description: successful operation
          content:
            application/json:
              schema:
                $ref: "#/components/schemas/Token"
      security:
        - BEARER: []
  /auth/tokens/gitlab.com:
    get:
      tags:
        - tokens
      summary: Add a new gitlab.com token.
      description: This is used as part of the OAuth 2 web flow. Once a user has approved
        permissions for CollaboratoryTheir browser will load the redirect URI
        which should resolve here
      operationId: addGitlabToken
      parameters:
        - name: code
          in: query
          required: false
          schema:
            type: string
      responses:
        "200":
          description: successful operation
          content:
            application/json:
              schema:
                $ref: "#/components/schemas/Token"
      security:
        - BEARER: []
  /auth/tokens/google:
    post:
      tags:
        - tokens
      summary: Allow satellizer to post a new Google token to Dockstore.
      description: A post method is required by satellizer to send the Google token
      operationId: addGoogleToken
      requestBody:
        $ref: "#/components/requestBodies/addTokenBody"
      responses:
        "200":
          description: successful operation
          content:
            application/json:
              schema:
                $ref: "#/components/schemas/Token"
      security:
        - BEARER: []
  /auth/tokens/quay.io:
    get:
      tags:
        - tokens
      summary: Add a new quay IO token.
      description: This is used as part of the OAuth 2 web flow. Once a user has approved
        permissions for CollaboratoryTheir browser will load the redirect URI
        which should resolve here
      operationId: addQuayToken
      parameters:
        - name: access_token
          in: query
          required: false
          schema:
            type: string
      responses:
        "200":
          description: successful operation
          content:
            application/json:
              schema:
                $ref: "#/components/schemas/Token"
      security:
        - BEARER: []
  /auth/tokens/zenodo.org:
    get:
      tags:
        - tokens
      summary: Add a new zenodo.org token, used by accounts page.
      description: This is used as part of the OAuth 2 web flow. Once a user has approved
        permissions for CollaboratoryTheir browser will load the redirect URI
        which should resolve here
      operationId: addZenodoToken
      parameters:
        - name: code
          in: query
          required: false
          schema:
            type: string
      responses:
        "200":
          description: successful operation
          content:
            application/json:
              schema:
                $ref: "#/components/schemas/Token"
      security:
        - BEARER: []
  "/auth/tokens/{tokenId}":
    get:
      tags:
        - tokens
      summary: Get a specific token by id.
      description: ""
      operationId: listToken
      parameters:
        - name: tokenId
          in: path
          description: ID of token to return
          required: true
          schema:
            type: integer
            format: int64
      responses:
        "200":
          description: successful operation
          content:
            application/json:
              schema:
                $ref: "#/components/schemas/Token"
        "400":
          description: Invalid ID supplied
        "404":
          description: Token not found
      security:
        - BEARER: []
    delete:
      tags:
        - tokens
      summary: Delete a token.
      description: ""
      operationId: deleteToken
      parameters:
        - name: tokenId
          in: path
          description: Token id to delete
          required: true
          schema:
            type: integer
            format: int64
      responses:
        "400":
          description: Invalid token value
      security:
        - BEARER: []
  /containers/dockerRegistryList:
    get:
      tags:
        - containers
      summary: Get the list of docker registries supported on Dockstore.
      description: Does not need authentication
      operationId: getDockerRegistries
      responses:
        "200":
          description: successful operation
          content:
            application/json:
              schema:
                type: array
                items:
                  $ref: "#/components/schemas/RegistryBean"
  /containers/hostedEntry:
    post:
      tags:
        - hosted
      summary: Create a hosted tool.
      description: ""
      operationId: createHostedTool
      parameters:
        - name: registry
          in: query
          description: The Docker registry (Tools only)
          required: false
          schema:
            type: string
        - name: name
          in: query
          description: The repository name
          required: true
          schema:
            type: string
        - name: descriptorType
          in: query
          description: The descriptor type (Workflows only)
          required: false
          schema:
            type: string
        - name: namespace
          in: query
          description: The Docker namespace (Tools only)
          required: false
          schema:
            type: string
        - name: entryName
          in: query
          description: Optional entry name (Tools only)
          required: false
          schema:
            type: string
      responses:
        "200":
          description: successful operation
          content:
            application/json:
              schema:
                $ref: "#/components/schemas/DockstoreTool"
      security:
        - BEARER: []
  "/containers/hostedEntry/{entryId}":
    delete:
      tags:
        - hosted
      summary: Delete a revision of a hosted tool.
      description: ""
      operationId: deleteHostedToolVersion
      parameters:
        - name: entryId
          in: path
          description: Entry to modify.
          required: true
          schema:
            type: integer
            format: int64
        - name: version
          in: query
          description: version
          required: true
          schema:
            type: string
      responses:
        "200":
          description: successful operation
          content:
            application/json:
              schema:
                $ref: "#/components/schemas/DockstoreTool"
      security:
        - BEARER: []
    patch:
      tags:
        - hosted
      summary: Non-idempotent operation for creating new revisions of hosted tools.
      description: ""
      operationId: editHostedTool
      parameters:
        - name: entryId
          in: path
          description: Entry to modify.
          required: true
          schema:
            type: integer
            format: int64
      requestBody:
        $ref: "#/components/requestBodies/SourceFileArray"
      responses:
        "200":
          description: successful operation
          content:
            application/json:
              schema:
                $ref: "#/components/schemas/DockstoreTool"
      security:
        - BEARER: []
  "/containers/namespace/{namespace}/published":
    get:
      tags:
        - containers
      summary: List all published tools belonging to the specified namespace.
      description: NO authentication
      operationId: getPublishedContainersByNamespace
      parameters:
        - name: namespace
          in: path
          description: namespace
          required: true
          schema:
            type: string
      responses:
        "200":
          description: successful operation
          content:
            application/json:
              schema:
                type: array
                items:
                  $ref: "#/components/schemas/DockstoreTool"
  "/containers/path/tool/{repository}":
    get:
      tags:
        - containers
      summary: Get a tool by the specific tool path
      description: Requires full path (including tool name if applicable).
      operationId: getContainerByToolPath
      parameters:
        - name: repository
          in: path
          description: repository path
          required: true
          schema:
            type: string
        - name: include
          in: query
          description: "Comma-delimited list of fields to include: validations"
          required: false
          schema:
            type: string
      responses:
        "200":
          description: successful operation
          content:
            application/json:
              schema:
                $ref: "#/components/schemas/DockstoreTool"
      security:
        - BEARER: []
  "/containers/path/tool/{repository}/published":
    get:
      tags:
        - containers
      summary: Get a published tool by the specific tool path.
      description: Requires full path (including tool name if applicable).
      operationId: getPublishedContainerByToolPath
      parameters:
        - name: repository
          in: path
          description: repository path
          required: true
          schema:
            type: string
        - name: include
          in: query
          description: "Comma-delimited list of fields to include: validations"
          required: false
          schema:
            type: string
      responses:
        "200":
          description: successful operation
          content:
            application/json:
              schema:
                $ref: "#/components/schemas/DockstoreTool"
  "/containers/path/{containerId}/tags":
    get:
      tags:
        - containertags
      summary: Get tags for a tool by id.
      description: ""
      operationId: getTagsByPath
      parameters:
        - name: containerId
          in: path
          description: Tool to modify.
          required: true
          schema:
            type: integer
            format: int64
      responses:
        "200":
          description: successful operation
          content:
            application/json:
              schema:
                type: array
                uniqueItems: true
                items:
                  $ref: "#/components/schemas/Tag"
      security:
        - BEARER: []
  "/containers/path/{repository}":
    get:
      tags:
        - containers
      summary: Get a list of tools by path.
      description: Does not require tool name.
      operationId: getContainerByPath
      parameters:
        - name: repository
          in: path
          description: repository path
          required: true
          schema:
            type: string
      responses:
        "200":
          description: successful operation
          content:
            application/json:
              schema:
                type: array
                items:
                  $ref: "#/components/schemas/DockstoreTool"
      security:
        - BEARER: []
  "/containers/path/{repository}/published":
    get:
      tags:
        - containers
      summary: Get a list of published tools by path.
      description: NO authentication
      operationId: getPublishedContainerByPath
      parameters:
        - name: repository
          in: path
          description: repository path
          required: true
          schema:
            type: string
      responses:
        "200":
          description: successful operation
          content:
            application/json:
              schema:
                $ref: "#/components/schemas/DockstoreTool"
  /containers/published:
    get:
      tags:
        - containers
      summary: List all published tools.
      description: NO authentication
      operationId: allPublishedContainers
      parameters:
        - name: offset
          in: query
          description: Start index of paging. Pagination results can be based on numbers or
            other values chosen by the registry implementor (for example, SHA
            values). If this exceeds the current result set return an empty
            set.  If not specified in the request, this will start at the
            beginning of the results.
          required: false
          schema:
            type: string
        - name: limit
          in: query
          description: Amount of records to return in a given page, limited to 100
          required: false
          schema:
            type: integer
            format: int32
            minimum: 1
            maximum: 100
            default: 100
        - name: filter
          in: query
          description: Filter, this is a search string that filters the results.
          required: false
          schema:
            type: string
        - name: sortCol
          in: query
          description: Sort column
          required: false
          schema:
            type: string
            default: stars
        - name: sortOrder
          in: query
          description: Sort order
          required: false
          schema:
            type: string
            enum:
              - asc
              - desc
            default: desc
      responses:
        "200":
          description: successful operation
          content:
            application/json:
              schema:
                type: array
                items:
                  $ref: "#/components/schemas/DockstoreTool"
  "/containers/published/{containerId}":
    get:
      tags:
        - containers
      summary: Get a published tool.
      description: NO authentication
      operationId: getPublishedContainer
      parameters:
        - name: containerId
          in: path
          description: Tool ID
          required: true
          schema:
            type: integer
            format: int64
        - name: include
          in: query
          description: "Comma-delimited list of fields to include: validations"
          required: false
          schema:
            type: string
      responses:
        "200":
          description: successful operation
          content:
            application/json:
              schema:
                $ref: "#/components/schemas/DockstoreTool"
  /containers/registerManual:
    post:
      tags:
        - containers
      summary: Register a tool manually, along with tags.
      description: ""
      operationId: registerManual
      requestBody:
        content:
          application/json:
            schema:
              $ref: "#/components/schemas/DockstoreTool"
        description: Tool to be registered
        required: true
      responses:
        "200":
          description: successful operation
          content:
            application/json:
              schema:
                $ref: "#/components/schemas/DockstoreTool"
      security:
        - BEARER: []
  "/containers/schema/{containerId}/published":
    get:
      tags:
        - containers
      summary: Get a published tool's schema by ID.
      description: NO authentication
      operationId: getPublishedContainerSchema
      parameters:
        - name: containerId
          in: path
          description: Tool ID
          required: true
          schema:
            type: integer
            format: int64
      responses:
        "200":
          description: successful operation
          content:
            application/json:
              schema:
                type: array
                items:
                  type: array
                  items:
                    type: object
  "/containers/{alias}/aliases":
    get:
      tags:
        - containers
      summary: Retrieves a tool by alias.
      description: Does not require authentication for published tools, authentication can
        be provided for restricted tools
      operationId: getToolByAlias
      parameters:
        - name: alias
          in: path
          description: Alias
          required: true
          schema:
            type: string
      responses:
        "200":
          description: successful operation
          content:
            application/json:
              schema:
                $ref: "#/components/schemas/DockstoreTool"
      security:
        - BEARER: []
  "/containers/{containerId}":
    get:
      tags:
        - containers
      summary: Retrieve a tool.
      description: This is one of the few endpoints that returns the user object with
        populated properties (minus the userProfiles property)
      operationId: getContainer
      parameters:
        - name: containerId
          in: path
          description: Tool ID
          required: true
          schema:
            type: integer
            format: int64
        - name: include
          in: query
          description: "Comma-delimited list of fields to include: validations"
          required: false
          schema:
            type: string
      responses:
        "200":
          description: successful operation
          content:
            application/json:
              schema:
                $ref: "#/components/schemas/DockstoreTool"
      security:
        - BEARER: []
    put:
      tags:
        - containers
      summary: Update the tool with the given tool.
      description: Updates default descriptor paths, default Docker paths, default test
        parameter paths, git url, and default version. Also updates tool
        maintainer email, and private access for manual tools.
      operationId: updateContainer
      parameters:
        - name: containerId
          in: path
          description: Tool to modify.
          required: true
          schema:
            type: integer
            format: int64
      requestBody:
        $ref: "#/components/requestBodies/DockstoreTool"
      responses:
        "200":
          description: successful operation
          content:
            application/json:
              schema:
                $ref: "#/components/schemas/DockstoreTool"
      security:
        - BEARER: []
    delete:
      tags:
        - containers
      summary: Delete a tool.
      description: ""
      operationId: deleteContainer
      parameters:
        - name: containerId
          in: path
          description: Tool id to delete
          required: true
          schema:
            type: integer
            format: int64
      responses:
        "400":
          description: "Invalid "
      security:
        - BEARER: []
  "/containers/{containerId}/descriptor/{relative-path}":
    get:
      tags:
        - containers
      summary: Get the corresponding descriptor file.
      description: Does not require authentication for published tools, authentication can
        be provided for restricted tools
      operationId: secondaryDescriptorPath
      parameters:
        - name: containerId
          in: path
          description: Tool id
          required: true
          schema:
            type: integer
            format: int64
        - name: tag
          in: query
          required: false
          schema:
            type: string
        - name: relative-path
          in: path
          required: true
          schema:
            type: string
        - name: language
          in: query
          required: false
          schema:
            type: string
      responses:
        "200":
          description: successful operation
          content:
            application/json:
              schema:
                $ref: "#/components/schemas/SourceFile"
      security:
        - BEARER: []
  "/containers/{containerId}/dockerfile":
    get:
      tags:
        - containers
      summary: Get the corresponding Dockerfile on Github.
      description: Does not require authentication for published tools, authentication can
        be provided for restricted tools
      operationId: dockerfile
      parameters:
        - name: containerId
          in: path
          description: Tool id
          required: true
          schema:
            type: integer
            format: int64
        - name: tag
          in: query
          required: false
          schema:
            type: string
      responses:
        "200":
          description: successful operation
          content:
            application/json:
              schema:
                $ref: "#/components/schemas/SourceFile"
      security:
        - BEARER: []
  "/containers/{containerId}/labels":
    put:
      tags:
        - containers
      summary: Update the labels linked to a tool.
      description: Labels are alphanumerical (case-insensitive and may contain internal
        hyphens), given in a comma-delimited list.
      operationId: updateLabels
      parameters:
        - name: containerId
          in: path
          description: Tool to modify.
          required: true
          schema:
            type: integer
            format: int64
        - name: labels
          in: query
          description: Comma-delimited list of labels.
          required: true
          schema:
            type: string
      requestBody:
        $ref: "#/components/requestBodies/updateLabelsBody"
      responses:
        "200":
          description: successful operation
          content:
            application/json:
              schema:
                $ref: "#/components/schemas/DockstoreTool"
      security:
        - BEARER: []
  "/containers/{containerId}/primaryDescriptor":
    get:
      tags:
        - containers
      summary: Get the primary descriptor file.
      description: Does not require authentication for published tools, authentication can
        be provided for restricted tools
      operationId: primaryDescriptor
      parameters:
        - name: containerId
          in: path
          description: Tool id
          required: true
          schema:
            type: integer
            format: int64
        - name: tag
          in: query
          required: false
          schema:
            type: string
        - name: language
          in: query
          required: false
          schema:
            type: string
      responses:
        "200":
          description: successful operation
          content:
            application/json:
              schema:
                $ref: "#/components/schemas/SourceFile"
      security:
        - BEARER: []
  "/containers/{containerId}/publish":
    post:
      tags:
        - containers
      summary: Publish or unpublish a tool.
      description: ""
      operationId: publish
      parameters:
        - name: containerId
          in: path
          description: Tool id to publish
          required: true
          schema:
            type: integer
            format: int64
      requestBody:
        $ref: "#/components/requestBodies/PublishRequest"
      responses:
        "200":
          description: successful operation
          content:
            application/json:
              schema:
                $ref: "#/components/schemas/DockstoreTool"
      security:
        - BEARER: []
  "/containers/{containerId}/refresh":
    get:
      tags:
        - containers
      summary: Refresh one particular tool.
      description: ""
      operationId: refresh
      parameters:
        - name: containerId
          in: path
          description: Tool ID
          required: true
          schema:
            type: integer
            format: int64
      responses:
        "200":
          description: successful operation
          content:
            application/json:
              schema:
                $ref: "#/components/schemas/DockstoreTool"
      security:
        - BEARER: []
  "/containers/{containerId}/requestDOI/{tagId}":
    post:
      tags:
        - containertags
      summary: Request a DOI for this version of a tool.
      description: ""
      operationId: requestDOIForToolTag
      parameters:
        - name: containerId
          in: path
          description: Tool to modify.
          required: true
          schema:
            type: integer
            format: int64
        - name: tagId
          in: path
          description: Tag to verify.
          required: true
          schema:
            type: integer
            format: int64
      responses:
        "200":
          description: successful operation
          content:
            application/json:
              schema:
                type: array
                items:
                  $ref: "#/components/schemas/Tag"
      security:
        - BEARER: []
  "/containers/{containerId}/secondaryDescriptors":
    get:
      tags:
        - containers
      summary: Get a list of secondary descriptor files.
      description: Does not require authentication for published tools, authentication can
        be provided for restricted tools
      operationId: secondaryDescriptors
      parameters:
        - name: containerId
          in: path
          description: Tool id
          required: true
          schema:
            type: integer
            format: int64
        - name: tag
          in: query
          required: false
          schema:
            type: string
        - name: language
          in: query
          required: false
          schema:
            type: string
      responses:
        "200":
          description: successful operation
          content:
            application/json:
              schema:
                type: array
                items:
                  $ref: "#/components/schemas/SourceFile"
      security:
        - BEARER: []
  "/containers/{containerId}/star":
    put:
      tags:
        - containers
      summary: Star a tool.
      description: ""
      operationId: starEntry
      parameters:
        - name: containerId
          in: path
          description: Tool to star.
          required: true
          schema:
            type: integer
            format: int64
      requestBody:
        $ref: "#/components/requestBodies/StarRequest"
      responses:
        default:
          description: successful operation
      security:
        - BEARER: []
  "/containers/{containerId}/starredUsers":
    get:
      tags:
        - containers
      summary: Returns list of users who starred a tool.
      description: ""
      operationId: getStarredUsers
      parameters:
        - name: containerId
          in: path
          description: Tool to grab starred users for.
          required: true
          schema:
            type: integer
            format: int64
      responses:
        "200":
          description: successful operation
          content:
            application/json:
              schema:
                type: array
                items:
                  $ref: "#/components/schemas/User"
  "/containers/{containerId}/tags":
    post:
      tags:
        - containertags
      summary: Add new tags linked to a tool.
      description: ""
      operationId: addTags
      parameters:
        - name: containerId
          in: path
          description: Tool to modify.
          required: true
          schema:
            type: integer
            format: int64
      requestBody:
        content:
          application/json:
            schema:
              type: array
              items:
                $ref: "#/components/schemas/Tag"
        description: List of new tags
        required: true
      responses:
        "200":
          description: successful operation
          content:
            application/json:
              schema:
                type: array
                items:
                  $ref: "#/components/schemas/Tag"
      security:
        - BEARER: []
    put:
      tags:
        - containertags
      summary: Update the tags linked to a tool.
      description: ""
      operationId: updateTags
      parameters:
        - name: containerId
          in: path
          description: Tool to modify.
          required: true
          schema:
            type: integer
            format: int64
      requestBody:
        content:
          application/json:
            schema:
              type: array
              items:
                $ref: "#/components/schemas/Tag"
        description: List of modified tags
        required: true
      responses:
        "200":
          description: successful operation
          content:
            application/json:
              schema:
                type: array
                items:
                  $ref: "#/components/schemas/Tag"
      security:
        - BEARER: []
  "/containers/{containerId}/tags/{tagId}":
    delete:
      tags:
        - containertags
      summary: Delete tag linked to a tool.
      description: ""
      operationId: deleteTags
      parameters:
        - name: containerId
          in: path
          description: Tool to modify.
          required: true
          schema:
            type: integer
            format: int64
        - name: tagId
          in: path
          description: Tag to delete
          required: true
          schema:
            type: integer
            format: int64
      responses:
        default:
          description: successful operation
      security:
        - BEARER: []
  "/containers/{containerId}/testParameterFiles":
    get:
      tags:
        - containers
      summary: Get the corresponding test parameter files.
      description: Does not require authentication for published tools, authentication can
        be provided for restricted tools
      operationId: getTestParameterFiles
      parameters:
        - name: containerId
          in: path
          description: Tool id
          required: true
          schema:
            type: integer
            format: int64
        - name: tag
          in: query
          required: false
          schema:
            type: string
        - name: descriptorType
          in: query
          description: Descriptor Type
          required: true
          schema:
            type: string
            enum:
              - CWL
              - WDL
              - NFL
      responses:
        "200":
          description: successful operation
          content:
            application/json:
              schema:
                type: array
                items:
                  $ref: "#/components/schemas/SourceFile"
      security:
        - BEARER: []
    put:
      tags:
        - containers
      summary: Add test parameter files to a tag.
      description: ""
      operationId: addTestParameterFiles
      parameters:
        - name: containerId
          in: path
          description: Tool to modify.
          required: true
          schema:
            type: integer
            format: int64
        - name: testParameterPaths
          in: query
          description: List of paths.
          required: true
          explode: true
          schema:
            type: array
            items:
              type: string
        - name: tagName
          in: query
          required: false
          schema:
            type: string
        - name: descriptorType
          in: query
          description: Descriptor Type
          required: true
          schema:
            type: string
            enum:
              - CWL
              - WDL
      requestBody:
        $ref: "#/components/requestBodies/updateLabelsBody"
      responses:
        "200":
          description: successful operation
          content:
            application/json:
              schema:
                type: array
                uniqueItems: true
                items:
                  $ref: "#/components/schemas/SourceFile"
      security:
        - BEARER: []
    delete:
      tags:
        - containers
      summary: Delete test parameter files to a tag.
      description: ""
      operationId: deleteTestParameterFiles
      parameters:
        - name: containerId
          in: path
          description: Tool to modify.
          required: true
          schema:
            type: integer
            format: int64
        - name: testParameterPaths
          in: query
          description: List of paths.
          required: true
          explode: true
          schema:
            type: array
            items:
              type: string
        - name: tagName
          in: query
          required: false
          schema:
            type: string
        - name: descriptorType
          in: query
          description: Descriptor Type
          required: true
          schema:
            type: string
            enum:
              - CWL
              - WDL
      responses:
        "200":
          description: successful operation
          content:
            application/json:
              schema:
                type: array
                uniqueItems: true
                items:
                  $ref: "#/components/schemas/SourceFile"
      security:
        - BEARER: []
  "/containers/{containerId}/unstar":
    delete:
      tags:
        - containers
      summary: Unstar a tool.
      description: ""
      operationId: unstarEntry
      parameters:
        - name: containerId
          in: path
          description: Tool to unstar.
          required: true
          schema:
            type: integer
            format: int64
      responses:
        default:
          description: successful operation
      security:
        - BEARER: []
  "/containers/{containerId}/updateTagPaths":
    put:
      tags:
        - containers
      summary: Change the tool paths.
      description: Resets the descriptor paths and dockerfile path of all versions to match
        the default paths from the tool object passed.
      operationId: updateTagContainerPath
      parameters:
        - name: containerId
          in: path
          description: Tool to modify.
          required: true
          schema:
            type: integer
            format: int64
      requestBody:
        $ref: "#/components/requestBodies/DockstoreTool"
      responses:
        "200":
          description: successful operation
          content:
            application/json:
              schema:
                $ref: "#/components/schemas/DockstoreTool"
      security:
        - BEARER: []
  "/containers/{containerId}/users":
    get:
      tags:
        - containers
      summary: Get users of a tool.
      description: ""
      operationId: getUsers
      parameters:
        - name: containerId
          in: path
          description: Tool ID
          required: true
          schema:
            type: integer
            format: int64
      responses:
        "200":
          description: successful operation
          content:
            application/json:
              schema:
                type: array
                items:
                  $ref: "#/components/schemas/User"
      security:
        - BEARER: []
  "/containers/{containerId}/verifiedSources":
    get:
      tags:
        - containers
      summary: Get the sources that verified a tool.
      description: NO authentication
      operationId: verifiedSources
      parameters:
        - name: containerId
          in: path
          description: Tool id
          required: true
          schema:
            type: integer
            format: int64
      responses:
        "200":
          description: successful operation
          content:
            application/json:
              schema:
                type: string
  "/containers/{containerId}/verify/{tagId}":
    put:
      tags:
        - containertags
      summary: Verify or unverify a version . ADMIN ONLY
      description: ""
      operationId: verifyToolTag
      parameters:
        - name: containerId
          in: path
          description: Tool to modify.
          required: true
          schema:
            type: integer
            format: int64
        - name: tagId
          in: path
          description: Tag to verify.
          required: true
          schema:
            type: integer
            format: int64
      requestBody:
        $ref: "#/components/requestBodies/VerifyRequest"
      responses:
        "200":
          description: successful operation
          content:
            application/json:
              schema:
                type: array
                items:
                  $ref: "#/components/schemas/Tag"
      security:
        - BEARER: []
  "/containers/{toolId}/defaultVersion":
    put:
      tags:
        - containers
      summary: Update the default version of the given tool.
      description: ""
      operationId: updateToolDefaultVersion
      parameters:
        - name: toolId
          in: path
          description: Tool to modify.
          required: true
          schema:
            type: integer
            format: int64
      requestBody:
        content:
          application/json:
            schema:
              type: string
        description: Tag name to set as default.
        required: true
      responses:
        "200":
          description: successful operation
          content:
            application/json:
              schema:
                $ref: "#/components/schemas/DockstoreTool"
      security:
        - BEARER: []
  "/containers/{toolId}/zip/{tagId}":
    get:
      tags:
        - containers
      summary: Download a ZIP file of a tool and all associated files.
      description: ""
      operationId: getToolZip
      parameters:
        - name: toolId
          in: path
          description: toolId
          required: true
          schema:
            type: integer
            format: int64
        - name: tagId
          in: path
          description: tagId
          required: true
          schema:
            type: integer
            format: int64
      responses:
        default:
          description: successful operation
      security:
        - BEARER: []
  "/entries/{id}/aliases":
    put:
      tags:
        - entries
      summary: Update the aliases linked to a entry in Dockstore.
      description: Aliases are alphanumerical (case-insensitive and may contain internal
        hyphens), given in a comma-delimited list.
      operationId: updateAliases
      parameters:
        - name: id
          in: path
          description: Entry to modify.
          required: true
          schema:
            type: integer
            format: int64
        - name: aliases
          in: query
          description: Comma-delimited list of aliases.
          required: true
          schema:
            type: string
      requestBody:
        $ref: "#/components/requestBodies/updateLabelsBody"
      responses:
        "200":
          description: successful operation
          content:
            application/json:
              schema:
                $ref: "#/components/schemas/Entry"
      security:
        - BEARER: []
  "/entries/{id}/collections":
    get:
      tags:
        - entries
      summary: Get the collections and organizations that contain the published entry
      description: Entry must be published
      operationId: entryCollections
      parameters:
        - name: id
          in: path
          description: id
          required: true
          schema:
            type: integer
            format: int64
      responses:
        "200":
          description: successful operation
          content:
            application/json:
              schema:
                type: array
                items:
                  $ref: "#/components/schemas/CollectionOrganization"
  "/entries/{id}/topic":
    post:
      tags:
        - entries
      summary: Create a discourse topic for an entry.
      description: ""
      operationId: setDiscourseTopic
      parameters:
        - name: id
          in: path
          description: The id of the entry to add a topic to.
          required: true
          schema:
            type: integer
            format: int64
      responses:
        "200":
          description: successful operation
          content:
            application/json:
              schema:
                $ref: "#/components/schemas/Entry"
      security:
        - BEARER: []
  /metadata/config.json:
    get:
      tags:
        - metadata
      summary: Configuration for UI clients of the API
      description: NO authentication
      operationId: getConfig
      responses:
        "200":
          description: successful operation
          content:
            application/json:
              schema:
                $ref: "#/components/schemas/Config"
  /metadata/descriptorLanguageList:
    get:
      tags:
        - metadata
      summary: Get the list of descriptor languages supported on Dockstore.
      description: NO authentication
      operationId: getDescriptorLanguages
      responses:
        "200":
          description: successful operation
          content:
            application/json:
              schema:
                type: array
                items:
                  $ref: "#/components/schemas/DescriptorLanguageBean"
  /metadata/dockerRegistryList:
    get:
      tags:
        - metadata
      summary: Get the list of docker registries supported on Dockstore.
      description: NO authentication
      operationId: getDockerRegistries
      responses:
        "200":
          description: successful operation
          content:
            application/json:
              schema:
                type: array
                items:
                  $ref: "#/components/schemas/RegistryBean"
  /metadata/elasticSearch:
    get:
      tags:
        - metadata
      summary: Successful response if elastic search is up and running.
      description: NO authentication
      operationId: checkElasticSearch
      responses:
        default:
          description: successful operation
  /metadata/okHttpCachePerformance:
    get:
      tags:
        - metadata
      summary: Get measures of cache performance.
      description: NO authentication
      operationId: getCachePerformance
      responses:
        "200":
          description: successful operation
          content:
            application/json:
              schema:
                type: object
                additionalProperties:
                  type: object
  /metadata/rss:
    get:
      tags:
        - metadata
      summary: List all published tools and workflows in creation order.
      description: NO authentication
      operationId: rssFeed
      responses:
        "200":
          description: successful operation
          content:
            text/xml:
              schema:
                type: string
  /metadata/runner_dependencies:
    get:
      tags:
        - metadata
      summary: Returns the file containing runner dependencies.
      description: ""
      operationId: getRunnerDependencies
      parameters:
        - name: client_version
          in: query
          description: The Dockstore client version
          required: false
          schema:
            type: string
        - name: python_version
          in: query
          description: Python version, only relevant for the cwltool runner
          required: false
          schema:
            type: string
            default: "2"
        - name: runner
          in: query
          description: The tool runner
          required: false
          schema:
            type: string
            enum:
              - cwltool
            default: cwltool
        - name: output
          in: query
          description: Response type
          required: false
          schema:
            type: string
            enum:
              - json
              - text
            default: text
      responses:
        "200":
          description: successful operation
          content:
            text/plain:
              schema:
                type: string
            application/json:
              schema:
                type: string
  /metadata/sitemap:
    get:
      tags:
        - metadata
      summary: List all available workflow, tool, organization, and collection paths.
      description: List all available workflow, tool, organization, and collection paths.
        Available means published for tools/workflows, and approved for
        organizations and their respective collections.
      operationId: sitemap
      responses:
        "200":
          description: successful operation
          content:
            text/html:
              schema:
                type: string
            text/xml:
              schema:
                type: string
  /metadata/sourceControlList:
    get:
      tags:
        - metadata
      summary: Get the list of source controls supported on Dockstore.
      description: NO authentication
      operationId: getSourceControlList
      responses:
        "200":
          description: successful operation
          content:
            application/json:
              schema:
                type: array
                items:
                  $ref: "#/components/schemas/SourceControlBean"
  /organizations:
    get:
      tags:
        - organizations
      summary: List all available organizations.
      description: NO Authentication
      operationId: getApprovedOrganizations
      responses:
        "200":
          description: successful operation
          content:
            application/json:
              schema:
                type: array
                items:
                  $ref: "#/components/schemas/Organization"
    post:
      tags:
        - organizations
      summary: Create an organization.
      description: Organization requires approval by an admin before being made public.
      operationId: createOrganization
      requestBody:
        content:
          application/json:
            schema:
              $ref: "#/components/schemas/Organization"
        description: Organization to register.
        required: true
      responses:
        "200":
          description: successful operation
          content:
            application/json:
              schema:
                $ref: "#/components/schemas/Organization"
      security:
        - BEARER: []
  /organizations/all:
    get:
      tags:
        - organizations
      summary: List all organizations.
      description: Admin/curator only
      operationId: getAllOrganizations
      parameters:
        - name: type
          in: query
          description: Filter to apply to organizations.
          required: true
          schema:
            type: string
            enum:
              - all
              - pending
              - rejected
              - approved
      responses:
        "200":
          description: successful operation
          content:
            application/json:
              schema:
                type: array
                items:
                  $ref: "#/components/schemas/Organization"
      security:
        - BEARER: []
  "/organizations/collections/{alias}/aliases":
    get:
      tags:
        - organizations
      summary: Retrieves a collection by alias.
      description: ""
      operationId: getCollectionByAlias
      parameters:
        - name: alias
          in: path
          description: Alias
          required: true
          schema:
            type: string
      responses:
        "200":
          description: successful operation
          content:
            application/json:
              schema:
                $ref: "#/components/schemas/Collection"
  "/organizations/collections/{collectionId}/aliases":
    put:
      tags:
        - organizations
      summary: Update the aliases linked to a Collection in Dockstore.
      description: Aliases are alphanumerical (case-insensitive and may contain internal
        hyphens), given in a comma-delimited list.
      operationId: updateCollectionAliases
      parameters:
        - name: collectionId
          in: path
          description: Collection to modify.
          required: true
          schema:
            type: integer
            format: int64
        - name: aliases
          in: query
          description: Comma-delimited list of aliases.
          required: true
          schema:
            type: string
      requestBody:
        $ref: "#/components/requestBodies/updateLabelsBody"
      responses:
        "200":
          description: successful operation
          content:
            application/json:
              schema:
                $ref: "#/components/schemas/Collection"
      security:
        - BEARER: []
  "/organizations/name/{name}":
    get:
      tags:
        - organizations
      summary: Retrieves an organization by name.
      description: Does not require authentication for approved organizations,
        authentication can be provided for unapproved organizations
      operationId: getOrganizationByName
      parameters:
        - name: name
          in: path
          description: Organization name.
          required: true
          schema:
            type: string
      responses:
        "200":
          description: successful operation
          content:
            application/json:
              schema:
                $ref: "#/components/schemas/Organization"
      security:
        - BEARER: []
  "/organizations/{alias}/aliases":
    get:
      tags:
        - organizations
      summary: Retrieves an organization by alias.
      description: ""
      operationId: getOrganizationByAlias
      parameters:
        - name: alias
          in: path
          description: Alias
          required: true
          schema:
            type: string
      responses:
        "200":
          description: successful operation
          content:
            application/json:
              schema:
                $ref: "#/components/schemas/Organization"
  "/organizations/{organizationId}":
    get:
      tags:
        - organizations
      summary: Retrieves an organization by ID.
      description: Does not require authentication for approved organizations,
        authentication can be provided for unapproved organizations
      operationId: getOrganizationById
      parameters:
        - name: organizationId
          in: path
          description: Organization ID.
          required: true
          schema:
            type: integer
            format: int64
      responses:
        "200":
          description: successful operation
          content:
            application/json:
              schema:
                $ref: "#/components/schemas/Organization"
      security:
        - BEARER: []
    put:
      tags:
        - organizations
      summary: Update an organization.
      description: Currently only name, display name, description, topic, email, link,
        avatarUrl, and location can be updated.
      operationId: updateOrganization
      parameters:
        - name: organizationId
          in: path
          description: Organization ID.
          required: true
          schema:
            type: integer
            format: int64
      requestBody:
        content:
          application/json:
            schema:
              $ref: "#/components/schemas/Organization"
        description: Organization to update with.
        required: true
      responses:
        "200":
          description: successful operation
          content:
            application/json:
              schema:
                $ref: "#/components/schemas/Organization"
      security:
        - BEARER: []
  "/organizations/{organizationId}/aliases":
    put:
      tags:
        - organizations
      summary: Update the aliases linked to a listing in Dockstore.
      description: Aliases are alphanumerical (case-insensitive and may contain internal
        hyphens), given in a comma-delimited list.
      operationId: updateOrganizationAliases
      parameters:
        - name: organizationId
          in: path
          description: Entry to modify.
          required: true
          schema:
            type: integer
            format: int64
        - name: aliases
          in: query
          description: Comma-delimited list of aliases.
          required: true
          schema:
            type: string
      requestBody:
        $ref: "#/components/requestBodies/updateLabelsBody"
      responses:
        "200":
          description: successful operation
          content:
            application/json:
              schema:
                $ref: "#/components/schemas/Organization"
      security:
        - BEARER: []
  "/organizations/{organizationId}/approve":
    post:
      tags:
        - organizations
      summary: Approves an organization.
      description: Admin/curator only
      operationId: approveOrganization
      parameters:
        - name: organizationId
          in: path
          description: Organization ID.
          required: true
          schema:
            type: integer
            format: int64
      responses:
        "200":
          description: successful operation
          content:
            application/json:
              schema:
                $ref: "#/components/schemas/Organization"
      security:
        - BEARER: []
  "/organizations/{organizationId}/collections":
    get:
      tags:
        - organizations
      summary: Retrieve all collections for an organization.
      description: Does not require authentication for approved organizations,
        authentication can be provided for unapproved organizations
      operationId: getCollectionsFromOrganization
      parameters:
        - name: organizationId
          in: path
          description: Organization ID.
          required: true
          schema:
            type: integer
            format: int64
        - name: include
          in: query
          description: Included fields
          required: false
          schema:
            type: string
      responses:
        "200":
          description: successful operation
          content:
            application/json:
              schema:
                type: array
                items:
                  $ref: "#/components/schemas/Collection"
      security:
        - BEARER: []
    post:
      tags:
        - organizations
      summary: Create a collection in the given organization.
      description: ""
      operationId: createCollection
      parameters:
        - name: organizationId
          in: path
          description: Organization ID.
          required: true
          schema:
            type: integer
            format: int64
      requestBody:
        content:
          application/json:
            schema:
              $ref: "#/components/schemas/Collection"
        description: Collection to register.
        required: true
      responses:
        "200":
          description: successful operation
          content:
            application/json:
              schema:
                $ref: "#/components/schemas/Collection"
      security:
        - BEARER: []
  "/organizations/{organizationId}/collections/{collectionId}":
    get:
      tags:
        - organizations
      summary: Retrieves a collection by ID.
      description: Does not require authentication for approved organizations,
        authentication can be provided for unapproved organizations
      operationId: getCollectionById
      parameters:
        - name: organizationId
          in: path
          description: Organization ID.
          required: true
          schema:
            type: integer
            format: int64
        - name: collectionId
          in: path
          description: Collection ID.
          required: true
          schema:
            type: integer
            format: int64
      responses:
        "200":
          description: successful operation
          content:
            application/json:
              schema:
                $ref: "#/components/schemas/Collection"
      security:
        - BEARER: []
    put:
      tags:
        - organizations
      summary: Update a collection.
      description: Currently only name, display name, description, and topic can be updated.
      operationId: updateCollection
      parameters:
        - name: organizationId
          in: path
          description: Organization ID.
          required: true
          schema:
            type: integer
            format: int64
        - name: collectionId
          in: path
          description: Collection ID.
          required: true
          schema:
            type: integer
            format: int64
      requestBody:
        content:
          application/json:
            schema:
              $ref: "#/components/schemas/Collection"
        description: Collection to update with.
        required: true
      responses:
        "200":
          description: successful operation
          content:
            application/json:
              schema:
                $ref: "#/components/schemas/Collection"
      security:
        - BEARER: []
  "/organizations/{organizationId}/collections/{collectionId}/description":
    get:
      tags:
        - organizations
      summary: Retrieves a collection description by organization ID and collection ID.
      description: Does not require authentication for approved organizations,
        authentication can be provided for unapproved organizations
      operationId: getCollectionDescription
      parameters:
        - name: organizationId
          in: path
          description: Organization ID
          required: true
          schema:
            type: integer
            format: int64
        - name: collectionId
          in: path
          description: Collection ID
          required: true
          schema:
            type: integer
            format: int64
      responses:
        "200":
          description: successful operation
          content:
            application/json:
              schema:
                type: string
      security:
        - BEARER: []
    put:
      tags:
        - organizations
      summary: Update a collection's description.
      description: Description in markdown
      operationId: updateCollectionDescription
      parameters:
        - name: organizationId
          in: path
          description: Organization ID
          required: true
          schema:
            type: integer
            format: int64
        - name: collectionId
          in: path
          description: Collection ID
          required: true
          schema:
            type: integer
            format: int64
      requestBody:
        content:
          application/json:
            schema:
              type: string
        description: Collections's description in markdown
        required: true
      responses:
        "200":
          description: successful operation
          content:
            application/json:
              schema:
                $ref: "#/components/schemas/Collection"
      security:
        - BEARER: []
  "/organizations/{organizationId}/collections/{collectionId}/entry":
    post:
      tags:
        - organizations
      summary: Add an entry to a collection.
      description: ""
      operationId: addEntryToCollection
      parameters:
        - name: organizationId
          in: path
          description: Organization ID.
          required: true
          schema:
            type: integer
            format: int64
        - name: collectionId
          in: path
          description: Collection ID.
          required: true
          schema:
            type: integer
            format: int64
        - name: entryId
          in: query
          description: Entry ID
          required: true
          schema:
            type: integer
            format: int64
      responses:
        "200":
          description: successful operation
          content:
            application/json:
              schema:
                $ref: "#/components/schemas/Collection"
      security:
        - BEARER: []
    delete:
      tags:
        - organizations
      summary: Delete an entry from a collection.
      description: ""
      operationId: deleteEntryFromCollection
      parameters:
        - name: organizationId
          in: path
          description: Organization ID.
          required: true
          schema:
            type: integer
            format: int64
        - name: collectionId
          in: path
          description: Collection ID.
          required: true
          schema:
            type: integer
            format: int64
        - name: entryId
          in: query
          description: Entry ID
          required: true
          schema:
            type: integer
            format: int64
      responses:
        "200":
          description: successful operation
          content:
            application/json:
              schema:
                $ref: "#/components/schemas/Collection"
      security:
        - BEARER: []
  "/organizations/{organizationId}/description":
    get:
      tags:
        - organizations
      summary: Retrieves an organization description by organization ID.
      description: Does not require authentication for approved organizations,
        authentication can be provided for unapproved organizations
      operationId: getOrganizationDescription
      parameters:
        - name: organizationId
          in: path
          description: Organization ID.
          required: true
          schema:
            type: integer
            format: int64
      responses:
        "200":
          description: successful operation
          content:
            application/json:
              schema:
                type: string
      security:
        - BEARER: []
    put:
      tags:
        - organizations
      summary: Update an organization's description.
      description: Description in markdown
      operationId: updateOrganizationDescription
      parameters:
        - name: organizationId
          in: path
          description: Organization to update description.
          required: true
          schema:
            type: integer
            format: int64
      requestBody:
        content:
          application/json:
            schema:
              type: string
        description: Organization's description in markdown
        required: true
      responses:
        "200":
          description: successful operation
          content:
            application/json:
              schema:
                $ref: "#/components/schemas/Organization"
      security:
        - BEARER: []
  "/organizations/{organizationId}/events":
    get:
      tags:
        - organizations
      summary: Retrieves all events for an organization.
      description: Does not require authentication for approved organizations,
        authentication can be provided for unapproved organizations
      operationId: getOrganizationEvents
      parameters:
        - name: organizationId
          in: path
          description: Organization ID.
          required: true
          schema:
            type: integer
            format: int64
        - name: offset
          in: query
          description: Start index of paging.  If this exceeds the current result set
            return an empty set.  If not specified in the request, this will
            start at the beginning of the results.
          required: false
          schema:
            type: integer
            format: int32
            default: 0
        - name: limit
          in: query
          description: Amount of records to return in a given page, limited to 100
          required: false
          schema:
            type: integer
            format: int32
            minimum: 1
            maximum: 100
            default: 100
      responses:
        "200":
          description: successful operation
          content:
            application/json:
              schema:
                type: array
                items:
                  $ref: "#/components/schemas/Event"
      security:
        - BEARER: []
  "/organizations/{organizationId}/invitation":
    post:
      tags:
        - organizations
      summary: Accept or reject an organization invitation.
      description: True accepts the invitation, false rejects the invitation.
      operationId: acceptOrRejectInvitation
      parameters:
        - name: organizationId
          in: path
          description: Organization ID.
          required: true
          schema:
            type: integer
            format: int64
        - name: accept
          in: query
          description: Accept or reject
          required: true
          schema:
            type: boolean
      responses:
        default:
          description: successful operation
      security:
        - BEARER: []
  "/organizations/{organizationId}/members":
    get:
      tags:
        - organizations
      summary: Retrieves all members for an organization.
      description: Does not require authentication for approved organizations,
        authentication can be provided for unapproved organizations
      operationId: getOrganizationMembers
      parameters:
        - name: organizationId
          in: path
          description: Organization ID.
          required: true
          schema:
            type: integer
            format: int64
      responses:
        "200":
          description: successful operation
          content:
            application/json:
              schema:
                type: array
                uniqueItems: true
                items:
                  $ref: "#/components/schemas/OrganizationUser"
      security:
        - BEARER: []
  "/organizations/{organizationId}/reject":
    post:
      tags:
        - organizations
      summary: Rejects an organization.
      description: Admin/curator only
      operationId: rejectOrganization
      parameters:
        - name: organizationId
          in: path
          description: Organization ID.
          required: true
          schema:
            type: integer
            format: int64
      responses:
        "200":
          description: successful operation
          content:
            application/json:
              schema:
                $ref: "#/components/schemas/Organization"
      security:
        - BEARER: []
  "/organizations/{organizationId}/request":
    post:
      tags:
        - organizations
      summary: Request an organization approval.
      description: Only for rejected organizations
      operationId: requestOrganizationReview
      parameters:
        - name: organizationId
          in: path
          description: Organization ID.
          required: true
          schema:
            type: integer
            format: int64
      responses:
        "200":
          description: successful operation
          content:
            application/json:
              schema:
                $ref: "#/components/schemas/Organization"
      security:
        - BEARER: []
  "/organizations/{organizationId}/star":
    put:
      tags:
        - organizations
      summary: Star an organization.
      description: ""
      operationId: starOrganization
      parameters:
        - name: organizationId
          in: path
          description: Organization to star.
          required: true
          schema:
            type: integer
            format: int64
      requestBody:
        content:
          application/json:
            schema:
              $ref: "#/components/schemas/StarRequest"
        description: StarRequest to star an organization for a user
        required: true
      responses:
        default:
          description: successful operation
      security:
        - BEARER: []
  "/organizations/{organizationId}/starredUsers":
    get:
      tags:
        - organizations
      summary: Returns list of users who starred the given approved organization.
      description: ""
      operationId: getStarredUsersForApprovedOrganization
      parameters:
        - name: organizationId
          in: path
          description: Get starred users of an approved organization by id.
          required: true
          schema:
            type: integer
            format: int64
      responses:
        "200":
          description: successful operation
          content:
            application/json:
              schema:
                type: array
                items:
                  $ref: "#/components/schemas/User"
  "/organizations/{organizationId}/unstar":
    delete:
      tags:
        - organizations
      summary: Unstar an organization.
      description: ""
      operationId: unstarOrganization
      parameters:
        - name: organizationId
          in: path
          description: Organization to unstar.
          required: true
          schema:
            type: integer
            format: int64
      responses:
        default:
          description: successful operation
      security:
        - BEARER: []
  "/organizations/{organizationId}/user":
    post:
      tags:
        - organizations
      summary: Updates a user role in an organization.
      description: ""
      operationId: updateUserRole
      parameters:
        - name: role
          in: query
          description: Role of user.
          required: true
          schema:
            type: string
            enum:
              - MAINTAINER
              - MEMBER
        - name: userId
          in: query
          description: User ID of user to update within organization.
          required: true
          schema:
            type: integer
            format: int64
        - name: organizationId
          in: path
          description: Organization ID.
          required: true
          schema:
            type: integer
            format: int64
      responses:
        "200":
          description: successful operation
          content:
            application/json:
              schema:
                $ref: "#/components/schemas/OrganizationUser"
      security:
        - BEARER: []
    put:
      tags:
        - organizations
      summary: Adds a user role to an organization.
      description: ""
      operationId: addUserToOrg
      parameters:
        - name: role
          in: query
          description: Role of user.
          required: true
          schema:
            type: string
            enum:
              - MAINTAINER
              - MEMBER
        - name: userId
          in: query
          description: User ID of user to add to organization.
          required: true
          schema:
            type: integer
            format: int64
        - name: organizationId
          in: path
          description: Organization ID.
          required: true
          schema:
            type: integer
            format: int64
      requestBody:
        $ref: "#/components/requestBodies/updateLabelsBody"
      responses:
        "200":
          description: successful operation
          content:
            application/json:
              schema:
                $ref: "#/components/schemas/OrganizationUser"
      security:
        - BEARER: []
    delete:
      tags:
        - organizations
      summary: Remove a user from an organization.
      description: ""
      operationId: deleteUserRole
      parameters:
        - name: userId
          in: query
          description: User ID of user to remove from organization.
          required: true
          schema:
            type: integer
            format: int64
        - name: organizationId
          in: path
          description: Organization ID.
          required: true
          schema:
            type: integer
            format: int64
      responses:
        default:
          description: successful operation
      security:
        - BEARER: []
  "/organizations/{organizationId}/users/{username}":
    put:
      tags:
        - organizations
      summary: Adds a user role to an organization.
      description: ""
      operationId: addUserToOrgByUsername
      parameters:
        - name: username
          in: path
          description: User to add to org.
          required: true
          schema:
            type: string
        - name: organizationId
          in: path
          description: Organization ID.
          required: true
          schema:
            type: integer
            format: int64
      requestBody:
        content:
          application/json:
            schema:
              type: string
        description: Role of user. "MAINTAINER" or "MEMBER"
        required: true
      responses:
        "200":
          description: successful operation
          content:
            application/json:
              schema:
                $ref: "#/components/schemas/OrganizationUser"
      security:
        - BEARER: []
  "/organizations/{organizationName}/collections/{collectionName}/name":
    get:
      tags:
        - organizations
      summary: Retrieves a collection by ID.
      description: Does not require authentication for approved organizations,
        authentication can be provided for unapproved organizations
      operationId: getCollectionByName
      parameters:
        - name: organizationName
          in: path
          description: Organization name.
          required: true
          schema:
            type: string
        - name: collectionName
          in: path
          description: Collection name.
          required: true
          schema:
            type: string
      responses:
        "200":
          description: successful operation
          content:
            application/json:
              schema:
                $ref: "#/components/schemas/Collection"
      security:
        - BEARER: []
  "/users/checkUser/{username}":
    get:
      tags:
        - users
      summary: Check if user with some username exists.
      description: ""
      operationId: checkUserExists
      parameters:
        - name: username
          in: path
          description: User name to check
          required: true
          schema:
            type: string
      responses:
        "200":
          description: successful operation
          content:
            application/json:
              schema:
                type: boolean
      security:
        - BEARER: []
  /users/starredOrganizations:
    get:
      tags:
        - users
      summary: Get the logged-in user's starred organizations.
      description: ""
      operationId: getStarredOrganizations
      responses:
        "200":
          description: successful operation
          content:
            application/json:
              schema:
                type: array
                items:
                  $ref: "#/components/schemas/Organization"
      security:
        - BEARER: []
  /users/starredTools:
    get:
      tags:
        - users
      summary: Get the logged-in user's starred tools.
      description: ""
      operationId: getStarredTools
      responses:
        "200":
          description: successful operation
          content:
            application/json:
              schema:
                type: array
                items:
                  $ref: "#/components/schemas/Entry"
      security:
        - BEARER: []
  /users/starredWorkflows:
    get:
      tags:
        - users
      summary: Get the logged-in user's starred workflows.
      description: ""
      operationId: getStarredWorkflows
      responses:
        "200":
          description: successful operation
          content:
            application/json:
              schema:
                type: array
                items:
                  $ref: "#/components/schemas/Entry"
      security:
        - BEARER: []
  /users/updateUserMetadata:
    get:
      tags:
        - users
      summary: Update metadata of all users.
      description: Admin only.
      operationId: updateUserMetadata
      responses:
        "200":
          description: successful operation
          content:
            application/json:
              schema:
                type: array
                items:
                  $ref: "#/components/schemas/User"
      security:
        - BEARER: []
  /users/user:
    get:
      tags:
        - users
      summary: Get the logged-in user.
      description: ""
      operationId: getUser
      responses:
        "200":
          description: successful operation
          content:
            application/json:
              schema:
                $ref: "#/components/schemas/User"
      security:
        - BEARER: []
    delete:
      tags:
        - users
      summary: Delete user if possible.
      description: ""
      operationId: selfDestruct
      responses:
        "200":
          description: successful operation
          content:
            application/json:
              schema:
                type: boolean
      security:
        - BEARER: []
  /users/user/changeUsername:
    post:
      tags:
        - users
      summary: Change username if possible.
      description: ""
      operationId: changeUsername
      parameters:
        - name: username
          in: query
          description: Username to change to
          required: false
          schema:
            type: string
      responses:
        "200":
          description: successful operation
          content:
            application/json:
              schema:
                $ref: "#/components/schemas/User"
      security:
        - BEARER: []
  /users/user/extended:
    get:
      tags:
        - users
      summary: Get additional information about the logged-in user.
      description: ""
      operationId: getExtendedUserData
      responses:
        "200":
          description: successful operation
          content:
            application/json:
              schema:
                $ref: "#/components/schemas/ExtendedUserData"
      security:
        - BEARER: []
  /users/user/memberships:
    get:
      tags:
        - users
      summary: Get the logged-in users memberships.
      description: ""
      operationId: getUserMemberships
      responses:
        "200":
          description: successful operation
          content:
            application/json:
              schema:
                type: array
                uniqueItems: true
                items:
                  $ref: "#/components/schemas/OrganizationUser"
      security:
        - BEARER: []
  /users/user/updateUserMetadata:
    get:
      tags:
        - users
      summary: Update metadata for logged in user.
      description: ""
      operationId: updateLoggedInUserMetadata
      parameters:
        - name: source
          in: query
          description: Token source
          required: false
          schema:
            type: string
            enum:
              - google.com
              - github.com
      responses:
        "200":
          description: successful operation
          content:
            application/json:
              schema:
                $ref: "#/components/schemas/User"
      security:
        - BEARER: []
  "/users/user/{userId}/limits":
    get:
      tags:
        - users
      summary: Returns the specified user's limits. ADMIN or CURATOR only
      description: ""
      operationId: getUserLimits
      parameters:
        - name: userId
          in: path
          description: User ID
          required: true
          schema:
            type: integer
            format: int64
      responses:
        "200":
          description: successful operation
          content:
            application/json:
              schema:
                $ref: "#/components/schemas/Limits"
      security:
        - BEARER: []
    put:
      tags:
        - users
      summary: Update the specified user's limits. ADMIN or CURATOR only
      description: ""
      operationId: setUserLimits
      parameters:
        - name: userId
          in: path
          description: User ID
          required: true
          schema:
            type: integer
            format: int64
      requestBody:
        content:
          application/json:
            schema:
              $ref: "#/components/schemas/Limits"
        description: Limits to set for a user
        required: true
      responses:
        "200":
          description: successful operation
          content:
            application/json:
              schema:
                $ref: "#/components/schemas/Limits"
      security:
        - BEARER: []
  "/users/username/{username}":
    get:
      tags:
        - users
      summary: Get a user by username.
      description: ""
      operationId: listUser
      parameters:
        - name: username
          in: path
          description: Username of user to return
          required: true
          schema:
            type: string
      responses:
        "200":
          description: successful operation
          content:
            application/json:
              schema:
                $ref: "#/components/schemas/User"
      security:
        - BEARER: []
  "/users/{userId}":
    get:
      tags:
        - users
      summary: Get user by id.
      description: ""
      operationId: getSpecificUser
      parameters:
        - name: userId
          in: path
          description: User to return
          required: true
          schema:
            type: integer
            format: int64
      responses:
        "200":
          description: successful operation
          content:
            application/json:
              schema:
                $ref: "#/components/schemas/User"
      security:
        - BEARER: []
  "/users/{userId}/containers":
    get:
      tags:
        - users
      summary: List all tools owned by the logged-in user.
      description: ""
      operationId: userContainers
      parameters:
        - name: userId
          in: path
          description: User ID
          required: true
          schema:
            type: integer
            format: int64
      responses:
        "200":
          description: successful operation
          content:
            application/json:
              schema:
                type: array
                items:
                  $ref: "#/components/schemas/DockstoreTool"
      security:
        - BEARER: []
  "/users/{userId}/containers/published":
    get:
      tags:
        - users
      summary: List all published tools from a user.
      description: ""
      operationId: userPublishedContainers
      parameters:
        - name: userId
          in: path
          description: User ID
          required: true
          schema:
            type: integer
            format: int64
      responses:
        "200":
          description: successful operation
          content:
            application/json:
              schema:
                type: array
                items:
                  $ref: "#/components/schemas/DockstoreTool"
      security:
        - BEARER: []
  "/users/{userId}/containers/refresh":
    get:
      tags:
        - users
      summary: Refresh all tools owned by the logged-in user.
      description: ""
      operationId: refresh
      parameters:
        - name: userId
          in: path
          description: User ID
          required: true
          schema:
            type: integer
            format: int64
      responses:
        "200":
          description: successful operation
          content:
            application/json:
              schema:
                type: array
                items:
                  $ref: "#/components/schemas/DockstoreTool"
      security:
        - BEARER: []
  "/users/{userId}/containers/{organization}/refresh":
    get:
      tags:
        - users
      summary: Refresh all tools owned by the logged-in user with specified
        organization.
      description: ""
      operationId: refreshToolsByOrganization
      parameters:
        - name: userId
          in: path
          description: User ID
          required: true
          schema:
            type: integer
            format: int64
        - name: organization
          in: path
          description: Organization
          required: true
          schema:
            type: string
      responses:
        "200":
          description: successful operation
          content:
            application/json:
              schema:
                type: array
                items:
                  $ref: "#/components/schemas/DockstoreTool"
      security:
        - BEARER: []
  "/users/{userId}/services":
    get:
      tags:
        - users
      summary: List all services owned by the logged-in user.
      description: ""
      operationId: userServices
      parameters:
        - name: userId
          in: path
          description: User ID
          required: true
          schema:
            type: integer
            format: int64
      responses:
        "200":
          description: successful operation
          content:
            application/json:
              schema:
                type: array
                items:
                  $ref: "#/components/schemas/Workflow"
      security:
        - BEARER: []
  "/users/{userId}/tokens":
    get:
      tags:
        - users
      summary: Get tokens with user id.
      description: ""
      operationId: getUserTokens
      parameters:
        - name: userId
          in: path
          description: User to return
          required: true
          schema:
            type: integer
            format: int64
      responses:
        "200":
          description: successful operation
          content:
            application/json:
              schema:
                type: array
                items:
                  $ref: "#/components/schemas/Token"
      security:
        - BEARER: []
  "/users/{userId}/tokens/dockstore":
    get:
      tags:
        - users
      summary: Get Dockstore tokens with user id.
      description: ""
      operationId: getDockstoreUserTokens
      parameters:
        - name: userId
          in: path
          description: User to return
          required: true
          schema:
            type: integer
            format: int64
      responses:
        "200":
          description: successful operation
          content:
            application/json:
              schema:
                type: array
                items:
                  $ref: "#/components/schemas/Token"
      security:
        - BEARER: []
  "/users/{userId}/tokens/github.com":
    get:
      tags:
        - users
      summary: Get Github tokens with user id.
      description: ""
      operationId: getGithubUserTokens
      parameters:
        - name: userId
          in: path
          description: User to return
          required: true
          schema:
            type: integer
            format: int64
      responses:
        "200":
          description: successful operation
          content:
            application/json:
              schema:
                type: array
                items:
                  $ref: "#/components/schemas/Token"
      security:
        - BEARER: []
  "/users/{userId}/tokens/gitlab.com":
    get:
      tags:
        - users
      summary: Get Gitlab tokens with user id.
      description: ""
      operationId: getGitlabUserTokens
      parameters:
        - name: userId
          in: path
          description: User to return
          required: true
          schema:
            type: integer
            format: int64
      responses:
        "200":
          description: successful operation
          content:
            application/json:
              schema:
                type: array
                items:
                  $ref: "#/components/schemas/Token"
      security:
        - BEARER: []
  "/users/{userId}/tokens/quay.io":
    get:
      tags:
        - users
      summary: Get Quay tokens with user id.
      description: ""
      operationId: getQuayUserTokens
      parameters:
        - name: userId
          in: path
          description: User to return
          required: true
          schema:
            type: integer
            format: int64
      responses:
        "200":
          description: successful operation
          content:
            application/json:
              schema:
                type: array
                items:
                  $ref: "#/components/schemas/Token"
      security:
        - BEARER: []
  "/users/{userId}/workflows":
    get:
      tags:
        - users
      summary: List all workflows owned by the logged-in user.
      description: ""
      operationId: userWorkflows
      parameters:
        - name: userId
          in: path
          description: User ID
          required: true
          schema:
            type: integer
            format: int64
      responses:
        "200":
          description: successful operation
          content:
            application/json:
              schema:
                type: array
                items:
                  $ref: "#/components/schemas/Workflow"
      security:
        - BEARER: []
  "/users/{userId}/workflows/published":
    get:
      tags:
        - users
      summary: List all published workflows from a user.
      description: ""
      operationId: userPublishedWorkflows
      parameters:
        - name: userId
          in: path
          description: User ID
          required: true
          schema:
            type: integer
            format: int64
      responses:
        "200":
          description: successful operation
          content:
            application/json:
              schema:
                type: array
                items:
                  $ref: "#/components/schemas/Workflow"
      security:
        - BEARER: []
  "/users/{userId}/workflows/refresh":
    get:
      tags:
        - users
      summary: Refresh all workflows owned by the logged-in user.
      description: ""
      operationId: refreshWorkflows
      parameters:
        - name: userId
          in: path
          description: User ID
          required: true
          schema:
            type: integer
            format: int64
      responses:
        "200":
          description: successful operation
          content:
            application/json:
              schema:
                type: array
                items:
                  $ref: "#/components/schemas/Workflow"
      security:
        - BEARER: []
  "/users/{userId}/workflows/{organization}/refresh":
    get:
      tags:
        - users
      summary: Refresh all workflows owned by the logged-in user with specified
        organization.
      description: ""
      operationId: refreshWorkflowsByOrganization
      parameters:
        - name: userId
          in: path
          description: User ID
          required: true
          schema:
            type: integer
            format: int64
        - name: organization
          in: path
          description: Organization
          required: true
          schema:
            type: string
      responses:
        "200":
          description: successful operation
          content:
            application/json:
              schema:
                type: array
                items:
                  $ref: "#/components/schemas/Workflow"
      security:
        - BEARER: []
  /workflows/hostedEntry:
    post:
      tags:
        - hosted
      summary: Create a hosted workflow.
      description: ""
      operationId: createHostedWorkflow
      parameters:
        - name: registry
          in: query
          description: The Docker registry (Tools only)
          required: false
          schema:
            type: string
        - name: name
          in: query
          description: The repository name
          required: true
          schema:
            type: string
        - name: descriptorType
          in: query
          description: The descriptor type (Workflows only)
          required: false
          schema:
            type: string
        - name: namespace
          in: query
          description: The Docker namespace (Tools only)
          required: false
          schema:
            type: string
        - name: entryName
          in: query
          description: Optional entry name (Tools only)
          required: false
          schema:
            type: string
      responses:
        "200":
          description: successful operation
          content:
            application/json:
              schema:
                $ref: "#/components/schemas/Workflow"
      security:
        - BEARER: []
  "/workflows/hostedEntry/{entryId}":
    post:
      tags:
        - hosted
      summary: Creates a new revision of a hosted workflow from a zip
      description: ""
      operationId: addZip
      parameters:
        - name: entryId
          in: path
          description: hosted entry ID
          required: true
          schema:
            type: integer
            format: int64
      requestBody:
        content:
          multipart/form-data:
            schema:
              type: object
              properties:
                file:
                  type: string
                  format: binary
      responses:
        "200":
          description: successful operation
          content:
            application/json:
              schema:
                $ref: "#/components/schemas/Workflow"
      security:
        - BEARER: []
    delete:
      tags:
        - hosted
      summary: Delete a revision of a hosted workflow
      description: ""
      operationId: deleteHostedWorkflowVersion
      parameters:
        - name: entryId
          in: path
          description: Entry to modify.
          required: true
          schema:
            type: integer
            format: int64
        - name: version
          in: query
          description: version
          required: true
          schema:
            type: string
      responses:
        "200":
          description: successful operation
          content:
            application/json:
              schema:
                $ref: "#/components/schemas/Workflow"
      security:
        - BEARER: []
    patch:
      tags:
        - hosted
      summary: Non-idempotent operation for creating new revisions of hosted workflows
      description: ""
      operationId: editHostedWorkflow
      parameters:
        - name: entryId
          in: path
          description: Entry to modify.
          required: true
          schema:
            type: integer
            format: int64
      requestBody:
        $ref: "#/components/requestBodies/SourceFileArray"
      responses:
        "200":
          description: successful operation
          content:
            application/json:
              schema:
                $ref: "#/components/schemas/Workflow"
      security:
        - BEARER: []
  /workflows/manualRegister:
    post:
      tags:
        - workflows
      summary: Manually register a workflow.
      description: Manually register workflow (public or private).
      operationId: manualRegister
      parameters:
        - name: workflowRegistry
          in: query
          description: Workflow registry
          required: true
          schema:
            type: string
        - name: workflowPath
          in: query
          description: Workflow repository
          required: true
          schema:
            type: string
        - name: defaultWorkflowPath
          in: query
          description: Workflow container new descriptor path (CWL or WDL) and/or name
          required: true
          schema:
            type: string
        - name: workflowName
          in: query
          description: Workflow name, set to empty if none required
          required: true
          schema:
            type: string
        - name: descriptorType
          in: query
          description: Descriptor type
          required: true
          schema:
            type: string
        - name: defaultTestParameterFilePath
          in: query
          description: Default test parameter file path
          required: false
          schema:
            type: string
      responses:
        "200":
          description: successful operation
          content:
            application/json:
              schema:
                $ref: "#/components/schemas/Workflow"
      security:
        - BEARER: []
  "/workflows/organization/{organization}/published":
    get:
      tags:
        - workflows
      summary: List all published workflows of an organization.
      description: NO authentication
      operationId: getPublishedWorkflowsByOrganization
      parameters:
        - name: organization
          in: path
          description: organization
          required: true
          schema:
            type: string
      responses:
        "200":
          description: successful operation
          content:
            application/json:
              schema:
                type: array
                items:
                  $ref: "#/components/schemas/Workflow"
  "/workflows/path/entry/{repository}":
    get:
      tags:
        - workflows
      summary: Get an entry by path.
      description: Requires full path (including entry name if applicable).
      operationId: getEntryByPath
      parameters:
        - name: repository
          in: path
          description: repository path
          required: true
          schema:
            type: string
      responses:
        "200":
          description: successful operation
          content:
            application/json:
              schema:
                $ref: "#/components/schemas/Entry"
      security:
        - BEARER: []
  "/workflows/path/entry/{repository}/published":
    get:
      tags:
        - workflows
      summary: Get a published entry by path.
      description: Requires full path (including entry name if applicable).
      operationId: getPublishedEntryByPath
      parameters:
        - name: repository
          in: path
          description: repository path
          required: true
          schema:
            type: string
      responses:
        "200":
          description: successful operation
          content:
            application/json:
              schema:
                $ref: "#/components/schemas/Entry"
  /workflows/path/service:
    post:
      tags:
        - workflows
      summary: Create a service for the given repository (ex. dockstore/dockstore-ui2).
      description: To be called by a lambda function. Error code 418 is returned to tell
        lambda not to retry.
      operationId: addService
      requestBody:
        content:
          application/x-www-form-urlencoded:
            schema:
              type: object
              properties:
                repository:
                  description: Repository path
                  type: string
                username:
                  description: Name of user on GitHub
                  type: string
                installationId:
                  description: GitHub installation ID
                  type: string
              required:
                - repository
                - username
                - installationId
      responses:
        "200":
          description: successful operation
          content:
            application/json:
              schema:
                $ref: "#/components/schemas/Workflow"
      security:
        - BEARER: []
  /workflows/path/service/upsertVersion:
    post:
      tags:
        - workflows
      summary: Add or update a service version for a given GitHub tag for a service
        with the given repository (ex. dockstore/dockstore-ui2).
      description: To be called by a lambda function. Error code 418 is returned to tell
        lambda not to retry.
      operationId: upsertServiceVersion
      requestBody:
        content:
          application/x-www-form-urlencoded:
            schema:
              type: object
              properties:
                repository:
                  description: Repository path
                  type: string
                username:
                  description: Name of user on GitHub
                  type: string
                gitReference:
                  description: Git reference for new GitHub tag
                  type: string
                installationId:
                  description: GitHub installation ID
                  type: string
              required:
                - repository
                - username
                - gitReference
                - installationId
      responses:
        "200":
          description: successful operation
          content:
            application/json:
              schema:
                $ref: "#/components/schemas/Workflow"
      security:
        - BEARER: []
  "/workflows/path/workflow/{repository}":
    get:
      tags:
        - workflows
      summary: Get a workflow by path.
      description: Requires full path (including workflow name if applicable).
      operationId: getWorkflowByPath
      parameters:
        - name: repository
          in: path
          description: repository path
          required: true
          schema:
            type: string
        - name: include
          in: query
          description: "Comma-delimited list of fields to include: validations"
          required: false
          schema:
            type: string
      responses:
        "200":
          description: successful operation
          content:
            application/json:
              schema:
                $ref: "#/components/schemas/Workflow"
      security:
        - BEARER: []
  "/workflows/path/workflow/{repository}/actions":
    get:
      tags:
        - workflows
      summary: Gets all actions a user can perform on a workflow.
      description: ""
      operationId: getWorkflowActions
      parameters:
        - name: repository
          in: path
          description: repository path
          required: true
          schema:
            type: string
      responses:
        "200":
          description: successful operation
          content:
            application/json:
              schema:
                type: array
                items:
                  type: string
                  enum:
                    - WRITE
                    - READ
                    - DELETE
                    - SHARE
      security:
        - BEARER: []
  "/workflows/path/workflow/{repository}/permissions":
    get:
      tags:
        - workflows
      summary: Get all permissions for a workflow.
      description: The user must be the workflow owner.
      operationId: getWorkflowPermissions
      parameters:
        - name: repository
          in: path
          description: repository path
          required: true
          schema:
            type: string
      responses:
        "200":
          description: successful operation
          content:
            application/json:
              schema:
                type: array
                items:
                  $ref: "#/components/schemas/Permission"
      security:
        - BEARER: []
    delete:
      tags:
        - workflows
      summary: Remove the specified user role for a workflow.
      description: The user must be the workflow owner.
      operationId: removeWorkflowRole
      parameters:
        - name: repository
          in: path
          description: repository path
          required: true
          schema:
            type: string
        - name: email
          in: query
          description: user email
          required: true
          schema:
            type: string
        - name: role
          in: query
          description: role
          required: true
          schema:
            type: string
            enum:
              - OWNER
              - WRITER
              - READER
      responses:
        "200":
          description: successful operation
          content:
            application/json:
              schema:
                type: array
                items:
                  $ref: "#/components/schemas/Permission"
      security:
        - BEARER: []
    patch:
      tags:
        - workflows
      summary: Set the specified permission for a user on a workflow.
      description: The user must be the workflow owner. Currently only supported on hosted
        workflows.
      operationId: addWorkflowPermission
      parameters:
        - name: repository
          in: path
          description: repository path
          required: true
          schema:
            type: string
      requestBody:
        content:
          application/json:
            schema:
              $ref: "#/components/schemas/Permission"
        description: user permission
        required: true
      responses:
        "200":
          description: successful operation
          content:
            application/json:
              schema:
                type: array
                items:
                  $ref: "#/components/schemas/Permission"
      security:
        - BEARER: []
  "/workflows/path/workflow/{repository}/published":
    get:
      tags:
        - workflows
      summary: Get a published workflow by path
      description: Does not require workflow name.
      operationId: getPublishedWorkflowByPath
      parameters:
        - name: repository
          in: path
          description: repository path
          required: true
          schema:
            type: string
        - name: include
          in: query
          description: "Comma-delimited list of fields to include: validations"
          required: false
          schema:
            type: string
      responses:
        "200":
          description: successful operation
          content:
            application/json:
              schema:
                $ref: "#/components/schemas/Workflow"
  "/workflows/path/workflow/{repository}/upsertVersion":
    put:
      tags:
        - workflows
      summary: Add or update a workflow version for a given GitHub tag to all workflows
        associated with the given repository (ex. dockstore/dockstore-ui2).
      description: To be called by a lambda function.
      operationId: upsertVersions
      parameters:
        - name: repository
          in: path
          description: repository path
          required: true
          schema:
            type: string
        - name: gitReference
          in: query
          description: Git reference for new GitHub tag
          required: true
          schema:
            type: string
      requestBody:
        $ref: "#/components/requestBodies/updateLabelsBody"
      responses:
        "200":
          description: successful operation
          content:
            application/json:
              schema:
                type: array
                items:
                  $ref: "#/components/schemas/Workflow"
      security:
        - BEARER: []
  "/workflows/path/{repository}":
    get:
      tags:
        - workflows
      summary: Get a list of workflows by path.
      description: Does not require workflow name.
      operationId: getAllWorkflowByPath
      parameters:
        - name: repository
          in: path
          description: repository path
          required: true
          schema:
            type: string
      responses:
        "200":
          description: successful operation
          content:
            application/json:
              schema:
                type: array
                items:
                  $ref: "#/components/schemas/Workflow"
      security:
        - BEARER: []
  /workflows/published:
    get:
      tags:
        - workflows
      summary: List all published workflows.
      description: NO authentication
      operationId: allPublishedWorkflows
      parameters:
        - name: offset
          in: query
          description: Start index of paging. Pagination results can be based on numbers or
            other values chosen by the registry implementor (for example, SHA
            values). If this exceeds the current result set return an empty
            set.  If not specified in the request, this will start at the
            beginning of the results.
          required: false
          schema:
            type: string
        - name: limit
          in: query
          description: Amount of records to return in a given page, limited to 100
          required: false
          schema:
            type: integer
            format: int32
            minimum: 1
            maximum: 100
            default: 100
        - name: filter
          in: query
          description: Filter, this is a search string that filters the results.
          required: false
          schema:
            type: string
        - name: sortCol
          in: query
          description: Sort column
          required: false
          schema:
            type: string
            default: stars
        - name: sortOrder
          in: query
          description: Sort order
          required: false
          schema:
            type: string
            enum:
              - asc
              - desc
            default: desc
        - name: services
          in: query
          description: services
          required: false
          schema:
            type: boolean
            default: false
      responses:
        "200":
          description: successful operation
          content:
            application/json:
              schema:
                type: array
                items:
                  $ref: "#/components/schemas/Workflow"
  "/workflows/published/{workflowId}":
    get:
      tags:
        - workflows
      summary: Get a published workflow.
      description: Hidden versions will not be visible. NO authentication
      operationId: getPublishedWorkflow
      parameters:
        - name: workflowId
          in: path
          description: Workflow ID
          required: true
          schema:
            type: integer
            format: int64
        - name: include
          in: query
          description: "Comma-delimited list of fields to include: validations"
          required: false
          schema:
            type: string
      responses:
        "200":
          description: successful operation
          content:
            application/json:
              schema:
                $ref: "#/components/schemas/Workflow"
  /workflows/shared:
    get:
      tags:
        - workflows
      summary: Retrieve all workflows shared with user.
      description: ""
      operationId: sharedWorkflows
      responses:
        "200":
          description: successful operation
          content:
            application/json:
              schema:
                type: array
                items:
                  $ref: "#/components/schemas/SharedWorkflows"
      security:
        - BEARER: []
  "/workflows/{alias}/aliases":
    get:
      tags:
        - workflows
      summary: Retrieves a workflow by alias.
      description: Does not require authentication for published workflows, authentication
        can be provided for restricted workflows
      operationId: getWorkflowByAlias
      parameters:
        - name: alias
          in: path
          description: Alias
          required: true
          schema:
            type: string
      responses:
        "200":
          description: successful operation
          content:
            application/json:
              schema:
                $ref: "#/components/schemas/Workflow"
      security:
        - BEARER: []
  "/workflows/{entryId}/registerCheckerWorkflow/{descriptorType}":
    post:
      tags:
        - workflows
      summary: Register a checker workflow and associates it with the given
        tool/workflow.
      description: ""
      operationId: registerCheckerWorkflow
      parameters:
        - name: checkerWorkflowPath
          in: query
          description: Path of the main descriptor of the checker workflow (located in
            associated tool/workflow repository)
          required: true
          schema:
            type: string
        - name: testParameterPath
          in: query
          description: Default path to test parameter files for the checker workflow. If
            not specified will use that of the entry.
          required: false
          schema:
            type: string
        - name: entryId
          in: path
          description: Entry Id of parent tool/workflow.
          required: true
          schema:
            type: integer
            format: int64
        - name: descriptorType
          in: path
          description: Descriptor type of the workflow, either cwl or wdl.
          required: true
          schema:
            type: string
            enum:
              - cwl
              - wdl
      responses:
        "200":
          description: successful operation
          content:
            application/json:
              schema:
                $ref: "#/components/schemas/Entry"
      security:
        - BEARER: []
  "/workflows/{workflowId}":
    get:
      tags:
        - workflows
      summary: Retrieve a workflow
      description: This is one of the few endpoints that returns the user object with
        populated properties (minus the userProfiles property)
      operationId: getWorkflow
      parameters:
        - name: workflowId
          in: path
          description: workflow ID
          required: true
          schema:
            type: integer
            format: int64
        - name: include
          in: query
          description: "Comma-delimited list of fields to include: validations"
          required: false
          schema:
            type: string
      responses:
        "200":
          description: successful operation
          content:
            application/json:
              schema:
                $ref: "#/components/schemas/Workflow"
      security:
        - BEARER: []
    put:
      tags:
        - workflows
      summary: Update the workflow with the given workflow.
      description: Updates descriptor type (if stub), default workflow path, default file
        path, and default version
      operationId: updateWorkflow
      parameters:
        - name: workflowId
          in: path
          description: Workflow to modify.
          required: true
          schema:
            type: integer
            format: int64
      requestBody:
        $ref: "#/components/requestBodies/Workflow"
      responses:
        "200":
          description: successful operation
          content:
            application/json:
              schema:
                $ref: "#/components/schemas/Workflow"
      security:
        - BEARER: []
  "/workflows/{workflowId}/dag/{workflowVersionId}":
    get:
      tags:
        - workflows
      summary: Get the DAG for a given workflow version.
      description: Does not require authentication for published workflows, authentication
        can be provided for restricted workflows
      operationId: getWorkflowDag
      parameters:
        - name: workflowId
          in: path
          description: workflowId
          required: true
          schema:
            type: integer
            format: int64
        - name: workflowVersionId
          in: path
          description: workflowVersionId
          required: true
          schema:
            type: integer
            format: int64
      responses:
        "200":
          description: successful operation
          content:
            application/json:
              schema:
                type: string
      security:
        - BEARER: []
  "/workflows/{workflowId}/defaultVersion":
    put:
      tags:
        - workflows
      summary: Update the default version of a workflow.
      description: ""
      operationId: updateWorkflowDefaultVersion
      parameters:
        - name: workflowId
          in: path
          description: Workflow to modify.
          required: true
          schema:
            type: integer
            format: int64
      requestBody:
        content:
          application/json:
            schema:
              type: string
        description: Version name to set as default
        required: true
      responses:
        "200":
          description: successful operation
          content:
            application/json:
              schema:
                $ref: "#/components/schemas/Workflow"
      security:
        - BEARER: []
  "/workflows/{workflowId}/descriptor/{relative-path}":
    get:
      tags:
        - workflows
      summary: Get the corresponding descriptor file from source control.
      description: Does not require authentication for published workflows, authentication
        can be provided for restricted workflows
      operationId: secondaryDescriptorPath
      parameters:
        - name: workflowId
          in: path
          description: Workflow id
          required: true
          schema:
            type: integer
            format: int64
        - name: tag
          in: query
          required: false
          schema:
            type: string
        - name: relative-path
          in: path
          required: true
          schema:
            type: string
        - name: language
          in: query
          required: false
          schema:
            type: string
      responses:
        "200":
          description: successful operation
          content:
            application/json:
              schema:
                $ref: "#/components/schemas/SourceFile"
      security:
        - BEARER: []
  "/workflows/{workflowId}/labels":
    put:
      tags:
        - workflows
      summary: Update the labels linked to a workflow.
      description: Labels are alphanumerical (case-insensitive and may contain internal
        hyphens), given in a comma-delimited list.
      operationId: updateLabels
      parameters:
        - name: workflowId
          in: path
          description: Tool to modify.
          required: true
          schema:
            type: integer
            format: int64
        - name: labels
          in: query
          description: Comma-delimited list of labels.
          required: true
          schema:
            type: string
      requestBody:
        $ref: "#/components/requestBodies/updateLabelsBody"
      responses:
        "200":
          description: successful operation
          content:
            application/json:
              schema:
                $ref: "#/components/schemas/Workflow"
      security:
        - BEARER: []
  "/workflows/{workflowId}/primaryDescriptor":
    get:
      tags:
        - workflows
      summary: Get the primary descriptor file.
      description: Does not require authentication for published workflows, authentication
        can be provided for restricted workflows
      operationId: primaryDescriptor
      parameters:
        - name: workflowId
          in: path
          description: Workflow id
          required: true
          schema:
            type: integer
            format: int64
        - name: tag
          in: query
          required: false
          schema:
            type: string
        - name: language
          in: query
          required: false
          schema:
            type: string
      responses:
        "200":
          description: successful operation
          content:
            application/json:
              schema:
                $ref: "#/components/schemas/SourceFile"
      security:
        - BEARER: []
  "/workflows/{workflowId}/publish":
    post:
      tags:
        - workflows
      summary: Publish or unpublish a workflow.
      description: Publish/publish a workflow (public or private).
      operationId: publish
      parameters:
        - name: workflowId
          in: path
          description: Workflow id to publish/unpublish
          required: true
          schema:
            type: integer
            format: int64
      requestBody:
        $ref: "#/components/requestBodies/PublishRequest"
      responses:
        "200":
          description: successful operation
          content:
            application/json:
              schema:
                $ref: "#/components/schemas/Workflow"
      security:
        - BEARER: []
  "/workflows/{workflowId}/refresh":
    get:
      tags:
        - workflows
      summary: Refresh one particular workflow.
      description: Full refresh
      operationId: refresh
      parameters:
        - name: workflowId
          in: path
          description: workflow ID
          required: true
          schema:
            type: integer
            format: int64
      responses:
        "200":
          description: successful operation
          content:
            application/json:
              schema:
                $ref: "#/components/schemas/Workflow"
      security:
        - BEARER: []
  "/workflows/{workflowId}/requestDOI/{workflowVersionId}":
    put:
      tags:
        - workflows
      summary: Request a DOI for this version of a workflow.
      description: ""
      operationId: requestDOIForWorkflowVersion
      parameters:
        - name: workflowId
          in: path
          description: Workflow to modify.
          required: true
          schema:
            type: integer
            format: int64
        - name: workflowVersionId
          in: path
          description: workflowVersionId
          required: true
          schema:
            type: integer
            format: int64
      responses:
        "200":
          description: successful operation
          content:
            application/json:
              schema:
                type: array
                items:
                  $ref: "#/components/schemas/WorkflowVersion"
      security:
        - BEARER: []
  "/workflows/{workflowId}/resetVersionPaths":
    put:
      tags:
        - workflows
      summary: Reset the workflow paths.
      description: Resets the workflow paths of all versions to match the default workflow
        path from the workflow object passed.
      operationId: updateWorkflowPath
      parameters:
        - name: workflowId
          in: path
          description: Workflow to modify.
          required: true
          schema:
            type: integer
            format: int64
      requestBody:
        $ref: "#/components/requestBodies/Workflow"
      responses:
        "200":
          description: successful operation
          content:
            application/json:
              schema:
                $ref: "#/components/schemas/Workflow"
      security:
        - BEARER: []
  "/workflows/{workflowId}/restub":
    get:
      tags:
        - workflows
      summary: Restub a workflow
      description: Restubs a full, unpublished workflow.
      operationId: restub
      parameters:
        - name: workflowId
          in: path
          description: workflow ID
          required: true
          schema:
            type: integer
            format: int64
      responses:
        "200":
          description: successful operation
          content:
            application/json:
              schema:
                $ref: "#/components/schemas/Workflow"
      security:
        - BEARER: []
  "/workflows/{workflowId}/secondaryDescriptors":
    get:
      tags:
        - workflows
      summary: Get the corresponding descriptor documents from source control.
      description: Does not require authentication for published workflows, authentication
        can be provided for restricted workflows
      operationId: secondaryDescriptors
      parameters:
        - name: workflowId
          in: path
          description: Workflow id
          required: true
          schema:
            type: integer
            format: int64
        - name: tag
          in: query
          required: false
          schema:
            type: string
        - name: language
          in: query
          required: false
          schema:
            type: string
      responses:
        "200":
          description: successful operation
          content:
            application/json:
              schema:
                type: array
                items:
                  $ref: "#/components/schemas/SourceFile"
      security:
        - BEARER: []
  "/workflows/{workflowId}/star":
    put:
      tags:
        - workflows
      summary: Star a workflow.
      description: ""
      operationId: starEntry
      parameters:
        - name: workflowId
          in: path
          description: Tool to star.
          required: true
          schema:
            type: integer
            format: int64
      requestBody:
        $ref: "#/components/requestBodies/StarRequest"
      responses:
        default:
          description: successful operation
      security:
        - BEARER: []
  "/workflows/{workflowId}/starredUsers":
    get:
      tags:
        - workflows
      summary: Returns list of users who starred the given workflow.
      description: ""
      operationId: getStarredUsers
      parameters:
        - name: workflowId
          in: path
          description: Workflow to grab starred users for.
          required: true
          schema:
            type: integer
            format: int64
      responses:
        "200":
          description: successful operation
          content:
            application/json:
              schema:
                type: array
                items:
                  $ref: "#/components/schemas/User"
  "/workflows/{workflowId}/testParameterFiles":
    get:
      tags:
        - workflows
      summary: Get the corresponding test parameter files.
      description: Does not require authentication for published workflows, authentication
        can be provided for restricted workflows
      operationId: getTestParameterFiles
      parameters:
        - name: workflowId
          in: path
          description: Workflow id
          required: true
          schema:
            type: integer
            format: int64
        - name: version
          in: query
          required: false
          schema:
            type: string
      responses:
        "200":
          description: successful operation
          content:
            application/json:
              schema:
                type: array
                items:
                  $ref: "#/components/schemas/SourceFile"
      security:
        - BEARER: []
    put:
      tags:
        - workflows
      summary: Add test parameter files for a given version.
      description: ""
      operationId: addTestParameterFiles
      parameters:
        - name: workflowId
          in: path
          description: Workflow to modify.
          required: true
          schema:
            type: integer
            format: int64
        - name: testParameterPaths
          in: query
          description: List of paths.
          required: true
          explode: true
          schema:
            type: array
            items:
              type: string
        - name: version
          in: query
          required: false
          schema:
            type: string
      requestBody:
        $ref: "#/components/requestBodies/updateLabelsBody"
      responses:
        "200":
          description: successful operation
          content:
            application/json:
              schema:
                type: array
                uniqueItems: true
                items:
                  $ref: "#/components/schemas/SourceFile"
      security:
        - BEARER: []
    delete:
      tags:
        - workflows
      summary: Delete test parameter files for a given version.
      description: ""
      operationId: deleteTestParameterFiles
      parameters:
        - name: workflowId
          in: path
          description: Workflow to modify.
          required: true
          schema:
            type: integer
            format: int64
        - name: testParameterPaths
          in: query
          description: List of paths.
          required: true
          explode: true
          schema:
            type: array
            items:
              type: string
        - name: version
          in: query
          required: false
          schema:
            type: string
      responses:
        "200":
          description: successful operation
          content:
            application/json:
              schema:
                type: array
                uniqueItems: true
                items:
                  $ref: "#/components/schemas/SourceFile"
      security:
        - BEARER: []
  "/workflows/{workflowId}/tools/{workflowVersionId}":
    get:
      tags:
        - workflows
      summary: Get the Tools for a given workflow version.
      description: Does not require authentication for published workflows, authentication
        can be provided for restricted workflows
      operationId: getTableToolContent
      parameters:
        - name: workflowId
          in: path
          description: workflowId
          required: true
          schema:
            type: integer
            format: int64
        - name: workflowVersionId
          in: path
          description: workflowVersionId
          required: true
          schema:
            type: integer
            format: int64
      responses:
        "200":
          description: successful operation
          content:
            application/json:
              schema:
                type: string
      security:
        - BEARER: []
  "/workflows/{workflowId}/unstar":
    delete:
      tags:
        - workflows
      summary: Unstar a workflow.
      description: ""
      operationId: unstarEntry
      parameters:
        - name: workflowId
          in: path
          description: Workflow to unstar.
          required: true
          schema:
            type: integer
            format: int64
      responses:
        default:
          description: successful operation
      security:
        - BEARER: []
  "/workflows/{workflowId}/users":
    get:
      tags:
        - workflows
      summary: Get users of a workflow.
      description: ""
      operationId: getUsers
      parameters:
        - name: workflowId
          in: path
          description: workflow ID
          required: true
          schema:
            type: integer
            format: int64
      responses:
        "200":
          description: successful operation
          content:
            application/json:
              schema:
                type: array
                items:
                  $ref: "#/components/schemas/User"
      security:
        - BEARER: []
  "/workflows/{workflowId}/verifiedSources":
    get:
      tags:
        - workflows
      summary: Get a semicolon delimited list of verified sources.
      description: NO authentication
      operationId: verifiedSources
      parameters:
        - name: workflowId
          in: path
          description: Workflow id
          required: true
          schema:
            type: integer
            format: int64
      responses:
        "200":
          description: successful operation
          content:
            application/json:
              schema:
                type: string
  "/workflows/{workflowId}/verify/{workflowVersionId}":
    put:
      tags:
        - workflows
      summary: Verify or unverify a workflow. ADMIN ONLY
      description: ""
      operationId: verifyWorkflowVersion
      parameters:
        - name: workflowId
          in: path
          description: Workflow to modify.
          required: true
          schema:
            type: integer
            format: int64
        - name: workflowVersionId
          in: path
          description: workflowVersionId
          required: true
          schema:
            type: integer
            format: int64
      requestBody:
        $ref: "#/components/requestBodies/VerifyRequest"
      responses:
        "200":
          description: successful operation
          content:
            application/json:
              schema:
                type: array
                items:
                  $ref: "#/components/schemas/WorkflowVersion"
      security:
        - BEARER: []
  "/workflows/{workflowId}/workflowVersions":
    put:
      tags:
        - workflows
      summary: Update the workflow versions linked to a workflow.
      description: Updates workflow path, reference, and hidden attributes.
      operationId: updateWorkflowVersion
      parameters:
        - name: workflowId
          in: path
          description: Workflow to modify.
          required: true
          schema:
            type: integer
            format: int64
      requestBody:
        content:
          application/json:
            schema:
              type: array
              items:
                $ref: "#/components/schemas/WorkflowVersion"
        description: List of modified workflow versions
        required: true
      responses:
        "200":
          description: successful operation
          content:
            application/json:
              schema:
                type: array
                items:
                  $ref: "#/components/schemas/WorkflowVersion"
      security:
        - BEARER: []
  "/workflows/{workflowId}/zip/{workflowVersionId}":
    get:
      tags:
        - workflows
      summary: Download a ZIP file of a workflow and all associated files.
      description: ""
      operationId: getWorkflowZip
      parameters:
        - name: workflowId
          in: path
          description: workflowId
          required: true
          schema:
            type: integer
            format: int64
        - name: workflowVersionId
          in: path
          description: workflowVersionId
          required: true
          schema:
            type: integer
            format: int64
      responses:
        default:
          description: successful operation
      security:
        - BEARER: []
externalDocs:
  description: Dockstore documentation
  url: https://www.dockstore.org/docs/getting-started
servers:
  - url: https://dockstore.org/api
components:
  requestBodies:
    PublishRequest:
      content:
        application/json:
          schema:
            $ref: "#/components/schemas/PublishRequest"
      description: PublishRequest to refresh the list of repos for a user
      required: true
    updateLabelsBody:
      content:
        application/json:
          schema:
            type: string
      description: This is here to appease Swagger. It requires PUT methods to have a body,
        even if it is empty. Please leave it empty.
    addTokenBody:
      content:
        application/json:
          schema:
            type: string
      description: code
    Workflow:
      content:
        application/json:
          schema:
            $ref: "#/components/schemas/Workflow"
      description: Workflow with updated information
      required: true
    DockstoreTool:
      content:
        application/json:
          schema:
            $ref: "#/components/schemas/DockstoreTool"
      description: Tool with updated information
      required: true
    SourceFileArray:
      content:
        application/json:
          schema:
            type: array
            items:
              $ref: "#/components/schemas/SourceFile"
      description: Set of updated sourcefiles, add files by adding new files with unknown
        paths, delete files by including them with emptied content
      required: true
    StarRequest:
      content:
        application/json:
          schema:
            $ref: "#/components/schemas/StarRequest"
      description: StarRequest to star a repo for a user
      required: true
    VerifyRequest:
      content:
        application/json:
          schema:
            $ref: "#/components/schemas/VerifyRequest"
      description: Object containing verification information.
      required: true
  securitySchemes:
    BEARER:
      type: apiKey
      name: Authorization
      in: header
  schemas:
    Alias:
      type: object
      properties:
        content:
          type: string
    BioWorkflow:
      allOf:
        - $ref: "#/components/schemas/Workflow"
        - type: object
          properties:
            parent_id:
              type: integer
              format: int64
              readOnly: true
            is_checker:
              type: boolean
          description: This describes one workflow in the dockstore
    Collection:
      type: object
      required:
        - name
      properties:
        id:
          type: integer
          format: int64
          description: Implementation specific ID for the collection in this web service
        entries:
          type: array
          uniqueItems: true
          items:
            $ref: "#/components/schemas/Entry"
        organizationID:
          type: integer
          format: int64
        aliases:
          type: object
          description: aliases can be used as an alternate unique id for collections
          additionalProperties:
            $ref: "#/components/schemas/Alias"
        dbCreateDate:
          type: string
          format: date-time
        dbUpdateDate:
          type: string
          format: date-time
        organizationName:
          type: string
          description: The name of the organization the collection belongs to
          readOnly: true
        name:
          type: string
          example: Alignment
          description: Name of the collection.
          minLength: 3
          maxLength: 39
          pattern: "[a-zA-Z][a-zA-Z\\d]*"
        description:
          type: string
          description: Description of the collection
        displayName:
          type: string
          description: Display name for a collection (Ex. Recommended Alignment
            Algorithms). Not used for links.
          minLength: 3
          maxLength: 50
          pattern: "[\\w ,_\\-&()']*"
        topic:
          type: string
          description: Short description of the collection
    CollectionOrganization:
      type: object
      properties:
        collectionId:
          type: integer
          format: int64
        collectionName:
          type: string
        collectionDisplayName:
          type: string
        organizationId:
          type: integer
          format: int64
        organizationName:
          type: string
        organizationDisplayName:
          type: string
    Config:
      type: object
      properties:
        dnaStackImportUrl:
          type: string
        dnaNexusImportUrl:
          type: string
        terraImportUrl:
          type: string
        gitHubAuthUrl:
          type: string
        gitHubRedirectPath:
          type: string
        gitHubScope:
          type: string
        quayIoAuthUrl:
          type: string
        quayIoRedirectPath:
          type: string
        quayIoScope:
          type: string
        bitBucketAuthUrl:
          type: string
        gitlabAuthUrl:
          type: string
        gitlabRedirectPath:
          type: string
        gitlabScope:
          type: string
        zenodoAuthUrl:
          type: string
        zenodoRedirectPath:
          type: string
        zenodoScope:
          type: string
        googleScope:
          type: string
        cwlVisualizerUri:
          type: string
        tagManagerId:
          type: string
        gitHubAppInstallationUrl:
          type: string
        githubClientId:
          type: string
        quayIoClientId:
          type: string
        bitBucketClientId:
          type: string
        gitlabClientId:
          type: string
        zenodoClientId:
          type: string
        googleClientId:
          type: string
        discourseUrl:
          type: string
      description: Configuration information for UI clients of the Dockstore webservice.
    DescriptorLanguageBean:
      type: object
      properties:
        value:
          type: string
        friendlyName:
          type: string
    DockstoreTool:
      type: object
      required:
        - defaultCWLTestParameterFile
        - defaultWDLTestParameterFile
        - default_cwl_path
        - default_dockerfile_path
        - default_wdl_path
        - gitUrl
        - mode
        - name
        - namespace
        - private_access
        - registry_string
      properties:
        id:
          type: integer
          format: int64
          description: Implementation specific ID for the container in this web service
        aliases:
          type: object
          description: aliases can be used as an alternate unique id for entries
          additionalProperties:
            $ref: "#/components/schemas/Alias"
        dbCreateDate:
          type: string
          format: date-time
        dbUpdateDate:
          type: string
          format: date-time
        topicId:
          type: integer
          format: int64
          description: The Id of the corresponding topic on Dockstore Discuss
        tags:
          type: array
          uniqueItems: true
          items:
            $ref: "#/components/schemas/Tag"
        custom_docker_registry_path:
          type: string
          readOnly: true
        has_checker:
          type: boolean
          readOnly: true
        input_file_formats:
          type: array
          readOnly: true
          uniqueItems: true
          items:
            $ref: "#/components/schemas/FileFormat"
        output_file_formats:
          type: array
          readOnly: true
          uniqueItems: true
          items:
            $ref: "#/components/schemas/FileFormat"
        last_modified_date:
          type: string
          format: date-time
          readOnly: true
        author:
          type: string
          description: This is the name of the author stated in the Dockstore.cwl
        description:
          type: string
          description: This is a human-readable description of this container and what it
            is trying to accomplish, required GA4GH
        labels:
          type: array
          description: Labels (i.e. meta tags) for describing the purpose and contents of
            containers
          uniqueItems: true
          items:
            $ref: "#/components/schemas/Label"
        users:
          type: array
          description: This indicates the users that have control over this entry,
            dockstore specific
          uniqueItems: true
          items:
            $ref: "#/components/schemas/User"
        starredUsers:
          type: array
          description: This indicates the users that have starred this entry, dockstore
            specific
          uniqueItems: true
          items:
            $ref: "#/components/schemas/User"
        email:
          type: string
          description: This is the email of the git organization
        defaultVersion:
          type: string
          description: This is the default version of the entry
        is_published:
          type: boolean
          description: Implementation specific visibility in this web service
        last_modified:
          type: integer
          format: int32
          description: "Implementation specific timestamp for last modified. Tools-> For
            automated/manual builds: N/A. For hosted: Last time a file was
            updated/created (new version created). Workflows-> For remote: When
            refresh is hit, last time GitHub repo was changed. Hosted: Last time
            a new version was made."
        lastUpdated:
          type: string
          format: date-time
          description: "Implementation specific timestamp for last updated on webservice.
            Tools-> For automated builds: last time tool/namespace was refreshed
            Dockstore, tool info (like changing dockerfile path) updated, or
            default version selected. For hosted tools: when you created the
            tool. Workflows-> For remote: When refresh all is hit for first
            time. Hosted: Seems to be time created."
        gitUrl:
          type: string
          description: This is a link to the associated repo with a descriptor, required
            GA4GH
        checker_id:
          type: integer
          format: int64
          description: The id of the associated checker workflow
          readOnly: true
        mode:
          type: string
          description: This indicates what mode this is in which informs how we do things
            like refresh, dockstore specific
          enum:
            - AUTO_DETECT_QUAY_TAGS_AUTOMATED_BUILDS
            - AUTO_DETECT_QUAY_TAGS_WITH_MIXED
            - MANUAL_IMAGE_PATH
            - HOSTED
        name:
          type: string
          description: "This is the name of the container, required: GA4GH"
        default_dockerfile_path:
          type: string
          description: "This indicates for the associated git repository, the default path
            to the Dockerfile, required: GA4GH"
        default_cwl_path:
          type: string
          description: "This indicates for the associated git repository, the default path
            to the CWL document, required: GA4GH"
        default_wdl_path:
          type: string
          description: This indicates for the associated git repository, the default path
            to the WDL document
        defaultCWLTestParameterFile:
          type: string
          description: This indicates for the associated git repository, the default path
            to the CWL test parameter file
        defaultWDLTestParameterFile:
          type: string
          description: This indicates for the associated git repository, the default path
            to the WDL test parameter file
        tool_maintainer_email:
          type: string
          description: The email address of the tool maintainer. Required for private
            repositories
        private_access:
          type: boolean
          description: Is the docker image private or not.
        toolname:
          type: string
          description: 'This is the tool name of the container, when not-present this will
            function just like 0.1 dockstorewhen present, this can be used to
            distinguish between two containers based on the same image, but
            associated with different CWL and Dockerfile documents. i.e. two
            containers with the same registry+namespace+name but different
            toolnames will be two different entries in the dockstore
            registry/namespace/name/tool, different options to edit tags, and
            only the same insofar as they would "docker pull" the same image,
            required: GA4GH'
        namespace:
          type: string
          description: "This is a docker namespace for the container, required: GA4GH"
        registry_string:
          type: string
          description: "This is a specific docker provider like quay.io or dockerhub or
            n/a?, required: GA4GH"
        lastBuild:
          type: string
          format: date-time
          description: "Implementation specific timestamp for last built. For automated
            builds: When refresh is hit, the last time the tool was built gets
            stored here. If tool was never built on quay.io, then last build
            will be null. N/A for hosted/manual path tools"
        workflowVersions:
          type: array
          description: Implementation specific tracking of valid build tags for the docker
            container
          uniqueItems: true
          items:
            $ref: "#/components/schemas/Tag"
        path:
          type: string
        descriptorType:
          type: array
          readOnly: true
          items:
            type: string
        tool_path:
          type: string
          readOnly: true
        registry:
          type: string
          enum:
            - QUAY_IO
            - DOCKER_HUB
            - GITLAB
            - AMAZON_ECR
            - SEVEN_BRIDGES
      description: >-
        This describes one entry in the dockstore. Logically, this currently
        means one tuple of registry (either quay or docker hub), organization,
        image name, and toolname which can be
         * associated with CWL and Dockerfile documents
    Entry:
      type: object
      required:
        - gitUrl
      properties:
        id:
          type: integer
          format: int64
          description: Implementation specific ID for the container in this web service
        aliases:
          type: object
          description: aliases can be used as an alternate unique id for entries
          additionalProperties:
            $ref: "#/components/schemas/Alias"
        dbCreateDate:
          type: string
          format: date-time
        dbUpdateDate:
          type: string
          format: date-time
        topicId:
          type: integer
          format: int64
          description: The Id of the corresponding topic on Dockstore Discuss
        workflowVersions:
          type: array
          uniqueItems: true
          items:
            $ref: "#/components/schemas/Base_class_for_versions_of_entries_in_the_D\
              ockstore"
        has_checker:
          type: boolean
          readOnly: true
        input_file_formats:
          type: array
          readOnly: true
          uniqueItems: true
          items:
            $ref: "#/components/schemas/FileFormat"
        output_file_formats:
          type: array
          readOnly: true
          uniqueItems: true
          items:
            $ref: "#/components/schemas/FileFormat"
        last_modified_date:
          type: string
          format: date-time
          readOnly: true
        author:
          type: string
          description: This is the name of the author stated in the Dockstore.cwl
        description:
          type: string
          description: This is a human-readable description of this container and what it
            is trying to accomplish, required GA4GH
        labels:
          type: array
          description: Labels (i.e. meta tags) for describing the purpose and contents of
            containers
          uniqueItems: true
          items:
            $ref: "#/components/schemas/Label"
        users:
          type: array
          description: This indicates the users that have control over this entry,
            dockstore specific
          uniqueItems: true
          items:
            $ref: "#/components/schemas/User"
        starredUsers:
          type: array
          description: This indicates the users that have starred this entry, dockstore
            specific
          uniqueItems: true
          items:
            $ref: "#/components/schemas/User"
        email:
          type: string
          description: This is the email of the git organization
        defaultVersion:
          type: string
          description: This is the default version of the entry
        is_published:
          type: boolean
          description: Implementation specific visibility in this web service
        last_modified:
          type: integer
          format: int32
          description: "Implementation specific timestamp for last modified. Tools-> For
            automated/manual builds: N/A. For hosted: Last time a file was
            updated/created (new version created). Workflows-> For remote: When
            refresh is hit, last time GitHub repo was changed. Hosted: Last time
            a new version was made."
        lastUpdated:
          type: string
          format: date-time
          description: "Implementation specific timestamp for last updated on webservice.
            Tools-> For automated builds: last time tool/namespace was refreshed
            Dockstore, tool info (like changing dockerfile path) updated, or
            default version selected. For hosted tools: when you created the
            tool. Workflows-> For remote: When refresh all is hit for first
            time. Hosted: Seems to be time created."
        gitUrl:
          type: string
          description: This is a link to the associated repo with a descriptor, required
            GA4GH
        checker_id:
          type: integer
          format: int64
          description: The id of the associated checker workflow
          readOnly: true
    Error:
      type: object
      required:
        - code
      properties:
        code:
          type: integer
          format: int32
        message:
          type: string
    Event:
      type: object
      required:
        - type
      properties:
        id:
          type: integer
          format: int64
          description: Implementation specific ID for the event in this web service
        dbCreateDate:
          type: string
          format: date-time
        dbUpdateDate:
          type: string
          format: date-time
        user:
          $ref: "#/components/schemas/User"
        organization:
          $ref: "#/components/schemas/Organization"
        tool:
          $ref: "#/components/schemas/DockstoreTool"
        workflow:
          $ref: "#/components/schemas/Workflow"
        collection:
          $ref: "#/components/schemas/Collection"
        initiatorUser:
          $ref: "#/components/schemas/User"
        type:
          type: string
          description: The event type.
          enum:
            - CREATE_ORG
            - DELETE_ORG
            - MODIFY_ORG
            - APPROVE_ORG
            - REJECT_ORG
            - REREQUEST_ORG
            - ADD_USER_TO_ORG
            - REMOVE_USER_FROM_ORG
            - MODIFY_USER_ROLE_ORG
            - APPROVE_ORG_INVITE
            - REJECT_ORG_INVITE
            - CREATE_COLLECTION
            - MODIFY_COLLECTION
            - REMOVE_FROM_COLLECTION
            - ADD_TO_COLLECTION
      description: This describes events that occur on the Dockstore site.
    ExtendedUserData:
      type: object
      properties:
        canChangeUsername:
          type: boolean
          description: Whether a user can change their username
          readOnly: true
      description: Contains expensive data for end users for the dockstore
    FileFormat:
      type: object
      required:
        - value
      properties:
        value:
          type: string
          description: String representation of the file format
      description: This describes an input or output file format that is associated with an
        entry in the dockstore
    FileWrapper:
      type: object
      properties:
        content:
          type: string
          description: The content of the file itself. One of url or content is required.
        url:
          type: string
          description: Optional url to the underlying content, should include version
            information, and can include a git hash.  Note that this URL should
            resolve to the raw unwrapped content that would otherwise be
            available in content. One of url or content is required.
      description: "A file provides content for one of - A tool descriptor is a metadata
        document that describes one or more tools. - A tool document that
        describes how to test with one or more sample test JSON. - A
        containerfile is a document that describes how to build a particular
        container image. Examples include Dockerfiles for creating Docker images
        and Singularity recipes for Singularity images "
    Label:
      type: object
      required:
        - value
      properties:
        id:
          type: integer
          format: int64
          description: Implementation specific ID for the container in this web service
          readOnly: true
        value:
          type: string
          description: String representation of the tag
      description: This describes a descriptive label that can be placed on an entry in the
        dockstore
    Limits:
      type: object
      properties:
        hostedEntryCountLimit:
          type: integer
          format: int32
        hostedEntryVersionLimit:
          type: integer
          format: int32
    Metadata:
      type: object
      required:
        - api_version
        - version
      properties:
        version:
          type: string
          description: The version of this registry
        api_version:
          type: string
          description: The version of the GA4GH tool-registry API supported by this registry
        country:
          type: string
          description: A country code for the registry (ISO 3166-1 alpha-3)
        friendly_name:
          type: string
          description: A friendly name that can be used in addition to the hostname to
            describe a registry
      description: Describes this registry to better allow for mirroring and indexing.
    MetadataV1:
      type: object
      properties:
        version:
          type: string
        api-version:
          type: string
        country:
          type: string
        friendly-name:
          type: string
      description: Describes this registry to better allow for mirroring and indexing.
    Organization:
      type: object
      required:
        - name
        - status
        - users
      properties:
        id:
          type: integer
          format: int64
          description: Implementation specific ID for the organization in this web service
        aliases:
          type: object
          description: aliases can be used as an alternate unique id for organizations
          additionalProperties:
            $ref: "#/components/schemas/Alias"
        dbCreateDate:
          type: string
          format: date-time
        dbUpdateDate:
          type: string
          format: date-time
        name:
          type: string
          example: OICR
          description: Name of the organization (ex. OICR)
          minLength: 3
          maxLength: 39
          pattern: "[a-zA-Z][a-zA-Z\\d]*"
        description:
          type: string
          description: Description of the organization
        link:
          type: string
          description: Link to the organization website
        location:
          type: string
          description: Location of the organization
        email:
          type: string
          description: Contact email for the organization
        status:
          type: string
          description: Is the organization approved, pending, or rejected
          enum:
            - PENDING
            - REJECTED
            - APPROVED
        users:
          type: array
          description: Set of users in the organization
          uniqueItems: true
          items:
            $ref: "#/components/schemas/OrganizationUser"
        topic:
          type: string
          description: Short description of the organization
        displayName:
          type: string
          description: Display name for an organization (Ex. Ontario Institute for Cancer
            Research). Not used for links.
          minLength: 3
          maxLength: 50
          pattern: "[\\w ,_\\-&()']*"
        avatarUrl:
          type: string
          description: Logo URL
          pattern: ([^\s]+)(?i)(\.jpg|\.jpeg|\.png|\.gif)
        starredUsers:
          type: array
          description: This indicates the users that have starred this organization
          uniqueItems: true
          items:
            $ref: "#/components/schemas/User"
    OrganizationUser:
      type: object
      required:
        - accepted
        - role
      properties:
        id:
          $ref: "#/components/schemas/OrganizationUserId"
        user:
          $ref: "#/components/schemas/User"
        organization:
          $ref: "#/components/schemas/Organization"
        role:
          type: string
          description: The role of the user in the organization
          enum:
            - MAINTAINER
            - MEMBER
        accepted:
          type: boolean
          description: Has the user accepted their membership.
        dbCreateDate:
          type: string
          format: date-time
        dbUpdateDate:
          type: string
          format: date-time
    OrganizationUserId:
      type: object
      properties:
        userId:
          type: integer
          format: int64
        organizationId:
          type: integer
          format: int64
    Permission:
      type: object
      properties:
        email:
          type: string
        role:
          type: string
          enum:
            - OWNER
            - WRITER
            - READER
    Profile:
      type: object
      properties:
        name:
          type: string
        email:
          type: string
        avatarURL:
          type: string
        company:
          type: string
        location:
          type: string
        bio:
          type: string
        username:
          type: string
    PublishRequest:
      type: object
      properties:
        publish:
          type: boolean
          readOnly: true
    RegistryBean:
      type: object
      properties:
        dockerPath:
          type: string
        friendlyName:
          type: string
        url:
          type: string
        privateOnly:
          type: string
        customDockerPath:
          type: string
        enum:
          type: string
    Service:
      allOf:
        - $ref: "#/components/schemas/Workflow"
        - type: object
          properties: {}
          description: This describes one service in the dockstore as a special degenerate
            case of a workflow
    SharedWorkflows:
      type: object
      properties:
        role:
          type: string
          enum:
            - OWNER
            - WRITER
            - READER
        workflows:
          type: array
          items:
            $ref: "#/components/schemas/Workflow"
    SourceControlBean:
      type: object
      properties:
        value:
          type: string
        friendlyName:
          type: string
    SourceFile:
      type: object
      required:
        - absolutePath
        - path
        - type
      properties:
        id:
          type: integer
          format: int64
          description: Implementation specific ID for the source file in this web service
        frozen:
          type: boolean
          description: When true, this version cannot be affected by refreshes to the
            content or updates to its metadata
        verifiedBySource:
          type: object
          description: maps from platform to whether an entry successfully ran on it using
            this test json
          additionalProperties:
            $ref: "#/components/schemas/VerificationInformation"
        type:
          type: string
          description: Enumerates the type of file
          enum:
            - DOCKSTORE_CWL
            - DOCKSTORE_WDL
            - DOCKERFILE
            - CWL_TEST_JSON
            - WDL_TEST_JSON
            - NEXTFLOW
            - NEXTFLOW_CONFIG
            - NEXTFLOW_TEST_PARAMS
            - DOCKSTORE_YML
            - DOCKSTORE_SERVICE_YML
            - DOCKSTORE_SERVICE_TEST_JSON
            - DOCKSTORE_SERVICE_OTHER
        content:
          type: string
          description: Cache for the contents of the target file
        path:
          type: string
          description: Path to sourcefile relative to its parent
        absolutePath:
          type: string
          description: Absolute path of sourcefile in git repo
    StarRequest:
      type: object
      properties:
        star:
          type: boolean
    Tag:
      type: object
      required:
        - name
        - reference
      properties:
        id:
          type: integer
          format: int64
          description: Implementation specific ID for the tag in this web service
          readOnly: true
        frozen:
          type: boolean
          description: When true, this version cannot be affected by refreshes to the
            content or updates to its metadata
        referenceType:
          type: string
          description: This indicates the type of git (or other source control) reference
          enum:
            - COMMIT
            - TAG
            - BRANCH
            - NOT_APPLICABLE
            - UNSET
        validations:
          type: array
          description: Cached validations for each version.
          uniqueItems: true
          items:
            $ref: "#/components/schemas/Validation"
        reference:
          type: string
          description: git commit/tag/branch
        sourceFiles:
          type: array
          description: Cached files for each version. Includes Dockerfile and Descriptor
            files
          uniqueItems: true
          items:
            $ref: "#/components/schemas/SourceFile"
        hidden:
          type: boolean
          description: Implementation specific, whether this row is visible to other users
            aside from the owner
        valid:
          type: boolean
          description: Implementation specific, whether this tag has valid files from
            source code repo
        name:
          type: string
          description: Implementation specific, can be a quay.io or docker hub tag name
        dirtyBit:
          type: boolean
          description: True if user has altered the tag
        verified:
          type: boolean
          description: Whether this version has been verified or not
        verifiedSource:
          type: string
          description: Verified source for the version
        doiURL:
          type: string
          description: This is a URL for the DOI for the version of the entry
        doiStatus:
          type: string
          description: This indicates the DOI status
          enum:
            - NOT_REQUESTED
            - REQUESTED
            - CREATED
        versionEditor:
          $ref: "#/components/schemas/User"
        size:
          type: integer
          format: int64
          description: Size of the image
        dockerfile_path:
          type: string
          description: Path for the Dockerfile
        cwl_path:
          type: string
          description: Path for the CWL document
        wdl_path:
          type: string
          description: Path for the WDL document
        automated:
          type: boolean
          description: Implementation specific, indicates whether this is an automated
            build on quay.io
        workingDirectory:
          type: string
        last_modified:
          type: string
          format: date-time
          description: "For automated tools: The last time the container backing this tool
            version was built. For hosted: N/A"
        last_built:
          type: string
          format: date-time
          description: "For automated tools: The last time the container backing this tool
            version was built. For hosted: N/A"
        image_id:
          type: string
        input_file_formats:
          type: array
          description: File formats for describing the input file formats of versions
            (tag/workflowVersion)
          uniqueItems: true
          items:
            $ref: "#/components/schemas/FileFormat"
        output_file_formats:
          type: array
          description: File formats for describing the output file formats of versions
            (tag/workflowVersion)
          uniqueItems: true
          items:
            $ref: "#/components/schemas/FileFormat"
        commitID:
          type: string
          description: This is the commit id for the source control that the files belong to
      description: This describes one tag associated with a container.
    Token:
      type: object
      properties:
        id:
          type: integer
          format: int64
          description: Implementation specific ID for the token in this web service
          readOnly: true
        tokenSource:
          type: string
          description: Source website for this token
        content:
          type: string
          description: Contents of the access token
        username:
          type: string
          description: When an integrated service is not aware of the username, we store it
        refreshToken:
          type: string
        userId:
          type: integer
          format: int64
        token:
          type: string
          description: Contents of the access token
          readOnly: true
      description: Access tokens for this web service and integrated services like quay.io
        and github
    Tool:
      type: object
      required:
        - author
        - id
        - organization
        - toolclass
        - url
        - versions
      properties:
        url:
          type: string
          example: http://agora.broadinstitute.org/tools/123456
          description: The URL for this tool in this registry
        id:
          type: string
          example: "123456"
          description: A unique identifier of the tool, scoped to this registry
        aliases:
          type: array
          description: OPTIONAL A list of strings that can be used to identify this tool.
            This can be used to expose alternative ids (such as GUIDs) for a
            tool for registries. Can be used to match tools across registries.
          items:
            type: string
        organization:
          type: string
          description: The organization that published the image.
        toolname:
          type: string
          description: The name of the tool.
        toolclass:
          $ref: "#/components/schemas/ToolClass"
        description:
          type: string
          description: The description of the tool.
        author:
          type: string
          description: Contact information for the author of this tool entry in the
            registry. (More complex authorship information is handled by the
            descriptor)
        meta_version:
          type: string
          description: The version of this tool in the registry. Iterates when fields like
            the description, author, etc. are updated.
        contains:
          type: array
          example: '"https://bio.tools/tool/mytum.de/SNAP2/1"'
          description: An array of IDs for the applications that are stored inside this tool
          items:
            type: string
        has_checker:
          type: boolean
          description: Whether this tool has a checker tool associated with it
        checker_url:
          type: string
          description: Optional url to the checker tool that will exit successfully if this
            tool produced the expected result given test data.
        verified:
          type: boolean
          description: Reports whether this tool has been verified by a specific
            organization or individual
        verified_source:
          type: string
          description: Source of metadata that can support a verified tool, such as an
            email or URL
        signed:
          type: boolean
          description: Reports whether this tool has been signed.
        versions:
          type: array
          description: A list of versions for this tool
          items:
            $ref: "#/components/schemas/ToolVersion"
      description: A tool (or described tool) is defined as a tuple of a descriptor file
        (which potentially consists of multiple files), a set of container
        images, and a set of instructions for creating those images.
    ToolClass:
      type: object
      properties:
        id:
          type: string
          description: The unique identifier for the class
        name:
          type: string
          description: A short friendly name for the class
        description:
          type: string
          description: A longer explanation of what this class is and what it can accomplish
      description: Describes a class (type) of tool allowing us to categorize workflows,
        tasks, and maybe even other entities (such as services) separately
    ToolDescriptor:
      type: object
      required:
        - type
      properties:
        type:
          type: string
          enum:
            - CWL
            - WDL
            - NFL
            - SERVICE
        descriptor:
          type: string
          description: The descriptor that represents this version of the tool.
        url:
          type: string
          example: https://raw.githubusercontent.com/ICGC-TCGA-PanCancer/pcawg_delly_workflow/ea2a5db69bd20a42976838790bc29294df3af02b/delly_docker/Delly.cwl
          description: Optional url to the underlying tool descriptor, should include
            version information, and can include a git hash
      description: A tool descriptor is a metadata document that describes one or more
        tools.
    ToolDockerfile:
      type: object
      required:
        - dockerfile
      properties:
        dockerfile:
          type: string
          description: The dockerfile content for this tool.
        url:
          type: string
          description: Optional url to the dockerfile used to build this image, should
            include version information, and can include a git hash  (e.g.
            https://raw.githubusercontent.com/ICGC-TCGA-PanCancer/pcawg_delly_workflow/c83478829802b4d36374870843821abe1b625a71/delly_docker/Dockerfile
            )
      description: A tool dockerfile is a document that describes how to build a particular
        Docker image.
    ToolFile:
      type: object
      properties:
        path:
          type: string
          description: Relative path of the file.  A descriptor's path can be used with the
            GA4GH .../{type}/descriptor/{relative_path} endpoint
        file_type:
          type: string
          enum:
            - TEST_FILE
            - PRIMARY_DESCRIPTOR
            - SECONDARY_DESCRIPTOR
            - CONTAINERFILE
            - OTHER
    ToolTestsV1:
      type: object
      properties:
        test:
          type: string
          description: Optional test JSON content for this tool. (Note that one of test and
            URL are required)
        url:
          type: string
          description: Optional url to the test JSON used to test this tool. Note that this
            URL should resolve to the raw unwrapped content that would otherwise
            be available in test.
      description: A tool document that describes how to test with one or more sample test
        JSON.
    ToolV1:
      type: object
      properties:
        url:
          type: string
        id:
          type: string
        organization:
          type: string
        toolname:
          type: string
        toolclass:
          $ref: "#/components/schemas/ToolClass"
        description:
          type: string
        author:
          type: string
        meta-version:
          type: string
        contains:
          type: array
          items:
            type: string
        verified:
          type: boolean
        verified-source:
          type: string
        signed:
          type: boolean
        versions:
          type: array
          items:
            $ref: "#/components/schemas/ToolVersionV1"
      description: A tool (or described tool) describes one pairing of a tool as described
        in a descriptor file (which potentially describes multiple tools) and a
        Docker image.
    ToolVersion:
      type: object
      required:
        - id
        - url
      properties:
        name:
          type: string
          description: The name of the version.
        url:
          type: string
          example: http://agora.broadinstitute.org/tools/123456/1
          description: The URL for this tool in this registry
        id:
          type: string
          example: v1
          description: An identifier of the version of this tool for this particular tool
            registry
        image:
          type: string
          example: quay.io/seqware/seqware_full/1.1
          description: The docker path to the image (and version) for this tool
        registry_url:
          type: string
          description: A URL to a Singularity registry is provided when a specific type of
            image does not use ids in the Docker format. Used along with
            image_name to locate a specific image.
        image_name:
          type: string
          description: Used in conjunction with a registry_url if provided to locate images
        descriptor_type:
          type: array
          description: The type (or types) of descriptors available.
          items:
            type: string
            enum:
              - CWL
              - WDL
              - NFL
              - SERVICE
        containerfile:
          type: boolean
          description: Reports if this tool has a containerfile available.
        meta_version:
          type: string
          description: The version of this tool version in the registry. Iterates when
            fields like the description, author, etc. are updated.
        verified:
          type: boolean
          description: Reports whether this tool has been verified by a specific
            organization or individual
        verified_source:
          type: string
          description: Source of metadata that can support a verified tool, such as an
            email or URL
      description: A tool version describes a particular iteration of a tool as described
        by a reference to a specific image and/or documents.
    ToolVersionV1:
      type: object
      properties:
        name:
          type: string
        url:
          type: string
        id:
          type: string
        image:
          type: string
        descriptor-type:
          type: array
          items:
            type: string
            enum:
              - CWL
              - WDL
        dockerfile:
          type: boolean
        meta-version:
          type: string
        verified:
          type: boolean
        verified-source:
          type: string
      description: A tool version describes a particular iteration of a tool as described
        by a reference to a specific image and dockerfile.
    User:
      type: object
      required:
        - curator
        - isAdmin
        - setupComplete
      properties:
        id:
          type: integer
          format: int64
          description: Implementation specific ID for the container in this web service
          readOnly: true
        userProfiles:
          type: object
          description: Profile information of the user retrieved from 3rd party sites
            (GitHub, Google, etc)
          additionalProperties:
            $ref: "#/components/schemas/Profile"
        username:
          type: string
          description: Username on dockstore
        isAdmin:
          type: boolean
          description: Indicates whether this user is an admin
        avatarUrl:
          type: string
          description: URL of user avatar on GitHub/Google that can be selected by the user
        name:
          type: string
        curator:
          type: boolean
          description: Indicates whether this user is a curator
        setupComplete:
          type: boolean
          description: Indicates whether this user has accepted their username
      description: End users for the dockstore
    Validation:
      type: object
      required:
        - id
        - message
        - type
        - valid
      properties:
        id:
          type: integer
          format: int64
          description: Implementation specific ID for the source file in this web service
        type:
          type: string
          description: Enumerates the type of file
          enum:
            - DOCKSTORE_CWL
            - DOCKSTORE_WDL
            - DOCKERFILE
            - CWL_TEST_JSON
            - WDL_TEST_JSON
            - NEXTFLOW
            - NEXTFLOW_CONFIG
            - NEXTFLOW_TEST_PARAMS
            - DOCKSTORE_YML
            - DOCKSTORE_SERVICE_YML
            - DOCKSTORE_SERVICE_TEST_JSON
            - DOCKSTORE_SERVICE_OTHER
        valid:
          type: boolean
          description: Is the file type valid
        message:
          type: string
          description: Mapping of filepath to validation message
    VerificationInformation:
      type: object
      properties:
        verified:
          type: boolean
        metadata:
          type: string
        platformVersion:
          type: string
    VerifyRequest:
      type: object
      properties:
        verify:
          type: boolean
          readOnly: true
        verifiedSource:
          type: string
          readOnly: true
    Workflow:
      type: object
      required:
        - defaultTestParameterFilePath
        - descriptorType
        - gitUrl
        - mode
        - organization
        - repository
        - sourceControl
        - workflow_path
      discriminator:
        propertyName: type
      properties:
        id:
          type: integer
          format: int64
          description: Implementation specific ID for the container in this web service
        aliases:
          type: object
          description: aliases can be used as an alternate unique id for entries
          additionalProperties:
            $ref: "#/components/schemas/Alias"
        dbCreateDate:
          type: string
          format: date-time
        dbUpdateDate:
          type: string
          format: date-time
        topicId:
          type: integer
          format: int64
          description: The Id of the corresponding topic on Dockstore Discuss
        isChecker:
          type: boolean
        parentEntry:
          $ref: "#/components/schemas/Entry"
        has_checker:
          type: boolean
          readOnly: true
        input_file_formats:
          type: array
          readOnly: true
          uniqueItems: true
          items:
            $ref: "#/components/schemas/FileFormat"
        output_file_formats:
          type: array
          readOnly: true
          uniqueItems: true
          items:
            $ref: "#/components/schemas/FileFormat"
        last_modified_date:
          type: string
          format: date-time
          readOnly: true
        author:
          type: string
          description: This is the name of the author stated in the Dockstore.cwl
        description:
          type: string
          description: This is a human-readable description of this container and what it
            is trying to accomplish, required GA4GH
        labels:
          type: array
          description: Labels (i.e. meta tags) for describing the purpose and contents of
            containers
          uniqueItems: true
          items:
            $ref: "#/components/schemas/Label"
        users:
          type: array
          description: This indicates the users that have control over this entry,
            dockstore specific
          uniqueItems: true
          items:
            $ref: "#/components/schemas/User"
        starredUsers:
          type: array
          description: This indicates the users that have starred this entry, dockstore
            specific
          uniqueItems: true
          items:
            $ref: "#/components/schemas/User"
        email:
          type: string
          description: This is the email of the git organization
        defaultVersion:
          type: string
          description: This is the default version of the entry
        is_published:
          type: boolean
          description: Implementation specific visibility in this web service
        last_modified:
          type: integer
          format: int32
          description: "Implementation specific timestamp for last modified. Tools-> For
            automated/manual builds: N/A. For hosted: Last time a file was
            updated/created (new version created). Workflows-> For remote: When
            refresh is hit, last time GitHub repo was changed. Hosted: Last time
            a new version was made."
        lastUpdated:
          type: string
          format: date-time
          description: "Implementation specific timestamp for last updated on webservice.
            Tools-> For automated builds: last time tool/namespace was refreshed
            Dockstore, tool info (like changing dockerfile path) updated, or
            default version selected. For hosted tools: when you created the
            tool. Workflows-> For remote: When refresh all is hit for first
            time. Hosted: Seems to be time created."
        gitUrl:
          type: string
          description: This is a link to the associated repo with a descriptor, required
            GA4GH
        checker_id:
          type: integer
          format: int64
          description: The id of the associated checker workflow
          readOnly: true
        mode:
          type: string
          description: This indicates what mode this is in which informs how we do things
            like refresh, dockstore specific
          enum:
            - FULL
            - STUB
            - HOSTED
            - SERVICE
        workflowName:
          type: string
          description: This is the name of the workflow, not needed when only one workflow
            in a repo
        organization:
          type: string
          description: This is a git organization for the workflow
        repository:
          type: string
          description: This is a git repository name
        sourceControl:
          type: string
          description: "This is a specific source control provider like github or bitbucket
            or n/a?, required: GA4GH"
        descriptorType:
          type: string
          description: This is a descriptor type for the workflow, either CWL, WDL, or
            Nextflow (Defaults to CWL)
          enum:
            - CWL
            - WDL
            - NFL
            - service
        workflow_path:
          type: string
          description: This indicates for the associated git repository, the default path
            to the primary descriptor document
        defaultTestParameterFilePath:
          type: string
          description: This indicates for the associated git repository, the default path
            to the test parameter file
        workflowVersions:
          type: array
          description: Implementation specific tracking of valid build workflowVersions for
            the docker container
          uniqueItems: true
          items:
            $ref: "#/components/schemas/WorkflowVersion"
        full_workflow_path:
          type: string
          readOnly: true
        path:
          type: string
        source_control_provider:
          type: string
          readOnly: true
      description: This describes one workflow in the dockstore
    WorkflowVersion:
      type: object
      required:
        - name
        - reference
      properties:
        id:
          type: integer
          format: int64
          description: Implementation specific ID for the tag in this web service
          readOnly: true
        frozen:
          type: boolean
          description: When true, this version cannot be affected by refreshes to the
            content or updates to its metadata
        referenceType:
          type: string
          description: This indicates the type of git (or other source control) reference
          enum:
            - COMMIT
            - TAG
            - BRANCH
            - NOT_APPLICABLE
            - UNSET
        validations:
          type: array
          description: Cached validations for each version.
          uniqueItems: true
          items:
            $ref: "#/components/schemas/Validation"
        subClass:
          type: string
          description: The subclass of this for services.
          enum:
            - DOCKER_COMPOSE
            - SWARM
            - KUBERNETES
            - HELM
        workingDirectory:
          type: string
        last_modified:
          type: string
          format: date-time
          description: "Remote: Last time version on GitHub repo was changed. Hosted: time
            version created."
        reference:
          type: string
          description: git commit/tag/branch
        sourceFiles:
          type: array
          description: Cached files for each version. Includes Dockerfile and Descriptor
            files
          uniqueItems: true
          items:
            $ref: "#/components/schemas/SourceFile"
        hidden:
          type: boolean
          description: Implementation specific, whether this row is visible to other users
            aside from the owner
        valid:
          type: boolean
          description: Implementation specific, whether this tag has valid files from
            source code repo
        name:
          type: string
          description: Implementation specific, can be a quay.io or docker hub tag name
        dirtyBit:
          type: boolean
          description: True if user has altered the tag
        verified:
          type: boolean
          description: Whether this version has been verified or not
        verifiedSource:
          type: string
          description: Verified source for the version
        doiURL:
          type: string
          description: This is a URL for the DOI for the version of the entry
        doiStatus:
          type: string
          description: This indicates the DOI status
          enum:
            - NOT_REQUESTED
            - REQUESTED
            - CREATED
        versionEditor:
          $ref: "#/components/schemas/User"
        workflow_path:
          type: string
          description: Path for the workflow
        input_file_formats:
          type: array
          description: File formats for describing the input file formats of versions
            (tag/workflowVersion)
          uniqueItems: true
          items:
            $ref: "#/components/schemas/FileFormat"
        output_file_formats:
          type: array
          description: File formats for describing the output file formats of versions
            (tag/workflowVersion)
          uniqueItems: true
          items:
            $ref: "#/components/schemas/FileFormat"
        commitID:
          type: string
          description: This is the commit id for the source control that the files belong to
      description: This describes one workflow version associated with a workflow.
    Base_class_for_versions_of_entries_in_the_Dockstore:
      type: object
      required:
        - name
        - reference
      properties:
        id:
          type: integer
          format: int64
          description: Implementation specific ID for the tag in this web service
          readOnly: true
        frozen:
          type: boolean
          description: When true, this version cannot be affected by refreshes to the
            content or updates to its metadata
        referenceType:
          type: string
          description: This indicates the type of git (or other source control) reference
          enum:
            - COMMIT
            - TAG
            - BRANCH
            - NOT_APPLICABLE
            - UNSET
        validations:
          type: array
          description: Cached validations for each version.
          uniqueItems: true
          items:
            $ref: "#/components/schemas/Validation"
        workingDirectory:
          type: string
        reference:
          type: string
          description: git commit/tag/branch
        sourceFiles:
          type: array
          description: Cached files for each version. Includes Dockerfile and Descriptor
            files
          uniqueItems: true
          items:
            $ref: "#/components/schemas/SourceFile"
        hidden:
          type: boolean
          description: Implementation specific, whether this row is visible to other users
            aside from the owner
        valid:
          type: boolean
          description: Implementation specific, whether this tag has valid files from
            source code repo
        name:
          type: string
          description: Implementation specific, can be a quay.io or docker hub tag name
        dirtyBit:
          type: boolean
          description: True if user has altered the tag
        verified:
          type: boolean
          description: Whether this version has been verified or not
        verifiedSource:
          type: string
          description: Verified source for the version
        doiURL:
          type: string
          description: This is a URL for the DOI for the version of the entry
        doiStatus:
          type: string
          description: This indicates the DOI status
          enum:
            - NOT_REQUESTED
            - REQUESTED
            - CREATED
        versionEditor:
          $ref: "#/components/schemas/User"
        input_file_formats:
          type: array
          description: File formats for describing the input file formats of versions
            (tag/workflowVersion)
          uniqueItems: true
          items:
            $ref: "#/components/schemas/FileFormat"
        output_file_formats:
          type: array
          description: File formats for describing the output file formats of versions
            (tag/workflowVersion)
          uniqueItems: true
          items:
            $ref: "#/components/schemas/FileFormat"
        commitID:
          type: string
          description: This is the commit id for the source control that the files belong to<|MERGE_RESOLUTION|>--- conflicted
+++ resolved
@@ -3,11 +3,7 @@
   description: This describes the dockstore API, a webservice that manages pairs of Docker
     images and associated metadata such as CWL documents and Dockerfiles used to
     build those images
-<<<<<<< HEAD
-  version: 1.7.0-alpha.12-SNAPSHOT
-=======
   version: 1.7.0-alpha.13-SNAPSHOT
->>>>>>> c3f01505
   title: Dockstore API
   termsOfService: TBD
   contact:
@@ -6395,6 +6391,10 @@
         custom_docker_registry_path:
           type: string
           readOnly: true
+        last_modified_date:
+          type: string
+          format: date-time
+          readOnly: true
         has_checker:
           type: boolean
           readOnly: true
@@ -6410,10 +6410,6 @@
           uniqueItems: true
           items:
             $ref: "#/components/schemas/FileFormat"
-        last_modified_date:
-          type: string
-          format: date-time
-          readOnly: true
         author:
           type: string
           description: This is the name of the author stated in the Dockstore.cwl
@@ -6601,6 +6597,10 @@
           items:
             $ref: "#/components/schemas/Base_class_for_versions_of_entries_in_the_D\
               ockstore"
+        last_modified_date:
+          type: string
+          format: date-time
+          readOnly: true
         has_checker:
           type: boolean
           readOnly: true
@@ -6616,10 +6616,6 @@
           uniqueItems: true
           items:
             $ref: "#/components/schemas/FileFormat"
-        last_modified_date:
-          type: string
-          format: date-time
-          readOnly: true
         author:
           type: string
           description: This is the name of the author stated in the Dockstore.cwl
@@ -7622,6 +7618,10 @@
           type: boolean
         parentEntry:
           $ref: "#/components/schemas/Entry"
+        last_modified_date:
+          type: string
+          format: date-time
+          readOnly: true
         has_checker:
           type: boolean
           readOnly: true
@@ -7637,10 +7637,6 @@
           uniqueItems: true
           items:
             $ref: "#/components/schemas/FileFormat"
-        last_modified_date:
-          type: string
-          format: date-time
-          readOnly: true
         author:
           type: string
           description: This is the name of the author stated in the Dockstore.cwl

--- conflicted
+++ resolved
@@ -3326,8 +3326,6 @@
       security:
         - BEARER:
             []
-<<<<<<< HEAD
-=======
   "/organisations/{organisationId}/description":
     get:
       tags:
@@ -3385,7 +3383,6 @@
       security:
         - BEARER:
             []
->>>>>>> d82c3b9b
   "/organisations/{organisationId}/events":
     get:
       tags:
@@ -3436,17 +3433,8 @@
           schema:
             type: boolean
       responses:
-<<<<<<< HEAD
-        "200":
-          description: successful operation
-          content:
-            application/json:
-              schema:
-                $ref: "#/components/schemas/User"
-=======
         default:
           description: successful operation
->>>>>>> d82c3b9b
       security:
         - BEARER:
             []
@@ -3479,8 +3467,6 @@
       security:
         - BEARER:
             []
-<<<<<<< HEAD
-=======
   "/organisations/{organisationId}/reject":
     post:
       tags:
@@ -3506,7 +3492,6 @@
       security:
         - BEARER:
             []
->>>>>>> d82c3b9b
   "/organisations/{organisationId}/user":
     post:
       tags:
@@ -3617,8 +3602,6 @@
       security:
         - BEARER:
             []
-<<<<<<< HEAD
-=======
   "/organisations/{organisationId}/users/{username}":
     put:
       tags:
@@ -3657,7 +3640,6 @@
       security:
         - BEARER:
             []
->>>>>>> d82c3b9b
   "/users/checkUser/{username}":
     get:
       tags:
@@ -3805,8 +3787,6 @@
       operationId: getExtendedUserData
       responses:
         "200":
-<<<<<<< HEAD
-=======
           description: successful operation
           content:
             application/json:
@@ -3824,19 +3804,14 @@
       operationId: getUserMemberships
       responses:
         "200":
->>>>>>> d82c3b9b
-          description: successful operation
-          content:
-            application/json:
-              schema:
-<<<<<<< HEAD
-                $ref: "#/components/schemas/ExtendedUserData"
-=======
+          description: successful operation
+          content:
+            application/json:
+              schema:
                 type: array
                 uniqueItems: true
                 items:
                   $ref: "#/components/schemas/OrganisationUser"
->>>>>>> d82c3b9b
       security:
         - BEARER:
             []
@@ -5988,6 +5963,10 @@
         custom_docker_registry_path:
           type: string
           readOnly: true
+        last_modified_date:
+          type: string
+          format: date-time
+          readOnly: true
         has_checker:
           type: boolean
           readOnly: true
@@ -6003,13 +5982,6 @@
           uniqueItems: true
           items:
             $ref: "#/components/schemas/FileFormat"
-<<<<<<< HEAD
-=======
-        last_modified_date:
-          type: string
-          format: date-time
-          readOnly: true
->>>>>>> d82c3b9b
         author:
           type: string
           description: This is the name of the author stated in the Dockstore.cwl
@@ -6175,6 +6147,10 @@
         dbUpdateDate:
           type: string
           format: date-time
+        last_modified_date:
+          type: string
+          format: date-time
+          readOnly: true
         has_checker:
           type: boolean
           readOnly: true
@@ -6190,13 +6166,6 @@
           uniqueItems: true
           items:
             $ref: "#/components/schemas/FileFormat"
-<<<<<<< HEAD
-=======
-        last_modified_date:
-          type: string
-          format: date-time
-          readOnly: true
->>>>>>> d82c3b9b
         author:
           type: string
           description: This is the name of the author stated in the Dockstore.cwl
@@ -7122,6 +7091,10 @@
           type: integer
           format: int64
           readOnly: true
+        last_modified_date:
+          type: string
+          format: date-time
+          readOnly: true
         has_checker:
           type: boolean
           readOnly: true
@@ -7137,13 +7110,6 @@
           uniqueItems: true
           items:
             $ref: "#/components/schemas/FileFormat"
-<<<<<<< HEAD
-=======
-        last_modified_date:
-          type: string
-          format: date-time
-          readOnly: true
->>>>>>> d82c3b9b
         author:
           type: string
           description: This is the name of the author stated in the Dockstore.cwl

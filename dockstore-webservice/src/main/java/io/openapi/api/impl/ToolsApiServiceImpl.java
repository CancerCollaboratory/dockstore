/*
 *    Copyright 2020 OICR
 *
 *    Licensed under the Apache License, Version 2.0 (the "License");
 *    you may not use this file except in compliance with the License.
 *    You may obtain a copy of the License at
 *
 *        http://www.apache.org/licenses/LICENSE-2.0
 *
 *    Unless required by applicable law or agreed to in writing, software
 *    distributed under the License is distributed on an "AS IS" BASIS,
 *    WITHOUT WARRANTIES OR CONDITIONS OF ANY KIND, either express or implied.
 *    See the License for the specific language governing permissions and
 *    limitations under the License.
 */

package io.openapi.api.impl;

import static io.dockstore.common.DescriptorLanguage.FileType.DOCKERFILE;
import static io.dockstore.common.DescriptorLanguage.FileType.DOCKSTORE_CWL;
import static io.dockstore.common.DescriptorLanguage.FileType.DOCKSTORE_WDL;
import static io.openapi.api.impl.ToolClassesApiServiceImpl.COMMAND_LINE_TOOL;
import static io.openapi.api.impl.ToolClassesApiServiceImpl.SERVICE;
import static io.openapi.api.impl.ToolClassesApiServiceImpl.WORKFLOW;
import static io.swagger.api.impl.ToolsImplCommon.SERVICE_PREFIX;
import static io.swagger.api.impl.ToolsImplCommon.WORKFLOW_PREFIX;

import com.google.common.base.Joiner;
import com.google.common.base.Splitter;
import io.dockstore.common.DescriptorLanguage;
import io.dockstore.webservice.CustomWebApplicationException;
import io.dockstore.webservice.DockstoreWebserviceConfiguration;
import io.dockstore.webservice.core.AppTool;
import io.dockstore.webservice.core.BioWorkflow;
import io.dockstore.webservice.core.Entry;
import io.dockstore.webservice.core.Service;
import io.dockstore.webservice.core.SourceFile;
import io.dockstore.webservice.core.Tag;
import io.dockstore.webservice.core.Tool;
import io.dockstore.webservice.core.User;
import io.dockstore.webservice.core.Version;
import io.dockstore.webservice.core.Workflow;
import io.dockstore.webservice.core.WorkflowVersion;
import io.dockstore.webservice.helpers.EntryVersionHelper;
import io.dockstore.webservice.helpers.statelisteners.TRSListener;
<<<<<<< HEAD
import io.dockstore.webservice.jdbi.BioWorkflowDAO;
=======
import io.dockstore.webservice.jdbi.AppToolDAO;
import io.dockstore.webservice.jdbi.BioWorkflowDAO;
import io.dockstore.webservice.jdbi.EntryDAO;
>>>>>>> 4181fd40
import io.dockstore.webservice.jdbi.FileDAO;
import io.dockstore.webservice.jdbi.ServiceDAO;
import io.dockstore.webservice.jdbi.ToolDAO;
import io.dockstore.webservice.jdbi.WorkflowDAO;
import io.dockstore.webservice.resources.AuthenticatedResourceInterface;
import io.openapi.api.ToolsApiService;
import io.openapi.model.Checksum;
import io.openapi.model.Error;
import io.openapi.model.ExtendedFileWrapper;
import io.openapi.model.FileWrapper;
import io.openapi.model.ToolFile;
import io.openapi.model.ToolVersion;
import io.swagger.api.impl.ToolsImplCommon;
import java.io.UnsupportedEncodingException;
import java.net.MalformedURLException;
import java.net.URI;
import java.net.URISyntaxException;
import java.net.URLDecoder;
import java.nio.charset.StandardCharsets;
import java.nio.file.Path;
import java.nio.file.Paths;
import java.util.ArrayList;
import java.util.Comparator;
import java.util.List;
import java.util.Map;
import java.util.Objects;
import java.util.Optional;
import java.util.Set;
import java.util.stream.Collectors;
import javax.ws.rs.WebApplicationException;
import javax.ws.rs.container.ContainerRequestContext;
import javax.ws.rs.core.MediaType;
import javax.ws.rs.core.Response;
import javax.ws.rs.core.Response.Status;
import javax.ws.rs.core.SecurityContext;
import org.apache.commons.lang3.ObjectUtils;
import org.apache.commons.lang3.StringUtils;
import org.apache.commons.lang3.builder.HashCodeBuilder;
<<<<<<< HEAD
import org.apache.commons.lang3.tuple.ImmutablePair;
=======
import org.apache.commons.lang3.tuple.ImmutableTriple;
>>>>>>> 4181fd40
import org.apache.http.HttpStatus;
import org.slf4j.Logger;
import org.slf4j.LoggerFactory;

public class ToolsApiServiceImpl extends ToolsApiService implements AuthenticatedResourceInterface {
    public static final Response BAD_DECODE_RESPONSE = Response.status(getExtendedStatus(Status.BAD_REQUEST, "Could not decode version")).build();

    // Algorithms should come from: https://github.com/ga4gh-discovery/ga4gh-checksum/blob/master/hash-alg.csv
    public static final String DESCRIPTOR_FILE_SHA256_TYPE_FOR_TRS = "sha-256";

    private static final String GITHUB_PREFIX = "git@github.com:";
    private static final String BITBUCKET_PREFIX = "git@bitbucket.org:";
    private static final int SEGMENTS_IN_ID = 3;
    //TODO this is also a maximum page size, may want to rename/split out the two concepts
    private static final int DEFAULT_PAGE_SIZE = 100;
<<<<<<< HEAD
    private static final String DESCRIPTOR_FILE_SHA_TYPE_FOR_TRS = "sha1";
=======
>>>>>>> 4181fd40
    private static final Logger LOG = LoggerFactory.getLogger(ToolsApiServiceImpl.class);

    private static ToolDAO toolDAO = null;
    private static WorkflowDAO workflowDAO = null;
    private static ServiceDAO serviceDAO = null;
    private static AppToolDAO appToolDAO = null;
    private static FileDAO fileDAO = null;
    private static DockstoreWebserviceConfiguration config = null;
    private static EntryVersionHelper<Tool, Tag, ToolDAO> toolHelper;
    private static TRSListener trsListener = null;
    private static EntryVersionHelper<Workflow, WorkflowVersion, WorkflowDAO> workflowHelper;
    private static BioWorkflowDAO bioWorkflowDAO;

    public static void setToolDAO(ToolDAO toolDAO) {
        ToolsApiServiceImpl.toolDAO = toolDAO;
        ToolsApiServiceImpl.toolHelper = () -> toolDAO;
    }

    public static void setWorkflowDAO(WorkflowDAO workflowDAO) {
        ToolsApiServiceImpl.workflowDAO = workflowDAO;
        ToolsApiServiceImpl.workflowHelper = () -> workflowDAO;
    }

<<<<<<< HEAD

=======
>>>>>>> 4181fd40
    public static void setBioWorkflowDAO(BioWorkflowDAO bioWorkflowDAO) {
        ToolsApiServiceImpl.bioWorkflowDAO = bioWorkflowDAO;
        // TODO; look into this
        //ToolsApiServiceImpl.bioWorkflowHelper = () -> bioWorkflowDAO;
    }

<<<<<<< HEAD
=======
    public static void setServiceDAO(ServiceDAO serviceDAO) {
        ToolsApiServiceImpl.serviceDAO = serviceDAO;
        // TODO; look into this
        //ToolsApiServiceImpl.bioWorkflowHelper = () -> serviceDAO;
    }

    public static void setAppToolDAO(AppToolDAO appToolDAO) {
        ToolsApiServiceImpl.appToolDAO = appToolDAO;
        // TODO; look into this
        //ToolsApiServiceImpl.bioWorkflowHelper = () -> appToolDAO;
    }

>>>>>>> 4181fd40
    public static void setFileDAO(FileDAO fileDAO) {
        ToolsApiServiceImpl.fileDAO = fileDAO;
    }

    public static void setTrsListener(TRSListener listener) {
        ToolsApiServiceImpl.trsListener = listener;
    }

    public static void setConfig(DockstoreWebserviceConfiguration config) {
        ToolsApiServiceImpl.config = config;
    }

    @Override
    public Response toolsIdGet(String id, SecurityContext securityContext, ContainerRequestContext value, Optional<User> user) {
        ParsedRegistryID parsedID = null;
        try {
            parsedID = new ParsedRegistryID(id);
        } catch (UnsupportedEncodingException | IllegalArgumentException e) {
            return BAD_DECODE_RESPONSE;
        }
        Entry<?, ?> entry = getEntry(parsedID, user);
        return buildToolResponse(entry, null, false);
    }

    @Override
    public Response toolsIdVersionsGet(String id, SecurityContext securityContext, ContainerRequestContext value, Optional<User> user) {
        ParsedRegistryID parsedID = null;
        try {
            parsedID = new ParsedRegistryID(id);
        } catch (UnsupportedEncodingException | IllegalArgumentException e) {
            return BAD_DECODE_RESPONSE;
        }
        Entry<?, ?> entry = getEntry(parsedID, user);
        return buildToolResponse(entry, null, true);
    }

    private Response buildToolResponse(Entry<?, ?> container, String version, boolean returnJustVersions) {
        Response response;
        if (container == null) {
            response = Response.status(Status.NOT_FOUND).build();
        } else if (!container.getIsPublished()) {
            response = Response.status(Status.UNAUTHORIZED).build();
        } else {
            io.openapi.model.Tool tool = ToolsImplCommon.convertEntryToTool(container, config);
            assert (tool != null);
            // filter out other versions if we're narrowing to a specific version
            if (version != null) {
                tool.getVersions().removeIf(v -> !v.getName().equals(version));
                if (tool.getVersions().size() != 1) {
                    response = Response.status(Status.NOT_FOUND).build();
                } else {
                    response = Response.ok(tool.getVersions().get(0)).build();
                }
            } else {
                if (returnJustVersions) {
                    response = Response.ok(tool.getVersions()).build();
                } else {
                    response = Response.ok(tool).build();
                }
            }
        }
        return response;
    }

    @Override
    public Response toolsIdVersionsVersionIdGet(String id, String versionId, SecurityContext securityContext, ContainerRequestContext value,
        Optional<User> user) {
        ParsedRegistryID parsedID;
        try {
            parsedID = new ParsedRegistryID(id);
        } catch (UnsupportedEncodingException | IllegalArgumentException e) {
            return BAD_DECODE_RESPONSE;
        }
        String newVersionId;
        try {
            newVersionId = URLDecoder.decode(versionId, StandardCharsets.UTF_8.displayName());
        } catch (UnsupportedEncodingException | IllegalArgumentException e) {
            return BAD_DECODE_RESPONSE;
        }
        Entry<?, ?> entry = getEntry(parsedID, user);
        return buildToolResponse(entry, newVersionId, false);
    }

    public Entry<?, ?> getEntry(ParsedRegistryID parsedID, Optional<User> user) {
        Entry<?, ?> entry;
        String entryPath = parsedID.getPath();
        String entryName = parsedID.getToolName().isEmpty() ? null : parsedID.getToolName();
        if (entryName != null) {
            entryPath += "/" + parsedID.getToolName();
        }
        if (parsedID.toolType() == ParsedRegistryID.ToolType.TOOL) {
            entry = toolDAO.findByPath(entryPath, user.isEmpty());
            if (entry == null) {
                entry = workflowDAO.findByPath(entryPath, user.isEmpty(), AppTool.class).orElse(null);
            }
        } else if (parsedID.toolType() == ParsedRegistryID.ToolType.WORKFLOW) {
            entry = workflowDAO.findByPath(entryPath, user.isEmpty(), BioWorkflow.class).orElse(null);
        } else if (parsedID.toolType() == ParsedRegistryID.ToolType.SERVICE) {
            entry = workflowDAO.findByPath(entryPath, user.isEmpty(), Service.class).orElse(null);
        } else {
            throw new UnsupportedOperationException("Tool type that should not be present found:" + parsedID.toolType());
        }
        if (entry != null && entry.getIsPublished()) {
            return entry;
        }
        if (entry != null && user.isPresent()) {
            checkUser(user.get(), entry);
            return entry;
        }
        return null;
    }

    @Override
    public Response toolsIdVersionsVersionIdTypeDescriptorGet(String type, String id, String versionId, SecurityContext securityContext,
        ContainerRequestContext value, Optional<User> user) {
        final Optional<DescriptorLanguage.FileType> fileType = DescriptorLanguage.getOptionalFileType(type);
        if (fileType.isEmpty()) {
            return Response.status(Status.NOT_FOUND).build();
        }
        return getFileByToolVersionID(id, versionId, fileType.get(), null,
            contextContainsPlainText(value) || StringUtils.containsIgnoreCase(type, "plain"), user);
    }

    @Override
    public Response toolsIdVersionsVersionIdTypeDescriptorRelativePathGet(String type, String id, String versionId, String relativePath,
        SecurityContext securityContext, ContainerRequestContext value, Optional<User> user) {
        if (type == null) {
            return Response.status(Status.BAD_REQUEST).build();
        }
        final Optional<DescriptorLanguage.FileType> fileType = DescriptorLanguage.getOptionalFileType(type);
        if (fileType.isEmpty()) {
            return Response.status(Status.NOT_FOUND).build();
        }
        return getFileByToolVersionID(id, versionId, fileType.get(), relativePath,
            contextContainsPlainText(value) || StringUtils.containsIgnoreCase(type, "plain"), user);
    }

    private boolean contextContainsPlainText(ContainerRequestContext value) {
        return value.getAcceptableMediaTypes().contains(MediaType.TEXT_PLAIN_TYPE);
    }

    @Override
    public Response toolsIdVersionsVersionIdTypeTestsGet(String type, String id, String versionId, SecurityContext securityContext,
        ContainerRequestContext value, Optional<User> user) {
        if (type == null) {
            return Response.status(Status.BAD_REQUEST).build();
        }
        final Optional<DescriptorLanguage.FileType> fileType = DescriptorLanguage.getOptionalFileType(type);
        if (fileType.isEmpty()) {
            return Response.status(Status.NOT_FOUND).build();
        }

        // The getFileType version never returns *TEST_JSON filetypes.  Linking CWL_TEST_JSON with DOCKSTORE_CWL and etc until solved.
        boolean plainTextResponse = contextContainsPlainText(value) || type.toLowerCase().contains("plain");

        final DescriptorLanguage.FileType fileTypeActual = fileType.get();
        final DescriptorLanguage descriptorLanguage = DescriptorLanguage.getDescriptorLanguage(fileTypeActual);
        final DescriptorLanguage.FileType testParamType = descriptorLanguage.getTestParamType();
        return getFileByToolVersionID(id, versionId, testParamType, null, plainTextResponse, user);
    }

    @Override
    public Response toolsIdVersionsVersionIdContainerfileGet(String id, String versionId, SecurityContext securityContext,
        ContainerRequestContext value, Optional<User> user) {
        // matching behaviour of the descriptor endpoint
        return getFileByToolVersionID(id, versionId, DOCKERFILE, null, contextContainsPlainText(value), user);
    }

    @SuppressWarnings({"checkstyle:ParameterNumber", "checkstyle:MethodLength"})
    @Override
    public Response toolsGet(String id, String alias, String toolClass, String descriptorType, String registry, String organization, String name, String toolname,
        String description, String author, Boolean checker, String offset, Integer limit, SecurityContext securityContext,
        ContainerRequestContext value, Optional<User> user) {

        final int actualLimit = Math.min(ObjectUtils.firstNonNull(limit, DEFAULT_PAGE_SIZE), DEFAULT_PAGE_SIZE);
        final String relativePath = value.getUriInfo().getRequestUri().getPath();

        final Integer hashcode = new HashCodeBuilder().append(id).append(alias).append(toolClass).append(descriptorType).append(registry).append(organization).append(name)
            .append(toolname).append(description).append(author).append(checker).append(offset).append(actualLimit).append(relativePath)
            .append(user.orElseGet(User::new).getId()).build();
        final Optional<Response.ResponseBuilder> trsResponses = trsListener.getTrsResponse(hashcode);
        if (trsResponses.isPresent()) {
            return trsResponses.get().build();
        }

<<<<<<< HEAD
        final int actualLimit = Math.min(ObjectUtils.firstNonNull(limit, DEFAULT_PAGE_SIZE), DEFAULT_PAGE_SIZE);
        int offsetInteger = 0;
        if (offset != null) {
            offsetInteger = Integer.parseInt(offset);
=======
        int offsetInteger = 0;
        if (offset != null) {
            offsetInteger = Integer.parseInt(offset);
            offsetInteger = Math.max(offsetInteger, 0);
>>>>>>> 4181fd40
        }
        // note, there's a subtle change in definition here, TRS uses offset to indicate the page number, JPA uses index in the result set
        int startIndex = offsetInteger * actualLimit;

        final List<Entry<?, ?>> all = new ArrayList<>();
<<<<<<< HEAD
        long numTools;
        long numWorkflows;
        try {
            final ImmutablePair<Long, Long> entries = getEntries(all, id, alias, toolClass, descriptorType, registry, organization, name, toolname, description, author, checker, user, actualLimit,
                startIndex);
            numTools = entries.left;
            numWorkflows = entries.right;
=======
        NumberOfEntityTypes numEntries;
        try {
            numEntries = getEntries(all, id, alias, toolClass, descriptorType, registry, organization, name, toolname, description, author, checker, user, actualLimit,
                startIndex);
>>>>>>> 4181fd40
        } catch (UnsupportedEncodingException | IllegalArgumentException e) {
            return BAD_DECODE_RESPONSE;
        }

        List<io.openapi.model.Tool> results = new ArrayList<>();

        for (Entry<?, ?> c : all) {
            // if passing, for each container that matches the criteria, convert to standardised format and return
            io.openapi.model.Tool tool = ToolsImplCommon.convertEntryToTool(c, config);
            if (tool != null) {
                results.add(tool);
            }
        }


        final Response.ResponseBuilder responseBuilder = Response.ok(results);
        responseBuilder.header("current_offset", offset);
        responseBuilder.header("current_limit", actualLimit);
        try {
            int port = config.getExternalConfig().getPort() == null ? -1 : Integer.parseInt(config.getExternalConfig().getPort());
            responseBuilder.header("self_link",
                new URI(config.getExternalConfig().getScheme(), null, config.getExternalConfig().getHostname(), port,
                    ObjectUtils.firstNonNull(config.getExternalConfig().getBasePath(), "") + relativePath,
                    value.getUriInfo().getRequestUri().getQuery(), null).normalize().toURL().toString());
            // construct links to other pages
            List<String> filters = new ArrayList<>();
            handleParameter(id, "id", filters);
            handleParameter(organization, "organization", filters);
            handleParameter(name, "name", filters);
            handleParameter(toolname, "toolname", filters);
            handleParameter(description, "description", filters);
            handleParameter(author, "author", filters);
            handleParameter(registry, "registry", filters);
            handleParameter(String.valueOf(actualLimit), "limit", filters);

<<<<<<< HEAD
            final long numPages = (numTools + numWorkflows) / actualLimit;

            if (startIndex + actualLimit < numTools + numWorkflows) {
                URI nextPageURI = new URI(config.getExternalConfig().getScheme(), null, config.getExternalConfig().getHostname(), port,
                    ObjectUtils.firstNonNull(config.getExternalConfig().getBasePath(), "") + value.getUriInfo().getRequestUri().getPath(),
=======
            final long numPages = (numEntries.sum()) / actualLimit;

            if (startIndex + actualLimit < numEntries.sum()) {
                URI nextPageURI = new URI(config.getExternalConfig().getScheme(), null, config.getExternalConfig().getHostname(), port,
                    ObjectUtils.firstNonNull(config.getExternalConfig().getBasePath(), "") + relativePath,
>>>>>>> 4181fd40
                    Joiner.on('&').join(filters) + "&offset=" + (offsetInteger + 1), null).normalize();
                responseBuilder.header("next_page", nextPageURI.toURL().toString());
            }
            URI lastPageURI = new URI(config.getExternalConfig().getScheme(), null, config.getExternalConfig().getHostname(), port,
<<<<<<< HEAD
                ObjectUtils.firstNonNull(config.getExternalConfig().getBasePath(), "") + value.getUriInfo().getRequestUri().getPath(), Joiner.on('&').join(filters) + "&offset=" + numPages, null)
=======
                ObjectUtils.firstNonNull(config.getExternalConfig().getBasePath(), "") + relativePath, Joiner.on('&').join(filters) + "&offset=" + numPages, null)
>>>>>>> 4181fd40
                .normalize();
            responseBuilder.header("last_page", lastPageURI.toURL().toString());

        } catch (URISyntaxException | MalformedURLException e) {
            throw new CustomWebApplicationException("Could not construct page links", HttpStatus.SC_BAD_REQUEST);
        }
        trsListener.loadTRSResponse(hashcode, responseBuilder);
        return responseBuilder.build();
    }

    /**
     *
     * @param id
     * @param alias
     * @param toolClass
     * @param descriptorType
     * @param registry
     * @param organization
     * @param name
     * @param toolname
     * @param description
     * @param author
     * @param checker
     * @param user
     * @param actualLimit page size
     * @param offset index to start at
     * @throws UnsupportedEncodingException
     * @return number of tools, number of workflows we're working with
     */
    @SuppressWarnings({"checkstyle:ParameterNumber"})
<<<<<<< HEAD
    private ImmutablePair<Long, Long> getEntries(List<Entry<?, ?>> all, String id, String alias, String toolClass, String descriptorType, String registry, String organization, String name, String toolname,
        String description, String author, Boolean checker, Optional<User> user, int actualLimit, int offset) throws UnsupportedEncodingException {
        long numTools = 0;
        long numWorkflows = 0;
=======
    private NumberOfEntityTypes getEntries(List<Entry<?, ?>> all, String id, String alias, String toolClass, String descriptorType, String registry, String organization, String name, String toolname,
        String description, String author, Boolean checker, Optional<User> user, int actualLimit, int offset) throws UnsupportedEncodingException {
        long numTools = 0;
        long numWorkflows = 0;
        long numAppTools = 0;
        long numServices = 0;
>>>>>>> 4181fd40

        if (id != null) {
            ParsedRegistryID parsedID = new ParsedRegistryID(id);
            Entry<?, ?> entry = getEntry(parsedID, user);
            entry = filterOldSchool(entry, descriptorType, registry, organization, name, toolname, description, author, checker);
            if (entry != null) {
                all.add(entry);
            }
        } else if (alias != null) {
            Entry<?, ?> entry = toolDAO.getGenericEntryByAlias(alias);
            entry = filterOldSchool(entry, descriptorType, registry, organization, name, toolname, description, author, checker);
            if (entry != null) {
                all.add(entry);
            }
        } else {
            DescriptorLanguage descriptorLanguage = null;
            if (descriptorType != null) {
                try {
                    // Tricky case for GALAXY because it doesn't match the rules of the other languages
                    if ("galaxy".equalsIgnoreCase(descriptorType)) {
                        descriptorType = DescriptorLanguage.GXFORMAT2.getShortName();
                    }

                    descriptorLanguage = DescriptorLanguage.convertShortStringToEnum(descriptorType);
                } catch (UnsupportedOperationException ex) {
                    // If unable to match descriptor language, do not return any entries.
                    LOG.info(ex.getMessage());
<<<<<<< HEAD
                    return ImmutablePair.of(numTools, numWorkflows);
=======
                    return new NumberOfEntityTypes(numTools, numWorkflows, numAppTools, numServices);
>>>>>>> 4181fd40
                }
            }

            // calculate whether we want a page of tools, a page of workflows, or a page that includes both
<<<<<<< HEAD
            numTools = WORKFLOW.equalsIgnoreCase(toolClass) ? 0 : toolDAO.countAllPublished(descriptorLanguage, registry, organization, name, toolname, description, author, checker);
            numWorkflows = COMMAND_LINE_TOOL.equalsIgnoreCase(toolClass) ? 0 : bioWorkflowDAO.countAllPublished(descriptorLanguage, registry, organization, name, toolname, description, author, checker);

            int startIndex = offset;
            int pageRemaining = actualLimit;

            if (startIndex < numTools) {
                // then we want at least some tools
                // TODO: Have DescriptorLanguage indicate whether the language supports tools. Make this less hack-ish
                // Add tools if user didn't provide a tool class or the tool class provided matches to tools, AND
                // user didn't provide a descriptor type or the one they provided matches to CWL or WDL
                if (toolClass == null || COMMAND_LINE_TOOL.equalsIgnoreCase(toolClass)) {
                    if (descriptorType == null || descriptorLanguage == DescriptorLanguage.WDL || descriptorLanguage == DescriptorLanguage.CWL) {
                        all.addAll(toolDAO.filterTrsToolsGet(descriptorLanguage, registry, organization, name, toolname, description, author, checker, startIndex, pageRemaining));
                    }
=======
            numTools = WORKFLOW.equalsIgnoreCase(toolClass) || SERVICE.equalsIgnoreCase(toolClass) ? 0 : toolDAO.countAllPublished(descriptorLanguage, registry, organization, name, toolname, description, author, checker);
            numWorkflows = COMMAND_LINE_TOOL.equalsIgnoreCase(toolClass) || SERVICE.equalsIgnoreCase(toolClass) ? 0 : bioWorkflowDAO.countAllPublished(descriptorLanguage, registry, organization, name, toolname, description, author, checker);
            numAppTools = WORKFLOW.equalsIgnoreCase(toolClass) || SERVICE.equalsIgnoreCase(toolClass) ? 0 : appToolDAO.countAllPublished(descriptorLanguage, registry, organization, name, toolname, description, author, checker);
            numServices = WORKFLOW.equalsIgnoreCase(toolClass) || COMMAND_LINE_TOOL.equalsIgnoreCase(toolClass) ? 0 : serviceDAO.countAllPublished(descriptorLanguage, registry, organization, name, toolname, description, author, checker);


            long startIndex = offset;
            long pageRemaining = actualLimit;
            long entriesConsidered = 0;

            ImmutableTriple<String, EntryDAO, Long>[] typeDAOs = new ImmutableTriple[]{ImmutableTriple.of(COMMAND_LINE_TOOL, toolDAO, numTools),
                ImmutableTriple.of(WORKFLOW, bioWorkflowDAO, numWorkflows), ImmutableTriple.of(COMMAND_LINE_TOOL, appToolDAO, numAppTools), ImmutableTriple.of(SERVICE, serviceDAO, numServices)};

            for (ImmutableTriple<String, EntryDAO, Long> typeDAO : typeDAOs) {
                if (!all.isEmpty()) {
                    // if we got any tools, overflow into the very start of the next type of stuff
                    startIndex = 0;
                    pageRemaining = Math.max(actualLimit - all.size(), 0);
                } else {
                    // on the other hand, if we skipped all tools then, adjust the start index accordingly
                    // TODO: conversion might bite us much later
                    startIndex = startIndex - entriesConsidered;
>>>>>>> 4181fd40
                }
            }
            if (!all.isEmpty()) {
                // if we got any tools, overflow into the very start of workflows
                startIndex = 0;
                pageRemaining = Math.max(pageRemaining - all.size(), 0);
            } else {
                // on the other hand, if we skipped all tools then, adjust the start index accordingly
                // TODO: conversion might bite us much later
                startIndex = startIndex - Math.toIntExact(numTools);
            }
            if (startIndex < numWorkflows) {
                if (toolClass == null || WORKFLOW.equalsIgnoreCase(toolClass)) {
                    // filter published workflows using criteria builder
                    all.addAll(bioWorkflowDAO.filterTrsToolsGet(descriptorLanguage, registry, organization, name, toolname, description, author, checker, startIndex, pageRemaining));
                }
            }
        }
        return ImmutablePair.of(numTools, numWorkflows);
    }


<<<<<<< HEAD
=======
                if (startIndex < typeDAO.right && isCorrectToolClass(toolClass, typeDAO.left)) {
                    // then we want at least some of whatever this DAO returns
                    // TODO we used to handle languages for tools here, test this
                    all.addAll(typeDAO.middle
                        .filterTrsToolsGet(descriptorLanguage, registry, organization, name, toolname, description, author, checker, Math.toIntExact(startIndex), Math.toIntExact(pageRemaining)));
                }
                entriesConsidered = typeDAO.right;
            }
        }
        return new NumberOfEntityTypes(numTools, numWorkflows, numAppTools, numServices);
    }

    private boolean isCorrectToolClass(String toolClass, String daoToolClass) {
        return toolClass == null || daoToolClass.equalsIgnoreCase(toolClass);
    }


>>>>>>> 4181fd40
    /**
     * single tools are still filtered old school, that's probably wrong (should be done in DB and expanded to workflows)
     *
     * @param entry
     * @param descriptorType
     * @param registry
     * @param organization
     * @param name
     * @param toolname
     * @param description
     * @param author
     * @param checker
     * @deprecated
     */
    @Deprecated
    @SuppressWarnings({"checkstyle:ParameterNumber"})
    private Entry<?, ?> filterOldSchool(Entry<?, ?> entry, String descriptorType, String registry, String organization, String name, String toolname,
        String description, String author, Boolean checker) {
        if (entry instanceof Tool) {
            Tool tool = (Tool) entry;
            if (registry != null && (tool.getRegistry() == null || !tool.getRegistry().contains(registry))) {
                return null;
            }
            if (organization != null && (tool.getNamespace() == null || !tool.getNamespace().contains(organization))) {
                return null;
<<<<<<< HEAD
            }
            if (name != null && (tool.getName() == null || !tool.getName().contains(name))) {
                return null;
            }
            if (toolname != null && (tool.getToolname() == null || !tool.getToolname().contains(toolname))) {
                return null;
            }
            if (descriptorType != null && !tool.getDescriptorType().contains(descriptorType)) {
                return null;
            }
            if (checker != null && checker) {
                // tools are never checker workflows
                return null;
            }
            if (description != null && (tool.getDescription() == null || !tool.getDescription().contains(description))) {
                return null;
            }
=======
            }
            if (name != null && (tool.getName() == null || !tool.getName().contains(name))) {
                return null;
            }
            if (toolname != null && (tool.getToolname() == null || !tool.getToolname().contains(toolname))) {
                return null;
            }
            if (descriptorType != null && !tool.getDescriptorType().contains(descriptorType)) {
                return null;
            }
            if (checker != null && checker) {
                // tools are never checker workflows
                return null;
            }
            if (description != null && (tool.getDescription() == null || !tool.getDescription().contains(description))) {
                return null;
            }
>>>>>>> 4181fd40
            if (author != null && (tool.getAuthor() == null || !tool.getAuthor().contains(author))) {
                return null;
            }
        }
        return entry;
    }

    private void handleParameter(String parameter, String queryName, List<String> filters) {
        if (parameter != null) {
            filters.add(queryName + "=" + parameter);
        }
    }

    /**
     * @param gitUrl       The git formatted url for the repo
     * @param reference    the git tag or branch
     * @param githubPrefix the prefix for the git formatted url to strip out
     * @param builtPrefix  the prefix to use to start the extracted prefix
     * @return the prefix to access these files
     */
    private static String extractHTTPPrefix(String gitUrl, String reference, String githubPrefix, String builtPrefix) {
        StringBuilder urlBuilder = new StringBuilder();
        urlBuilder.append(builtPrefix);
        final String substring = gitUrl.substring(githubPrefix.length(), gitUrl.lastIndexOf(".git"));
        urlBuilder.append(substring).append(builtPrefix.contains("bitbucket.org") ? "/raw/" : '/').append(reference);
        return urlBuilder.toString();
    }

    /**
     * @param registryId   registry id
     * @param versionIdParam    git reference
     * @param type         type of file
     * @param parameterPath if null, return the primary descriptor, if not null, return a specific file
     * @param unwrap       unwrap the file and present the descriptor sans wrapper model
     * @return a specific file wrapped in a response
     */
    private Response getFileByToolVersionID(String registryId, String versionIdParam, DescriptorLanguage.FileType type, String parameterPath,
        boolean unwrap, Optional<User> user) {
        Response.StatusType fileNotFoundStatus = getExtendedStatus(Status.NOT_FOUND,
            "version found, but file not found (bad filename, invalid file, etc.)");

        // if a version is provided, get that version, otherwise return the newest
        ParsedRegistryID parsedID = null;
        try {
            parsedID = new ParsedRegistryID(registryId);
        } catch (UnsupportedEncodingException | IllegalArgumentException e) {
            return BAD_DECODE_RESPONSE;
        }
        String versionId;
        try {
            versionId = URLDecoder.decode(versionIdParam, StandardCharsets.UTF_8.displayName());
        } catch (UnsupportedEncodingException | IllegalArgumentException e) {
            return BAD_DECODE_RESPONSE;
        }
        Entry<?, ?> entry = getEntry(parsedID, user);

        // check whether this is registered
        if (entry == null) {
            Response.StatusType status = getExtendedStatus(Status.NOT_FOUND, "incorrect id");
            return Response.status(status).build();
        }

        boolean showHiddenVersions = false;
        if (user.isPresent() && !AuthenticatedResourceInterface
                .userCannotRead(user.get(), entry)) {
            showHiddenVersions = true;
        }

        final io.openapi.model.Tool convertedTool = ToolsImplCommon.convertEntryToTool(entry, config, showHiddenVersions);

        String finalVersionId = versionId;
        if (convertedTool == null || convertedTool.getVersions() == null) {
            return Response.status(Status.NOT_FOUND).build();
        }
        final Optional<ToolVersion> convertedToolVersion = convertedTool.getVersions().stream()
            .filter(toolVersion -> toolVersion.getName().equalsIgnoreCase(finalVersionId)).findFirst();
        Optional<? extends Version<?>> entryVersion;
        if (entry instanceof Tool) {
            Tool toolEntry = (Tool)entry;
            entryVersion = toolEntry.getWorkflowVersions().stream().filter(toolVersion -> toolVersion.getName().equalsIgnoreCase(finalVersionId))
                .findFirst();
        } else {
            Workflow workflowEntry = (Workflow)entry;
            entryVersion = workflowEntry.getWorkflowVersions().stream()
                .filter(toolVersion -> toolVersion.getName().equalsIgnoreCase(finalVersionId)).findFirst();
        }

        if (entryVersion.isEmpty()) {
            Response.StatusType status = getExtendedStatus(Status.NOT_FOUND, "version not found");
            return Response.status(status).build();
        }

        String urlBuilt;
        String gitUrl = entry.getGitUrl();
        if (gitUrl.startsWith(GITHUB_PREFIX)) {
            urlBuilt = extractHTTPPrefix(gitUrl, entryVersion.get().getReference(), GITHUB_PREFIX, "https://raw.githubusercontent.com/");
        } else if (gitUrl.startsWith(BITBUCKET_PREFIX)) {
            urlBuilt = extractHTTPPrefix(gitUrl, entryVersion.get().getReference(), BITBUCKET_PREFIX, "https://bitbucket.org/");
        } else {
            LOG.error("Found a git url neither from BitBucket nor GitHub " + gitUrl);
            urlBuilt = "https://unimplemented_git_repository/";
        }

        if (convertedToolVersion.isPresent()) {
            final ToolVersion toolVersion = convertedToolVersion.get();
            if (type.getCategory().equals(DescriptorLanguage.FileTypeCategory.TEST_FILE)) {
                // this only works for test parameters associated with tools
                List<SourceFile> testSourceFiles = new ArrayList<>();
                try {
                    testSourceFiles.addAll(toolHelper.getAllSourceFiles(entry.getId(), versionId, type, user, fileDAO));
                } catch (CustomWebApplicationException e) {
                    LOG.warn("intentionally ignoring failure to get test parameters", e);
                }
                try {
                    testSourceFiles.addAll(workflowHelper.getAllSourceFiles(entry.getId(), versionId, type, user, fileDAO));
                } catch (CustomWebApplicationException e) {
                    LOG.warn("intentionally ignoring failure to get source files", e);
                }

                List<FileWrapper> toolTestsList = new ArrayList<>();

                for (SourceFile file : testSourceFiles) {
                    FileWrapper toolTests = ToolsImplCommon.sourceFileToToolTests(urlBuilt, file);
                    toolTestsList.add(toolTests);
                }
                return Response.status(Status.OK).type(unwrap ? MediaType.TEXT_PLAIN : MediaType.APPLICATION_JSON).entity(
                    unwrap ? toolTestsList.stream().map(FileWrapper::getContent).filter(Objects::nonNull).collect(Collectors.joining("\n"))
                        : toolTestsList).build();
            }
            if (type == DOCKERFILE) {
                Optional<SourceFile> potentialDockerfile = entryVersion.get().getSourceFiles().stream()
                    .filter(sourcefile -> sourcefile.getType() == DOCKERFILE).findFirst();
                if (potentialDockerfile.isPresent()) {
                    ExtendedFileWrapper dockerfile = new ExtendedFileWrapper();
                    //TODO: hook up file checksum here
                    dockerfile.setChecksum(convertToTRSChecksums(potentialDockerfile.get()));
                    dockerfile.setContent(potentialDockerfile.get().getContent());
                    dockerfile.setUrl(urlBuilt + ((Tag)entryVersion.get()).getDockerfilePath());
                    dockerfile.setOriginalFile(potentialDockerfile.get());
                    toolVersion.setContainerfile(true);
                    List<FileWrapper> containerfilesList = new ArrayList<>();
                    containerfilesList.add(dockerfile);
                    return Response.status(Status.OK).type(unwrap ? MediaType.TEXT_PLAIN : MediaType.APPLICATION_JSON)
                        .entity(unwrap ? dockerfile.getContent() : containerfilesList).build();
                } else {
                    return Response.status(fileNotFoundStatus).build();
                }
            }
            String path;
            // figure out primary descriptors and use them if no relative path is specified
            if (entry instanceof Tool) {
                if (type == DOCKSTORE_WDL) {
                    path = ((Tag)entryVersion.get()).getWdlPath();
                } else if (type == DOCKSTORE_CWL) {
                    path = ((Tag)entryVersion.get()).getCwlPath();
                } else {
                    return Response.status(Status.NOT_FOUND).build();
                }
            } else {
                path = ((WorkflowVersion)entryVersion.get()).getWorkflowPath();
            }
            String searchPath;
            if (parameterPath != null) {
                searchPath = parameterPath;
            } else {
                searchPath = path;
            }

            final Set<SourceFile> sourceFiles = entryVersion.get().getSourceFiles();

            Optional<SourceFile> correctSourceFile = lookForFilePath(sourceFiles, searchPath, entryVersion.get().getWorkingDirectory());
            if (correctSourceFile.isPresent()) {
                SourceFile sourceFile = correctSourceFile.get();
                // annoyingly, test json and Dockerfiles include a fullpath whereas descriptors are just relative to the main descriptor,
                // so in this stream we need to standardize relative to the main descriptor
                final Path workingPath = Paths.get("/", entryVersion.get().getWorkingDirectory());
                final Path relativize = workingPath.relativize(Paths.get(StringUtils.prependIfMissing(sourceFile.getAbsolutePath(), "/")));
                String sourceFileUrl = urlBuilt + StringUtils.prependIfMissing(entryVersion.get().getWorkingDirectory(), "/") + StringUtils
                    .prependIfMissing(relativize.toString(), "/");
                ExtendedFileWrapper toolDescriptor = ToolsImplCommon.sourceFileToToolDescriptor(sourceFileUrl, sourceFile);
                return Response.status(Status.OK).type(unwrap ? MediaType.TEXT_PLAIN : MediaType.APPLICATION_JSON)
                    .entity(unwrap ? sourceFile.getContent() : toolDescriptor).build();
            }
        }
        return Response.status(fileNotFoundStatus).build();
    }

    public static List<Checksum> convertToTRSChecksums(final SourceFile sourceFile) {
        List<Checksum> trsChecksums = new ArrayList<>();
        if (sourceFile.getChecksums() != null && !sourceFile.getChecksums().isEmpty()) {
            sourceFile.getChecksums().stream().forEach(checksum -> {
                Checksum trsChecksum = new Checksum();
                trsChecksum.setType(DESCRIPTOR_FILE_SHA256_TYPE_FOR_TRS);
                trsChecksum.setChecksum(checksum.getChecksum());
                trsChecksums.add(trsChecksum);
            });
        }
        return trsChecksums;
    }

    private static Response.StatusType getExtendedStatus(Status status, String additionalMessage) {
        return new Response.StatusType() {
            @Override
            public int getStatusCode() {
                return status.getStatusCode();
            }

            @Override
            public Status.Family getFamily() {
                return status.getFamily();
            }

            @Override
            public String getReasonPhrase() {
                return status.getReasonPhrase() + " : " + additionalMessage;
            }
        };
    }

    /**
     * Return a matching source file
     *
     * @param sourceFiles      files to look through
     * @param searchPathParam       file to look for, could be relative or absolute
     * @param workingDirectory working directory if relevant
     * @return
     */
    @SuppressWarnings("lgtm[java/path-injection]")
    public Optional<SourceFile> lookForFilePath(Set<SourceFile> sourceFiles, String searchPathParam, String workingDirectory) {
        String targetPath;
        if (searchPathParam.startsWith("/")) {
            // treat searchPath as an absolute path
            targetPath = cleanRelativePath(searchPathParam).toLowerCase();
        } else {
            // treat searchPath as a relative path
            String relativeSearchPath = cleanRelativePath(searchPathParam);
            // assemble normalized absolute path
            targetPath = Paths.get(workingDirectory, relativeSearchPath).normalize().toString().toLowerCase(); // lgtm[java/path-injection]
        }

        // assembled map from paths normalized relative to the root (not the main descriptor) to files
        Map<String, SourceFile> calculatedPathMap = sourceFiles.stream().collect(Collectors.toMap(sourceFile -> {
            return cleanRelativePath(sourceFile.getAbsolutePath()).toLowerCase();
        }, sourceFile -> sourceFile));

        return Optional.ofNullable(calculatedPathMap.get(targetPath));
    }

    @Override
    public Response toolsIdVersionsVersionIdTypeFilesGet(String type, String id, String versionId, SecurityContext securityContext,
        ContainerRequestContext containerRequestContext, Optional<User> user) {
        ParsedRegistryID parsedID = null;
        try {
            parsedID = new ParsedRegistryID(id);
        } catch (UnsupportedEncodingException | IllegalArgumentException e) {
            return BAD_DECODE_RESPONSE;
        }
        Entry<?, ?> entry = getEntry(parsedID, user);
        List<String> primaryDescriptorPaths = new ArrayList<>();
        if (entry instanceof Workflow) {
            Workflow workflow = (Workflow)entry;
            Set<WorkflowVersion> workflowVersions = workflow.getWorkflowVersions();
            Optional<WorkflowVersion> first = workflowVersions.stream()
                .filter(workflowVersion -> workflowVersion.getName().equals(versionId)).findFirst();
            if (first.isPresent()) {
                WorkflowVersion workflowVersion = first.get();
                // Matching the workflow path in a workflow automatically indicates that the file is a primary descriptor
                primaryDescriptorPaths.add(workflowVersion.getWorkflowPath());
                Set<SourceFile> sourceFiles = workflowVersion.getSourceFiles();
                List<ToolFile> toolFiles = getToolFiles(sourceFiles, primaryDescriptorPaths, type, workflowVersion.getWorkingDirectory());
                return Response.ok().entity(toolFiles).build();
            } else {
                return Response.noContent().build();
            }
        } else if (entry instanceof Tool) {
            Tool tool = (Tool)entry;
            Set<Tag> versions = tool.getWorkflowVersions();
            Optional<Tag> first = versions.stream().filter(tag -> tag.getName().equals(versionId)).findFirst();
            if (first.isPresent()) {
                Tag tag = first.get();
                // Matching the CWL path or WDL path in a tool automatically indicates that the file is a primary descriptor
                primaryDescriptorPaths.add(tag.getCwlPath());
                primaryDescriptorPaths.add(tag.getWdlPath());
                Set<SourceFile> sourceFiles = tag.getSourceFiles();
                List<ToolFile> toolFiles = getToolFiles(sourceFiles, primaryDescriptorPaths, type, tag.getWorkingDirectory());
                return Response.ok().entity(toolFiles).build();
            } else {
                return Response.noContent().build();
            }
        } else {
            return Response.status(Status.NOT_FOUND).build();
        }
    }

    /**
     * Converts SourceFile.FileType to ToolFile.FileTypeEnum
     *
     * @param fileType The SourceFile.FileType
     * @return The ToolFile.FileTypeEnum
     */
    private static ToolFile.FileTypeEnum fileTypeToToolFileFileTypeEnum(DescriptorLanguage.FileType fileType) {
        if (fileType.getCategory() == DescriptorLanguage.FileTypeCategory.TEST_FILE) {
            return ToolFile.FileTypeEnum.TEST_FILE;
        } else if (fileType.getCategory() == DescriptorLanguage.FileTypeCategory.CONTAINERFILE) {
            return ToolFile.FileTypeEnum.CONTAINERFILE;
        } else if (fileType.getCategory() == DescriptorLanguage.FileTypeCategory.SECONDARY_DESCRIPTOR) {
            return ToolFile.FileTypeEnum.SECONDARY_DESCRIPTOR;
        } else if (fileType.getCategory() == DescriptorLanguage.FileTypeCategory.PRIMARY_DESCRIPTOR) {
            return ToolFile.FileTypeEnum.PRIMARY_DESCRIPTOR;
        } else if (fileType.getCategory() == DescriptorLanguage.FileTypeCategory.GENERIC_DESCRIPTOR) {
            return ToolFile.FileTypeEnum.SECONDARY_DESCRIPTOR;
        }
        return ToolFile.FileTypeEnum.OTHER;
    }

    /**
     * Converts a list of SourceFile to a list of ToolFile.
     *
     * @param sourceFiles    The list of SourceFile to convert
     * @param mainDescriptor The main descriptor path, used to determine if the file is a primary or secondary descriptor
     * @return A list of ToolFile for the Tool
     */
    public static List<ToolFile> getToolFiles(Set<SourceFile> sourceFiles, List<String> mainDescriptor, String type, String workingDirectory) {
        // Filters the source files to only show the ones that are possibly relevant to the type (CWL or WDL or NFL)
        final DescriptorLanguage descriptorLanguage = DescriptorLanguage.convertShortStringToEnum(type);
        List<SourceFile> filteredSourceFiles = sourceFiles.stream()
            .filter(sourceFile -> descriptorLanguage.isRelevantFileType(sourceFile.getType())).collect(Collectors.toList());

        final Path path = Paths.get("/" + workingDirectory);
        return filteredSourceFiles.stream().map(file -> {
            ToolFile toolFile = new ToolFile();
            toolFile.setPath(path.relativize(Paths.get(file.getAbsolutePath())).toString());
            ToolFile.FileTypeEnum fileTypeEnum = fileTypeToToolFileFileTypeEnum(file.getType());
            if (fileTypeEnum.equals(ToolFile.FileTypeEnum.SECONDARY_DESCRIPTOR) && mainDescriptor.contains(file.getPath())) {
                fileTypeEnum = ToolFile.FileTypeEnum.PRIMARY_DESCRIPTOR;
            }
            toolFile.setFileType(fileTypeEnum);
            return toolFile;
        }).sorted(Comparator.comparing(ToolFile::getPath)).collect(Collectors.toList());
    }

    private String cleanRelativePath(String relativePath) {
        String cleanRelativePath = StringUtils.removeStart(relativePath, "./");
        return StringUtils.removeStart(cleanRelativePath, "/");
    }

    /**
     * Used to parse localised IDs (no URL)
     * If tool, the id will look something like "registry.hub.docker.com/sequenza/sequenza"
     * If workflow, the id will look something like "#workflow/DockstoreTestUser/dockstore-whalesay/dockstore-whalesay-wdl"
     * If service, the id will look something like "#service/DockstoreTestUser/dockstore-whalesay/dockstore-whalesay-wdl"
     * Both cases have registry/organization/name/toolName but workflows have a "#workflow" prepended to it
     * and services have a "#service" prepended to it.
     */
    public static class ParsedRegistryID {
        private enum ToolType { TOOL, SERVICE, WORKFLOW
        }

        private ToolType type = ToolType.TOOL;
        private final String registry;
        private final String organization;
        private final String name;
        private final String toolName;

        public ParsedRegistryID(String paramId) throws UnsupportedEncodingException {
            String id;
            id = URLDecoder.decode(paramId, StandardCharsets.UTF_8.displayName());
            List<String> textSegments = Splitter.on('/').omitEmptyStrings().splitToList(id);
            List<String> list = new ArrayList<>(textSegments);
            String firstTextSegment = list.get(0);
            if (WORKFLOW_PREFIX.equalsIgnoreCase(firstTextSegment)) {
                list.remove(0); // Remove #workflow from ArrayList to make parsing similar to tool
                type = ToolType.WORKFLOW;
            }
            if (SERVICE_PREFIX.equalsIgnoreCase(firstTextSegment)) {
                list.remove(0); // Remove #service from ArrayList to make parsing similar to tool
                type = ToolType.SERVICE;
            }
            checkToolId(list);
            registry = list.get(0);
            organization = list.get(1);
            name = list.get(2);
            toolName = list.size() > SEGMENTS_IN_ID ? list.get(SEGMENTS_IN_ID) : "";
        }

        /**
         * This checks if the GA4GH toolId string segments provided by the user is of proper length
         * If it is not the proper length, returns an Error response object similar to what's defined for the
         * 404 response in the GA4GH swagger.yaml
         *
         * @param toolIdStringSegments The toolId provided by the user which was split into string segments
         */
        private void checkToolId(List<String> toolIdStringSegments) {
            if (toolIdStringSegments.size() < SEGMENTS_IN_ID) {
                Error error = new Error();
                error.setCode(HttpStatus.SC_BAD_REQUEST);
                error.setMessage("Tool ID should have at least 3 separate segments, seperated by /");
                Response errorResponse = Response.status(HttpStatus.SC_BAD_REQUEST).entity(error).type(MediaType.APPLICATION_JSON).build();
                throw new WebApplicationException(errorResponse);
            }
        }

        public String getRegistry() {
            return registry;
        }

        public String getOrganization() {
            return organization;
        }

        public String getName() {
            return name;
        }

        public String getToolName() {
            return toolName;
        }

        /**
         * Get an internal path
         *
         * @return an internal path, usable only if we know if we have a tool or workflow
         */
        public String getPath() {
            return registry + "/" + organization + "/" + name;
        }

        public ToolType toolType() {
            return type;
        }
    }

    private static class NumberOfEntityTypes {

        public final long numTools;
        public final long numWorkflows;
        public final long numAppTools;
        public final long numServices;

        NumberOfEntityTypes(long numTools, long numWorkflows, long numAppTools, long numServices) {
            this.numTools = numTools;
            this.numWorkflows = numWorkflows;
            this.numAppTools = numAppTools;
            this.numServices = numServices;
        }

        public long sum() {
            return numTools + numWorkflows + numAppTools + numServices;
        }
    }
}<|MERGE_RESOLUTION|>--- conflicted
+++ resolved
@@ -43,13 +43,9 @@
 import io.dockstore.webservice.core.WorkflowVersion;
 import io.dockstore.webservice.helpers.EntryVersionHelper;
 import io.dockstore.webservice.helpers.statelisteners.TRSListener;
-<<<<<<< HEAD
-import io.dockstore.webservice.jdbi.BioWorkflowDAO;
-=======
 import io.dockstore.webservice.jdbi.AppToolDAO;
 import io.dockstore.webservice.jdbi.BioWorkflowDAO;
 import io.dockstore.webservice.jdbi.EntryDAO;
->>>>>>> 4181fd40
 import io.dockstore.webservice.jdbi.FileDAO;
 import io.dockstore.webservice.jdbi.ServiceDAO;
 import io.dockstore.webservice.jdbi.ToolDAO;
@@ -88,11 +84,7 @@
 import org.apache.commons.lang3.ObjectUtils;
 import org.apache.commons.lang3.StringUtils;
 import org.apache.commons.lang3.builder.HashCodeBuilder;
-<<<<<<< HEAD
-import org.apache.commons.lang3.tuple.ImmutablePair;
-=======
 import org.apache.commons.lang3.tuple.ImmutableTriple;
->>>>>>> 4181fd40
 import org.apache.http.HttpStatus;
 import org.slf4j.Logger;
 import org.slf4j.LoggerFactory;
@@ -108,10 +100,6 @@
     private static final int SEGMENTS_IN_ID = 3;
     //TODO this is also a maximum page size, may want to rename/split out the two concepts
     private static final int DEFAULT_PAGE_SIZE = 100;
-<<<<<<< HEAD
-    private static final String DESCRIPTOR_FILE_SHA_TYPE_FOR_TRS = "sha1";
-=======
->>>>>>> 4181fd40
     private static final Logger LOG = LoggerFactory.getLogger(ToolsApiServiceImpl.class);
 
     private static ToolDAO toolDAO = null;
@@ -135,18 +123,12 @@
         ToolsApiServiceImpl.workflowHelper = () -> workflowDAO;
     }
 
-<<<<<<< HEAD
-
-=======
->>>>>>> 4181fd40
     public static void setBioWorkflowDAO(BioWorkflowDAO bioWorkflowDAO) {
         ToolsApiServiceImpl.bioWorkflowDAO = bioWorkflowDAO;
         // TODO; look into this
         //ToolsApiServiceImpl.bioWorkflowHelper = () -> bioWorkflowDAO;
     }
 
-<<<<<<< HEAD
-=======
     public static void setServiceDAO(ServiceDAO serviceDAO) {
         ToolsApiServiceImpl.serviceDAO = serviceDAO;
         // TODO; look into this
@@ -159,7 +141,6 @@
         //ToolsApiServiceImpl.bioWorkflowHelper = () -> appToolDAO;
     }
 
->>>>>>> 4181fd40
     public static void setFileDAO(FileDAO fileDAO) {
         ToolsApiServiceImpl.fileDAO = fileDAO;
     }
@@ -345,36 +326,19 @@
             return trsResponses.get().build();
         }
 
-<<<<<<< HEAD
-        final int actualLimit = Math.min(ObjectUtils.firstNonNull(limit, DEFAULT_PAGE_SIZE), DEFAULT_PAGE_SIZE);
-        int offsetInteger = 0;
-        if (offset != null) {
-            offsetInteger = Integer.parseInt(offset);
-=======
         int offsetInteger = 0;
         if (offset != null) {
             offsetInteger = Integer.parseInt(offset);
             offsetInteger = Math.max(offsetInteger, 0);
->>>>>>> 4181fd40
         }
         // note, there's a subtle change in definition here, TRS uses offset to indicate the page number, JPA uses index in the result set
         int startIndex = offsetInteger * actualLimit;
 
         final List<Entry<?, ?>> all = new ArrayList<>();
-<<<<<<< HEAD
-        long numTools;
-        long numWorkflows;
-        try {
-            final ImmutablePair<Long, Long> entries = getEntries(all, id, alias, toolClass, descriptorType, registry, organization, name, toolname, description, author, checker, user, actualLimit,
-                startIndex);
-            numTools = entries.left;
-            numWorkflows = entries.right;
-=======
         NumberOfEntityTypes numEntries;
         try {
             numEntries = getEntries(all, id, alias, toolClass, descriptorType, registry, organization, name, toolname, description, author, checker, user, actualLimit,
                 startIndex);
->>>>>>> 4181fd40
         } catch (UnsupportedEncodingException | IllegalArgumentException e) {
             return BAD_DECODE_RESPONSE;
         }
@@ -410,28 +374,16 @@
             handleParameter(registry, "registry", filters);
             handleParameter(String.valueOf(actualLimit), "limit", filters);
 
-<<<<<<< HEAD
-            final long numPages = (numTools + numWorkflows) / actualLimit;
-
-            if (startIndex + actualLimit < numTools + numWorkflows) {
-                URI nextPageURI = new URI(config.getExternalConfig().getScheme(), null, config.getExternalConfig().getHostname(), port,
-                    ObjectUtils.firstNonNull(config.getExternalConfig().getBasePath(), "") + value.getUriInfo().getRequestUri().getPath(),
-=======
             final long numPages = (numEntries.sum()) / actualLimit;
 
             if (startIndex + actualLimit < numEntries.sum()) {
                 URI nextPageURI = new URI(config.getExternalConfig().getScheme(), null, config.getExternalConfig().getHostname(), port,
                     ObjectUtils.firstNonNull(config.getExternalConfig().getBasePath(), "") + relativePath,
->>>>>>> 4181fd40
                     Joiner.on('&').join(filters) + "&offset=" + (offsetInteger + 1), null).normalize();
                 responseBuilder.header("next_page", nextPageURI.toURL().toString());
             }
             URI lastPageURI = new URI(config.getExternalConfig().getScheme(), null, config.getExternalConfig().getHostname(), port,
-<<<<<<< HEAD
-                ObjectUtils.firstNonNull(config.getExternalConfig().getBasePath(), "") + value.getUriInfo().getRequestUri().getPath(), Joiner.on('&').join(filters) + "&offset=" + numPages, null)
-=======
                 ObjectUtils.firstNonNull(config.getExternalConfig().getBasePath(), "") + relativePath, Joiner.on('&').join(filters) + "&offset=" + numPages, null)
->>>>>>> 4181fd40
                 .normalize();
             responseBuilder.header("last_page", lastPageURI.toURL().toString());
 
@@ -462,19 +414,12 @@
      * @return number of tools, number of workflows we're working with
      */
     @SuppressWarnings({"checkstyle:ParameterNumber"})
-<<<<<<< HEAD
-    private ImmutablePair<Long, Long> getEntries(List<Entry<?, ?>> all, String id, String alias, String toolClass, String descriptorType, String registry, String organization, String name, String toolname,
-        String description, String author, Boolean checker, Optional<User> user, int actualLimit, int offset) throws UnsupportedEncodingException {
-        long numTools = 0;
-        long numWorkflows = 0;
-=======
     private NumberOfEntityTypes getEntries(List<Entry<?, ?>> all, String id, String alias, String toolClass, String descriptorType, String registry, String organization, String name, String toolname,
         String description, String author, Boolean checker, Optional<User> user, int actualLimit, int offset) throws UnsupportedEncodingException {
         long numTools = 0;
         long numWorkflows = 0;
         long numAppTools = 0;
         long numServices = 0;
->>>>>>> 4181fd40
 
         if (id != null) {
             ParsedRegistryID parsedID = new ParsedRegistryID(id);
@@ -502,32 +447,11 @@
                 } catch (UnsupportedOperationException ex) {
                     // If unable to match descriptor language, do not return any entries.
                     LOG.info(ex.getMessage());
-<<<<<<< HEAD
-                    return ImmutablePair.of(numTools, numWorkflows);
-=======
                     return new NumberOfEntityTypes(numTools, numWorkflows, numAppTools, numServices);
->>>>>>> 4181fd40
                 }
             }
 
             // calculate whether we want a page of tools, a page of workflows, or a page that includes both
-<<<<<<< HEAD
-            numTools = WORKFLOW.equalsIgnoreCase(toolClass) ? 0 : toolDAO.countAllPublished(descriptorLanguage, registry, organization, name, toolname, description, author, checker);
-            numWorkflows = COMMAND_LINE_TOOL.equalsIgnoreCase(toolClass) ? 0 : bioWorkflowDAO.countAllPublished(descriptorLanguage, registry, organization, name, toolname, description, author, checker);
-
-            int startIndex = offset;
-            int pageRemaining = actualLimit;
-
-            if (startIndex < numTools) {
-                // then we want at least some tools
-                // TODO: Have DescriptorLanguage indicate whether the language supports tools. Make this less hack-ish
-                // Add tools if user didn't provide a tool class or the tool class provided matches to tools, AND
-                // user didn't provide a descriptor type or the one they provided matches to CWL or WDL
-                if (toolClass == null || COMMAND_LINE_TOOL.equalsIgnoreCase(toolClass)) {
-                    if (descriptorType == null || descriptorLanguage == DescriptorLanguage.WDL || descriptorLanguage == DescriptorLanguage.CWL) {
-                        all.addAll(toolDAO.filterTrsToolsGet(descriptorLanguage, registry, organization, name, toolname, description, author, checker, startIndex, pageRemaining));
-                    }
-=======
             numTools = WORKFLOW.equalsIgnoreCase(toolClass) || SERVICE.equalsIgnoreCase(toolClass) ? 0 : toolDAO.countAllPublished(descriptorLanguage, registry, organization, name, toolname, description, author, checker);
             numWorkflows = COMMAND_LINE_TOOL.equalsIgnoreCase(toolClass) || SERVICE.equalsIgnoreCase(toolClass) ? 0 : bioWorkflowDAO.countAllPublished(descriptorLanguage, registry, organization, name, toolname, description, author, checker);
             numAppTools = WORKFLOW.equalsIgnoreCase(toolClass) || SERVICE.equalsIgnoreCase(toolClass) ? 0 : appToolDAO.countAllPublished(descriptorLanguage, registry, organization, name, toolname, description, author, checker);
@@ -550,7 +474,6 @@
                     // on the other hand, if we skipped all tools then, adjust the start index accordingly
                     // TODO: conversion might bite us much later
                     startIndex = startIndex - entriesConsidered;
->>>>>>> 4181fd40
                 }
             }
             if (!all.isEmpty()) {
@@ -573,8 +496,6 @@
     }
 
 
-<<<<<<< HEAD
-=======
                 if (startIndex < typeDAO.right && isCorrectToolClass(toolClass, typeDAO.left)) {
                     // then we want at least some of whatever this DAO returns
                     // TODO we used to handle languages for tools here, test this
@@ -592,7 +513,6 @@
     }
 
 
->>>>>>> 4181fd40
     /**
      * single tools are still filtered old school, that's probably wrong (should be done in DB and expanded to workflows)
      *
@@ -618,7 +538,6 @@
             }
             if (organization != null && (tool.getNamespace() == null || !tool.getNamespace().contains(organization))) {
                 return null;
-<<<<<<< HEAD
             }
             if (name != null && (tool.getName() == null || !tool.getName().contains(name))) {
                 return null;
@@ -636,25 +555,6 @@
             if (description != null && (tool.getDescription() == null || !tool.getDescription().contains(description))) {
                 return null;
             }
-=======
-            }
-            if (name != null && (tool.getName() == null || !tool.getName().contains(name))) {
-                return null;
-            }
-            if (toolname != null && (tool.getToolname() == null || !tool.getToolname().contains(toolname))) {
-                return null;
-            }
-            if (descriptorType != null && !tool.getDescriptorType().contains(descriptorType)) {
-                return null;
-            }
-            if (checker != null && checker) {
-                // tools are never checker workflows
-                return null;
-            }
-            if (description != null && (tool.getDescription() == null || !tool.getDescription().contains(description))) {
-                return null;
-            }
->>>>>>> 4181fd40
             if (author != null && (tool.getAuthor() == null || !tool.getAuthor().contains(author))) {
                 return null;
             }

--- conflicted
+++ resolved
@@ -112,10 +112,7 @@
     private static EntryVersionHelper<Tool, Tag, ToolDAO> toolHelper;
     private static EntryVersionHelper<Workflow, WorkflowVersion, WorkflowDAO> workflowHelper;
     private static BioWorkflowDAO bioWorkflowDAO;
-<<<<<<< HEAD
-=======
     private static PermissionsInterface permissionsInterface;
->>>>>>> 43703bac
     private static VersionDAO versionDAO;
 
     public static void setToolDAO(ToolDAO toolDAO) {
@@ -152,13 +149,6 @@
 
     public static void setVersionDAO(VersionDAO versionDAO) {
         ToolsApiServiceImpl.versionDAO = versionDAO;
-<<<<<<< HEAD
-=======
-    }
-
-    public static void setTrsListener(TRSListener listener) {
-        ToolsApiServiceImpl.trsListener = listener;
->>>>>>> 43703bac
     }
 
     public static void setConfig(DockstoreWebserviceConfiguration config) {
@@ -374,13 +364,12 @@
         if (startIndex + actualLimit < numEntries.sum()) {
             responseBuilder.header("next_page", createUrlString(scheme, hostname, port, path, positionQuery(encodedQuery, actualLimit, offsetInteger + 1L)));
         }
-<<<<<<< HEAD
-=======
         final long numPages = numEntries.sum() / actualLimit;
         responseBuilder.header("last_page", createUrlString(scheme, hostname, port, path, positionQuery(encodedQuery, actualLimit, numPages)));
 
-        trsListener.loadTRSResponse(hashcode, responseBuilder);
->>>>>>> 43703bac
+        } catch (URISyntaxException | MalformedURLException e) {
+            throw new CustomWebApplicationException("Could not construct page links", HttpStatus.SC_BAD_REQUEST);
+        }
         return responseBuilder.build();
     }
 
@@ -638,7 +627,6 @@
                     .userCannotRead(user.get(), entry)) {
                 showHiddenVersions = true;
             }
-<<<<<<< HEAD
 
             final io.openapi.model.Tool convertedTool = ToolsImplCommon.convertEntryToTool(entry, config, showHiddenVersions);
 
@@ -675,64 +663,18 @@
                 urlBuilt = "https://unimplemented_git_repository/";
             }
 
-=======
-
-            final io.openapi.model.Tool convertedTool = ToolsImplCommon.convertEntryToTool(entry, config, showHiddenVersions);
-
-            String finalVersionId = versionId;
-            if (convertedTool == null || convertedTool.getVersions() == null) {
-                return Response.status(Status.NOT_FOUND).build();
-            }
-            final Optional<ToolVersion> convertedToolVersion = convertedTool.getVersions().stream()
-                .filter(toolVersion -> toolVersion.getName().equalsIgnoreCase(finalVersionId)).findFirst();
-            Optional<? extends Version<?>> entryVersion;
-            if (entry instanceof Tool) {
-                Tool toolEntry = (Tool)entry;
-                entryVersion = toolEntry.getWorkflowVersions().stream().filter(toolVersion -> toolVersion.getName().equalsIgnoreCase(finalVersionId))
-                    .findFirst();
-            } else {
-                Workflow workflowEntry = (Workflow)entry;
-                entryVersion = workflowEntry.getWorkflowVersions().stream()
-                    .filter(toolVersion -> toolVersion.getName().equalsIgnoreCase(finalVersionId)).findFirst();
-            }
-
-            if (entryVersion.isEmpty()) {
-                Response.StatusType status = getExtendedStatus(Status.NOT_FOUND, "version not found");
-                return Response.status(status).build();
-            }
-
-            String urlBuilt;
-            String gitUrl = entry.getGitUrl();
-            if (gitUrl.startsWith(GITHUB_PREFIX)) {
-                urlBuilt = extractHTTPPrefix(gitUrl, entryVersion.get().getReference(), GITHUB_PREFIX, "https://raw.githubusercontent.com/");
-            } else if (gitUrl.startsWith(BITBUCKET_PREFIX)) {
-                urlBuilt = extractHTTPPrefix(gitUrl, entryVersion.get().getReference(), BITBUCKET_PREFIX, "https://bitbucket.org/");
-            } else {
-                LOG.error("Found a git url neither from BitBucket nor GitHub " + gitUrl);
-                urlBuilt = "https://unimplemented_git_repository/";
-            }
-
->>>>>>> 43703bac
             if (convertedToolVersion.isPresent()) {
                 final ToolVersion toolVersion = convertedToolVersion.get();
                 if (type.getCategory().equals(DescriptorLanguage.FileTypeCategory.TEST_FILE)) {
                     // this only works for test parameters associated with tools
                     List<SourceFile> testSourceFiles = new ArrayList<>();
                     try {
-<<<<<<< HEAD
-                        testSourceFiles.addAll(toolHelper.getAllSourceFiles(entry.getId(), versionId, type, user, fileDAO));
-=======
                         testSourceFiles.addAll(toolHelper.getAllSourceFiles(entry.getId(), versionId, type, user, fileDAO, versionDAO));
->>>>>>> 43703bac
                     } catch (CustomWebApplicationException e) {
                         LOG.warn("intentionally ignoring failure to get test parameters", e);
                     }
                     try {
-<<<<<<< HEAD
-                        testSourceFiles.addAll(workflowHelper.getAllSourceFiles(entry.getId(), versionId, type, user, fileDAO));
-=======
                         testSourceFiles.addAll(workflowHelper.getAllSourceFiles(entry.getId(), versionId, type, user, fileDAO, versionDAO));
->>>>>>> 43703bac
                     } catch (CustomWebApplicationException e) {
                         LOG.warn("intentionally ignoring failure to get source files", e);
                     }

--- conflicted
+++ resolved
@@ -83,15 +83,11 @@
         if (file.getType() == DOCKSTORE_CWL) {
             descriptor.setType(DescriptorType.CWL);
         } else if (file.getType() == DOCKSTORE_WDL) {
-<<<<<<< HEAD
             descriptor.setType(DescriptorType.WDL);
-=======
-            descriptor.setType(ToolDescriptor.TypeEnum.WDL);
         }  else if (file.getType() == SourceFile.FileType.NEXTFLOW) {
             descriptor.setType(ToolDescriptor.TypeEnum.NFL);
         }  else if (file.getType() == SourceFile.FileType.NEXTFLOW_CONFIG) {
             descriptor.setType(ToolDescriptor.TypeEnum.NFL);
->>>>>>> 0648ded0
         }
         descriptor.setDescriptor(file.getContent());
 

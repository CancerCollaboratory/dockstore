--- conflicted
+++ resolved
@@ -188,12 +188,8 @@
         if (fileType == null) {
             return Response.status(Response.Status.NOT_FOUND).build();
         }
-<<<<<<< HEAD
-        return getFileByToolVersionID(id, versionId, fileType, relativePath, value.getAcceptableMediaTypes().contains(MediaType.TEXT_PLAIN_TYPE) || StringUtils.containsIgnoreCase(type, "plain"));
-=======
         return getFileByToolVersionID(id, versionId, fileType, relativePath,
                 value.getAcceptableMediaTypes().contains(MediaType.TEXT_PLAIN_TYPE) || StringUtils.containsIgnoreCase(type, "plain"));
->>>>>>> a49c68a0
     }
 
     @Override
@@ -468,14 +464,11 @@
         return this.toolDAO;
     }
 
-<<<<<<< HEAD
     private String cleanRelativePath(String relativePath) {
         String cleanRelativePath = StringUtils.stripStart(relativePath, "./");
         return StringUtils.stripStart(cleanRelativePath, "/");
     }
 
-=======
->>>>>>> a49c68a0
     /**
      * Used to parse localised IDs (no URL)
      * If tool, the id will look something like "registry.hub.docker.com/sequenza/sequenza"

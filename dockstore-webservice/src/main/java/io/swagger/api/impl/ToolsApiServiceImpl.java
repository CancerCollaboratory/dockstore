/*
 *    Copyright 2017 OICR
 *
 *    Licensed under the Apache License, Version 2.0 (the "License");
 *    you may not use this file except in compliance with the License.
 *    You may obtain a copy of the License at
 *
 *        http://www.apache.org/licenses/LICENSE-2.0
 *
 *    Unless required by applicable law or agreed to in writing, software
 *    distributed under the License is distributed on an "AS IS" BASIS,
 *    WITHOUT WARRANTIES OR CONDITIONS OF ANY KIND, either express or implied.
 *    See the License for the specific language governing permissions and
 *    limitations under the License.
 */

package io.swagger.api.impl;

import java.io.UnsupportedEncodingException;
import java.net.MalformedURLException;
import java.net.URI;
import java.net.URISyntaxException;
import java.net.URLDecoder;
import java.nio.charset.StandardCharsets;
import java.util.ArrayList;
import java.util.Collections;
import java.util.Comparator;
import java.util.List;
import java.util.Objects;
import java.util.Optional;
import java.util.Set;
import java.util.stream.Collectors;
import java.util.stream.Stream;

import javax.ws.rs.WebApplicationException;
import javax.ws.rs.container.ContainerRequestContext;
import javax.ws.rs.core.MediaType;
import javax.ws.rs.core.Response;
import javax.ws.rs.core.SecurityContext;

import avro.shaded.com.google.common.base.Joiner;
import com.google.common.base.Splitter;
import com.google.common.collect.Lists;
import com.google.common.collect.Table;
import io.dockstore.webservice.CustomWebApplicationException;
import io.dockstore.webservice.DockstoreWebserviceApplication;
import io.dockstore.webservice.DockstoreWebserviceConfiguration;
import io.dockstore.webservice.core.Entry;
import io.dockstore.webservice.core.SourceFile;
import io.dockstore.webservice.core.Tag;
import io.dockstore.webservice.core.Tool;
import io.dockstore.webservice.core.Version;
import io.dockstore.webservice.core.Workflow;
import io.dockstore.webservice.core.WorkflowVersion;
import io.dockstore.webservice.helpers.EntryVersionHelper;
import io.dockstore.webservice.jdbi.EntryDAO;
import io.dockstore.webservice.jdbi.ToolDAO;
import io.dockstore.webservice.jdbi.WorkflowDAO;
import io.swagger.api.NotFoundException;
import io.swagger.api.ToolsApiService;
import io.swagger.model.ToolDescriptor;
import io.swagger.model.ToolDockerfile;
import io.swagger.model.ToolFile;
import io.swagger.model.ToolTests;
import io.swagger.model.ToolVersion;
import org.apache.commons.lang3.StringUtils;
import org.apache.commons.lang3.tuple.Pair;
import org.apache.http.HttpStatus;
import org.slf4j.Logger;
import org.slf4j.LoggerFactory;

import static io.dockstore.webservice.core.SourceFile.FileType.CWL_TEST_JSON;
import static io.dockstore.webservice.core.SourceFile.FileType.DOCKERFILE;
import static io.dockstore.webservice.core.SourceFile.FileType.DOCKSTORE_CWL;
import static io.dockstore.webservice.core.SourceFile.FileType.DOCKSTORE_WDL;
import static io.dockstore.webservice.core.SourceFile.FileType.WDL_TEST_JSON;

public class ToolsApiServiceImpl extends ToolsApiService implements EntryVersionHelper<Tool> {

    public static final int SEGMENTS_IN_ID = 3;
    public static final int DEFAULT_PAGE_SIZE = 1000;
    private static final Logger LOG = LoggerFactory.getLogger(ToolsApiServiceImpl.class);

    private static ToolDAO toolDAO = null;
    private static WorkflowDAO workflowDAO = null;
    private static DockstoreWebserviceConfiguration config = null;

    public static void setToolDAO(ToolDAO toolDAO) {
        ToolsApiServiceImpl.toolDAO = toolDAO;
    }

    public static void setWorkflowDAO(WorkflowDAO workflowDAO) {
        ToolsApiServiceImpl.workflowDAO = workflowDAO;
    }

    public static void setConfig(DockstoreWebserviceConfiguration config) {
        ToolsApiServiceImpl.config = config;
    }

    @Override
    public Response toolsIdGet(String id, SecurityContext securityContext, ContainerRequestContext value) throws NotFoundException {
        ParsedRegistryID parsedID = new ParsedRegistryID(id);
        Entry entry = getEntry(parsedID);
        return buildToolResponse(entry, null, false);
    }

    @Override
    public Response toolsIdVersionsGet(String id, SecurityContext securityContext, ContainerRequestContext value) throws NotFoundException {
        ParsedRegistryID parsedID = new ParsedRegistryID(id);
        Entry entry = getEntry(parsedID);
        return buildToolResponse(entry, null, true);
    }

    private Response buildToolResponse(Entry container, String version, boolean returnJustVersions) {
        Response response;
        if (container == null) {
            response = Response.status(Response.Status.NOT_FOUND).build();
        } else if (!container.getIsPublished()) {
            // check whether this is registered
            response = Response.status(Response.Status.UNAUTHORIZED).build();
        } else {
            io.swagger.model.Tool tool = ToolsImplCommon.convertContainer2Tool(container, config).getLeft();
            assert (tool != null);
            // filter out other versions if we're narrowing to a specific version
            if (version != null) {
                tool.getVersions().removeIf(v -> !v.getName().equals(version));
                if (tool.getVersions().size() != 1) {
                    response = Response.status(Response.Status.NOT_FOUND).build();
                } else {
                    response = Response.ok(tool.getVersions().get(0)).build();
                }
            } else {
                if (returnJustVersions) {
                    response = Response.ok(tool.getVersions()).build();
                } else {
                    response = Response.ok(tool).build();
                }
            }
        }
        return response;
    }

    @Override
    public Response toolsIdVersionsVersionIdGet(String id, String versionId, SecurityContext securityContext, ContainerRequestContext value)
            throws NotFoundException {
        ParsedRegistryID parsedID = new ParsedRegistryID(id);
        try {
            versionId = URLDecoder.decode(versionId, StandardCharsets.UTF_8.displayName());
        } catch (UnsupportedEncodingException e) {
            throw new RuntimeException(e);
        }
        Entry entry = getEntry(parsedID);
        return buildToolResponse(entry, versionId, false);
    }

    private Entry getEntry(ParsedRegistryID parsedID) {
        Entry entry;
        if (parsedID.isTool()) {
            entry = toolDAO.findPublishedByToolPath(parsedID.getPath(), parsedID.getToolName());
        } else {
            String workflowPath = parsedID.getPath();
            String workflowName = parsedID.getToolName().isEmpty() ? null : parsedID.getToolName();
            if (workflowName != null) {
                workflowPath += "/" + parsedID.getToolName();
                entry = workflowDAO.findPublishedByWorkflowPath(workflowPath, workflowName);
            } else {
                entry = workflowDAO.findPublishedByWorkflowPathNullWorkflowName(workflowPath);
            }

        }
        return entry;
    }

    @Override
    public Response toolsIdVersionsVersionIdTypeDescriptorGet(String type, String id, String versionId, SecurityContext securityContext,
            ContainerRequestContext value) throws NotFoundException {
        SourceFile.FileType fileType = getFileType(type);
        if (fileType == null) {
            return Response.status(Response.Status.NOT_FOUND).build();
        }
        return getFileByToolVersionID(id, versionId, fileType, null,
                value.getAcceptableMediaTypes().contains(MediaType.TEXT_PLAIN_TYPE) || StringUtils.containsIgnoreCase(type, "plain"));
    }

    @Override
    public Response toolsIdVersionsVersionIdTypeDescriptorRelativePathGet(String type, String id, String versionId, String relativePath,
            SecurityContext securityContext, ContainerRequestContext value) throws NotFoundException {
        if (type == null) {
            return Response.status(Response.Status.BAD_REQUEST).build();
        }
        SourceFile.FileType fileType = getFileType(type);
        if (fileType == null) {
            return Response.status(Response.Status.NOT_FOUND).build();
        }
        return getFileByToolVersionID(id, versionId, fileType, relativePath,
                value.getAcceptableMediaTypes().contains(MediaType.TEXT_PLAIN_TYPE) || StringUtils.containsIgnoreCase(type, "plain"));
    }

    @Override
    public Response toolsIdVersionsVersionIdTypeTestsGet(String type, String id, String versionId, SecurityContext securityContext,
            ContainerRequestContext value) throws NotFoundException {
        if (type == null) {
            return Response.status(Response.Status.BAD_REQUEST).build();
        }
        SourceFile.FileType fileType = getFileType(type);
        if (fileType == null) {
            return Response.status(Response.Status.NOT_FOUND).build();
        }

        // The getFileType version never returns *TEST_JSON filetypes.  Linking CWL_TEST_JSON with DOCKSTORE_CWL and etc until solved.
        boolean plainTextResponse =
                value.getAcceptableMediaTypes().contains(MediaType.TEXT_PLAIN_TYPE) || type.toLowerCase().contains("plain");
        switch (fileType) {
        case CWL_TEST_JSON:
        case DOCKSTORE_CWL:
            return getFileByToolVersionID(id, versionId, CWL_TEST_JSON, null, false);
        case WDL_TEST_JSON:
        case DOCKSTORE_WDL:
            return getFileByToolVersionID(id, versionId, WDL_TEST_JSON, null, false);
        default:
            return Response.status(Response.Status.BAD_REQUEST).build();
        }
    }

    private SourceFile.FileType getFileType(String format) {
        SourceFile.FileType type;
        if (StringUtils.containsIgnoreCase(format, "CWL")) {
            type = DOCKSTORE_CWL;
        } else if (StringUtils.containsIgnoreCase(format, "WDL")) {
            type = DOCKSTORE_WDL;
        } else if (Objects.equals("JSON", format)) {
            // if JSON is specified
            type = DOCKSTORE_CWL;
        } else {
            // TODO: no other descriptor formats implemented for now
            type = null;
        }
        return type;
    }

    @Override
    public Response toolsIdVersionsVersionIdDockerfileGet(String id, String versionId, SecurityContext securityContext,
            ContainerRequestContext value) throws NotFoundException {
        return getFileByToolVersionID(id, versionId, DOCKERFILE, null, value.getAcceptableMediaTypes().contains(MediaType.TEXT_PLAIN_TYPE));
    }

    @SuppressWarnings("CheckStyle")
    @Override
    public Response toolsGet(String registryId, String registry, String organization, String name, String toolname, String description,
            String author, String offset, Integer limit, SecurityContext securityContext, ContainerRequestContext value)
            throws NotFoundException {
        final List<Entry> all = new ArrayList<>();
        all.addAll(toolDAO.findAllPublished());
        all.addAll(workflowDAO.findAllPublished());
        all.sort(Comparator.comparing(Entry::getGitUrl));

        List<io.swagger.model.Tool> results = new ArrayList<>();
        for (Entry c : all) {
            if (c instanceof Workflow && (registryId != null || registry != null || organization != null || name != null
                    || toolname != null)) {
                continue;
            }

            if (c instanceof Tool) {
                Tool tool = (Tool)c;
                // check each criteria. This sucks. Can we do this better with reflection? Or should we pre-convert?
                if (registryId != null) {
                    if (!registryId.contains(tool.getToolPath())) {
                        continue;
                    }
                }
                if (registry != null && tool.getRegistry() != null) {
                    if (!tool.getRegistry().toString().contains(registry)) {
                        continue;
                    }
                }
                if (organization != null && tool.getNamespace() != null) {
                    if (!tool.getNamespace().contains(organization)) {
                        continue;
                    }
                }
                if (name != null && tool.getName() != null) {
                    if (!tool.getName().contains(name)) {
                        continue;
                    }
                }
                if (toolname != null && tool.getToolname() != null) {
                    if (!tool.getToolname().contains(toolname)) {
                        continue;
                    }
                }
            }
            if (description != null && c.getDescription() != null) {
                if (!c.getDescription().contains(description)) {
                    continue;
                }
            }
            if (author != null && c.getAuthor() != null) {
                if (!c.getAuthor().contains(author)) {
                    continue;
                }
            }
            // if passing, for each container that matches the criteria, convert to standardised format and return
            io.swagger.model.Tool tool = ToolsImplCommon.convertContainer2Tool(c, config).getLeft();
            if (tool != null) {
                results.add(tool);
            }
        }

        if (limit == null) {
            limit = DEFAULT_PAGE_SIZE;
        }
        List<List<io.swagger.model.Tool>> pagedResults = Lists.partition(results, limit);
        int offsetInteger = 0;
        if (offset != null) {
            offsetInteger = Integer.parseInt(offset);
        }
        if (offsetInteger >= pagedResults.size()) {
            results = new ArrayList<>();
        } else {
            results = pagedResults.get(offsetInteger);
        }
        final Response.ResponseBuilder responseBuilder = Response.ok(results);
        responseBuilder.header("current_offset", offset);
        responseBuilder.header("current_limit", limit);
        // construct links to other pages
        try {
            List<String> filters = new ArrayList<>();
            handleParameter(registryId, "id", filters);
            handleParameter(organization, "organization", filters);
            handleParameter(name, "name", filters);
            handleParameter(toolname, "toolname", filters);
            handleParameter(description, "description", filters);
            handleParameter(author, "author", filters);
            handleParameter(registry, "registry", filters);
            handleParameter(limit.toString(), "limit", filters);

            if (offsetInteger + 1 < pagedResults.size()) {
                URI nextPageURI = new URI(config.getScheme(), null, config.getHostname(), Integer.parseInt(config.getPort()),
                        DockstoreWebserviceApplication.GA4GH_API_PATH + "/tools",
                        Joiner.on('&').join(filters) + "&offset=" + (offsetInteger + 1), null);
                responseBuilder.header("next_page", nextPageURI.toURL().toString());
            }
            URI lastPageURI = new URI(config.getScheme(), null, config.getHostname(), Integer.parseInt(config.getPort()),
                    DockstoreWebserviceApplication.GA4GH_API_PATH + "/tools",
                    Joiner.on('&').join(filters) + "&offset=" + (pagedResults.size() - 1), null);
            responseBuilder.header("last_page", lastPageURI.toURL().toString());

        } catch (URISyntaxException | MalformedURLException e) {
            throw new WebApplicationException("Could not construct page links", HttpStatus.SC_BAD_REQUEST);
        }
        Response response = responseBuilder.build();
        return response;
    }

    private void handleParameter(String parameter, String queryName, List<String> filters) {
        if (parameter != null) {
            filters.add(queryName + "=" + parameter);
        }
    }

    /**
     * @param registryId   registry id
     * @param versionId    git reference
     * @param type         type of file
     * @param relativePath if null, return the primary descriptor, if not null, return a specific file
     * @param unwrap       unwrap the file and present the descriptor sans wrapper model
     * @return a specific file wrapped in a response
     */
    private Response getFileByToolVersionID(String registryId, String versionId, SourceFile.FileType type, String relativePath,
            boolean unwrap) {
        // if a version is provided, get that version, otherwise return the newest
        ParsedRegistryID parsedID = new ParsedRegistryID(registryId);
        try {
            versionId = URLDecoder.decode(versionId, StandardCharsets.UTF_8.displayName());
        } catch (UnsupportedEncodingException e) {
            throw new RuntimeException(e);
        }
        Entry entry = getEntry(parsedID);
        // check whether this is registered
        if (!entry.getIsPublished()) {
            return Response.status(Response.Status.UNAUTHORIZED).build();
        }

        final Pair<io.swagger.model.Tool, Table<String, SourceFile.FileType, Object>> toolTablePair = ToolsImplCommon
                .convertContainer2Tool(entry, config);

        String finalVersionId = versionId;
        if (toolTablePair == null || toolTablePair.getKey().getVersions() == null) {
            return Response.status(Response.Status.NOT_FOUND).build();
        }
        io.swagger.model.Tool convertedTool = toolTablePair.getKey();
        final Optional<ToolVersion> first = convertedTool.getVersions().stream()
                .filter(toolVersion -> toolVersion.getName().equalsIgnoreCase(finalVersionId)).findFirst();
        Optional<? extends Version> oldFirst;
        EntryVersionHelper<Tool> entryVersionHelper;
        if (entry instanceof Tool) {
            Tool toolEntry = (Tool)entry;
            oldFirst = toolEntry.getVersions().stream().filter(toolVersion -> toolVersion.getName().equalsIgnoreCase(finalVersionId))
                    .findFirst();
        } else {
            Workflow workflowEntry = (Workflow)entry;
            oldFirst = workflowEntry.getVersions().stream().filter(toolVersion -> toolVersion.getName().equalsIgnoreCase(finalVersionId))
                    .findFirst();
        }

        final Table<String, SourceFile.FileType, Object> table = toolTablePair.getValue();
        if (first.isPresent() && oldFirst.isPresent()) {
            final ToolVersion toolVersion = first.get();
            final String toolVersionName = toolVersion.getName();
            switch (type) {
            case WDL_TEST_JSON:
            case CWL_TEST_JSON:
                List<SourceFile> testSourceFiles = getAllSourceFiles(entry.getId(), versionId, type);
                List<ToolTests> toolTestsList = new ArrayList<>();
                for (SourceFile file : testSourceFiles) {
                    ToolTests toolTests = ToolsImplCommon.sourceFileToToolTests(file);
                    toolTestsList.add(toolTests);
                }
                return Response.status(Response.Status.OK).type(unwrap ? MediaType.TEXT_PLAIN : MediaType.APPLICATION_JSON)
                        .entity(unwrap ? toolTestsList.stream().map(ToolTests::getTest).filter(Objects::nonNull)
                                .collect(Collectors.joining("\n")) : toolTestsList).build();
            case DOCKERFILE:
                final ToolDockerfile dockerfile = (ToolDockerfile)table.get(toolVersionName, SourceFile.FileType.DOCKERFILE);
                return Response.status(Response.Status.OK).type(unwrap ? MediaType.TEXT_PLAIN : MediaType.APPLICATION_JSON)
                        .entity(unwrap ? dockerfile.getDockerfile() : dockerfile).build();
            default:
                if (relativePath == null) {
                    if ((type == DOCKSTORE_WDL) && (
                            ((ToolDescriptor)table.get(toolVersionName, SourceFile.FileType.DOCKSTORE_WDL)).getType()
                                    == ToolDescriptor.TypeEnum.WDL)) {
                        final ToolDescriptor descriptor = (ToolDescriptor)table.get(toolVersionName, SourceFile.FileType.DOCKSTORE_WDL);
                        return Response.status(Response.Status.OK).entity(unwrap ? descriptor.getDescriptor() : descriptor).build();
                    } else if (type == DOCKSTORE_CWL && (
                            ((ToolDescriptor)table.get(toolVersionName, SourceFile.FileType.DOCKSTORE_CWL)).getType()
                                    == ToolDescriptor.TypeEnum.CWL)) {
                        final ToolDescriptor descriptor = (ToolDescriptor)table.get(toolVersionName, SourceFile.FileType.DOCKSTORE_CWL);
                        return Response.status(Response.Status.OK).type(unwrap ? MediaType.TEXT_PLAIN : MediaType.APPLICATION_JSON)
                                .entity(unwrap ? descriptor.getDescriptor() : descriptor).build();
                    }
                    return Response.status(Response.Status.NOT_FOUND).build();
                } else {
                    final Set<SourceFile> sourceFiles = oldFirst.get().getSourceFiles();
                    Optional<SourceFile> first1 = sourceFiles.stream().filter(file -> file.getPath().equalsIgnoreCase(relativePath))
                            .findFirst();
                    if (!first1.isPresent()) {
                        first1 = sourceFiles.stream().filter(file -> (cleanRelativePath(file.getPath()).equalsIgnoreCase(cleanRelativePath(relativePath)))).findFirst();
                    }
                    if (first1.isPresent()) {
                        final SourceFile entity = first1.get();
                        ToolDescriptor toolDescriptor = ToolsImplCommon.sourceFileToToolDescriptor(entity);
                        if (entity.getType().equals(SourceFile.FileType.DOCKSTORE_CWL)) {
                            toolDescriptor.setType(ToolDescriptor.TypeEnum.CWL);
                        } else {
                            toolDescriptor.setType(ToolDescriptor.TypeEnum.WDL);
                        }
                        return Response.status(Response.Status.OK).type(unwrap ? MediaType.TEXT_PLAIN : MediaType.APPLICATION_JSON)
                                .entity(unwrap ? toolDescriptor.getDescriptor() : toolDescriptor).build();
                    }
                }
            }
        }
        return Response.status(Response.Status.NOT_FOUND).build();
    }

    @Override
    public EntryDAO getDAO() {
        return this.toolDAO;
    }

<<<<<<< HEAD
    @Override
    public Response toolsIdVersionsVersionIdTypeFilesGet(String type, String id, String versionId, SecurityContext securityContext) throws NotFoundException {
        ParsedRegistryID parsedID = new ParsedRegistryID(id);
        Entry entry = getEntry(parsedID);
        List<String> primaryDescriptorPaths = new ArrayList<>();
        if (entry instanceof Workflow) {
            Workflow workflow = (Workflow)entry;
            Set<WorkflowVersion> workflowVersions = workflow.getWorkflowVersions();
            Optional<WorkflowVersion> first = workflowVersions.stream()
                    .filter(workflowVersion -> workflowVersion.getName().equals(versionId)).findFirst();
            if (first.isPresent()) {
                WorkflowVersion workflowVersion = first.get();
                // Matching the workflow path in a workflow automatically indicates that the file is a primary descriptor
                primaryDescriptorPaths.add(workflowVersion.getWorkflowPath());
                Set<SourceFile> sourceFiles = workflowVersion.getSourceFiles();
                List<ToolFile> toolFiles = getToolFiles(sourceFiles, primaryDescriptorPaths, type);
                return Response.ok().entity(toolFiles).build();
            } else {
                return Response.noContent().build();
            }
        } else if (entry instanceof Tool) {
            Tool tool = (Tool)entry;
            Set<Tag> versions = tool.getVersions();
            Optional<Tag> first = versions.stream().filter(tag -> tag.getName().equals(versionId)).findFirst();
            if (first.isPresent()) {
                Tag tag = first.get();
                // Matching the CWL path or WDL path in a tool automatically indicates that the file is a primary descriptor
                primaryDescriptorPaths.add(tag.getCwlPath());
                primaryDescriptorPaths.add(tag.getWdlPath());
                Set<SourceFile> sourceFiles = tag.getSourceFiles();
                List<ToolFile> toolFiles = getToolFiles(sourceFiles, primaryDescriptorPaths, type);
                return Response.ok().entity(toolFiles).build();
            } else {
                return Response.noContent().build();
            }
        } else {
            return Response.noContent().build();
        }
    }

    /**
     * Converts SourceFile.FileType to ToolFile.FileTypeEnum
     * @param fileType  The SourceFile.FileType
     * @return          The ToolFile.FileTypeEnum
     */
    private ToolFile.FileTypeEnum fileTypeToToolFileFileTypeEnum(SourceFile.FileType fileType) {
        switch (fileType) {
        case NEXTFLOW_TEST_PARAMS:
        case CWL_TEST_JSON:
        case WDL_TEST_JSON:
            return ToolFile.FileTypeEnum.TEST_FILE;
        case DOCKERFILE:
            return ToolFile.FileTypeEnum.DOCKERFILE;
        case DOCKSTORE_WDL:
        case DOCKSTORE_CWL:
            return ToolFile.FileTypeEnum.SECONDARY_DESCRIPTOR;
        case NEXTFLOW_CONFIG:
            return ToolFile.FileTypeEnum.PRIMARY_DESCRIPTOR;
        case NEXTFLOW:
            return ToolFile.FileTypeEnum.SECONDARY_DESCRIPTOR;
        default:
            return ToolFile.FileTypeEnum.OTHER;
        }
    }

    /**
     * Converts a list of SourceFile to a list of ToolFile.
     * @param sourceFiles   The list of SourceFile to convert
     * @param mainDescriptor    The main descriptor path, used to determine if the file is a primary or secondary descriptor
     * @return  A list of ToolFile for the Tool
     */
    private List<ToolFile> getToolFiles(Set<SourceFile> sourceFiles, List<String> mainDescriptor, String type) {
        List<SourceFile> filteredSourceFiles = filterSourcefiles(sourceFiles, type);
        List<ToolFile> toolFiles = filteredSourceFiles.stream().map(file -> {
            ToolFile toolFile = new ToolFile();
            toolFile.setPath(file.getPath());
            ToolFile.FileTypeEnum fileTypeEnum = fileTypeToToolFileFileTypeEnum(file.getType());
            if (fileTypeEnum.equals(ToolFile.FileTypeEnum.SECONDARY_DESCRIPTOR) && mainDescriptor.contains(file.getPath())) {
                fileTypeEnum = ToolFile.FileTypeEnum.PRIMARY_DESCRIPTOR;
            }
            toolFile.setFileType(fileTypeEnum);
            return toolFile;
        }).filter(Objects::nonNull).collect(Collectors.toList());
        Collections.sort(toolFiles, Comparator.comparing(ToolFile::getPath));
        return toolFiles;
    }

    /**
     * Filters the source files to only show the ones that are possibly relevant to the type (CWL or WDL)
     * @param sourceFiles The original source files for the Tool
     * @param type The type (CWL or WDL), nextflow is not currently handled
     * @return A list of source files that are possibly relevant to the type (CWL or WDL)
     */
    private List<SourceFile> filterSourcefiles(Set<SourceFile> sourceFiles, String type) {
        switch (type) {
        case "CWL":
            return sourceFiles.stream().filter(sourceFile -> isCWL(sourceFile)).collect(Collectors.toList());
        case "WDL":
            return sourceFiles.stream().filter(sourceFile -> isWDL(sourceFile)).collect(Collectors.toList());
        default:
            throw new CustomWebApplicationException("Unknown descriptor type.", HttpStatus.SC_BAD_REQUEST);
        }
    }

    /**
     * This checks whether the sourcefile is CWL
     * @param sourceFile the sourcefile to check
     * @return true if the sourcefile is CWL-related, false otherwise
     */
    private boolean isCWL(SourceFile sourceFile) {
        SourceFile.FileType type = sourceFile.getType();
        return Stream.of(SourceFile.FileType.CWL_TEST_JSON, SourceFile.FileType.DOCKERFILE, SourceFile.FileType.DOCKSTORE_CWL).anyMatch(type::equals);
    }

    /**
     * This checks whether the sourcefile is WDL
     * @param sourceFile the sourcefile to check
     * @return true if the sourcefile is WDL-related, false otherwise
     */
    private boolean isWDL(SourceFile sourceFile) {
        SourceFile.FileType type = sourceFile.getType();
        return Stream.of(SourceFile.FileType.WDL_TEST_JSON, SourceFile.FileType.DOCKERFILE, SourceFile.FileType.DOCKSTORE_WDL).anyMatch(type::equals);
=======
    private String cleanRelativePath(String relativePath) {
        String cleanRelativePath = StringUtils.stripStart(relativePath, "./");
        return StringUtils.stripStart(cleanRelativePath, "/");
>>>>>>> 98fece8d
    }

    /**
     * Used to parse localised IDs (no URL)
     * If tool, the id will look something like "registry.hub.docker.com/sequenza/sequenza"
     * If workflow, the id will look something like "#workflow/DockstoreTestUser/dockstore-whalesay/dockstore-whalesay-wdl"
     * Both cases have registry/organization/name/toolName but workflows have a "#workflow" prepended to it.
     */
    private class ParsedRegistryID {
        private boolean tool = true;
        private String registry;
        private String organization;
        private String name;
        private String toolName;

        ParsedRegistryID(String id) {
            try {
                id = URLDecoder.decode(id, StandardCharsets.UTF_8.displayName());
            } catch (UnsupportedEncodingException e) {
                throw new RuntimeException(e);
            }
            List<String> textSegments = Splitter.on('/').omitEmptyStrings().splitToList(id);
            List<String> list = new ArrayList<>(textSegments);
            if (list.get(0).equalsIgnoreCase("#workflow")) {
                list.remove(0); // Remove #workflow from ArrayList to make parsing similar to tool
                tool = false;
            }
            registry = list.get(0);
            organization = list.get(1);
            name = list.get(2);
            toolName = list.size() > SEGMENTS_IN_ID ? list.get(SEGMENTS_IN_ID) : "";
        }

        public String getRegistry() {
            return registry;
        }

        public String getOrganization() {
            return organization;
        }

        public String getName() {
            return name;
        }

        String getToolName() {
            return toolName;
        }

        /**
         * Get an internal path
         *
         * @return an internal path, usable only if we know if we have a tool or workflow
         */
        public String getPath() {
            return registry + "/" + organization + "/" + name;
        }

        public boolean isTool() {
            return tool;
        }
    }
}<|MERGE_RESOLUTION|>--- conflicted
+++ resolved
@@ -468,7 +468,6 @@
         return this.toolDAO;
     }
 
-<<<<<<< HEAD
     @Override
     public Response toolsIdVersionsVersionIdTypeFilesGet(String type, String id, String versionId, SecurityContext securityContext) throws NotFoundException {
         ParsedRegistryID parsedID = new ParsedRegistryID(id);
@@ -591,11 +590,10 @@
     private boolean isWDL(SourceFile sourceFile) {
         SourceFile.FileType type = sourceFile.getType();
         return Stream.of(SourceFile.FileType.WDL_TEST_JSON, SourceFile.FileType.DOCKERFILE, SourceFile.FileType.DOCKSTORE_WDL).anyMatch(type::equals);
-=======
+    
     private String cleanRelativePath(String relativePath) {
         String cleanRelativePath = StringUtils.stripStart(relativePath, "./");
         return StringUtils.stripStart(cleanRelativePath, "/");
->>>>>>> 98fece8d
     }
 
     /**

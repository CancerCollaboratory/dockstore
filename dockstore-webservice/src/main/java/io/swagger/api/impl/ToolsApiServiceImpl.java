--- conflicted
+++ resolved
@@ -16,10 +16,7 @@
 
 package io.swagger.api.impl;
 
-<<<<<<< HEAD
 import java.io.IOException;
-=======
->>>>>>> 7fb1e36f
 import java.io.UnsupportedEncodingException;
 import java.net.MalformedURLException;
 import java.net.URI;
@@ -60,7 +57,6 @@
 import io.swagger.api.ToolsApiService;
 import io.swagger.model.ToolDescriptor;
 import io.swagger.model.ToolDockerfile;;
-import io.swagger.model.ToolV1;
 import io.swagger.model.ToolTests;
 import io.swagger.model.ToolVersion;
 import org.apache.commons.lang3.StringUtils;
@@ -426,12 +422,10 @@
             Tool toolEntry = (Tool)entry;
             oldFirst = toolEntry.getVersions().stream().filter(toolVersion -> toolVersion.getName().equalsIgnoreCase(finalVersionId))
                     .findFirst();
-            entryVersionHelper = new EntryVersionHelper<>(toolDAO);
         } else {
             Workflow workflowEntry = (Workflow)entry;
             oldFirst = workflowEntry.getVersions().stream().filter(toolVersion -> toolVersion.getName().equalsIgnoreCase(finalVersionId))
                     .findFirst();
-            entryVersionHelper = new EntryVersionHelper<>(workflowDAO);
         }
 
         final Table<String, SourceFile.FileType, Object> table = toolTablePair.getValue();
@@ -441,12 +435,7 @@
             switch (type) {
             case WDL_TEST_JSON:
             case CWL_TEST_JSON:
-<<<<<<< HEAD
-
-                List<SourceFile> sourceFile = entryVersionHelper.getAllSourceFiles(entry.getId(), versionId, type);
-=======
                 List<SourceFile> sourceFile = getAllSourceFiles(entry.getId(), versionId, type);
->>>>>>> 7fb1e36f
                 return Response.status(Response.Status.OK).type(unwrap ? MediaType.TEXT_PLAIN : MediaType.APPLICATION_JSON)
                         .entity(unwrap ? sourceFile.stream().map(SourceFile::getContent).filter(Objects::nonNull)
                                 .collect(Collectors.joining("\n")) : sourceFile).build();

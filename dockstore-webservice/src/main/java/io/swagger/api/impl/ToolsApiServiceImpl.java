/*
 *    Copyright 2017 OICR
 *
 *    Licensed under the Apache License, Version 2.0 (the "License");
 *    you may not use this file except in compliance with the License.
 *    You may obtain a copy of the License at
 *
 *        http://www.apache.org/licenses/LICENSE-2.0
 *
 *    Unless required by applicable law or agreed to in writing, software
 *    distributed under the License is distributed on an "AS IS" BASIS,
 *    WITHOUT WARRANTIES OR CONDITIONS OF ANY KIND, either express or implied.
 *    See the License for the specific language governing permissions and
 *    limitations under the License.
 */

package io.swagger.api.impl;

import java.io.UnsupportedEncodingException;
import java.net.MalformedURLException;
import java.net.URI;
import java.net.URISyntaxException;
import java.net.URLDecoder;
import java.nio.charset.StandardCharsets;
import java.util.ArrayList;
import java.util.Comparator;
import java.util.List;
import java.util.Objects;
import java.util.Optional;
import java.util.Set;
import java.util.stream.Collectors;

import javax.ws.rs.WebApplicationException;
import javax.ws.rs.container.ContainerRequestContext;
import javax.ws.rs.core.MediaType;
import javax.ws.rs.core.Response;
import javax.ws.rs.core.SecurityContext;

import avro.shaded.com.google.common.base.Joiner;
import com.google.common.base.Splitter;
import com.google.common.collect.Lists;
import com.google.common.collect.Table;
import io.dockstore.webservice.DockstoreWebserviceConfiguration;
import io.dockstore.webservice.core.Entry;
import io.dockstore.webservice.core.SourceFile;
import io.dockstore.webservice.core.Tool;
import io.dockstore.webservice.core.Version;
import io.dockstore.webservice.core.Workflow;
import io.dockstore.webservice.helpers.EntryVersionHelper;
import io.dockstore.webservice.jdbi.EntryDAO;
import io.dockstore.webservice.jdbi.ToolDAO;
import io.dockstore.webservice.jdbi.WorkflowDAO;
import io.swagger.api.NotFoundException;
import io.swagger.api.ToolsApiService;
import io.swagger.model.ToolDescriptor;
import io.swagger.model.ToolDockerfile;
import io.swagger.model.ToolVersion;
import org.apache.commons.lang3.StringUtils;
import org.apache.commons.lang3.tuple.Pair;
import org.apache.http.HttpStatus;
import org.slf4j.Logger;
import org.slf4j.LoggerFactory;

import static io.dockstore.webservice.core.SourceFile.FileType.CWL_TEST_JSON;
import static io.dockstore.webservice.core.SourceFile.FileType.DOCKERFILE;
import static io.dockstore.webservice.core.SourceFile.FileType.DOCKSTORE_CWL;
import static io.dockstore.webservice.core.SourceFile.FileType.DOCKSTORE_WDL;
import static io.dockstore.webservice.core.SourceFile.FileType.WDL_TEST_JSON;

public class ToolsApiServiceImpl extends ToolsApiService implements EntryVersionHelper<Tool> {

    public static final int SEGMENTS_IN_ID = 3;
    public static final int DEFAULT_PAGE_SIZE = 1000;
    private static final Logger LOG = LoggerFactory.getLogger(ToolsApiServiceImpl.class);

    private static ToolDAO toolDAO = null;
    private static WorkflowDAO workflowDAO = null;
    private static DockstoreWebserviceConfiguration config = null;

    public static void setToolDAO(ToolDAO toolDAO) {
        ToolsApiServiceImpl.toolDAO = toolDAO;
    }
    public static void setWorkflowDAO(WorkflowDAO workflowDAO) {
        ToolsApiServiceImpl.workflowDAO = workflowDAO;
    }

    public static void setConfig(DockstoreWebserviceConfiguration config) {
        ToolsApiServiceImpl.config = config;
    }

    @Override
    public Response toolsIdGet(String id, SecurityContext securityContext, ContainerRequestContext value) throws NotFoundException {
        ParsedRegistryID parsedID = new ParsedRegistryID(id);
        Entry entry = getEntry(parsedID);
        return buildToolResponse(entry, null, false);
    }

    @Override
    public Response toolsIdVersionsGet(String id, SecurityContext securityContext, ContainerRequestContext value) throws NotFoundException {
        ParsedRegistryID parsedID = new ParsedRegistryID(id);
        Entry entry = getEntry(parsedID);
        return buildToolResponse(entry, null, true);
    }

    private Response buildToolResponse(Entry container, String version, boolean returnJustVersions) {
        Response response;
        if (container == null) {
            response = Response.status(Response.Status.NOT_FOUND).build();
        } else if (!container.getIsPublished()) {
            // check whether this is registered
            response = Response.status(Response.Status.UNAUTHORIZED).build();
        } else {
            io.swagger.model.Tool tool = ToolsImplCommon.convertContainer2Tool(container, config).getLeft();
            assert (tool != null);
            // filter out other versions if we're narrowing to a specific version
            if (version != null) {
                tool.getVersions().removeIf(v -> !v.getName().equals(version));
                if (tool.getVersions().size() != 1) {
                    response = Response.status(Response.Status.NOT_FOUND).build();
                } else {
                    response = Response.ok(tool.getVersions().get(0)).build();
                }
            } else {
                if (returnJustVersions) {
                    response = Response.ok(tool.getVersions()).build();
                } else {
                    response = Response.ok(tool).build();
                }
            }
        }
        return response;
    }

    @Override
    public Response toolsIdVersionsVersionIdGet(String id, String versionId, SecurityContext securityContext, ContainerRequestContext value) throws NotFoundException {
        ParsedRegistryID parsedID = new ParsedRegistryID(id);
        try {
            versionId = URLDecoder.decode(versionId, StandardCharsets.UTF_8.displayName());
        } catch (UnsupportedEncodingException e) {
            throw new RuntimeException(e);
        }
        Entry entry = getEntry(parsedID);
        return buildToolResponse(entry, versionId, false);
    }

    private Entry getEntry(ParsedRegistryID parsedID) {
        Entry entry;
        if (parsedID.isTool()) {
            entry = toolDAO.findPublishedByToolPath(parsedID.getPath(), parsedID.getToolName());
        } else {
            String workflowPath = parsedID.getPath();
            String workflowName = parsedID.getToolName().isEmpty() ? null : parsedID.getToolName();
            if (workflowName != null) {
                workflowPath += "/" + parsedID.getToolName();
                entry = workflowDAO.findPublishedByWorkflowPath(workflowPath, workflowName);
            } else {
                entry = workflowDAO.findPublishedByWorkflowPathNullWorkflowName(workflowPath);
            }

        }
        return entry;
    }

    @Override
    public Response toolsIdVersionsVersionIdTypeDescriptorGet(String type, String id, String versionId, SecurityContext securityContext, ContainerRequestContext value)
            throws NotFoundException {
        SourceFile.FileType fileType = getFileType(type);
        if (fileType == null) {
            return Response.status(Response.Status.NOT_FOUND).build();
        }
        return getFileByToolVersionID(id, versionId, fileType, null, value.getAcceptableMediaTypes().contains(MediaType.TEXT_PLAIN_TYPE) || StringUtils.containsIgnoreCase(type, "plain"));
    }

    @Override
    public Response toolsIdVersionsVersionIdTypeDescriptorRelativePathGet(String type, String id, String versionId, String relativePath,
            SecurityContext securityContext, ContainerRequestContext value) throws NotFoundException {
        if (type == null) {
            return Response.status(Response.Status.BAD_REQUEST).build();
        }
        SourceFile.FileType fileType = getFileType(type);
        if (fileType == null) {
            return Response.status(Response.Status.NOT_FOUND).build();
        }

        return getFileByToolVersionID(id, versionId, fileType, relativePath, value.getAcceptableMediaTypes().contains(MediaType.TEXT_PLAIN_TYPE) || StringUtils.containsIgnoreCase(type, "plain"));
    }



    @Override
    public Response toolsIdVersionsVersionIdTypeTestsGet(String type, String id, String versionId, SecurityContext securityContext, ContainerRequestContext value)
            throws NotFoundException {
        if (type == null) {
            return Response.status(Response.Status.BAD_REQUEST).build();
        }
        SourceFile.FileType fileType = getFileType(type);
        if (fileType == null) {
            return Response.status(Response.Status.NOT_FOUND).build();
        }

        // The getFileType version never returns *TEST_JSON filetypes.  Linking CWL_TEST_JSON with DOCKSTORE_CWL and etc until solved.
        boolean plainTextResponse = value.getAcceptableMediaTypes().contains(MediaType.TEXT_PLAIN_TYPE) || type.contains("plain");

        switch (fileType) {
        case CWL_TEST_JSON:
        case DOCKSTORE_CWL:
            return getFileByToolVersionID(id, versionId, CWL_TEST_JSON, null,
                    plainTextResponse);
        case WDL_TEST_JSON:
        case DOCKSTORE_WDL:
            return getFileByToolVersionID(id, versionId, WDL_TEST_JSON, null,
                    plainTextResponse);
        case DOCKERFILE:
            return Response.status(Response.Status.BAD_REQUEST).build();

        default:
            return Response.status(Response.Status.BAD_REQUEST).build();
        }
    }

    private SourceFile.FileType getFileType(String format) {
        SourceFile.FileType type;
        if (StringUtils.containsIgnoreCase(format, "CWL")) {
            type = DOCKSTORE_CWL;
        } else if (StringUtils.containsIgnoreCase(format, "WDL")) {
            type = DOCKSTORE_WDL;
        } else if (Objects.equals("JSON", format)) {
            // if JSON is specified
            type = DOCKSTORE_CWL;
        } else {
            // TODO: no other descriptor formats implemented for now
            type = null;
        }
        return type;
    }

    @Override
    public Response toolsIdVersionsVersionIdDockerfileGet(String id, String versionId, SecurityContext securityContext, ContainerRequestContext value)
            throws NotFoundException {
        return getFileByToolVersionID(id, versionId, DOCKERFILE, null, value.getAcceptableMediaTypes().contains(MediaType.TEXT_PLAIN_TYPE));
    }

    @SuppressWarnings("CheckStyle")
    @Override
    public Response toolsGet(String registryId, String registry, String organization, String name, String toolname, String description,
            String author, String offset, Integer limit, SecurityContext securityContext, ContainerRequestContext value) throws NotFoundException {
        final List<Entry> all = new ArrayList<>();
        all.addAll(toolDAO.findAllPublished());
        all.addAll(workflowDAO.findAllPublished());
        all.sort(Comparator.comparing(Entry::getGitUrl));

        List<io.swagger.model.Tool> results = new ArrayList<>();
        for (Entry c : all) {
            if (c instanceof Workflow && (registryId != null || registry != null || organization != null || name != null || toolname != null)) {
                continue;
            }

            if (c instanceof Tool) {
                Tool tool = (Tool)c;
                // check each criteria. This sucks. Can we do this better with reflection? Or should we pre-convert?
                if (registryId != null) {
                    if (!registryId.contains(tool.getToolPath())) {
                        continue;
                    }
                }
                if (registry != null && tool.getRegistry() != null) {
                    if (!tool.getRegistry().toString().contains(registry)) {
                        continue;
                    }
                }
                if (organization != null && tool.getNamespace() != null) {
                    if (!tool.getNamespace().contains(organization)) {
                        continue;
                    }
                }
                if (name != null && tool.getName() != null) {
                    if (!tool.getName().contains(name)) {
                        continue;
                    }
                }
                if (toolname != null && tool.getToolname() != null) {
                    if (!tool.getToolname().contains(toolname)) {
                        continue;
                    }
                }
            }
            if (description != null && c.getDescription() != null) {
                if (!c.getDescription().contains(description)) {
                    continue;
                }
            }
            if (author != null && c.getAuthor() != null) {
                if (!c.getAuthor().contains(author)) {
                    continue;
                }
            }
            // if passing, for each container that matches the criteria, convert to standardised format and return
            io.swagger.model.Tool tool = ToolsImplCommon.convertContainer2Tool(c, config).getLeft();
            if (tool != null) {
                results.add(tool);
            }
        }

        if (limit == null) {
            limit = DEFAULT_PAGE_SIZE;
        }
        List<List<io.swagger.model.Tool>> pagedResults = Lists.partition(results, limit);
        int offsetInteger = 0;
        if (offset != null) {
            offsetInteger = Integer.parseInt(offset);
        }
        if (offsetInteger >= pagedResults.size()) {
            results = new ArrayList<>();
        } else {
            results = pagedResults.get(offsetInteger);
        }
        final Response.ResponseBuilder responseBuilder = Response.ok(results);
        responseBuilder.header("current-offset", offset);
        responseBuilder.header("current-limit", limit);
        // construct links to other pages
        try {
            List<String> filters = new ArrayList<>();
            handleParameter(registryId, "id", filters);
            handleParameter(organization, "organization", filters);
            handleParameter(name, "name", filters);
            handleParameter(toolname, "toolname", filters);
            handleParameter(description, "description", filters);
            handleParameter(author, "author", filters);
            handleParameter(registry, "registry", filters);
            handleParameter(limit.toString(), "limit", filters);

            if (offsetInteger + 1 < pagedResults.size()) {
                URI nextPageURI = new URI(config.getScheme(), null, config.getHostname(), Integer.parseInt(config.getPort()),
                        "/api/ga4gh/v1/tools", Joiner.on('&').join(filters) + "&offset=" + (offsetInteger + 1), null);
                responseBuilder.header("next-page", nextPageURI.toURL().toString());
            }
            URI lastPageURI = new URI(config.getScheme(), null, config.getHostname(), Integer.parseInt(config.getPort()),
                    "/api/ga4gh/v1/tools", Joiner.on('&').join(filters) + "&offset=" + (pagedResults.size() - 1), null);
            responseBuilder.header("last-page", lastPageURI.toURL().toString());

        } catch (URISyntaxException | MalformedURLException e) {
            throw new WebApplicationException("Could not construct page links", HttpStatus.SC_BAD_REQUEST);
        }

        return responseBuilder.build();
    }

    private void handleParameter(String parameter, String queryName, List<String> filters) {
        if (parameter != null) {
            filters.add(queryName + "=" + parameter);
        }
    }

    /**
     * @param registryId   registry id
     * @param versionId    git reference
     * @param type         type of file
     * @param relativePath if null, return the primary descriptor, if not null, return a specific file
     * @param unwrap       unwrap the file and present the descriptor sans wrapper model
     * @return a specific file wrapped in a response
     */
    private Response getFileByToolVersionID(String registryId, String versionId, SourceFile.FileType type, String relativePath,
            boolean unwrap) {
        // if a version is provided, get that version, otherwise return the newest
        ParsedRegistryID parsedID = new ParsedRegistryID(registryId);
        try {
            versionId = URLDecoder.decode(versionId, StandardCharsets.UTF_8.displayName());
        } catch (UnsupportedEncodingException e) {
            throw new RuntimeException(e);
        }
        Entry entry = getEntry(parsedID);
        // check whether this is registered
        if (!entry.getIsPublished()) {
            return Response.status(Response.Status.UNAUTHORIZED).build();
        }

        final Pair<io.swagger.model.Tool, Table<String, SourceFile.FileType, Object>> toolTablePair = ToolsImplCommon.convertContainer2Tool(entry, config);

        String finalVersionId = versionId;
        if (toolTablePair == null || toolTablePair.getKey().getVersions() == null) {
            return Response.status(Response.Status.NOT_FOUND).build();
        }
        io.swagger.model.Tool convertedTool = toolTablePair.getKey();
        final Optional<ToolVersion> first = convertedTool.getVersions().stream()
                .filter(toolVersion -> toolVersion.getName().equalsIgnoreCase(finalVersionId)).findFirst();
        Optional<? extends Version> oldFirst;
        if (entry instanceof Tool) {
            Tool toolEntry = (Tool)entry;
            oldFirst = toolEntry.getVersions().stream().filter(toolVersion -> toolVersion.getName().equalsIgnoreCase(finalVersionId))
                    .findFirst();
        } else {
            Workflow workflowEntry = (Workflow)entry;
            oldFirst = workflowEntry.getVersions().stream().filter(toolVersion -> toolVersion.getName().equalsIgnoreCase(finalVersionId))
                    .findFirst();
        }

        final Table<String, SourceFile.FileType, Object> table = toolTablePair.getValue();
        if (first.isPresent() && oldFirst.isPresent()) {
            final ToolVersion toolVersion = first.get();
            final String toolVersionName = toolVersion.getName();
            switch (type) {
            case WDL_TEST_JSON:
            case CWL_TEST_JSON:
                List<SourceFile> sourceFile = getAllSourceFiles(entry.getId(), versionId, type);
                return Response.status(Response.Status.OK).type(unwrap ? MediaType.TEXT_PLAIN : MediaType.APPLICATION_JSON)
                        .entity(unwrap ? sourceFile.stream().map(SourceFile::getContent).filter(Objects::nonNull).collect(Collectors.joining("\n")) : sourceFile).build();
            case DOCKERFILE:
                final ToolDockerfile dockerfile = (ToolDockerfile)table.get(toolVersionName, SourceFile.FileType.DOCKERFILE);
                return Response.status(Response.Status.OK).type(unwrap ? MediaType.TEXT_PLAIN : MediaType.APPLICATION_JSON)
                        .entity(unwrap ? dockerfile.getDockerfile() : dockerfile).build();
            default:
                if (relativePath == null) {
                    if ((type == DOCKSTORE_WDL) && (
                            ((ToolDescriptor)table.get(toolVersionName, SourceFile.FileType.DOCKSTORE_WDL)).getType()
                                    == ToolDescriptor.TypeEnum.WDL)) {
                        final ToolDescriptor descriptor = (ToolDescriptor)table.get(toolVersionName, SourceFile.FileType.DOCKSTORE_WDL);
                        return Response.status(Response.Status.OK).entity(unwrap ? descriptor.getDescriptor() : descriptor).build();
                    } else if (type == DOCKSTORE_CWL && (
                            ((ToolDescriptor)table.get(toolVersionName, SourceFile.FileType.DOCKSTORE_CWL)).getType()
                                    == ToolDescriptor.TypeEnum.CWL)) {
                        final ToolDescriptor descriptor = (ToolDescriptor)table.get(toolVersionName, SourceFile.FileType.DOCKSTORE_CWL);
                        return Response.status(Response.Status.OK).type(unwrap ? MediaType.TEXT_PLAIN : MediaType.APPLICATION_JSON)
                                .entity(unwrap ? descriptor.getDescriptor() : descriptor).build();
                    }
                    return Response.status(Response.Status.NOT_FOUND).build();
                } else {
                    final Set<SourceFile> sourceFiles = oldFirst.get().getSourceFiles();
                    final Optional<SourceFile> first1 = sourceFiles.stream().filter(file -> file.getPath().equalsIgnoreCase(relativePath))
                            .findFirst();
                    if (first1.isPresent()) {
                        final SourceFile entity = first1.get();
                        ToolDescriptor toolDescriptor = ToolsImplCommon.sourceFileTotoolDescriptor(entity);
                        if (entity.getType().equals(SourceFile.FileType.DOCKSTORE_CWL)) {
                            toolDescriptor.setType(ToolDescriptor.TypeEnum.CWL);
                        }
                        else {
                            toolDescriptor.setType(ToolDescriptor.TypeEnum.WDL);
                        }
                        return Response.status(Response.Status.OK).type(unwrap ? MediaType.TEXT_PLAIN : MediaType.APPLICATION_JSON)
                                .entity(unwrap ? toolDescriptor.getDescriptor() : toolDescriptor).build();
                    }
                }
            }
        }
        return Response.status(Response.Status.NOT_FOUND).build();
    }

    @Override
    public EntryDAO getDAO() {
        return this.toolDAO;
    }

    /**
     * Used to parse localised IDs (no URL)
     */
    private class ParsedRegistryID {
        private boolean tool = true;
        private String registry;
        private String organization;
        private String name;
        private String toolName;

        ParsedRegistryID(String id) {
            try {
                id = URLDecoder.decode(id, StandardCharsets.UTF_8.displayName());
            } catch (UnsupportedEncodingException e) {
                throw new RuntimeException(e);
            }
            List<String> textSegments = Splitter.on('/').omitEmptyStrings().splitToList(id);
            if (textSegments.get(0).equalsIgnoreCase("#workflow")) {
                tool = false;
                registry = textSegments.get(1);
                organization = textSegments.get(2);
                name = textSegments.get(3);
                toolName = textSegments.size() > 4 ? textSegments.get(4) : "";
            } else {
                registry = textSegments.get(0);
                organization = textSegments.get(1);
                name = textSegments.get(2);
                toolName = textSegments.size() > 3 ? textSegments.get(3) : "";
            }
<<<<<<< HEAD

=======
            organization = textSegments.get(1);
            name = textSegments.get(2);
            toolName = textSegments.size() > SEGMENTS_IN_ID ? textSegments.get(SEGMENTS_IN_ID) : "";
>>>>>>> 01721579
        }

        public String getRegistry() {
            return registry;
        }

        public String getOrganization() {
            return organization;
        }

        public String getName() {
            return name;
        }

        String getToolName() {
            return toolName;
        }

        /**
         * Get an internal path
         *
         * @return an internal path, usable only if we know if we have a tool or workflow
         */
        public String getPath() {
            return registry + "/" + organization + "/" + name;
        }

        public boolean isTool() {
            return tool;
        }
    }
}<|MERGE_RESOLUTION|>--- conflicted
+++ resolved
@@ -432,8 +432,7 @@
                         ToolDescriptor toolDescriptor = ToolsImplCommon.sourceFileTotoolDescriptor(entity);
                         if (entity.getType().equals(SourceFile.FileType.DOCKSTORE_CWL)) {
                             toolDescriptor.setType(ToolDescriptor.TypeEnum.CWL);
-                        }
-                        else {
+                        } else {
                             toolDescriptor.setType(ToolDescriptor.TypeEnum.WDL);
                         }
                         return Response.status(Response.Status.OK).type(unwrap ? MediaType.TEXT_PLAIN : MediaType.APPLICATION_JSON)
@@ -450,8 +449,12 @@
         return this.toolDAO;
     }
 
+
     /**
      * Used to parse localised IDs (no URL)
+     * If tool, the id will look something like "registry.hub.docker.com/sequenza/sequenza"
+     * If workflow, the id will look something like #workflow/DockstoreTestUser/dockstore-whalesay/dockstore-whalesay-wdl
+     * Both cases have registry/organization/name/toolName but workflows have a #workflow prepended to it.
      */
     private class ParsedRegistryID {
         private boolean tool = true;
@@ -467,25 +470,15 @@
                 throw new RuntimeException(e);
             }
             List<String> textSegments = Splitter.on('/').omitEmptyStrings().splitToList(id);
-            if (textSegments.get(0).equalsIgnoreCase("#workflow")) {
+            List<String> list = new ArrayList<>(textSegments);
+            if (list.get(0).equalsIgnoreCase("#workflow")) {
+                list.remove(0); // Remove #workflow from ArrayList to make parsing similar to tool
                 tool = false;
-                registry = textSegments.get(1);
-                organization = textSegments.get(2);
-                name = textSegments.get(3);
-                toolName = textSegments.size() > 4 ? textSegments.get(4) : "";
-            } else {
-                registry = textSegments.get(0);
-                organization = textSegments.get(1);
-                name = textSegments.get(2);
-                toolName = textSegments.size() > 3 ? textSegments.get(3) : "";
-            }
-<<<<<<< HEAD
-
-=======
-            organization = textSegments.get(1);
-            name = textSegments.get(2);
-            toolName = textSegments.size() > SEGMENTS_IN_ID ? textSegments.get(SEGMENTS_IN_ID) : "";
->>>>>>> 01721579
+            }
+            registry = list.get(0);
+            organization = list.get(1);
+            name = list.get(2);
+            toolName = list.size() > SEGMENTS_IN_ID ? list.get(SEGMENTS_IN_ID) : "";
         }
 
         public String getRegistry() {

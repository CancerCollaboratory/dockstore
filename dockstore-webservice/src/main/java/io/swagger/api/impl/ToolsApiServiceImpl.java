--- conflicted
+++ resolved
@@ -735,11 +735,7 @@
      * If workflow, the id will look something like "#workflow/DockstoreTestUser/dockstore-whalesay/dockstore-whalesay-wdl"
      * Both cases have registry/organization/name/toolName but workflows have a "#workflow" prepended to it.
      */
-<<<<<<< HEAD
     public static class ParsedRegistryID {
-=======
-    public class ParsedRegistryID {
->>>>>>> 20d07e36
         private boolean tool = true;
         private String registry;
         private String organization;

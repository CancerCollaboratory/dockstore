/*
 *    Copyright 2017 OICR
 *
 *    Licensed under the Apache License, Version 2.0 (the "License");
 *    you may not use this file except in compliance with the License.
 *    You may obtain a copy of the License at
 *
 *        http://www.apache.org/licenses/LICENSE-2.0
 *
 *    Unless required by applicable law or agreed to in writing, software
 *    distributed under the License is distributed on an "AS IS" BASIS,
 *    WITHOUT WARRANTIES OR CONDITIONS OF ANY KIND, either express or implied.
 *    See the License for the specific language governing permissions and
 *    limitations under the License.
 */

package io.swagger.api.impl;

import java.io.UnsupportedEncodingException;
import java.net.MalformedURLException;
import java.net.URI;
import java.net.URISyntaxException;
import java.net.URLDecoder;
import java.nio.charset.StandardCharsets;
import java.util.ArrayList;
import java.util.Comparator;
import java.util.List;
import java.util.Objects;
import java.util.Optional;
import java.util.Set;
import java.util.stream.Collectors;
import java.util.stream.Stream;

import javax.ws.rs.WebApplicationException;
import javax.ws.rs.container.ContainerRequestContext;
import javax.ws.rs.core.MediaType;
import javax.ws.rs.core.Response;
import javax.ws.rs.core.SecurityContext;

import avro.shaded.com.google.common.base.Joiner;
import com.google.common.base.Splitter;
import com.google.common.collect.Lists;
import com.google.common.collect.Table;
import io.dockstore.webservice.CustomWebApplicationException;
import io.dockstore.webservice.DockstoreWebserviceApplication;
import io.dockstore.webservice.DockstoreWebserviceConfiguration;
import io.dockstore.webservice.core.Entry;
import io.dockstore.webservice.core.SourceFile;
import io.dockstore.webservice.core.Tag;
import io.dockstore.webservice.core.Tool;
import io.dockstore.webservice.core.Version;
import io.dockstore.webservice.core.Workflow;
import io.dockstore.webservice.core.WorkflowVersion;
import io.dockstore.webservice.helpers.EntryVersionHelper;
import io.dockstore.webservice.jdbi.ToolDAO;
import io.dockstore.webservice.jdbi.WorkflowDAO;
import io.swagger.api.NotFoundException;
import io.swagger.api.ToolsApiService;
import io.swagger.model.DescriptorType;
import io.swagger.model.ToolContainerfile;
import io.swagger.model.ToolDescriptor;
import io.swagger.model.ToolFile;
import io.swagger.model.ToolTests;
import io.swagger.model.ToolVersion;
import org.apache.commons.lang3.StringUtils;
import org.apache.commons.lang3.tuple.Pair;
import org.apache.http.HttpStatus;
import org.slf4j.Logger;
import org.slf4j.LoggerFactory;

import static io.dockstore.webservice.core.SourceFile.FileType.CWL_TEST_JSON;
import static io.dockstore.webservice.core.SourceFile.FileType.DOCKERFILE;
import static io.dockstore.webservice.core.SourceFile.FileType.DOCKSTORE_CWL;
import static io.dockstore.webservice.core.SourceFile.FileType.DOCKSTORE_WDL;
import static io.dockstore.webservice.core.SourceFile.FileType.WDL_TEST_JSON;

public class ToolsApiServiceImpl extends ToolsApiService {

    private static final int SEGMENTS_IN_ID = 3;
    private static final int DEFAULT_PAGE_SIZE = 1000;
    private static final Logger LOG = LoggerFactory.getLogger(ToolsApiServiceImpl.class);

    private static ToolDAO toolDAO = null;
    private static WorkflowDAO workflowDAO = null;
    private static DockstoreWebserviceConfiguration config = null;
    private static EntryVersionHelper<Tool> toolHelper;
    private static EntryVersionHelper<Workflow> workflowHelper;

    public static void setToolDAO(ToolDAO toolDAO) {
        ToolsApiServiceImpl.toolDAO = toolDAO;
        ToolsApiServiceImpl.toolHelper = () -> toolDAO;
    }

    public static void setWorkflowDAO(WorkflowDAO workflowDAO) {
        ToolsApiServiceImpl.workflowDAO = workflowDAO;
        ToolsApiServiceImpl.workflowHelper = () -> workflowDAO;
    }

    public static void setConfig(DockstoreWebserviceConfiguration config) {
        ToolsApiServiceImpl.config = config;
    }

    @Override
    public Response toolsIdGet(String id, SecurityContext securityContext, ContainerRequestContext value) throws NotFoundException {
        ParsedRegistryID parsedID = new ParsedRegistryID(id);
        Entry entry = getEntry(parsedID);
        return buildToolResponse(entry, null, false);
    }

    @Override
    public Response toolsIdVersionsGet(String id, SecurityContext securityContext, ContainerRequestContext value) throws NotFoundException {
        ParsedRegistryID parsedID = new ParsedRegistryID(id);
        Entry entry = getEntry(parsedID);
        return buildToolResponse(entry, null, true);
    }

    private Response buildToolResponse(Entry container, String version, boolean returnJustVersions) {
        Response response;
        if (container == null) {
            response = Response.status(Response.Status.NOT_FOUND).build();
        } else if (!container.getIsPublished()) {
            // check whether this is registered
            response = Response.status(Response.Status.UNAUTHORIZED).build();
        } else {
            io.swagger.model.Tool tool = ToolsImplCommon.convertEntryToTool(container, config).getLeft();
            assert (tool != null);
            // filter out other versions if we're narrowing to a specific version
            if (version != null) {
                tool.getVersions().removeIf(v -> !v.getName().equals(version));
                if (tool.getVersions().size() != 1) {
                    response = Response.status(Response.Status.NOT_FOUND).build();
                } else {
                    response = Response.ok(tool.getVersions().get(0)).build();
                }
            } else {
                if (returnJustVersions) {
                    response = Response.ok(tool.getVersions()).build();
                } else {
                    response = Response.ok(tool).build();
                }
            }
        }
        return response;
    }

    @Override
    public Response toolsIdVersionsVersionIdGet(String id, String versionId, SecurityContext securityContext, ContainerRequestContext value)
        throws NotFoundException {
        ParsedRegistryID parsedID = new ParsedRegistryID(id);
        try {
            versionId = URLDecoder.decode(versionId, StandardCharsets.UTF_8.displayName());
        } catch (UnsupportedEncodingException e) {
            throw new RuntimeException(e);
        }
        Entry entry = getEntry(parsedID);
        return buildToolResponse(entry, versionId, false);
    }

    private Entry getEntry(ParsedRegistryID parsedID) {
        Entry entry;
        String entryPath = parsedID.getPath();
        String entryName = parsedID.getToolName().isEmpty() ? null : parsedID.getToolName();
        if (entryName != null) {
            entryPath += "/" + parsedID.getToolName();
        }
        if (parsedID.isTool()) {
            entry = toolDAO.findByPath(entryPath, true);
        } else {
            entry = workflowDAO.findByPath(entryPath, true);
        }
        return entry;
    }

    @Override
    public Response toolsIdVersionsVersionIdTypeDescriptorGet(String type, String id, String versionId, SecurityContext securityContext,
        ContainerRequestContext value) throws NotFoundException {
        SourceFile.FileType fileType = getFileType(type);
        if (fileType == null) {
            return Response.status(Response.Status.NOT_FOUND).build();
        }
        return getFileByToolVersionID(id, versionId, fileType, null,
            value.getAcceptableMediaTypes().contains(MediaType.TEXT_PLAIN_TYPE) || StringUtils.containsIgnoreCase(type, "plain"));
    }

    @Override
    public Response toolsIdVersionsVersionIdTypeDescriptorRelativePathGet(String type, String id, String versionId, String relativePath,
        SecurityContext securityContext, ContainerRequestContext value) throws NotFoundException {
        if (type == null) {
            return Response.status(Response.Status.BAD_REQUEST).build();
        }
        SourceFile.FileType fileType = getFileType(type);
        if (fileType == null) {
            return Response.status(Response.Status.NOT_FOUND).build();
        }
        return getFileByToolVersionID(id, versionId, fileType, relativePath,
            value.getAcceptableMediaTypes().contains(MediaType.TEXT_PLAIN_TYPE) || StringUtils.containsIgnoreCase(type, "plain"));
    }

    @Override
    public Response toolsIdVersionsVersionIdTypeTestsGet(String type, String id, String versionId, SecurityContext securityContext,
        ContainerRequestContext value) throws NotFoundException {
        if (type == null) {
            return Response.status(Response.Status.BAD_REQUEST).build();
        }
        SourceFile.FileType fileType = getFileType(type);
        if (fileType == null) {
            return Response.status(Response.Status.NOT_FOUND).build();
        }

        // The getFileType version never returns *TEST_JSON filetypes.  Linking CWL_TEST_JSON with DOCKSTORE_CWL and etc until solved.
        boolean plainTextResponse =
            value.getAcceptableMediaTypes().contains(MediaType.TEXT_PLAIN_TYPE) || type.toLowerCase().contains("plain");
        switch (fileType) {
        case CWL_TEST_JSON:
        case DOCKSTORE_CWL:
            return getFileByToolVersionID(id, versionId, CWL_TEST_JSON, null, plainTextResponse);
        case WDL_TEST_JSON:
        case DOCKSTORE_WDL:
            return getFileByToolVersionID(id, versionId, WDL_TEST_JSON, null, plainTextResponse);
        case NEXTFLOW:
        case NEXTFLOW_CONFIG:
        case NEXTFLOW_TEST_PARAMS:
            return getFileByToolVersionID(id, versionId, SourceFile.FileType.NEXTFLOW_TEST_PARAMS, null, plainTextResponse);
        default:
            return Response.status(Response.Status.BAD_REQUEST).build();
        }
    }

    private SourceFile.FileType getFileType(String format) {
        SourceFile.FileType type;
        if (StringUtils.containsIgnoreCase(format, "CWL")) {
            type = DOCKSTORE_CWL;
        } else if (StringUtils.containsIgnoreCase(format, "WDL")) {
            type = DOCKSTORE_WDL;
        } else if (StringUtils.containsIgnoreCase(format, "NFL")) {
            type = SourceFile.FileType.NEXTFLOW_CONFIG;
        } else if (Objects.equals("JSON", format)) {
            // if JSON is specified
            type = DOCKSTORE_CWL;
        } else {
            // TODO: no other descriptor formats implemented for now
            type = null;
        }
        return type;
    }

    @Override
    public Response toolsIdVersionsVersionIdContainerfileGet(String id, String versionId, SecurityContext securityContext,
        ContainerRequestContext value) throws NotFoundException {
        return getFileByToolVersionID(id, versionId, DOCKERFILE, null, value.getAcceptableMediaTypes().contains(MediaType.TEXT_PLAIN_TYPE));
    }

    @SuppressWarnings("CheckStyle")
    @Override
    public Response toolsGet(String registryId, String registry, String organization, String name, String toolname, String description,
        String author, String offset, Integer limit, SecurityContext securityContext, ContainerRequestContext value)
        throws NotFoundException {
        final List<Entry> all = new ArrayList<>();
        all.addAll(toolDAO.findAllPublished());
        all.addAll(workflowDAO.findAllPublished());
        all.sort(Comparator.comparing(Entry::getGitUrl));

        List<io.swagger.model.Tool> results = new ArrayList<>();
        for (Entry c : all) {
            if (c instanceof Workflow && (registryId != null || registry != null || organization != null || name != null
                || toolname != null)) {
                continue;
            }

            if (c instanceof Tool) {
                Tool tool = (Tool)c;
                // check each criteria. This sucks. Can we do this better with reflection? Or should we pre-convert?
                if (registryId != null) {
                    if (!registryId.contains(tool.getToolPath())) {
                        continue;
                    }
                }
                if (registry != null && tool.getRegistry() != null) {
                    if (!tool.getRegistry().contains(registry)) {
                        continue;
                    }
                }
                if (organization != null && tool.getNamespace() != null) {
                    if (!tool.getNamespace().contains(organization)) {
                        continue;
                    }
                }
                if (name != null && tool.getName() != null) {
                    if (!tool.getName().contains(name)) {
                        continue;
                    }
                }
                if (toolname != null && tool.getToolname() != null) {
                    if (!tool.getToolname().contains(toolname)) {
                        continue;
                    }
                }
            }
            if (description != null && c.getDescription() != null) {
                if (!c.getDescription().contains(description)) {
                    continue;
                }
            }
            if (author != null && c.getAuthor() != null) {
                if (!c.getAuthor().contains(author)) {
                    continue;
                }
            }
            // if passing, for each container that matches the criteria, convert to standardised format and return
            io.swagger.model.Tool tool = ToolsImplCommon.convertEntryToTool(c, config).getLeft();
            if (tool != null) {
                results.add(tool);
            }
        }

        if (limit == null) {
            limit = DEFAULT_PAGE_SIZE;
        }
        List<List<io.swagger.model.Tool>> pagedResults = Lists.partition(results, limit);
        int offsetInteger = 0;
        if (offset != null) {
            offsetInteger = Integer.parseInt(offset);
        }
        if (offsetInteger >= pagedResults.size()) {
            results = new ArrayList<>();
        } else {
            results = pagedResults.get(offsetInteger);
        }
        final Response.ResponseBuilder responseBuilder = Response.ok(results);
        responseBuilder.header("current_offset", offset);
        responseBuilder.header("current_limit", limit);
        // construct links to other pages
        try {
            List<String> filters = new ArrayList<>();
            handleParameter(registryId, "id", filters);
            handleParameter(organization, "organization", filters);
            handleParameter(name, "name", filters);
            handleParameter(toolname, "toolname", filters);
            handleParameter(description, "description", filters);
            handleParameter(author, "author", filters);
            handleParameter(registry, "registry", filters);
            handleParameter(limit.toString(), "limit", filters);

            if (offsetInteger + 1 < pagedResults.size()) {
                URI nextPageURI = new URI(config.getScheme(), null, config.getHostname(), Integer.parseInt(config.getPort()),
                    DockstoreWebserviceApplication.GA4GH_API_PATH + "/tools",
                    Joiner.on('&').join(filters) + "&offset=" + (offsetInteger + 1), null);
                responseBuilder.header("next_page", nextPageURI.toURL().toString());
            }
            URI lastPageURI = new URI(config.getScheme(), null, config.getHostname(), Integer.parseInt(config.getPort()),
                DockstoreWebserviceApplication.GA4GH_API_PATH + "/tools",
                Joiner.on('&').join(filters) + "&offset=" + (pagedResults.size() - 1), null);
            responseBuilder.header("last_page", lastPageURI.toURL().toString());

        } catch (URISyntaxException | MalformedURLException e) {
            throw new WebApplicationException("Could not construct page links", HttpStatus.SC_BAD_REQUEST);
        }
        return responseBuilder.build();
    }

    private void handleParameter(String parameter, String queryName, List<String> filters) {
        if (parameter != null) {
            filters.add(queryName + "=" + parameter);
        }
    }

    /**
     * @param registryId   registry id
     * @param versionId    git reference
     * @param type         type of file
     * @param relativePath if null, return the primary descriptor, if not null, return a specific file
     * @param unwrap       unwrap the file and present the descriptor sans wrapper model
     * @return a specific file wrapped in a response
     */
    private Response getFileByToolVersionID(String registryId, String versionId, SourceFile.FileType type, String relativePath,
        boolean unwrap) {
        // if a version is provided, get that version, otherwise return the newest
        ParsedRegistryID parsedID = new ParsedRegistryID(registryId);
        try {
            versionId = URLDecoder.decode(versionId, StandardCharsets.UTF_8.displayName());
        } catch (UnsupportedEncodingException e) {
            throw new RuntimeException(e);
        }
        Entry entry = getEntry(parsedID);
        // check whether this is registered
        if (entry == null) {
            return Response.status(Response.Status.NOT_FOUND).build();
        }
        if (!entry.getIsPublished()) {
            return Response.status(Response.Status.UNAUTHORIZED).build();
        }

        final Pair<io.swagger.model.Tool, Table<String, SourceFile.FileType, Object>> toolTablePair = ToolsImplCommon
            .convertEntryToTool(entry, config);

        String finalVersionId = versionId;
        if (toolTablePair == null || toolTablePair.getKey().getVersions() == null) {
            return Response.status(Response.Status.NOT_FOUND).build();
        }
        io.swagger.model.Tool convertedTool = toolTablePair.getKey();
        final Optional<ToolVersion> first = convertedTool.getVersions().stream()
            .filter(toolVersion -> toolVersion.getName().equalsIgnoreCase(finalVersionId)).findFirst();
        Optional<? extends Version> oldFirst;
        if (entry instanceof Tool) {
            Tool toolEntry = (Tool)entry;
            oldFirst = toolEntry.getVersions().stream().filter(toolVersion -> toolVersion.getName().equalsIgnoreCase(finalVersionId))
                .findFirst();
        } else {
            Workflow workflowEntry = (Workflow)entry;
            oldFirst = workflowEntry.getVersions().stream().filter(toolVersion -> toolVersion.getName().equalsIgnoreCase(finalVersionId))
                .findFirst();
        }

        final Table<String, SourceFile.FileType, Object> table = toolTablePair.getValue();
        if (first.isPresent() && oldFirst.isPresent()) {
            final ToolVersion toolVersion = first.get();
            final String toolVersionName = toolVersion.getName();
            switch (type) {
            case WDL_TEST_JSON:
            case CWL_TEST_JSON:
            case NEXTFLOW_TEST_PARAMS:
                // this only works for test parameters associated with tools
                List<SourceFile> testSourceFiles = new ArrayList<>();
                try {
                    testSourceFiles.addAll(toolHelper.getAllSourceFiles(entry.getId(), versionId, type));
                } catch (CustomWebApplicationException e){

                }
                try {
                    testSourceFiles.addAll(workflowHelper.getAllSourceFiles(entry.getId(), versionId, type));
                } catch (CustomWebApplicationException e) {

                }

                List<ToolTests> toolTestsList = new ArrayList<>();
                for (SourceFile file : testSourceFiles) {
                    ToolTests toolTests = ToolsImplCommon.sourceFileToToolTests(file);
                    toolTestsList.add(toolTests);
                }
                return Response.status(Response.Status.OK).type(unwrap ? MediaType.TEXT_PLAIN : MediaType.APPLICATION_JSON).entity(
                    unwrap ? toolTestsList.stream().map(ToolTests::getTest).filter(Objects::nonNull).collect(Collectors.joining("\n"))
                        : toolTestsList).build();
            case DOCKERFILE:
                final ToolContainerfile dockerfile = (ToolContainerfile)table.get(toolVersionName, SourceFile.FileType.DOCKERFILE);
                return Response.status(Response.Status.OK).type(unwrap ? MediaType.TEXT_PLAIN : MediaType.APPLICATION_JSON)
                    .entity(unwrap ? dockerfile.getContainerfile() : dockerfile).build();
            default:
                if (relativePath == null) {
                    if ((type == DOCKSTORE_WDL) && (
                        ((ToolDescriptor)table.get(toolVersionName, SourceFile.FileType.DOCKSTORE_WDL)).getType()
                            == DescriptorType.WDL)) {
                        final ToolDescriptor descriptor = (ToolDescriptor)table.get(toolVersionName, SourceFile.FileType.DOCKSTORE_WDL);
                        return Response.status(Response.Status.OK).entity(unwrap ? descriptor.getDescriptor() : descriptor).build();
                    } else if (type == DOCKSTORE_CWL && (
                        ((ToolDescriptor)table.get(toolVersionName, SourceFile.FileType.DOCKSTORE_CWL)).getType()
                            == DescriptorType.CWL)) {
                        final ToolDescriptor descriptor = (ToolDescriptor)table.get(toolVersionName, SourceFile.FileType.DOCKSTORE_CWL);
                        return Response.status(Response.Status.OK).type(unwrap ? MediaType.TEXT_PLAIN : MediaType.APPLICATION_JSON)
                            .entity(unwrap ? descriptor.getDescriptor() : descriptor).build();
                    }
                    return Response.status(Response.Status.NOT_FOUND).build();
                } else {
                    final Set<SourceFile> sourceFiles = oldFirst.get().getSourceFiles();
                    Optional<SourceFile> first1 = sourceFiles.stream().filter(file -> file.getPath().equalsIgnoreCase(relativePath))
                        .findFirst();
                    if (!first1.isPresent()) {
                        first1 = sourceFiles.stream()
                            .filter(file -> (cleanRelativePath(file.getPath()).equalsIgnoreCase(cleanRelativePath(relativePath))))
                            .findFirst();
                    }
                    if (first1.isPresent()) {
                        final SourceFile entity = first1.get();
                        ToolDescriptor toolDescriptor = ToolsImplCommon.sourceFileToToolDescriptor(entity);
                        return Response.status(Response.Status.OK).type(unwrap ? MediaType.TEXT_PLAIN : MediaType.APPLICATION_JSON)
                            .entity(unwrap ? toolDescriptor.getDescriptor() : toolDescriptor).build();
                    }
                }
            }
        }
        return Response.status(Response.Status.NOT_FOUND).build();
    }

    @Override
<<<<<<< HEAD
    public EntryDAO getDAO() {
        return this.toolDAO;
    }

    @Override
    public Response toolsIdVersionsVersionIdTypeFilesGet(String type, String id, String versionId, SecurityContext securityContext, ContainerRequestContext containerRequestContext)
        throws NotFoundException {
=======
    public Response toolsIdVersionsVersionIdTypeFilesGet(String type, String id, String versionId, SecurityContext securityContext) throws NotFoundException {
>>>>>>> 0648ded0
        ParsedRegistryID parsedID = new ParsedRegistryID(id);
        Entry entry = getEntry(parsedID);
        List<String> primaryDescriptorPaths = new ArrayList<>();
        if (entry instanceof Workflow) {
            Workflow workflow = (Workflow)entry;
            Set<WorkflowVersion> workflowVersions = workflow.getWorkflowVersions();
            Optional<WorkflowVersion> first = workflowVersions.stream()
                .filter(workflowVersion -> workflowVersion.getName().equals(versionId)).findFirst();
            if (first.isPresent()) {
                WorkflowVersion workflowVersion = first.get();
                // Matching the workflow path in a workflow automatically indicates that the file is a primary descriptor
                primaryDescriptorPaths.add(workflowVersion.getWorkflowPath());
                Set<SourceFile> sourceFiles = workflowVersion.getSourceFiles();
                List<ToolFile> toolFiles = getToolFiles(sourceFiles, primaryDescriptorPaths, type);
                return Response.ok().entity(toolFiles).build();
            } else {
                return Response.noContent().build();
            }
        } else if (entry instanceof Tool) {
            Tool tool = (Tool)entry;
            Set<Tag> versions = tool.getVersions();
            Optional<Tag> first = versions.stream().filter(tag -> tag.getName().equals(versionId)).findFirst();
            if (first.isPresent()) {
                Tag tag = first.get();
                // Matching the CWL path or WDL path in a tool automatically indicates that the file is a primary descriptor
                primaryDescriptorPaths.add(tag.getCwlPath());
                primaryDescriptorPaths.add(tag.getWdlPath());
                Set<SourceFile> sourceFiles = tag.getSourceFiles();
                List<ToolFile> toolFiles = getToolFiles(sourceFiles, primaryDescriptorPaths, type);
                return Response.ok().entity(toolFiles).build();
            } else {
                return Response.noContent().build();
            }
        } else {
            return Response.noContent().build();
        }
    }

    /**
     * Converts SourceFile.FileType to ToolFile.FileTypeEnum
     *
     * @param fileType The SourceFile.FileType
     * @return The ToolFile.FileTypeEnum
     */
    private ToolFile.FileTypeEnum fileTypeToToolFileFileTypeEnum(SourceFile.FileType fileType) {
        switch (fileType) {
        case NEXTFLOW_TEST_PARAMS:
        case CWL_TEST_JSON:
        case WDL_TEST_JSON:
            return ToolFile.FileTypeEnum.TEST_FILE;
        case DOCKERFILE:
            return ToolFile.FileTypeEnum.CONTAINERFILE;
        case DOCKSTORE_WDL:
        case DOCKSTORE_CWL:
            return ToolFile.FileTypeEnum.SECONDARY_DESCRIPTOR;
        case NEXTFLOW_CONFIG:
            return ToolFile.FileTypeEnum.PRIMARY_DESCRIPTOR;
        case NEXTFLOW:
            return ToolFile.FileTypeEnum.SECONDARY_DESCRIPTOR;
        default:
            return ToolFile.FileTypeEnum.OTHER;
        }
    }

    /**
     * Converts a list of SourceFile to a list of ToolFile.
     *
     * @param sourceFiles    The list of SourceFile to convert
     * @param mainDescriptor The main descriptor path, used to determine if the file is a primary or secondary descriptor
     * @return A list of ToolFile for the Tool
     */
    private List<ToolFile> getToolFiles(Set<SourceFile> sourceFiles, List<String> mainDescriptor, String type) {
        List<SourceFile> filteredSourceFiles = filterSourcefiles(sourceFiles, type);
        List<ToolFile> toolFiles = filteredSourceFiles.stream().map(file -> {
            ToolFile toolFile = new ToolFile();
            toolFile.setPath(file.getPath());
            ToolFile.FileTypeEnum fileTypeEnum = fileTypeToToolFileFileTypeEnum(file.getType());
            if (fileTypeEnum.equals(ToolFile.FileTypeEnum.SECONDARY_DESCRIPTOR) && mainDescriptor.contains(file.getPath())) {
                fileTypeEnum = ToolFile.FileTypeEnum.PRIMARY_DESCRIPTOR;
            }
            toolFile.setFileType(fileTypeEnum);
            return toolFile;
        }).filter(Objects::nonNull).sorted(Comparator.comparing(ToolFile::getPath)).collect(Collectors.toList());
        return toolFiles;
    }

    /**
     * Filters the source files to only show the ones that are possibly relevant to the type (CWL or WDL)
     *
     * @param sourceFiles The original source files for the Tool
     * @param type        The type (CWL or WDL), nextflow is not currently handled
     * @return A list of source files that are possibly relevant to the type (CWL or WDL)
     */
    private List<SourceFile> filterSourcefiles(Set<SourceFile> sourceFiles, String type) {
        switch (type) {
        case "CWL":
            return sourceFiles.stream().filter(this::isCWL).collect(Collectors.toList());
        case "WDL":
            return sourceFiles.stream().filter(this::isWDL).collect(Collectors.toList());
        case "NFL":
            return sourceFiles.stream().filter(this::isNFL).collect(Collectors.toList());
        default:
            throw new CustomWebApplicationException("Unknown descriptor type.", HttpStatus.SC_BAD_REQUEST);
        }
    }

    /**
     * This checks whether the sourcefile is CWL
     *
     * @param sourceFile the sourcefile to check
     * @return true if the sourcefile is CWL-related, false otherwise
     */
    private boolean isCWL(SourceFile sourceFile) {
        SourceFile.FileType type = sourceFile.getType();
        return Stream.of(SourceFile.FileType.CWL_TEST_JSON, SourceFile.FileType.DOCKERFILE, SourceFile.FileType.DOCKSTORE_CWL)
            .anyMatch(type::equals);
    }

    /**
     * This checks whether the sourcefile is WDL
     *
     * @param sourceFile the sourcefile to check
     * @return true if the sourcefile is WDL-related, false otherwise
     */
    private boolean isWDL(SourceFile sourceFile) {
        SourceFile.FileType type = sourceFile.getType();
        return Stream.of(SourceFile.FileType.WDL_TEST_JSON, SourceFile.FileType.DOCKERFILE, SourceFile.FileType.DOCKSTORE_WDL)
            .anyMatch(type::equals);
    }

<<<<<<< HEAD
=======
    /**
     * This checks whether the sourcefile is Nextflow
     * @param sourceFile the sourcefile to check
     * @return true if the sourcefile is WDL-related, false otherwise
     */
    private boolean isNFL(SourceFile sourceFile) {
        SourceFile.FileType type = sourceFile.getType();
        return Stream.of(SourceFile.FileType.NEXTFLOW_CONFIG, SourceFile.FileType.DOCKERFILE, SourceFile.FileType.NEXTFLOW, SourceFile.FileType.NEXTFLOW_TEST_PARAMS).anyMatch(type::equals);
    }
    
>>>>>>> 0648ded0
    private String cleanRelativePath(String relativePath) {
        String cleanRelativePath = StringUtils.stripStart(relativePath, "./");
        return StringUtils.stripStart(cleanRelativePath, "/");
    }

    /**
     * Used to parse localised IDs (no URL)
     * If tool, the id will look something like "registry.hub.docker.com/sequenza/sequenza"
     * If workflow, the id will look something like "#workflow/DockstoreTestUser/dockstore-whalesay/dockstore-whalesay-wdl"
     * Both cases have registry/organization/name/toolName but workflows have a "#workflow" prepended to it.
     */
    private class ParsedRegistryID {
        private boolean tool = true;
        private String registry;
        private String organization;
        private String name;
        private String toolName;

        ParsedRegistryID(String id) {
            try {
                id = URLDecoder.decode(id, StandardCharsets.UTF_8.displayName());
            } catch (UnsupportedEncodingException e) {
                throw new RuntimeException(e);
            }
            List<String> textSegments = Splitter.on('/').omitEmptyStrings().splitToList(id);
            List<String> list = new ArrayList<>(textSegments);
            if (list.get(0).equalsIgnoreCase("#workflow")) {
                list.remove(0); // Remove #workflow from ArrayList to make parsing similar to tool
                tool = false;
            }
            registry = list.get(0);
            organization = list.get(1);
            name = list.get(2);
            toolName = list.size() > SEGMENTS_IN_ID ? list.get(SEGMENTS_IN_ID) : "";
        }

        public String getRegistry() {
            return registry;
        }

        public String getOrganization() {
            return organization;
        }

        public String getName() {
            return name;
        }

        String getToolName() {
            return toolName;
        }

        /**
         * Get an internal path
         *
         * @return an internal path, usable only if we know if we have a tool or workflow
         */
        public String getPath() {
            return registry + "/" + organization + "/" + name;
        }

        public boolean isTool() {
            return tool;
        }
    }
}<|MERGE_RESOLUTION|>--- conflicted
+++ resolved
@@ -481,17 +481,8 @@
     }
 
     @Override
-<<<<<<< HEAD
-    public EntryDAO getDAO() {
-        return this.toolDAO;
-    }
-
-    @Override
     public Response toolsIdVersionsVersionIdTypeFilesGet(String type, String id, String versionId, SecurityContext securityContext, ContainerRequestContext containerRequestContext)
         throws NotFoundException {
-=======
-    public Response toolsIdVersionsVersionIdTypeFilesGet(String type, String id, String versionId, SecurityContext securityContext) throws NotFoundException {
->>>>>>> 0648ded0
         ParsedRegistryID parsedID = new ParsedRegistryID(id);
         Entry entry = getEntry(parsedID);
         List<String> primaryDescriptorPaths = new ArrayList<>();
@@ -622,8 +613,6 @@
             .anyMatch(type::equals);
     }
 
-<<<<<<< HEAD
-=======
     /**
      * This checks whether the sourcefile is Nextflow
      * @param sourceFile the sourcefile to check
@@ -633,8 +622,7 @@
         SourceFile.FileType type = sourceFile.getType();
         return Stream.of(SourceFile.FileType.NEXTFLOW_CONFIG, SourceFile.FileType.DOCKERFILE, SourceFile.FileType.NEXTFLOW, SourceFile.FileType.NEXTFLOW_TEST_PARAMS).anyMatch(type::equals);
     }
-    
->>>>>>> 0648ded0
+
     private String cleanRelativePath(String relativePath) {
         String cleanRelativePath = StringUtils.stripStart(relativePath, "./");
         return StringUtils.stripStart(cleanRelativePath, "/");

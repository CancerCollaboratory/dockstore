--- conflicted
+++ resolved
@@ -54,10 +54,7 @@
 import java.util.Collections;
 import java.util.HashSet;
 import java.util.List;
-<<<<<<< HEAD
-=======
 import java.util.Objects;
->>>>>>> e6eea040
 import java.util.Optional;
 import java.util.Set;
 import java.util.stream.Collectors;
@@ -274,33 +271,15 @@
             try {
                 // No DOI has been assigned to any version of the workflow yet
                 // So create a new deposit which will enable creation of a new
-<<<<<<< HEAD
-                // concept DOI and new version DOI
-                returnDeposit = depositApi.createDeposit(deposit);
-                depositionID = returnDeposit.getId();
-                depositMetadata = returnDeposit.getMetadata();
-                // Set the attribute that will reserve a DOI before publishing
-                fillInMetadata(depositMetadata, workflow, workflowVersion);
-=======
                 // concept DOI and new version DOI.
->>>>>>> e6eea040
                 // The returned deposit will contain
                 // the reserved DOI which we can use to create a workflow alias
                 // Later on we will update the Zenodo deposit (put the deposit on
                 // Zenodo again  in the call to putDepositionOnZenodo) so it contains the workflow version alias
                 // constructed with the DOI
-<<<<<<< HEAD
-                // Retrieve the DOI so we can use it to create a Dockstore alias
-                // to the workflow; we will add that alias as a Zenodo related identifier
-                String doi = returnDeposit.getMetadata().getPrereserveDoi().getDoi();
-                doiAlias = createAliasUsingDoi(doi);
-                setMetadataRelatedIdentifiers(depositMetadata, dockstoreGA4GHBaseUrl,
-                        dockstoreUrl, workflowUrl, workflow, workflowVersion, doiAlias);
-=======
                 returnDeposit = depositApi.createDeposit(deposit);
                 depositionID = returnDeposit.getId();
                 depositMetadata = returnDeposit.getMetadata();
->>>>>>> e6eea040
             } catch (ApiException e) {
                 LOG.error("Could not create deposition on Zenodo. Error is {}", e.getMessage(), e);
                 throw new CustomWebApplicationException("Could not create deposition on Zenodo. "
@@ -323,16 +302,6 @@
                 depositionID = Integer.parseInt(depositionIDStr);
                 returnDeposit = depositApi.getDeposit(depositionID);
                 depositMetadata = returnDeposit.getMetadata();
-<<<<<<< HEAD
-                // Retrieve the DOI so we can use it to create a Dockstore alias
-                // to the workflow; we will add that alias as a Zenodo related identifier
-                String doi = depositMetadata.getPrereserveDoi().getDoi();
-                doiAlias = createAliasUsingDoi(doi);
-                setMetadataRelatedIdentifiers(depositMetadata,  dockstoreGA4GHBaseUrl,
-                        dockstoreUrl, workflowUrl, workflow, workflowVersion, doiAlias);
-                fillInMetadata(depositMetadata, workflow, workflowVersion);
-=======
->>>>>>> e6eea040
             } catch (ApiException e) {
                 LOG.error("Could not create new deposition version on Zenodo. Error is {}", e.getMessage(), e);
                 if (e.getCode() == HttpStatus.SC_FORBIDDEN) {
@@ -348,7 +317,7 @@
                     throw new CustomWebApplicationException(errorMessage, HttpStatus.SC_BAD_REQUEST);
                 } else {
                     throw new CustomWebApplicationException("Could not create new deposition version on Zenodo."
-                            + " Error is " + e.getMessage(), HttpStatus.SC_BAD_REQUEST);
+                        + " Error is " + e.getMessage(), HttpStatus.SC_BAD_REQUEST);
                 }
             }
         }
@@ -628,45 +597,6 @@
         });
 
         // Add workflow version source files as a zip to the DOI upload deposit
-<<<<<<< HEAD
-        Set<SourceFile> sourceFiles = workflowVersion.getSourceFiles();
-        if (sourceFiles == null || sourceFiles.size() == 0) {
-            LOG.warn("No source files found to zip when creating DOI");
-            throw new CustomWebApplicationException("No source files found to"
-                    + " upload when creating DOI. Zenodo requires at lease one file"
-                    + " to be uploaded in order to create a DOI.", HttpStatus.SC_BAD_REQUEST);
-        } else {
-            // Replace forward slashes so we can use the version in a file name
-            String versionOfWorkflow = workflowVersion.getName().replaceAll("/", "-");
-            // Replace forward slashes so we can use the workflow path in a file name
-            String fileNameBase = workflow.getWorkflowPath().replaceAll("/", "-")
-                    + "_" + versionOfWorkflow;
-            String fileSuffix = ".zip";
-            String fileName = fileNameBase + fileSuffix;
-            Path tempDirPath;
-            try {
-                tempDirPath = Files.createTempDirectory(null);
-            } catch (IOException e) {
-                LOG.error("Could not create Zenodo temp upload directory." + " Error is " + e.getMessage(), e);
-                throw new CustomWebApplicationException("Internal server error creating Zenodo upload temp directory", HttpStatus.SC_INTERNAL_SERVER_ERROR);
-            }
-
-            String zipFilePathName = tempDirPath.toString() + "/" + fileName;
-
-            try (OutputStream outputStream = new FileOutputStream(zipFilePathName)) {
-                entryVersionHelper.writeStreamAsZip(sourceFiles, outputStream, Paths.get(zipFilePathName));
-            } catch (IOException fne) {
-                // Delete the temporary directory
-                FileUtils.deleteQuietly(tempDirPath.toFile());
-                LOG.error(
-                        "Could not create file " + zipFilePathName + " outputstream for DOI zip file for upload to Zenodo." + " Error is " + fne
-                                .getMessage(), fne);
-                throw new CustomWebApplicationException("Internal server error creating Zenodo upload temp directory",
-                        HttpStatus.SC_INTERNAL_SERVER_ERROR);
-            }
-
-            File zipFile = new File(zipFilePathName);
-=======
         checkHasSourceFiles(workflowVersion);
 
         // Replace forward slashes so we can use the version in a file name
@@ -683,7 +613,6 @@
             LOG.error("Could not create Zenodo temp upload directory. Error is {}", e.getMessage(), e);
             throw new CustomWebApplicationException("Internal server error creating Zenodo upload temp directory", HttpStatus.SC_INTERNAL_SERVER_ERROR);
         }
->>>>>>> e6eea040
 
         String zipFilePathName = tempDirPath.toString() + "/" + fileName;
 

/*
 *    Copyright 2016 OICR
 *
 *    Licensed under the Apache License, Version 2.0 (the "License");
 *    you may not use this file except in compliance with the License.
 *    You may obtain a copy of the License at
 *
 *        http://www.apache.org/licenses/LICENSE-2.0
 *
 *    Unless required by applicable law or agreed to in writing, software
 *    distributed under the License is distributed on an "AS IS" BASIS,
 *    WITHOUT WARRANTIES OR CONDITIONS OF ANY KIND, either express or implied.
 *    See the License for the specific language governing permissions and
 *    limitations under the License.
 */

package io.dockstore.webservice.helpers;

import java.io.IOException;
import java.text.ParseException;
import java.text.SimpleDateFormat;
import java.util.ArrayList;
import java.util.Date;
import java.util.HashMap;
import java.util.List;
import java.util.Map;
import java.util.Map.Entry;
import java.util.regex.Matcher;
import java.util.regex.Pattern;

import com.fasterxml.jackson.databind.ObjectMapper;
import com.google.common.base.Optional;
import com.google.gson.Gson;
import io.dockstore.common.Registry;
import io.dockstore.webservice.core.Tag;
import io.dockstore.webservice.core.Token;
import io.dockstore.webservice.core.Tool;
import io.dockstore.webservice.core.ToolMode;
import io.dockstore.webservice.helpers.Helper.RepoList;
import io.dockstore.webservice.resources.ResourceUtilities;
import io.swagger.quay.client.ApiClient;
import io.swagger.quay.client.ApiException;
import io.swagger.quay.client.Configuration;
import io.swagger.quay.client.api.UserApi;
import io.swagger.quay.client.model.UserView;
import org.apache.http.client.HttpClient;
import org.slf4j.Logger;
import org.slf4j.LoggerFactory;

/**
 * @author dyuen
 */
public class QuayImageRegistry extends AbstractImageRegistry {

    public static final String QUAY_URL = "https://quay.io/api/v1/";

    private static final Logger LOG = LoggerFactory.getLogger(QuayImageRegistry.class);

    private final HttpClient client;
    private final ObjectMapper objectMapper;
    private final Token quayToken;
    private final ApiClient apiClient;

    public QuayImageRegistry(final HttpClient client, final ObjectMapper objectMapper, final Token quayToken) {
        this.client = client;
        this.objectMapper = objectMapper;
        this.quayToken = quayToken;

        apiClient = Configuration.getDefaultApiClient();
        apiClient.addDefaultHeader("Authorization", "Bearer " + quayToken.getContent());
        // apiClient.setBasePath(QUAY_URL);
    }

    @Override
    public List<Tag> getTags(Tool tool) {
        LOG.info(quayToken.getUsername() + " ======================= Getting tags for: {}================================", tool.getPath());
        final String repo = tool.getNamespace() + '/' + tool.getName();
        final String repoUrl = QUAY_URL + "repository/" + repo;
        final Optional<String> asStringBuilds = ResourceUtilities.asString(repoUrl, quayToken.getContent(), client);

        final List<Tag> tags = new ArrayList<>();

        if (asStringBuilds.isPresent()) {
            final String json = asStringBuilds.get();
            Gson gson = new Gson();
            Map<String, Map<String, Map<String, String>>> map = new HashMap<>();
            map = (Map<String, Map<String, Map<String, String>>>)gson.fromJson(json, map.getClass());

            final Map<String, Map<String, String>> listOfTags = map.get("tags");

            for (Entry<String, Map<String, String>> stringMapEntry : listOfTags.entrySet()) {
                final String s = gson.toJson(stringMapEntry.getValue());
                try {
                    final Tag tag = objectMapper.readValue(s, Tag.class);
                    tags.add(tag);
                } catch (IOException ex) {
                    LOG.warn(quayToken.getUsername() + " Exception: {}", ex);
                }
            }

        }

        String repository = tool.getNamespace() + "/" + tool.getName();
        updateTagsWithBuildInformation(repository, tags, tool);

        return tags;
    }

    @Override
    public List<String> getNamespaces() {
        List<String> namespaces = new ArrayList<>();

        UserApi api = new UserApi(apiClient);
        try {
            final UserView loggedInUser = api.getLoggedInUser();
            final List organizations = loggedInUser.getOrganizations();
            for (Object organization : organizations) {
                Map<String, String> organizationMap = (Map)organization;
                namespaces.add(organizationMap.get("name"));
            }
        } catch (ApiException e) {
            LOG.warn(quayToken.getUsername() + " Exception: {}", e);
        }

        namespaces.add(quayToken.getUsername());
        return namespaces;
    }

    @Override
    public List<Tool> getToolsFromNamespace(List<String> namespaces) {
        List<Tool> toolList = new ArrayList<>(0);

        for (String namespace : namespaces) {
            String url = QUAY_URL + "repository?namespace=" + namespace;
            Optional<String> asString = ResourceUtilities.asString(url, quayToken.getContent(), client);
            //            LOG.info(quayToken.getUsername() + " : RESOURCE CALL: {}", url);

            if (asString.isPresent()) {
                RepoList repos;
                try {
                    // interesting, this relies upon our container object having the same fields
                    // as quay.io's repositories

                    // PLEASE NOTE : is_public is from quay.  It has NO connection to our is_published!
                    repos = objectMapper.readValue(asString.get(), RepoList.class);

                    List<Tool> tools = repos.getRepositories();
                    // tag all of these with where they came from
                    tools.stream().forEach(container -> container.setRegistry(Registry.QUAY_IO));
                    // not quite correct, they could be mixed but how can we tell from quay?
                    tools.stream().forEach(container -> container.setMode(ToolMode.AUTO_DETECT_QUAY_TAGS_AUTOMATED_BUILDS));
                    toolList.addAll(tools);
                } catch (IOException ex) {
                    LOG.warn(quayToken.getUsername() + " Exception: {}", ex);
                }
            }
        }

        return toolList;
    }

    @Override
    public void updateAPIToolsWithBuildInformation(List<Tool> apiTools) {
        // Initialize useful classes
        final Gson gson = new Gson();
        final SimpleDateFormat formatter = new SimpleDateFormat("EEE, d MMM yyyy HH:mm:ss Z");

        for (Tool tool : apiTools) {
            // Set path information (not sure why we have to do this here)
            final String repo = tool.getNamespace() + '/' + tool.getName();
            final String path = quayToken.getTokenSource() + '/' + repo;
            tool.setPath(path);

            LOG.info("Grabbing tool information for " + tool.getPath());

            // Initialize giturl
            String gitUrl = null;

            // Make call for build information from quay (only need most recent)
            String urlBuilds = QUAY_URL + "repository/" + repo + "/build/?limit=1";
            Optional<String> asStringBuilds = ResourceUtilities.asString(urlBuilds, quayToken.getContent(), client);

            // Check result of API call
            if (asStringBuilds.isPresent()) {
                String json = asStringBuilds.get();

                // Store the json file into a map for parsing
                Map<String, ArrayList> buildMap = new HashMap<>();
                buildMap = (Map<String, ArrayList>)gson.fromJson(json, buildMap.getClass());

                // Grad build information
                ArrayList builds = buildMap.get("builds");

                if (builds.size() > 0) {
                    // Look at the latest build for the git url
                    // ASSUMPTION : We are assuming that for a given Quay repo users are only using one git trigger
                    if (!builds.isEmpty()) {
                        // If a build exists, grab data from it and update the tool
                        Map<String, Map<String, String>> individualBuild = (Map<String, Map<String, String>>)builds.get(0);

                        // Get the git url
                        Map<String, String> triggerMetadata = individualBuild.get("trigger_metadata");

                        if (triggerMetadata != null) {
                            gitUrl = triggerMetadata.get("git_url");
                        }

                        // Get lastbuild time
                        Map<String, String> individualBuildStringMap = (Map<String, String>)builds.get(0);
                        String lastBuild = individualBuildStringMap.get("started");

                        Date date;
                        try {
                            date = formatter.parse(lastBuild);
                            tool.setLastBuild(date);
                        } catch (ParseException ex) {
                            LOG.warn(quayToken.getUsername() + ": " + quayToken.getUsername()
                                    + " Build date did not match format 'EEE, d MMM yyyy HH:mm:ss Z'");
                        }
                    }

                    // Set some attributes if not manual
                    if (tool.getMode() != ToolMode.MANUAL_IMAGE_PATH) {
                        tool.setRegistry(Registry.QUAY_IO);
                        tool.setGitUrl(gitUrl);
                    }
                }
            }
        }
    }

    private void updateTagsWithBuildInformation(String repository, List<Tag> tags, Tool tool) {
        final Gson gson = new Gson();

        // Grab build information for given repository
        String urlBuilds = QUAY_URL + "repository/" + repository + "/build/?limit=2147483647";
        Optional<String> asStringBuilds = ResourceUtilities.asString(urlBuilds, quayToken.getContent(), client);

        // List of builds for a tool
        ArrayList builds;

        if (asStringBuilds.isPresent()) {
            String json = asStringBuilds.get();
            Map<String, ArrayList> map = new HashMap<>();
            map = (Map<String, ArrayList>)gson.fromJson(json, map.getClass());
            builds = map.get("builds");

            // Set up tags with build information
            for (Tag tag : tags) {
                // Set tag information based on build info
                for (Object build : builds) {
                    Map<String, ArrayList<String>> tagsMap = (Map<String, ArrayList<String>>)build;
                    List<String> buildTags = tagsMap.get("tags");

                    // If build is for given tag
                    if (buildTags.contains(tag.getName())) {
                        // Find if tag has a git reference
                        Map<String, Map<String, String>> triggerMetadataMap = (Map<String, Map<String, String>>)build;
                        Map<String, String> triggerMetadata = triggerMetadataMap.get("trigger_metadata");
                        if (triggerMetadata != null) {
                            String ref = triggerMetadata.get("ref");
                            ref = parseReference(ref);
                            tag.setReference(ref);
                            if (ref == null) {
                                tag.setAutomated(false);
                            } else {
                                tag.setAutomated(true);
                            }
                        } else {
                            LOG.error(quayToken.getUsername() + " : WARNING: trigger_metadata is NULL. Could not parse to get reference!");
                        }

                        break;
                    }
                }

                // Set up default descriptor paths
                tag.setCwlPath(tool.getDefaultCwlPath());
                tag.setWdlPath(tool.getDefaultWdlPath());

                // Set up default dockerfile path
                tag.setDockerfilePath(tool.getDefaultDockerfilePath());
            }
        }

    }

    /**
     * Get the map of the given Quay tool
     * Todo: this should be implemented with the Quay API, but they currently don't have a return model for this call
     *
     * @param tool
     * @return
     */
    public Map<String, Object> getQuayInfo(final Tool tool) {
        final String repo = tool.getNamespace() + '/' + tool.getName();
        final String repoUrl = QUAY_URL + "repository/" + repo;
        final Optional<String> asStringBuilds = ResourceUtilities.asString(repoUrl, quayToken.getContent(), client);

        if (asStringBuilds.isPresent()) {
            final String json = asStringBuilds.get();

            Gson gson = new Gson();
            Map<String, Object> map = new HashMap<>();
            map = (Map<String, Object>)gson.fromJson(json, map.getClass());
            return map;

        }
        return null;
    }

    /**
     * @param reference a raw reference from git like "refs/heads/master"
     * @return the last segment like master
     */
    public static String parseReference(String reference) {
        if (reference != null) {
            Pattern p = Pattern.compile("([\\S][^/\\s]+)?/([\\S][^/\\s]+)?/(\\S+)");
            Matcher m = p.matcher(reference);
            if (!m.find()) {
                LOG.info("Cannot parse reference: {}", reference);
                return null;
            }

            // These correspond to the positions of the pattern matcher
            final int refIndex = 3;

            reference = m.group(refIndex);
            LOG.info("REFERENCE: {}", reference);
        }
        return reference;
    }

<<<<<<< HEAD
    @Override
    public Registry getRegistry() {
        return Registry.QUAY_IO;
    }
=======
>>>>>>> 8ef1940b
}<|MERGE_RESOLUTION|>--- conflicted
+++ resolved
@@ -331,11 +331,8 @@
         return reference;
     }
 
-<<<<<<< HEAD
     @Override
     public Registry getRegistry() {
         return Registry.QUAY_IO;
     }
-=======
->>>>>>> 8ef1940b
 }
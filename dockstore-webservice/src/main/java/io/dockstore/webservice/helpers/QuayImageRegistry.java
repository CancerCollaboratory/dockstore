--- conflicted
+++ resolved
@@ -181,16 +181,12 @@
         // Builds contain information such as the Git URL and tags
         String urlBuilds = QUAY_URL + "repository/" + repo + "/build/";
         Optional<String> asStringBuilds = ResourceUtilities.asString(urlBuilds, quayToken.getContent(), client);
-        LOG.info("RESOURCE CALL: " + urlBuilds);
+        LOG.info("RESOURCE CALL: {}", urlBuilds);
 
         String gitURL = "";
 
         if (asStringBuilds.isPresent()) {
             String json = asStringBuilds.get();
-<<<<<<< HEAD
-=======
-            LOG.info("RESOURCE CALL: {}", urlBuilds);
->>>>>>> 58487c6e
 
             // parse json using Gson to get the git url of repository and the list of tags
             Map<String, ArrayList> map = new HashMap<>();

package io.dockstore.webservice.helpers;

import java.io.IOException;
import java.text.ParseException;
import java.text.SimpleDateFormat;
import java.util.ArrayList;
import java.util.Date;
import java.util.HashMap;
import java.util.List;
import java.util.Map;
import java.util.Map.Entry;

import org.apache.http.client.HttpClient;
import org.slf4j.Logger;
import org.slf4j.LoggerFactory;

import com.fasterxml.jackson.databind.ObjectMapper;
import com.google.common.base.Optional;
import com.google.gson.Gson;

import io.dockstore.webservice.Helper.RepoList;
import io.dockstore.webservice.core.Container;
import io.dockstore.webservice.core.ContainerMode;
import io.dockstore.webservice.core.Registry;
import io.dockstore.webservice.core.Tag;
import io.dockstore.webservice.core.Token;
import io.dockstore.webservice.helpers.ImageRegistryFactory.Registry;
import io.dockstore.webservice.resources.ResourceUtilities;

<<<<<<< HEAD
import static io.dockstore.webservice.Helper.RepoList;

=======
>>>>>>> a6fb118e
/**
 * @author dyuen
 */
public class QuayImageRegistry implements ImageRegistryInterface {

    public static final String QUAY_URL = "https://quay.io/api/v1/";

    private static final Logger LOG = LoggerFactory.getLogger(QuayImageRegistry.class);

    private final HttpClient client;
    private final ObjectMapper objectMapper;
    private final Token quayToken;

    public QuayImageRegistry(final HttpClient client, final ObjectMapper objectMapper, final Token quayToken) {
        this.client = client;
        this.objectMapper = objectMapper;
        this.quayToken = quayToken;
    }

    @Override
    public List<Tag> getTags(Container container) {
        LOG.info("======================= Getting tags for: {}================================", container.getPath());
        final String repo = container.getNamespace() + "/" + container.getName();
        final String repoUrl = QUAY_URL + "repository/" + repo;
        final Optional<String> asStringBuilds = ResourceUtilities.asString(repoUrl, quayToken.getContent(), client);

        final List<Tag> tags = new ArrayList<>();

        if (asStringBuilds.isPresent()) {
            final String json = asStringBuilds.get();
            // LOG.info(json);

            Gson gson = new Gson();
            Map<String, Map<String, Map<String, String>>> map = new HashMap<>();
            map = (Map<String, Map<String, Map<String, String>>>) gson.fromJson(json, map.getClass());

            final Map<String, Map<String, String>> listOfTags = map.get("tags");

            for (Entry<String, Map<String, String>> stringMapEntry : listOfTags.entrySet()) {
                final String s = gson.toJson(stringMapEntry.getValue());
                try {
                    final Tag tag = objectMapper.readValue(s, Tag.class);
                    tags.add(tag);
                    // LOG.info(gson.toJson(tag));
                } catch (IOException ex) {
                    LOG.info("Exception: {}", ex);
                }
            }

        }
        return tags;
    }

    @Override
    public List<String> getNamespaces() {
        List<String> namespaces = new ArrayList<>();

        String url = QUAY_URL + "user/";
        Optional<String> asString = ResourceUtilities.asString(url, quayToken.getContent(), client);
        if (asString.isPresent()) {
            String response = asString.get();
            LOG.info("RESOURCE CALL: " + url);
            Gson gson = new Gson();

            Map<String, ArrayList> map = new HashMap<>();
            map = (Map<String, ArrayList>) gson.fromJson(response, map.getClass());
            List organizations = map.get("organizations");

            for (int i = 0; i < organizations.size(); i++) {
                Map<String, String> map2 = (Map<String, String>) organizations.get(i);
                LOG.info("Organization: " + map2.get("name"));
                namespaces.add(map2.get("name"));
            }
        }

        namespaces.add(quayToken.getUsername());
        return namespaces;
    }

    @Override
    public List<Container> getContainers(List<String> namespaces) {
        List<Container> containerList = new ArrayList<>(0);

        for (String namespace : namespaces) {
            String url = QUAY_URL + "repository?namespace=" + namespace;
            Optional<String> asString = ResourceUtilities.asString(url, quayToken.getContent(), client);

            if (asString.isPresent()) {
                RepoList repos;
                try {
                    // interesting, this relies upon our container object having the same fields
                    // as quay.io's repositories
                    repos = objectMapper.readValue(asString.get(), RepoList.class);
                    LOG.info("RESOURCE CALL: " + url);

                    List<Container> containers = repos.getRepositories();
                    // tag all of these with where they came from
                    containers.stream().forEach(container -> container.setRegistry(Registry.QUAY_IO));
                    // not quite correct, they could be mixed but how can we tell from quay?
                    containers.stream().forEach(container -> container.setMode(ContainerMode.AUTO_DETECT_QUAY_TAGS_AUTOMATED_BUILDS));
                    containerList.addAll(containers);
                } catch (IOException ex) {
                    LOG.info("Exception: " + ex);
                }
            }
        }

        return containerList;
    }

    @Override
    public Map<String, ArrayList<?>> getBuildMap(Token githubToken, Token bitbucketToken, List<Container> allRepos) {
        final SimpleDateFormat formatter = new SimpleDateFormat("EEE, d MMM yyyy HH:mm:ss Z");

        final Map<String, ArrayList<?>> mapOfBuilds = new HashMap<>();

        // Go through each container for each namespace
        final Gson gson = new Gson();
        for (final Container container : allRepos) {

<<<<<<< HEAD
            if (container.getRegistry() != Registry.QUAY_IO){
=======
            if (!container.getRegistry().equals(Registry.QUAY_IO.toString())) {
>>>>>>> a6fb118e
                continue;
            }

            final String repo = container.getNamespace() + "/" + container.getName();
            final String path = quayToken.getTokenSource() + "/" + repo;
            container.setPath(path);

            LOG.info("========== Configuring " + path + " ==========");
            if (container.getMode() != ContainerMode.MANUAL_IMAGE_PATH) {
                updateContainersWithBuildInfo(formatter, mapOfBuilds, gson, container, repo, path);
            }

            final SourceCodeRepoInterface sourceCodeRepo = SourceCodeRepoFactory.createSourceCodeRepo(container.getGitUrl(), client,
                    bitbucketToken == null ? null : bitbucketToken.getContent(), githubToken.getContent());
            if (sourceCodeRepo != null) {
                // find if there is a Dockstore.cwl file from the git repository
                sourceCodeRepo.findCWL(container);
            }
        }
        return mapOfBuilds;
    }

    /**
     * For a given container, update its registry, git, and build information with information from quay.io
     * @param formatter
     * @param mapOfBuilds
     * @param gson
     * @param container
     * @param repo
     * @param path
     */
    private void updateContainersWithBuildInfo(SimpleDateFormat formatter, Map<String, ArrayList<?>> mapOfBuilds, Gson gson,
                                                  Container container, String repo, String path) {
        // Get the list of builds from the container.
        // Builds contain information such as the Git URL and tags
        String urlBuilds = QUAY_URL + "repository/" + repo + "/build/";
        Optional<String> asStringBuilds = ResourceUtilities.asString(urlBuilds, quayToken.getContent(), client);

        String gitURL = "";

        if (asStringBuilds.isPresent()) {
            String json = asStringBuilds.get();
            LOG.info("RESOURCE CALL: " + urlBuilds);

            // parse json using Gson to get the git url of repository and the list of tags
            Map<String, ArrayList> map = new HashMap<>();
            map = (Map<String, ArrayList>) gson.fromJson(json, map.getClass());
            ArrayList builds = map.get("builds");

            mapOfBuilds.put(path, builds);

            if (!builds.isEmpty()) {
                Map<String, Map<String, String>> map2 = (Map<String, Map<String, String>>) builds.get(0);

                gitURL = map2.get("trigger_metadata").get("git_url");

                Map<String, String> map3 = (Map<String, String>) builds.get(0);
                String lastBuild = map3.get("started");
                LOG.info("LAST BUILD: " + lastBuild);

                Date date;
                try {
                    date = formatter.parse(lastBuild);
                    container.setLastBuild(date);
                } catch (ParseException ex) {
                    LOG.info("Build date did not match format 'EEE, d MMM yyyy HH:mm:ss Z'");
                }
            }
<<<<<<< HEAD
=======

            container.setRegistry(quayToken.getTokenSource());
            container.setGitUrl(gitURL);
>>>>>>> a6fb118e
        }

        container.setRegistry(Registry.QUAY_IO);
        container.setGitUrl(gitURL);
    }
}<|MERGE_RESOLUTION|>--- conflicted
+++ resolved
@@ -24,14 +24,8 @@
 import io.dockstore.webservice.core.Registry;
 import io.dockstore.webservice.core.Tag;
 import io.dockstore.webservice.core.Token;
-import io.dockstore.webservice.helpers.ImageRegistryFactory.Registry;
 import io.dockstore.webservice.resources.ResourceUtilities;
 
-<<<<<<< HEAD
-import static io.dockstore.webservice.Helper.RepoList;
-
-=======
->>>>>>> a6fb118e
 /**
  * @author dyuen
  */
@@ -152,11 +146,7 @@
         final Gson gson = new Gson();
         for (final Container container : allRepos) {
 
-<<<<<<< HEAD
             if (container.getRegistry() != Registry.QUAY_IO){
-=======
-            if (!container.getRegistry().equals(Registry.QUAY_IO.toString())) {
->>>>>>> a6fb118e
                 continue;
             }
 
@@ -225,12 +215,6 @@
                     LOG.info("Build date did not match format 'EEE, d MMM yyyy HH:mm:ss Z'");
                 }
             }
-<<<<<<< HEAD
-=======
-
-            container.setRegistry(quayToken.getTokenSource());
-            container.setGitUrl(gitURL);
->>>>>>> a6fb118e
         }
 
         container.setRegistry(Registry.QUAY_IO);

/*
 *    Copyright 2017 OICR
 *
 *    Licensed under the Apache License, Version 2.0 (the "License");
 *    you may not use this file except in compliance with the License.
 *    You may obtain a copy of the License at
 *
 *        http://www.apache.org/licenses/LICENSE-2.0
 *
 *    Unless required by applicable law or agreed to in writing, software
 *    distributed under the License is distributed on an "AS IS" BASIS,
 *    WITHOUT WARRANTIES OR CONDITIONS OF ANY KIND, either express or implied.
 *    See the License for the specific language governing permissions and
 *    limitations under the License.
 */

package io.dockstore.webservice.helpers;

import java.util.Collection;
import java.util.HashMap;
import java.util.HashSet;
import java.util.List;
import java.util.Map;
import java.util.Objects;
import java.util.Optional;
import java.util.Set;
import java.util.stream.Collectors;

import com.google.common.base.Strings;
import io.dockstore.common.LanguageType;
import io.dockstore.webservice.core.Entry;
import io.dockstore.webservice.core.SourceFile;
import io.dockstore.webservice.core.Tag;
import io.dockstore.webservice.core.Tool;
import io.dockstore.webservice.core.Version;
import io.dockstore.webservice.core.Workflow;
import io.dockstore.webservice.core.WorkflowMode;
import io.dockstore.webservice.core.WorkflowVersion;
import io.dockstore.webservice.languages.LanguageHandlerFactory;
import io.dockstore.webservice.languages.LanguageHandlerInterface;
import org.slf4j.Logger;
import org.slf4j.LoggerFactory;

/**
 * This defines the set of operations that is needed to interact with a particular
 * source code repository.
 *
 * @author dyuen
 */
public abstract class SourceCodeRepoInterface {
    public static final Logger LOG = LoggerFactory.getLogger(SourceCodeRepoInterface.class);

    String gitUsername;

    /**
     * If this interface is pointed at a specific repository, grab a
     * file from a specific branch/tag
     *
     * @param repositoryId identifies the git repository that we wish to use, normally something like 'organization/repo_name`
     * @param fileName  the name of the file (full path) to retrieve
     * @param reference the tag/branch to get the file from
     * @return content of the file
     */
    public abstract String readFile(String repositoryId, String fileName, String reference);

    /**
     * Read a file from the importer and add it into files
     * @param repositoryId identifies the git repository that we wish to use, normally something like 'organization/repo_name`
     * @param tag the version of source control we want to read from
     * @param files the files collection we want to add to
     * @param fileType the type of file
     */
    void readFile(String repositoryId, Version tag, Collection<SourceFile> files, SourceFile.FileType fileType, String path) {
        SourceFile sourceFile = this.readFile(repositoryId, tag, fileType, path);
        if (sourceFile != null) {
            files.add(sourceFile);
        }
    }

    /**
     * Read a file from the importer and add it into files
     * @param repositoryId identifies the git repository that we wish to use, normally something like 'organization/repo_name`
     * @param tag the version of source control we want to read from
     * @param fileType the type of file
     */
    public SourceFile readFile(String repositoryId, Version tag, SourceFile.FileType fileType, String path) {
        String fileResponse = this.readGitRepositoryFile(repositoryId, fileType, tag, path);
        if (fileResponse != null) {
            SourceFile dockstoreFile = new SourceFile();
            dockstoreFile.setType(fileType);
            dockstoreFile.setContent(fileResponse);
            dockstoreFile.setPath(path);
            return dockstoreFile;
        }
        return null;
    }

    /**
     * Get a map of git url to an id that can uniquely identify a repository
     *
     * @return giturl -> repositoryid
     */
    public abstract Map<String, String> getWorkflowGitUrl2RepositoryId();

    /**
     * Checks to see if a particular source code repository is properly setup for issues like token scope
     */
    public abstract boolean checkSourceCodeValidity();


    /**
     * Set up workflow with basic attributes from git repository
     *
     * @param repositoryId identifies the git repository that we wish to use, normally something like 'organization/repo_name`
     * @return workflow with some attributes set
     */
    public abstract Workflow initializeWorkflow(String repositoryId);

    /**
     * Finds all of the workflow versions for a given workflow and store them and their corresponding source files
     *
     * @param repositoryId
     * @param workflow
     * @param existingWorkflow
     * @param existingDefaults
     * @return workflow with associated workflow versions
     */
    public abstract Workflow setupWorkflowVersions(String repositoryId, Workflow workflow, Optional<Workflow> existingWorkflow,
            Map<String, WorkflowVersion> existingDefaults);

    /**
     * Creates or updates a workflow based on the situation. Will grab workflow versions and more metadata if workflow is FULL
     *
     * @param repositoryId
     * @param existingWorkflow
     * @return workflow
     */
    public Workflow getWorkflow(String repositoryId, Optional<Workflow> existingWorkflow) {
        // Initialize workflow
        Workflow workflow = initializeWorkflow(repositoryId);

        // NextFlow and (future) dockstore.yml workflow can be detected and handled without stubs

        // Determine if workflow should be returned as a STUB or FULL
        if (!existingWorkflow.isPresent()) {
            // when there is no existing workflow at all, just return a stub workflow. Also set descriptor type to default cwl.
            workflow.setDescriptorType(LanguageType.CWL.toString());
            return workflow;
        }
        if (existingWorkflow.get().getMode() == WorkflowMode.STUB) {
            // when there is an existing stub workflow, just return the new stub as well
            return workflow;
        }


        // If this point has been reached, then the workflow will be a FULL workflow (and not a STUB)
        workflow.setMode(WorkflowMode.FULL);

        // if it exists, extract paths from the previous workflow entry
        Map<String, WorkflowVersion> existingDefaults = new HashMap<>();
        if (existingWorkflow.isPresent()) {
            // Copy over existing workflow versions
            existingWorkflow.get().getWorkflowVersions()
                    .forEach(existingVersion -> existingDefaults.put(existingVersion.getReference(), existingVersion));

            // Copy workflow information from source (existingWorkflow) to target (workflow)
            existingWorkflow.get().copyWorkflow(workflow);
        }

        // Create branches and associated source files
        setupWorkflowVersions(repositoryId, workflow, existingWorkflow, existingDefaults);

        // update each workflow with reference types
        Set<WorkflowVersion> versions = workflow.getVersions();
        versions.forEach(version -> updateReferenceType(repositoryId, version));

        // Get metadata for workflow and update workflow with it
        updateEntryMetadata(workflow, workflow.determineWorkflowType());
        return workflow;
    }

    /**
     * Update an entry with the contents of the descriptor file from a source code repo
     *
     * @param entry@Override
     * @param type
     * @return
     */
    Entry updateEntryMetadata(Entry entry, LanguageType type) {
        // Determine which branch to use
        String repositoryId = getRepositoryId(entry);

        if (repositoryId == null) {
            LOG.info("Could not find repository information.");
            return entry;
        }

        String branch = getMainBranch(entry, repositoryId);

        if (branch == null) {
            LOG.info(repositoryId + " : Error getting the main branch.");
            return entry;
        }

        // Determine the file path of the descriptor
        String filePath = null;
        Set<SourceFile> sourceFiles = null;

        // If entry is a tool
        if (entry.getClass().equals(Tool.class)) {
            // If no tags exist on quay
            if (((Tool)entry).getVersions().size() == 0) {
                return entry;
            }

            // Find filepath to parse
            for (Tag tag : ((Tool)entry).getVersions()) {
                if (tag.getReference() != null && tag.getReference().equals(branch)) {
                    sourceFiles = tag.getSourceFiles();
                    if (type == LanguageType.CWL) {
                        filePath = tag.getCwlPath();
                    } else if (type == LanguageType.WDL) {
                        filePath = tag.getWdlPath();
                    } else {
                        throw new UnsupportedOperationException("tool is not a CWL or WDL file");
                    }
                }
            }
        }

        // If entry is a workflow
        if (entry.getClass().equals(Workflow.class)) {
            // Find filepath to parse
            for (WorkflowVersion workflowVersion : ((Workflow)entry).getVersions()) {
                if (workflowVersion.getReference().equals(branch)) {
                    filePath = workflowVersion.getWorkflowPath();
                    sourceFiles = workflowVersion.getSourceFiles();
                }
            }
        }

        if (Strings.isNullOrEmpty(filePath)) {
            LOG.info(repositoryId + " : No descriptor found for " + branch + ".");
            return entry;
        }

        if (sourceFiles == null || sourceFiles.isEmpty()) {
            LOG.info(repositoryId + " : Error getting descriptor for " + branch + " with path " + filePath);
            return entry;
        }

        String firstFileContent;
        String finalFilePath = filePath;
        Optional<SourceFile> first = sourceFiles.stream().filter(file -> file.getPath().equals(finalFilePath)).findFirst();
        if (first.isPresent()) {
            firstFileContent = first.get().getContent();
        } else {
            return entry;
        }

        // Parse file content and update
        LanguageHandlerInterface anInterface = LanguageHandlerFactory.getInterface(type);
        entry = anInterface.parseWorkflowContent(entry, firstFileContent, sourceFiles);
        return entry;
    }

    /**
     * Get the repository Id of an entry to be used for API calls
     *
     * @param entry
     * @return repository id of an entry, now standardised to be organization/repo_name
     */
    public abstract String getRepositoryId(Entry entry);

    /**
     * Returns the branch of interest used to determine tool and workflow metadata
     *
     * @param entry
     * @param repositoryId
     * @return Branch of interest
     */
    public abstract String getMainBranch(Entry entry, String repositoryId);

    /**
<<<<<<< HEAD
=======
     * Returns the content of a given file from a specific git repository and branch
     *
     * @param filePath
     * @param branch
     * @param repositoryId
     * @return content of a file from git host
     */
    public abstract String getFileContents(String filePath, String branch, String repositoryId);

    /**
     * Returns the branch name for the default version
     * @param entry
     * @return
     */
    public String getBranchNameFromDefaultVersion(Entry entry) {
        String defaultVersion = entry.getDefaultVersion();
        if (entry instanceof Tool) {
            for (Tag tag : ((Tool)entry).getVersions()) {
                if (Objects.equals(tag.getName(), defaultVersion)) {
                    return tag.getReference();
                }
            }
        } else if (entry instanceof Workflow) {
            for (WorkflowVersion workflowVersion : ((Workflow)entry).getVersions()) {
                if (Objects.equals(workflowVersion.getName(), defaultVersion)) {
                    return workflowVersion.getReference();
                }
            }
        }
        return null;
    }

    /**
>>>>>>> 704d6809
     * Initializes workflow version for given branch
     *
     * @param branch
     * @param existingWorkflow
     * @param existingDefaults
     * @return workflow version
     */
    WorkflowVersion initializeWorkflowVersion(String branch, Optional<Workflow> existingWorkflow,
        Map<String, WorkflowVersion> existingDefaults) {
        WorkflowVersion version = new WorkflowVersion();
        version.setName(branch);
        version.setReference(branch);
        version.setValid(false);

        // Determine workflow version from previous
        String calculatedPath;

        // Set to false if new version
        if (existingDefaults.get(branch) == null) {
            version.setDirtyBit(false);
            calculatedPath = existingWorkflow.get().getDefaultWorkflowPath();
        } else {
            // existing version
            if (existingDefaults.get(branch).isDirtyBit()) {
                calculatedPath = existingDefaults.get(branch).getWorkflowPath();
            } else {
                calculatedPath = existingWorkflow.get().getDefaultWorkflowPath();
            }
            version.setDirtyBit(existingDefaults.get(branch).isDirtyBit());
        }

        version.setWorkflowPath(calculatedPath);

        return version;
    }

    /**
     * Resolves imports for a sourcefile, associates with version
     * @param repositoryId identifies the git repository that we wish to use, normally something like 'organization/repo_name`
     * @param sourceFile
     * @param workflow
     * @param identifiedType
     * @param version
     * @return workflow version
     */
    WorkflowVersion combineVersionAndSourcefile(String repositoryId, SourceFile sourceFile, Workflow workflow, SourceFile.FileType identifiedType,
        WorkflowVersion version, Map<String, WorkflowVersion> existingDefaults) {
        Set<SourceFile> sourceFileSet = new HashSet<>();

        if (sourceFile != null && sourceFile.getContent() != null) {
            final Map<String, SourceFile> stringSourceFileMap = this.resolveImports(repositoryId, sourceFile.getContent(), identifiedType, version);
            sourceFileSet.addAll(stringSourceFileMap.values());
        }

        // Look for test parameter files if existing workflow
        if (existingDefaults.get(version.getName()) != null) {
            WorkflowVersion existingVersion = existingDefaults.get(version.getName());
            SourceFile.FileType workflowDescriptorType = workflow.getTestParameterType();

            List<SourceFile> testParameterFiles = existingVersion.getSourceFiles().stream()
                    .filter((SourceFile u) -> u.getType() == workflowDescriptorType).collect(Collectors.toList());
            testParameterFiles.forEach(file -> this.readFile(repositoryId, existingVersion, sourceFileSet, workflowDescriptorType, file.getPath()));
        }

        // If source file is found and valid then add it
        if (sourceFile != null && sourceFile.getContent() != null) {
            version.getSourceFiles().add(sourceFile);
        }

        // add extra source files here (dependencies from "main" descriptor)
        if (sourceFileSet.size() > 0) {
            version.getSourceFiles().addAll(sourceFileSet);
        }

        return version;
    }

    /**
     * Look in a source code repo for a particular file
     * @param repositoryId identifies the git repository that we wish to use, normally something like 'organization/repo_name`
     * @param fileType
     * @param version
     * @param specificPath if specified, look for a specific file, otherwise return the "default" for a fileType
     * @return  a FileResponse instance
     */
    public String readGitRepositoryFile(String repositoryId, SourceFile.FileType fileType, Version version, String specificPath) {

        final String reference = version.getReference();

        // Do not try to get file if the reference is not available
        if (reference == null) {
            return null;
        }

        String fileName = "";
        if (specificPath != null) {
            String workingDirectory = version.getWorkingDirectory();
            if (specificPath.startsWith("/")) {
                // if we're looking at an absolute path, ignore the working directory
                fileName = specificPath;
            } else if (!workingDirectory.isEmpty() && !"/".equals(workingDirectory)) {
                // if the working directory is different from the root, take it into account
                fileName = workingDirectory + "/" +  specificPath;
            } else {
                fileName = specificPath;
            }
        } else if (version instanceof Tag) {
            Tag tag = (Tag)version;
            // Add for new descriptor types
            if (fileType == SourceFile.FileType.DOCKERFILE) {
                fileName = tag.getDockerfilePath();
            } else if (fileType == SourceFile.FileType.DOCKSTORE_CWL) {
                if (Strings.isNullOrEmpty(tag.getCwlPath())) {
                    return null;
                }
                fileName = tag.getCwlPath();
            } else if (fileType == SourceFile.FileType.DOCKSTORE_WDL) {
                if (Strings.isNullOrEmpty(tag.getWdlPath())) {
                    return null;
                }
                fileName = tag.getWdlPath();
            }
        } else if (version instanceof WorkflowVersion) {
            WorkflowVersion workflowVersion = (WorkflowVersion)version;
            fileName = workflowVersion.getWorkflowPath();
        }

        if (!fileName.isEmpty()) {
            return this.readFile(repositoryId, fileName, reference);
        } else {
            return null;
        }
    }

    Map<String, SourceFile> resolveImports(String repositoryId, String content, SourceFile.FileType fileType, Version version) {
        LanguageHandlerInterface languageInterface = LanguageHandlerFactory.getInterface(fileType);
        return languageInterface.processImports(repositoryId, content, version, this);
    }

    /**
     * The following methods were duplicated code, but are not well designed for this interface
     */

    public abstract SourceFile getSourceFile(String path, String id, String branch, SourceFile.FileType type);

    void createTestParameterFiles(Workflow workflow, String id, String branchName, WorkflowVersion version,
        SourceFile.FileType identifiedType) {
        if (!version.isDirtyBit() && workflow.getDefaultTestParameterFilePath() != null) {
            // Set Filetype
            SourceFile.FileType testJsonType = null;
            if (identifiedType.equals(SourceFile.FileType.DOCKSTORE_CWL)) {
                testJsonType = SourceFile.FileType.CWL_TEST_JSON;
            } else if (identifiedType.equals(SourceFile.FileType.DOCKSTORE_WDL)) {
                testJsonType = SourceFile.FileType.WDL_TEST_JSON;
            }

            // Check if test parameter file has already been added
            final SourceFile.FileType finalFileType = testJsonType;
            long duplicateCount = version.getSourceFiles().stream().filter((SourceFile v) -> v.getPath().equals(workflow.getDefaultTestParameterFilePath()) && v.getType() == finalFileType).count();
            if (duplicateCount == 0) {
                SourceFile testJsonSourceFile = getSourceFile(workflow.getDefaultTestParameterFilePath(), id, branchName, testJsonType);
                if (testJsonSourceFile != null) {
                    version.getSourceFiles().add(testJsonSourceFile);
                }
            }
        }
    }

    /**
     * Given a version of a tool or workflow, ensure that its reference type is up-to-date
     * @param repositoryId
     * @param version
     */
    abstract void updateReferenceType(String repositoryId, Version version);

    /**
     * Given a version of a tool or workflow, return the corresponding current commit id
     * @param repositoryId
     * @param version
     */
    abstract String getCommitID(String repositoryId, Version version);
}<|MERGE_RESOLUTION|>--- conflicted
+++ resolved
@@ -282,16 +282,6 @@
     public abstract String getMainBranch(Entry entry, String repositoryId);
 
     /**
-<<<<<<< HEAD
-=======
-     * Returns the content of a given file from a specific git repository and branch
-     *
-     * @param filePath
-     * @param branch
-     * @param repositoryId
-     * @return content of a file from git host
-     */
-    public abstract String getFileContents(String filePath, String branch, String repositoryId);
 
     /**
      * Returns the branch name for the default version
@@ -316,8 +306,7 @@
         return null;
     }
 
-    /**
->>>>>>> 704d6809
+    /*
      * Initializes workflow version for given branch
      *
      * @param branch

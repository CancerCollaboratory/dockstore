--- conflicted
+++ resolved
@@ -25,11 +25,6 @@
 import java.util.Set;
 import java.util.stream.Collectors;
 
-<<<<<<< HEAD
-=======
-import com.esotericsoftware.yamlbeans.YamlException;
-import com.esotericsoftware.yamlbeans.YamlReader;
->>>>>>> 10bab2b5
 import com.google.common.base.Strings;
 import io.dockstore.client.cli.nested.AbstractEntryClient;
 import io.dockstore.webservice.core.Entry;
@@ -118,125 +113,6 @@
     }
 
     /**
-<<<<<<< HEAD
-=======
-     * Parses the cwl content to get the author, email, and description, then updates entry.
-     *
-     * @param entry   an entry to be updated
-     * @param content a cwl document
-     * @param sourceFiles a set of secondary files that may be imported, included, mixin'ed from
-     * @return the updated entry
-     */
-    protected Entry parseCWLContent(Entry entry, String content, Set<SourceFile> sourceFiles) {
-        // parse the collab.cwl file to get important metadata
-        if (content != null && !content.isEmpty()) {
-            try {
-                YamlReader reader = new YamlReader(content);
-                Object object = reader.read();
-                Map map = (Map)object;
-
-                String description = (String)map.get("description");
-                // changed for CWL 1.0
-                if (map.containsKey("doc")) {
-                    Object doc = map.get("doc");
-                    if (doc instanceof String) {
-                        description = (String)doc;
-                    } else if (doc instanceof Map) {
-                        Map docMap = (Map)doc;
-                        if (docMap.containsKey("$include")) {
-                            String enclosingFile = (String)docMap.get("$include");
-                            Optional<SourceFile> first = sourceFiles.stream().filter(file -> file.getPath().equals(enclosingFile))
-                                .findFirst();
-                            if (first.isPresent()) {
-                                description = first.get().getContent();
-                            }
-                        }
-                    }
-                }
-                if (description != null) {
-                    entry.setDescription(description);
-                } else {
-                    LOG.info("Description not found!");
-                }
-
-                String dctKey = "dct:creator";
-                String schemaKey = "s:author";
-                if (map.containsKey(schemaKey)) {
-                    processAuthor(entry, map, schemaKey, "s:name", "s:email", "Author not found!");
-                } else if (map.containsKey(dctKey)) {
-                    processAuthor(entry, map, dctKey, "foaf:name", "foaf:mbox", "Creator not found!");
-                }
-
-                LOG.info("Repository has Dockstore.cwl");
-            } catch (YamlException ex) {
-                LOG.info("CWL file is malformed " + ex.getCause().toString());
-                throw new CustomWebApplicationException("Could not parse yaml: " + ex.getCause().toString(), HttpStatus.SC_BAD_REQUEST);
-            }
-        }
-        return entry;
-    }
-
-    /**
-     * Look at the map of metadata and populate entry with an author and email
-     * @param entry
-     * @param map
-     * @param dctKey
-     * @param authorKey
-     * @param emailKey
-     * @param errorMessage
-     */
-    private void processAuthor(Entry entry, Map map, String dctKey, String authorKey, String emailKey, String errorMessage) {
-        Object o = map.get(dctKey);
-        if (o instanceof List) {
-            o = ((List)o).get(0);
-        }
-        map = (Map)o;
-        if (map != null) {
-            String author = (String)map.get(authorKey);
-            entry.setAuthor(author);
-            String email = (String)map.get(emailKey);
-            if (!Strings.isNullOrEmpty(email)) {
-                entry.setEmail(email.replaceFirst("^mailto:", ""));
-            }
-        } else {
-            LOG.info(errorMessage);
-        }
-    }
-
-    /**
-     * Default implementation that parses WDL content from an entry?
-     *
-     * @param entry   the source for the wdl content
-     * @param content the actual wdl content
-     * @return the tool that was given
-     */
-    Entry parseWDLContent(Entry entry, String content, Set<SourceFile> sourceFiles) {
-        // Use Broad WDL parser to grab data
-        // Todo: Currently just checks validity of file.  In the future pull data such as author from the WDL file
-        try {
-            WdlParser parser = new WdlParser();
-            WdlParser.TokenStream tokens;
-            if (entry.getClass().equals(Tool.class)) {
-                tokens = new WdlParser.TokenStream(parser.lex(content, FilenameUtils.getName(((Tool)entry).getDefaultWdlPath())));
-            } else {
-                tokens = new WdlParser.TokenStream(parser.lex(content, FilenameUtils.getName(((Workflow)entry).getDefaultWorkflowPath())));
-            }
-            WdlParser.Ast ast = (WdlParser.Ast)parser.parse(tokens).toAst();
-
-            if (ast == null) {
-                LOG.info("Error with WDL file.");
-            } else {
-                LOG.info("Repository has Dockstore.wdl");
-            }
-        } catch (WdlParser.SyntaxError syntaxError) {
-            LOG.info("Invalid WDL file.");
-        }
-
-        return entry;
-    }
-
-    /**
->>>>>>> 10bab2b5
      * Get a map of git url to an id that can uniquely identify a repository
      *
      * @return giturl -> repositoryid
@@ -396,18 +272,8 @@
         }
 
         // Parse file content and update
-<<<<<<< HEAD
         LanguageHandlerInterface anInterface = LanguageHandlerFactory.getInterface(type);
-        entry = anInterface.parseWorkflowContent(entry, content);
-=======
-        if (type == AbstractEntryClient.Type.CWL) {
-            entry = parseCWLContent(entry, firstFileContent, sourceFiles);
-        }
-        if (type == AbstractEntryClient.Type.WDL) {
-            entry = parseWDLContent(entry, firstFileContent, sourceFiles);
-        }
-
->>>>>>> 10bab2b5
+        entry = anInterface.parseWorkflowContent(entry, firstFileContent, sourceFiles);
         return entry;
     }
 

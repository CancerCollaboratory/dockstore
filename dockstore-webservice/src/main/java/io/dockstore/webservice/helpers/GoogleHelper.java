package io.dockstore.webservice.helpers;

import com.google.api.client.googleapis.auth.oauth2.GoogleCredential;
import com.google.api.client.googleapis.javanet.GoogleNetHttpTransport;
import com.google.api.client.json.jackson.JacksonFactory;
import com.google.api.services.oauth2.Oauth2;
import com.google.api.services.oauth2.model.Userinfoplus;
import io.dockstore.webservice.CustomWebApplicationException;
import io.dockstore.webservice.core.TokenType;
import io.dockstore.webservice.core.User;
import org.apache.http.HttpStatus;

import java.io.IOException;
import java.security.GeneralSecurityException;
import java.util.Map;

/**
 * @author gluu
 * @since 1.5.0
 */
public final class GoogleHelper {
    // Prefix for Dockstore usernames where the account was originally registered with Google
    public static final String GOOGLE_AUTHORIZATION_SERVICE_ENCODED_URL = "https://accounts.google.com/o/oauth2/v2/auth";
    public static final String GOOGLE_ENCODED_URL = "https://www.googleapis.com/oauth2/v4/token";

    private GoogleHelper() {
    }

    /**
     * Retrieves info from Google and updates the user metadata
     * @param token The Google access token
     * @param user  The pre-updated user
     */
    public static void updateGoogleUserData(String token, User user) {
        GoogleCredential credential = new GoogleCredential().setAccessToken(token);
        try {
            Oauth2 oauth2;
            oauth2 = new Oauth2.Builder(GoogleNetHttpTransport.newTrustedTransport(), new JacksonFactory(), credential)
                .setApplicationName("").build();
            Userinfoplus userinfoplus = oauth2.userinfo().get().execute();
            updateUserFromGoogleUserinfoplus(userinfoplus, user);
        } catch (GeneralSecurityException | IOException e) {
            throw new CustomWebApplicationException("Could not get Google profile of " + user.getUsername() + ".", HttpStatus.SC_BAD_REQUEST);
        }
    }

    /**
     * Updates the User object's metadata using the Userinfoplus object provided by Google
     * @param userinfo  The object provided by Google
     * @param user      The pre-updated User object
     */
    public static void updateUserFromGoogleUserinfoplus(Userinfoplus userinfo, User user) {
<<<<<<< HEAD
        User.Profile profile = new User.Profile();
        profile.avatarURL = userinfo.getPicture();
        profile.email = userinfo.getEmail();
        profile.name = userinfo.getName();
        Map<String, User.Profile> userProfile = user.getUserProfile();
        userProfile.put(TokenType.GOOGLE_COM.toString(), profile);
=======
        user.setUsername(userinfo.getEmail());
        user.setEmail(userinfo.getEmail());
        user.setAvatarUrl(userinfo.getPicture());
>>>>>>> b7d9d341
    }
}<|MERGE_RESOLUTION|>--- conflicted
+++ resolved
@@ -50,17 +50,12 @@
      * @param user      The pre-updated User object
      */
     public static void updateUserFromGoogleUserinfoplus(Userinfoplus userinfo, User user) {
-<<<<<<< HEAD
         User.Profile profile = new User.Profile();
         profile.avatarURL = userinfo.getPicture();
         profile.email = userinfo.getEmail();
         profile.name = userinfo.getName();
         Map<String, User.Profile> userProfile = user.getUserProfile();
         userProfile.put(TokenType.GOOGLE_COM.toString(), profile);
-=======
         user.setUsername(userinfo.getEmail());
-        user.setEmail(userinfo.getEmail());
-        user.setAvatarUrl(userinfo.getPicture());
->>>>>>> b7d9d341
     }
 }
/*
 *    Copyright 2016 OICR
 *
 *    Licensed under the Apache License, Version 2.0 (the "License");
 *    you may not use this file except in compliance with the License.
 *    You may obtain a copy of the License at
 *
 *        http://www.apache.org/licenses/LICENSE-2.0
 *
 *    Unless required by applicable law or agreed to in writing, software
 *    distributed under the License is distributed on an "AS IS" BASIS,
 *    WITHOUT WARRANTIES OR CONDITIONS OF ANY KIND, either express or implied.
 *    See the License for the specific language governing permissions and
 *    limitations under the License.
 */

package io.dockstore.webservice.helpers;

import com.google.common.base.Optional;

import io.dockstore.webservice.CustomWebApplicationException;
import io.dockstore.webservice.core.Entry;
import io.dockstore.webservice.core.SourceFile;
import io.dockstore.webservice.core.Tool;
import io.dockstore.webservice.core.Workflow;
import io.dockstore.webservice.core.WorkflowVersion;
import org.apache.commons.io.FilenameUtils;
import org.apache.http.HttpStatus;
import org.eclipse.egit.github.core.Repository;
import org.eclipse.egit.github.core.RepositoryContents;
import org.eclipse.egit.github.core.RepositoryId;
import org.eclipse.egit.github.core.User;
import org.eclipse.egit.github.core.client.GitHubClient;
import org.eclipse.egit.github.core.client.RequestException;
import org.eclipse.egit.github.core.service.ContentsService;
import org.eclipse.egit.github.core.service.OrganizationService;
import org.eclipse.egit.github.core.service.RepositoryService;
import org.slf4j.Logger;
import org.slf4j.LoggerFactory;

import java.io.IOException;
import java.nio.charset.StandardCharsets;
import java.util.ArrayList;
import java.util.Base64;
import java.util.Date;
import java.util.HashMap;
import java.util.HashSet;
import java.util.List;
import java.util.Map;
import java.util.Set;
import java.util.regex.Matcher;
import java.util.regex.Pattern;

import static com.google.common.base.Preconditions.checkNotNull;

/**
 * @author dyuen
 */
public class GitHubSourceCodeRepo extends SourceCodeRepoInterface {

    private static final Logger LOG = LoggerFactory.getLogger(GitHubSourceCodeRepo.class);
    private final String gitUsername;
    private final ContentsService cService;
    private final RepositoryService service;
    private final OrganizationService oService;
    private final String gitRepository;

    // TODO: should be made protected in favour of factory
    public GitHubSourceCodeRepo(String gitUsername, String githubTokenContent, String gitRepository) {

        GitHubClient githubClient = new GitHubClient();
        githubClient.setOAuth2Token(githubTokenContent);

        RepositoryService service = new RepositoryService(githubClient);
        ContentsService cService = new ContentsService(githubClient);
        OrganizationService oService = new OrganizationService(githubClient);

        this.service = service;
        this.cService = cService;
        this.oService = oService;
        this.gitUsername = gitUsername;
        this.gitRepository = gitRepository;
    }

    @Override
    public String readFile(String fileName, String reference) {
        checkNotNull(fileName, "The fileName given is null.");
        try {
            Repository repo = service.getRepository(gitUsername, gitRepository); // may need to pass owner from git url, as this may differ from the git username
            List<RepositoryContents> contents;
            try {
                contents = cService.getContents(repo, fileName, reference);
            } catch (Exception e) {
                contents = cService.getContents(repo, fileName.toLowerCase(), reference);
            }

            if (!(contents == null || contents.isEmpty())) {
                return extractGitHubContents(contents);
            } else {
                return null;
            }

        } catch (RequestException e){
            if (e.getStatus() == HttpStatus.SC_UNAUTHORIZED){
                // we have bad credentials which should not be ignored
                throw new CustomWebApplicationException("Error reading from "+gitRepository+", please re-create your git token", HttpStatus.SC_BAD_REQUEST);
            }
            return null;
        } catch (IOException e) {
            LOG.error(gitUsername + ": IOException on readFile" + e.getMessage());
        }
        return null;
    }

    @Override
    public String getOrganizationEmail() {
        User organization;
        try {
            // TODO: only works if the gitUsername is an actual organization on github
            // ie, it does not work if it is just a user
            organization = oService.getOrganization(gitUsername);
        } catch (IOException ex) {
            LOG.info(gitUsername + ": Cannot find Organization {}", gitUsername);
            return "";
        }

        return organization.getEmail();

    }

    @Override public Map<String, String> getWorkflowGitUrl2RepositoryId() {
        Map<String, String> reposByGitURl = new HashMap<>();
        try {
            final List<Repository> repositories = service.getRepositories();
            for(Repository repo : repositories){
                reposByGitURl.put(repo.getSshUrl(), repo.generateId());
            }
            return reposByGitURl;
        } catch (IOException e) {
            LOG.info(gitUsername + ": Cannot getWorkflowGitUrl2RepositoryId workflows {}", gitUsername);
            return null;
        }
    }

    private String extractGitHubContents(List<RepositoryContents> cwlContents) {
        String encoded = cwlContents.get(0).getContent().replace("\n", "");
        byte[] decode = Base64.getDecoder().decode(encoded);
        return new String(decode, StandardCharsets.UTF_8);
    }

    @Override
    public Workflow initializeWorkflow(String repositoryId) {
        Workflow workflow = new Workflow();

        // Get repository ID for API call
        RepositoryId id = RepositoryId.createFromId(repositoryId);

        // Get repository from API and setup workflow
        try {
            final Repository repository = service.getRepository(id);
            workflow.setOrganization(repository.getOwner().getLogin());
            workflow.setRepository(repository.getName());
            workflow.setGitUrl(repository.getSshUrl());
            workflow.setLastUpdated(new Date());
            // Why is the path not set here?
        } catch (IOException e) {
            LOG.info(gitUsername + ": Cannot getNewWorkflow {}");
            return null;
        }

        return workflow;
    }

    @Override
    public Workflow setupWorkflowVersions(String repositoryId, Workflow workflow, Optional<Workflow> existingWorkflow, Map<String, String> existingDefaults) {
        RepositoryId id = RepositoryId.createFromId(repositoryId);

        // when getting a full workflow, look for versions and check each version for valid workflows
        List<String> references = new ArrayList<>();
        try {
            service.getBranches(id).forEach(branch -> references.add(branch.getName()));
            service.getTags(id).forEach(tag -> references.add(tag.getName()));
        } catch (IOException e) {
            LOG.info(gitUsername + ": Cannot branches or tags for workflow {}");
            return null;
        }

        // For each branch (reference) found, create a workflow version and find the associated descriptor files
        for (String ref : references) {
            LOG.info(gitUsername + ": Looking at reference: " + ref);

            // Initialize the workflow version
            WorkflowVersion version = new WorkflowVersion();
            version.setName(ref);
            version.setReference(ref);
            version.setValid(false);

            // Determine workflow version from previous
            String calculatedPath = existingDefaults.getOrDefault(ref, existingWorkflow.get().getDefaultWorkflowPath());
            version.setWorkflowPath(calculatedPath);
            Set<SourceFile> sourceFileSet = new HashSet<>();
            //TODO: is there a case-insensitive endsWith?
            String calculatedExtension = FilenameUtils.getExtension(calculatedPath);

            // Grab workflow file from github
            try {
                // Get contents of CWL file and store
                final List<RepositoryContents> descriptorContents = cService.getContents(id, calculatedPath, ref);
                if (descriptorContents != null && descriptorContents.size() > 0) {
                    String content = extractGitHubContents(descriptorContents);

                    // Is workflow descriptor valid
<<<<<<< HEAD
                    Boolean validWorkflow;
=======
                    boolean validWorkflow;
>>>>>>> 65f701a3

                    // TODO: Is this the best way to determine file type? I don't think so
                    // Should be workflow.getDescriptorType().equals("cwl") - though enum is better!
                    if (calculatedExtension.equalsIgnoreCase("cwl") || calculatedExtension.equalsIgnoreCase("yml") || calculatedExtension.equalsIgnoreCase("yaml")) {
                        validWorkflow = checkValidCWLWorkflow(content);
                    } else {
                        validWorkflow = checkValidWDLWorkflow(content);
                    }

                    if (validWorkflow) {
                        // if we have a valid workflow document
                        SourceFile file = new SourceFile();
                        if (calculatedExtension.equalsIgnoreCase("cwl") || calculatedExtension.equalsIgnoreCase("yml") || calculatedExtension.equalsIgnoreCase("yaml")) {
                            file.setType(SourceFile.FileType.DOCKSTORE_CWL);
                        } else {
                            file.setType(SourceFile.FileType.DOCKSTORE_WDL);
                        }
                        file.setContent(content);
                        file.setPath(calculatedPath);
                        version.getSourceFiles().add(file);

                        // try to use the FileImporter to re-use code for handling imports
                        FileImporter importer = new FileImporter(this);
                        final Map<String, SourceFile> stringSourceFileMap = importer
                                .resolveImports(content, workflow, file.getType(), version);
                        sourceFileSet.addAll(stringSourceFileMap.values());
                    }
                }

            } catch (IOException ex) {
                LOG.info(gitUsername + ": Error getting contents of file.");
            } catch (Exception ex) {
                LOG.info(gitUsername + ": " + workflow.getDefaultWorkflowPath() + " on " + ref + " was not valid CWL workflow");
            }

            if (version.getSourceFiles().size() > 0) {
                version.setValid(true);
            }

            // add extra source files here (dependencies from "main" descriptor)
            if (sourceFileSet.size() > 0) {
                version.getSourceFiles().addAll(sourceFileSet);
            }

            workflow.addWorkflowVersion(version);
        }
        return workflow;
    }

    @Override
    public String getRepositoryId(Entry entry) {
        String repositoryId;
        if (gitRepository == null) {
            if (entry.getClass().equals(Tool.class)) {
                // Parse git url for repo
                Pattern p = Pattern.compile("git\\@bitbucket.org:(\\S+)/(\\S+)\\.git");
                Matcher m = p.matcher(entry.getGitUrl());

                if (!m.find()) {
                    repositoryId = null;
                } else {
                    repositoryId = m.group(2);
                }
            } else {
                repositoryId = ((Workflow) entry).getRepository();
            }
        } else {
            repositoryId = gitRepository;
        }

        return repositoryId;
    }

    @Override
    public String getMainBranch(Entry entry, String repositoryId) {
        Repository repository;
        String mainBranch = null;

        // Get repository based on username and repo id
        if (repositoryId != null) {
            try {
                repository = service.getRepository(gitUsername, repositoryId);

                // Determine the default branch on Github
                mainBranch = repository.getDefaultBranch();
            } catch (IOException e) {
                return null;
            }
        }

        // Determine which branch to use for tool info
        if (entry.getDefaultVersion() != null) {
            mainBranch = entry.getDefaultVersion();
        }

        return mainBranch;
    }

    @Override
    public String getFileContents(String filePath, String branch, String repositoryId) {
        String content = null;

        try {
            Repository repository = service.getRepository(gitUsername, repositoryId);
            List<RepositoryContents> contents = cService.getContents(repository, filePath, branch);
            if (!(contents == null || contents.isEmpty())) {
                content = extractGitHubContents(contents);
            }

        } catch (IOException ex) {
            LOG.info(gitUsername + ": Repo: has no descriptor file ");
        }
        return content;
    }
}<|MERGE_RESOLUTION|>--- conflicted
+++ resolved
@@ -210,11 +210,7 @@
                     String content = extractGitHubContents(descriptorContents);
 
                     // Is workflow descriptor valid
-<<<<<<< HEAD
-                    Boolean validWorkflow;
-=======
                     boolean validWorkflow;
->>>>>>> 65f701a3
 
                     // TODO: Is this the best way to determine file type? I don't think so
                     // Should be workflow.getDescriptorType().equals("cwl") - though enum is better!

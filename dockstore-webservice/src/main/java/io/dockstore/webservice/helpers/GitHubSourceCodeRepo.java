--- conflicted
+++ resolved
@@ -103,33 +103,16 @@
     private final GitHub github;
 
     /**
-<<<<<<< HEAD
      *  @param githubTokenUsername the username for githubTokenContent
      * @param githubTokenContent authorization token
      */
     public GitHubSourceCodeRepo(String githubTokenUsername, String githubTokenContent) {
-        this.gitUsername = githubTokenUsername;
-        // this code is duplicate from DockstoreWebserviceApplication, except this is a lot faster for unknown reasons ...
-        OkHttpClient.Builder builder = new OkHttpClient().newBuilder();
-        builder.eventListener(new CacheHitListener(GitHubSourceCodeRepo.class.getSimpleName(), gitUsername));
-        if (System.getenv("CIRCLE_SHA1") != null) {
-            // namespace cache by user when testing
-            builder.cache(DockstoreWebserviceApplication.getCache(gitUsername));
-=======
-     *
-     * @param githubTokenUsername the username for githubTokenContent
-     * @param gitUsername deprecate this, this is more accurately, the github organization for a specific repository when this class was used for one repo at a time, weird
-     * @param githubTokenContent authorization token
-     */
-    public GitHubSourceCodeRepo(@Deprecated String gitUsername, String githubTokenContent, String githubTokenUsername) {
-        this.gitUsername = gitUsername;
         // this code is duplicate from DockstoreWebserviceApplication, except this is a lot faster for unknown reasons ...
         OkHttpClient.Builder builder = new OkHttpClient().newBuilder();
         builder.eventListener(new CacheHitListener(GitHubSourceCodeRepo.class.getSimpleName(), githubTokenUsername));
         if (System.getenv("CIRCLE_SHA1") != null) {
             // namespace cache by user when testing
-            builder.cache(DockstoreWebserviceApplication.getCache(githubTokenUsername));
->>>>>>> cbd42483
+            builder.cache(DockstoreWebserviceApplication.getCache(gitUsername));
         } else {
             // use general cache
             builder.cache(DockstoreWebserviceApplication.getCache(null));
@@ -139,11 +122,7 @@
 
         HttpConnector okHttp3Connector = new ImpatientHttpConnector(obsoleteUrlFactory::open);
         try {
-<<<<<<< HEAD
             this.github = new GitHubBuilder().withOAuthToken(githubTokenContent, githubTokenUsername).withRateLimitHandler(new WaitReporter(gitUsername))
-=======
-            this.github = new GitHubBuilder().withOAuthToken(githubTokenContent, githubTokenUsername).withRateLimitHandler(new WaitReporter(githubTokenUsername))
->>>>>>> cbd42483
                     .withAbuseLimitHandler(AbuseLimitHandler.WAIT).withConnector(okHttp3Connector).build();
         } catch (IOException e) {
             throw new RuntimeException(e);

--- conflicted
+++ resolved
@@ -42,11 +42,7 @@
                 return null;
             }
         } else {
-<<<<<<< HEAD
             LOG.info("Do not support: " + source);
-=======
-            log.info("Do not support: {}", source);
->>>>>>> 58487c6e
             throw new WebApplicationException(HttpStatus.SC_UNSUPPORTED_MEDIA_TYPE);
         }
         return repo;
@@ -62,11 +58,7 @@
         Pattern p = Pattern.compile("git\\@(\\S+):(\\S+)/(\\S+)\\.git");
         Matcher m = p.matcher(url);
         if (!m.find()) {
-<<<<<<< HEAD
             LOG.info("Cannot parse url: " + url);
-=======
-            log.info("Cannot parse url: {}", url);
->>>>>>> 58487c6e
             return null;
         }
 

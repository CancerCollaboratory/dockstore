--- conflicted
+++ resolved
@@ -111,19 +111,12 @@
             setReference(tag.getReference());
         }
 
-<<<<<<< HEAD
         setAutomated(tag.isAutomated());
         setImageId(tag.getImageId());
         setLastModified(tag.getLastModified());
         setSize(tag.getSize());
-=======
-        this.setAutomated(tag.isAutomated());
-        this.setImageId(tag.getImageId());
-        this.setLastModified(tag.getLastModified());
-        this.setSize(tag.getSize());
         this.setCwlPath(tag.getCwlPath());
         this.setDockerfilePath(tag.getDockerfilePath());
->>>>>>> a6fb118e
     }
 
     @JsonProperty

--- conflicted
+++ resolved
@@ -23,31 +23,19 @@
 import io.swagger.annotations.ApiModelProperty;
 import io.swagger.v3.oas.annotations.media.Schema;
 import io.swagger.v3.oas.annotations.media.Schema.RequiredMode;
-import jakarta.persistence.CollectionTable;
-import jakarta.persistence.ElementCollection;
+import jakarta.persistence.CascadeType;
 import jakarta.persistence.Entity;
 import jakarta.persistence.EnumType;
 import jakarta.persistence.FetchType;
 import jakarta.persistence.JoinColumn;
+import jakarta.persistence.JoinTable;
 import jakarta.persistence.MapKeyColumn;
 import jakarta.persistence.MapKeyEnumerated;
+import jakarta.persistence.OneToMany;
 import jakarta.persistence.Table;
+import jakarta.validation.constraints.NotEmpty;
 import java.util.EnumMap;
 import java.util.Map;
-<<<<<<< HEAD
-=======
-import javax.persistence.CascadeType;
-import javax.persistence.Entity;
-import javax.persistence.EnumType;
-import javax.persistence.FetchType;
-import javax.persistence.JoinColumn;
-import javax.persistence.JoinTable;
-import javax.persistence.MapKeyColumn;
-import javax.persistence.MapKeyEnumerated;
-import javax.persistence.OneToMany;
-import javax.persistence.Table;
-import javax.validation.constraints.NotEmpty;
->>>>>>> 58dc8e29
 import org.hibernate.annotations.BatchSize;
 
 @Entity
@@ -68,17 +56,8 @@
     @MapKeyEnumerated(EnumType.STRING)
     @BatchSize(size = 25)
     @ApiModelProperty(value = "A map containing key-value pairs indicating whether the validator tool successfully validated the workflow", required = true)
-<<<<<<< HEAD
-    @Schema(description = "A map containing key-value pairs indicating whether the validator tool successfully validated the workflow", requiredMode = RequiredMode.REQUIRED, example = """
-            {
-                "MINIWDL": true
-            }
-            """)
-    private Map<ValidatorTool, ValidationInfo> validatorToolToIsValid = new EnumMap<>(ValidatorTool.class);
-=======
-    @Schema(description = "A map containing key-value pairs indicating whether the validator tool successfully validated the workflow", required = true)
+    @Schema(description = "A map containing key-value pairs indicating whether the validator tool successfully validated the workflow", requiredMode = RequiredMode.REQUIRED)
     private Map<ValidatorTool, ValidatorInfo> count = new EnumMap<>(ValidatorTool.class);
->>>>>>> 58dc8e29
 
 
     public ValidationStatusCountMetric() {

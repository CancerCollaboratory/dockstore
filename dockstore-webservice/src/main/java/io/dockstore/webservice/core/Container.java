/*
 * Copyright (C) 2015 Collaboratory
 *
 * This program is free software: you can redistribute it and/or modify
 * it under the terms of the GNU General Public License as published by
 * the Free Software Foundation, either version 3 of the License, or
 * (at your option) any later version.
 *
 * This program is distributed in the hope that it will be useful,
 * but WITHOUT ANY WARRANTY; without even the implied warranty of
 * MERCHANTABILITY or FITNESS FOR A PARTICULAR PURPOSE.  See the
 * GNU General Public License for more details.
 *
 * You should have received a copy of the GNU General Public License
 * along with this program.  If not, see <http://www.gnu.org/licenses/>.
 */
package io.dockstore.webservice.core;

import java.util.Date;
import java.util.HashSet;
import java.util.Set;
import java.util.SortedSet;
import java.util.TreeSet;

import javax.persistence.CascadeType;
import javax.persistence.Column;
import javax.persistence.Entity;
import javax.persistence.EnumType;
import javax.persistence.Enumerated;
import javax.persistence.FetchType;
import javax.persistence.GeneratedValue;
import javax.persistence.GenerationType;
import javax.persistence.Id;
import javax.persistence.JoinColumn;
import javax.persistence.JoinTable;
import javax.persistence.ManyToMany;
import javax.persistence.NamedQueries;
import javax.persistence.NamedQuery;
import javax.persistence.OneToMany;
import javax.persistence.OrderBy;
import javax.persistence.Table;
import javax.persistence.UniqueConstraint;

import com.fasterxml.jackson.annotation.JsonProperty;

import io.swagger.annotations.ApiModel;
import io.swagger.annotations.ApiModelProperty;

/**
 * This describes one entry in the dockstore.
 *
 * Logically, this currently means one tuple of registry (either quay or docker hub), organization, image name, and toolname which can be
 * associated with CWL and Dockerfile documents
 *
 * @author xliu
 * @author dyuen
 */
@ApiModel(value = "Container", description = "This describes one entry in the dockstore. Logically, this currently means one tuple of registry (either quay or docker hub), organization, image name, and toolname which can be\n"
        + " * associated with CWL and Dockerfile documents")
@Entity
@Table(name = "container", uniqueConstraints = @UniqueConstraint(columnNames = { "registry", "namespace", "name", "toolname" }))
@NamedQueries({
        @NamedQuery(name = "io.dockstore.webservice.core.Container.findByNameAndNamespaceAndRegistry", query = "SELECT c FROM Container c WHERE c.name = :name AND c.namespace = :namespace AND c.registry = :registry"),
        @NamedQuery(name = "io.dockstore.webservice.core.Container.findRegisteredById", query = "SELECT c FROM Container c WHERE c.id = :id AND c.isRegistered = true"),
        @NamedQuery(name = "io.dockstore.webservice.core.Container.findAllRegistered", query = "SELECT c FROM Container c WHERE c.isRegistered = true"),
        @NamedQuery(name = "io.dockstore.webservice.core.Container.findAll", query = "SELECT c FROM Container c"),
        @NamedQuery(name = "io.dockstore.webservice.core.Container.findByPath", query = "SELECT c FROM Container c WHERE c.path = :path"),
        @NamedQuery(name = "io.dockstore.webservice.core.Container.findByToolPath", query = "SELECT c FROM Container c WHERE c.path = :path and c.toolname = :toolname"),
        @NamedQuery(name = "io.dockstore.webservice.core.Container.findByMode", query = "SELECT c FROM Container c WHERE c.mode = :mode"),
        @NamedQuery(name = "io.dockstore.webservice.core.Container.findRegisteredByPath", query = "SELECT c FROM Container c WHERE c.path = :path AND c.isRegistered = true"),
        @NamedQuery(name = "io.dockstore.webservice.core.Container.searchPattern", query = "SELECT c FROM Container c WHERE ((c.path LIKE :pattern) OR (c.registry LIKE :pattern) OR (c.description LIKE :pattern)) AND c.isRegistered = true") })
// @JsonIdentityInfo(generator = ObjectIdGenerators.IntSequenceGenerator.class, property = "@id")
public class Container {
    @Id
    @GeneratedValue(strategy = GenerationType.IDENTITY)
    @ApiModelProperty("Implementation specific ID for the container in this web service")
    private long id;

    @Column(nullable = false, columnDefinition = "Text default 'AUTO_DETECT_QUAY_TAGS_AUTOMATED_BUILDS'")
    @Enumerated(EnumType.STRING)
    @ApiModelProperty(value = "This indicates what mode this is in which informs how we do things like refresh, dockstore specific", required = true)
    private ContainerMode mode = ContainerMode.AUTO_DETECT_QUAY_TAGS_AUTOMATED_BUILDS;

    @ManyToMany(fetch = FetchType.LAZY, cascade = { CascadeType.PERSIST, CascadeType.MERGE })
    @JoinTable(name = "usercontainer", inverseJoinColumns = @JoinColumn(name = "userid", nullable = false, updatable = false, referencedColumnName = "id"), joinColumns = @JoinColumn(name = "containerid", nullable = false, updatable = false, referencedColumnName = "id"))
    @ApiModelProperty(value = "This indicates the users that have control over this entry, dockstore specific", required = false)
    private final Set<User> users;

    @Column(nullable = false)
    @ApiModelProperty(value = "This is the name of the container, required: GA4GH", required = true)
    private String name;

    @Column(columnDefinition = "text")
    @JsonProperty("default_dockerfile_path")
    @ApiModelProperty(value = "This indicates for the associated git repository, the default path to the Dockerfile, required: GA4GH", required = true)
    private String defaultDockerfilePath = "/Dockerfile";

    @Column(columnDefinition = "text")
    @JsonProperty("default_cwl_path")
    @ApiModelProperty(value = "This indicates for the associated git repository, the default path to the CWL document, required: GA4GH", required = true)
    private String defaultCwlPath = "/Dockstore.cwl";

    @Column(nullable = false)
    @ApiModelProperty(value = "This is the tool name of the container, when not-present this will function just like 0.1 dockstore"
            + "when present, this can be used to distinguish between two containers based on the same image, but associated with different "
            + "CWL and Dockerfile documents. i.e. two containers with the same registry+namespace+name but different toolnames "
            + "will be two different entries in the dockstore registry/namespace/name/tool, different options to edit tags, and "
            + "only the same insofar as they would \"docker pull\" the same image, required: GA4GH", required = true)
    private String toolname = "";

    @Column
    @ApiModelProperty(value = "This is a docker namespace for the container, required: GA4GH", required = true)
    private String namespace;
    @Column(nullable = false)
    @Enumerated(EnumType.STRING)
    @ApiModelProperty(value = "This is a specific docker provider like quay.io or dockerhub or n/a?, required: GA4GH", required = true, allowableValues = "QUAY_IO,DOCKER_HUB")
    private Registry registry;
    @Column
    @ApiModelProperty(value = "This is a generated full docker path including registry and namespace, used for docker pull commands", readOnly = true)
    private String path;
    @Column
    @ApiModelProperty("This is the name of the author stated in the Dockstore.cwl")
    private String author;
    @Column(columnDefinition = "TEXT")
    @ApiModelProperty("This is a human-readable description of this container and what it is trying to accomplish, required GA4GH")
    private String description;
    @Column
    @ApiModelProperty("Implementation specific hook for social starring in this web service")
    @JsonProperty("is_starred")
    private boolean isStarred;
    @Column
    @JsonProperty("is_public")
    @ApiModelProperty("Implementation specific visibility in this web service")
    private boolean isPublic;
    @Column
    @ApiModelProperty("Implementation specific timestamp for last modified")
    private Integer lastModified;
    @Column
    @ApiModelProperty("Implementation specific timestamp for last updated on webservice")
    private Date lastUpdated;
    @Column
    @ApiModelProperty("Implementation specific timestamp for last built")
    private Date lastBuild;
    @Column
    @ApiModelProperty(value = "This is a link to the associated repo with a descriptor, required GA4GH", required = true)
    private String gitUrl;
    @Column
    @ApiModelProperty("Implementation specific indication as to whether this is properly registered with this web service")
    private boolean isRegistered;
    @Column
<<<<<<< HEAD
    @ApiModelProperty("This image has a Dockstore.cwl associated with it")
    private boolean validTrigger;
=======
    @ApiModelProperty("Implementation specific, this image has a Dockstore.cwl associated with it")
    private boolean hasCollab;
>>>>>>> 58487c6e

    @OneToMany(fetch = FetchType.EAGER, orphanRemoval = true)
    @JoinTable(name = "containertag", joinColumns = @JoinColumn(name = "containerid", referencedColumnName = "id"), inverseJoinColumns = @JoinColumn(name = "tagid", referencedColumnName = "id"))
    @ApiModelProperty("Implementation specific tracking of valid build tags for the docker container")
    @OrderBy("id")
    private final SortedSet<Tag> tags;

    @ManyToMany(fetch = FetchType.EAGER)
    @JoinTable(name = "containerlabel", joinColumns = @JoinColumn(name = "containerid", referencedColumnName = "id"), inverseJoinColumns = @JoinColumn(name = "labelid", referencedColumnName = "id"))
    @ApiModelProperty("Labels (i.e. meta tags) for describing the purpose and contents of containers")
    @OrderBy("id")
    private SortedSet<Label> labels;

    public Container() {
        tags = new TreeSet<>();
        labels = new TreeSet<>();
        users = new HashSet<>(0);
    }

    public Container(long id, String name) {
        this.id = id;
        // this.userId = userId;
        this.name = name;
        tags = new TreeSet<>();
        labels = new TreeSet<>();
        users = new HashSet<>(0);
    }

    /**
     *
     * @param container
     */
    public void update(Container container) {
        description = container.getDescription();
        isPublic = container.getIsPublic();
        isStarred = container.getIsStarred();
        lastModified = container.getLastModified();
        lastBuild = container.getLastBuild();
        validTrigger = container.getValidTrigger();
        author = container.getAuthor();

        gitUrl = container.getGitUrl();
    }

    @JsonProperty
    public long getId() {
        return id;
    }

    @JsonProperty
    public String getName() {
        return name;
    }

    @JsonProperty
    public String getNamespace() {
        return namespace;
    }

    @JsonProperty
    public Registry getRegistry() {
        return registry;
    }

    @JsonProperty("path")
    public String getPath() {
        String repositoryPath;
        if (path == null) {
            StringBuilder builder = new StringBuilder();
            if (registry == Registry.QUAY_IO) {
                builder.append("quay.io/");
                // } else {
                // builder.append("registry.hub.docker.com/");
            }
            builder.append(namespace).append('/').append(name);
            repositoryPath = builder.toString();
        } else {
            repositoryPath = path;
        }
        return repositoryPath;
    }

    @JsonProperty
    public boolean getIsStarred() {
        return isStarred;
    }

    @JsonProperty
    public boolean getIsPublic() {
        return isPublic;
    }

    @JsonProperty
    public String getDescription() {
        return description;
    }

    @JsonProperty("last_modified")
    public Integer getLastModified() {
        return lastModified;
    }

    /**
     * 
     * @return will return the git url or empty string if not present
     */
    @JsonProperty
    public String getGitUrl() {
        if (gitUrl == null) {
            return "";
        }
        return gitUrl;
    }

    @JsonProperty("is_registered")
    public boolean getIsRegistered() {
        return isRegistered;
    }

    @JsonProperty
    public Date getLastUpdated() {
        return lastUpdated;
    }

    @JsonProperty
    public Date getLastBuild() {
        return lastBuild;
    }

    @JsonProperty
    public boolean getValidTrigger() {
        return validTrigger;
    }

    @JsonProperty
    public String getAuthor() {
        return author;
    }

    public Set<Tag> getTags() {
        return tags;
    }

    public void addTag(Tag tag) {
        tags.add(tag);
    }

    public Set<Label> getLabels() {
        return labels;
    }

    public void setLabels(SortedSet<Label> labels) {
        this.labels = labels;
    }

    public void setGitUrl(String gitUrl) {
        this.gitUrl = gitUrl;
    }

    public void setId(long id) {
        this.id = id;
    }

    /**
     * @param name
     *            the repo name to set
     */
    public void setName(String name) {
        this.name = name;
    }

    /**
     * @param namespace
     *            the repo name to set
     */
    public void setNamespace(String namespace) {
        this.namespace = namespace;
    }

    /**
     * @param description
     *            the repo name to set
     */
    public void setDescription(String description) {
        this.description = description;
    }

    /**
     * @param isStarred
     *            the repo name to set
     */
    public void setIsStarred(boolean isStarred) {
        this.isStarred = isStarred;
    }

    /**
     * @param isPublic
     *            the repo name to set
     */
    public void setIsPublic(boolean isPublic) {
        this.isPublic = isPublic;
    }

    /**
     * @param lastModified
     *            the lastModified to set
     */
    public void setLastModified(Integer lastModified) {
        this.lastModified = lastModified;
    }

    public void setRegistry(Registry registry) {
        this.registry = registry;
    }

    public void setIsRegistered(boolean isRegistered) {
        this.isRegistered = isRegistered;
    }

    public void setPath(String path) {
        this.path = path;
    }

    public void setLastUpdated(Date lastUpdated) {
        this.lastUpdated = lastUpdated;
    }

    public void setLastBuild(Date lastBuild) {
        this.lastBuild = lastBuild;
    }

    public void setValidTrigger(boolean validTrigger) {
        this.validTrigger = validTrigger;
    }

    public void setAuthor(String author) {
        this.author = author;
    }

    /**
     * @return the isPublic
     */
    public boolean isIsPublic() {
        return isPublic;
    }

    /**
     * @return the isStarred
     */
    public boolean isIsStarred() {
        return isStarred;
    }

    public Set<User> getUsers() {
        return users;
    }

    public void addUser(User user) {
        users.add(user);
    }

    public boolean removeUser(User user) {
        return users.remove(user);
    }

    @JsonProperty
    public ContainerMode getMode() {
        return mode;
    }

    public void setMode(ContainerMode mode) {
        this.mode = mode;
    }

    @JsonProperty
    public String getDefaultDockerfilePath() {
        return defaultDockerfilePath;
    }

    public void setDefaultDockerfilePath(String defaultDockerfilePath) {
        this.defaultDockerfilePath = defaultDockerfilePath;
    }

    @JsonProperty
    public String getDefaultCwlPath() {
        return defaultCwlPath;
    }

    public void setDefaultCwlPath(String defaultCwlPath) {
        this.defaultCwlPath = defaultCwlPath;
    }

    @JsonProperty
    public String getToolname() {
        return toolname;
    }

    public void setToolname(String toolname) {
        this.toolname = toolname;
    }

    @JsonProperty("tool_path")
    public String getToolPath() {
        return getPath() + (toolname == null || toolname.isEmpty() ? "" : '/' + toolname);
    }
}<|MERGE_RESOLUTION|>--- conflicted
+++ resolved
@@ -148,13 +148,8 @@
     @ApiModelProperty("Implementation specific indication as to whether this is properly registered with this web service")
     private boolean isRegistered;
     @Column
-<<<<<<< HEAD
-    @ApiModelProperty("This image has a Dockstore.cwl associated with it")
+    @ApiModelProperty("Implementation specific, this image has a Dockstore.cwl associated with it")
     private boolean validTrigger;
-=======
-    @ApiModelProperty("Implementation specific, this image has a Dockstore.cwl associated with it")
-    private boolean hasCollab;
->>>>>>> 58487c6e
 
     @OneToMany(fetch = FetchType.EAGER, orphanRemoval = true)
     @JoinTable(name = "containertag", joinColumns = @JoinColumn(name = "containerid", referencedColumnName = "id"), inverseJoinColumns = @JoinColumn(name = "tagid", referencedColumnName = "id"))

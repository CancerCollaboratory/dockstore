/*
 *    Copyright 2017 OICR
 *
 *    Licensed under the Apache License, Version 2.0 (the "License");
 *    you may not use this file except in compliance with the License.
 *    You may obtain a copy of the License at
 *
 *        http://www.apache.org/licenses/LICENSE-2.0
 *
 *    Unless required by applicable law or agreed to in writing, software
 *    distributed under the License is distributed on an "AS IS" BASIS,
 *    WITHOUT WARRANTIES OR CONDITIONS OF ANY KIND, either express or implied.
 *    See the License for the specific language governing permissions and
 *    limitations under the License.
 */

package io.dockstore.webservice.core;

import java.util.Objects;
import java.util.Set;
import java.util.SortedSet;
import java.util.TreeSet;

import javax.persistence.AttributeConverter;
import javax.persistence.Column;
import javax.persistence.Convert;
import javax.persistence.Entity;
import javax.persistence.EnumType;
import javax.persistence.Enumerated;
import javax.persistence.FetchType;
import javax.persistence.JoinColumn;
import javax.persistence.NamedQueries;
import javax.persistence.NamedQuery;
import javax.persistence.OneToMany;
import javax.persistence.OneToOne;
import javax.persistence.OrderBy;
import javax.persistence.Table;

import com.fasterxml.jackson.annotation.JsonIgnore;
import com.fasterxml.jackson.annotation.JsonProperty;
import com.fasterxml.jackson.annotation.JsonPropertyOrder;
import com.fasterxml.jackson.annotation.JsonSubTypes;
import com.fasterxml.jackson.annotation.JsonTypeInfo;
import io.dockstore.common.DescriptorLanguage;
import io.dockstore.common.DescriptorLanguageSubclass;
import io.dockstore.common.SourceControl;
import io.swagger.annotations.ApiModel;
import io.swagger.annotations.ApiModelProperty;
import org.hibernate.annotations.Cascade;
import org.hibernate.annotations.CascadeType;
import org.hibernate.annotations.Check;

/**
 * This describes one workflow in the dockstore, extending Entry with the fields necessary to describe workflows.
 *
 * @author dyuen
 */
@ApiModel(value = "Workflow", description = "This describes one workflow in the dockstore", subTypes = {BioWorkflow.class, Service.class}, discriminator = "type")

@Entity
// this is crazy, but even though this is an abstract class it looks like JPA dies without this dummy value
@Table(name = "foo")
@NamedQueries({
        @NamedQuery(name = "io.dockstore.webservice.core.Workflow.getByAlias", query = "SELECT e from Workflow e JOIN e.aliases a WHERE KEY(a) IN :alias"),
        @NamedQuery(name = "io.dockstore.webservice.core.Workflow.findPublishedById", query = "SELECT c FROM Workflow c WHERE c.id = :id AND c.isPublished = true"),
        @NamedQuery(name = "io.dockstore.webservice.core.Workflow.countAllPublished", query = "SELECT COUNT(c.id)" + Workflow.PUBLISHED_QUERY),
        @NamedQuery(name = "io.dockstore.webservice.core.Workflow.findAllPublished", query = "SELECT c" + Workflow.PUBLISHED_QUERY + "ORDER BY size(c.starredUsers) DESC"),
        @NamedQuery(name = "io.dockstore.webservice.core.Workflow.findByPath", query = "SELECT c FROM Workflow c WHERE c.sourceControl = :sourcecontrol AND c.organization = :organization AND c.repository = :repository"),
        @NamedQuery(name = "io.dockstore.webservice.core.Workflow.findPublishedByPath", query = "SELECT c FROM Workflow c WHERE c.sourceControl = :sourcecontrol AND c.organization = :organization AND c.repository = :repository AND c.isPublished = true"),
        @NamedQuery(name = "io.dockstore.webservice.core.Workflow.findByWorkflowPath", query = "SELECT c FROM Workflow c WHERE c.sourceControl = :sourcecontrol AND c.organization = :organization AND c.repository = :repository AND c.workflowName = :workflowname"),
        @NamedQuery(name = "io.dockstore.webservice.core.Workflow.findPublishedByWorkflowPath", query = "SELECT c FROM Workflow c WHERE c.sourceControl = :sourcecontrol AND c.organization = :organization AND c.repository = :repository AND c.workflowName = :workflowname AND c.isPublished = true"),
        @NamedQuery(name = "io.dockstore.webservice.core.Workflow.findByWorkflowPathNullWorkflowName", query = "SELECT c FROM Workflow c WHERE c.sourceControl = :sourcecontrol AND c.organization = :organization AND c.repository = :repository AND c.workflowName IS NULL"),
        @NamedQuery(name = "io.dockstore.webservice.core.Workflow.findPublishedByWorkflowPathNullWorkflowName", query = "SELECT c FROM Workflow c WHERE c.sourceControl = :sourcecontrol AND c.organization = :organization AND c.repository = :repository AND c.workflowName IS NULL AND c.isPublished = true"),
        @NamedQuery(name = "io.dockstore.webservice.core.Workflow.findByGitUrl", query = "SELECT c FROM Workflow c WHERE c.gitUrl = :gitUrl ORDER BY gitUrl"),
        @NamedQuery(name = "io.dockstore.webservice.core.Workflow.findPublishedByOrganization", query = "SELECT c FROM Workflow c WHERE lower(c.organization) = lower(:organization) AND c.isPublished = true"),
        @NamedQuery(name = "io.dockstore.webservice.core.Workflow.findWorkflowByWorkflowVersionId", query = "SELECT c FROM Workflow c, Version v WHERE v.id = :workflowVersionId AND c.id = v.parent"),
        @NamedQuery(name = "io.dockstore.webservice.core.Workflow.getEntriesByUserId", query = "SELECT w FROM Workflow w WHERE w.id in (SELECT ue.id FROM User u INNER JOIN u.entries ue where u.id = :userId)"),
        @NamedQuery(name = "io.dockstore.webservice.core.Workflow.getPublishedEntriesByUserId", query = "SELECT w FROM Workflow w WHERE w.isPublished = true AND w.id in (SELECT ue.id FROM User u INNER JOIN u.entries ue where u.id = :userId)")
})

@Check(constraints = " ((ischecker IS TRUE) or (ischecker IS FALSE and workflowname NOT LIKE '\\_%'))")
@JsonPropertyOrder("descriptorType")
@SuppressWarnings("checkstyle:magicnumber")
@JsonTypeInfo(use = JsonTypeInfo.Id.NAME, property = "type", visible = true)
@JsonSubTypes({ @JsonSubTypes.Type(value = BioWorkflow.class, name = "BioWorkflow"),
    @JsonSubTypes.Type(value = Service.class, name = "Service") })
public abstract class Workflow extends Entry<Workflow, WorkflowVersion> {

    static final String PUBLISHED_QUERY = " FROM Workflow c WHERE c.isPublished = true ";

    @Column(nullable = false, columnDefinition = "Text default 'STUB'")
    @Enumerated(EnumType.STRING)
    @ApiModelProperty(value = "This indicates what mode this is in which informs how we do things like refresh, dockstore specific", required = true, position = 13)
    private WorkflowMode mode = WorkflowMode.STUB;

    @Column(columnDefinition = "text")
    @ApiModelProperty(value = "This is the name of the workflow, not needed when only one workflow in a repo", position = 14)
    private String workflowName;

    @Column(nullable = false)
    @ApiModelProperty(value = "This is a git organization for the workflow", required = true, position = 15)
    private String organization;

    @Column(nullable = false)
    @ApiModelProperty(value = "This is a git repository name", required = true, position = 16)
    private String repository;

    @Column(nullable = false, columnDefinition = "text")
    @ApiModelProperty(value = "This is a specific source control provider like github or bitbucket or n/a?, required: GA4GH", required = true, position = 17, dataType = "string")
    @Convert(converter = SourceControlConverter.class)
    private SourceControl sourceControl;

    // DOCKSTORE-2428 - demo how to add new workflow language
    // this one is annoying since the codegen doesn't seem to pick up @JsonValue in the DescriptorLanguage enum
    @Column(nullable = false)
    @Convert(converter = DescriptorLanguageConverter.class)
    @ApiModelProperty(value = "This is a descriptor type for the workflow, by default either CWL, WDL, NFL, or gxformat2 (Defaults to CWL).", required = true, position = 18, allowableValues = "CWL, WDL, NFL, gxformat2, service")
    private DescriptorLanguage descriptorType;

<<<<<<< HEAD
    // TODO: Change this to LAZY, this is the source of all our problems
=======
    @Column(nullable = false, columnDefinition = "varchar(255) default 'n/a'")
    @Convert(converter = DescriptorLanguageSubclassConverter.class)
    @ApiModelProperty(value = "This is a descriptor type subclass for the workflow. Currently it is only used for services.", required = true, position = 22)
    private DescriptorLanguageSubclass descriptorTypeSubclass = DescriptorLanguageSubclass.NOT_APPLICABLE;

>>>>>>> 02a765df
    @OneToMany(fetch = FetchType.EAGER, orphanRemoval = true, targetEntity = Version.class, mappedBy = "parent")
    @ApiModelProperty(value = "Implementation specific tracking of valid build workflowVersions for the docker container", position = 21)
    @OrderBy("id")
    @Cascade({ CascadeType.DETACH, CascadeType.SAVE_UPDATE })
    private final SortedSet<WorkflowVersion> workflowVersions;

    @JsonIgnore
    @OneToOne(targetEntity = WorkflowVersion.class, fetch = FetchType.LAZY)
    @JoinColumn(name = "actualDefaultVersion", referencedColumnName = "id")
    private WorkflowVersion actualDefaultVersion;

    protected Workflow() {
        workflowVersions = new TreeSet<>();
    }

    protected Workflow(long id, String workflowName) {
        super(id);
        // this.userId = userId;
        this.workflowName = workflowName;
        workflowVersions = new TreeSet<>();
    }

    @JsonProperty
    @Override
    public String getGitUrl() {
        if (mode == WorkflowMode.HOSTED) {
            // for a dockstore hosted workflow, fake a git url. Used by the UI
            return "git@dockstore.org:workflows/" + this.getWorkflowPath()  + ".git";
        }
        return super.getGitUrl();
    }

    @Override
    public String getEntryPath() {
        return this.getWorkflowPath();
    }

    public abstract Entry getParentEntry();

    public abstract void setParentEntry(Entry parentEntry);

    /**
     * Copies some of the attributes of the source workflow to the target workflow
     * There are two of these which seems redundant.
     *
     * @param targetWorkflow workflow to update from this
     * @deprecated seems to overlap with {@link #update(Workflow)} , it is not clear why both exist
     */
    @Deprecated
    public void copyWorkflow(Workflow targetWorkflow) {
        targetWorkflow.setIsPublished(getIsPublished());
        targetWorkflow.setWorkflowName(getWorkflowName());
        targetWorkflow.setAuthor(getAuthor());
        targetWorkflow.setEmail(getEmail());
        targetWorkflow.setDescription(getDescription());
        targetWorkflow.setLastModified(getLastModifiedDate());
        targetWorkflow.setOrganization(getOrganization());
        targetWorkflow.setRepository(getRepository());
        targetWorkflow.setGitUrl(getGitUrl());
        targetWorkflow.setDescriptorType(getDescriptorType());
        targetWorkflow.setDescriptorTypeSubclass(getDescriptorTypeSubclass());
        targetWorkflow.setActualDefaultVersion(this.getActualDefaultVersion());
        targetWorkflow.setDefaultTestParameterFilePath(getDefaultTestParameterFilePath());
        targetWorkflow.setCheckerWorkflow(getCheckerWorkflow());
        targetWorkflow.setIsChecker(isIsChecker());
        targetWorkflow.setConceptDoi(getConceptDoi());
        targetWorkflow.setMode(getMode());
    }

    @Override
    public void setActualDefaultVersion(WorkflowVersion version) {
        this.actualDefaultVersion = version;
    }

    @Override
    public WorkflowVersion getActualDefaultVersion() {
        return this.actualDefaultVersion;
    }

    @JsonProperty
    public WorkflowMode getMode() {
        return mode;
    }

    @Override
    public boolean isHosted() {
        return getMode().equals(WorkflowMode.HOSTED);
    }

    public void setMode(WorkflowMode mode) {
        this.mode = mode;
    }

    @JsonProperty
    public String getWorkflowName() {
        return workflowName;
    }

    @Override
    public Set<WorkflowVersion> getWorkflowVersions() {
        return workflowVersions;
    }

    /**
     * @param workflowName the repo name to set
     */
    public void setWorkflowName(String workflowName) {
        this.workflowName = workflowName;
    }

    // Add for new descriptor types
    @JsonProperty("workflow_path")
    @ApiModelProperty(value = "This indicates for the associated git repository, the default path to the primary descriptor document", required = true, position = 19)
    public String getDefaultWorkflowPath() {
        return getDefaultPaths().getOrDefault(this.getDescriptorType().getFileType(), "/Dockstore.cwl");
    }

    //TODO: odd side effect, this means that if the descriptor language is set wrong, we will get or set the wrong the default paths
    public void setDefaultWorkflowPath(String defaultWorkflowPath) {
        getDefaultPaths().put(this.getDescriptorType().getFileType(), defaultWorkflowPath);
    }

    @JsonProperty
    public String getOrganization() {
        return organization;
    }

    public void setOrganization(String organization) {
        this.organization = organization;
    }

    @JsonProperty
    public String getRepository() {
        return repository;
    }

    public void setRepository(String repository) {
        this.repository = repository;
    }

    @JsonProperty("full_workflow_path")
    @ApiModelProperty(position = 24)
    public String getWorkflowPath() {
        return getPath() + (workflowName == null || "".equals(workflowName) ? "" : '/' + workflowName);
    }

    @ApiModelProperty(position = 25)
    public String getPath() {
        return sourceControl.toString() + '/' + organization + '/' + repository;
    }

    /**
     * @return
     */
    @JsonProperty("source_control_provider")
    @ApiModelProperty(position = 26)
    public String getSourceControlProvider() {
        return this.sourceControl.name();
    }

    public void setDescriptorType(DescriptorLanguage descriptorType) {
        this.descriptorType = descriptorType;
    }

    public DescriptorLanguage getDescriptorType() {
        // due to DB constraints, this should only come into play with newly created, non-persisted Workflows
        return Objects.requireNonNullElse(this.descriptorType, DescriptorLanguage.CWL);
    }

    public DescriptorLanguageSubclass getDescriptorTypeSubclass() {
        return descriptorTypeSubclass;
    }

    public void setDescriptorTypeSubclass(final DescriptorLanguageSubclass descriptorTypeSubclass) {
        this.descriptorTypeSubclass = descriptorTypeSubclass;
    }

    @JsonIgnore
    public DescriptorLanguage.FileType getFileType() {
        return this.getDescriptorType().getFileType();
    }

    @JsonIgnore
    public DescriptorLanguage.FileType getTestParameterType() {
        return this.getDescriptorType().getTestParamType();
    }

    @JsonProperty("defaultTestParameterFilePath")
    @ApiModelProperty(value = "This indicates for the associated git repository, the default path to the test parameter file", required = true, position = 20)
    public String getDefaultTestParameterFilePath() {
        return getDefaultPaths().getOrDefault(this.getDescriptorType().getTestParamType(), "/test.json");
    }

    public void setDefaultTestParameterFilePath(String defaultTestParameterFilePath) {
        getDefaultPaths().put(this.getDescriptorType().getTestParamType(), defaultTestParameterFilePath);
    }
    public SourceControl getSourceControl() {
        return sourceControl;
    }

    public void setSourceControl(SourceControl sourceControl) {
        this.sourceControl = sourceControl;
    }

    public abstract boolean isIsChecker();

    public abstract void setIsChecker(boolean isChecker);

    public static class DescriptorLanguageConverter implements AttributeConverter<DescriptorLanguage, String> {

        @Override
        public String convertToDatabaseColumn(DescriptorLanguage attribute) {
            return attribute.getLowerShortName();
        }

        @Override
        public DescriptorLanguage convertToEntityAttribute(String dbData) {
            return DescriptorLanguage.convertShortStringToEnum(dbData);
        }
    }

    public static class DescriptorLanguageSubclassConverter implements AttributeConverter<DescriptorLanguageSubclass, String> {

        @Override
        public String convertToDatabaseColumn(DescriptorLanguageSubclass attribute) {
            return attribute.getShortName();
        }

        @Override
        public DescriptorLanguageSubclass convertToEntityAttribute(String dbData) {
            return DescriptorLanguageSubclass.convertShortNameStringToEnum(dbData);
        }
    }
}<|MERGE_RESOLUTION|>--- conflicted
+++ resolved
@@ -117,15 +117,12 @@
     @ApiModelProperty(value = "This is a descriptor type for the workflow, by default either CWL, WDL, NFL, or gxformat2 (Defaults to CWL).", required = true, position = 18, allowableValues = "CWL, WDL, NFL, gxformat2, service")
     private DescriptorLanguage descriptorType;
 
-<<<<<<< HEAD
     // TODO: Change this to LAZY, this is the source of all our problems
-=======
     @Column(nullable = false, columnDefinition = "varchar(255) default 'n/a'")
     @Convert(converter = DescriptorLanguageSubclassConverter.class)
     @ApiModelProperty(value = "This is a descriptor type subclass for the workflow. Currently it is only used for services.", required = true, position = 22)
     private DescriptorLanguageSubclass descriptorTypeSubclass = DescriptorLanguageSubclass.NOT_APPLICABLE;
 
->>>>>>> 02a765df
     @OneToMany(fetch = FetchType.EAGER, orphanRemoval = true, targetEntity = Version.class, mappedBy = "parent")
     @ApiModelProperty(value = "Implementation specific tracking of valid build workflowVersions for the docker container", position = 21)
     @OrderBy("id")

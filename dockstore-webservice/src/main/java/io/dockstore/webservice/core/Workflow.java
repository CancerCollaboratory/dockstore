/*
 *    Copyright 2017 OICR
 *
 *    Licensed under the Apache License, Version 2.0 (the "License");
 *    you may not use this file except in compliance with the License.
 *    You may obtain a copy of the License at
 *
 *        http://www.apache.org/licenses/LICENSE-2.0
 *
 *    Unless required by applicable law or agreed to in writing, software
 *    distributed under the License is distributed on an "AS IS" BASIS,
 *    WITHOUT WARRANTIES OR CONDITIONS OF ANY KIND, either express or implied.
 *    See the License for the specific language governing permissions and
 *    limitations under the License.
 */

package io.dockstore.webservice.core;

import java.util.Set;
import java.util.SortedSet;
import java.util.TreeSet;

import javax.persistence.Column;
import javax.persistence.DiscriminatorValue;
import javax.persistence.Entity;
import javax.persistence.EnumType;
import javax.persistence.Enumerated;
import javax.persistence.FetchType;
import javax.persistence.JoinColumn;
import javax.persistence.JoinTable;
import javax.persistence.NamedQueries;
import javax.persistence.NamedQuery;
import javax.persistence.OneToMany;
import javax.persistence.OrderBy;
import javax.persistence.Table;
import javax.persistence.UniqueConstraint;

import com.fasterxml.jackson.annotation.JsonIgnore;
import com.fasterxml.jackson.annotation.JsonProperty;
import io.dockstore.client.cli.nested.AbstractEntryClient;
import io.dockstore.common.SourceControl;
import io.dockstore.webservice.CustomWebApplicationException;
import io.swagger.annotations.ApiModel;
import io.swagger.annotations.ApiModelProperty;
import org.apache.http.HttpStatus;

/**
 * This describes one workflow in the dockstore, extending Entry with the fields necessary to describe workflows.
 * <p>
 * Logically, this currently means one WDL or CWL document that may refer to tools in turn.
 *
 * @author dyuen
 */
@ApiModel(value = "Workflow", description = "This describes one workflow in the dockstore")
@Entity
@Table(uniqueConstraints = @UniqueConstraint(columnNames = { "sourceControl", "organization", "repository", "workflowName" }))
@NamedQueries({
        @NamedQuery(name = "io.dockstore.webservice.core.Workflow.findPublishedById", query = "SELECT c FROM Workflow c WHERE c.id = :id AND c.isPublished = true"),
        @NamedQuery(name = "io.dockstore.webservice.core.Workflow.findAllPublished", query = "SELECT c FROM Workflow c WHERE c.isPublished = true ORDER BY size(c.starredUsers) DESC"),
        @NamedQuery(name = "io.dockstore.webservice.core.Workflow.findAll", query = "SELECT c FROM Workflow c"),
        @NamedQuery(name = "io.dockstore.webservice.core.Workflow.findByPath", query = "SELECT c FROM Workflow c WHERE c.sourceControl = :sourcecontrol AND c.organization = :organization AND c.repository = :repository"),
        @NamedQuery(name = "io.dockstore.webservice.core.Workflow.findPublishedByPath", query = "SELECT c FROM Workflow c WHERE c.sourceControl = :sourcecontrol AND c.organization = :organization AND c.repository = :repository AND c.isPublished = true"),
        @NamedQuery(name = "io.dockstore.webservice.core.Workflow.findByWorkflowPath", query = "SELECT c FROM Workflow c WHERE c.sourceControl = :sourcecontrol AND c.organization = :organization AND c.repository = :repository AND c.workflowName = :workflowname"),
        @NamedQuery(name = "io.dockstore.webservice.core.Workflow.findPublishedByWorkflowPath", query = "SELECT c FROM Workflow c WHERE c.sourceControl = :sourcecontrol AND c.organization = :organization AND c.repository = :repository AND c.workflowName = :workflowname AND c.isPublished = true"),
        @NamedQuery(name = "io.dockstore.webservice.core.Workflow.findByWorkflowPathNullWorkflowName", query = "SELECT c FROM Workflow c WHERE c.sourceControl = :sourcecontrol AND c.organization = :organization AND c.repository = :repository AND c.workflowName IS NULL"),
        @NamedQuery(name = "io.dockstore.webservice.core.Workflow.findPublishedByWorkflowPathNullWorkflowName", query = "SELECT c FROM Workflow c WHERE c.sourceControl = :sourcecontrol AND c.organization = :organization AND c.repository = :repository AND c.workflowName IS NULL AND c.isPublished = true"),
        @NamedQuery(name = "io.dockstore.webservice.core.Workflow.findByGitUrl", query = "SELECT c FROM Workflow c WHERE c.gitUrl = :gitUrl ORDER BY gitUrl"),
        @NamedQuery(name = "io.dockstore.webservice.core.Workflow.findPublishedByOrganization", query = "SELECT c FROM Workflow c WHERE lower(c.organization) = lower(:organization) AND c.isPublished = true"),
        @NamedQuery(name = "io.dockstore.webservice.core.Workflow.searchPattern", query = "SELECT c FROM Workflow c WHERE ((c.defaultWorkflowPath LIKE :pattern) OR (c.description LIKE :pattern) OR (CONCAT(c.sourceControl, '/', c.organization, '/', c.repository, '/', c.workflowName) LIKE :pattern)) AND c.isPublished = true") })
@DiscriminatorValue("workflow")
@SuppressWarnings("checkstyle:magicnumber")
public class Workflow extends Entry<Workflow, WorkflowVersion> {

    @Column(nullable = false, columnDefinition = "Text default 'STUB'")
    @Enumerated(EnumType.STRING)
    @ApiModelProperty(value = "This indicates what mode this is in which informs how we do things like refresh, dockstore specific", required = true, position = 13)
    private WorkflowMode mode = WorkflowMode.STUB;

    @Column(columnDefinition = "text")
    @ApiModelProperty(value = "This is the name of the workflow, not needed when only one workflow in a repo", position = 14)
    private String workflowName;

    @Column(nullable = false)
    @ApiModelProperty(value = "This is a git organization for the workflow", required = true, position = 15)
    private String organization;

    @Column(nullable = false)
    @ApiModelProperty(value = "This is a git repository name", required = true, position = 16)
    private String repository;

    @Column(nullable = false)
<<<<<<< HEAD
    @ApiModelProperty(value = "This is a specific source control provider like github or bitbucket or n/a?, required: GA4GH", required = true, position = 16)
    private String sourceControl;
=======
    @Enumerated(EnumType.STRING)
    @ApiModelProperty(value = "This is a specific source control provider like github or bitbucket or n/a?, required: GA4GH", required = true, position = 17)
    private SourceControl sourceControl;
>>>>>>> c6d1dbf2

    @Column(nullable = false)
    @ApiModelProperty(value = "This is a descriptor type for the workflow, either CWL or WDL (Defaults to CWL)", required = true, position = 18)
    private String descriptorType;

    // Add for new descriptor types
    @Column(columnDefinition = "text")
    @JsonProperty("workflow_path")
    @ApiModelProperty(value = "This indicates for the associated git repository, the default path to the CWL document", required = true, position = 19)
    private String defaultWorkflowPath = "/Dockstore.cwl";

    @Column(columnDefinition = "text")
    @JsonProperty("defaultTestParameterFilePath")
    @ApiModelProperty(value = "This indicates for the associated git repository, the default path to the test parameter file", required = true, position = 20)
    private String defaultTestParameterFilePath = "/test.json";

    @OneToMany(fetch = FetchType.EAGER, orphanRemoval = true)
    @JoinTable(name = "workflow_workflowversion", joinColumns = @JoinColumn(name = "workflowid", referencedColumnName = "id"), inverseJoinColumns = @JoinColumn(name = "workflowversionid", referencedColumnName = "id"))
    @ApiModelProperty(value = "Implementation specific tracking of valid build workflowVersions for the docker container", position = 21)
    @OrderBy("id")
    private final SortedSet<WorkflowVersion> workflowVersions;

    @Column
    @JsonProperty("is_checker")
    @ApiModelProperty(value = "Whether or not the entry is a checker", position = 22)
    private boolean isChecker = false;

    public Workflow() {
        workflowVersions = new TreeSet<>();
    }

    public Workflow(long id, String workflowName) {
        super(id);
        // this.userId = userId;
        this.workflowName = workflowName;
        workflowVersions = new TreeSet<>();
    }

    @Override
    public Set<WorkflowVersion> getVersions() {
        return workflowVersions;
    }

    /**
     * Used during refresh to update containers
     *
     * @param workflow workflow to update from
     */
    public void update(Workflow workflow) {
        super.update(workflow);
        this.setMode(workflow.getMode());
        this.setWorkflowName(workflow.getWorkflowName());
    }

    /**
     * Copies some of the attributes of the source workflow to the target workflow
     * There are two of these which seems redundant.
     *
     * @param targetWorkflow workflow to update from this
     * @deprecated seems to overlap with {@link #update(Workflow)} , it is not clear why both exist
     */
    @Deprecated
    public void copyWorkflow(Workflow targetWorkflow) {
        targetWorkflow.setIsPublished(getIsPublished());
        targetWorkflow.setWorkflowName(getWorkflowName());
        targetWorkflow.setAuthor(getAuthor());
        targetWorkflow.setEmail(getEmail());
        targetWorkflow.setDescription(getDescription());
        targetWorkflow.setLastModified(getLastModifiedDate());
        targetWorkflow.setOrganization(getOrganization());
        targetWorkflow.setRepository(getRepository());
        targetWorkflow.setGitUrl(getGitUrl());
        targetWorkflow.setDescriptorType(getDescriptorType());
        targetWorkflow.setDefaultVersion(getDefaultVersion());
        targetWorkflow.setDefaultTestParameterFilePath(getDefaultTestParameterFilePath());
    }

    @JsonProperty
    public WorkflowMode getMode() {
        return mode;
    }

    public void setMode(WorkflowMode mode) {
        this.mode = mode;
    }

    @JsonProperty
    public String getWorkflowName() {
        return workflowName;
    }

    public Set<WorkflowVersion> getWorkflowVersions() {
        return workflowVersions;
    }

    public void addWorkflowVersion(WorkflowVersion workflowVersion) {
        workflowVersions.add(workflowVersion);
    }

    public boolean removeWorkflowVersion(WorkflowVersion workflowVersion) {
        return workflowVersions.remove(workflowVersion);
    }

    /**
     * @param workflowName the repo name to set
     */
    public void setWorkflowName(String workflowName) {
        this.workflowName = workflowName;
    }

    // Add for new descriptor types
    @JsonProperty
    public String getDefaultWorkflowPath() {
        return defaultWorkflowPath;
    }

    public void setDefaultWorkflowPath(String defaultWorkflowPath) {
        this.defaultWorkflowPath = defaultWorkflowPath;
    }

    @JsonProperty
    public String getOrganization() {
        return organization;
    }

    public void setOrganization(String organization) {
        this.organization = organization;
    }

    @JsonProperty
    public String getRepository() {
        return repository;
    }

    public void setRepository(String repository) {
        this.repository = repository;
    }

    @JsonProperty("full_workflow_path")
    @ApiModelProperty(position = 23)
    public String getWorkflowPath() {
        return getPath() + (workflowName == null || "".equals(workflowName) ? "" : '/' + workflowName);
    }

    @ApiModelProperty(position = 24)
    public String getPath() {
        return getSourceControl() + '/' + organization + '/' + repository;
    }

    @Enumerated(EnumType.STRING)
    @JsonProperty("source_control_provider")
    @ApiModelProperty(position = 23)
    public SourceControl getSourceControlProvider() {
        for (SourceControl sc : SourceControl.values()) {
            if (sc.toString().equals(this.sourceControl)) {
                return sc;
            }
        }
        return null;
    }

    public void setDescriptorType(String descriptorType) {
        this.descriptorType = descriptorType;
    }

    public String getDescriptorType() {
        return this.descriptorType;
    }

    public AbstractEntryClient.Type determineWorkflowType() {
        AbstractEntryClient.Type fileType;
        if (this.getDescriptorType().equalsIgnoreCase(AbstractEntryClient.Type.WDL.toString())) {
            fileType = AbstractEntryClient.Type.WDL;
        } else if (this.getDescriptorType().equalsIgnoreCase(AbstractEntryClient.Type.CWL.toString())) {
            fileType = AbstractEntryClient.Type.CWL;
        } else {
            fileType = AbstractEntryClient.Type.NEXTFLOW;
        }
        return fileType;
    }

    @JsonIgnore
    public SourceFile.FileType getFileType() {
        return getFileType(this.descriptorType);
    }

    public static SourceFile.FileType getFileType(String descriptorType) {
        SourceFile.FileType fileType;
        if (descriptorType.equalsIgnoreCase(AbstractEntryClient.Type.WDL.toString())) {
            fileType = SourceFile.FileType.DOCKSTORE_WDL;
        } else if (descriptorType.equalsIgnoreCase(AbstractEntryClient.Type.CWL.toString())) {
            fileType = SourceFile.FileType.DOCKSTORE_CWL;
        } else if (descriptorType.equalsIgnoreCase(AbstractEntryClient.Type.NEXTFLOW.toString())) {
            fileType = SourceFile.FileType.NEXTFLOW_CONFIG;
        } else {
            throw new CustomWebApplicationException("Descriptor type unknown", HttpStatus.SC_BAD_REQUEST);
        }
        return fileType;
    }

    @JsonIgnore
    public SourceFile.FileType getTestParameterType() {
        return getTestParameterType(this.descriptorType);
    }

    public static SourceFile.FileType getTestParameterType(String descriptorType) {
        SourceFile.FileType fileType;
        if (descriptorType.equalsIgnoreCase(AbstractEntryClient.Type.WDL.toString())) {
            fileType = SourceFile.FileType.WDL_TEST_JSON;
        } else if (descriptorType.equalsIgnoreCase(AbstractEntryClient.Type.CWL.toString())) {
            fileType = SourceFile.FileType.CWL_TEST_JSON;
        } else if (descriptorType.equalsIgnoreCase(AbstractEntryClient.Type.NEXTFLOW.toString())) {
            fileType = SourceFile.FileType.NEXTFLOW_TEST_PARAMS;
        } else {
            throw new CustomWebApplicationException("Descriptor type unknown", HttpStatus.SC_BAD_REQUEST);
        }
        return fileType;
    }

    public String getDefaultTestParameterFilePath() {
        return defaultTestParameterFilePath;
    }

    public void setDefaultTestParameterFilePath(String defaultTestParameterFilePath) {
        this.defaultTestParameterFilePath = defaultTestParameterFilePath;
    }
    public String getSourceControl() {
        return sourceControl;
    }

    public void setSourceControl(String sourceControl) {
        this.sourceControl = sourceControl;
    }

    public boolean isIsChecker() {
        return isChecker;
    }

    public void setIsChecker(boolean isChecker) {
        this.isChecker = isChecker;
    }
}<|MERGE_RESOLUTION|>--- conflicted
+++ resolved
@@ -89,14 +89,8 @@
     private String repository;
 
     @Column(nullable = false)
-<<<<<<< HEAD
-    @ApiModelProperty(value = "This is a specific source control provider like github or bitbucket or n/a?, required: GA4GH", required = true, position = 16)
+    @ApiModelProperty(value = "This is a specific source control provider like github or bitbucket or n/a?, required: GA4GH", required = true, position = 17)
     private String sourceControl;
-=======
-    @Enumerated(EnumType.STRING)
-    @ApiModelProperty(value = "This is a specific source control provider like github or bitbucket or n/a?, required: GA4GH", required = true, position = 17)
-    private SourceControl sourceControl;
->>>>>>> c6d1dbf2
 
     @Column(nullable = false)
     @ApiModelProperty(value = "This is a descriptor type for the workflow, either CWL or WDL (Defaults to CWL)", required = true, position = 18)

/*
 *    Copyright 2017 OICR
 *
 *    Licensed under the Apache License, Version 2.0 (the "License");
 *    you may not use this file except in compliance with the License.
 *    You may obtain a copy of the License at
 *
 *        http://www.apache.org/licenses/LICENSE-2.0
 *
 *    Unless required by applicable law or agreed to in writing, software
 *    distributed under the License is distributed on an "AS IS" BASIS,
 *    WITHOUT WARRANTIES OR CONDITIONS OF ANY KIND, either express or implied.
 *    See the License for the specific language governing permissions and
 *    limitations under the License.
 */

package io.dockstore.webservice.core;

import java.util.Objects;
import java.util.Set;
import java.util.SortedSet;
import java.util.TreeSet;

import javax.persistence.AttributeConverter;
import javax.persistence.Column;
import javax.persistence.Convert;
import javax.persistence.Entity;
import javax.persistence.EnumType;
import javax.persistence.Enumerated;
import javax.persistence.FetchType;
import javax.persistence.NamedQueries;
import javax.persistence.NamedQuery;
import javax.persistence.OneToMany;
import javax.persistence.OrderBy;
import javax.persistence.Table;

import com.fasterxml.jackson.annotation.JsonIgnore;
import com.fasterxml.jackson.annotation.JsonProperty;
import com.fasterxml.jackson.annotation.JsonPropertyOrder;
import com.fasterxml.jackson.annotation.JsonSubTypes;
import com.fasterxml.jackson.annotation.JsonTypeInfo;
import io.dockstore.common.DescriptorLanguage;
import io.dockstore.common.DescriptorLanguageSubclass;
import io.dockstore.common.SourceControl;
import io.swagger.annotations.ApiModel;
import io.swagger.annotations.ApiModelProperty;
import org.hibernate.annotations.Cascade;
import org.hibernate.annotations.CascadeType;
import org.hibernate.annotations.Check;

/**
 * This describes one workflow in the dockstore, extending Entry with the fields necessary to describe workflows.
 *
 * @author dyuen
 */
@ApiModel(value = "Workflow", description = "This describes one workflow in the dockstore", subTypes = {BioWorkflow.class, Service.class}, discriminator = "type")

@Entity
// this is crazy, but even though this is an abstract class it looks like JPA dies without this dummy value
@Table(name = "foo")
@NamedQueries({
        @NamedQuery(name = "io.dockstore.webservice.core.Workflow.getByAlias", query = "SELECT e from Workflow e JOIN e.aliases a WHERE KEY(a) IN :alias"),
        @NamedQuery(name = "io.dockstore.webservice.core.Workflow.findPublishedById", query = "SELECT c FROM Workflow c WHERE c.id = :id AND c.isPublished = true"),
        @NamedQuery(name = "io.dockstore.webservice.core.Workflow.countAllPublished", query = "SELECT COUNT(c.id)" + Workflow.PUBLISHED_QUERY),
        @NamedQuery(name = "io.dockstore.webservice.core.Workflow.findAllPublished", query = "SELECT c" + Workflow.PUBLISHED_QUERY + "ORDER BY size(c.starredUsers) DESC"),
        @NamedQuery(name = "io.dockstore.webservice.core.Workflow.findByPath", query = "SELECT c FROM Workflow c WHERE c.sourceControl = :sourcecontrol AND c.organization = :organization AND c.repository = :repository"),
        @NamedQuery(name = "io.dockstore.webservice.core.Workflow.findPublishedByPath", query = "SELECT c FROM Workflow c WHERE c.sourceControl = :sourcecontrol AND c.organization = :organization AND c.repository = :repository AND c.isPublished = true"),
        @NamedQuery(name = "io.dockstore.webservice.core.Workflow.findByWorkflowPath", query = "SELECT c FROM Workflow c WHERE c.sourceControl = :sourcecontrol AND c.organization = :organization AND c.repository = :repository AND c.workflowName = :workflowname"),
        @NamedQuery(name = "io.dockstore.webservice.core.Workflow.findPublishedByWorkflowPath", query = "SELECT c FROM Workflow c WHERE c.sourceControl = :sourcecontrol AND c.organization = :organization AND c.repository = :repository AND c.workflowName = :workflowname AND c.isPublished = true"),
        @NamedQuery(name = "io.dockstore.webservice.core.Workflow.findByWorkflowPathNullWorkflowName", query = "SELECT c FROM Workflow c WHERE c.sourceControl = :sourcecontrol AND c.organization = :organization AND c.repository = :repository AND c.workflowName IS NULL"),
        @NamedQuery(name = "io.dockstore.webservice.core.Workflow.findPublishedByWorkflowPathNullWorkflowName", query = "SELECT c FROM Workflow c WHERE c.sourceControl = :sourcecontrol AND c.organization = :organization AND c.repository = :repository AND c.workflowName IS NULL AND c.isPublished = true"),
        @NamedQuery(name = "io.dockstore.webservice.core.Workflow.findByGitUrl", query = "SELECT c FROM Workflow c WHERE c.gitUrl = :gitUrl ORDER BY gitUrl"),
        @NamedQuery(name = "io.dockstore.webservice.core.Workflow.findPublishedByOrganization", query = "SELECT c FROM Workflow c WHERE lower(c.organization) = lower(:organization) AND c.isPublished = true"),
        @NamedQuery(name = "io.dockstore.webservice.core.Workflow.findWorkflowByWorkflowVersionId", query = "SELECT c FROM Workflow c, Version v WHERE v.id = :workflowVersionId AND c.id = v.parent")
})

@Check(constraints = " ((ischecker IS TRUE) or (ischecker IS FALSE and workflowname NOT LIKE '\\_%'))")
@JsonPropertyOrder("descriptorType")
@SuppressWarnings("checkstyle:magicnumber")
@JsonTypeInfo(use = JsonTypeInfo.Id.NAME, property = "type", visible = true)
@JsonSubTypes({ @JsonSubTypes.Type(value = BioWorkflow.class, name = "BioWorkflow"),
    @JsonSubTypes.Type(value = Service.class, name = "Service") })
public abstract class Workflow extends Entry<Workflow, WorkflowVersion> {

    static final String PUBLISHED_QUERY = " FROM Workflow c WHERE c.isPublished = true ";

    @Column(nullable = false, columnDefinition = "Text default 'STUB'")
    @Enumerated(EnumType.STRING)
    @ApiModelProperty(value = "This indicates what mode this is in which informs how we do things like refresh, dockstore specific", required = true, position = 13)
    private WorkflowMode mode = WorkflowMode.STUB;

    @Column(columnDefinition = "text")
    @ApiModelProperty(value = "This is the name of the workflow, not needed when only one workflow in a repo", position = 14)
    private String workflowName;

    @Column(nullable = false)
    @ApiModelProperty(value = "This is a git organization for the workflow", required = true, position = 15)
    private String organization;

    @Column(nullable = false)
    @ApiModelProperty(value = "This is a git repository name", required = true, position = 16)
    private String repository;

    @Column(nullable = false, columnDefinition = "text")
    @ApiModelProperty(value = "This is a specific source control provider like github or bitbucket or n/a?, required: GA4GH", required = true, position = 17, dataType = "string")
    @Convert(converter = SourceControlConverter.class)
    private SourceControl sourceControl;

    // DOCKSTORE-2428 - demo how to add new workflow language
    // this one is annoying since the codegen doesn't seem to pick up @JsonValue in the DescriptorLanguage enum
    @Column(nullable = false)
    @Convert(converter = DescriptorLanguageConverter.class)
    @ApiModelProperty(value = "This is a descriptor type for the workflow, by default either CWL, WDL, NFL, or gxformat2 (Defaults to CWL).", required = true, position = 18, allowableValues = "CWL, WDL, NFL, gxformat2, service")
    private DescriptorLanguage descriptorType;

<<<<<<< HEAD
    @Column(nullable = false, columnDefinition = "varchar(255) default 'n/a'")
    @Convert(converter = DescriptorLanguageSubclassConverter.class)
    @ApiModelProperty(value = "This is a descriptor type subclass for the workflow. Currently it is only used for services.", required = true, position = 22)
    private DescriptorLanguageSubclass descriptorTypeSubclass = DescriptorLanguageSubclass.NOT_APPLICABLE;

    @OneToMany(fetch = FetchType.EAGER, orphanRemoval = true)
    @JoinTable(name = "workflow_workflowversion", joinColumns = @JoinColumn(name = "workflowid", referencedColumnName = "id"), inverseJoinColumns = @JoinColumn(name = "workflowversionid", referencedColumnName = "id"))
=======
    @OneToMany(fetch = FetchType.EAGER, orphanRemoval = true, targetEntity = Version.class, mappedBy = "parent")
>>>>>>> fc3758f7
    @ApiModelProperty(value = "Implementation specific tracking of valid build workflowVersions for the docker container", position = 21)
    @OrderBy("id")
    @Cascade({ CascadeType.DETACH, CascadeType.SAVE_UPDATE })
    private final SortedSet<WorkflowVersion> workflowVersions;

    protected Workflow() {
        workflowVersions = new TreeSet<>();
    }

    protected Workflow(long id, String workflowName) {
        super(id);
        // this.userId = userId;
        this.workflowName = workflowName;
        workflowVersions = new TreeSet<>();
    }

    @JsonProperty
    @Override
    public String getGitUrl() {
        if (mode == WorkflowMode.HOSTED) {
            // for a dockstore hosted workflow, fake a git url. Used by the UI
            return "git@dockstore.org:workflows/" + this.getWorkflowPath()  + ".git";
        }
        return super.getGitUrl();
    }

    @Override
    public String getEntryPath() {
        return this.getWorkflowPath();
    }

    public abstract Entry getParentEntry();

    public abstract void setParentEntry(Entry parentEntry);

    /**
     * Copies some of the attributes of the source workflow to the target workflow
     * There are two of these which seems redundant.
     *
     * @param targetWorkflow workflow to update from this
     * @deprecated seems to overlap with {@link #update(Workflow)} , it is not clear why both exist
     */
    @Deprecated
    public void copyWorkflow(Workflow targetWorkflow) {
        targetWorkflow.setIsPublished(getIsPublished());
        targetWorkflow.setWorkflowName(getWorkflowName());
        targetWorkflow.setAuthor(getAuthor());
        targetWorkflow.setEmail(getEmail());
        targetWorkflow.setDescription(getDescription());
        targetWorkflow.setLastModified(getLastModifiedDate());
        targetWorkflow.setOrganization(getOrganization());
        targetWorkflow.setRepository(getRepository());
        targetWorkflow.setGitUrl(getGitUrl());
        targetWorkflow.setDescriptorType(getDescriptorType());
        targetWorkflow.setDescriptorTypeSubclass(getDescriptorTypeSubclass());
        targetWorkflow.setDefaultVersion(getDefaultVersion());
        targetWorkflow.setDefaultTestParameterFilePath(getDefaultTestParameterFilePath());
        targetWorkflow.setCheckerWorkflow(getCheckerWorkflow());
        targetWorkflow.setIsChecker(isIsChecker());
        targetWorkflow.setConceptDoi(getConceptDoi());
        targetWorkflow.setMode(getMode());
    }

    @JsonProperty
    public WorkflowMode getMode() {
        return mode;
    }

    public void setMode(WorkflowMode mode) {
        this.mode = mode;
    }

    @JsonProperty
    public String getWorkflowName() {
        return workflowName;
    }

    @Override
    public Set<WorkflowVersion> getWorkflowVersions() {
        return workflowVersions;
    }

    /**
     * @param workflowName the repo name to set
     */
    public void setWorkflowName(String workflowName) {
        this.workflowName = workflowName;
    }

    // Add for new descriptor types
    @JsonProperty("workflow_path")
    @ApiModelProperty(value = "This indicates for the associated git repository, the default path to the primary descriptor document", required = true, position = 19)
    public String getDefaultWorkflowPath() {
        return getDefaultPaths().getOrDefault(this.getDescriptorType().getFileType(), "/Dockstore.cwl");
    }

    //TODO: odd side effect, this means that if the descriptor language is set wrong, we will get or set the wrong the default paths
    public void setDefaultWorkflowPath(String defaultWorkflowPath) {
        getDefaultPaths().put(this.getDescriptorType().getFileType(), defaultWorkflowPath);
    }

    @JsonProperty
    public String getOrganization() {
        return organization;
    }

    public void setOrganization(String organization) {
        this.organization = organization;
    }

    @JsonProperty
    public String getRepository() {
        return repository;
    }

    public void setRepository(String repository) {
        this.repository = repository;
    }

    @JsonProperty("full_workflow_path")
    @ApiModelProperty(position = 24)
    public String getWorkflowPath() {
        return getPath() + (workflowName == null || "".equals(workflowName) ? "" : '/' + workflowName);
    }

    @ApiModelProperty(position = 25)
    public String getPath() {
        return sourceControl.toString() + '/' + organization + '/' + repository;
    }

    /**
     * @return
     */
    @JsonProperty("source_control_provider")
    @ApiModelProperty(position = 26)
    public String getSourceControlProvider() {
        return this.sourceControl.name();
    }

    public void setDescriptorType(DescriptorLanguage descriptorType) {
        this.descriptorType = descriptorType;
    }

    public DescriptorLanguage getDescriptorType() {
        // due to DB constraints, this should only come into play with newly created, non-persisted Workflows
        return Objects.requireNonNullElse(this.descriptorType, DescriptorLanguage.CWL);
    }

    public DescriptorLanguageSubclass getDescriptorTypeSubclass() {
        return descriptorTypeSubclass;
    }

    public void setDescriptorTypeSubclass(final DescriptorLanguageSubclass descriptorTypeSubclass) {
        this.descriptorTypeSubclass = descriptorTypeSubclass;
    }

    @JsonIgnore
    public DescriptorLanguage.FileType getFileType() {
        return this.getDescriptorType().getFileType();
    }

    @JsonIgnore
    public DescriptorLanguage.FileType getTestParameterType() {
        return this.getDescriptorType().getTestParamType();
    }

    @JsonProperty("defaultTestParameterFilePath")
    @ApiModelProperty(value = "This indicates for the associated git repository, the default path to the test parameter file", required = true, position = 20)
    public String getDefaultTestParameterFilePath() {
        return getDefaultPaths().getOrDefault(this.getDescriptorType().getTestParamType(), "/test.json");
    }

    public void setDefaultTestParameterFilePath(String defaultTestParameterFilePath) {
        getDefaultPaths().put(this.getDescriptorType().getTestParamType(), defaultTestParameterFilePath);
    }
    public SourceControl getSourceControl() {
        return sourceControl;
    }

    public void setSourceControl(SourceControl sourceControl) {
        this.sourceControl = sourceControl;
    }

    public abstract boolean isIsChecker();

    public abstract void setIsChecker(boolean isChecker);

    public static class DescriptorLanguageConverter implements AttributeConverter<DescriptorLanguage, String> {

        @Override
        public String convertToDatabaseColumn(DescriptorLanguage attribute) {
            return attribute.getLowerShortName();
        }

        @Override
        public DescriptorLanguage convertToEntityAttribute(String dbData) {
            return DescriptorLanguage.convertShortStringToEnum(dbData);
        }
    }

    public static class DescriptorLanguageSubclassConverter implements AttributeConverter<DescriptorLanguageSubclass, String> {

        @Override
        public String convertToDatabaseColumn(DescriptorLanguageSubclass attribute) {
            return attribute.getShortName();
        }

        @Override
        public DescriptorLanguageSubclass convertToEntityAttribute(String dbData) {
            return DescriptorLanguageSubclass.convertShortNameStringToEnum(dbData);
        }
    }
}<|MERGE_RESOLUTION|>--- conflicted
+++ resolved
@@ -113,17 +113,12 @@
     @ApiModelProperty(value = "This is a descriptor type for the workflow, by default either CWL, WDL, NFL, or gxformat2 (Defaults to CWL).", required = true, position = 18, allowableValues = "CWL, WDL, NFL, gxformat2, service")
     private DescriptorLanguage descriptorType;
 
-<<<<<<< HEAD
     @Column(nullable = false, columnDefinition = "varchar(255) default 'n/a'")
     @Convert(converter = DescriptorLanguageSubclassConverter.class)
     @ApiModelProperty(value = "This is a descriptor type subclass for the workflow. Currently it is only used for services.", required = true, position = 22)
     private DescriptorLanguageSubclass descriptorTypeSubclass = DescriptorLanguageSubclass.NOT_APPLICABLE;
 
-    @OneToMany(fetch = FetchType.EAGER, orphanRemoval = true)
-    @JoinTable(name = "workflow_workflowversion", joinColumns = @JoinColumn(name = "workflowid", referencedColumnName = "id"), inverseJoinColumns = @JoinColumn(name = "workflowversionid", referencedColumnName = "id"))
-=======
     @OneToMany(fetch = FetchType.EAGER, orphanRemoval = true, targetEntity = Version.class, mappedBy = "parent")
->>>>>>> fc3758f7
     @ApiModelProperty(value = "Implementation specific tracking of valid build workflowVersions for the docker container", position = 21)
     @OrderBy("id")
     @Cascade({ CascadeType.DETACH, CascadeType.SAVE_UPDATE })

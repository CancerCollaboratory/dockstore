--- conflicted
+++ resolved
@@ -136,33 +136,16 @@
     private String namespace;
 
     @Column(nullable = false)
-<<<<<<< HEAD
-    @ApiModelProperty(value = "This is a specific docker provider like quay.io or dockerhub or n/a?, required: GA4GH", required = true, position = 23)
+    @ApiModelProperty(value = "This is a specific docker provider like quay.io or dockerhub or n/a?, required: GA4GH", required = true, position = 24)
     private String registry;
-=======
-    @Enumerated(EnumType.STRING)
-    @ApiModelProperty(value = "This is a specific docker provider like quay.io or dockerhub or n/a?, required: GA4GH", required = true, position = 24)
-    private Registry registry;
->>>>>>> c6d1dbf2
 
     @Column
     @ApiModelProperty(value = "Implementation specific timestamp for last built", position = 25)
     private Date lastBuild;
 
-<<<<<<< HEAD
     @OneToMany(fetch = FetchType.EAGER, orphanRemoval = true)
     @JoinTable(name = "tool_tag", joinColumns = @JoinColumn(name = "toolid", referencedColumnName = "id"), inverseJoinColumns = @JoinColumn(name = "tagid", referencedColumnName = "id"))
-    @ApiModelProperty(value = "Implementation specific tracking of valid build tags for the docker container", position = 25)
-=======
-    @Column
-    @JsonProperty("custom_docker_registry_path")
-    @ApiModelProperty(value = "Only used for docker registries that allow for custom paths", position = 26)
-    private String customDockerRegistryPath = null;
-
-    @OneToMany(fetch = FetchType.EAGER, orphanRemoval = true)
-    @JoinTable(name = "tool_tag", joinColumns = @JoinColumn(name = "toolid", referencedColumnName = "id"), inverseJoinColumns = @JoinColumn(name = "tagid", referencedColumnName = "id"))
-    @ApiModelProperty(value = "Implementation specific tracking of valid build tags for the docker container", position = 27)
->>>>>>> c6d1dbf2
+    @ApiModelProperty(value = "Implementation specific tracking of valid build tags for the docker container", position = 26)
     @OrderBy("id")
     private final SortedSet<Tag> tags;
 
@@ -228,11 +211,7 @@
         this.registry = registry;
     }
 
-<<<<<<< HEAD
-    @ApiModelProperty(position = 26)
-=======
-    @ApiModelProperty(position = 28)
->>>>>>> c6d1dbf2
+    @ApiModelProperty(position = 27)
     public String getPath() {
         String repositoryPath = registry + '/' + namespace + '/' + name;
         return repositoryPath;
@@ -243,11 +222,7 @@
      * @return the languages that this tool supports
      */
     @JsonProperty
-<<<<<<< HEAD
-    @ApiModelProperty(position = 27)
-=======
-    @ApiModelProperty(position = 29)
->>>>>>> c6d1dbf2
+    @ApiModelProperty(position = 28)
     public List<String> getDescriptorType() {
         Set<SourceFile.FileType> set = this.getTags().stream().flatMap(tag -> tag.getSourceFiles().stream()).map(SourceFile::getType)
             .distinct().collect(Collectors.toSet());
@@ -331,11 +306,7 @@
     }
 
     @JsonProperty("tool_path")
-<<<<<<< HEAD
-    @ApiModelProperty(position = 28)
-=======
-    @ApiModelProperty(position = 30)
->>>>>>> c6d1dbf2
+    @ApiModelProperty(position = 29)
     public String getToolPath() {
         return getPath() + (toolname == null || toolname.isEmpty() ? "" : '/' + toolname);
     }
@@ -343,7 +314,7 @@
 
     @Enumerated(EnumType.STRING)
     @JsonProperty("registry_provider")
-    @ApiModelProperty(position = 29)
+    @ApiModelProperty(position = 30)
     public Registry getRegistryProvider() {
         for (Registry r : Registry.values()) {
             if (r.toString() != null && r.toString().equals(this.registry)) {

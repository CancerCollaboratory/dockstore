/*
 *    Copyright 2017 OICR
 *
 *    Licensed under the Apache License, Version 2.0 (the "License");
 *    you may not use this file except in compliance with the License.
 *    You may obtain a copy of the License at
 *
 *        http://www.apache.org/licenses/LICENSE-2.0
 *
 *    Unless required by applicable law or agreed to in writing, software
 *    distributed under the License is distributed on an "AS IS" BASIS,
 *    WITHOUT WARRANTIES OR CONDITIONS OF ANY KIND, either express or implied.
 *    See the License for the specific language governing permissions and
 *    limitations under the License.
 */

package io.dockstore.webservice.core;

import com.fasterxml.jackson.annotation.JsonIgnore;
import com.fasterxml.jackson.annotation.JsonProperty;
import com.google.common.base.MoreObjects;
import com.google.common.collect.ComparisonChain;
import io.dockstore.webservice.CustomWebApplicationException;
import io.dockstore.webservice.helpers.GitHubSourceCodeRepo;
import io.dockstore.webservice.helpers.GoogleHelper;
import io.dockstore.webservice.helpers.SourceCodeRepoFactory;
import io.dockstore.webservice.jdbi.TokenDAO;
import io.swagger.annotations.ApiModel;
import io.swagger.annotations.ApiModelProperty;
import org.apache.http.HttpStatus;
import org.hibernate.annotations.CreationTimestamp;
import org.hibernate.annotations.UpdateTimestamp;

import javax.persistence.CascadeType;
import javax.persistence.Column;
import javax.persistence.ElementCollection;
import javax.persistence.Embeddable;
import javax.persistence.Entity;
import javax.persistence.FetchType;
import javax.persistence.GeneratedValue;
import javax.persistence.GenerationType;
import javax.persistence.Id;
import javax.persistence.JoinColumn;
import javax.persistence.JoinTable;
import javax.persistence.ManyToMany;
import javax.persistence.MapKeyColumn;
import javax.persistence.NamedQueries;
import javax.persistence.NamedQuery;
import javax.persistence.OrderBy;
import javax.persistence.Table;
import javax.persistence.UniqueConstraint;
import java.security.Principal;
import java.sql.Timestamp;
import java.util.HashMap;
import java.util.HashSet;
import java.util.LinkedHashSet;
import java.util.List;
import java.util.Map;
import java.util.Objects;
import java.util.Set;

/**
 * Stores end user information
 *
 * @author xliu
 */
@ApiModel(value = "User", description = "End users for the dockstore")
@Entity
@Table(name = "enduser")
@NamedQueries({ @NamedQuery(name = "io.dockstore.webservice.core.User.findAll", query = "SELECT t FROM User t"),
        @NamedQuery(name = "io.dockstore.webservice.core.User.findByUsername", query = "SELECT t FROM User t WHERE t.username = :username") })
@SuppressWarnings("checkstyle:magicnumber")
public class User implements Principal, Comparable<User> {
    @Id
    @GeneratedValue(strategy = GenerationType.IDENTITY)
    @Column(name = "id", unique = true, nullable = false)
    @ApiModelProperty(value = "Implementation specific ID for the container in this web service", position = 0)
    private long id;

    @Column(nullable = false, unique = true)
    @ApiModelProperty(value = "Username on dockstore", position = 1)
    private String username;

    @Column
    @ApiModelProperty(value = "Indicates whether this user is an admin", required = true, position = 2)
    private boolean isAdmin;

    @ElementCollection(targetClass = Profile.class)
    @JoinTable(name = "user_profile", joinColumns = @JoinColumn(name = "id"), uniqueConstraints = @UniqueConstraint(columnNames = { "id", "token_type" }))
    @MapKeyColumn(name = "token_type", columnDefinition = "text")
    @ApiModelProperty(value = "Profile information of the user attained from 3rd party sites (GitHub, Google, etc)")
    private Map<String, Profile> userProfile = new HashMap<>();

    // database timestamps
    @Column(updatable = false)
    @CreationTimestamp
    private Timestamp dbCreateDate;

    @Column()
    @UpdateTimestamp
    private Timestamp dbUpdateDate;

    @ManyToMany(fetch = FetchType.LAZY, cascade = CascadeType.ALL)
    @JoinTable(name = "endusergroup", joinColumns = @JoinColumn(name = "userid", nullable = false, updatable = false, referencedColumnName = "id"), inverseJoinColumns = @JoinColumn(name = "groupid", nullable = false, updatable = false, referencedColumnName = "id"))
    @ApiModelProperty(value = "Groups that this user belongs to", position = 8)
    @JsonIgnore
    private final Set<Group> groups;

    @ManyToMany(fetch = FetchType.LAZY, cascade = { CascadeType.PERSIST, CascadeType.MERGE })
    @JoinTable(name = "user_entry", inverseJoinColumns = @JoinColumn(name = "entryid", nullable = false, updatable = false, referencedColumnName = "id"), joinColumns = @JoinColumn(name = "userid", nullable = false, updatable = false, referencedColumnName = "id"))
    @ApiModelProperty(value = "Entries in the dockstore that this user manages", position = 9)
    @JsonIgnore
    private final Set<Entry> entries;

    @ManyToMany(fetch = FetchType.EAGER)
    @JoinTable(name = "starred", inverseJoinColumns = @JoinColumn(name = "entryid", nullable = false, updatable = false, referencedColumnName = "id"), joinColumns = @JoinColumn(name = "userid", nullable = false, updatable = false, referencedColumnName = "id"))
    @ApiModelProperty(value = "Entries in the dockstore that this user starred", position = 10)
    @OrderBy("id")
    @JsonIgnore
    private final Set<Entry> starredEntries;

    @Column
    @ApiModelProperty(value = "Indicates whether this user is a curator", required = true, position = 11)
    private boolean curator;

    public User() {
        groups = new HashSet<>(0);
        entries = new HashSet<>(0);
        starredEntries = new LinkedHashSet<>();
    }

    /**
     * Updates the given user with metadata from Github
     *
     * @param tokenDAO
     */
    public void updateUserMetadata(final TokenDAO tokenDAO) {
        updateGithubMetadata(tokenDAO);
    }

    /**
     * Updates the given user with metadata depending on the source
     *
     * @param tokenDAO
     */
    public void updateUserMetadata(final TokenDAO tokenDAO, TokenType source) {
        if (source == null || source.equals(TokenType.GITHUB_COM)) {
            updateGithubMetadata(tokenDAO);
        } else {
            updateGoogleMetadata(tokenDAO);
        }
    }

    public void updateGithubMetadata(final TokenDAO tokenDAO) {
        List<Token> githubByUserId = tokenDAO.findGithubByUserId(getId());
        if (githubByUserId.isEmpty()) {
            throw new CustomWebApplicationException("No GitHub token found.  Please link a GitHub token to your account.", HttpStatus.SC_FORBIDDEN);
        } else {
            Token githubToken = githubByUserId.get(0);
            GitHubSourceCodeRepo sourceCodeRepo = (GitHubSourceCodeRepo) SourceCodeRepoFactory.createSourceCodeRepo(githubToken, null);
            sourceCodeRepo.checkSourceCodeValidity();
            sourceCodeRepo.getUserMetadata(this);
        }
    }

    public void updateGoogleMetadata(final TokenDAO tokenDAO) {
        List<Token> googleByUserId = tokenDAO.findGoogleByUserId(getId());
        if (googleByUserId.isEmpty()) {
            throw new CustomWebApplicationException("No Google token found.  Please link a Google token to your account.", HttpStatus.SC_FORBIDDEN);
        } else {
            Token googleToken = googleByUserId.get(0);
            GoogleHelper.updateGoogleUserData(googleToken.getContent(), this);
        }
    }

    @JsonProperty
    public long getId() {
        return id;
    }

    @JsonProperty
    public String getUsername() {
        return username;
    }

    public void setUsername(String username) {
        this.username = username;
    }

    @JsonProperty
    public boolean getIsAdmin() {
        return isAdmin;
    }

    public void setIsAdmin(boolean isAdmin) {
        this.isAdmin = isAdmin;
    }

    public Set<Group> getGroups() {
        return groups;
    }

    public void addGroup(Group group) {
        groups.add(group);
    }

    public boolean removeGroup(Group group) {
        return groups.remove(group);
    }

    public Set<Entry> getEntries() {
        return entries;
    }

    public void addEntry(Entry entry) {
        entries.add(entry);
    }

    public boolean removeEntry(Entry entry) {
        return entries.remove(entry);
    }

    public Set<Entry> getStarredEntries() {
        return starredEntries;
    }

    public void addStarredEntry(Entry entry) {
        starredEntries.add(entry);
    }

    public boolean removeStarredEntry(Entry entry) {
        return starredEntries.remove(entry);
    }

    @Override
    @ApiModelProperty(position = 8)
    public String getName() {
        return getUsername();
    }

    @Override
    public boolean equals(Object obj) {
        if (obj == null) {
            return false;
        }
        if (getClass() != obj.getClass()) {
            return false;
        }
        final User other = (User)obj;
        // do not depend on lazily loaded collections for equality
        return Objects.equals(id, other.id) && Objects.equals(username, other.username) && Objects.equals(isAdmin, other.isAdmin);
    }

    @Override
    public int hashCode() {
        return Objects.hash(id, username, isAdmin);
    }

    @Override
    public int compareTo(User that) {
        return ComparisonChain.start().compare(this.id, that.id).compare(this.username, that.username).compareTrueFirst(this.isAdmin, that.isAdmin).result();
    }

    @Override
    public String toString() {
        return MoreObjects.toStringHelper(this).add("id", id).add("username", username).add("isAdmin", isAdmin).toString();
    }

<<<<<<< HEAD
    public Map<String, Profile> getUserProfile() {
        return userProfile;
    }

    public void setUserProfile(Map<String, Profile> userProfile) {
        this.userProfile = userProfile;
    }

    /**
     * The profile of a user using a token (Google profile, GitHub profile, etc)
     * The order of the properties are important, the UI lists these properties in this order
     */
    @Embeddable
    public static class Profile {
        @Column(columnDefinition = "text")
        public String name;
        @Column(columnDefinition = "text")
        public String email;
        @Column(columnDefinition = "text")
        public String avatarURL;
        @Column(columnDefinition = "text")
        public String company;
        @Column(columnDefinition = "text")
        public String location;
        @Column(columnDefinition = "text")
        public String bio;
        @Column(updatable = false)
        @CreationTimestamp
        private Timestamp dbCreateDate;
        @Column()
        @UpdateTimestamp
        private Timestamp dbUpdateDate;
=======
    public boolean isCurator() {
        return curator;
    }

    public void setCurator(boolean curator) {
        this.curator = curator;
>>>>>>> b7d9d341
    }
}<|MERGE_RESOLUTION|>--- conflicted
+++ resolved
@@ -86,7 +86,7 @@
     private boolean isAdmin;
 
     @ElementCollection(targetClass = Profile.class)
-    @JoinTable(name = "user_profile", joinColumns = @JoinColumn(name = "id"), uniqueConstraints = @UniqueConstraint(columnNames = { "id", "token_type" }))
+    @JoinTable(name = "user_profile", joinColumns = @JoinColumn(name = "id"), uniqueConstraints = @UniqueConstraint(columnNames = {"id", "token_type"}))
     @MapKeyColumn(name = "token_type", columnDefinition = "text")
     @ApiModelProperty(value = "Profile information of the user attained from 3rd party sites (GitHub, Google, etc)")
     private Map<String, Profile> userProfile = new HashMap<>();
@@ -106,7 +106,7 @@
     @JsonIgnore
     private final Set<Group> groups;
 
-    @ManyToMany(fetch = FetchType.LAZY, cascade = { CascadeType.PERSIST, CascadeType.MERGE })
+    @ManyToMany(fetch = FetchType.LAZY, cascade = {CascadeType.PERSIST, CascadeType.MERGE})
     @JoinTable(name = "user_entry", inverseJoinColumns = @JoinColumn(name = "entryid", nullable = false, updatable = false, referencedColumnName = "id"), joinColumns = @JoinColumn(name = "userid", nullable = false, updatable = false, referencedColumnName = "id"))
     @ApiModelProperty(value = "Entries in the dockstore that this user manages", position = 9)
     @JsonIgnore
@@ -246,7 +246,7 @@
         if (getClass() != obj.getClass()) {
             return false;
         }
-        final User other = (User)obj;
+        final User other = (User) obj;
         // do not depend on lazily loaded collections for equality
         return Objects.equals(id, other.id) && Objects.equals(username, other.username) && Objects.equals(isAdmin, other.isAdmin);
     }
@@ -266,13 +266,20 @@
         return MoreObjects.toStringHelper(this).add("id", id).add("username", username).add("isAdmin", isAdmin).toString();
     }
 
-<<<<<<< HEAD
     public Map<String, Profile> getUserProfile() {
         return userProfile;
     }
 
     public void setUserProfile(Map<String, Profile> userProfile) {
         this.userProfile = userProfile;
+    }
+
+    public boolean isCurator() {
+        return curator;
+    }
+
+    public void setCurator(boolean curator) {
+        this.curator = curator;
     }
 
     /**
@@ -299,13 +306,7 @@
         @Column()
         @UpdateTimestamp
         private Timestamp dbUpdateDate;
-=======
-    public boolean isCurator() {
-        return curator;
-    }
-
-    public void setCurator(boolean curator) {
-        this.curator = curator;
->>>>>>> b7d9d341
+
+
     }
 }
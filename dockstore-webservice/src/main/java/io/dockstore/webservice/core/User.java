/*
 *    Copyright 2016 OICR
 *
 *    Licensed under the Apache License, Version 2.0 (the "License");
 *    you may not use this file except in compliance with the License.
 *    You may obtain a copy of the License at
 *
 *        http://www.apache.org/licenses/LICENSE-2.0
 *
 *    Unless required by applicable law or agreed to in writing, software
 *    distributed under the License is distributed on an "AS IS" BASIS,
 *    WITHOUT WARRANTIES OR CONDITIONS OF ANY KIND, either express or implied.
 *    See the License for the specific language governing permissions and
 *    limitations under the License.
 */

package io.dockstore.webservice.core;

import java.security.Principal;
import java.util.HashSet;
import java.util.LinkedHashSet;
import java.util.Objects;
import java.util.Set;

import javax.persistence.CascadeType;
import javax.persistence.Column;
import javax.persistence.Entity;
import javax.persistence.FetchType;
import javax.persistence.GeneratedValue;
import javax.persistence.GenerationType;
import javax.persistence.Id;
import javax.persistence.JoinColumn;
import javax.persistence.JoinTable;
import javax.persistence.ManyToMany;
import javax.persistence.NamedQueries;
import javax.persistence.NamedQuery;
import javax.persistence.OrderBy;
import javax.persistence.Table;

import com.fasterxml.jackson.annotation.JsonIgnore;
import com.fasterxml.jackson.annotation.JsonProperty;
import io.swagger.annotations.ApiModel;
import io.swagger.annotations.ApiModelProperty;

/**
 * Stores end user information
 *
 * @author xliu
 */
@ApiModel(value = "User", description = "End users for the dockstore")
@Entity
@Table(name = "enduser")
@NamedQueries({ @NamedQuery(name = "io.dockstore.webservice.core.User.findAll", query = "SELECT t FROM User t"),
        @NamedQuery(name = "io.dockstore.webservice.core.User.findByUsername", query = "SELECT t FROM User t WHERE t.username = :username") })
public class User implements Principal {
    @Id
    @GeneratedValue(strategy = GenerationType.IDENTITY)
    @Column(name = "id", unique = true, nullable = false)
    @ApiModelProperty("Implementation specific ID for the container in this web service")
    private long id;

    @Column(nullable = false, unique = true)
    @ApiModelProperty("Username on dockstore")
    private String username;

    @Column
    @ApiModelProperty(value = "Indicates whether this user is an admin", required = true)
    private boolean isAdmin;

    @Column
    @ApiModelProperty(value = "Company of user", required = false)
    private String company;

    @Column
    @ApiModelProperty(value = "Bio of user", required = false)
    private String bio;

    @Column
    @ApiModelProperty(value = "Location of user", required = false)
    private String location;

    @Column
    @ApiModelProperty(value = "Email of user", required = false)
    private String email;

    @Column
    @ApiModelProperty(value = "URL of user avatar on Github.", required = false)
    private String avatarUrl;

    @ManyToMany(fetch = FetchType.LAZY, cascade = CascadeType.ALL)
    @JoinTable(name = "endusergroup", joinColumns = @JoinColumn(name = "userid", nullable = false, updatable = false, referencedColumnName = "id"), inverseJoinColumns = @JoinColumn(name = "groupid", nullable = false, updatable = false, referencedColumnName = "id"))
    @ApiModelProperty("Groups that this user belongs to")
    @JsonIgnore
    private final Set<Group> groups;

    @ManyToMany(fetch = FetchType.LAZY, cascade = { CascadeType.PERSIST, CascadeType.MERGE })
    @JoinTable(name = "user_entry", inverseJoinColumns = @JoinColumn(name = "entryid", nullable = false, updatable = false, referencedColumnName = "id"), joinColumns = @JoinColumn(name = "userid", nullable = false, updatable = false, referencedColumnName = "id"))
    @ApiModelProperty("Entries in the dockstore that this user manages")
    @JsonIgnore
    private final Set<Entry> entries;

    @ManyToMany(fetch = FetchType.EAGER)
    @JoinTable(name = "starred", inverseJoinColumns = @JoinColumn(name = "entryid", nullable = false, updatable = false, referencedColumnName = "id"), joinColumns = @JoinColumn(name = "userid", nullable = false, updatable = false, referencedColumnName = "id"))
    @ApiModelProperty("Entries in the dockstore that this user starred")
<<<<<<< HEAD
    @JsonSerialize(using = UserStarredSerializer.class)
    @OrderBy("id")
=======
    @JsonIgnore
>>>>>>> faf067a5
    private final Set<Entry> starredEntries;

    public User() {
        groups = new HashSet<>(0);
        entries = new HashSet<>(0);
        starredEntries = new LinkedHashSet<>();
    }

    @JsonProperty
    public long getId() {
        return id;
    }

    @JsonProperty
    public String getUsername() {
        return username;
    }

    public void setUsername(String username) {
        this.username = username;
    }

    @JsonProperty
    public boolean getIsAdmin() {
        return isAdmin;
    }

    public void setIsAdmin(boolean isAdmin) {
        this.isAdmin = isAdmin;
    }

    public Set<Group> getGroups() {
        return groups;
    }

    public void addGroup(Group group) {
        groups.add(group);
    }

    public boolean removeGroup(Group group) {
        return groups.remove(group);
    }

    public Set<Entry> getEntries() {
        return entries;
    }

    public void addEntry(Entry entry) {
        entries.add(entry);
    }

    public boolean removeEntry(Entry entry) {
        return entries.remove(entry);
    }

    public Set<Entry> getStarredEntries() {
        return starredEntries;
    }

    public void addStarredEntry(Entry entry) {
        starredEntries.add(entry);
    }

    public boolean removeStarredEntry(Entry entry) {
        return starredEntries.remove(entry);
    }

    public String getAvatarUrl() {
        return avatarUrl;
    }

    public void setAvatarUrl(String avatarUrl) {
        this.avatarUrl = avatarUrl;
    }

    @Override
    public int hashCode() {
        return Objects.hash(id, username);
    }

    @Override
    public String getName() {
        return getUsername();
    }

    public String getCompany() {
        return company;
    }

    public void setCompany(String company) {
        this.company = company;
    }

    public String getBio() {
        return bio;
    }

    public void setBio(String bio) {
        this.bio = bio;
    }

    public String getLocation() {
        return location;
    }

    public void setLocation(String location) {
        this.location = location;
    }

    public String getEmail() {
        return email;
    }

    public void setEmail(String email) {
        this.email = email;
    }

    @Override
    public boolean equals(Object obj) {
        if (obj == null) {
            return false;
        }
        if (getClass() != obj.getClass()) {
            return false;
        }
        final User other = (User)obj;
        if (id != other.id) {
            return false;
        }
        if (!Objects.equals(username, other.username)) {
            return false;
        }
        // do not depend on lazily loaded collections for equality
        return Objects.equals(isAdmin, other.isAdmin);
    }

    public void update(User user) {
        email = user.getEmail();
        location = user.getLocation();
        bio = user.getBio();
        avatarUrl = user.getAvatarUrl();
        company = user.getCompany();
    }

}<|MERGE_RESOLUTION|>--- conflicted
+++ resolved
@@ -102,12 +102,8 @@
     @ManyToMany(fetch = FetchType.EAGER)
     @JoinTable(name = "starred", inverseJoinColumns = @JoinColumn(name = "entryid", nullable = false, updatable = false, referencedColumnName = "id"), joinColumns = @JoinColumn(name = "userid", nullable = false, updatable = false, referencedColumnName = "id"))
     @ApiModelProperty("Entries in the dockstore that this user starred")
-<<<<<<< HEAD
-    @JsonSerialize(using = UserStarredSerializer.class)
     @OrderBy("id")
-=======
     @JsonIgnore
->>>>>>> faf067a5
     private final Set<Entry> starredEntries;
 
     public User() {

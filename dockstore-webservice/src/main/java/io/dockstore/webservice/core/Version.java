--- conflicted
+++ resolved
@@ -37,11 +37,8 @@
 import javax.persistence.JoinTable;
 import javax.persistence.ManyToMany;
 import javax.persistence.OneToMany;
-<<<<<<< HEAD
 import javax.persistence.OrderBy;
-=======
 import javax.persistence.OneToOne;
->>>>>>> a3ff147f
 import javax.persistence.SequenceGenerator;
 
 import com.fasterxml.jackson.annotation.JsonProperty;
@@ -286,7 +283,6 @@
         this.referenceType = referenceType;
     }
 
-<<<<<<< HEAD
     @JsonProperty("input_file_formats")
     public Set<FileFormat> getInputFileFormats() {
         return inputFileFormats;
@@ -303,14 +299,14 @@
 
     public void setOutputFileFormats(Set<FileFormat> outputFileFormats) {
         this.outputFileFormats = outputFileFormats;
-=======
+    }
+  
     public User getVersionEditor() {
         return versionEditor;
     }
 
     public void setVersionEditor(User versionEditor) {
         this.versionEditor = versionEditor;
->>>>>>> a3ff147f
     }
 
     public enum DOIStatus { NOT_REQUESTED, REQUESTED, CREATED }

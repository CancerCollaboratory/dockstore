/*
 *
 *  *    Copyright 2019 OICR
 *  *
 *  *    Licensed under the Apache License, Version 2.0 (the "License");
 *  *    you may not use this file except in compliance with the License.
 *  *    You may obtain a copy of the License at
 *  *
 *  *        http://www.apache.org/licenses/LICENSE-2.0
 *  *
 *  *    Unless required by applicable law or agreed to in writing, software
 *  *    distributed under the License is distributed on an "AS IS" BASIS,
 *  *    WITHOUT WARRANTIES OR CONDITIONS OF ANY KIND, either express or implied.
 *  *    See the License for the specific language governing permissions and
 *  *    limitations under the License.
 *
 */

package io.dockstore.webservice.core.tooltester;

import java.io.IOException;
import java.io.UnsupportedEncodingException;
import java.net.URLEncoder;
import java.nio.charset.StandardCharsets;
import java.util.ArrayList;
import java.util.Arrays;
import java.util.List;
import java.util.Map;
import java.util.stream.Collectors;
<<<<<<< HEAD

import com.amazonaws.regions.Regions;
import com.amazonaws.services.s3.AmazonS3;
import com.amazonaws.services.s3.AmazonS3ClientBuilder;
import com.amazonaws.services.s3.model.ObjectListing;
import com.amazonaws.services.s3.model.ObjectMetadata;
import com.amazonaws.services.s3.model.S3Object;
import com.amazonaws.services.s3.model.S3ObjectSummary;
=======
>>>>>>> 4181fd40
import org.apache.commons.io.IOUtils;
import software.amazon.awssdk.core.ResponseInputStream;
import software.amazon.awssdk.regions.Region;
import software.amazon.awssdk.services.s3.S3Client;
import software.amazon.awssdk.services.s3.model.GetObjectRequest;
import software.amazon.awssdk.services.s3.model.GetObjectResponse;
import software.amazon.awssdk.services.s3.model.HeadObjectRequest;
import software.amazon.awssdk.services.s3.model.ListObjectsV2Request;
import software.amazon.awssdk.services.s3.model.ListObjectsV2Response;
import software.amazon.awssdk.services.s3.model.S3Object;

/**
 * @author gluu
 * @since 24/04/19
 */
public class ToolTesterS3Client {
    private static final int MAX_TOOL_ID_STRING_SEGMENTS = 5;
    private static final int TOOL_ID_REPOSITORY_INDEX = 3;
    private static final int TOOL_ID_TOOLNAME_INDEX = 4;
<<<<<<< HEAD
    private final String bucketName;
    private final AmazonS3 s3;
=======
    private final S3Client s3;
    private final String bucketName;
>>>>>>> 4181fd40

    public ToolTesterS3Client(String bucketName) {
        this.bucketName = bucketName;
        //TODO should not need to hardcode region since buckets are global, but http://opensourceforgeeks.blogspot.com/2018/07/how-to-fix-unable-to-find-region-via.html
<<<<<<< HEAD
        this.s3 = AmazonS3ClientBuilder.standard().withRegion(Regions.US_EAST_1).build();
=======
        this.s3 = S3Client.builder().region(Region.US_EAST_1).build();
>>>>>>> 4181fd40
    }

    /**
     * This essentially generates the s3 key of the log that is already be stored on S3.
     * Different from the ToolTester function of the same name, as that takes different parameters.
     *
     * @param toolId       The GA4GH Tool ID
     * @param versionName  The GA4GH ToolVersion name
     * @param testFilePath The file that was tested (Dockerfile, test.json, etc)
     * @param runner       The runner used to test (cwltool, cromwell, etc)
     * @param filename     The log name time in milliseconds since epoch
     * @return S3 key (file path)
     * @throws UnsupportedEncodingException Could not endpoint string
     */
    private static String generateKey(String toolId, String versionName, String testFilePath, String runner, String filename)
            throws UnsupportedEncodingException {
        List<String> pathList = new ArrayList<>();
        pathList.add(convertToolIdToPartialKey(toolId));
        pathList.add(URLEncoder.encode(versionName, StandardCharsets.UTF_8.name()));
        pathList.add(URLEncoder.encode(testFilePath, StandardCharsets.UTF_8.name()));
        pathList.add(runner);
        pathList.add(filename);
        return String.join("/", pathList);
    }

    static ToolTesterLog convertUserMetadataToToolTesterLog(Map<String, String> userMetadata, String filename) {
        String toolId = userMetadata.get(ObjectMetadataEnum.TOOL_ID.toString());
        String toolVersionName = userMetadata.get(ObjectMetadataEnum.VERSION_NAME.toString());
        String testFilename = userMetadata.get(ObjectMetadataEnum.TEST_FILE_PATH.toString());
        String runner = userMetadata.get(ObjectMetadataEnum.RUNNER.toString());
        ToolTesterLogType logType = ToolTesterLogType.FULL;
        return new ToolTesterLog(toolId, toolVersionName, testFilename, runner, logType, filename);
    }

    /**
     * Converts the toolId into a key for s3 storage.  Used by both webservice and tooltester
     * Workflows will be in a "workflow" directory whereas tools will be in a "tool" directory
     * repository and optional toolname or workflowname must be encoded or else looking for logs of a specific tool without toolname (quay.io/dockstore/hello_world)
     * will return logs for the other ones with toolnames (quay.io/dockstore/hello_world/thing)
     * TODO: Somehow reuse this between repos
     *
     * @param toolId TRS tool ID
     * @return The key for s3
     */
    static String convertToolIdToPartialKey(String toolId) throws UnsupportedEncodingException {
        String partialKey = toolId;
        if (partialKey.startsWith("#workflow")) {
            partialKey = partialKey.replaceFirst("#workflow", "workflow");
        } else {
            partialKey = "tool/" + partialKey;
        }
        String[] split = partialKey.split("/");
        if (split.length == MAX_TOOL_ID_STRING_SEGMENTS) {
            split[TOOL_ID_REPOSITORY_INDEX] = URLEncoder
                    .encode(split[TOOL_ID_REPOSITORY_INDEX] + "/" + split[TOOL_ID_TOOLNAME_INDEX], StandardCharsets.UTF_8.name());
            String[] encodedToolIdArray = Arrays.copyOf(split, split.length - 1);
            return String.join("/", encodedToolIdArray);
        } else {
            return partialKey;
        }
    }

    public String getToolTesterLog(String toolId, String versionName, String testFilePath, String runner, String filename)
            throws IOException {
        String key = generateKey(toolId, versionName, testFilePath, runner, filename);
        GetObjectRequest request = GetObjectRequest.builder().bucket(bucketName).key(key).build();
        ResponseInputStream<GetObjectResponse> object = s3.getObject(request);
        return IOUtils.toString(object, StandardCharsets.UTF_8);

    }

    public List<ToolTesterLog> getToolTesterLogs(String toolId, String toolVersionName) throws UnsupportedEncodingException {
        String key = convertToolIdToPartialKey(toolId) + "/" + URLEncoder.encode(toolVersionName, StandardCharsets.UTF_8.name());
        ListObjectsV2Request request = ListObjectsV2Request.builder().bucket(bucketName).prefix(key).build();
        ListObjectsV2Response listObjectsV2Response = s3.listObjectsV2(request);
        List<S3Object> contents = listObjectsV2Response.contents();
        return contents.stream().map(s3Object -> {
            HeadObjectRequest build = HeadObjectRequest.builder().bucket(bucketName).key(s3Object.key()).build();
            Map<String, String> metadata = s3.headObject(build).metadata();
            return convertUserMetadataToToolTesterLog(metadata, s3Object.key());
        }).collect(Collectors.toList());
    }
}<|MERGE_RESOLUTION|>--- conflicted
+++ resolved
@@ -27,17 +27,6 @@
 import java.util.List;
 import java.util.Map;
 import java.util.stream.Collectors;
-<<<<<<< HEAD
-
-import com.amazonaws.regions.Regions;
-import com.amazonaws.services.s3.AmazonS3;
-import com.amazonaws.services.s3.AmazonS3ClientBuilder;
-import com.amazonaws.services.s3.model.ObjectListing;
-import com.amazonaws.services.s3.model.ObjectMetadata;
-import com.amazonaws.services.s3.model.S3Object;
-import com.amazonaws.services.s3.model.S3ObjectSummary;
-=======
->>>>>>> 4181fd40
 import org.apache.commons.io.IOUtils;
 import software.amazon.awssdk.core.ResponseInputStream;
 import software.amazon.awssdk.regions.Region;
@@ -57,22 +46,13 @@
     private static final int MAX_TOOL_ID_STRING_SEGMENTS = 5;
     private static final int TOOL_ID_REPOSITORY_INDEX = 3;
     private static final int TOOL_ID_TOOLNAME_INDEX = 4;
-<<<<<<< HEAD
-    private final String bucketName;
-    private final AmazonS3 s3;
-=======
     private final S3Client s3;
     private final String bucketName;
->>>>>>> 4181fd40
 
     public ToolTesterS3Client(String bucketName) {
         this.bucketName = bucketName;
         //TODO should not need to hardcode region since buckets are global, but http://opensourceforgeeks.blogspot.com/2018/07/how-to-fix-unable-to-find-region-via.html
-<<<<<<< HEAD
-        this.s3 = AmazonS3ClientBuilder.standard().withRegion(Regions.US_EAST_1).build();
-=======
         this.s3 = S3Client.builder().region(Region.US_EAST_1).build();
->>>>>>> 4181fd40
     }
 
     /**

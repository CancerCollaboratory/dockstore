package io.dockstore.webservice.core;

import java.io.Serializable;
import java.sql.Timestamp;
import java.util.ArrayList;
<<<<<<< HEAD
import java.util.HashMap;
import java.util.HashSet;
=======
import java.util.Comparator;
import java.util.HashMap;
import java.util.HashSet;
import java.util.LinkedList;
>>>>>>> e5508d00
import java.util.List;
import java.util.Map;
import java.util.Set;

import javax.persistence.Column;
import javax.persistence.ElementCollection;
import javax.persistence.Entity;
import javax.persistence.FetchType;
import javax.persistence.GeneratedValue;
import javax.persistence.GenerationType;
import javax.persistence.Id;
import javax.persistence.JoinColumn;
import javax.persistence.JoinTable;
import javax.persistence.ManyToMany;
import javax.persistence.ManyToOne;
import javax.persistence.MapKeyColumn;
import javax.persistence.NamedQueries;
import javax.persistence.NamedQuery;
import javax.persistence.Table;
import javax.persistence.Transient;
import javax.persistence.UniqueConstraint;
import javax.validation.constraints.Pattern;
import javax.validation.constraints.Size;

import com.fasterxml.jackson.annotation.JsonIgnore;
import com.fasterxml.jackson.annotation.JsonProperty;
import io.swagger.annotations.ApiModel;
import io.swagger.annotations.ApiModelProperty;
import io.swagger.v3.oas.annotations.media.Schema;
import org.hibernate.annotations.CreationTimestamp;
import org.hibernate.annotations.UpdateTimestamp;

/**
 * This describes a Dockstore collection that can be associated with an organization.
 *
 * @author aduncan
 */
@ApiModel("Collection")
@Schema(name = "Collection", description = "Collection in an organization, collects entries")
@Entity
@Table(name = "collection")
@NamedQueries({
        @NamedQuery(name = "io.dockstore.webservice.core.Collection.getByAlias", query = "SELECT e from Collection e JOIN e.aliases a WHERE KEY(a) IN :alias"),
        @NamedQuery(name = "io.dockstore.webservice.core.Collection.findAllByOrg", query = "SELECT col FROM Collection col WHERE organizationid = :organizationId"),
        @NamedQuery(name = "io.dockstore.webservice.core.Collection.findByNameAndOrg", query = "SELECT col FROM Collection col WHERE lower(col.name) = lower(:name) AND organizationid = :organizationId"),
})
@SuppressWarnings("checkstyle:magicnumber")
public class Collection implements Serializable, Aliasable {
    @Id
    @GeneratedValue(strategy = GenerationType.IDENTITY)
    @ApiModelProperty(value = "Implementation specific ID for the collection in this web service", position = 0)
    @Schema(description = "Implementation specific ID for the collection in this web service")
    private long id;

    @Column(nullable = false)
    @Pattern(regexp = "[a-zA-Z][a-zA-Z\\d]*")
    @Size(min = 3, max = 39)
    @ApiModelProperty(value = "Name of the collection.", required = true, example = "Alignment", position = 1)
    @Schema(description = "Name of the collection", required = true, example = "Alignment")
    private String name;

    @Column(columnDefinition = "TEXT")
    @ApiModelProperty(value = "Description of the collection", position = 2)
    @Schema(description = "Description of the collection")
    private String description;

    @Column(nullable = false, unique = true)
    @Pattern(regexp = "[\\w ,_\\-&()']*")
    @Size(min = 3, max = 50)
    @ApiModelProperty(value = "Display name for a collection (Ex. Recommended Alignment Algorithms). Not used for links.", position = 3)
    private String displayName;

    @Column
    @ApiModelProperty(value = "Short description of the collection", position = 4)
    @Schema(description = "Short description of the collection", required = true, example = "A collection of alignment algorithms")
    private String topic;

    @ManyToMany(fetch = FetchType.LAZY)
    @JoinTable(name = "collection_entry", joinColumns = @JoinColumn(name = "collectionid"), inverseJoinColumns = @JoinColumn(name = "entryid"))
    @JsonIgnore
    private Set<Entry> entries = new HashSet<>();

    @JsonIgnore
    @ManyToOne(fetch = FetchType.LAZY)
    @JoinColumn(name = "organizationid")
    private Organization organization;

    @Column(name = "organizationid", insertable = false, updatable = false)
    private long organizationID;

    @ElementCollection(targetClass = Alias.class)
    @JoinTable(name = "collection_alias", joinColumns = @JoinColumn(name = "id"), uniqueConstraints = @UniqueConstraint(name = "unique_col_aliases", columnNames = { "alias" }))
    @MapKeyColumn(name = "alias", columnDefinition = "text")
    @ApiModelProperty(value = "aliases can be used as an alternate unique id for collections")
    private Map<String, Alias> aliases = new HashMap<>();

    @Column(updatable = false)
    @CreationTimestamp
    private Timestamp dbCreateDate;

    @Column()
    @UpdateTimestamp
    private Timestamp dbUpdateDate;

    @Transient
    private List<CollectionEntry> collectionEntries = new ArrayList<>();

    @JsonProperty("organizationName")
    @ApiModelProperty(value = "The name of the organization the collection belongs to")
    public String getOrganizationName() {
        return getOrganization().getName();
    }

    public long getId() {
        return id;
    }

    public void setId(long id) {
        this.id = id;
    }

    public String getName() {
        return name;
    }

    public void setName(String name) {
        this.name = name;
    }

    public String getDescription() {
        return description;
    }

    public void setDescription(String description) {
        this.description = description;
    }

    @JsonProperty("entries")
    public List<CollectionEntry> getCollectionEntries() {
<<<<<<< HEAD
        return collectionEntries;
=======
        return collectionEntries.stream().sorted(Comparator.comparing(CollectionEntry::getId)).collect(Collectors.toCollection(LinkedList::new));
>>>>>>> e5508d00
    }

    public void setEntries(Set<Entry> entries) {
        this.entries = entries;
    }

    public void addEntry(Entry entry) {
        this.entries.add(entry);
    }

    public void removeEntry(Entry entry) {
        this.entries.remove(entry);
    }

    public Organization getOrganization() {
        return organization;
    }

    public void setOrganization(Organization organization) {
        this.organization = organization;
    }

    public Map<String, Alias> getAliases() {
        return aliases;
    }

    public void setAliases(Map<String, Alias> aliases) {
        this.aliases = aliases;
    }

    public Timestamp getDbCreateDate() {
        return dbCreateDate;
    }

    public void setDbCreateDate(Timestamp dbCreateDate) {
        this.dbCreateDate = dbCreateDate;
    }

    public Timestamp getDbUpdateDate() {
        return dbUpdateDate;
    }

    public void setDbUpdateDate(Timestamp dbUpdateDate) {
        this.dbUpdateDate = dbUpdateDate;
    }

    public String getTopic() {
        return topic;
    }

    public void setTopic(String topic) {
        this.topic = topic;
    }

    public String getDisplayName() {
        return displayName;
    }

    public void setDisplayName(String displayName) {
        this.displayName = displayName;
    }

    public long getOrganizationID() {
        return organizationID;
    }

    public void setOrganizationID(long organizationID) {
        this.organizationID = organizationID;
    }

    public void setCollectionEntries(List<CollectionEntry> collectionEntries) {
        this.collectionEntries = collectionEntries;
    }
}<|MERGE_RESOLUTION|>--- conflicted
+++ resolved
@@ -3,15 +3,10 @@
 import java.io.Serializable;
 import java.sql.Timestamp;
 import java.util.ArrayList;
-<<<<<<< HEAD
-import java.util.HashMap;
-import java.util.HashSet;
-=======
 import java.util.Comparator;
 import java.util.HashMap;
 import java.util.HashSet;
 import java.util.LinkedList;
->>>>>>> e5508d00
 import java.util.List;
 import java.util.Map;
 import java.util.Set;
@@ -151,11 +146,7 @@
 
     @JsonProperty("entries")
     public List<CollectionEntry> getCollectionEntries() {
-<<<<<<< HEAD
-        return collectionEntries;
-=======
         return collectionEntries.stream().sorted(Comparator.comparing(CollectionEntry::getId)).collect(Collectors.toCollection(LinkedList::new));
->>>>>>> e5508d00
     }
 
     public void setEntries(Set<Entry> entries) {

package io.dockstore.webservice.core;

import java.io.Serializable;
import java.sql.Timestamp;
<<<<<<< HEAD
import java.util.ArrayList;
import java.util.HashMap;
import java.util.HashSet;
import java.util.List;
=======
import java.util.Comparator;
import java.util.HashMap;
import java.util.HashSet;
import java.util.LinkedHashSet;
>>>>>>> 02a765df
import java.util.Map;
import java.util.Set;

import javax.persistence.Column;
import javax.persistence.ElementCollection;
import javax.persistence.Entity;
import javax.persistence.FetchType;
import javax.persistence.GeneratedValue;
import javax.persistence.GenerationType;
import javax.persistence.Id;
import javax.persistence.JoinColumn;
import javax.persistence.JoinTable;
import javax.persistence.ManyToMany;
import javax.persistence.ManyToOne;
import javax.persistence.MapKeyColumn;
import javax.persistence.NamedQueries;
import javax.persistence.NamedQuery;
import javax.persistence.Table;
import javax.persistence.Transient;
import javax.persistence.UniqueConstraint;
import javax.validation.constraints.Pattern;
import javax.validation.constraints.Size;

import com.fasterxml.jackson.annotation.JsonIgnore;
import com.fasterxml.jackson.annotation.JsonProperty;
import io.swagger.annotations.ApiModel;
import io.swagger.annotations.ApiModelProperty;
import io.swagger.v3.oas.annotations.media.Schema;
import org.hibernate.annotations.CreationTimestamp;
import org.hibernate.annotations.UpdateTimestamp;

/**
 * This describes a Dockstore collection that can be associated with an organization.
 *
 * @author aduncan
 */
@ApiModel("Collection")
@Schema(name = "Collection", description = "Collection in an organization, collects entries")
@Entity
@Table(name = "collection")
@NamedQueries({
        @NamedQuery(name = "io.dockstore.webservice.core.Collection.getByAlias", query = "SELECT e from Collection e JOIN e.aliases a WHERE KEY(a) IN :alias"),
        @NamedQuery(name = "io.dockstore.webservice.core.Collection.findAllByOrg", query = "SELECT col FROM Collection col WHERE organizationid = :organizationId"),
        @NamedQuery(name = "io.dockstore.webservice.core.Collection.findByNameAndOrg", query = "SELECT col FROM Collection col WHERE lower(col.name) = lower(:name) AND organizationid = :organizationId"),
})
@SuppressWarnings("checkstyle:magicnumber")
public class Collection implements Serializable, Aliasable {
    @Id
    @GeneratedValue(strategy = GenerationType.IDENTITY)
    @ApiModelProperty(value = "Implementation specific ID for the collection in this web service", position = 0)
    @Schema(description = "Implementation specific ID for the collection in this web service")
    private long id;

    @Column(nullable = false)
    @Pattern(regexp = "[a-zA-Z][a-zA-Z\\d]*")
    @Size(min = 3, max = 39)
    @ApiModelProperty(value = "Name of the collection.", required = true, example = "Alignment", position = 1)
    @Schema(description = "Name of the collection", required = true, example = "Alignment")
    private String name;

    @Column(columnDefinition = "TEXT")
    @ApiModelProperty(value = "Description of the collection", position = 2)
    @Schema(description = "Description of the collection")
    private String description;

    @Column(nullable = false, unique = true)
    @Pattern(regexp = "[\\w ,_\\-&()']*")
    @Size(min = 3, max = 50)
    @ApiModelProperty(value = "Display name for a collection (Ex. Recommended Alignment Algorithms). Not used for links.", position = 3)
    private String displayName;

    @Column
    @ApiModelProperty(value = "Short description of the collection", position = 4)
    @Schema(description = "Short description of the collection", required = true, example = "A collection of alignment algorithms")
    private String topic;

    @ManyToMany(fetch = FetchType.LAZY)
    @JoinTable(name = "collection_entry", joinColumns = @JoinColumn(name = "collectionid"), inverseJoinColumns = @JoinColumn(name = "entryid"))
    @JsonIgnore
    private Set<Entry> entries = new HashSet<>();

    @JsonIgnore
    @ManyToOne(fetch = FetchType.LAZY)
    @JoinColumn(name = "organizationid")
    private Organization organization;

    @Column(name = "organizationid", insertable = false, updatable = false)
    private long organizationID;

    @ElementCollection(targetClass = Alias.class)
    @JoinTable(name = "collection_alias", joinColumns = @JoinColumn(name = "id"), uniqueConstraints = @UniqueConstraint(name = "unique_col_aliases", columnNames = { "alias" }))
    @MapKeyColumn(name = "alias", columnDefinition = "text")
    @ApiModelProperty(value = "aliases can be used as an alternate unique id for collections")
    private Map<String, Alias> aliases = new HashMap<>();

    @Column(updatable = false)
    @CreationTimestamp
    private Timestamp dbCreateDate;

    @Column()
    @UpdateTimestamp
    private Timestamp dbUpdateDate;

    @Transient
    private List<CollectionEntry> collectionEntries = new ArrayList<>();

    @JsonProperty("organizationName")
    @ApiModelProperty(value = "The name of the organization the collection belongs to")
    public String getOrganizationName() {
        return getOrganization().getName();
    }

    public long getId() {
        return id;
    }

    public void setId(long id) {
        this.id = id;
    }

    public String getName() {
        return name;
    }

    public void setName(String name) {
        this.name = name;
    }

    public String getDescription() {
        return description;
    }

    public void setDescription(String description) {
        this.description = description;
    }

<<<<<<< HEAD
    @JsonProperty("entries")
    public List<CollectionEntry> getCollectionEntries() {
        return collectionEntries;
=======
    public Set<Entry> getEntries() {
        return entries.stream().filter(entry -> entry.getIsPublished()).sorted(Comparator.comparing(Entry::getId)).collect(Collectors.toCollection(
                LinkedHashSet::new));
>>>>>>> 02a765df
    }

    public void setEntries(Set<Entry> entries) {
        this.entries = entries;
    }

    public void addEntry(Entry entry) {
        this.entries.add(entry);
    }

    public void removeEntry(Entry entry) {
        this.entries.remove(entry);
    }

    public Organization getOrganization() {
        return organization;
    }

    public void setOrganization(Organization organization) {
        this.organization = organization;
    }

    public Map<String, Alias> getAliases() {
        return aliases;
    }

    public void setAliases(Map<String, Alias> aliases) {
        this.aliases = aliases;
    }

    public Timestamp getDbCreateDate() {
        return dbCreateDate;
    }

    public void setDbCreateDate(Timestamp dbCreateDate) {
        this.dbCreateDate = dbCreateDate;
    }

    public Timestamp getDbUpdateDate() {
        return dbUpdateDate;
    }

    public void setDbUpdateDate(Timestamp dbUpdateDate) {
        this.dbUpdateDate = dbUpdateDate;
    }

    public String getTopic() {
        return topic;
    }

    public void setTopic(String topic) {
        this.topic = topic;
    }

    public String getDisplayName() {
        return displayName;
    }

    public void setDisplayName(String displayName) {
        this.displayName = displayName;
    }

    public long getOrganizationID() {
        return organizationID;
    }

    public void setOrganizationID(long organizationID) {
        this.organizationID = organizationID;
    }

    public void setCollectionEntries(List<CollectionEntry> collectionEntries) {
        this.collectionEntries = collectionEntries;
    }
}<|MERGE_RESOLUTION|>--- conflicted
+++ resolved
@@ -2,19 +2,15 @@
 
 import java.io.Serializable;
 import java.sql.Timestamp;
-<<<<<<< HEAD
 import java.util.ArrayList;
-import java.util.HashMap;
-import java.util.HashSet;
-import java.util.List;
-=======
 import java.util.Comparator;
 import java.util.HashMap;
 import java.util.HashSet;
-import java.util.LinkedHashSet;
->>>>>>> 02a765df
+import java.util.LinkedList;
+import java.util.List;
 import java.util.Map;
 import java.util.Set;
+import java.util.stream.Collectors;
 
 import javax.persistence.Column;
 import javax.persistence.ElementCollection;
@@ -149,15 +145,9 @@
         this.description = description;
     }
 
-<<<<<<< HEAD
     @JsonProperty("entries")
     public List<CollectionEntry> getCollectionEntries() {
-        return collectionEntries;
-=======
-    public Set<Entry> getEntries() {
-        return entries.stream().filter(entry -> entry.getIsPublished()).sorted(Comparator.comparing(Entry::getId)).collect(Collectors.toCollection(
-                LinkedHashSet::new));
->>>>>>> 02a765df
+        return collectionEntries.stream().sorted(Comparator.comparing(CollectionEntry::getId)).collect(Collectors.toCollection(LinkedList::new));
     }
 
     public void setEntries(Set<Entry> entries) {

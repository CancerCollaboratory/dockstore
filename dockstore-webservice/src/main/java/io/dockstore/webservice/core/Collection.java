package io.dockstore.webservice.core;

import com.fasterxml.jackson.annotation.JsonIgnore;
import com.fasterxml.jackson.annotation.JsonProperty;
import com.fasterxml.jackson.databind.annotation.JsonSerialize;
import io.swagger.annotations.ApiModel;
import io.swagger.annotations.ApiModelProperty;
import io.swagger.v3.oas.annotations.media.Schema;
import java.io.Serializable;
import java.sql.Timestamp;
import java.util.ArrayList;
import java.util.Comparator;
import java.util.HashMap;
import java.util.HashSet;
import java.util.LinkedList;
import java.util.List;
import java.util.Map;
import java.util.Set;
import java.util.stream.Collectors;
import javax.persistence.CascadeType;
import javax.persistence.Column;
import javax.persistence.ElementCollection;
import javax.persistence.Entity;
import javax.persistence.FetchType;
import javax.persistence.GeneratedValue;
import javax.persistence.GenerationType;
import javax.persistence.Id;
import javax.persistence.Inheritance;
import javax.persistence.InheritanceType;
import javax.persistence.JoinColumn;
import javax.persistence.JoinColumns;
import javax.persistence.JoinTable;
import javax.persistence.ManyToOne;
import javax.persistence.MapKeyColumn;
import javax.persistence.NamedNativeQueries;
import javax.persistence.NamedNativeQuery;
import javax.persistence.NamedQueries;
import javax.persistence.NamedQuery;
import javax.persistence.OneToMany;
import javax.persistence.SequenceGenerator;
import javax.persistence.Table;
import javax.persistence.Transient;
import javax.persistence.UniqueConstraint;
import javax.validation.constraints.Pattern;
import javax.validation.constraints.Size;
import org.hibernate.annotations.CreationTimestamp;
import org.hibernate.annotations.UpdateTimestamp;

/**
 * This describes a Dockstore collection that can be associated with an organization.
 *
 * @author aduncan
 */
@ApiModel("Collection")
@Schema(name = "Collection", description = "Collection in an organization, collects entries")
@Entity
@Table(name = "collection")
@Inheritance(strategy = InheritanceType.SINGLE_TABLE)
@NamedQueries({
        @NamedQuery(name = "io.dockstore.webservice.core.Collection.getByAlias", query = "SELECT e from Collection e JOIN e.aliases a WHERE KEY(a) IN :alias AND e.deleted = FALSE"),
        @NamedQuery(name = "io.dockstore.webservice.core.Collection.findAllByOrg", query = "SELECT col FROM Collection col WHERE organizationid = :organizationId AND col.deleted = FALSE"),
        @NamedQuery(name = "io.dockstore.webservice.core.Collection.deleteByOrgId", query = "DELETE Collection c WHERE c.organization.id = :organizationId"),
<<<<<<< HEAD
        @NamedQuery(name = "io.dockstore.webservice.core.Collection.findAllByOrgId", query = "SELECT c from Collection c WHERE c.organization.id = :organizationId"),
        @NamedQuery(name = "io.dockstore.webservice.core.Collection.findByNameAndOrg", query = "SELECT col FROM Collection col WHERE lower(col.name) = lower(:name) AND organizationid = :organizationId"),
        @NamedQuery(name = "io.dockstore.webservice.core.Collection.findByDisplayNameAndOrg", query = "SELECT col FROM Collection col WHERE lower(col.displayName) = lower(:displayName) AND organizationid = :organizationId"),
        @NamedQuery(name = "io.dockstore.webservice.core.Collection.findEntryVersionsByCollectionId", query = "SELECT entries FROM Collection c JOIN c.entries entries WHERE entries.id = :entryVersionId")
=======
        @NamedQuery(name = "io.dockstore.webservice.core.Collection.findAllByOrgId", query = "SELECT c from Collection c WHERE c.organization.id = :organizationId AND c.deleted = FALSE"),
        @NamedQuery(name = "io.dockstore.webservice.core.Collection.findByNameAndOrg", query = "SELECT col FROM Collection col WHERE lower(col.name) = lower(:name) AND organizationid = :organizationId AND col.deleted = FALSE"),
        @NamedQuery(name = "io.dockstore.webservice.core.Collection.findByDisplayNameAndOrg", query = "SELECT col FROM Collection col WHERE lower(col.displayName) = lower(:displayName) AND organizationid = :organizationId AND col.deleted = FALSE"),
        @NamedQuery(name = "io.dockstore.webservice.core.Collection.findEntryVersionsByCollectionId", query = "SELECT entries FROM Collection c JOIN c.entries entries WHERE entries.id = :entryVersionId AND c.deleted = FALSE")
>>>>>>> dc64cfbe
})

@NamedNativeQueries({
        // This is a native query since I couldn't figure out how to do a delete with a join in HQL
        @NamedNativeQuery(name = "io.dockstore.webservice.core.Collection.deleteEntryVersionsByCollectionId", query =
                "DELETE FROM collection_entry_version WHERE collection_id = :collectionId"),
})
@SuppressWarnings("checkstyle:magicnumber")
public class Collection implements Serializable, Aliasable {
    @Id
    @GeneratedValue(strategy = GenerationType.SEQUENCE, generator = "collection_id_seq")
    @SequenceGenerator(name = "collection_id_seq", sequenceName = "collection_id_seq", allocationSize = 1)
    @Column(columnDefinition = "bigint default nextval('collection_id_seq')")
    @ApiModelProperty(value = "Implementation specific ID for the collection in this web service", position = 0)
    @Schema(description = "Implementation specific ID for the collection in this web service")
    private long id;

    @Column(nullable = false)
    @Pattern(regexp = "[a-zA-Z][a-zA-Z\\d]*")
    @Size(min = 3, max = 39)
    @ApiModelProperty(value = "Name of the collection.", required = true, example = "Alignment", position = 1)
    @Schema(description = "Name of the collection", required = true, example = "Alignment")
    private String name;

    @Column(columnDefinition = "TEXT")
    @ApiModelProperty(value = "Description of the collection", position = 2)
    @Schema(description = "Description of the collection")
    private String description;

    @Column(nullable = false)
    @Pattern(regexp = "[\\w ,_\\-&()']*")
    @Size(min = 3, max = 50)
    @ApiModelProperty(value = "Display name for a collection (Ex. Recommended Alignment Algorithms). Not used for links.", position = 3)
    private String displayName;

    @Column
    @ApiModelProperty(value = "Short description of the collection", position = 4)
    @Schema(description = "Short description of the collection", required = true, example = "A collection of alignment algorithms")
    private String topic;

    @Transient
    @JsonSerialize
    @ApiModelProperty(value = "Number of workflows inside this collection", position = 5)
    @Schema(description = "Number of workflows inside this collection")
    private long workflowsLength;

    @Transient
    @JsonSerialize
    @ApiModelProperty(value = "Number of tools inside this collection", position = 6)
    @Schema(description = "Number of tools inside this collection")
    private long toolsLength;

    @OneToMany(cascade = CascadeType.ALL, orphanRemoval = true, fetch = FetchType.LAZY)
    @JoinColumns({
            @JoinColumn(name = "collection_id", nullable = false, columnDefinition = "bigint"),
    })
    @JsonIgnore
    private Set<EntryVersion> entries = new HashSet<>();

    @JsonIgnore
    @ManyToOne(fetch = FetchType.LAZY)
    @JoinColumn(name = "organizationid", columnDefinition = "bigint")
    private Organization organization;

    @Column(name = "organizationid", insertable = false, updatable = false)
    private long organizationID;

    @ElementCollection(targetClass = Alias.class)
    @JoinTable(name = "collection_alias", joinColumns = @JoinColumn(name = "id", columnDefinition = "bigint"), uniqueConstraints = @UniqueConstraint(name = "unique_col_aliases", columnNames = { "alias" }))
    @MapKeyColumn(name = "alias", columnDefinition = "text")
    @ApiModelProperty(value = "aliases can be used as an alternate unique id for collections")
    private Map<String, Alias> aliases = new HashMap<>();

    @Column(updatable = false)
    @CreationTimestamp
    @ApiModelProperty(dataType = "long")
    @Schema(type = "integer", format = "int64")
    private Timestamp dbCreateDate;

    @Column()
    @UpdateTimestamp
    @ApiModelProperty(dataType = "long")
    @Schema(type = "integer", format = "int64")
    private Timestamp dbUpdateDate;

    @Transient
    private List<CollectionEntry> collectionEntries = new ArrayList<>();

    @JsonIgnore
    @Column
    private boolean deleted;

    @JsonProperty("organizationName")
    @ApiModelProperty(value = "The name of the organization the collection belongs to")
    public String getOrganizationName() {
        return getOrganization().getName();
    }

    public long getId() {
        return id;
    }

    public void setId(long id) {
        this.id = id;
    }

    public String getName() {
        return name;
    }

    public void setName(String name) {
        this.name = name;
    }

    public String getDescription() {
        return description;
    }

    public void setDescription(String description) {
        this.description = description;
    }

    @JsonProperty("entries")
    public List<CollectionEntry> getCollectionEntries() {
        return collectionEntries.stream().sorted(Comparator.comparing(CollectionEntry::getId)).collect(Collectors.toCollection(LinkedList::new));
    }

    public void setEntries(Set<Entry> entries) {
        this.entries = entries.stream().map(EntryVersion::new).collect(Collectors.toSet());
    }

    public void addEntry(Entry entry, Version version) {
        this.entries.add(new EntryVersion(entry, version));
    }

    public void removeEntry(Long entryId, Long versionId) {
        this.entries.removeIf(entryVersion -> entryVersion.equals(entryId, versionId));
    }

    public Organization getOrganization() {
        return organization;
    }

    public void setOrganization(Organization organization) {
        this.organization = organization;
    }

    public Map<String, Alias> getAliases() {
        return aliases;
    }

    public void setAliases(Map<String, Alias> aliases) {
        this.aliases = aliases;
    }

    public Timestamp getDbCreateDate() {
        return dbCreateDate;
    }

    public void setDbCreateDate(Timestamp dbCreateDate) {
        this.dbCreateDate = dbCreateDate;
    }

    public Timestamp getDbUpdateDate() {
        return dbUpdateDate;
    }

    public void setDbUpdateDate(Timestamp dbUpdateDate) {
        this.dbUpdateDate = dbUpdateDate;
    }

    public String getTopic() {
        return topic;
    }

    public void setTopic(String topic) {
        this.topic = topic;
    }

    public String getDisplayName() {
        return displayName;
    }

    public void setDisplayName(String displayName) {
        this.displayName = displayName;
    }

    public void setWorkflowsLength(long pworkflowsLength) {
        this.workflowsLength = pworkflowsLength;
    }

    public long getWorkflowsLength() {
        return this.workflowsLength;
    }

    public void setToolsLength(long ptoolsLength) {
        this.toolsLength = ptoolsLength;
    }

    public long getToolsLength() {
        return this.toolsLength;
    }

    public long getOrganizationID() {
        return organizationID;
    }

    public void setOrganizationID(long organizationID) {
        this.organizationID = organizationID;
    }

    public void setCollectionEntries(List<CollectionEntry> collectionEntries) {
        this.collectionEntries = collectionEntries;
    }

    public boolean isDeleted() {
        return (deleted);
    }

    public void setDeleted(boolean deleted) {
        this.deleted = deleted;
    }
}<|MERGE_RESOLUTION|>--- conflicted
+++ resolved
@@ -60,23 +60,16 @@
         @NamedQuery(name = "io.dockstore.webservice.core.Collection.getByAlias", query = "SELECT e from Collection e JOIN e.aliases a WHERE KEY(a) IN :alias AND e.deleted = FALSE"),
         @NamedQuery(name = "io.dockstore.webservice.core.Collection.findAllByOrg", query = "SELECT col FROM Collection col WHERE organizationid = :organizationId AND col.deleted = FALSE"),
         @NamedQuery(name = "io.dockstore.webservice.core.Collection.deleteByOrgId", query = "DELETE Collection c WHERE c.organization.id = :organizationId"),
-<<<<<<< HEAD
-        @NamedQuery(name = "io.dockstore.webservice.core.Collection.findAllByOrgId", query = "SELECT c from Collection c WHERE c.organization.id = :organizationId"),
-        @NamedQuery(name = "io.dockstore.webservice.core.Collection.findByNameAndOrg", query = "SELECT col FROM Collection col WHERE lower(col.name) = lower(:name) AND organizationid = :organizationId"),
-        @NamedQuery(name = "io.dockstore.webservice.core.Collection.findByDisplayNameAndOrg", query = "SELECT col FROM Collection col WHERE lower(col.displayName) = lower(:displayName) AND organizationid = :organizationId"),
-        @NamedQuery(name = "io.dockstore.webservice.core.Collection.findEntryVersionsByCollectionId", query = "SELECT entries FROM Collection c JOIN c.entries entries WHERE entries.id = :entryVersionId")
-=======
         @NamedQuery(name = "io.dockstore.webservice.core.Collection.findAllByOrgId", query = "SELECT c from Collection c WHERE c.organization.id = :organizationId AND c.deleted = FALSE"),
         @NamedQuery(name = "io.dockstore.webservice.core.Collection.findByNameAndOrg", query = "SELECT col FROM Collection col WHERE lower(col.name) = lower(:name) AND organizationid = :organizationId AND col.deleted = FALSE"),
         @NamedQuery(name = "io.dockstore.webservice.core.Collection.findByDisplayNameAndOrg", query = "SELECT col FROM Collection col WHERE lower(col.displayName) = lower(:displayName) AND organizationid = :organizationId AND col.deleted = FALSE"),
         @NamedQuery(name = "io.dockstore.webservice.core.Collection.findEntryVersionsByCollectionId", query = "SELECT entries FROM Collection c JOIN c.entries entries WHERE entries.id = :entryVersionId AND c.deleted = FALSE")
->>>>>>> dc64cfbe
 })
 
 @NamedNativeQueries({
         // This is a native query since I couldn't figure out how to do a delete with a join in HQL
         @NamedNativeQuery(name = "io.dockstore.webservice.core.Collection.deleteEntryVersionsByCollectionId", query =
-                "DELETE FROM collection_entry_version WHERE collection_id = :collectionId"),
+                "DELETE FROM collection_entry_version WHERE collection_id = :collectionId")
 })
 @SuppressWarnings("checkstyle:magicnumber")
 public class Collection implements Serializable, Aliasable {

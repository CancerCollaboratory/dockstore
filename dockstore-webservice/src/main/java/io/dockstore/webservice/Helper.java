--- conflicted
+++ resolved
@@ -16,36 +16,19 @@
  */
 package io.dockstore.webservice;
 
-<<<<<<< HEAD
-import java.io.IOException;
 import java.io.UnsupportedEncodingException;
-import java.text.ParseException;
-import java.text.SimpleDateFormat;
-=======
-import java.io.UnsupportedEncodingException;
->>>>>>> 611e82d1
 import java.util.ArrayList;
 import java.util.Date;
 import java.util.HashMap;
 import java.util.Iterator;
 import java.util.List;
 import java.util.Map;
-<<<<<<< HEAD
 import java.util.Set;
-=======
->>>>>>> 611e82d1
 
 import javax.ws.rs.WebApplicationException;
 
 import org.apache.http.HttpStatus;
 import org.apache.http.client.HttpClient;
-<<<<<<< HEAD
-import org.eclipse.egit.github.core.client.GitHubClient;
-import org.eclipse.egit.github.core.service.ContentsService;
-import org.eclipse.egit.github.core.service.RepositoryService;
-import org.slf4j.Logger;
-import org.slf4j.LoggerFactory;
-=======
 import org.slf4j.Logger;
 import org.slf4j.LoggerFactory;
 
@@ -71,27 +54,6 @@
 import io.dockstore.webservice.jdbi.TokenDAO;
 import io.dockstore.webservice.jdbi.UserDAO;
 import io.dockstore.webservice.resources.ResourceUtilities;
->>>>>>> 611e82d1
-
-import com.fasterxml.jackson.databind.ObjectMapper;
-import com.google.common.base.Optional;
-import com.google.gson.Gson;
-
-import io.dockstore.webservice.core.Container;
-import io.dockstore.webservice.core.SourceFile;
-import io.dockstore.webservice.core.Tag;
-import io.dockstore.webservice.core.Token;
-import io.dockstore.webservice.core.TokenType;
-import io.dockstore.webservice.core.User;
-import io.dockstore.webservice.helpers.SourceCodeRepoFactory;
-import io.dockstore.webservice.helpers.SourceCodeRepoInterface;
-import io.dockstore.webservice.helpers.SourceCodeRepoInterface.FileResponse;
-import io.dockstore.webservice.jdbi.ContainerDAO;
-import io.dockstore.webservice.jdbi.FileDAO;
-import io.dockstore.webservice.jdbi.TagDAO;
-import io.dockstore.webservice.jdbi.TokenDAO;
-import io.dockstore.webservice.jdbi.UserDAO;
-import io.dockstore.webservice.resources.ResourceUtilities;
 
 /**
  *
@@ -366,18 +328,13 @@
                             LOG.info("REFERENCE: {}", ref);
                             tag.setReference(ref);
 
-<<<<<<< HEAD
                             if (ref == null) {
                                 tag.setAutomated(false);
                             } else {
                                 tag.setAutomated(true);
                             }
 
-                            FileResponse cwlResponse = readGitRepositoryFile(c, DOCKSTORE_CWL, client, tag, githubRepositoryService,
-                                    githubContentsService, bitbucketToken);
-=======
                             FileResponse cwlResponse = readGitRepositoryFile(c, DOCKSTORE_CWL, client, tag, bitbucketToken, githubToken);
->>>>>>> 611e82d1
                             if (cwlResponse != null) {
                                 SourceFile dockstoreCwl = new SourceFile();
                                 dockstoreCwl.setType(FileType.DOCKSTORE_CWL);

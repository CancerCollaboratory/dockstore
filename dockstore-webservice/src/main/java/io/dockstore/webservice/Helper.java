--- conflicted
+++ resolved
@@ -27,21 +27,13 @@
 import io.dockstore.webservice.core.User;
 import io.dockstore.webservice.helpers.SourceCodeRepoFactory;
 import io.dockstore.webservice.helpers.SourceCodeRepoInterface;
+import io.dockstore.webservice.helpers.SourceCodeRepoInterface.FileResponse;
 import io.dockstore.webservice.jdbi.ContainerDAO;
 import io.dockstore.webservice.jdbi.FileDAO;
 import io.dockstore.webservice.jdbi.TagDAO;
 import io.dockstore.webservice.jdbi.TokenDAO;
 import io.dockstore.webservice.jdbi.UserDAO;
 import io.dockstore.webservice.resources.ResourceUtilities;
-import org.apache.http.HttpStatus;
-import org.apache.http.client.HttpClient;
-import org.eclipse.egit.github.core.client.GitHubClient;
-import org.eclipse.egit.github.core.service.ContentsService;
-import org.eclipse.egit.github.core.service.RepositoryService;
-import org.slf4j.Logger;
-import org.slf4j.LoggerFactory;
-
-import javax.ws.rs.WebApplicationException;
 import java.io.IOException;
 import java.io.UnsupportedEncodingException;
 import java.text.ParseException;
@@ -52,8 +44,14 @@
 import java.util.Iterator;
 import java.util.List;
 import java.util.Map;
-
-import static io.dockstore.webservice.helpers.SourceCodeRepoInterface.FileResponse;
+import javax.ws.rs.WebApplicationException;
+import org.apache.http.HttpStatus;
+import org.apache.http.client.HttpClient;
+import org.eclipse.egit.github.core.client.GitHubClient;
+import org.eclipse.egit.github.core.service.ContentsService;
+import org.eclipse.egit.github.core.service.RepositoryService;
+import org.slf4j.Logger;
+import org.slf4j.LoggerFactory;
 
 /**
  *
@@ -79,53 +77,6 @@
         public List<Container> getRepositories() {
             return this.repositories;
         }
-    }
-
-<<<<<<< HEAD
-    public static class FileResponse {
-        private String content;
-
-        public void setContent(String content) {
-            this.content = content;
-        }
-
-        public String getContent() {
-            return this.content;
-        }
-    }
-
-    /**
-     * Parse Git URL to retrieve source, username and repository name.
-     * 
-     * @param url
-     * @return a map with keys: Source, Username, Repository
-     */
-    private static Map<String, String> parseGitUrl(String url) {
-        Pattern p = Pattern.compile("git\\@(\\S+):(\\S+)/(\\S+)\\.git");
-        Matcher m = p.matcher(url);
-        if (!m.find()) {
-            LOG.info("Cannot parse url: " + url);
-            return null;
-        }
-
-        // These correspond to the positions of the pattern matcher
-        final int sourceIndex = 1;
-        final int usernameIndex = 2;
-        final int reponameIndex = 3;
-
-        String source = m.group(sourceIndex);
-        String gitUsername = m.group(usernameIndex);
-        String gitRepository = m.group(reponameIndex);
-        LOG.info("Source: " + source);
-        LOG.info("Username: " + gitUsername);
-        LOG.info("Repository: " + gitRepository);
-
-        Map<String, String> map = new HashMap<>();
-        map.put("Source", source);
-        map.put("Username", gitUsername);
-        map.put("Repository", gitRepository);
-
-        return map;
     }
 
     private static void updateTags(Container container, TagDAO tagDAO, FileDAO fileDAO, Map<String, List<Tag>> tagMap) {
@@ -162,8 +113,6 @@
         LOG.info("UPDATED Container: " + container.getPath());
     }
 
-=======
->>>>>>> 58d0bee9
     /**
      * Updates the new list of containers to the database. Deletes containers that has no users.
      * 
@@ -558,11 +507,9 @@
             c.setRegistry(quayToken.getTokenSource());
             c.setGitUrl(gitURL);
 
-
-
             final SourceCodeRepoInterface sourceCodeRepo = SourceCodeRepoFactory.createSourceCodeRepo(service, cService, c.getGitUrl(),
                     client, bitbucketToken == null ? null : bitbucketToken.getContent());
-            if (sourceCodeRepo != null){
+            if (sourceCodeRepo != null) {
                 // find if there is a Dockstore.cwl file from the git repository
                 sourceCodeRepo.findCWL(c);
             }
@@ -591,8 +538,11 @@
             RepositoryService githubRepositoryservice, ContentsService githubContentsService, Token bitbucketToken) {
         String bitbucketTokenContent = (bitbucketToken == null) ? null : bitbucketToken.getContent();
 
-        final SourceCodeRepoInterface sourceCodeRepo = SourceCodeRepoFactory
-                .createSourceCodeRepo(githubRepositoryservice, githubContentsService, container.getGitUrl(), client, bitbucketTokenContent);
+        if (container.getGitUrl() == null || container.getGitUrl().isEmpty()) {
+            return null;
+        }
+        final SourceCodeRepoInterface sourceCodeRepo = SourceCodeRepoFactory.createSourceCodeRepo(githubRepositoryservice,
+                githubContentsService, container.getGitUrl(), client, bitbucketTokenContent);
 
         final String reference = sourceCodeRepo.getReference(container.getGitUrl(), tag.getReference());
 

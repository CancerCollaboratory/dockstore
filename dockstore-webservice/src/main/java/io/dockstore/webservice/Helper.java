/*
 * Copyright (C) 2015 Collaboratory
 *
 * This program is free software: you can redistribute it and/or modify
 * it under the terms of the GNU General Public License as published by
 * the Free Software Foundation, either version 3 of the License, or
 * (at your option) any later version.
 *
 * This program is distributed in the hope that it will be useful,
 * but WITHOUT ANY WARRANTY; without even the implied warranty of
 * MERCHANTABILITY or FITNESS FOR A PARTICULAR PURPOSE.  See the
 * GNU General Public License for more details.
 *
 * You should have received a copy of the GNU General Public License
 * along with this program.  If not, see <http://www.gnu.org/licenses/>.
 */
package io.dockstore.webservice;

import java.io.UnsupportedEncodingException;
import java.util.ArrayList;
import java.util.Date;
import java.util.HashMap;
import java.util.Iterator;
import java.util.List;
import java.util.Map;
import java.util.Set;
import java.util.regex.Matcher;
import java.util.regex.Pattern;

import javax.ws.rs.WebApplicationException;

import org.apache.http.HttpStatus;
import org.apache.http.client.HttpClient;
import org.slf4j.Logger;
import org.slf4j.LoggerFactory;

import com.fasterxml.jackson.databind.ObjectMapper;
import com.google.common.base.Optional;
import com.google.gson.Gson;

import io.dockstore.webservice.core.Container;
import io.dockstore.webservice.core.ContainerMode;
import io.dockstore.webservice.core.SourceFile;
import io.dockstore.webservice.core.SourceFile.FileType;
import io.dockstore.webservice.core.Tag;
import io.dockstore.webservice.core.Token;
import io.dockstore.webservice.core.TokenType;
import io.dockstore.webservice.core.User;
import io.dockstore.webservice.helpers.ImageRegistryFactory;
import io.dockstore.webservice.helpers.ImageRegistryInterface;
import io.dockstore.webservice.helpers.SourceCodeRepoFactory;
import io.dockstore.webservice.helpers.SourceCodeRepoInterface;
import io.dockstore.webservice.helpers.SourceCodeRepoInterface.FileResponse;
import io.dockstore.webservice.jdbi.ContainerDAO;
import io.dockstore.webservice.jdbi.FileDAO;
import io.dockstore.webservice.jdbi.TagDAO;
import io.dockstore.webservice.jdbi.TokenDAO;
import io.dockstore.webservice.jdbi.UserDAO;
import io.dockstore.webservice.resources.ResourceUtilities;

import static io.dockstore.webservice.helpers.ImageRegistryFactory.Registry;

/**
 *
 * @author xliu
 */
public class Helper {
    private static final Logger LOG = LoggerFactory.getLogger(Helper.class);

    private static final String BITBUCKET_URL = "https://bitbucket.org/";

    public static final String DOCKSTORE_CWL = "Dockstore.cwl";
    private static final String DOCKERFILE = "Dockerfile";

    public static class RepoList {

        private List<Container> repositories;

        public void setRepositories(List<Container> repositories) {
            this.repositories = repositories;
        }

        public List<Container> getRepositories() {
            return this.repositories;
        }
    }

    @SuppressWarnings("checkstyle:parameternumber")
    private static void updateTags(Set<Container> containers, HttpClient client, ContainerDAO containerDAO, TagDAO tagDAO, FileDAO fileDAO,
            Token githubToken, Token bitbucketToken, Map<String, List<Tag>> tagMap) {
        for (Container container : containers) {
            LOG.info("--------------- Updating tags for {} ---------------", container.getPath());

            List<Tag> existingTags = new ArrayList(container.getTags());
            List<Tag> newTags = tagMap.get(container.getPath());
            Map<String, Set<SourceFile>> fileMap = new HashMap<>();

            if (newTags == null) {
                LOG.info("Tags for container " + container.getPath() + " did not get updated because new tags were not found");
                return;
            }

            List<Tag> toDelete = new ArrayList<>(0);
            for (Iterator<Tag> iterator = existingTags.iterator(); iterator.hasNext();) {
                Tag oldTag = iterator.next();
                boolean exists = false;
                for (Tag newTag : newTags) {
                    if (newTag.getName().equals(oldTag.getName())) {
                        exists = true;
                        break;
                    }
                }
                if (!exists) {
                    toDelete.add(oldTag);
                    iterator.remove();
                }
            }

            for (Tag newTag : newTags) {
                boolean exists = false;

                // Find if user already has the container
                for (Tag oldTag : existingTags) {
                    if (newTag.getName().equals(oldTag.getName())) {
                        exists = true;

                        oldTag.update(newTag);

                        break;
                    }
                }

                // Tag does not already exist
                if (!exists) {
                    existingTags.add(newTag);
                }

                fileMap.put(newTag.getName(), newTag.getSourceFiles());
            }

            boolean allAutomated = true;
            for (Tag tag : existingTags) {
                LOG.info("Updating tag {}", tag.getName());
                // Set<SourceFile> newFiles = fileMap.get(tag.getName());
                List<SourceFile> newFiles = loadFiles(client, bitbucketToken, githubToken, container, tag);
                Set<SourceFile> oldFiles = tag.getSourceFiles();

                for (SourceFile newFile : newFiles) {
                    boolean exists = false;
                    for (SourceFile oldFile : oldFiles) {
                        if (oldFile.getType().equals(newFile.getType())) {
                            exists = true;

                            oldFile.update(newFile);
                            fileDAO.create(oldFile);
                        }
                    }

                    if (!exists) {
                        long id = fileDAO.create(newFile);
                        SourceFile file = fileDAO.findById(id);
                        tag.addSourceFile(file);

                        oldFiles.add(newFile);
                    }
                }

                long id = tagDAO.create(tag);
                tag = tagDAO.findById(id);
                container.addTag(tag);

                if (!tag.isAutomated()) {
                    allAutomated = false;
                }
            }

            // delete container if it has no users
            for (Tag t : toDelete) {
                LOG.info("DELETING tag: " + t.getName());
                t.getSourceFiles().clear();
                // tagDAO.delete(t);
                container.getTags().remove(t);
            }

            if (!allAutomated) {
                container.setMode(ContainerMode.AUTO_DETECT_QUAY_TAGS_WITH_MIXED);
            } else {
                container.setMode(ContainerMode.AUTO_DETECT_QUAY_TAGS_AUTOMATED_BUILDS);
            }
            containerDAO.create(container);
        }

    }

    /**
     * Updates the new list of containers to the database. Deletes containers that have no users.
     * 
     * @param apiContainerList containers retrieved from quay.io and docker hub
     * @param dbContainerList containers retrieved from the database for the current user
     * @param user the current user
     * @param containerDAO
     * @param tagDAO
     * @param fileDAO
     * @param tagMap docker image path -> list of corresponding Tags
     * @return list of newly updated containers
     */
    private static List<Container> updateContainers(final List<Container> apiContainerList, final List<Container> dbContainerList, final User user,
            final ContainerDAO containerDAO, final TagDAO tagDAO, final FileDAO fileDAO, final Map<String, List<Tag>> tagMap) {

        // TODO: for now, with no info coming back from Docker Hub, just skip them always
        dbContainerList.removeIf(container1 -> container1.getRegistry().equals(Registry.DOCKER_HUB.toString()));


        final List<Container> toDelete = new ArrayList<>();
        // Find containers that the user no longer has
        for (final Iterator<Container> iterator = dbContainerList.iterator(); iterator.hasNext();) {
            final Container oldContainer = iterator.next();
            boolean exists = false;
            for (final Container newContainer : apiContainerList) {
                if (newContainer.getName().equals(oldContainer.getName())
                        && newContainer.getNamespace().equals(oldContainer.getNamespace())
                        && newContainer.getRegistry().equals(oldContainer.getRegistry())) {
                    exists = true;
                    break;
                }
            }
            if (!exists && oldContainer.getMode() != ContainerMode.MANUAL_IMAGE_PATH) {
                oldContainer.removeUser(user);
                // user.removeContainer(oldContainer);
                toDelete.add(oldContainer);
                iterator.remove();
            }
        }

        // when a container from the registry (ex: quay.io) has newer content, update it from
        for (Container newContainer : apiContainerList) {
            String path = newContainer.getToolPath();
            boolean exists = false;

            // Find if user already has the container
            for (Container oldContainer : dbContainerList) {
                if (newContainer.getToolPath().equals(oldContainer.getToolPath())) {
                    exists = true;
                    oldContainer.update(newContainer);
                    break;
                }
            }

            // Find if container already exists, but does not belong to user
            if (!exists) {
                Container oldContainer = containerDAO.findByToolPath(path,newContainer.getToolname());
                if (oldContainer != null) {
                    exists = true;
                    oldContainer.update(newContainer);
                    dbContainerList.add(oldContainer);
                }
            }

            // Container does not already exist
            if (!exists) {
                // newContainer.setUserId(userId);
                newContainer.setPath(newContainer.getPath());

                dbContainerList.add(newContainer);
            }
        }

        final Date time = new Date();
        // Save all new and existing containers, and generate new tags
        for (final Container container : dbContainerList) {
            container.setLastUpdated(time);
            container.addUser(user);
            containerDAO.create(container);

<<<<<<< HEAD
            // do not re-create tags with manual mode
            // with other types, you can re-create the tags on refresh
                container.getTags().clear();

                List<Tag> tags = tagMap.get(container.getPath());
                if (tags != null) {
                    for (Tag tag : tags) {
                        tag.getSourceFiles().forEach(fileDAO::create);

                        long tagId = tagDAO.create(tag);
                        tag = tagDAO.findById(tagId);
                        container.addTag(tag);
                    }
                }
                LOG.info("UPDATED Container: " + container.getPath());
=======
            // updateTags(container, tagDAO, fileDAO, tagMap);
            LOG.info("UPDATED Container: " + container.getPath());
>>>>>>> c9d94294
        }

        // delete container if it has no users
        for (Container c : toDelete) {
            LOG.info(c.getPath() + " " + c.getUsers().size());

            if (c.getUsers().isEmpty()) {
                LOG.info("DELETING: " + c.getPath());
                c.getTags().clear();
                containerDAO.delete(c);
            }
        }

        return dbContainerList;
    }

    /**
     * Get the list of tags for each container from Quay.io.
     * 
     * @param client
     * @param containers
     * @param objectMapper
     * @param quayToken
     * @param bitbucketToken
     * @param githubToken
     * @param mapOfBuilds
     * @return a map: key = path; value = list of tags
     */
    @SuppressWarnings("checkstyle:parameternumber")
    private static Map<String, List<Tag>> getTags(final HttpClient client, final List<Container> containers,
            final ObjectMapper objectMapper, final Token quayToken, final Token bitbucketToken, final Token githubToken,
            final Map<String, ArrayList<?>> mapOfBuilds) {
        final Map<String, List<Tag>> tagMap = new HashMap<>();

        ImageRegistryFactory factory = new ImageRegistryFactory(client, objectMapper, quayToken);

        for (Container c : containers) {

            final ImageRegistryInterface imageRegistry = factory.createImageRegistry(c.getRegistry());
            final List<Tag> tags = imageRegistry.getTags(c);

            if (c.getMode() == ContainerMode.AUTO_DETECT_QUAY_TAGS_AUTOMATED_BUILDS
                    || c.getMode() == ContainerMode.AUTO_DETECT_QUAY_TAGS_WITH_MIXED) {
                // TODO: this part isn't very good, a true implementation of Docker Hub would need to return
                // a quay.io-like data structure, we need to replace mapOfBuilds
                List builds = mapOfBuilds.get(c.getPath());

                if (builds != null && !builds.isEmpty()) {
                    for (Tag tag : tags) {
                        LOG.info("TAG: " + tag.getName());

                        for (final Object build : builds) {
                            Map<String, String> idMap = (Map<String, String>) build;
                            String buildId = idMap.get("id");

                            LOG.info("Build ID: {}", buildId);

                            Map<String, ArrayList<String>> tagsMap = (Map<String, ArrayList<String>>) build;

                            List<String> buildTags = tagsMap.get("tags");

                            if (buildTags.contains(tag.getName())) {
                                LOG.info("Build found with tag: {}", tag.getName());

                                Map<String, Map<String, String>> triggerMetadataMap = (Map<String, Map<String, String>>) build;

                                String ref = triggerMetadataMap.get("trigger_metadata").get("ref");
                                ref = parseReference(ref);
                                LOG.info("REFERENCE: {}", ref);
                                tag.setReference(ref);
                                if (ref == null) {
                                    tag.setAutomated(false);
                                } else {
                                    tag.setAutomated(true);
                                }

                                // loadFilesIntoTag(client, bitbucketToken, githubToken, c, tag);

                                break;
                            }
                        }
                        // loadFilesIntoTag(client, bitbucketToken, githubToken, c, tag);
                    }
                }
                tagMap.put(c.getPath(), tags);
<<<<<<< HEAD
            } else if (c.getMode() == ContainerMode.MANUAL_IMAGE_PATH){
                for(final Tag tag : c.getTags()){
                    loadFilesIntoTag(client, bitbucketToken, githubToken, c, tag);
                }
                // we do not need to load tags from the DB into tagMap, used only for mixed and auto-detect modes
=======
            } else if (c.getMode() == ContainerMode.MANUAL_IMAGE_PATH) {
                // for (final Tag tag : c.getTags()) {
                // loadFilesIntoTag(client, bitbucketToken, githubToken, c, tag);
                // }
                // TODO: this assumes paths are unique, not sure this will hold anymore
                final List<Tag> currentList = tagMap.getOrDefault(c.getPath(), new ArrayList<>());
                currentList.addAll(Lists.newArrayList(c.getTags()));
                tagMap.put(c.getPath(), currentList);
>>>>>>> c9d94294
            }
        }

        return tagMap;
    }

    /**
     * Given a container and tags, load up required files from git repository
     * 
     * @param client
     * @param bitbucketToken
     * @param githubToken
     * @param c
     * @param tag
     * @return list of SourceFiles containing cwl and dockerfile.
     */
    private static List<SourceFile> loadFiles(HttpClient client, Token bitbucketToken, Token githubToken, Container c, Tag tag) {
        List<SourceFile> files = new ArrayList<>();

        FileResponse cwlResponse = readGitRepositoryFile(c, FileType.DOCKSTORE_CWL, client, tag, bitbucketToken, githubToken);
        if (cwlResponse != null) {
            SourceFile dockstoreCwl = new SourceFile();
            dockstoreCwl.setType(FileType.DOCKSTORE_CWL);
            dockstoreCwl.setContent(cwlResponse.getContent());

            files.add(dockstoreCwl);
        }

        FileResponse dockerfileResponse = readGitRepositoryFile(c, FileType.DOCKERFILE, client, tag, bitbucketToken, githubToken);
        if (dockerfileResponse != null) {
            SourceFile dockerfile = new SourceFile();
            dockerfile.setType(FileType.DOCKERFILE);
            dockerfile.setContent(dockerfileResponse.getContent());

            files.add(dockerfile);
        }

        return files;
    }

    /**
     * Refreshes user's containers
     * 
     * @param userId
     * @param client
     * @param objectMapper
     * @param userDAO
     * @param containerDAO
     * @param tokenDAO
     * @param tagDAO
     * @param fileDAO
     * @return list of updated containers
     */
    @SuppressWarnings("checkstyle:parameternumber")
    public static List<Container> refresh(final Long userId, final HttpClient client, final ObjectMapper objectMapper, final UserDAO userDAO,
            final ContainerDAO containerDAO, final TokenDAO tokenDAO, final TagDAO tagDAO, final FileDAO fileDAO) {
        final User dockstoreUser = userDAO.findById(userId);

        List<Container> currentRepos = new ArrayList(dockstoreUser.getContainers());// containerDAO.findByUserId(userId);
        List<Token> tokens = tokenDAO.findByUserId(userId);

        Token quayToken = null;
        Token githubToken = null;
        Token bitbucketToken = null;

        // Get user's quay and git tokens
        for (Token token : tokens) {
            if (token.getTokenSource().equals(TokenType.QUAY_IO.toString())) {
                quayToken = token;
            }
            if (token.getTokenSource().equals(TokenType.GITHUB_COM.toString())) {
                githubToken = token;
            }
            if (token.getTokenSource().equals(TokenType.BITBUCKET_ORG.toString())) {
                bitbucketToken = token;
            }
        }
        // with Docker Hub support it is now possible that there is no quayToken
        if (githubToken == null) {
            LOG.info("GIT token not found!");
            throw new WebApplicationException(HttpStatus.SC_CONFLICT);
        }
        if (bitbucketToken == null) {
            LOG.info("WARNING: BITBUCKET token not found!");
        }

        ImageRegistryFactory factory = new ImageRegistryFactory(client, objectMapper, quayToken);
        final List<ImageRegistryInterface> allRegistries = factory.getAllRegistries();

        List<String> namespaces = new ArrayList<>();
        // TODO: figure out better approach, for now just smash together stuff from DockerHub and quay.io
        for (ImageRegistryInterface i : allRegistries) {
            namespaces.addAll(i.getNamespaces());
        }

        List<Container> allRepos = new ArrayList<>();
        for (ImageRegistryInterface i : allRegistries) {
            allRepos.addAll(i.getContainers(namespaces));
        }

        // TODO: when we get proper docker hub support, get this above
        // hack: read relevant containers from database
        allRepos.addAll(containerDAO.findByMode(ContainerMode.MANUAL_IMAGE_PATH));

        // ends up with docker image path -> quay.io data structure representing builds
        final Map<String, ArrayList<?>> mapOfBuilds = new HashMap<>();
        for (final ImageRegistryInterface anInterface : allRegistries) {
            mapOfBuilds.putAll(anInterface.getBuildMap(githubToken, bitbucketToken, allRepos));
        }

        // end up with  key = path; value = list of tags
        final Map<String, List<Tag>> tagMap = getTags(client, allRepos, objectMapper, quayToken, bitbucketToken, githubToken, mapOfBuilds);

        updateContainers(allRepos, currentRepos, dockstoreUser, containerDAO, tagDAO, fileDAO, tagMap);
        userDAO.clearCache();

        updateTags(userDAO.findById(userId).getContainers(), client, containerDAO, tagDAO, fileDAO, githubToken, bitbucketToken, tagMap);
        userDAO.clearCache();
        return new ArrayList(userDAO.findById(userId).getContainers());
    }

    /**
     * Read a file from the container's git repository.
     * 
     * @param container
     * @param fileType
     * @param client
     * @param tag
     * @param bitbucketToken
     * @return a FileResponse instance
     */
    public static FileResponse readGitRepositoryFile(Container container, FileType fileType, HttpClient client, Tag tag,
            Token bitbucketToken, Token githubToken) {
        final String bitbucketTokenContent = bitbucketToken == null ? null : bitbucketToken.getContent();

        if (container.getGitUrl() == null || container.getGitUrl().isEmpty()) {
            return null;
        }
        final SourceCodeRepoInterface sourceCodeRepo = SourceCodeRepoFactory.createSourceCodeRepo(container.getGitUrl(), client,
                bitbucketTokenContent, githubToken.getContent());

        if (sourceCodeRepo == null) {
            return null;
        }

        final String reference = tag.getReference();// sourceCodeRepo.getReference(container.getGitUrl(), tag.getReference());

        String fileName = "";

        if (fileType.equals(FileType.DOCKERFILE)) {
            fileName = tag.getDockerfilePath();
        } else if (fileType.equals(FileType.DOCKSTORE_CWL)) {
            fileName = tag.getCwlPath();
        }

        if (fileName.startsWith("/")) {
            fileName = fileName.substring(1);
        }

        return sourceCodeRepo.readFile(fileName, reference);
    }

    /**
     * @param reference
     *            a raw reference from git like "refs/heads/master"
     * @return the last segment like master
     */
    public static String parseReference(String reference) {
        if (reference != null) {
            Pattern p = Pattern.compile("(\\S+)/(\\S+)/(\\S+)");
            Matcher m = p.matcher(reference);
            if (!m.find()) {
                LOG.info("Cannot parse reference: " + reference);
                return null;
            }

            // These correspond to the positions of the pattern matcher
            final int refIndex = 3;

            reference = m.group(refIndex);
            LOG.info("REFERENCE: " + reference);
        }
        return reference;
    }

    /**
     * Refreshes user's Bitbucket token.
     * 
     * @param token
     * @param client
     * @param tokenDAO
     * @param bitbucketClientID
     * @param bitbucketClientSecret
     * @return the updated token
     */
    public static Token refreshBitbucketToken(Token token, HttpClient client, TokenDAO tokenDAO, String bitbucketClientID,
            String bitbucketClientSecret) {

        String url = BITBUCKET_URL + "site/oauth2/access_token";

        try {
            Optional<String> asString = ResourceUtilities.bitbucketPost(url, null, client, bitbucketClientID, bitbucketClientSecret,
                    "grant_type=refresh_token&refresh_token=" + token.getRefreshToken());

            String accessToken;
            String refreshToken;
            if (asString.isPresent()) {
                LOG.info("RESOURCE CALL: " + url);
                String json = asString.get();

                Gson gson = new Gson();
                Map<String, String> map = new HashMap<>();
                map = (Map<String, String>) gson.fromJson(json, map.getClass());

                accessToken = map.get("access_token");
                refreshToken = map.get("refresh_token");

                token.setContent(accessToken);
                token.setRefreshToken(refreshToken);

                long create = tokenDAO.create(token);
                return tokenDAO.findById(create);
            } else {
                throw new WebApplicationException("Could not retrieve bitbucket.org token based on code");
            }
        } catch (UnsupportedEncodingException ex) {
            LOG.info(ex.toString());
            throw new WebApplicationException(HttpStatus.SC_INTERNAL_SERVER_ERROR);
        }
    }

    /**
     * Check if admin
     * 
     * @param user
     */
    public static void checkUser(User user) {
        if (!user.getIsAdmin()) {
            throw new WebApplicationException(HttpStatus.SC_FORBIDDEN);
        }
    }

    /**
     * Check if admin or correct user
     * 
     * @param user
     * @param id
     */
    public static void checkUser(User user, long id) {
        if (!user.getIsAdmin() && user.getId() != id) {
            throw new WebApplicationException(HttpStatus.SC_FORBIDDEN);
        }
    }

    /**
     * Check if admin or if container belongs to user
     * 
     * @param user
     * @param container
     */
    public static void checkUser(User user, Container container) {
        if (!user.getIsAdmin() && !container.getUsers().contains(user)) {
            throw new WebApplicationException(HttpStatus.SC_FORBIDDEN);
        }
    }

    /**
     * Check if admin or if container belongs to user
     *
     * @param user
     * @param list
     */
    public static void checkUser(User user, List<Container> list) {
        for(Container container : list) {
            if (!user.getIsAdmin() && !container.getUsers().contains(user)) {
                throw new WebApplicationException(HttpStatus.SC_FORBIDDEN);
            }
        }
    }

    /**
     * Check if container is null
     * 
     * @param container
     */
    public static void checkContainer(Container container) {
        if (container == null) {
            throw new WebApplicationException(HttpStatus.SC_BAD_REQUEST);
        }
    }

    /**
     * Check if container is null
     *
     * @param container
     */
    public static void checkContainer(List<Container> container) {
        if (container == null) {
            throw new WebApplicationException(HttpStatus.SC_BAD_REQUEST);
        }
        container.forEach(Helper::checkContainer);
    }
}<|MERGE_RESOLUTION|>--- conflicted
+++ resolved
@@ -272,26 +272,9 @@
             container.addUser(user);
             containerDAO.create(container);
 
-<<<<<<< HEAD
             // do not re-create tags with manual mode
             // with other types, you can re-create the tags on refresh
-                container.getTags().clear();
-
-                List<Tag> tags = tagMap.get(container.getPath());
-                if (tags != null) {
-                    for (Tag tag : tags) {
-                        tag.getSourceFiles().forEach(fileDAO::create);
-
-                        long tagId = tagDAO.create(tag);
-                        tag = tagDAO.findById(tagId);
-                        container.addTag(tag);
-                    }
-                }
                 LOG.info("UPDATED Container: " + container.getPath());
-=======
-            // updateTags(container, tagDAO, fileDAO, tagMap);
-            LOG.info("UPDATED Container: " + container.getPath());
->>>>>>> c9d94294
         }
 
         // delete container if it has no users
@@ -377,22 +360,6 @@
                     }
                 }
                 tagMap.put(c.getPath(), tags);
-<<<<<<< HEAD
-            } else if (c.getMode() == ContainerMode.MANUAL_IMAGE_PATH){
-                for(final Tag tag : c.getTags()){
-                    loadFilesIntoTag(client, bitbucketToken, githubToken, c, tag);
-                }
-                // we do not need to load tags from the DB into tagMap, used only for mixed and auto-detect modes
-=======
-            } else if (c.getMode() == ContainerMode.MANUAL_IMAGE_PATH) {
-                // for (final Tag tag : c.getTags()) {
-                // loadFilesIntoTag(client, bitbucketToken, githubToken, c, tag);
-                // }
-                // TODO: this assumes paths are unique, not sure this will hold anymore
-                final List<Tag> currentList = tagMap.getOrDefault(c.getPath(), new ArrayList<>());
-                currentList.addAll(Lists.newArrayList(c.getTags()));
-                tagMap.put(c.getPath(), currentList);
->>>>>>> c9d94294
             }
         }
 

--- conflicted
+++ resolved
@@ -311,11 +311,7 @@
 
             // do not re-create tags with manual mode
             // with other types, you can re-create the tags on refresh
-<<<<<<< HEAD
-            LOG.info("UPDATED Container: " + container.getPath());
-=======
             LOG.info("UPDATED Container: {}", container.getPath());
->>>>>>> 58487c6e
         }
 
         // delete container if it has no users

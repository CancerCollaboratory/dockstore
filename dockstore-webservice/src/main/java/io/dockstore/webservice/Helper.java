/*
 * Copyright (C) 2015 Collaboratory
 *
 * This program is free software: you can redistribute it and/or modify
 * it under the terms of the GNU General Public License as published by
 * the Free Software Foundation, either version 3 of the License, or
 * (at your option) any later version.
 *
 * This program is distributed in the hope that it will be useful,
 * but WITHOUT ANY WARRANTY; without even the implied warranty of
 * MERCHANTABILITY or FITNESS FOR A PARTICULAR PURPOSE.  See the
 * GNU General Public License for more details.
 *
 * You should have received a copy of the GNU General Public License
 * along with this program.  If not, see <http://www.gnu.org/licenses/>.
 */
package io.dockstore.webservice;

import java.io.UnsupportedEncodingException;
import java.util.ArrayList;
import java.util.Date;
import java.util.HashMap;
import java.util.Iterator;
import java.util.List;
import java.util.Map;
import java.util.Set;

import javax.ws.rs.WebApplicationException;

import org.apache.http.HttpStatus;
import org.apache.http.client.HttpClient;
import org.slf4j.Logger;
import org.slf4j.LoggerFactory;

import com.fasterxml.jackson.databind.ObjectMapper;
import com.google.common.base.Optional;
import com.google.gson.Gson;

import io.dockstore.webservice.core.Container;
import io.dockstore.webservice.core.ContainerMode;
import io.dockstore.webservice.core.SourceFile;
import io.dockstore.webservice.core.SourceFile.FileType;
import io.dockstore.webservice.core.Tag;
import io.dockstore.webservice.core.Token;
import io.dockstore.webservice.core.TokenType;
import io.dockstore.webservice.core.User;
import io.dockstore.webservice.helpers.ImageRegistryFactory;
import io.dockstore.webservice.helpers.ImageRegistryInterface;
import io.dockstore.webservice.helpers.SourceCodeRepoFactory;
import io.dockstore.webservice.helpers.SourceCodeRepoInterface;
import io.dockstore.webservice.helpers.SourceCodeRepoInterface.FileResponse;
import io.dockstore.webservice.jdbi.ContainerDAO;
import io.dockstore.webservice.jdbi.FileDAO;
import io.dockstore.webservice.jdbi.TagDAO;
import io.dockstore.webservice.jdbi.TokenDAO;
import io.dockstore.webservice.jdbi.UserDAO;
import io.dockstore.webservice.resources.ResourceUtilities;
import jersey.repackaged.com.google.common.collect.Lists;

/**
 *
 * @author xliu
 */
public class Helper {
    private static final Logger LOG = LoggerFactory.getLogger(Helper.class);

    private static final String BITBUCKET_URL = "https://bitbucket.org/";

    public static final String DOCKSTORE_CWL = "Dockstore.cwl";
    private static final String DOCKERFILE = "Dockerfile";

    public static class RepoList {

        private List<Container> repositories;

        public void setRepositories(List<Container> repositories) {
            this.repositories = repositories;
        }

        public List<Container> getRepositories() {
            return this.repositories;
        }
    }

<<<<<<< HEAD
    private static void updateTags(Container container, TagDAO tagDAO, FileDAO fileDAO, Map<String, List<Tag>> tagMap) {
        List<Tag> existingTags = new ArrayList(container.getTags());
        List<Tag> newTags = tagMap.get(container.getPath());
        Map<String, Set<SourceFile>> fileMap = new HashMap<>();

        if (newTags == null) {
            LOG.info("Tags for container " + container.getPath() + " did not get updated because new tags were not found");
            return;
        }

        List<Tag> toDelete = new ArrayList<>(0);
        for (Iterator<Tag> iterator = existingTags.iterator(); iterator.hasNext();) {
            Tag oldTag = iterator.next();
            boolean exists = false;
            for (Tag newTag : newTags) {
                if (newTag.getName().equals(oldTag.getName())) {
                    exists = true;
                    break;
                }
            }
            if (!exists) {
                toDelete.add(oldTag);
                iterator.remove();
            }
        }

        for (Tag newTag : newTags) {
            boolean exists = false;

            // Find if user already has the container
            for (Tag oldTag : existingTags) {
                if (newTag.getName().equals(oldTag.getName())) {
                    exists = true;

                    oldTag.update(newTag);

                    // tagDAO.create(oldTag);

                    break;
                }
            }

            // Tag does not already exist
            if (!exists) {
                LOG.info("Tag " + newTag.getName() + " is added to " + container.getPath());

                // long id = tagDAO.create(newTag);
                // Tag tag = tagDAO.findById(id);
                // container.addTag(tag);

                existingTags.add(newTag);
            }

            fileMap.put(newTag.getName(), newTag.getSourceFiles());
        }

        for (Tag tag : existingTags) {
            Set<SourceFile> newFiles = fileMap.get(tag.getName());
            Set<SourceFile> oldFiles = tag.getSourceFiles();

            for (SourceFile newFile : newFiles) {
                boolean exists = false;
                for (SourceFile oldFile : oldFiles) {
                    if (oldFile.getType().equals(newFile.getType())) {
                        exists = true;

                        oldFile.update(newFile);
                        fileDAO.create(oldFile);
                    }
                }

                if (!exists) {
                    long id = fileDAO.create(newFile);
                    SourceFile file = fileDAO.findById(id);
                    tag.addSourceFile(file);

                    oldFiles.add(newFile);
                }
            }

            long id = tagDAO.create(tag);
            tag = tagDAO.findById(id);
            container.addTag(tag);
        }

        // delete container if it has no users
        for (Tag t : toDelete) {
            LOG.info("DELETING tag: " + t.getName());
            t.getSourceFiles().clear();
            // tagDAO.delete(t);
            container.getTags().remove(t);
        }

    }

=======
>>>>>>> 061cc123
    /**
     * Updates the new list of containers to the database. Deletes containers that has no users.
     * 
     * @param newList
     * @param currentList
     * @param user
     * @param containerDAO
     * @param tagDAO
     * @param fileDAO
     * @param tagMap
     * @return list of newly updated containers
     */
    private static List<Container> updateContainers(List<Container> newList, List<Container> currentList, User user,
            ContainerDAO containerDAO, TagDAO tagDAO, FileDAO fileDAO, Map<String, List<Tag>> tagMap) {
        Date time = new Date();

        List<Container> toDelete = new ArrayList<>(0);
        // Find containers that the user no longer has
        for (Iterator<Container> iterator = currentList.iterator(); iterator.hasNext();) {
            Container oldContainer = iterator.next();
            boolean exists = false;
            for (Container newContainer : newList) {
                if (newContainer.getName().equals(oldContainer.getName())
                        && newContainer.getNamespace().equals(oldContainer.getNamespace())
                        && newContainer.getRegistry().equals(oldContainer.getRegistry())) {
                    exists = true;
                    break;
                }
            }
            // TODO: for now, while we don't have a docker hub api, never delete images from Docker Hub
            if (!exists && oldContainer.getMode() != ContainerMode.MANUAL_IMAGE_PATH) {
                oldContainer.removeUser(user);
                // user.removeContainer(oldContainer);
                toDelete.add(oldContainer);
                iterator.remove();
            }
        }

        for (Container newContainer : newList) {
            String path = newContainer.getRegistry() + "/" + newContainer.getNamespace() + "/" + newContainer.getName();
            boolean exists = false;

            // Find if user already has the container
            for (Container oldContainer : currentList) {
                if (newContainer.getPath().equals(oldContainer.getPath())) {
                    exists = true;

                    oldContainer.update(newContainer);

                    break;
                }
            }

            // Find if container already exists, but does not belong to user
            if (!exists) {
                Container oldContainer = containerDAO.findByPath(path);
                if (oldContainer != null) {
                    exists = true;
                    oldContainer.update(newContainer);
                    currentList.add(oldContainer);
                }
            }

            // Container does not already exist
            if (!exists) {
                // newContainer.setUserId(userId);
                newContainer.setPath(path);

                currentList.add(newContainer);
            }
        }

        // Save all new and existing containers, and generate new tags
        for (Container container : currentList) {
            container.setLastUpdated(time);
            container.addUser(user);
            containerDAO.create(container);

            // container.getTags().clear();
            //
            // List<Tag> tags = tagMap.get(container.getPath());
            // if (tags != null) {
            // for (Tag tag : tags) {
            // for (SourceFile file : tag.getSourceFiles()) {
            // fileDAO.create(file);
            // }
            //
            // long tagId = tagDAO.create(tag);
            // tag = tagDAO.findById(tagId);
            // container.addTag(tag);
            // }
            // }
            updateTags(container, tagDAO, fileDAO, tagMap);
            LOG.info("UPDATED Container: " + container.getPath());
        }

        // delete container if it has no users
        for (Container c : toDelete) {
            LOG.info(c.getPath() + " " + c.getUsers().size());

            if (c.getUsers().isEmpty()) {
                LOG.info("DELETING: " + c.getPath());
                c.getTags().clear();
                containerDAO.delete(c);
            }
        }

        return currentList;
    }

    /**
     * Get the list of tags for each container from Quay.io.
     * 
     * @param client
     * @param containers
     * @param objectMapper
     * @param quayToken
     * @param bitbucketToken
     * @param githubToken
     * @param mapOfBuilds
     * @return a map: key = path; value = list of tags
     */
    @SuppressWarnings("checkstyle:parameternumber")
    private static Map<String, List<Tag>> getTags(final HttpClient client, final List<Container> containers,
            final ObjectMapper objectMapper, final Token quayToken, final Token bitbucketToken, final Token githubToken,
            final Map<String, ArrayList<?>> mapOfBuilds) {
        final Map<String, List<Tag>> tagMap = new HashMap<>();

        ImageRegistryFactory factory = new ImageRegistryFactory(client, objectMapper, quayToken);

        for (Container c : containers) {

            final ImageRegistryInterface imageRegistry = factory.createImageRegistry(c.getRegistry());
            final List<Tag> tags = imageRegistry.getTags(c);

            if (c.getMode() == ContainerMode.AUTO_DETECT_QUAY_TAGS) {
                // TODO: this part isn't very good, a true implementation of Docker Hub would need to return
                // a quay.io-like data structure, we need to replace mapOfBuilds
                List builds = mapOfBuilds.get(c.getPath());

                if (builds != null && !builds.isEmpty()) {
                    for (Tag tag : tags) {
                        LOG.info("TAG: " + tag.getName());

                        for (final Object build : builds) {
                            Map<String, String> idMap = (Map<String, String>) build;
                            String buildId = idMap.get("id");

                            LOG.info("Build ID: {}", buildId);

                            Map<String, ArrayList<String>> tagsMap = (Map<String, ArrayList<String>>) build;

                            List<String> buildTags = tagsMap.get("tags");

                            if (buildTags.contains(tag.getName())) {
                                LOG.info("Build found with tag: {}", tag.getName());

                                Map<String, Map<String, String>> triggerMetadataMap = (Map<String, Map<String, String>>) build;

                                String ref = triggerMetadataMap.get("trigger_metadata").get("ref");
                                LOG.info("REFERENCE: {}", ref);
                                tag.setReference(ref);

<<<<<<< HEAD
                            if (ref == null) {
                                tag.setAutomated(false);
                            } else {
                                tag.setAutomated(true);
                            }

                            FileResponse cwlResponse = readGitRepositoryFile(c, FileType.DOCKSTORE_CWL, client, tag, bitbucketToken,
                                    githubToken);
                            if (cwlResponse != null) {
                                SourceFile dockstoreCwl = new SourceFile();
                                dockstoreCwl.setType(FileType.DOCKSTORE_CWL);
                                dockstoreCwl.setContent(cwlResponse.getContent());
                                tag.addSourceFile(dockstoreCwl);
                            }

                            FileResponse dockerfileResponse = readGitRepositoryFile(c, FileType.DOCKERFILE, client, tag, bitbucketToken,
                                    githubToken);
                            if (dockerfileResponse != null) {
                                SourceFile dockerfile = new SourceFile();
                                dockerfile.setType(FileType.DOCKERFILE);
                                dockerfile.setContent(dockerfileResponse.getContent());
                                tag.addSourceFile(dockerfile);
=======
                                loadFilesIntoTag(client, bitbucketToken, githubToken, c, tag);

                                break;
>>>>>>> 061cc123
                            }
                        }
                    }
                }
                tagMap.put(c.getPath(), tags);
            } else if (c.getMode() == ContainerMode.MANUAL_IMAGE_PATH){
                for(final Tag tag : c.getTags()){
                    loadFilesIntoTag(client, bitbucketToken, githubToken, c, tag);
                }
                // TODO: this assumes paths are unique, not sure this will hold anymore
                final List<Tag> currentList = tagMap.getOrDefault(c.getPath(), new ArrayList<>());
                currentList.addAll(Lists.newArrayList(c.getTags()));
                tagMap.put(c.getPath(), currentList);
            }
        }

        return tagMap;
    }

    /**
     * Given a container and tags, load up required files from git repository
     * @param client
     * @param bitbucketToken
     * @param githubToken
     * @param c
     * @param tag
     */
    private static void loadFilesIntoTag(HttpClient client, Token bitbucketToken, Token githubToken, Container c, Tag tag) {
        FileResponse cwlResponse = readGitRepositoryFile(c, DOCKSTORE_CWL, client, tag, bitbucketToken, githubToken);
        if (cwlResponse != null) {
            SourceFile dockstoreCwl = new SourceFile();
            dockstoreCwl.setType(FileType.DOCKSTORE_CWL);
            dockstoreCwl.setContent(cwlResponse.getContent());
            tag.addSourceFile(dockstoreCwl);
        }

        FileResponse dockerfileResponse = readGitRepositoryFile(c, DOCKERFILE, client, tag, bitbucketToken,
            githubToken);
        if (dockerfileResponse != null) {
            SourceFile dockerfile = new SourceFile();
            dockerfile.setType(FileType.DOCKERFILE);
            dockerfile.setContent(dockerfileResponse.getContent());
            tag.addSourceFile(dockerfile);
        }
    }

    /**
     * Refreshes user's containers
     * 
     * @param userId
     * @param client
     * @param objectMapper
     * @param userDAO
     * @param containerDAO
     * @param tokenDAO
     * @param tagDAO
     * @param fileDAO
     * @return list of updated containers
     */
    @SuppressWarnings("checkstyle:parameternumber")
    public static List<Container> refresh(Long userId, HttpClient client, ObjectMapper objectMapper, UserDAO userDAO,
            ContainerDAO containerDAO, TokenDAO tokenDAO, TagDAO tagDAO, FileDAO fileDAO) {
        User dockstoreUser = userDAO.findById(userId);

        List<Container> currentRepos = new ArrayList(dockstoreUser.getContainers());// containerDAO.findByUserId(userId);
        List<Token> tokens = tokenDAO.findByUserId(userId);

        Token quayToken = null;
        Token githubToken = null;
        Token bitbucketToken = null;

        // Get user's quay and git tokens
        for (Token token : tokens) {
            if (token.getTokenSource().equals(TokenType.QUAY_IO.toString())) {
                quayToken = token;
            }
            if (token.getTokenSource().equals(TokenType.GITHUB_COM.toString())) {
                githubToken = token;
            }
            if (token.getTokenSource().equals(TokenType.BITBUCKET_ORG.toString())) {
                bitbucketToken = token;
            }
        }
        // with Docker Hub support it is now possible that there is no quayToken
        if (githubToken == null) {
            LOG.info("GIT token not found!");
            throw new WebApplicationException(HttpStatus.SC_CONFLICT);
        }
        if (bitbucketToken == null) {
            LOG.info("WARNING: BITBUCKET token not found!");
        }

        ImageRegistryFactory factory = new ImageRegistryFactory(client, objectMapper, quayToken);
        final List<ImageRegistryInterface> allRegistries = factory.getAllRegistries();

        List<String> namespaces = new ArrayList<>();
        // TODO: figure out better approach, for now just smash together stuff from DockerHub and quay.io
        for (ImageRegistryInterface i : allRegistries) {
            namespaces.addAll(i.getNamespaces());
        }

        List<Container> allRepos = new ArrayList<>();
        for (ImageRegistryInterface i : allRegistries) {
            allRepos.addAll(i.getContainers(namespaces));
        }

        // TODO: when we get proper docker hub support, get this above
        // hack: read relevant containers from database
        allRepos.addAll(containerDAO.findByMode(ContainerMode.MANUAL_IMAGE_PATH));

        Map<String, ArrayList<?>> mapOfBuilds = new HashMap<>();
        for (ImageRegistryInterface i : allRegistries) {
            mapOfBuilds.putAll(i.getBuildMap(githubToken, bitbucketToken, allRepos));
        }

        Map<String, List<Tag>> tagMap = getTags(client, allRepos, objectMapper, quayToken, bitbucketToken, githubToken, mapOfBuilds);

        updateContainers(allRepos, currentRepos, dockstoreUser, containerDAO, tagDAO, fileDAO, tagMap);
        userDAO.clearCache();
        return new ArrayList(userDAO.findById(userId).getContainers());
    }

    /**
     * Read a file from the container's git repository.
     * 
     * @param container
     * @param fileType
     * @param client
     * @param tag
     * @param bitbucketToken
     * @return a FileResponse instance
     */
    public static FileResponse readGitRepositoryFile(Container container, FileType fileType, HttpClient client, Tag tag,
            Token bitbucketToken, Token githubToken) {
        final String bitbucketTokenContent = bitbucketToken == null ? null : bitbucketToken.getContent();

        if (container.getGitUrl() == null || container.getGitUrl().isEmpty()) {
            return null;
        }
        final SourceCodeRepoInterface sourceCodeRepo = SourceCodeRepoFactory.createSourceCodeRepo(container.getGitUrl(), client,
                bitbucketTokenContent, githubToken.getContent());

        if (sourceCodeRepo == null) {
            return null;
        }

        final String reference = sourceCodeRepo.getReference(container.getGitUrl(), tag.getReference());

        String fileName = "";

        if (fileType.equals(FileType.DOCKERFILE)) {
            fileName = tag.getDockerfilePath();
        } else if (fileType.equals(FileType.DOCKSTORE_CWL)) {
            fileName = tag.getCwlPath();
        }

        if (fileName.startsWith("/")) {
            fileName = fileName.substring(1);
        }

        return sourceCodeRepo.readFile(fileName, reference);
    }

    /**
     * Refreshes user's Bitbucket token.
     * 
     * @param token
     * @param client
     * @param tokenDAO
     * @param bitbucketClientID
     * @param bitbucketClientSecret
     * @return the updated token
     */
    public static Token refreshBitbucketToken(Token token, HttpClient client, TokenDAO tokenDAO, String bitbucketClientID,
            String bitbucketClientSecret) {

        String url = BITBUCKET_URL + "site/oauth2/access_token";

        try {
            Optional<String> asString = ResourceUtilities.bitbucketPost(url, null, client, bitbucketClientID, bitbucketClientSecret,
                    "grant_type=refresh_token&refresh_token=" + token.getRefreshToken());

            String accessToken;
            String refreshToken;
            if (asString.isPresent()) {
                LOG.info("RESOURCE CALL: " + url);
                String json = asString.get();

                Gson gson = new Gson();
                Map<String, String> map = new HashMap<>();
                map = (Map<String, String>) gson.fromJson(json, map.getClass());

                accessToken = map.get("access_token");
                refreshToken = map.get("refresh_token");

                token.setContent(accessToken);
                token.setRefreshToken(refreshToken);

                long create = tokenDAO.create(token);
                return tokenDAO.findById(create);
            } else {
                throw new WebApplicationException("Could not retrieve bitbucket.org token based on code");
            }
        } catch (UnsupportedEncodingException ex) {
            LOG.info(ex.toString());
            throw new WebApplicationException(HttpStatus.SC_INTERNAL_SERVER_ERROR);
        }
    }

    /**
     * Check if admin
     * 
     * @param user
     */
    public static void checkUser(User user) {
        if (!user.getIsAdmin()) {
            throw new WebApplicationException(HttpStatus.SC_FORBIDDEN);
        }
    }

    /**
     * Check if admin or correct user
     * 
     * @param user
     * @param id
     */
    public static void checkUser(User user, long id) {
        if (!user.getIsAdmin() && user.getId() != id) {
            throw new WebApplicationException(HttpStatus.SC_FORBIDDEN);
        }
    }

    /**
     * Check if admin or if container belongs to user
     * 
     * @param user
     * @param container
     */
    public static void checkUser(User user, Container container) {
        if (!user.getIsAdmin() && !container.getUsers().contains(user)) {
            throw new WebApplicationException(HttpStatus.SC_FORBIDDEN);
        }
    }

    /**
     * Check if container is null
     * 
     * @param container
     */
    public static void checkContainer(Container container) {
        if (container == null) {
            throw new WebApplicationException(HttpStatus.SC_BAD_REQUEST);
        }
    }
}<|MERGE_RESOLUTION|>--- conflicted
+++ resolved
@@ -82,7 +82,6 @@
         }
     }
 
-<<<<<<< HEAD
     private static void updateTags(Container container, TagDAO tagDAO, FileDAO fileDAO, Map<String, List<Tag>> tagMap) {
         List<Tag> existingTags = new ArrayList(container.getTags());
         List<Tag> newTags = tagMap.get(container.getPath());
@@ -178,8 +177,6 @@
 
     }
 
-=======
->>>>>>> 061cc123
     /**
      * Updates the new list of containers to the database. Deletes containers that has no users.
      * 
@@ -342,35 +339,16 @@
                                 String ref = triggerMetadataMap.get("trigger_metadata").get("ref");
                                 LOG.info("REFERENCE: {}", ref);
                                 tag.setReference(ref);
-
-<<<<<<< HEAD
-                            if (ref == null) {
-                                tag.setAutomated(false);
-                            } else {
-                                tag.setAutomated(true);
-                            }
-
-                            FileResponse cwlResponse = readGitRepositoryFile(c, FileType.DOCKSTORE_CWL, client, tag, bitbucketToken,
-                                    githubToken);
-                            if (cwlResponse != null) {
-                                SourceFile dockstoreCwl = new SourceFile();
-                                dockstoreCwl.setType(FileType.DOCKSTORE_CWL);
-                                dockstoreCwl.setContent(cwlResponse.getContent());
-                                tag.addSourceFile(dockstoreCwl);
-                            }
-
-                            FileResponse dockerfileResponse = readGitRepositoryFile(c, FileType.DOCKERFILE, client, tag, bitbucketToken,
-                                    githubToken);
-                            if (dockerfileResponse != null) {
-                                SourceFile dockerfile = new SourceFile();
-                                dockerfile.setType(FileType.DOCKERFILE);
-                                dockerfile.setContent(dockerfileResponse.getContent());
-                                tag.addSourceFile(dockerfile);
-=======
+                                if (ref == null) {
+                                  tag.setAutomated(false);
+                                } else {
+                                  tag.setAutomated(true);
+                                }
+
+
                                 loadFilesIntoTag(client, bitbucketToken, githubToken, c, tag);
 
                                 break;
->>>>>>> 061cc123
                             }
                         }
                     }

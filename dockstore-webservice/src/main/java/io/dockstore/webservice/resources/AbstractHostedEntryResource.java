--- conflicted
+++ resolved
@@ -122,17 +122,13 @@
         checkUser(user, entry);
         checkHosted(entry);
         U version = getVersion(entry);
-<<<<<<< HEAD
         Set<SourceFile> versionSourceFiles = handleSourceFileMerger(entryId, sourceFiles, entry, version);
         boolean isValidVersion = checkValidVersion(versionSourceFiles, entry);
         if (!isValidVersion) {
             throw new WebApplicationException("The reversion is not valid", HttpStatus.SC_BAD_REQUEST);
         }
         version.setValid(isValidVersion);
-=======
-        handleSourceFileMerger(entryId, sourceFiles, entry, version);
         version.setVersionEditor(user);
->>>>>>> a3ff147f
         long l = getVersionDAO().create(version);
         entry.getVersions().add(getVersionDAO().findById(l));
         userDAO.clearCache();

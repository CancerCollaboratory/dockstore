--- conflicted
+++ resolved
@@ -253,15 +253,11 @@
     @ApiOperation(value = "Retrieves all events for an organization.", notes = OPTIONAL_AUTH_MESSAGE, authorizations = {
         @Authorization(value = JWT_SECURITY_DEFINITION_NAME) }, response = Event.class, responseContainer = "List")
     public List<Event> getOrganizationEvents(@ApiParam(hidden = true) @Auth Optional<User> user,
-<<<<<<< HEAD
-        @ApiParam(value = "Organization ID.", required = true) @PathParam("organizationId") Long id) {
-=======
             @ApiParam(value = "Organization ID.", required = true) @PathParam("organizationId") Long id,
             @ApiParam(value = "Start index of paging.  If this exceeds the current result set return an empty set.  If not specified in the request, this will start at the beginning of the results.", defaultValue = DEFAULT_OFFSET) @DefaultValue(DEFAULT_OFFSET) @QueryParam("offset") Integer offset,
             @ApiParam(value = "Amount of records to return in a given page, limited to "
                     + PAGINATION_LIMIT, allowableValues = "range[1,100]", defaultValue = PAGINATION_LIMIT) @DefaultValue(PAGINATION_LIMIT) @QueryParam("limit") Integer limit,
             @Context HttpServletResponse response) {
->>>>>>> 9ceb0496
         getOrganizationByIdOptionalAuth(user, id);
         response.addHeader("X-total-count", String.valueOf(eventDAO.countAllEventsForOrganization(id)));
         response.addHeader("Access-Control-Expose-Headers", "X-total-count");

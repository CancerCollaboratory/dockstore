--- conflicted
+++ resolved
@@ -187,12 +187,8 @@
             tag.getSourceFiles().clear();
 
             if (c.getTags().remove(tag)) {
-<<<<<<< HEAD
+                elasticManager.handleIndexUpdate(c, ElasticMode.UPDATE);
                 return Response.noContent().build();
-=======
-                elasticManager.handleIndexUpdate(c, ElasticMode.UPDATE);
-                return Response.ok().build();
->>>>>>> 6498c98f
             } else {
                 return Response.serverError().build();
             }

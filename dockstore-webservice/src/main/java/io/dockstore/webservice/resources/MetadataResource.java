--- conflicted
+++ resolved
@@ -323,15 +323,8 @@
     @Path("/okHttpCachePerformance")
     @Produces(MediaType.APPLICATION_JSON)
     @Operation(summary = "Get measures of cache performance", description = "Get measures of cache performance, NO authentication")
-<<<<<<< HEAD
-    @ApiResponse(description = "potato", content = @Content(
-        mediaType = "application/json",
-        array = @ArraySchema(schema = @Schema(implementation = String.class))))
-    @ApiOperation(value = "Get measures of cache performance.", notes = "NO authentication", response = Map.class, responseContainer = "List")
-=======
-    @ApiResponse(content = @Content(mediaType = "application/json"))
+    @ApiResponse(description = "potato", content = @Content(mediaType = "application/json"))
     @ApiOperation(value = "Get measures of cache performance.", notes = "NO authentication", response = Map.class)
->>>>>>> 0d91d2fd
     public Map<String, String> getCachePerformance() {
         Cache cache = DockstoreWebserviceApplication.getCache();
         Map<String, String> results = new HashMap<>();

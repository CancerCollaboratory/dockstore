--- conflicted
+++ resolved
@@ -35,15 +35,11 @@
     public static final String NIHDATACOMMONS = "Needed for SmartAPI compatibility apparantly, might be cargo cult behaviour";
     public static final String LAMBDAEVENTS = "Query lambda events triggered by GitHub Apps";
     public static final String OPENAPI_JWT_SECURITY_DEFINITION_NAME = "bearer";
-<<<<<<< HEAD
     public static final String APPEASE_SWAGGER_PATCH = "This is here to appease Swagger. It requires PATCH methods to have a body, even if it is empty. Please leave it empty.";
-=======
     public static final String PAGINATION_LIMIT = "100";
     public static final String PAGINATION_LIMIT_TEXT = "Amount of records to return in a given page, limited to " + PAGINATION_LIMIT;
     public static final String PAGINATION_OFFSET_TEXT = "Start index of paging. Pagination results can be based on numbers or other values chosen by the registry implementor (for example, SHA values). If this exceeds the current result set return an empty set.  If not specified in the request, this will start at the beginning of the results.";
 
-
->>>>>>> cb794a53
     private ResourceConstants() {
         // utility class
     }

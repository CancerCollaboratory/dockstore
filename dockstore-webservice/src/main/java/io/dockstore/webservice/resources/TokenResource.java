--- conflicted
+++ resolved
@@ -321,7 +321,6 @@
         Token dockstoreToken = null;
         Token googleToken = null;
         String googleLoginName = userinfo.getEmail();
-<<<<<<< HEAD
         User user = userDAO.findByGoogleEmail(googleLoginName);
 
         if (registerUser && !authUser.isPresent()) {
@@ -333,63 +332,24 @@
             } else {
                 throw new CustomWebApplicationException("User already exists, cannot register new user", HttpStatus.SC_FORBIDDEN);
             }
-=======
-        User user;
-
-        if (authUser.isPresent()) {
-            // Just linking token
-            userID = authUser.get().getId();
->>>>>>> f84ab6d1
-        } else {
-            User googleUser = userDAO.findByUsername(googleLoginName);
-            List<Token> tokensByGoogleUsername = tokenDAO.findTokenByUsername(userinfo.getEmail(), TokenType.GOOGLE_COM);
-            // Determining which account to login to
-            if (googleUser == null) {
-                if (tokensByGoogleUsername.size() == 0) {
-                    // No Google account, no GitHub account with Google token
-                    user = new User();
-                    // Pull user information from Google
-                    user.setUsername(userinfo.getEmail());
-                    userID = userDAO.create(user);
-
-                    // CREATE DOCKSTORE TOKEN
-                    dockstoreToken = createDockstoreToken(userID, googleLoginName);
-                } else {
-                    // No Google account, have GitHub account with Google token
-                    userID = tokensByGoogleUsername.get(0).getUserId();
-                }
+        } else {
+            if (authUser.isPresent()) {
+                userID = authUser.get().getId();
+            } else if (user != null) {
+                userID = user.getId();
             } else {
-<<<<<<< HEAD
                 throw new CustomWebApplicationException("Something odd happened with GitHub login ", HttpStatus.SC_INTERNAL_SERVER_ERROR);
             }
 
             List<Token> tokens = tokenDAO.findDockstoreByUserId(userID);
             if (!tokens.isEmpty()) {
                 dockstoreToken = tokens.get(0);
-=======
-                Optional<Token> gitHubAccountWithGoogleToken = tokensByGoogleUsername.stream()
-                        .filter(token -> token.getUserId() != googleUser.getId()).findFirst();
-                Optional<Token> googleAccountWithGoogleToken = tokensByGoogleUsername.stream()
-                        .filter(token -> token.getUserId() == googleUser.getId()).findFirst();
-                if (gitHubAccountWithGoogleToken.isPresent() && !googleAccountWithGoogleToken.isPresent()) {
-                    // GitHub account with Google token and Google account with no Google Token
-                    userID = gitHubAccountWithGoogleToken.get().getUserId();
-                } else {
-                    // All other cases
-                    userID = googleUser.getId();
-                }
->>>>>>> f84ab6d1
-            }
-        }
-
-        List<Token> tokens = tokenDAO.findDockstoreByUserId(userID);
-        if (!tokens.isEmpty()) {
-            dockstoreToken = tokens.get(0);
-        }
-
-        tokens = tokenDAO.findGoogleByUserId(userID);
-        if (!tokens.isEmpty()) {
-            googleToken = tokens.get(0);
+            }
+
+            tokens = tokenDAO.findGoogleByUserId(userID);
+            if (!tokens.isEmpty()) {
+                googleToken = tokens.get(0);
+            }
         }
 
         if (dockstoreToken == null) {
@@ -430,7 +390,6 @@
         }
     }
 
-<<<<<<< HEAD
     @POST
     @Timed
     @UnitOfWork
@@ -444,9 +403,6 @@
         final String code = satellizerObject.get("code").getAsString();
         return handleGitHubUser(null, code, register);
     }
-
-=======
->>>>>>> f84ab6d1
     @GET
     @Timed
     @UnitOfWork

--- conflicted
+++ resolved
@@ -122,10 +122,6 @@
     private static final String QUAY_URL = "https://quay.io/api/v1/";
     private static final String BITBUCKET_URL = "https://bitbucket.org/";
     private static final String GITLAB_URL = "https://gitlab.com/";
-<<<<<<< HEAD
-    private static final String ORCID_URL = "https://orcid.org/";
-=======
->>>>>>> e4974dca
     private static final TOSVersion CURRENT_TOS_VERSION = TOSVersion.TOS_VERSION_2;
     private static final PrivacyPolicyVersion CURRENT_PRIVACY_POLICY_VERSION = PrivacyPolicyVersion.PRIVACY_POLICY_VERSION_2_5;
     private static final Logger LOG = LoggerFactory.getLogger(TokenResource.class);

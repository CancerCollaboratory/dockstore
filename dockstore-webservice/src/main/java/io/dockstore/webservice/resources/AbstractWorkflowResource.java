--- conflicted
+++ resolved
@@ -105,11 +105,8 @@
 
     protected final String bitbucketClientSecret;
     protected final String bitbucketClientID;
-<<<<<<< HEAD
     private final FileContentDAO fileContentDAO;
-=======
     protected final String checkUrlLambdaUrl;
->>>>>>> 769b1bca
 
     public AbstractWorkflowResource(HttpClient client, SessionFactory sessionFactory, EntryResource entryResource,
             DockstoreWebserviceConfiguration configuration) {

--- conflicted
+++ resolved
@@ -332,25 +332,13 @@
             // If this method doesn't throw an exception, it's a valid .dockstore.yml with at least one workflow or service.
             // It also converts a .dockstore.yml 1.1 file to a 1.2 object, if necessary.
             final DockstoreYaml12 dockstoreYaml12 = DockstoreYamlHelper.readAsDockstoreYaml12(dockstoreYml.getContent());
-<<<<<<< HEAD
-            final List<Workflow> workflows = new ArrayList();
-            workflows.addAll(createServicesAndVersionsFromDockstoreYml(dockstoreYaml12.getService(), repository, gitReference,
-                    installationId, user, dockstoreYml));
-            workflows.addAll(createBioWorkflowsAndVersionsFromDockstoreYml(dockstoreYaml12.getWorkflows(), repository, gitReference,
-                    installationId, user, dockstoreYml));
-=======
             createServicesAndVersionsFromDockstoreYml(dockstoreYaml12.getService(), repository, gitReference, installationId, user, dockstoreYml);
             createBioWorkflowsAndVersionsFromDockstoreYml(dockstoreYaml12.getWorkflows(), repository, gitReference, installationId, user, dockstoreYml);
->>>>>>> f47f2012
             LambdaEvent lambdaEvent = createBasicEvent(repository, gitReference, username, LambdaEvent.LambdaEventType.PUSH);
             lambdaEventDAO.create(lambdaEvent);
             endRateLimit = gitHubSourceCodeRepo.getGhRateLimitQuietly();
             isSuccessful = true;
             gitHubSourceCodeRepo.reportOnGitHubRelease(startRateLimit, endRateLimit, repository, username, gitReference, isSuccessful);
-<<<<<<< HEAD
-            return workflows;
-=======
->>>>>>> f47f2012
         } catch (CustomWebApplicationException | ClassCastException | DockstoreYamlHelper.DockstoreYamlException | UnsupportedOperationException ex) {
             endRateLimit = gitHubSourceCodeRepo.getGhRateLimitQuietly();
             gitHubSourceCodeRepo.reportOnGitHubRelease(startRateLimit, endRateLimit, repository, username, gitReference, isSuccessful);

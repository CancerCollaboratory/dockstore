package io.dockstore.webservice.resources;

import static io.dockstore.webservice.Constants.DOCKSTORE_YML_PATH;
import static io.dockstore.webservice.Constants.LAMBDA_FAILURE;
import static io.dockstore.webservice.Constants.SKIP_COMMIT_ID;
import static io.dockstore.webservice.core.WorkflowMode.DOCKSTORE_YML;
import static io.dockstore.webservice.core.WorkflowMode.FULL;
import static io.dockstore.webservice.core.WorkflowMode.STUB;

import com.google.common.collect.Sets;
import io.dockstore.common.DescriptorLanguage;
import io.dockstore.common.DescriptorLanguageSubclass;
import io.dockstore.common.SourceControl;
import io.dockstore.common.Utilities;
import io.dockstore.common.yaml.DockstoreYaml12;
import io.dockstore.common.yaml.DockstoreYamlHelper;
import io.dockstore.common.yaml.Service12;
import io.dockstore.common.yaml.YamlAuthor;
import io.dockstore.common.yaml.YamlWorkflow;
import io.dockstore.webservice.CustomWebApplicationException;
import io.dockstore.webservice.DockstoreWebserviceConfiguration;
import io.dockstore.webservice.core.AppTool;
import io.dockstore.webservice.core.Author;
import io.dockstore.webservice.core.BioWorkflow;
import io.dockstore.webservice.core.LambdaEvent;
import io.dockstore.webservice.core.OrcidAuthor;
import io.dockstore.webservice.core.Service;
import io.dockstore.webservice.core.SourceFile;
import io.dockstore.webservice.core.Token;
import io.dockstore.webservice.core.User;
import io.dockstore.webservice.core.Validation;
import io.dockstore.webservice.core.Version;
import io.dockstore.webservice.core.Workflow;
import io.dockstore.webservice.core.WorkflowMode;
import io.dockstore.webservice.core.WorkflowVersion;
import io.dockstore.webservice.helpers.CacheConfigManager;
import io.dockstore.webservice.helpers.CheckUrlHelper;
import io.dockstore.webservice.helpers.CheckUrlHelper.TestFileType;
import io.dockstore.webservice.helpers.FileFormatHelper;
import io.dockstore.webservice.helpers.GitHelper;
import io.dockstore.webservice.helpers.GitHubHelper;
import io.dockstore.webservice.helpers.GitHubSourceCodeRepo;
import io.dockstore.webservice.helpers.PublicStateManager;
import io.dockstore.webservice.helpers.SourceCodeRepoFactory;
import io.dockstore.webservice.helpers.SourceCodeRepoInterface;
import io.dockstore.webservice.helpers.StateManagerMode;
import io.dockstore.webservice.helpers.StringInputValidationHelper;
import io.dockstore.webservice.jdbi.EventDAO;
import io.dockstore.webservice.jdbi.FileDAO;
import io.dockstore.webservice.jdbi.FileFormatDAO;
import io.dockstore.webservice.jdbi.LambdaEventDAO;
import io.dockstore.webservice.jdbi.TokenDAO;
import io.dockstore.webservice.jdbi.UserDAO;
import io.dockstore.webservice.jdbi.WorkflowDAO;
import io.dockstore.webservice.jdbi.WorkflowVersionDAO;
import io.swagger.annotations.Api;
import java.io.IOException;
import java.nio.file.Path;
import java.time.Duration;
import java.time.Instant;
import java.util.Collection;
import java.util.Comparator;
import java.util.HashMap;
import java.util.HashSet;
import java.util.Iterator;
import java.util.List;
import java.util.Map;
import java.util.Objects;
import java.util.Optional;
import java.util.Set;
import java.util.stream.Collectors;
import org.apache.http.HttpStatus;
import org.apache.http.client.HttpClient;
import org.hibernate.SessionFactory;
import org.hibernate.Transaction;
import org.kohsuke.github.GHRateLimit;
import org.slf4j.Logger;
import org.slf4j.LoggerFactory;

/**
 * Base class for ServiceResource and WorkflowResource.
 *
 * Mainly has GitHub app logic, although there is also some BitBucket refresh
 * token logic that was easier to move in here than refactor out.
 *
 * @param <T>
 */
@Api("workflows")
public abstract class AbstractWorkflowResource<T extends Workflow> implements SourceControlResourceInterface, AuthenticatedResourceInterface {
    private static final Logger LOG = LoggerFactory.getLogger(AbstractWorkflowResource.class);

    protected final HttpClient client;
    protected final TokenDAO tokenDAO;
    protected final WorkflowDAO workflowDAO;
    protected final UserDAO userDAO;
    protected final WorkflowVersionDAO workflowVersionDAO;
    protected final EntryResource entryResource;
    protected final EventDAO eventDAO;
    protected final FileDAO fileDAO;
    protected final LambdaEventDAO lambdaEventDAO;
    protected final FileFormatDAO fileFormatDAO;
    protected final String gitHubPrivateKeyFile;
    protected final String gitHubAppId;
    protected final SessionFactory sessionFactory;

    protected final String bitbucketClientSecret;
    protected final String bitbucketClientID;
    protected final String checkUrlLambdaUrl;

    public AbstractWorkflowResource(HttpClient client, SessionFactory sessionFactory, EntryResource entryResource,
            DockstoreWebserviceConfiguration configuration) {
        this.client = client;
        this.sessionFactory = sessionFactory;
        this.entryResource = entryResource;

        this.tokenDAO = new TokenDAO(sessionFactory);
        this.workflowDAO = new WorkflowDAO(sessionFactory);
        this.userDAO = new UserDAO(sessionFactory);
        this.fileDAO = new FileDAO(sessionFactory);
        this.workflowVersionDAO = new WorkflowVersionDAO(sessionFactory);
        this.eventDAO = new EventDAO(sessionFactory);
        this.lambdaEventDAO = new LambdaEventDAO(sessionFactory);
        this.fileFormatDAO = new FileFormatDAO(sessionFactory);
        this.bitbucketClientID = configuration.getBitbucketClientID();
        this.bitbucketClientSecret = configuration.getBitbucketClientSecret();
        gitHubPrivateKeyFile = configuration.getGitHubAppPrivateKeyFile();
        gitHubAppId = configuration.getGitHubAppId();
        this.checkUrlLambdaUrl = configuration.getCheckUrlLambdaUrl();

    }

    protected SourceCodeRepoInterface getSourceCodeRepoInterface(String gitUrl, User user) {
        SourceControl sourceControl = SourceCodeRepoFactory.mapGitUrlToSourceCodeRepo(gitUrl);
        SourceCodeRepoInterface sourceCodeRepo = createSourceCodeRepo(user, sourceControl, tokenDAO, client, bitbucketClientID, bitbucketClientSecret);
        if (sourceCodeRepo == null) {
            throw new CustomWebApplicationException("Git tokens invalid, please re-link your Git accounts.", HttpStatus.SC_BAD_REQUEST);
        } else {
            return sourceCodeRepo;
        }

    }

    /**
     * Updates the existing workflow in the database with new information from newWorkflow, including new, updated, and removed
     * workflow verions.
     * @param workflow    workflow to be updated
     * @param newWorkflow workflow to grab new content from
     * @param user
     * @param versionName
     */
    protected void updateDBWorkflowWithSourceControlWorkflow(Workflow workflow, Workflow newWorkflow, final User user, Optional<String> versionName) {
        // update root workflow
        workflow.update(newWorkflow);
        // update workflow versions
        Map<String, WorkflowVersion> existingVersionMap = new HashMap<>();
        workflow.getWorkflowVersions().forEach(version -> existingVersionMap.put(version.getName(), version));

        // delete versions that exist in old workflow but do not exist in newWorkflow
        if (versionName.isEmpty()) {
            Map<String, WorkflowVersion> newVersionMap = new HashMap<>();
            newWorkflow.getWorkflowVersions().forEach(version -> newVersionMap.put(version.getName(), version));
            Sets.SetView<String> removedVersions = Sets.difference(existingVersionMap.keySet(), newVersionMap.keySet());
            for (String version : removedVersions) {
                if (!existingVersionMap.get(version).isFrozen()) {
                    workflow.removeWorkflowVersion(existingVersionMap.get(version));
                }
            }
        }

        // Then copy over content that changed (ignore versions that have not changed)
        newWorkflow.getWorkflowVersions().stream()
                .filter(workflowVersion -> !Objects.equals(SKIP_COMMIT_ID, workflowVersion.getCommitID()))
                .forEach(version -> {
                    WorkflowVersion workflowVersionFromDB = existingVersionMap.get(version.getName());

                    // skip frozen versions
                    if (existingVersionMap.containsKey(version.getName())) {
                        if (workflowVersionFromDB.isFrozen()) {
                            return;
                        }
                        workflowVersionFromDB.update(version);
                    } else {
                        // attach real workflow
                        workflow.addWorkflowVersion(version);

                        final long workflowVersionId = workflowVersionDAO.create(version);
                        workflowVersionFromDB = workflowVersionDAO.findById(workflowVersionId);
                        this.eventDAO.createAddTagToEntryEvent(user, workflow, workflowVersionFromDB);
                        workflow.getWorkflowVersions().add(workflowVersionFromDB);
                        existingVersionMap.put(workflowVersionFromDB.getName(), workflowVersionFromDB);
                    }
                    workflowVersionFromDB.setToolTableJson(null);
                    workflowVersionFromDB.setDagJson(null);

                    updateDBVersionSourceFilesWithRemoteVersionSourceFiles(workflowVersionFromDB, version);
                });
    }

    /**
     * Updates the sourcefiles in the database to match the sourcefiles on the remote
     * @param existingVersion
     * @param remoteVersion
     * @return WorkflowVersion with updated sourcefiles
     */
    private WorkflowVersion updateDBVersionSourceFilesWithRemoteVersionSourceFiles(WorkflowVersion existingVersion, WorkflowVersion remoteVersion) {
        // Update source files for each version
        Map<String, SourceFile> existingFileMap = new HashMap<>();
        existingVersion.getSourceFiles().forEach(file -> existingFileMap.put(file.getType().toString() + file.getAbsolutePath(), file));

        for (SourceFile file : remoteVersion.getSourceFiles()) {
            String fileKey = file.getType().toString() + file.getAbsolutePath();
            SourceFile existingFile = existingFileMap.get(fileKey);
            if (existingFileMap.containsKey(fileKey)) {
                existingFile.setContent(file.getContent());
            } else {
                final long fileID = fileDAO.create(file);
                final SourceFile fileFromDB = fileDAO.findById(fileID);
                existingVersion.getSourceFiles().add(fileFromDB);
            }
        }

        // Remove existing files that are no longer present on remote
        for (Map.Entry<String, SourceFile> entry : existingFileMap.entrySet()) {
            boolean toDelete = true;
            for (SourceFile file : remoteVersion.getSourceFiles()) {
                if (entry.getKey().equals(file.getType().toString() + file.getAbsolutePath())) {
                    toDelete = false;
                }
            }
            if (toDelete) {
                existingVersion.getSourceFiles().remove(entry.getValue());
            }
        }

        // Update the validations
        for (Validation versionValidation : remoteVersion.getValidations()) {
            existingVersion.addOrUpdateValidation(versionValidation);
        }

        // Setup CheckUrl
        if (checkUrlLambdaUrl != null) {
            publicAccessibleUrls(existingVersion, checkUrlLambdaUrl);
        }

        return existingVersion;
    }

    /**
     * Sets the publicly accessible URL version metadata.
     * If at least one test parameter file is publicly accessible, then version metadata is true
     * If there's 1+ test parameter file that is null but there's no false, then version metadata is null
     * If there's 1+ test parameter file that is false, then version metadata is false
     *
     * @param existingVersion   Hibernate initialized version
     * @param checkUrlLambdaUrl URL of the checkUrl lambda
     */
    public static void publicAccessibleUrls(WorkflowVersion existingVersion, String checkUrlLambdaUrl) {
        Boolean publicAccessibleTestParameterFile = null;
        Iterator<SourceFile> sourceFileIterator = existingVersion.getSourceFiles().stream().filter(sourceFile -> sourceFile.getType().getCategory().equals(DescriptorLanguage.FileTypeCategory.TEST_FILE)).iterator();
        while (sourceFileIterator.hasNext()) {
            SourceFile sourceFile = sourceFileIterator.next();
            Optional<Boolean> publicAccessibleUrls = Optional.empty();
            if (sourceFile.getAbsolutePath().endsWith(".json")) {
                publicAccessibleUrls =
                    CheckUrlHelper.checkTestParameterFile(sourceFile.getContent(), checkUrlLambdaUrl, TestFileType.JSON);
            } else {
                if (sourceFile.getAbsolutePath().endsWith(".yaml") || sourceFile.getAbsolutePath().endsWith(".yml")) {
                    publicAccessibleUrls = CheckUrlHelper.checkTestParameterFile(sourceFile.getContent(), checkUrlLambdaUrl,
                        TestFileType.YAML);
                }
            }
            // Do not care about null, it will never override a true/false
            if (publicAccessibleUrls.isPresent()) {
                publicAccessibleTestParameterFile = publicAccessibleUrls.get();
                if (Boolean.TRUE.equals(publicAccessibleUrls.get())) {
                    // If the current test parameter file is publicly accessible, then all previous and future ones don't matter
                    break;
                }
            }
        }
        existingVersion.getVersionMetadata().setPublicAccessibleTestParameterFile(publicAccessibleTestParameterFile);
    }

    /**
     * Handle webhooks from GitHub apps after branch deletion (redirected from AWS Lambda)
     * - Delete version for corresponding service and workflow
     * @param repository Repository path (ex. dockstore/dockstore-ui2)
     * @param gitReference Git reference from GitHub (ex. refs/tags/1.0)
     * @param username Git user who triggered the event
     */
    protected void githubWebhookDelete(String repository, String gitReference, String username) {
        // Retrieve name from gitReference
        Optional<String> gitReferenceName = GitHelper.parseGitHubReference(gitReference);
        if (gitReferenceName.isEmpty()) {
            String msg = "Reference " + Utilities.cleanForLogging(gitReference) + " is not of the valid form";
            LOG.error(msg);
            sessionFactory.getCurrentSession().clear();
            LambdaEvent lambdaEvent = createBasicEvent(repository, gitReference, username, LambdaEvent.LambdaEventType.DELETE);
            lambdaEvent.setMessage(msg);
            lambdaEvent.setSuccess(false);
            lambdaEventDAO.create(lambdaEvent);
            sessionFactory.getCurrentSession().getTransaction().commit();
            throw new CustomWebApplicationException(msg, LAMBDA_FAILURE);
        }

        // Find all workflows and services that are github apps and use the given repo
        List<Workflow> workflows = workflowDAO.findAllByPath("github.com/" + repository, false).stream().filter(workflow -> Objects.equals(workflow.getMode(), DOCKSTORE_YML)).collect(
                Collectors.toList());

        // When the git reference to delete is the default version, set it to the next latest version
        workflows.forEach(workflow -> {
            if (workflow.getActualDefaultVersion() != null && workflow.getActualDefaultVersion().getName().equals(gitReferenceName.get())) {
                Optional<WorkflowVersion> max = workflow.getWorkflowVersions().stream()
                        .filter(v -> !Objects.equals(v.getName(), gitReferenceName.get()))
                        .max(Comparator.comparingLong(ver -> ver.getDate().getTime()));
                workflow.setActualDefaultVersion(max.orElse(null));
            }
        });

        // Delete all non-frozen versions that have the same git reference name and then update the file formats of the entry.
        workflows.forEach(workflow -> {
            workflow.getWorkflowVersions().removeIf(workflowVersion -> Objects.equals(workflowVersion.getName(), gitReferenceName.get()) && !workflowVersion.isFrozen());
            FileFormatHelper.updateEntryLevelFileFormats(workflow);
        });
        LambdaEvent lambdaEvent = createBasicEvent(repository, gitReference, username, LambdaEvent.LambdaEventType.DELETE);
        lambdaEventDAO.create(lambdaEvent);
    }

    /**
     * Handle webhooks from GitHub apps (redirected from AWS Lambda)
     * - Create services and workflows when necessary
     * - Add or update version for corresponding service and workflow
     * @param repository Repository path (ex. dockstore/dockstore-ui2)
     * @param username Username of GitHub user that triggered action
     * @param gitReference Git reference from GitHub (ex. refs/tags/1.0)
     * @param installationId GitHub App installation ID
     * @return List of new and updated workflows
     */
    protected void githubWebhookRelease(String repository, String username, String gitReference, String installationId) {
        // Retrieve the user who triggered the call (must exist on Dockstore if workflow is not already present)
        User user = GitHubHelper.findUserByGitHubUsername(this.tokenDAO, this.userDAO, username, false);
        // Grab Dockstore YML from GitHub
        GitHubSourceCodeRepo gitHubSourceCodeRepo = (GitHubSourceCodeRepo)SourceCodeRepoFactory.createGitHubAppRepo(gitHubAppSetup(installationId));

        GHRateLimit startRateLimit = gitHubSourceCodeRepo.getGhRateLimitQuietly();
        GHRateLimit endRateLimit;
        boolean isSuccessful = false;
        try {

            SourceFile dockstoreYml = gitHubSourceCodeRepo.getDockstoreYml(repository, gitReference);
            // If this method doesn't throw an exception, it's a valid .dockstore.yml with at least one workflow or service.
            // It also converts a .dockstore.yml 1.1 file to a 1.2 object, if necessary.
            final DockstoreYaml12 dockstoreYaml12 = DockstoreYamlHelper.readAsDockstoreYaml12(dockstoreYml.getContent());
            createServicesAndVersionsFromDockstoreYml(dockstoreYaml12.getService(), repository, gitReference, installationId, user, dockstoreYml);
            createBioWorkflowsAndVersionsFromDockstoreYml(dockstoreYaml12.getWorkflows(), repository, gitReference, installationId, user, dockstoreYml, false);
            createBioWorkflowsAndVersionsFromDockstoreYml(dockstoreYaml12.getTools(), repository, gitReference, installationId, user, dockstoreYml, true);
            LambdaEvent lambdaEvent = createBasicEvent(repository, gitReference, username, LambdaEvent.LambdaEventType.PUSH);
            lambdaEventDAO.create(lambdaEvent);
            endRateLimit = gitHubSourceCodeRepo.getGhRateLimitQuietly();
            isSuccessful = true;
            gitHubSourceCodeRepo.reportOnGitHubRelease(startRateLimit, endRateLimit, repository, username, gitReference, isSuccessful);
        } catch (CustomWebApplicationException | ClassCastException | DockstoreYamlHelper.DockstoreYamlException | UnsupportedOperationException ex) {
            endRateLimit = gitHubSourceCodeRepo.getGhRateLimitQuietly();
            gitHubSourceCodeRepo.reportOnGitHubRelease(startRateLimit, endRateLimit, repository, username, gitReference, isSuccessful);
            String errorMessage = ex instanceof CustomWebApplicationException ? ((CustomWebApplicationException)ex).getErrorMessage() : ex.getMessage();
            String msg = "User " + username + ": Error handling push event for repository " + repository + " and reference " + gitReference + "\n" + errorMessage;
            LOG.info(msg, ex);
            rollbackAndBeginNewTransaction();
            LambdaEvent lambdaEvent = createBasicEvent(repository, gitReference, username, LambdaEvent.LambdaEventType.PUSH);
            lambdaEvent.setSuccess(false);
            lambdaEvent.setMessage(errorMessage);
            lambdaEventDAO.create(lambdaEvent);
            sessionFactory.getCurrentSession().getTransaction().commit();
            throw new CustomWebApplicationException(msg, statusCodeForLambda(ex));
        } catch (Exception ex) {
            endRateLimit = gitHubSourceCodeRepo.getGhRateLimitQuietly();
            gitHubSourceCodeRepo.reportOnGitHubRelease(startRateLimit, endRateLimit, repository, username, gitReference, isSuccessful);
            String msg = "User " + username + ": Unhandled error while handling push event for repository " + repository + " and reference " + gitReference + "\n" + ex.getMessage();
            LOG.error(msg, ex);
            rollbackAndBeginNewTransaction();
            LambdaEvent lambdaEvent = createBasicEvent(repository, gitReference, username, LambdaEvent.LambdaEventType.PUSH);
            lambdaEvent.setSuccess(false);
            lambdaEvent.setMessage(ex.getMessage());
            lambdaEventDAO.create(lambdaEvent);
            sessionFactory.getCurrentSession().getTransaction().commit();
            throw new CustomWebApplicationException(msg, LAMBDA_FAILURE);
        }
    }

    /**
     * Rollback current DB transaction then start a new one so we can record a lambda event.
     * https://github.com/dockstore/dockstore/issues/4434
     */
    private void rollbackAndBeginNewTransaction() {
        final Transaction transaction = sessionFactory.getCurrentSession().getTransaction();
        final boolean isActive = transaction.isActive();
        final boolean canRollback = transaction.getStatus().canRollback();
        if (isActive && canRollback) {
            transaction.rollback();
        } else {
            // I don't think this should ever happen
            LOG.error("Transaction is not active or cannot be rolled back. Active: {}; Can rollback: {}", isActive, canRollback);
        }
        sessionFactory.getCurrentSession().beginTransaction();
    }

    /**
     * Determines whether to signal lambda to try again
     * @param ex
     * @return
     */
    private int statusCodeForLambda(Exception ex) {
        if (isGitHubRateLimitError(ex)) {
            // 5xx tells lambda to retry. Lambda is configured to wait an hour for the retry; retries shouldn't immediately cause even more strain on rate limits.
            LOG.info("GitHub rate limit hit, signaling lambda to retry.");
            return HttpStatus.SC_INTERNAL_SERVER_ERROR;
        }
        return LAMBDA_FAILURE;
    }

    private boolean isGitHubRateLimitError(Exception ex) {
        if (ex instanceof CustomWebApplicationException) {
            final CustomWebApplicationException customWebAppEx = (CustomWebApplicationException)ex;
            final String errorMessage = customWebAppEx.getErrorMessage();
            if (errorMessage != null && errorMessage.startsWith(GitHubSourceCodeRepo.OUT_OF_GIT_HUB_RATE_LIMIT)) {
                return true;
            }
        }
        return false;
    }

    /**
     * Create a basic lambda event
     * @param repository repository path
     * @param gitReference full git reference (ex. refs/heads/master)
     * @param username Username of GitHub user who triggered the event
     * @param type Event type
     * @return New lambda event
     */
    private LambdaEvent createBasicEvent(String repository, String gitReference, String username, LambdaEvent.LambdaEventType type) {
        LambdaEvent lambdaEvent = new LambdaEvent();
        String[] repo = repository.split("/");
        lambdaEvent.setOrganization(repo[0]);
        lambdaEvent.setRepository(repo[1]);
        lambdaEvent.setReference(gitReference);
        lambdaEvent.setGithubUsername(username);
        lambdaEvent.setType(type);
        User user = userDAO.findByGitHubUsername(username);
        if (user != null) {
            lambdaEvent.setUser(user);
        }
        return lambdaEvent;
    }

    /**
     * Create or retrieve workflows based on Dockstore.yml, add or update tag version
     * ONLY WORKS FOR v1.2
     * @param repository Repository path (ex. dockstore/dockstore-ui2)
     * @param gitReference Git reference from GitHub (ex. refs/tags/1.0)
     * @param installationId Installation id needed to setup GitHub apps
     * @param user User that triggered action
     * @param dockstoreYml
     */
    private void createBioWorkflowsAndVersionsFromDockstoreYml(List<YamlWorkflow> yamlWorkflows, String repository, String gitReference, String installationId, User user,
            final SourceFile dockstoreYml, boolean isOneStepWorkflow) {
        GitHubSourceCodeRepo gitHubSourceCodeRepo = (GitHubSourceCodeRepo)SourceCodeRepoFactory.createGitHubAppRepo(gitHubAppSetup(installationId));
        try {
            final Path gitRefPath = Path.of(gitReference);
            for (YamlWorkflow wf : yamlWorkflows) {
                if (!DockstoreYamlHelper.filterGitReference(gitRefPath, wf.getFilters())) {
                    continue;
                }

                String subclass = wf.getSubclass();
                String workflowName = wf.getName();
                Boolean publish = wf.getPublish();
                final var defaultVersion = wf.getLatestTagAsDefault();
                final List<YamlAuthor> yamlAuthors = wf.getAuthors();

                Class workflowType = isOneStepWorkflow ? AppTool.class : BioWorkflow.class;
                Workflow workflow = createOrGetWorkflow(workflowType, repository, user, workflowName, subclass, gitHubSourceCodeRepo);
                addDockstoreYmlVersionToWorkflow(repository, gitReference, dockstoreYml, gitHubSourceCodeRepo, workflow, defaultVersion, yamlAuthors);

                if (publish != null && workflow.getIsPublished() != publish) {
                    LambdaEvent lambdaEvent = createBasicEvent(repository, gitReference, user.getUsername(), LambdaEvent.LambdaEventType.PUBLISH);
                    try {
                        publishWorkflow(workflow, publish);
                    } catch (CustomWebApplicationException ex) {
                        LOG.warn("Could not set publish state from YML.", ex);
                        lambdaEvent.setSuccess(false);
                        lambdaEvent.setMessage(ex.getMessage());
                    }
                    lambdaEventDAO.create(lambdaEvent);
                }
            }
<<<<<<< HEAD
            return updatedWorkflows;
=======
>>>>>>> 781a6ccb
        } catch (ClassCastException ex) { // This has been seen from WDL parsing wrapper: https://github.com/dockstore/dockstore/issues/4431
            // The message for #4431 is not user-friendly (class wom.callable.MetaValueElement$MetaValueElementBoolean cannot be cast...),
            // so display a generic one.
            final String message = "Error processing .dockstore.yml";
            LOG.error(message, ex);
            throw new CustomWebApplicationException(message, LAMBDA_FAILURE);
        }
    }

    /**
     * Create or retrieve services based on Dockstore.yml, add or update tag version
     * ONLY WORKS FOR v1.1
     * @param repository Repository path (ex. dockstore/dockstore-ui2)
     * @param gitReference Git reference from GitHub (ex. refs/tags/1.0)
     * @param installationId installation id needed to set up GitHub Apps
     * @param user User that triggered action
     * @param dockstoreYml
     */
    private void createServicesAndVersionsFromDockstoreYml(Service12 service, String repository, String gitReference, String installationId,
            User user, final SourceFile dockstoreYml) {
        GitHubSourceCodeRepo gitHubSourceCodeRepo = (GitHubSourceCodeRepo)SourceCodeRepoFactory.createGitHubAppRepo(gitHubAppSetup(installationId));
        if (service != null) {
            if (!DockstoreYamlHelper.filterGitReference(Path.of(gitReference), service.getFilters())) {
                return;
            }
            final DescriptorLanguageSubclass subclass = service.getSubclass();
            final Boolean publish = service.getPublish();
            final var defaultVersion = service.getLatestTagAsDefault();
            final List<YamlAuthor> yamlAuthors = service.getAuthors();

            Workflow workflow = createOrGetWorkflow(Service.class, repository, user, "", subclass.getShortName(), gitHubSourceCodeRepo);
            addDockstoreYmlVersionToWorkflow(repository, gitReference, dockstoreYml, gitHubSourceCodeRepo, workflow, defaultVersion, yamlAuthors);

            if (publish != null && workflow.getIsPublished() != publish) {
                LambdaEvent lambdaEvent = createBasicEvent(repository, gitReference, user.getUsername(), LambdaEvent.LambdaEventType.PUBLISH);
                try {
                    publishWorkflow(workflow, publish);
                } catch (CustomWebApplicationException ex) {
                    LOG.warn("Could not set publish state from YML.", ex);
                    lambdaEvent.setSuccess(false);
                    lambdaEvent.setMessage(ex.getMessage());
                }
                lambdaEventDAO.create(lambdaEvent);
            }
        }
    }

    /**
     * Create or retrieve workflow or service based on Dockstore.yml
     * @param workflowType Either BioWorkflow.class, Service.class or AppTool.class
     * @param repository Repository path (ex. dockstore/dockstore-ui2)
     * @param user User that triggered action
     * @param workflowName User that triggered action
     * @param subclass Subclass of the workflow
     * @param gitHubSourceCodeRepo Source Code Repo
     * @return New or updated workflow
     */
    private Workflow createOrGetWorkflow(Class workflowType, String repository, User user, String workflowName, String subclass, GitHubSourceCodeRepo gitHubSourceCodeRepo) {
        // Check for existing workflow
        String dockstoreWorkflowPath = "github.com/" + repository + (workflowName != null && !workflowName.isEmpty() ? "/" + workflowName : "");
        Optional<Workflow> workflow = workflowDAO.findByPath(dockstoreWorkflowPath, false, workflowType);

        Workflow workflowToUpdate = null;
        // Create workflow if one does not exist
        if (workflow.isEmpty()) {
            // Ensure that a Dockstore user exists to add to the workflow
            if (user == null) {
                throw new CustomWebApplicationException("User does not have an account on Dockstore.", LAMBDA_FAILURE);
            }

            StringInputValidationHelper.checkEntryName(workflowType, workflowName);

            if (workflowType == BioWorkflow.class) {
                workflowToUpdate = gitHubSourceCodeRepo.initializeWorkflowFromGitHub(repository, subclass, workflowName);
            } else if (workflowType == Service.class) {
                workflowToUpdate = gitHubSourceCodeRepo.initializeServiceFromGitHub(repository, subclass);
            } else if (workflowType == AppTool.class) {
                workflowToUpdate = gitHubSourceCodeRepo.initializeOneStepWorkflowFromGitHub(repository, subclass, workflowName);
            } else {
                throw new CustomWebApplicationException(workflowType.getCanonicalName()  + " is not a valid workflow type. Currently only workflows, tools, and services are supported by GitHub Apps.", LAMBDA_FAILURE);
            }
            long workflowId = workflowDAO.create(workflowToUpdate);
            workflowToUpdate = workflowDAO.findById(workflowId);
            if (LOG.isInfoEnabled()) {
                LOG.info("Workflow {} has been created.", Utilities.cleanForLogging(dockstoreWorkflowPath));
            }
        } else {
            workflowToUpdate = workflow.get();
            gitHubSourceCodeRepo.setLicenseInformation(workflowToUpdate, repository);
            if (Objects.equals(workflowToUpdate.getMode(), FULL) || Objects.equals(workflowToUpdate.getMode(), STUB)) {
                LOG.info("Converting workflow to DOCKSTORE_YML");
                workflowToUpdate.setMode(DOCKSTORE_YML);
                workflowToUpdate.setDefaultWorkflowPath(DOCKSTORE_YML_PATH);
            }
        }

        if (user != null) {
            workflowToUpdate.getUsers().add(user);
        }

        return  workflowToUpdate;
    }

    /**
     * Add versions to a service or workflow based on Dockstore.yml
     * @param repository Repository path (ex. dockstore/dockstore-ui2)
     * @param gitReference Git reference from GitHub (ex. refs/tags/1.0)
     * @param dockstoreYml Dockstore YAML File
     * @param gitHubSourceCodeRepo Source Code Repo
     */
    private void addDockstoreYmlVersionToWorkflow(String repository, String gitReference, SourceFile dockstoreYml,
            GitHubSourceCodeRepo gitHubSourceCodeRepo, Workflow workflow, boolean latestTagAsDefault, final List<YamlAuthor> yamlAuthors) {
        Instant startTime = Instant.now();
        try {
            // Create version and pull relevant files
            WorkflowVersion remoteWorkflowVersion = gitHubSourceCodeRepo
                    .createVersionForWorkflow(repository, gitReference, workflow, dockstoreYml);
            remoteWorkflowVersion.setReferenceType(getReferenceTypeFromGitRef(gitReference));
            // Add authors
            addDockstoreYmlAuthorsToVersion(yamlAuthors, remoteWorkflowVersion);

            // So we have workflowversion which is the new version, we want to update the version and associated source files
            WorkflowVersion existingWorkflowVersion = workflowVersionDAO.getWorkflowVersionByWorkflowIdAndVersionName(workflow.getId(), remoteWorkflowVersion.getName());
            WorkflowVersion updatedWorkflowVersion;
            // Update existing source files, add new source files, remove deleted sourcefiles, clear json for dag and tool table
            if (existingWorkflowVersion != null) {
                // Copy over workflow version level information
                existingWorkflowVersion.setWorkflowPath(remoteWorkflowVersion.getWorkflowPath());
                existingWorkflowVersion.setLastModified(remoteWorkflowVersion.getLastModified());
                existingWorkflowVersion.setLegacyVersion(remoteWorkflowVersion.isLegacyVersion());
                existingWorkflowVersion.setAliases(remoteWorkflowVersion.getAliases());
                existingWorkflowVersion.setSubClass(remoteWorkflowVersion.getSubClass());
                existingWorkflowVersion.setCommitID(remoteWorkflowVersion.getCommitID());
                existingWorkflowVersion.setDagJson(null);
                existingWorkflowVersion.setToolTableJson(null);
                existingWorkflowVersion.setReferenceType(remoteWorkflowVersion.getReferenceType());
                existingWorkflowVersion.setValid(remoteWorkflowVersion.isValid());
                existingWorkflowVersion.setAuthors(remoteWorkflowVersion.getAuthors());
                existingWorkflowVersion.setOrcidAuthors(remoteWorkflowVersion.getOrcidAuthors());
                updateDBVersionSourceFilesWithRemoteVersionSourceFiles(existingWorkflowVersion, remoteWorkflowVersion);
                updatedWorkflowVersion = existingWorkflowVersion;
            } else {
                if (checkUrlLambdaUrl != null) {
                    publicAccessibleUrls(remoteWorkflowVersion, checkUrlLambdaUrl);
                }
                workflow.addWorkflowVersion(remoteWorkflowVersion);
                updatedWorkflowVersion = remoteWorkflowVersion;
            }
            gitHubSourceCodeRepo.updateVersionMetadata(updatedWorkflowVersion.getWorkflowPath(), updatedWorkflowVersion, workflow.getDescriptorType(), repository);
            if (workflow.getLastModified() == null || (updatedWorkflowVersion.getLastModified() != null && workflow.getLastModifiedDate().before(updatedWorkflowVersion.getLastModified()))) {
                workflow.setLastModified(updatedWorkflowVersion.getLastModified());
            }
            // Update file formats for the version and then the entry.
            // TODO: We were not adding file formats to .dockstore.yml versions before, so this only handles new/updated versions. Need to add a way to update all .dockstore.yml versions in a workflow
            Set<WorkflowVersion> workflowVersions = new HashSet<>();
            workflowVersions.add(updatedWorkflowVersion);
            FileFormatHelper.updateFileFormats(workflow, workflowVersions, fileFormatDAO, false);
            boolean addedVersionIsNewer = workflow.getActualDefaultVersion() == null || workflow.getActualDefaultVersion().getLastModified()
                            .before(updatedWorkflowVersion.getLastModified());
            if (latestTagAsDefault && Version.ReferenceType.TAG.equals(updatedWorkflowVersion.getReferenceType()) && addedVersionIsNewer) {
                workflow.setActualDefaultVersion(updatedWorkflowVersion);
            }
            LOG.info("Version " + remoteWorkflowVersion.getName() + " has been added to workflow " + workflow.getWorkflowPath() + ".");
        } catch (IOException ex) {
            final String message = "Cannot retrieve the workflow reference from GitHub, ensure that " + gitReference + " is a valid tag.";
            LOG.error(message, ex);
            throw new CustomWebApplicationException(message, LAMBDA_FAILURE);
        }
        Instant endTime = Instant.now();
        long timeElasped = Duration.between(startTime, endTime).toSeconds();
        if (LOG.isInfoEnabled()) {
            LOG.info(
                "Processing .dockstore.yml workflow version {} for repo: {} took {} seconds", Utilities.cleanForLogging(gitReference), Utilities.cleanForLogging(repository), timeElasped);
        }
    }

    /**
     * Add authors from .dockstore.yml to a version
     * @param yamlAuthors
     * @param version
     */
    private void addDockstoreYmlAuthorsToVersion(final List<YamlAuthor> yamlAuthors, Version version) {
        final Set<Author> authors = yamlAuthors.stream()
                .filter(yamlAuthor -> yamlAuthor.getOrcid() == null)
                .map(yamlAuthor -> {
                    Author author = new Author();
                    author.setName(yamlAuthor.getName());
                    author.setRole(yamlAuthor.getRole());
                    author.setAffiliation(yamlAuthor.getAffiliation());
                    author.setEmail(yamlAuthor.getEmail());
                    return author;
                })
                .collect(Collectors.toSet());
        version.setAuthors(authors);
        final Set<OrcidAuthor> orcidAuthors = yamlAuthors.stream()
                .filter(yamlAuthor -> yamlAuthor.getOrcid() != null)
                .map(yamlAuthor -> new OrcidAuthor(yamlAuthor.getOrcid()))
                .collect(Collectors.toSet());
        version.setOrcidAuthors(orcidAuthors);
    }

    private Version.ReferenceType getReferenceTypeFromGitRef(String gitRef) {
        if (gitRef.startsWith("refs/heads/")) {
            return Version.ReferenceType.BRANCH;
        } else if (gitRef.startsWith("refs/tags/")) {
            return Version.ReferenceType.TAG;
        } else {
            return Version.ReferenceType.NOT_APPLICABLE;
        }
    }

    /**
     * Add user to any existing Dockstore workflow and services from GitHub apps they should own
     * @param user
     */
    protected void syncEntitiesForUser(User user) {
        List<Token> githubByUserId = tokenDAO.findGithubByUserId(user.getId());

        if (githubByUserId.isEmpty()) {
            String msg = "The user does not have a GitHub token, please create one";
            LOG.info(msg);
            throw new CustomWebApplicationException(msg, HttpStatus.SC_BAD_REQUEST);
        } else {
            syncEntities(user, githubByUserId.get(0));
        }
    }

    /**
     * Syncs entities based on GitHub app installation, optionally limiting to orgs in the GitHub organization <code>organization</code>.
     *
     * 1. Finds all repos that have the Dockstore GitHub app installed
     * 2. For existing entities, ensures that <code>user</code> is one of the entity's users
     *
     * @param user
     * @param gitHubToken
     */
    private void syncEntities(User user, Token gitHubToken) {
        GitHubSourceCodeRepo gitHubSourceCodeRepo = (GitHubSourceCodeRepo)SourceCodeRepoFactory.createSourceCodeRepo(gitHubToken);

        // Get all GitHub repositories for the user
        final Map<String, String> workflowGitUrl2Name = gitHubSourceCodeRepo.getWorkflowGitUrl2RepositoryId();

        // Filter by organization if necessary
        final Collection<String> repositories = workflowGitUrl2Name.values();

        // Add user to any services they should have access to that already exist on Dockstore
        final List<Workflow> existingWorkflows = findDockstoreWorkflowsForGitHubRepos(repositories);
        existingWorkflows.stream()
                .filter(workflow -> !workflow.getUsers().contains(user))
                .forEach(workflow -> workflow.getUsers().add(user));

        // No longer adds stub services, though code could be useful
        //        final Set<String> existingWorkflowPaths = existingWorkflows.stream()
        //                .map(workflow -> workflow.getWorkflowPath()).collect(Collectors.toSet());
        //
        //        GitHubHelper.checkJWT(gitHubAppId, gitHubPrivateKeyFile);
        //
        //        GitHubHelper.reposToCreateEntitiesFor(repositories, organization, existingWorkflowPaths).stream()
        //                .forEach(repositoryName -> {
        //                    final T entity = initializeEntity(repositoryName, gitHubSourceCodeRepo);
        //                    entity.addUser(user);
        //                    final long entityId = workflowDAO.create(entity);
        //                    final Workflow createdEntity = workflowDAO.findById(entityId);
        //                    final Workflow updatedEntity = gitHubSourceCodeRepo.getWorkflow(repositoryName, Optional.of(createdEntity));
        //                    updateDBWorkflowWithSourceControlWorkflow(createdEntity, updatedEntity, user);
        //                });
    }

    /**
     * From the collection of GitHub repositories, returns the list of Dockstore entities (Service or BioWorkflow) that
     * exist for those repositories.
     *
     * Ideally this would return <code>List&lt;T&gt;</code>, but not sure if I can use getClass instead of WorkflowMode
     * for workflows (would it apply to both STUB and WORKFLOW?) in filter call below (see TODO)?
     *
     * @param repositories
     * @return
     */
    private List<Workflow> findDockstoreWorkflowsForGitHubRepos(Collection<String> repositories) {
        final List<String> workflowPaths = repositories.stream().map(repositoryName -> "github.com/" + repositoryName)
                .collect(Collectors.toList());
        return workflowDAO.findByPaths(workflowPaths, false).stream()
                // TODO: Revisit this when support for workflows added.
                .filter(workflow -> Objects.equals(workflow.getMode(), DOCKSTORE_YML))
                .collect(Collectors.toList());
    }

    /**
     * Setup tokens required for GitHub apps
     * @param installationId App installation ID (per repository)
     * @return Installation access token for the given repository
     */
    private String gitHubAppSetup(String installationId) {
        GitHubHelper.checkJWT(gitHubAppId, gitHubPrivateKeyFile);
        String installationAccessToken = CacheConfigManager.getInstance().getInstallationAccessTokenFromCache(installationId);
        if (installationAccessToken == null) {
            String msg = "Could not get an installation access token for install with id " + Utilities.cleanForLogging(installationId);
            LOG.info(msg);
            throw new CustomWebApplicationException(msg, HttpStatus.SC_INTERNAL_SERVER_ERROR);
        }
        return installationAccessToken;
    }

    /**
     * Publish or unpublish given workflow, if necessary.
     * @param workflow
     * @param publish
     * @return
     */
    protected Workflow publishWorkflow(Workflow workflow, final boolean publish) {
        if (workflow.getIsPublished() == publish) {
            return workflow;
        }

        Workflow checker = workflow.getCheckerWorkflow();

        if (workflow.isIsChecker()) {
            String msg = "Cannot directly publish/unpublish a checker workflow.";
            LOG.error(msg);
            throw new CustomWebApplicationException(msg, HttpStatus.SC_BAD_REQUEST);
        }

        if (publish) {
            boolean validTag = false;
            Set<WorkflowVersion> versions = workflow.getWorkflowVersions();
            for (WorkflowVersion workflowVersion : versions) {
                if (workflowVersion.isValid()) {
                    validTag = true;
                    break;
                }
            }

            if (validTag && (!workflow.getGitUrl().isEmpty() || Objects.equals(workflow.getMode(), WorkflowMode.HOSTED))) {
                workflow.setIsPublished(true);
                if (checker != null) {
                    checker.setIsPublished(true);
                }
            } else {
                throw new CustomWebApplicationException("Repository does not meet requirements to publish.", HttpStatus.SC_BAD_REQUEST);
            }

            PublicStateManager.getInstance().handleIndexUpdate(workflow, StateManagerMode.PUBLISH);
            if (workflow.getTopicId() == null) {
                try {
                    entryResource.createAndSetDiscourseTopic(workflow.getId());
                } catch (CustomWebApplicationException ex) {
                    LOG.error("Error adding discourse topic.", ex);
                }
            }
        } else {
            workflow.setIsPublished(false);
            if (checker != null) {
                checker.setIsPublished(false);
            }
            PublicStateManager.getInstance().handleIndexUpdate(workflow, StateManagerMode.DELETE);
        }
        return workflow;
    }
}<|MERGE_RESOLUTION|>--- conflicted
+++ resolved
@@ -493,10 +493,6 @@
                     lambdaEventDAO.create(lambdaEvent);
                 }
             }
-<<<<<<< HEAD
-            return updatedWorkflows;
-=======
->>>>>>> 781a6ccb
         } catch (ClassCastException ex) { // This has been seen from WDL parsing wrapper: https://github.com/dockstore/dockstore/issues/4431
             // The message for #4431 is not user-friendly (class wom.callable.MetaValueElement$MetaValueElementBoolean cannot be cast...),
             // so display a generic one.

--- conflicted
+++ resolved
@@ -13,12 +13,8 @@
 import com.google.common.collect.Sets;
 import io.dockstore.webservice.CustomWebApplicationException;
 import io.dockstore.webservice.DockstoreWebserviceConfiguration;
-<<<<<<< HEAD
 import io.dockstore.webservice.core.BioWorkflow;
-import io.dockstore.webservice.core.Event;
 import io.dockstore.webservice.core.Service;
-=======
->>>>>>> 4770590e
 import io.dockstore.webservice.core.SourceFile;
 import io.dockstore.webservice.core.Token;
 import io.dockstore.webservice.core.TokenType;
@@ -248,7 +244,7 @@
 
             if (Objects.equals(version11, versionString)) {
                 // 1.1 - Only works with services
-                return createServicesAndVersionsFromDockstoreYml(dockstoreYml, repository, gitReference, gitHubSourceCodeRepo, user);
+                return createServicesAndVersionsFromDockstoreYml(dockstoreYml, repository, gitReference, gitHubSourceCodeRepo, user, map);
             } else if (Objects.equals(version12, versionString)) {
                 // 1.2 - Currently only supports workflows, though will eventually support services
                 String classString = (String)map.get("class");
@@ -256,21 +252,21 @@
                     return createBioWorkflowsAndVersionsFromDockstoreYml(dockstoreYml, repository, gitReference, map, gitHubSourceCodeRepo, user);
                 } else if (Objects.equals("service", classString)) {
                     String msg = "Services are not yet implemented for version 1.2";
-                    LOG.warn(msg);
+                    LOG.info(msg);
                     throw new CustomWebApplicationException(msg, LAMBDA_FAILURE);
                 } else {
                     String msg = classString + " is not a valid class for version 1.2";
-                    LOG.warn(msg);
+                    LOG.info(msg);
                     throw new CustomWebApplicationException(msg, LAMBDA_FAILURE);
                 }
             } else {
                 String msg = versionString + " is not a valid version";
-                LOG.warn(msg);
+                LOG.info(msg);
                 throw new CustomWebApplicationException(msg, LAMBDA_FAILURE);
             }
         } catch (YAMLException | ClassCastException | NullPointerException ex) {
             String msg = "Invalid .dockstore.yml";
-            LOG.warn(msg, ex);
+            LOG.info(msg, ex);
             throw new CustomWebApplicationException(msg, LAMBDA_FAILURE);
         }
     }
@@ -301,7 +297,7 @@
             return updatedWorkflows;
         } catch (ClassCastException ex) {
             String msg = "Could not parse workflow array from YML.";
-            LOG.warn(msg, ex);
+            LOG.info(msg, ex);
             throw new CustomWebApplicationException(msg, LAMBDA_FAILURE);
         }
     }
@@ -313,12 +309,27 @@
      * @param gitReference Tag reference from GitHub (ex. 1.0)
      * @param gitHubSourceCodeRepo Source Code Repo
      * @param user User that triggered action
+     * @param yml Dockstore YML map
      * @return List of new and updated services
      */
-    private List<Workflow> createServicesAndVersionsFromDockstoreYml(SourceFile dockstoreYml, String repository, String gitReference, GitHubSourceCodeRepo gitHubSourceCodeRepo, User user) {
+    private List<Workflow> createServicesAndVersionsFromDockstoreYml(SourceFile dockstoreYml, String repository, String gitReference, GitHubSourceCodeRepo gitHubSourceCodeRepo, User user, Map<String, Object> yml) {
         List<Workflow> updatedServices = new ArrayList<>();
         // TODO: Currently only supports one service per .dockstore.yml
-        updatedServices.add(createWorkflowAndVersionFromDockstoreYml(Service.class, repository, gitReference, user, dockstoreYml, "", "/.dockstore.yml", null, gitHubSourceCodeRepo));
+        String subclass = null;
+        try {
+            Map<String, Object> serviceObject = (Map<String, Object>)yml.get("service");
+            subclass = (String)serviceObject.get("subclass");
+            if (subclass == null) {
+                String msg = "Missing required subclass field.";
+                LOG.info(msg);
+                throw new CustomWebApplicationException(msg, LAMBDA_FAILURE);
+            }
+        } catch (ClassCastException ex) {
+            String msg = "Could not parse .dockstore.yml";
+            LOG.info(msg, ex);
+            throw new CustomWebApplicationException(msg, LAMBDA_FAILURE);
+        }
+        updatedServices.add(createWorkflowAndVersionFromDockstoreYml(Service.class, repository, gitReference, user, dockstoreYml, "", "/.dockstore.yml", subclass, gitHubSourceCodeRepo));
         return updatedServices;
     }
 
@@ -354,7 +365,7 @@
             if (workflowType == BioWorkflow.class) {
                 workflowToUpdate = gitHubSourceCodeRepo.initializeWorkflowFromGitHub(repository, subclass, workflowName, workflowPath);
             } else if (workflowType == Service.class) {
-                workflowToUpdate = gitHubSourceCodeRepo.initializeServiceFromGitHub(repository);
+                workflowToUpdate = gitHubSourceCodeRepo.initializeServiceFromGitHub(repository, subclass);
             } else {
                 LOG.error(workflowType.getCanonicalName()  + " is not a valid workflow type.");
             }
@@ -365,7 +376,7 @@
             workflowToUpdate = workflow.get();
             if (!Objects.equals(workflowToUpdate.getMode(), DOCKSTORE_YML)) {
                 String msg = "Workflow with path " + dockstoreWorkflowPath + " exists on Dockstore but does not use .dockstore.yml";
-                LOG.warn(msg);
+                LOG.info(msg);
                 throw new CustomWebApplicationException(msg, LAMBDA_FAILURE);
             }
         }
@@ -381,7 +392,7 @@
             LOG.info("Version " + workflowVersion.getName() + " has been added to workflow " + workflowToUpdate.getWorkflowPath() + ".");
         } catch (IOException ex) {
             String msg = "Cannot retrieve the workflow reference from GitHub, ensure that " + gitReference + " is a valid tag.";
-            LOG.error(msg);
+            LOG.info(msg);
             throw new CustomWebApplicationException(msg, LAMBDA_FAILURE);
         }
         return workflowToUpdate;
@@ -401,54 +412,6 @@
         } else {
             syncEntities(user, organization, githubByUserId.get(0));
         }
-    }
-    /**
-     * Creates an entity (service or workflow) for a GitHub repository.
-     *
-     * Throws an exception if the entity already exists for that GitHub repo.
-     *
-     * Ideally would return T instead of Workflow, but punting on that for now.
-     *
-     * @param githubRepository
-     * @param username
-     * @param installationId
-     * @return
-     */
-    Workflow addEntityFromGitHubRepository(String githubRepository, String username, String installationId) {
-        // Check for duplicates (currently workflows and services share paths)
-        String entityPath = "github.com/" + githubRepository;
-
-        // Retrieve the user who triggered the call
-        User sendingUser = GitHubHelper.findUserByGitHubUsername(tokenDAO, userDAO, username, true);
-
-        // Determine if service is already in Dockstore
-        workflowDAO.findByPath(entityPath, false, entityClass).ifPresent((entity) -> {
-            // TODO: When we add support for workflows, this message needs to be updated
-            String msg = "A " + entityClass.getCanonicalName() + " already exists for GitHub repository " + githubRepository;
-            LOG.info(msg);
-            throw new CustomWebApplicationException(msg, LAMBDA_FAILURE);
-        });
-
-        // Get Installation Access Token
-        String installationAccessToken = GitHubHelper.gitHubAppSetup(gitHubAppId, gitHubPrivateKeyFile, installationId);
-
-        // Create a service object
-        final GitHubSourceCodeRepo sourceCodeRepo = (GitHubSourceCodeRepo)SourceCodeRepoFactory.createGitHubAppRepo(installationAccessToken);
-
-        // Check that repository exists on GitHub
-        try {
-            sourceCodeRepo.getRepository(githubRepository);
-        } catch (CustomWebApplicationException ex) {
-            String msg = "Repository " + githubRepository + " does not exist on GitHub";
-            LOG.error(msg);
-            throw new CustomWebApplicationException(msg, LAMBDA_FAILURE);
-        }
-
-        T entity = initializeEntity(githubRepository, sourceCodeRepo);
-        entity.getUsers().add(sendingUser);
-        long entryId = workflowDAO.create(entity);
-
-        return workflowDAO.findById(entryId);
     }
 
     /**

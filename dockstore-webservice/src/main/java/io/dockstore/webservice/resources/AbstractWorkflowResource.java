--- conflicted
+++ resolved
@@ -360,7 +360,6 @@
             // If this method doesn't throw an exception, it's a valid .dockstore.yml with at least one workflow or service.
             // It also converts a .dockstore.yml 1.1 file to a 1.2 object, if necessary.
             final DockstoreYaml12 dockstoreYaml12 = DockstoreYamlHelper.readAsDockstoreYaml12(dockstoreYml.getContent());
-<<<<<<< HEAD
 
             checkDuplicateNames(dockstoreYaml12.getWorkflows(), dockstoreYaml12.getTools(), dockstoreYaml12.getService());
 
@@ -377,21 +376,6 @@
             // If an exception propagates to here, log something helpful and abort .dockstore.yml processing.
             isSuccessful = false;
             String msg = "User " + username + ": Error handling push event for repository " + repository + " and reference " + gitReference + "\n" + generateMessageFromException(ex);
-=======
-            createServicesAndVersionsFromDockstoreYml(dockstoreYaml12.getService(), repository, gitReference, installationId, user, dockstoreYml);
-            createBioWorkflowsAndVersionsFromDockstoreYml(dockstoreYaml12.getWorkflows(), repository, gitReference, installationId, user, dockstoreYml, false);
-            createBioWorkflowsAndVersionsFromDockstoreYml(dockstoreYaml12.getTools(), repository, gitReference, installationId, user, dockstoreYml, true);
-            LambdaEvent lambdaEvent = createBasicEvent(repository, gitReference, username, LambdaEvent.LambdaEventType.PUSH);
-            lambdaEventDAO.create(lambdaEvent);
-            endRateLimit = gitHubSourceCodeRepo.getGhRateLimitQuietly();
-            isSuccessful = true;
-            gitHubSourceCodeRepo.reportOnGitHubRelease(startRateLimit, endRateLimit, repository, username, gitReference, isSuccessful);
-        } catch (CustomWebApplicationException | ClassCastException | DockstoreYamlHelper.DockstoreYamlException | UnsupportedOperationException ex) {
-            endRateLimit = gitHubSourceCodeRepo.getGhRateLimitQuietly();
-            gitHubSourceCodeRepo.reportOnGitHubRelease(startRateLimit, endRateLimit, repository, username, gitReference, isSuccessful);
-            String errorMessage = createMessageFromException(ex);
-            String msg = "User " + username + ": Error handling push event for repository " + repository + " and reference " + gitReference + "\n" + errorMessage;
->>>>>>> d381caee
             LOG.info(msg, ex);
             messageWriter.println(msg);
             messageWriter.println("Terminated processing of .dockstore.yml.");
@@ -418,34 +402,10 @@
         }
     }
 
-<<<<<<< HEAD
     private void setEventMessage(LambdaEvent lambdaEvent, String message) {
         String strippedMessage = StringUtils.stripEnd(message, "\n");
         if (StringUtils.isNotEmpty(strippedMessage)) {
             lambdaEvent.setMessage(strippedMessage);
-=======
-    private String createMessageFromException(Exception ex) {
-        String message = ex instanceof CustomWebApplicationException ? ((CustomWebApplicationException)ex).getErrorMessage() : ex.getMessage();
-        if (ex instanceof DockstoreYamlHelper.DockstoreYamlException) {
-            message = DockstoreYamlHelper.ERROR_READING_DOCKSTORE_YML + message;
-        }
-        return message;
-    }
-
-    /**
-     * Rollback current DB transaction then start a new one so we can record a lambda event.
-     * https://github.com/dockstore/dockstore/issues/4434
-     */
-    private void rollbackAndBeginNewTransaction() {
-        final Transaction transaction = sessionFactory.getCurrentSession().getTransaction();
-        final boolean isActive = transaction.isActive();
-        final boolean canRollback = transaction.getStatus().canRollback();
-        if (isActive && canRollback) {
-            transaction.rollback();
-        } else {
-            // I don't think this should ever happen
-            LOG.error("Transaction is not active or cannot be rolled back. Active: {}; Can rollback: {}", isActive, canRollback);
->>>>>>> d381caee
         }
     }
 
@@ -521,7 +481,7 @@
                 name = "";
             }
             if (!names.add(name)) {
-                String msg = "".equals(name) ? "At least two workflows or tools have no name." : 
+                String msg = "".equals(name) ? "At least two workflows or tools have no name." :
                     String.format("At least two workflows or tools have the same name '%s'.", name);
                 throw new CustomWebApplicationException(msg, LAMBDA_FAILURE);
             }
@@ -661,7 +621,11 @@
         if (ex instanceof ClassCastException) {
             return "Could not parse input.";
         }
-        return ex instanceof CustomWebApplicationException ? ((CustomWebApplicationException)ex).getErrorMessage() : ex.getMessage();
+        String message = ex instanceof CustomWebApplicationException ? ((CustomWebApplicationException)ex).getErrorMessage() : ex.getMessage();
+        if (ex instanceof DockstoreYamlHelper.DockstoreYamlException) {
+            message = DockstoreYamlHelper.ERROR_READING_DOCKSTORE_YML + message;
+        }
+        return message;
     }
 
     /**

/*
 *    Copyright 2017 OICR
 *
 *    Licensed under the Apache License, Version 2.0 (the "License");
 *    you may not use this file except in compliance with the License.
 *    You may obtain a copy of the License at
 *
 *        http://www.apache.org/licenses/LICENSE-2.0
 *
 *    Unless required by applicable law or agreed to in writing, software
 *    distributed under the License is distributed on an "AS IS" BASIS,
 *    WITHOUT WARRANTIES OR CONDITIONS OF ANY KIND, either express or implied.
 *    See the License for the specific language governing permissions and
 *    limitations under the License.
 */

package io.dockstore.webservice.resources;

import java.nio.file.Paths;
import java.util.ArrayList;
import java.util.HashSet;
import java.util.List;
import java.util.Map;
import java.util.Objects;
import java.util.Optional;
import java.util.Set;
import java.util.regex.Matcher;
import java.util.regex.Pattern;

import javax.servlet.http.HttpServletResponse;
import javax.ws.rs.DELETE;
import javax.ws.rs.DefaultValue;
import javax.ws.rs.GET;
import javax.ws.rs.POST;
import javax.ws.rs.PUT;
import javax.ws.rs.Path;
import javax.ws.rs.PathParam;
import javax.ws.rs.Produces;
import javax.ws.rs.QueryParam;
import javax.ws.rs.container.ContainerRequestContext;
import javax.ws.rs.container.ResourceContext;
import javax.ws.rs.core.Context;
import javax.ws.rs.core.MediaType;
import javax.ws.rs.core.Response;
import javax.ws.rs.core.SecurityContext;
import javax.ws.rs.core.StreamingOutput;

import com.codahale.metrics.annotation.Timed;
import com.google.common.base.Strings;
import com.google.common.collect.Sets;
import io.dockstore.common.DescriptorLanguage;
import io.dockstore.common.DescriptorLanguage.FileType;
import io.dockstore.common.Registry;
import io.dockstore.webservice.CustomWebApplicationException;
import io.dockstore.webservice.DockstoreWebserviceConfiguration;
import io.dockstore.webservice.api.PublishRequest;
import io.dockstore.webservice.api.StarRequest;
import io.dockstore.webservice.core.Entry;
import io.dockstore.webservice.core.Label;
import io.dockstore.webservice.core.SourceFile;
import io.dockstore.webservice.core.Tag;
import io.dockstore.webservice.core.Token;
import io.dockstore.webservice.core.TokenType;
import io.dockstore.webservice.core.Tool;
import io.dockstore.webservice.core.ToolMode;
import io.dockstore.webservice.core.User;
import io.dockstore.webservice.core.Version;
import io.dockstore.webservice.core.Workflow;
import io.dockstore.webservice.helpers.AbstractImageRegistry;
import io.dockstore.webservice.helpers.EntryVersionHelper;
import io.dockstore.webservice.helpers.ImageRegistryFactory;
import io.dockstore.webservice.helpers.PublicStateManager;
import io.dockstore.webservice.helpers.QuayImageRegistry;
import io.dockstore.webservice.helpers.SourceCodeRepoFactory;
import io.dockstore.webservice.helpers.SourceCodeRepoInterface;
import io.dockstore.webservice.helpers.StateManagerMode;
import io.dockstore.webservice.jdbi.EventDAO;
import io.dockstore.webservice.jdbi.FileDAO;
import io.dockstore.webservice.jdbi.FileFormatDAO;
import io.dockstore.webservice.jdbi.LabelDAO;
import io.dockstore.webservice.jdbi.TagDAO;
import io.dockstore.webservice.jdbi.TokenDAO;
import io.dockstore.webservice.jdbi.ToolDAO;
import io.dockstore.webservice.jdbi.UserDAO;
import io.dropwizard.auth.Auth;
import io.dropwizard.hibernate.UnitOfWork;
import io.swagger.annotations.Api;
import io.swagger.annotations.ApiOperation;
import io.swagger.annotations.ApiParam;
import io.swagger.annotations.ApiResponse;
import io.swagger.annotations.ApiResponses;
import io.swagger.annotations.Authorization;
import io.swagger.model.DescriptorType;
import io.swagger.quay.client.model.QuayRepo;
import io.swagger.v3.oas.annotations.Operation;
import io.swagger.v3.oas.annotations.Parameter;
import io.swagger.v3.oas.annotations.security.SecurityRequirement;
import org.apache.http.HttpStatus;
import org.apache.http.client.HttpClient;
import org.hibernate.Hibernate;
import org.hibernate.SessionFactory;
import org.slf4j.Logger;
import org.slf4j.LoggerFactory;

import static io.dockstore.webservice.Constants.JWT_SECURITY_DEFINITION_NAME;
import static io.dockstore.webservice.resources.ResourceConstants.OPENAPI_JWT_SECURITY_DEFINITION_NAME;
import static io.dockstore.webservice.resources.ResourceConstants.PAGINATION_LIMIT;

/**
 * @author dyuen
 */
@SuppressWarnings("OptionalUsedAsFieldOrParameterType")
@Path("/containers")
@Api("containers")
@Produces(MediaType.APPLICATION_JSON)
@io.swagger.v3.oas.annotations.tags.Tag(name = "containers", description = ResourceConstants.CONTAINERS)
public class DockerRepoResource
    implements AuthenticatedResourceInterface, EntryVersionHelper<Tool, Tag, ToolDAO>, StarrableResourceInterface,
    SourceControlResourceInterface {

    private static final Logger LOG = LoggerFactory.getLogger(DockerRepoResource.class);
    private static final String OPTIONAL_AUTH_MESSAGE = "Does not require authentication for published tools, authentication can be provided for restricted tools";

    @Context
    private ResourceContext rc;

    private final UserDAO userDAO;
    private final TokenDAO tokenDAO;
    private final ToolDAO toolDAO;
    private final TagDAO tagDAO;
    private final LabelDAO labelDAO;
    private final FileDAO fileDAO;
    private final FileFormatDAO fileFormatDAO;
    private final HttpClient client;
    private final String bitbucketClientID;
    private final String bitbucketClientSecret;
    private final String dashboardPrefix;
    private final EventDAO eventDAO;
    private final WorkflowResource workflowResource;
    private final EntryResource entryResource;

    public DockerRepoResource(final HttpClient client, final SessionFactory sessionFactory, final DockstoreWebserviceConfiguration configuration,
        final WorkflowResource workflowResource, final EntryResource entryResource) {

        this.userDAO = new UserDAO(sessionFactory);
        this.tokenDAO = new TokenDAO(sessionFactory);
        this.tagDAO = new TagDAO(sessionFactory);
        this.labelDAO = new LabelDAO(sessionFactory);
        this.fileDAO = new FileDAO(sessionFactory);
        this.eventDAO = new EventDAO(sessionFactory);
        this.fileFormatDAO = new FileFormatDAO(sessionFactory);
        this.client = client;

        this.bitbucketClientID = configuration.getBitbucketClientID();
        this.bitbucketClientSecret = configuration.getBitbucketClientSecret();
        this.dashboardPrefix = configuration.getDashboard();

        this.workflowResource = workflowResource;
        this.entryResource = entryResource;

        this.toolDAO = new ToolDAO(sessionFactory);
    }

    List<Tool> refreshToolsForUser(Long userId, String organization) {
        refreshBitbucketToken(userId);

        // Get user's quay and git tokens
        List<Token> tokens = tokenDAO.findByUserId(userId);
        Token quayToken = Token.extractToken(tokens, TokenType.QUAY_IO);
        Token githubToken = Token.extractToken(tokens, TokenType.GITHUB_COM);
        Token bitbucketToken = Token.extractToken(tokens, TokenType.BITBUCKET_ORG);
        Token gitlabToken = Token.extractToken(tokens, TokenType.GITLAB_COM);

        // with Docker Hub support it is now possible that there is no quayToken
        checkTokens(quayToken, githubToken, bitbucketToken, gitlabToken);

        // Get a list of all image registries
        ImageRegistryFactory factory = new ImageRegistryFactory(quayToken);
        final List<AbstractImageRegistry> allRegistries = factory.getAllRegistries();

        // Get a list of all namespaces from all image registries
        List<Tool> updatedTools = new ArrayList<>();
        for (AbstractImageRegistry abstractImageRegistry : allRegistries) {
            Registry registry = abstractImageRegistry.getRegistry();
            LOG.info("Grabbing " + registry.getFriendlyName() + " repos");

            updatedTools.addAll(abstractImageRegistry
                .refreshTools(userId, userDAO, toolDAO, tagDAO, fileDAO, fileFormatDAO, client, githubToken, bitbucketToken,
                    gitlabToken, organization, eventDAO, dashboardPrefix));
        }
        return updatedTools;
    }

    List<Tool> refreshToolsForUser(Long userId, String organization, String repository) {
        refreshBitbucketToken(userId);

        // Get user's quay and git tokens
        List<Token> tokens = tokenDAO.findByUserId(userId);
        Token quayToken = Token.extractToken(tokens, TokenType.QUAY_IO);
        Token githubToken = Token.extractToken(tokens, TokenType.GITHUB_COM);
        Token bitbucketToken = Token.extractToken(tokens, TokenType.BITBUCKET_ORG);
        Token gitlabToken = Token.extractToken(tokens, TokenType.GITLAB_COM);

        // with Docker Hub support it is now possible that there is no quayToken
        checkTokens(quayToken, githubToken, bitbucketToken, gitlabToken);

        // Get a list of all namespaces from Quay.io only
        if (quayToken == null) {
            throw new CustomWebApplicationException("Missing required Quay.io token", HttpStatus.SC_BAD_REQUEST);
        }
        QuayImageRegistry registry = new QuayImageRegistry(quayToken);
        return registry.refreshTool(userId, userDAO, toolDAO, tagDAO, fileDAO, fileFormatDAO, client, githubToken, bitbucketToken,
            gitlabToken, organization, eventDAO, dashboardPrefix, repository);
    }

    private void refreshBitbucketToken(long userId) {
        List<Token> tokens = tokenDAO.findBitbucketByUserId(userId);
        if (!tokens.isEmpty()) {
            Token bitbucketToken = tokens.get(0);
            refreshBitbucketToken(bitbucketToken, client, tokenDAO, bitbucketClientID, bitbucketClientSecret);
        }
    }

    private static void checkTokens(final Token quayToken, final Token githubToken, final Token bitbucketToken, final Token gitlabToken) {
        if (githubToken == null) {
            LOG.info("GIT token not found!");
            throw new CustomWebApplicationException("Git token not found.", HttpStatus.SC_CONFLICT);
        }
        if (bitbucketToken == null) {
            LOG.info("WARNING: BITBUCKET token not found!");
        }
        if (gitlabToken == null) {
            LOG.info("WARNING: GITLAB token not found!");
        }
        if (quayToken == null) {
            LOG.info("WARNING: QUAY token not found!");
        }
    }

    @GET
    @Path("/{containerId}/refresh")
    @Timed
    @UnitOfWork
    @Operation(operationId = "refresh", description = "Refresh one particular tool.", security = @SecurityRequirement(name = OPENAPI_JWT_SECURITY_DEFINITION_NAME))
    @ApiOperation(value = "Refresh one particular tool.", authorizations = {
        @Authorization(value = JWT_SECURITY_DEFINITION_NAME) }, response = Tool.class)
    public Tool refresh(@ApiParam(hidden = true) @Parameter(hidden = true, name = "user")@Auth User user,
        @ApiParam(value = "Tool ID", required = true) @PathParam("containerId") Long containerId) {
        Tool tool = toolDAO.findById(containerId);
        checkEntry(tool);
        checkUser(user, tool);
        checkNotHosted(tool);
        // Update user data
        User dbUser = userDAO.findById(user.getId());
        dbUser.updateUserMetadata(tokenDAO);

        List<Token> tokens = tokenDAO.findBitbucketByUserId(user.getId());

        if (!tokens.isEmpty()) {
            Token bitbucketToken = tokens.get(0);
            refreshBitbucketToken(bitbucketToken, client, tokenDAO, bitbucketClientID, bitbucketClientSecret);
        }

        Tool refreshedTool = refreshContainer(containerId, user.getId());

        // Refresh checker workflow
        if (refreshedTool.getCheckerWorkflow() != null) {
            workflowResource.refresh(user, refreshedTool.getCheckerWorkflow().getId());
        }
        refreshedTool.getWorkflowVersions().forEach(Version::updateVerified);
        PublicStateManager.getInstance().handleIndexUpdate(refreshedTool, StateManagerMode.UPDATE);
        return refreshedTool;
    }

    private Tool refreshContainer(final long containerId, final long userId) {
        Tool tool = toolDAO.findById(containerId);

        // Check if tool has a valid Git URL (needed to refresh!)
        String gitUrl = tool.getGitUrl();
        Map<String, String> gitMap = SourceCodeRepoFactory.parseGitUrl(gitUrl);

        if (gitMap == null) {
            LOG.error("Could not parse Git URL:" + gitUrl + " Unable to refresh tool!");
            throw new CustomWebApplicationException("Could not parse Git URL:" + gitUrl + " Unable to refresh tool!",
                HttpStatus.SC_INTERNAL_SERVER_ERROR);
        }

        // Get user's quay and git tokens
        List<Token> tokens = tokenDAO.findByUserId(userId);
        Token quayToken = Token.extractToken(tokens, TokenType.QUAY_IO);
        Token githubToken = Token.extractToken(tokens, TokenType.GITHUB_COM);
        Token gitlabToken = Token.extractToken(tokens, TokenType.GITLAB_COM);
        Token bitbucketToken = Token.extractToken(tokens, TokenType.BITBUCKET_ORG);

        // with Docker Hub support it is now possible that there is no quayToken
        checkTokens(quayToken, githubToken, bitbucketToken, gitlabToken);

        final SourceCodeRepoInterface sourceCodeRepo = SourceCodeRepoFactory
            .createSourceCodeRepo(tool.getGitUrl(), client, bitbucketToken == null ? null : bitbucketToken.getContent(),
                gitlabToken == null ? null : gitlabToken.getContent(), githubToken == null ? null : githubToken.getContent());

        // Get all registries
        ImageRegistryFactory factory = new ImageRegistryFactory(quayToken);
        final AbstractImageRegistry abstractImageRegistry = factory.createImageRegistry(tool.getRegistryProvider());

        if (abstractImageRegistry == null) {
            throw new CustomWebApplicationException("unable to establish connection to registry, check that you have linked your accounts",
                HttpStatus.SC_NOT_FOUND);
        }
        return abstractImageRegistry.refreshTool(containerId, userId, userDAO, toolDAO, tagDAO, fileDAO, fileFormatDAO, sourceCodeRepo, eventDAO, dashboardPrefix);
    }

    @GET
    @Timed
    @UnitOfWork(readOnly = true)
    @Path("/{containerId}")
    @Operation(operationId = "getContainer", description = "Retrieve a tool", security = @SecurityRequirement(name = OPENAPI_JWT_SECURITY_DEFINITION_NAME))
    @ApiOperation(value = "Retrieve a tool.", authorizations = {
        @Authorization(value = JWT_SECURITY_DEFINITION_NAME) }, response = Tool.class, notes = "This is one of the few endpoints that returns the user object with populated properties (minus the userProfiles property)")
    public Tool getContainer(@ApiParam(hidden = true) @Parameter(hidden = true, name = "user")@Auth User user,
        @ApiParam(value = "Tool ID", required = true) @PathParam("containerId") Long containerId, @ApiParam(value = "Comma-delimited list of fields to include: validations") @QueryParam("include") String include) {
        Tool tool = toolDAO.findById(containerId);
        checkEntry(tool);
        checkUser(user, tool);

        if (checkIncludes(include, "validations")) {
            tool.getWorkflowVersions().forEach(tag -> Hibernate.initialize(tag.getValidations()));
        }
        tool.getWorkflowVersions().forEach(tag -> Hibernate.initialize(tag.getImages()));
        Hibernate.initialize(tool.getAliases());
        return tool;
    }

    @PUT
    @Timed
    @UnitOfWork
    @Path("/{containerId}/labels")
    @Operation(operationId = "updateLabels", description = "Update the labels linked to a tool.", security = @SecurityRequirement(name = OPENAPI_JWT_SECURITY_DEFINITION_NAME))
    @ApiOperation(value = "Update the labels linked to a tool.", authorizations = {
        @Authorization(value = JWT_SECURITY_DEFINITION_NAME) }, notes = "Labels are alphanumerical (case-insensitive and may contain internal hyphens), given in a comma-delimited list.", response = Tool.class)
    public Tool updateLabels(@ApiParam(hidden = true) @Parameter(hidden = true, name = "user")@Auth User user,
        @ApiParam(value = "Tool to modify.", required = true) @PathParam("containerId") Long containerId,
        @ApiParam(value = "Comma-delimited list of labels.", required = true) @QueryParam("labels") String labelStrings,
        @ApiParam(value = "This is here to appease Swagger. It requires PUT methods to have a body, even if it is empty. Please leave it empty.") String emptyBody) {
        return this.updateLabels(user, containerId, labelStrings, labelDAO);
    }

    @PUT
    @Timed
    @UnitOfWork
    @Path("/{containerId}")
    @Operation(operationId = "updateContainer", description = "Update the tool with the given tool.", security = @SecurityRequirement(name = OPENAPI_JWT_SECURITY_DEFINITION_NAME))
    @ApiOperation(value = "Update the tool with the given tool.", authorizations = {
        @Authorization(value = JWT_SECURITY_DEFINITION_NAME) }, response = Tool.class,
        notes = "Updates default descriptor paths, default Docker paths, default test parameter paths, git url,"
                + " and default version. Also updates tool maintainer email, and private access for manual tools.")
    public Tool updateContainer(@ApiParam(hidden = true) @Parameter(hidden = true, name = "user")@Auth User user,
        @ApiParam(value = "Tool to modify.", required = true) @PathParam("containerId") Long containerId,
        @ApiParam(value = "Tool with updated information", required = true) Tool tool) {
        Tool foundTool = toolDAO.findById(containerId);
        checkEntry(foundTool);
        checkNotHosted(foundTool);
        checkUser(user, foundTool);

        Tool duplicate = toolDAO.findByPath(tool.getToolPath(), false);

        if (duplicate != null && duplicate.getId() != containerId) {
            LOG.info(user.getUsername() + ": duplicate tool found: {}" + tool.getToolPath());
            throw new CustomWebApplicationException("Tool " + tool.getToolPath() + " already exists.", HttpStatus.SC_BAD_REQUEST);
        }

        Registry registry = foundTool.getRegistryProvider();
        if (registry.isPrivateOnly() && !tool.isPrivateAccess()) {
            throw new CustomWebApplicationException("The registry " + registry.getFriendlyName() + " is private only, cannot set tool to public.", HttpStatus.SC_BAD_REQUEST);
        }

        if (registry.isPrivateOnly() && Strings.isNullOrEmpty(tool.getToolMaintainerEmail())) {
            throw new CustomWebApplicationException("Private tools require a tool maintainer email.", HttpStatus.SC_BAD_REQUEST);
        }

        if (!foundTool.isPrivateAccess() && tool.isPrivateAccess() && Strings.isNullOrEmpty(tool.getToolMaintainerEmail()) && Strings.isNullOrEmpty(tool.getEmail())) {
            throw new CustomWebApplicationException("A published, private tool must have either an tool author email or tool maintainer email set up.", HttpStatus.SC_BAD_REQUEST);
        }

        updateInfo(foundTool, tool);

        Tool result = toolDAO.findById(containerId);
        checkEntry(result);
        PublicStateManager.getInstance().handleIndexUpdate(result, StateManagerMode.UPDATE);
        return result;

    }

    @PUT
    @Timed
    @UnitOfWork
    @Path("/{toolId}/defaultVersion")
    @Operation(operationId = "updateDefaultVersion", description = "Update the default version of the given tool.", security = @SecurityRequirement(name = OPENAPI_JWT_SECURITY_DEFINITION_NAME))
    @ApiOperation(value = "Update the default version of the given tool.", authorizations = {
        @Authorization(value = JWT_SECURITY_DEFINITION_NAME) }, response = Tool.class, nickname = "updateToolDefaultVersion")
    public Tool updateDefaultVersion(@ApiParam(hidden = true) @Parameter(hidden = true, name = "user")@Auth User user,
        @ApiParam(value = "Tool to modify.", required = true) @PathParam("toolId") Long toolId,
        @ApiParam(value = "Tag name to set as default.", required = true) String version) {
        return (Tool)updateDefaultVersionHelper(version, toolId, user);
    }

    /**
     * Updates information from given tool based on the new tool
     *
     * @param originalTool the original tool from the database
     * @param newTool      the new tool from the webservice
     */
    private void updateInfo(Tool originalTool, Tool newTool) {
        // to do, this could probably be better handled better

        // Add descriptor type default paths here
        originalTool.setDefaultCwlPath(newTool.getDefaultCwlPath());
        originalTool.setDefaultWdlPath(newTool.getDefaultWdlPath());
        originalTool.setDefaultDockerfilePath(newTool.getDefaultDockerfilePath());
        originalTool.setDefaultTestCwlParameterFile(newTool.getDefaultTestCwlParameterFile());
        originalTool.setDefaultTestWdlParameterFile(newTool.getDefaultTestWdlParameterFile());

        if (newTool.getDefaultVersion() != null) {
            if (!originalTool.checkAndSetDefaultVersion(newTool.getDefaultVersion())) {
                throw new CustomWebApplicationException("Tool version does not exist.", HttpStatus.SC_BAD_REQUEST);
            }
        }

        originalTool.setGitUrl(newTool.getGitUrl());

        if (originalTool.getMode() == ToolMode.MANUAL_IMAGE_PATH) {
            originalTool.setToolMaintainerEmail(newTool.getToolMaintainerEmail());
            originalTool.setPrivateAccess(newTool.isPrivateAccess());
        }
    }

    @PUT
    @Timed
    @UnitOfWork
    @Path("/{containerId}/updateTagPaths")
    @Operation(operationId = "updateTagContainerPath", description = "Change the tool paths.", security = @SecurityRequirement(name = OPENAPI_JWT_SECURITY_DEFINITION_NAME))
    @ApiOperation(value = "Change the tool paths.", authorizations = {
        @Authorization(value = JWT_SECURITY_DEFINITION_NAME) }, notes = "Resets the descriptor paths and dockerfile path of all versions to match the default paths from the tool object passed.", response = Tool.class)
    public Tool updateTagContainerPath(@ApiParam(hidden = true) @Parameter(hidden = true, name = "user")@Auth User user,
        @ApiParam(value = "Tool to modify.", required = true) @PathParam("containerId") Long containerId,
        @ApiParam(value = "Tool with updated information", required = true) Tool tool) {

        Tool foundTool = toolDAO.findById(containerId);

        //use helper to check the user and the entry
        checkEntry(foundTool);
        checkNotHosted(foundTool);
        checkUser(user, foundTool);

        //update the tool path in all workflowVersions
        Set<Tag> tags = foundTool.getWorkflowVersions();
        for (Tag tag : tags) {
            if (!tag.isDirtyBit()) {
                tag.setCwlPath(tool.getDefaultCwlPath());
                tag.setWdlPath(tool.getDefaultWdlPath());
                tag.setDockerfilePath(tool.getDefaultDockerfilePath());
            }
        }
        PublicStateManager.getInstance().handleIndexUpdate(foundTool, StateManagerMode.UPDATE);
        return toolDAO.findById(containerId);
    }

    @GET
    @Timed
    @UnitOfWork(readOnly = true)
    @Path("/{containerId}/users")
    @Operation(operationId = "getUsers", description = "Get users of a tool.", security = @SecurityRequirement(name = OPENAPI_JWT_SECURITY_DEFINITION_NAME))
    @ApiOperation(value = "Get users of a tool.", authorizations = {
        @Authorization(value = JWT_SECURITY_DEFINITION_NAME) }, response = User.class, responseContainer = "List")
    public List<User> getUsers(@ApiParam(hidden = true) @Parameter(hidden = true, name = "user")@Auth User user,
        @ApiParam(value = "Tool ID", required = true) @PathParam("containerId") Long containerId) {
        Tool tool = toolDAO.findById(containerId);
        checkEntry(tool);

        checkUser(user, tool);
        return new ArrayList<>(tool.getUsers());
    }

    @GET
    @Timed
    @UnitOfWork(readOnly = true)
    @Path("/published/{containerId}")
    @ApiOperation(value = "Get a published tool.", notes = "NO authentication", response = Tool.class)
    public Tool getPublishedContainer(@ApiParam(value = "Tool ID", required = true) @PathParam("containerId") Long containerId, @ApiParam(value = "Comma-delimited list of fields to include: validations") @QueryParam("include") String include) {
        Tool tool = toolDAO.findPublishedById(containerId);
        checkEntry(tool);

        if (checkIncludes(include, "validations")) {
            tool.getWorkflowVersions().forEach(tag -> Hibernate.initialize(tag.getValidations()));
        }
        Hibernate.initialize(tool.getAliases());
        return filterContainersForHiddenTags(tool);
    }

    @GET
    @Timed
    @UnitOfWork(readOnly = true)
    @Path("/namespace/{namespace}/published")
    @Operation(operationId = "getPublishedContainersByNamespace", description = "List all published tools belonging to the specified namespace.")
    @ApiOperation(value = "List all published tools belonging to the specified namespace.", notes = "NO authentication", response = Tool.class, responseContainer = "List")
    public List<Tool> getPublishedContainersByNamespace(
        @ApiParam(value = "namespace", required = true) @PathParam("namespace") String namespace) {
        List<Tool> tools = toolDAO.findPublishedByNamespace(namespace);
        filterContainersForHiddenTags(tools);
        return tools;
    }

    @GET
    @Timed
    @UnitOfWork(readOnly = true)
    @Path("/schema/{containerId}/published")
    @Operation(operationId = "getPublishedContainerSchema", description = "Get a published tool's schema by ID.")
    @ApiOperation(value = "Get a published tool's schema by ID.", notes = "NO authentication", responseContainer = "List")
    public List getPublishedContainerSchema(@ApiParam(value = "Tool ID", required = true) @PathParam("containerId") Long containerId) {
        return toolDAO.findPublishedSchemaById(containerId);
    }

    @POST
    @Timed
    @UnitOfWork
    @Path("/registerManual")
    @Operation(operationId = "registerManual", description = "Register a tool manually, along with tags.", security = @SecurityRequirement(name = OPENAPI_JWT_SECURITY_DEFINITION_NAME))
    @ApiOperation(value = "Register a tool manually, along with tags.", authorizations = {
        @Authorization(value = JWT_SECURITY_DEFINITION_NAME) }, response = Tool.class)
    public Tool registerManual(@ApiParam(hidden = true) @Parameter(hidden = true, name = "user")@Auth User user,
        @ApiParam(value = "Tool to be registered", required = true) Tool toolParam) {
        // Check for custom docker registries
        Registry registry = toolParam.getRegistryProvider();
        if (registry == null) {
            throw new CustomWebApplicationException("The provided registry is not valid. If you are using a custom registry please ensure that it matches the allowed paths.", HttpStatus.SC_BAD_REQUEST);
        }
        Tool duplicate = toolDAO.findByPath(toolParam.getToolPath(), false);

        if (duplicate != null) {
            LOG.info(user.getUsername() + ": duplicate tool found: {}" + toolParam.getToolPath());
            throw new CustomWebApplicationException("Tool " + toolParam.getToolPath() + " already exists.", HttpStatus.SC_BAD_REQUEST);
        }

        // Check if tool has tags
        if (toolParam.getRegistry().equals(Registry.QUAY_IO.getDockerPath()) && !checkContainerForTags(toolParam, user.getId())) {
            LOG.info(user.getUsername() + ": tool has no tags.");
            throw new CustomWebApplicationException(
                "Tool " + toolParam.getToolPath() + " has no tags. Quay containers must have at least one tag.", HttpStatus.SC_BAD_REQUEST);
        }

        // Check if user owns repo, or if user is in the organization which owns the tool
        if (toolParam.getRegistry().equals(Registry.QUAY_IO.getDockerPath()) && !checkIfUserOwns(toolParam, user.getId())) {
            LOG.info(user.getUsername() + ": User does not own the given Quay Repo.");
            throw new CustomWebApplicationException("User does not own the tool " + toolParam.getPath()
                + ". You can only add Quay repositories that you own or are part of the organization", HttpStatus.SC_BAD_REQUEST);
        }

        final Set<Tag> workflowVersionsFromParam = Sets.newHashSet(toolParam.getWorkflowVersions());
        toolParam.setWorkflowVersions(Sets.newHashSet());
        // cannot create tool with a transient version hanging on it
        long id = toolDAO.create(toolParam);
        Tool tool = toolDAO.findById(id);
        // put the hanging versions back
        toolParam.setWorkflowVersions(workflowVersionsFromParam);

        if (registry.isPrivateOnly() && !tool.isPrivateAccess()) {
            throw new CustomWebApplicationException("The registry " + registry.getFriendlyName() + " is a private only registry.", HttpStatus.SC_BAD_REQUEST);
        }

        if (tool.isPrivateAccess() && Strings.isNullOrEmpty(tool.getToolMaintainerEmail())) {
            throw new CustomWebApplicationException("Tool maintainer email is required for private tools.", HttpStatus.SC_BAD_REQUEST);
        }
        // populate user in tool
        tool.addUser(user);
        // create dependent Tags before creating tool
        Set<Tag> createdTags = new HashSet<>();
        for (Tag tag : toolParam.getWorkflowVersions()) {
            tag.setParent(tool);
            final long l = tagDAO.create(tag);
            Tag byId = tagDAO.findById(l);
            createdTags.add(byId);
            this.eventDAO.createAddTagToEntryEvent(user, tool, byId);
        }
        tool.getWorkflowVersions().clear();
        tool.getWorkflowVersions().addAll(createdTags);
        // create dependent Labels before creating tool
        Set<Label> createdLabels = new HashSet<>();
        for (Label label : tool.getLabels()) {
            final long l = labelDAO.create(label);
            createdLabels.add(labelDAO.findById(l));
        }
        tool.getLabels().clear();
        tool.getLabels().addAll(createdLabels);

        if (!isGit(tool.getGitUrl())) {
            tool.setGitUrl(convertHttpsToSsh(tool.getGitUrl()));
        }

        return toolDAO.findById(id);
    }

    /**
     * Look for the tags that a tool has using a user's own tokens
     *
     * @param tool   the tool to examine
     * @param userId the id for the user that is doing the checking
     * @return true if the container has tags
     */
    private boolean checkContainerForTags(final Tool tool, final long userId) {
        List<Token> tokens = tokenDAO.findByUserId(userId);
        Token quayToken = Token.extractToken(tokens, TokenType.QUAY_IO);
        if (quayToken == null) {
            // no quay token extracted
            throw new CustomWebApplicationException("no quay token found, please link your quay.io account to read from quay.io",
                HttpStatus.SC_NOT_FOUND);
        }
        ImageRegistryFactory factory = new ImageRegistryFactory(quayToken);

        final AbstractImageRegistry imageRegistry = factory.createImageRegistry(tool.getRegistryProvider());
        final List<Tag> tags = imageRegistry.getTags(tool);

        return !tags.isEmpty();
    }

    @DELETE
    @Timed
    @UnitOfWork
    @Path("/{containerId}")
    @Operation(operationId = "deleteContainer", description = "Delete a tool.", security = @SecurityRequirement(name = OPENAPI_JWT_SECURITY_DEFINITION_NAME))
    @ApiOperation(value = "Delete a tool.", authorizations = { @Authorization(value = JWT_SECURITY_DEFINITION_NAME) })
    @ApiResponses(@ApiResponse(code = HttpStatus.SC_BAD_REQUEST, message = "Invalid "))
    public Response deleteContainer(@ApiParam(hidden = true) @Parameter(hidden = true, name = "user")@Auth User user,
        @ApiParam(value = "Tool id to delete", required = true) @PathParam("containerId") Long containerId) {
        Tool tool = toolDAO.findById(containerId);
        checkUser(user, tool);
        Tool deleteTool = new Tool();
        deleteTool.setId(tool.getId());
<<<<<<< HEAD

        tool.getWorkflowVersions().clear();
=======
        deleteTool.setActualDefaultVersion(null);
>>>>>>> e5508d00
        eventDAO.deleteEventByEntryID(tool.getId());
        toolDAO.delete(tool);
        tool.getWorkflowVersions().clear();
        tool = toolDAO.findById(containerId);
        if (tool == null) {
            PublicStateManager.getInstance().handleIndexUpdate(deleteTool, StateManagerMode.DELETE);
            return Response.noContent().build();
        } else {
            return Response.serverError().build();
        }
    }

    @POST
    @Timed
    @UnitOfWork
    @Path("/{containerId}/publish")
    @Operation(operationId = "publish", description = "Publish or unpublish a tool.", security = @SecurityRequirement(name = OPENAPI_JWT_SECURITY_DEFINITION_NAME))
    @ApiOperation(value = "Publish or unpublish a tool.", authorizations = {
        @Authorization(value = JWT_SECURITY_DEFINITION_NAME) }, response = Tool.class)
    public Tool publish(@ApiParam(hidden = true) @Parameter(hidden = true, name = "user")@Auth User user,
        @ApiParam(value = "Tool id to publish", required = true) @PathParam("containerId") Long containerId,
        @ApiParam(value = "PublishRequest to refresh the list of repos for a user", required = true) PublishRequest request) {
        Tool tool = toolDAO.findById(containerId);
        checkEntry(tool);

        checkUser(user, tool);

        Workflow checker = tool.getCheckerWorkflow();

        if (request.getPublish()) {
            boolean validTag = false;

            Set<Tag> tags = tool.getWorkflowVersions();
            for (Tag tag : tags) {
                if (tag.isValid()) {
                    validTag = true;
                    break;
                }
            }

            if (tool.isPrivateAccess()) {
                // Check that either tool maintainer email or author email is not null
                if (Strings.isNullOrEmpty(tool.getToolMaintainerEmail()) && Strings.isNullOrEmpty(tool.getEmail())) {
                    throw new CustomWebApplicationException(
                        "Either a tool email or tool maintainer email is required to publish private tools.", HttpStatus.SC_BAD_REQUEST);
                }
            }

            // Can publish a tool IF it has at least one valid tag (or is manual) and a git url
            if (validTag && (!tool.getGitUrl().isEmpty()) || Objects.equals(tool.getMode(), ToolMode.HOSTED)) {
                tool.setIsPublished(true);
                if (checker != null) {
                    checker.setIsPublished(true);
                }
            } else {
                throw new CustomWebApplicationException("Repository does not meet requirements to publish.", HttpStatus.SC_BAD_REQUEST);
            }
        } else {
            tool.setIsPublished(false);
            if (checker != null) {
                checker.setIsPublished(false);
            }
        }

        long id = toolDAO.create(tool);
        tool = toolDAO.findById(id);
        if (request.getPublish()) {
            PublicStateManager.getInstance().handleIndexUpdate(tool, StateManagerMode.PUBLISH);
            if (tool.getTopicId() == null) {
                try {
                    entryResource.createAndSetDiscourseTopic(id);
                } catch (CustomWebApplicationException ex) {
                    LOG.error("Error adding discourse topic.", ex);
                }
            }
        } else {
            PublicStateManager.getInstance().handleIndexUpdate(tool, StateManagerMode.DELETE);
        }
        return tool;
    }

    @GET
    @Timed
    @UnitOfWork(readOnly = true)
    @Path("published")
    @Operation(operationId = "allPublishedContainers", description = "List all published tools.")
    @ApiOperation(value = "List all published tools.", tags = {
        "containers" }, notes = "NO authentication", response = Tool.class, responseContainer = "List")
    public List<Tool> allPublishedContainers(
        @ApiParam(value = "Start index of paging. Pagination results can be based on numbers or other values chosen by the registry implementor (for example, SHA values). If this exceeds the current result set return an empty set.  If not specified in the request, this will start at the beginning of the results.") @QueryParam("offset") String offset,
        @ApiParam(value = "Amount of records to return in a given page, limited to "
            + PAGINATION_LIMIT, allowableValues = "range[1,100]", defaultValue = PAGINATION_LIMIT) @DefaultValue(PAGINATION_LIMIT) @QueryParam("limit") Integer limit,
        @ApiParam(value = "Filter, this is a search string that filters the results.") @DefaultValue("") @QueryParam("filter") String filter,
        @ApiParam(value = "Sort column") @DefaultValue("stars") @QueryParam("sortCol") String sortCol,
        @ApiParam(value = "Sort order", allowableValues = "asc,desc") @DefaultValue("desc") @QueryParam("sortOrder") String sortOrder,
        @Context HttpServletResponse response) {
        int maxLimit = Math.min(Integer.parseInt(PAGINATION_LIMIT), limit);
        List<Tool> tools = toolDAO.findAllPublished(offset, maxLimit, filter, sortCol, sortOrder);
        filterContainersForHiddenTags(tools);
        stripContent(tools);
        response.addHeader("X-total-count", String.valueOf(toolDAO.countAllPublished(Optional.of(filter))));
        response.addHeader("Access-Control-Expose-Headers", "X-total-count");
        return tools;
    }

    @GET
    @Timed
    @UnitOfWork(readOnly = true)
    @Path("/path/{repository}/published")
    @Operation(operationId = "getPublishedContainerByPath", description = "Get a list of published tools by path.", security = @SecurityRequirement(name = OPENAPI_JWT_SECURITY_DEFINITION_NAME))
    @ApiOperation(value = "Get a list of published tools by path.", notes = "NO authentication", response = Tool.class)
    public List<Tool> getPublishedContainerByPath(
        @ApiParam(value = "repository path", required = true) @PathParam("repository") String path) {
        List<Tool> tools = toolDAO.findAllByPath(path, true);
        filterContainersForHiddenTags(tools);
        checkEntry(tools);
        return tools;
    }

    @GET
    @Timed
    @UnitOfWork(readOnly = true)
    @Path("/path/{repository}")
    @Operation(operationId = "getContainerByPath", description = "Get a list of tools by path.", security = @SecurityRequirement(name = OPENAPI_JWT_SECURITY_DEFINITION_NAME))
    @ApiOperation(value = "Get a list of tools by path.", authorizations = {
        @Authorization(value = JWT_SECURITY_DEFINITION_NAME) }, notes = "Does not require tool name.", response = Tool.class, responseContainer = "List")
    public List<Tool> getContainerByPath(@ApiParam(hidden = true) @Parameter(hidden = true, name = "user")@Auth User user,
        @ApiParam(value = "repository path", required = true) @PathParam("repository") String path) {
        List<Tool> tools = toolDAO.findAllByPath(path, false);
        checkEntry(tools);
        AuthenticatedResourceInterface.checkUser(user, tools);
        return tools;
    }

    @GET
    @Timed
    @UnitOfWork(readOnly = true)
    @Path("/path/tool/{repository}")
    @Operation(operationId = "getContainerByToolPath", description = "Get a tool by the specific tool path", security = @SecurityRequirement(name = OPENAPI_JWT_SECURITY_DEFINITION_NAME))
    @ApiOperation(value = "Get a tool by the specific tool path", authorizations = {
        @Authorization(value = JWT_SECURITY_DEFINITION_NAME) }, notes = "Requires full path (including tool name if applicable).", response = Tool.class)
    public Tool getContainerByToolPath(@ApiParam(hidden = true) @Parameter(hidden = true, name = "user")@Auth User user,
        @ApiParam(value = "repository path", required = true) @PathParam("repository") String path, @ApiParam(value = "Comma-delimited list of fields to include: validations") @QueryParam("include") String include) {
        Tool tool = toolDAO.findByPath(path, false);
        checkEntry(tool);
        checkUser(user, tool);

        if (checkIncludes(include, "validations")) {
            tool.getWorkflowVersions().forEach(tag -> Hibernate.initialize(tag.getValidations()));
        }
        Hibernate.initialize(tool.getAliases());
        return tool;
    }

    @GET
    @Timed
    @UnitOfWork(readOnly = true)
    @Path("/path/tool/{repository}/published")
    @Operation(operationId = "getPublishedContainerByToolPath", description = "Get a published tool by the specific tool path.")
    @ApiOperation(value = "Get a published tool by the specific tool path.", notes = "Requires full path (including tool name if applicable).", response = Tool.class)
    public Tool getPublishedContainerByToolPath(
        @ApiParam(value = "repository path", required = true) @PathParam("repository") String path, @ApiParam(value = "Comma-delimited list of fields to include: validations") @QueryParam("include") String include, @Context SecurityContext securityContext, @Context ContainerRequestContext containerContext) {
        try {
            Tool tool = toolDAO.findByPath(path, true);
            checkEntry(tool);

            if (checkIncludes(include, "validations")) {
                tool.getWorkflowVersions().forEach(tag -> Hibernate.initialize(tag.getValidations()));
            }
            Hibernate.initialize(tool.getAliases());
            filterContainersForHiddenTags(tool);

            // for backwards compatibility for 1.6.0 clients, return versions as tags
            // this seems sufficient to maintain backwards compatibility for launching
            this.mutateBasedOnUserAgent(tool, entry -> {
                tool.setTags(tool.getWorkflowVersions());
            }, containerContext);
            return tool;
        } catch (ArrayIndexOutOfBoundsException e) {
            throw new CustomWebApplicationException(path + " not found", HttpStatus.SC_NOT_FOUND);
        }
    }

    @GET
    @Timed
    @UnitOfWork(readOnly = true)
    @Path("/tags")
    @Operation(operationId = "tags", description = "List the tags for a tool.", security = @SecurityRequirement(name = OPENAPI_JWT_SECURITY_DEFINITION_NAME))
    @ApiOperation(value = "List the tags for a tool.", authorizations = {
        @Authorization(value = JWT_SECURITY_DEFINITION_NAME) }, response = Tag.class, responseContainer = "List", hidden = true)
    public List<Tag> tags(@ApiParam(hidden = true) @Parameter(hidden = true, name = "user")@Auth User user, @QueryParam("containerId") long containerId) {
        Tool repository = toolDAO.findById(containerId);
        checkEntry(repository);

        checkUser(user, repository);

        return new ArrayList<>(repository.getWorkflowVersions());
    }

    @GET
    @Timed
    @UnitOfWork(readOnly = true)
    @Path("/{containerId}/dockerfile")
    @Operation(operationId = "dockerfile", description = "Get the corresponding Dockerfile.", security = @SecurityRequirement(name = OPENAPI_JWT_SECURITY_DEFINITION_NAME))
    @ApiOperation(value = "Get the corresponding Dockerfile.", tags = {
        "containers" }, notes = OPTIONAL_AUTH_MESSAGE, response = SourceFile.class, authorizations = {
        @Authorization(value = JWT_SECURITY_DEFINITION_NAME) })
    public SourceFile dockerfile(@ApiParam(hidden = true) @Parameter(hidden = true, name = "user")@Auth Optional<User> user,
        @ApiParam(value = "Tool id", required = true) @PathParam("containerId") Long containerId, @QueryParam("tag") String tag) {

        return getSourceFile(containerId, tag, DescriptorLanguage.FileType.DOCKERFILE, user);
    }

    // Add for new descriptor types
    @GET
    @Timed
    @UnitOfWork(readOnly = true)
    @Path("/{containerId}/primaryDescriptor")
    @Operation(operationId = "primaryDescriptor", description = "Get the primary descriptor file.", security = @SecurityRequirement(name = OPENAPI_JWT_SECURITY_DEFINITION_NAME))
    @ApiOperation(value = "Get the primary descriptor file.", tags = {
        "containers" }, notes = OPTIONAL_AUTH_MESSAGE, response = SourceFile.class, authorizations = {
        @Authorization(value = JWT_SECURITY_DEFINITION_NAME) })
    public SourceFile primaryDescriptor(@ApiParam(hidden = true) @Parameter(hidden = true, name = "user")@Auth Optional<User> user,
        @ApiParam(value = "Tool id", required = true) @PathParam("containerId") Long containerId, @QueryParam("tag") String tag, @QueryParam("language") String language) {
        final FileType fileType = DescriptorLanguage.getFileType(language).orElseThrow(() ->  new CustomWebApplicationException("Language not valid", HttpStatus.SC_BAD_REQUEST));
        return getSourceFile(containerId, tag, fileType, user);
    }

    @GET
    @Timed
    @UnitOfWork(readOnly = true)
    @Path("/{containerId}/descriptor/{relative-path}")
    @Operation(operationId = "secondaryDescriptorPath", description = "Get the corresponding descriptor file.", security = @SecurityRequirement(name = OPENAPI_JWT_SECURITY_DEFINITION_NAME))
    @ApiOperation(value = "Get the corresponding descriptor file.", tags = {
        "containers" }, notes = OPTIONAL_AUTH_MESSAGE, response = SourceFile.class, authorizations = {
        @Authorization(value = JWT_SECURITY_DEFINITION_NAME) })
    public SourceFile secondaryDescriptorPath(@ApiParam(hidden = true) @Parameter(hidden = true, name = "user")@Auth Optional<User> user,
        @ApiParam(value = "Tool id", required = true) @PathParam("containerId") Long containerId, @QueryParam("tag") String tag,
        @PathParam("relative-path") String path, @QueryParam("language") String language) {
        final FileType fileType = DescriptorLanguage.getFileType(language).orElseThrow(() ->  new CustomWebApplicationException("Language not valid", HttpStatus.SC_BAD_REQUEST));
        return getSourceFileByPath(containerId, tag, fileType, path, user);
    }

    @GET
    @Timed
    @UnitOfWork(readOnly = true)
    @Path("/{containerId}/secondaryDescriptors")
    @Operation(operationId = "secondaryDescriptors", description = "Get a list of secondary descriptor files.", security = @SecurityRequirement(name = OPENAPI_JWT_SECURITY_DEFINITION_NAME))
    @ApiOperation(value = "Get a list of secondary descriptor files.", tags = {
        "containers" }, notes = OPTIONAL_AUTH_MESSAGE, response = SourceFile.class, responseContainer = "List", authorizations = {
        @Authorization(value = JWT_SECURITY_DEFINITION_NAME) })
    public List<SourceFile> secondaryDescriptors(@ApiParam(hidden = true) @Parameter(hidden = true, name = "user")@Auth Optional<User> user,
        @ApiParam(value = "Tool id", required = true) @PathParam("containerId") Long containerId, @QueryParam("tag") String tag, @QueryParam("language") String language) {
        final FileType fileType = DescriptorLanguage.getFileType(language).orElseThrow(() ->  new CustomWebApplicationException("Language not valid", HttpStatus.SC_BAD_REQUEST));
        return getAllSecondaryFiles(containerId, tag, fileType, user);
    }

    @GET
    @Timed
    @UnitOfWork(readOnly = true)
    @Path("/{containerId}/testParameterFiles")
    @Operation(operationId = "getTestParameterFiles", description = "Get the corresponding test parameter files.", security = @SecurityRequirement(name = OPENAPI_JWT_SECURITY_DEFINITION_NAME))
    @ApiOperation(value = "Get the corresponding test parameter files.", tags = {
        "containers" }, notes = OPTIONAL_AUTH_MESSAGE, response = SourceFile.class, responseContainer = "List", authorizations = {
        @Authorization(value = JWT_SECURITY_DEFINITION_NAME) })
    public List<SourceFile> getTestParameterFiles(@ApiParam(hidden = true) @Parameter(hidden = true, name = "user")@Auth Optional<User> user,
        @ApiParam(value = "Tool id", required = true) @PathParam("containerId") Long containerId, @QueryParam("tag") String tag,
        @ApiParam(value = "Descriptor Type", required = true, allowableValues = "CWL, WDL, NFL") @QueryParam("descriptorType") String descriptorType) {
        final FileType testParameterType = DescriptorLanguage.getTestParameterType(descriptorType).orElseThrow(() -> new CustomWebApplicationException("Descriptor type unknown", HttpStatus.SC_BAD_REQUEST));
        return getAllSourceFiles(containerId, tag, testParameterType, user);
    }

    /**
     * Checks if <code>user</code> has permission to read <code>workflow</code>. If the user
     * does not have permission, throws a {@link CustomWebApplicationException}.
     *
     * @param user
     * @param tool
     */
    @Override
    public void checkCanRead(User user, Entry tool) {
        try {
            checkUser(user, tool);
        } catch (CustomWebApplicationException ex) {
            LOG.info("permissions are not yet tool aware");
            // should not throw away exception
            throw ex;
            //TODO permissions will eventually need to know about tools too
            //            if (!permissionsInterface.canDoAction(user, (Workflow)workflow, Role.Action.READ)) {
            //                throw ex;
            //            }
        }
    }

    /*
     * TODO: This endpoint has been moved to metadata, though it still exists here to deal with the case of users trying to interact with this endpoint.
     */
    @GET
    @Timed
    @Path("/dockerRegistryList")
    @Operation(operationId = "getDockerRegistries", description = "Get the list of docker registries supported on Dockstore.")
    @ApiOperation(value = "Get the list of docker registries supported on Dockstore.", notes = "Does not need authentication", response = Registry.RegistryBean.class, responseContainer = "List")
    public List<Registry.RegistryBean> getDockerRegistries() {
        return rc.getResource(MetadataResource.class).getDockerRegistries();
    }

    @PUT
    @Timed
    @UnitOfWork
    @Path("/{containerId}/testParameterFiles")
    @Operation(operationId = "addTestParameterFiles", description = "Add test parameter files to a tag.", security = @SecurityRequirement(name = OPENAPI_JWT_SECURITY_DEFINITION_NAME))
    @ApiOperation(value = "Add test parameter files to a tag.", authorizations = {
        @Authorization(value = JWT_SECURITY_DEFINITION_NAME) }, response = SourceFile.class, responseContainer = "Set")
    public Set<SourceFile> addTestParameterFiles(@ApiParam(hidden = true) @Parameter(hidden = true, name = "user")@Auth User user,
        @ApiParam(value = "Tool to modify.", required = true) @PathParam("containerId") Long containerId,
        @ApiParam(value = "List of paths.", required = true) @QueryParam("testParameterPaths") List<String> testParameterPaths,
        @ApiParam(value = "This is here to appease Swagger. It requires PUT methods to have a body, even if it is empty. Please leave it empty.") String emptyBody,
        @QueryParam("tagName") String tagName,
        @ApiParam(value = "Descriptor Type", required = true, allowableValues = "CWL, WDL") @QueryParam("descriptorType") String descriptorType) {
        Tool tool = toolDAO.findById(containerId);
        checkEntry(tool);
        checkNotHosted(tool);
        checkUserCanUpdate(user, tool);
        Optional<Tag> firstTag = tool.getWorkflowVersions().stream().filter((Tag v) -> v.getName().equals(tagName)).findFirst();

        if (firstTag.isEmpty()) {
            LOG.info("The tag \'" + tagName + "\' for tool \'" + tool.getToolPath() + "\' does not exist.");
            throw new CustomWebApplicationException("The tag \'" + tagName + "\' for tool \'" + tool.getToolPath() + "\' does not exist.",
                HttpStatus.SC_BAD_REQUEST);
        }

        Tag tag = firstTag.get();
        checkNotFrozen(tag);
        Set<SourceFile> sourceFiles = tag.getSourceFiles();

        // Add new test parameter files
        FileType fileType =
            (descriptorType.toUpperCase().equals(DescriptorType.CWL.toString())) ? DescriptorLanguage.FileType.CWL_TEST_JSON : DescriptorLanguage.FileType.WDL_TEST_JSON;
        createTestParameters(testParameterPaths, tag, sourceFiles, fileType, fileDAO);
        PublicStateManager.getInstance().handleIndexUpdate(tool, StateManagerMode.UPDATE);
        return tag.getSourceFiles();
    }

    @DELETE
    @Timed
    @UnitOfWork
    @Path("/{containerId}/testParameterFiles")
    @Operation(operationId = "deleteTestParameterFiles", description = "Delete test parameter files to a tag.", security = @SecurityRequirement(name = OPENAPI_JWT_SECURITY_DEFINITION_NAME))
    @ApiOperation(value = "Delete test parameter files to a tag.", authorizations = {
        @Authorization(value = JWT_SECURITY_DEFINITION_NAME) }, response = SourceFile.class, responseContainer = "Set")
    public Set<SourceFile> deleteTestParameterFiles(@ApiParam(hidden = true) @Parameter(hidden = true, name = "user")@Auth User user,
        @ApiParam(value = "Tool to modify.", required = true) @PathParam("containerId") Long containerId,
        @ApiParam(value = "List of paths.", required = true) @QueryParam("testParameterPaths") List<String> testParameterPaths,
        @QueryParam("tagName") String tagName,
        @ApiParam(value = "Descriptor Type", required = true, allowableValues = "CWL, WDL") @QueryParam("descriptorType") String descriptorType) {
        Tool tool = toolDAO.findById(containerId);
        checkEntry(tool);
        checkNotHosted(tool);
        checkUserCanUpdate(user, tool);
        Optional<Tag> firstTag = tool.getWorkflowVersions().stream().filter((Tag v) -> v.getName().equals(tagName)).findFirst();

        if (firstTag.isEmpty()) {
            LOG.info("The tag \'" + tagName + "\' for tool \'" + tool.getToolPath() + "\' does not exist.");
            throw new CustomWebApplicationException("The tag \'" + tagName + "\' for tool \'" + tool.getToolPath() + "\' does not exist.",
                HttpStatus.SC_BAD_REQUEST);
        }

        Tag tag = firstTag.get();
        checkNotFrozen(tag);
        Set<SourceFile> sourceFiles = tag.getSourceFiles();

        // Remove test parameter files
        FileType fileType =
            (descriptorType.toUpperCase().equals(DescriptorType.CWL.toString())) ? DescriptorLanguage.FileType.CWL_TEST_JSON : DescriptorLanguage.FileType.WDL_TEST_JSON;
        for (String path : testParameterPaths) {
            boolean fileDeleted = sourceFiles.removeIf((SourceFile v) -> v.getPath().equals(path) && v.getType() == fileType);
            if (!fileDeleted) {
                throw new CustomWebApplicationException("There are no existing test parameter files with the path: " + path, HttpStatus.SC_NOT_FOUND);
            }
        }

        return tag.getSourceFiles();
    }

    @PUT
    @Timed
    @UnitOfWork
    @Path("/{containerId}/star")
    @Operation(operationId = "starEntry", description = "Star a tool.", security = @SecurityRequirement(name = OPENAPI_JWT_SECURITY_DEFINITION_NAME))
    @ApiOperation(value = "Star a tool.", authorizations = { @Authorization(value = JWT_SECURITY_DEFINITION_NAME) })
    public void starEntry(@ApiParam(hidden = true) @Parameter(hidden = true, name = "user")@Auth User user,
        @ApiParam(value = "Tool to star.", required = true) @PathParam("containerId") Long containerId,
        @ApiParam(value = "StarRequest to star a repo for a user", required = true) StarRequest request) {
        Tool tool = toolDAO.findById(containerId);
        if (request.getStar()) {
            starEntryHelper(tool, user, "tool", tool.getToolPath());
        } else {
            unstarEntryHelper(tool, user, "tool", tool.getToolPath());
        }
        PublicStateManager.getInstance().handleIndexUpdate(tool, StateManagerMode.UPDATE);
    }

    @DELETE
    @Timed
    @UnitOfWork
    @Path("/{containerId}/unstar")
    @Operation(operationId = "unstarEntry", description = "Unstar a tool.", security = @SecurityRequirement(name = OPENAPI_JWT_SECURITY_DEFINITION_NAME))
    @ApiOperation(value = "Unstar a tool.", authorizations = { @Authorization(value = JWT_SECURITY_DEFINITION_NAME) })
    @Deprecated(since = "1.8.0")
    public void unstarEntry(@ApiParam(hidden = true) @Parameter(hidden = true, name = "user")@Auth User user,
            @ApiParam(value = "Tool to unstar.", required = true) @PathParam("containerId") Long containerId) {
        Tool tool = toolDAO.findById(containerId);
        unstarEntryHelper(tool, user, "tool", tool.getToolPath());
        PublicStateManager.getInstance().handleIndexUpdate(tool, StateManagerMode.UPDATE);
    }

    @GET
    @Path("/{containerId}/starredUsers")
    @Timed
    @UnitOfWork(readOnly = true)
    @Operation(operationId = "getStarredUsers", description = "Returns list of users who starred a tool.")
    @ApiOperation(value = "Returns list of users who starred a tool.", response = User.class, responseContainer = "List")
    public Set<User> getStarredUsers(
        @ApiParam(value = "Tool to grab starred users for.", required = true) @PathParam("containerId") Long containerId) {
        Tool tool = toolDAO.findById(containerId);
        checkEntry(tool);
        return tool.getStarredUsers();
    }

    @Override
    public ToolDAO getDAO() {
        return this.toolDAO;
    }

    private String convertHttpsToSsh(String url) {
        Pattern p = Pattern.compile("^(https?:)?//(www\\.)?(github\\.com|bitbucket\\.org|gitlab\\.com)/([\\w-.]+)/([\\w-.]+)$");
        Matcher m = p.matcher(url);
        if (!m.find()) {
            LOG.info("Cannot parse HTTPS url: " + url);
            return null;
        }

        // These correspond to the positions of the pattern matcher
        final int sourceIndex = 3;
        final int usernameIndex = 4;
        final int reponameIndex = 5;

        String source = m.group(sourceIndex);
        String gitUsername = m.group(usernameIndex);
        String gitRepository = m.group(reponameIndex);

        return "git@" + source + ":" + gitUsername + "/" + gitRepository + ".git";
    }

    /**
     * Determines if the given URL is a git URL
     *
     * @param url
     * @return is url of the format git@source:gitUsername/gitRepository
     */
    private static boolean isGit(String url) {
        Pattern p = Pattern.compile("git@(\\S+):(\\S+)/(\\S+)\\.git");
        Matcher m = p.matcher(url);
        return m.matches();
    }

    /**
     * Checks if a user owns a given quay repo or is part of an organization that owns the quay repo
     *
     * @param tool
     * @param userId
     * @return
     */
    private boolean checkIfUserOwns(final Tool tool, final long userId) {
        List<Token> tokens = tokenDAO.findByUserId(userId);
        // get quay token
        Token quayToken = Token.extractToken(tokens, TokenType.QUAY_IO);

        if (quayToken == null && Objects.equals(tool.getRegistry(), Registry.QUAY_IO.getDockerPath())) {
            LOG.info("WARNING: QUAY.IO token not found!");
            throw new CustomWebApplicationException("A valid Quay.io token is required to add this tool.", HttpStatus.SC_BAD_REQUEST);
        } else if (quayToken != null) {
            // set up
            QuayImageRegistry factory = new QuayImageRegistry(quayToken);

            // get quay username
            String quayUsername = quayToken.getUsername();

            // call quay api, check if user owns or is part of owning organization
            final Optional<QuayRepo> toolFromQuay = factory.getToolFromQuay(tool);

            if (toolFromQuay.isPresent()) {
                final QuayRepo quayInfo = toolFromQuay.get();
                String namespace = quayInfo.getNamespace();
                boolean isOrg = quayInfo.isIsOrganization();

                if (isOrg) {
                    List<String> namespaces = factory.getNamespaces();
                    return namespaces.stream().anyMatch(nm -> nm.equals(namespace));
                } else {
                    return (namespace.equals(quayUsername));
                }
            }
        }
        return false;
    }

    private void checkNotHosted(Tool tool) {
        if (tool.getMode() == ToolMode.HOSTED) {
            throw new CustomWebApplicationException("Cannot modify hosted entries this way", HttpStatus.SC_BAD_REQUEST);
        }
    }

    @GET
    @Timed
    @UnitOfWork(readOnly = true)
    @Path("/{toolId}/zip/{tagId}")
    @Operation(operationId = "getToolZip", description = "Download a ZIP file of a tool and all associated files.", security = @SecurityRequirement(name = OPENAPI_JWT_SECURITY_DEFINITION_NAME))
    @ApiOperation(value = "Download a ZIP file of a tool and all associated files.", authorizations = {
        @Authorization(value = JWT_SECURITY_DEFINITION_NAME) })
    @Produces("application/zip")
    public Response getToolZip(@ApiParam(hidden = true) @Parameter(hidden = true, name = "user")@Auth Optional<User> user,
        @ApiParam(value = "toolId", required = true) @PathParam("toolId") Long toolId,
        @ApiParam(value = "tagId", required = true) @PathParam("tagId") Long tagId) {

        Tool tool = toolDAO.findById(toolId);
        if (tool.getIsPublished()) {
            checkEntry(tool);
        } else {
            checkEntry(tool);
            if (user.isPresent()) {
                checkUser(user.get(), tool);
            } else {
                throw new CustomWebApplicationException("Forbidden: you do not have the credentials required to access this entry.",
                    HttpStatus.SC_FORBIDDEN);
            }
        }

        Tag tag = tool.getWorkflowVersions().stream().filter(innertag -> innertag.getId() == tagId).findFirst()
            .orElseThrow(() -> new CustomWebApplicationException("Could not find tag", HttpStatus.SC_NOT_FOUND));
        Set<SourceFile> sourceFiles = tag.getSourceFiles();
        if (sourceFiles == null || sourceFiles.size() == 0) {
            throw new CustomWebApplicationException("no files found to zip", HttpStatus.SC_NO_CONTENT);
        }

        String fileName = tool.getToolPath().replaceAll("/", "-") + ".zip";
        java.nio.file.Path path = Paths.get(tag.getWorkingDirectory());

        return Response.ok().entity((StreamingOutput)output -> writeStreamAsZip(sourceFiles, output, path))
            .header("Content-Disposition", "attachment; filename=\"" + fileName + "\"").build();
    }

    @GET
    @Timed
    @UnitOfWork(readOnly = true)
    @Path("{alias}/aliases")
    @Operation(operationId = "getToolByAlias", description = "Retrieves a tool by alias.", security = @SecurityRequirement(name = OPENAPI_JWT_SECURITY_DEFINITION_NAME))
    @ApiOperation(value = "Retrieves a tool by alias.", notes = OPTIONAL_AUTH_MESSAGE, response = Tool.class, authorizations = {
            @Authorization(value = JWT_SECURITY_DEFINITION_NAME) })
    public Tool getToolByAlias(@ApiParam(hidden = true) @Parameter(hidden = true, name = "user")@Auth Optional<User> user,
            @ApiParam(value = "Alias", required = true) @PathParam("alias") String alias) {
        final Tool tool = this.toolDAO.findByAlias(alias);
        checkEntry(tool);
        optionalUserCheckEntry(user, tool);
        return tool;
    }
}<|MERGE_RESOLUTION|>--- conflicted
+++ resolved
@@ -635,12 +635,7 @@
         checkUser(user, tool);
         Tool deleteTool = new Tool();
         deleteTool.setId(tool.getId());
-<<<<<<< HEAD
-
-        tool.getWorkflowVersions().clear();
-=======
         deleteTool.setActualDefaultVersion(null);
->>>>>>> e5508d00
         eventDAO.deleteEventByEntryID(tool.getId());
         toolDAO.delete(tool);
         tool.getWorkflowVersions().clear();

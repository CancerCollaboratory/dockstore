--- conflicted
+++ resolved
@@ -178,11 +178,7 @@
         Helper.checkContainer(c);
 
         if (labelStrings.length() == 0) {
-<<<<<<< HEAD
         	c.setLabels(new TreeSet<>());
-=======
-            c.setLabels(new HashSet<>(0));
->>>>>>> de03c82e
         } else {
             Set<String> labelStringSet = new HashSet<String>(Arrays.asList(labelStrings.toLowerCase().split("\\s*,\\s*")));
             final String labelStringPattern = "^[a-zA-Z0-9]+(-[a-zA-Z0-9]+)*$";

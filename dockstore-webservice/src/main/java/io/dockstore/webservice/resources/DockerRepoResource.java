/*
 * Copyright (C) 2015 Consonance
 *
 * This program is free software: you can redistribute it and/or modify
 * it under the terms of the GNU General Public License as published by
 * the Free Software Foundation, either version 3 of the License, or
 * (at your option) any later version.
 *
 * This program is distributed in the hope that it will be useful,
 * but WITHOUT ANY WARRANTY; without even the implied warranty of
 * MERCHANTABILITY or FITNESS FOR A PARTICULAR PURPOSE.  See the
 * GNU General Public License for more details.
 *
 * You should have received a copy of the GNU General Public License
 * along with this program.  If not, see <http://www.gnu.org/licenses/>.
 */
package io.dockstore.webservice.resources;

import com.codahale.metrics.annotation.Timed;
import com.fasterxml.jackson.databind.ObjectMapper;
import com.google.common.base.Optional;
import com.google.gson.Gson;
import io.dockstore.webservice.core.Container;
import io.dockstore.webservice.core.Tag;
import io.dockstore.webservice.core.Token;
import io.dockstore.webservice.core.TokenType;
import io.dockstore.webservice.jdbi.ContainerDAO;
import io.dockstore.webservice.jdbi.TagDAO;
import io.dockstore.webservice.jdbi.TokenDAO;
import io.dockstore.webservice.jdbi.UserDAO;
import io.dropwizard.hibernate.UnitOfWork;
import io.swagger.annotations.Api;
import io.swagger.annotations.ApiOperation;
import io.swagger.annotations.ApiParam;
<<<<<<< HEAD
import java.io.IOException;
import java.nio.charset.StandardCharsets;
import java.util.ArrayList;
import java.util.Base64;
import java.util.HashMap;
//import java.lang.reflect.Array;
import java.util.List;
import java.util.Map;
import javax.ws.rs.DELETE;
//import java.util.Map;
import javax.ws.rs.GET;
import javax.ws.rs.POST;
import javax.ws.rs.PUT;
import javax.ws.rs.Path;
import javax.ws.rs.PathParam;
import javax.ws.rs.Produces;
import javax.ws.rs.QueryParam;
import javax.ws.rs.WebApplicationException;
import javax.ws.rs.core.MediaType;
import org.apache.http.HttpStatus;
=======
>>>>>>> 3c24d4a1
import org.apache.http.client.HttpClient;
import org.eclipse.egit.github.core.Repository;
import org.eclipse.egit.github.core.RepositoryContents;
import org.eclipse.egit.github.core.User;
import org.eclipse.egit.github.core.client.GitHubClient;
import org.eclipse.egit.github.core.service.ContentsService;
import org.eclipse.egit.github.core.service.OrganizationService;
import org.eclipse.egit.github.core.service.RepositoryService;
import org.eclipse.egit.github.core.service.UserService;
<<<<<<< HEAD

import com.esotericsoftware.yamlbeans.YamlReader;
import java.text.ParseException;
import java.text.SimpleDateFormat;
import java.util.Date;

=======
>>>>>>> 3c24d4a1
import org.slf4j.Logger;
import org.slf4j.LoggerFactory;

import javax.ws.rs.DELETE;
import javax.ws.rs.GET;
import javax.ws.rs.POST;
import javax.ws.rs.PUT;
import javax.ws.rs.Path;
import javax.ws.rs.PathParam;
import javax.ws.rs.Produces;
import javax.ws.rs.QueryParam;
import javax.ws.rs.core.MediaType;
import java.io.IOException;
import java.nio.charset.StandardCharsets;
import java.util.ArrayList;
import java.util.Base64;
import java.util.HashMap;
import java.util.List;
import java.util.Map;

//import io.dockstore.webservice.core.User;
//import java.lang.reflect.Array;
//import java.util.Map;

/**
 *
 * @author dyuen
 */
@Path("/container")
@Api(value = "/container")
@Produces(MediaType.APPLICATION_JSON)
public class DockerRepoResource {

    private final UserDAO userDAO;
    private final TokenDAO tokenDAO;
    private final ContainerDAO containerDAO;
    private final TagDAO tagDAO;
    private final HttpClient client;
    public static final String TARGET_URL = "https://quay.io/api/v1/";

    private final ObjectMapper objectMapper;

    private static final int QUAY_PATH_LENGTH = 3;
    private static final int DOCKERHUB_PATH_LENGTH = 2;

    private static final Logger LOG = LoggerFactory.getLogger(DockerRepoResource.class);

    private final List<String> namespaces = new ArrayList<>();

    private static class RepoList {

        private List<Container> repositories;

        public void setRepositories(List<Container> repositories) {
            this.repositories = repositories;
        }

        public List<Container> getRepositories() {
            return this.repositories;
        }
    }

    private static class Collab {
        private String content;

        public void setContent(String content) {
            this.content = content;
        }

        public String getContent() {
            return this.content;
        }
    }

    public DockerRepoResource(ObjectMapper mapper, HttpClient client, UserDAO userDAO, TokenDAO tokenDAO, ContainerDAO containerDAO,
            TagDAO tagDAO) {
        this.objectMapper = mapper;
        this.userDAO = userDAO;
        this.tokenDAO = tokenDAO;
        this.tagDAO = tagDAO;
        this.client = client;

        this.containerDAO = containerDAO;

        namespaces.add("victoroicr");
        namespaces.add("xliuoicr");
        namespaces.add("oicr_vchung");
        namespaces.add("oicr_vchung_org");
        namespaces.add("denis-yuen");
        namespaces.add("seqware");
        namespaces.add("boconnor");
    }

    @GET
    @Path("/user/{userId}")
    @Timed
    @UnitOfWork
    @ApiOperation(value = "List repos owned by the logged-in user", notes = "Lists all registered and unregistered containers owned by the user", response = Container.class, responseContainer = "List")
    public List<Container> userContainers(@ApiParam(value = "User ID", required = true) @PathParam("userId") Long userId) {
        List<Container> ownedContainers = containerDAO.findByUserId(userId);
        return ownedContainers;
    }

    @PUT
    @Path("/refresh")
    @Timed
    @UnitOfWork
    @ApiOperation(value = "Refresh repos owned by the logged-in user", notes = "Updates some metadata", response = Container.class, responseContainer = "List")
    public List<Container> refresh(@QueryParam("user_id") Long userId) {
        List<Container> currentRepos = containerDAO.findByUserId(userId);
        List<Container> allRepos = new ArrayList<>(0);
        List<Token> tokens = tokenDAO.findByUserId(userId);
        Map<String, ArrayList> tagMap = new HashMap<>();

        SimpleDateFormat formatter = new SimpleDateFormat("EEE, d MMM yyyy HH:mm:ss Z");

        String gitURL = "";
        Token quayToken = null;
        Token gitToken = null;

        // Get user's quay and git tokens
        for (Token token : tokens) {
            if (token.getTokenSource().equals(TokenType.QUAY_IO.toString())) {
                quayToken = token;
            }
            if (token.getTokenSource().equals(TokenType.GITHUB_COM.toString())) {
                gitToken = token;
            }
        }

        GitHubClient githubClient = new GitHubClient();
        githubClient.setOAuth2Token(gitToken.getContent());
        try {
            UserService uService = new UserService(githubClient);
            OrganizationService oService = new OrganizationService(githubClient);
            RepositoryService service = new RepositoryService(githubClient);
            ContentsService cService = new ContentsService(githubClient);
            User user = uService.getUser();

            for (String namespace : namespaces) {
                String url = TARGET_URL + "repository?namespace=" + namespace;
                Optional<String> asString = ResourceUtilities.asString(url, quayToken.getContent(), client);

                if (asString.isPresent()) {
                    RepoList repos;
                    try {
                        repos = objectMapper.readValue(asString.get(), RepoList.class);
                        LOG.info("RESOURCE CALL: " + url);

                        List<Container> containers = repos.getRepositories();

                        for (Container c : containers) {
                            String repo = c.getNamespace() + "/" + c.getName();
                            String path = quayToken.getTokenSource() + "/" + repo;

                            // Get the list of builds from the container.
                            // Builds contain information such as the Git URL and tags
                            String urlBuilds = TARGET_URL + "repository/" + repo + "/build/";
                            Optional<String> asStringBuilds = ResourceUtilities.asString(urlBuilds, quayToken.getContent(), client);

                            if (asStringBuilds.isPresent()) {
                                String json = asStringBuilds.get();
                                LOG.info("RESOURCE CALL: " + urlBuilds);

                                // parse json using Gson to get the git url of repository and the list of tags
                                Gson gson = new Gson();
                                Map<String, ArrayList> map = new HashMap<>();
                                map = (Map<String, ArrayList>) gson.fromJson(json, map.getClass());
                                Map<String, Map<String, String>> map2 = new HashMap<>();
                                map2 = (Map<String, Map<String, String>>) map.get("builds").get(0);

                                gitURL = map2.get("trigger_metadata").get("git_url");

                                Map<String, String> map3 = (Map<String, String>) map.get("builds").get(0);
                                String lastBuild = (String) map3.get("started");
                                LOG.info("LAST BUILD: " + lastBuild);

                                Date date = null;
                                try {
                                    date = formatter.parse(lastBuild);
                                    c.setLastBuild(date);
                                } catch (ParseException ex) {
                                    LOG.info("Build date did not match format 'EEE, d MMM yyyy HH:mm:ss Z'");
                                }

                                tagMap.put(path, (ArrayList<String>) map2.get("tags"));
                            }

                            c.setRegistry(quayToken.getTokenSource());
                            c.setGitUrl(gitURL);

                            List<Repository> gitRepos = new ArrayList<>(0);
                            gitRepos.addAll(service.getRepositories(user.getLogin()));

                            for (User org : oService.getOrganizations()) {
                                gitRepos.addAll(service.getRepositories(org.getLogin()));
                            }

                            for (Repository repository : gitRepos) {
                                LOG.info(repository.getSshUrl());
                                if (repository.getSshUrl().equals(c.getGitUrl())) {
                                    try {
                                        List<RepositoryContents> contents = cService.getContents(repository, "collab.cwl");
                                        if (!(contents == null || contents.isEmpty())) {
                                            c.setHasCollab(true);

                                            String encoded = contents.get(0).getContent().replace("\n", "");
                                            byte[] decode = Base64.getDecoder().decode(encoded);
                                            String content = new String(decode, StandardCharsets.UTF_8);

                                            // parse the collab.cwl file to get description and author
                                            YamlReader reader = new YamlReader(content);
                                            Object object = reader.read();
                                            Map map = (Map) object;
                                            String description = (String) map.get("description");
                                            map = (Map) map.get("dct:creator");
                                            String author = (String) map.get("foaf:name");

                                            c.setDescription(description);
                                            c.setAuthor(author);

                                            LOG.info("Repo: " + repository.getName() + " has collab.cwl");
                                        }
                                    } catch (IOException ex) {
                                        LOG.info("Repo: " + repository.getName() + " has no collab.cwl");
                                    }
                                }
                            }
                        }

                        allRepos.addAll(containers);
                    } catch (IOException ex) {
                        LOG.info("Exception: " + ex);
                    }
                }
            }
        } catch (IOException ex) {
            LOG.info("Token ignored due to IOException: " + gitToken.getId() + " " + ex);
        }

        Date time = new Date();

        for (Container newContainer : allRepos) {
            boolean exists = false;

            for (Container oldContainer : currentRepos) {
                if (newContainer.getName().equals(oldContainer.getName())
                        && newContainer.getNamespace().equals(oldContainer.getNamespace())
                        && newContainer.getRegistry().equals(oldContainer.getRegistry())) {
                    exists = true;

                    oldContainer.update(newContainer);

                    break;
                }
            }

            if (!exists) {
                newContainer.setUserId(userId);
                String path = newContainer.getRegistry() + "/" + newContainer.getNamespace() + "/" + newContainer.getName();
                newContainer.setPath(path);

                currentRepos.add(newContainer);
            }
        }

        for (Container container : currentRepos) {
            container.setLastUpdated(time);
            containerDAO.create(container);

            container.getTags().clear();

            ArrayList<String> tags = tagMap.get(container.getPath());

            for (String tag : tags) {
                LOG.info("Creating tag: " + tag);
                Tag newTag = new Tag();
                newTag.setVersion(tag);
                long tagId = tagDAO.create(newTag);
                newTag = tagDAO.findById(tagId);
                container.addTag(newTag);
            }
        }

        return currentRepos;
    }

    @GET
    @Timed
    @UnitOfWork
<<<<<<< HEAD
    @ApiOperation(value = "List all repos known cached in database", notes = "List docker container repos currently known. "
=======
    @ApiOperation(value = "List all registered docker containers known via all registered tokens", notes = "List docker container repos currently known. "
>>>>>>> 3c24d4a1
            + "Right now, tokens are used to synchronously talk to the quay.io API to list repos. "
            + "Ultimately, we should cache this information and refresh either by user request or by time "
            + "TODO: This should be a properly defined list of objects, it also needs admin authentication", response = Container.class, responseContainer = "List")
    public List<Container> allContainers() {
        List<Container> list = containerDAO.findAll();
        return list;
    }

    @GET
    @Timed
    @UnitOfWork
    @Path("/{containerId}")
    @ApiOperation(value = "Get a cached repo", response = Container.class)
    public Container getContainer(@ApiParam(value = "Container ID", required = true) @PathParam("containerId") Long containerId) {
        Container c = containerDAO.findById(containerId);
        return c;
    }

    @POST
    @Timed
    @UnitOfWork
    @Path("/register")
    @ApiOperation(value = "Register a container", notes = "Register a container (public or private). Assumes that user is using quay.io and github. Include quay.io in path if using quay.io", response = Container.class)
    public Container register(@QueryParam("repository") String path, @QueryParam("enduser_id") Long userId) {
        Container c = containerDAO.findByPath(path);

        if (c == null || c.getUserId() != userId) {
            throw new WebApplicationException(HttpStatus.SC_BAD_REQUEST);
        }

        if (c.getHasCollab() && !c.getGitUrl().isEmpty()) {
            c.setIsRegistered(true);
            long id = containerDAO.create(c);
            c = containerDAO.findById(id);
            return c;
        } else {
            return null;
        }
    }

    @DELETE
    @UnitOfWork
    @Path("/unregister/{containerId}")
    @ApiOperation(value = "Deletes a container", hidden = true)
    public Container unregister(@ApiParam(value = "Container id to delete", required = true) @PathParam("containerId") Long containerId) {
        throw new UnsupportedOperationException();
    }

    @GET
    @Timed
    @UnitOfWork
    @Path("/allRegistered/{userId}")
    @ApiOperation(value = "List all registered containers from a user", notes = "Get user's registered containers only", response = Container.class, responseContainer = "List")
    public List<Container> userRegisteredContainers(@ApiParam(value = "User ID", required = true) @PathParam("userId") Long userId) {
        List<Container> repositories = containerDAO.findRegisteredByUserId(userId);
        return repositories;
    }

    @GET
    @Timed
    @UnitOfWork
<<<<<<< HEAD
    @Path("allRegistered")
    @ApiOperation(value = "List all registered containers", notes = "", response = Container.class, responseContainer = "List")
    public List<Container> allRegisteredContainers() {
        List<Container> repositories = containerDAO.findAllRegistered();
=======
    @Path("getAllRegisteredContainers")
    @ApiOperation(value = "List all registered containers. This would be a minimal resource that would need to be implemented "
            + "by a GA4GH reference server", tags={"GA4GH","docker.repo"}, notes = "", response = Container.class, responseContainer = "List")
    public List<Container> getAllRegisteredContainers() {
        List<Container> repositories = containerDAO.findAll();
>>>>>>> 3c24d4a1
        return repositories;
    }

    @GET
    @Timed
    @UnitOfWork
    @Path("registered")
    @ApiOperation(value = "Get a registered container", notes = "Lists info of container. Enter full path (include quay.io in path)", response = Container.class)
    public Container getRegisteredContainer(@QueryParam("repository") String repo) {
        Container repository = containerDAO.findByPath(repo);
        return repository;
    }

    @PUT
    @Timed
    @UnitOfWork
    @Path("/shareWithUser")
    @ApiOperation(value = "User shares a container with a chosen user", notes = "Needs to be fleshed out.", hidden = true)
    public void shareWithUser(@QueryParam("container_id") Long containerId, @QueryParam("user_id") Long userId) {
        throw new UnsupportedOperationException();
    }

    @PUT
    @Timed
    @UnitOfWork
    @Path("/shareWithGroup")
    @ApiOperation(value = "User shares a container with a chosen group", notes = "Needs to be fleshed out.", hidden = true)
    public void shareWithGroup(@QueryParam("container_id") Long containerId, @QueryParam("group_id") Long groupId) {
        throw new UnsupportedOperationException();
    }

    @GET
    @Timed
    @UnitOfWork
    @Path("/getRepo/{userId}/{repository}")
    @ApiOperation(value = "Fetch repo from quay.io", response = String.class, hidden = true)
    public String getRepo(@ApiParam(value = "The full path of the repository. e.g. namespace/name") @PathParam("repository") String repo,
            @ApiParam(value = "user id") @PathParam("userId") long userId) {
        List<Token> tokens = tokenDAO.findByUserId(userId);
        StringBuilder builder = new StringBuilder();

        for (Token token : tokens) {
            if (token.getTokenSource().equals(TokenType.QUAY_IO.toString())) {
                String url = TARGET_URL + "repository/" + repo;
                Optional<String> asString = ResourceUtilities.asString(url, token.getContent(), client);

                if (asString.isPresent()) {
                    builder.append(asString.get());
                    LOG.info("RESOURCE CALL: " + url);
                }
                builder.append("\n");
            }
        }

        return builder.toString();
    }

    @GET
    @Timed
    @UnitOfWork
    @Path("/builds")
    @ApiOperation(value = "Get the list of repository builds.", notes = "For TESTING purposes. Also useful for getting more information about the repository.\n Enter full path without quay.io", response = String.class, hidden = true)
    public String builds(@QueryParam("repository") String repo, @QueryParam("userId") long userId) {

        List<Token> tokens = tokenDAO.findByUserId(userId);
        StringBuilder builder = new StringBuilder();

        for (Token token : tokens) {
            if (token.getTokenSource().equals(TokenType.QUAY_IO.toString())) {
                String url = TARGET_URL + "repository/" + repo + "/build/";
                Optional<String> asString = ResourceUtilities.asString(url, token.getContent(), client);

                if (asString.isPresent()) {
                    String json = asString.get();
                    LOG.info("RESOURCE CALL: " + url);

                    Gson gson = new Gson();
                    Map<String, ArrayList> map = new HashMap<>();
                    map = (Map<String, ArrayList>) gson.fromJson(json, map.getClass());

                    Map<String, Map<String, String>> map2 = new HashMap<>();

                    if (!map.get("builds").isEmpty()) {
                        map2 = (Map<String, Map<String, String>>) map.get("builds").get(0);

                        String gitURL = map2.get("trigger_metadata").get("git_url");
                        LOG.info(gitURL);

                        ArrayList<String> tags = (ArrayList<String>) map2.get("tags");
                        for (String tag : tags) {
                            LOG.info(tag);
                        }
                    }

                    builder.append(asString.get());
                }
                builder.append("\n");
            }
        }

        return builder.toString();
    }

    @GET
    @Timed
    @UnitOfWork
<<<<<<< HEAD
    @Path("/search")
    @ApiOperation(value = "Search for matching registered containers", notes = "Search on the name (full path name) and description.", response = Container.class, responseContainer = "List")
    public List<Container> search(@QueryParam("pattern") String word) {
=======
    @Path("/searchContainers")
    @ApiOperation(value = "Search for matching registered containers."
            + " This would be a minimal resource that would need to be implemented by a GA4GH reference server",
            notes = "Search on the name (full path name) and description.", response = Container.class,
            responseContainer = "List", tags={"GA4GH","docker.repo"})
    public List<Container> searchContainers(@QueryParam("pattern") String word) {
>>>>>>> 3c24d4a1
        return containerDAO.searchPattern(word);
    }

    @GET
    @Timed
    @UnitOfWork
    @Path("/tags")
    @ApiOperation(value = "List the tags for a registered container", response = Tag.class, responseContainer = "List", hidden = true)
    public List<Tag> tags(@QueryParam("containerId") long containerId) {
        Container repository = containerDAO.findById(containerId);
        List<Tag> tags = new ArrayList<Tag>();
        tags.addAll(repository.getTags());
        return (List) tags;
    }

    @GET
    @Timed
    @UnitOfWork
    @Path("/collab")
    @ApiOperation(value = "Get the corresponding collab.cwl file on Github", notes = "Enter full path of container (add quay.io if using quay.io)", response = Collab.class)
    public Collab collab(@QueryParam("repository") String repository) {
        Container container = containerDAO.findByPath(repository);
        boolean hasGithub = false;

        Collab collab = new Collab();

        // StringBuilder builder = new StringBuilder();
        if (container != null) {
            List<Token> tokens = tokenDAO.findByUserId(container.getUserId());

            for (Token token : tokens) {
                if (token.getTokenSource().equals(TokenType.GITHUB_COM.toString())) {
                    hasGithub = true;
                    GitHubClient githubClient = new GitHubClient();
                    githubClient.setOAuth2Token(token.getContent());
                    try {
                        UserService uService = new UserService(githubClient);
                        OrganizationService oService = new OrganizationService(githubClient);
                        RepositoryService service = new RepositoryService(githubClient);
                        ContentsService cService = new ContentsService(githubClient);
                        User user = uService.getUser();
                        // builder.append("Token: ").append(token.getId()).append(" is ").append(user.getName()).append(" login is ")
                        // .append(user.getLogin()).append("\n");

                        // look through user's own repositories
                        for (Repository repo : service.getRepositories(user.getLogin())) {
                            // LOG.info(repo.getGitUrl());
                            // LOG.info(repo.getHtmlUrl());
                            LOG.info(repo.getSshUrl()); // ssh url example: git@github.com:userspace/name.git
                            // LOG.info(repo.getUrl());
                            // LOG.info(container.getGitUrl());
                            if (repo.getSshUrl().equals(container.getGitUrl())) {
                                try {
                                    List<RepositoryContents> contents = cService.getContents(repo, "collab.cwl");
                                    // odd, throws exceptions if file does not exist
                                    if (!(contents == null || contents.isEmpty())) {
                                        String encoded = contents.get(0).getContent().replace("\n", "");
                                        byte[] decode = Base64.getDecoder().decode(encoded);
                                        String content = new String(decode, StandardCharsets.UTF_8);
                                        // builder.append(content);
                                        collab.setContent(content);
                                    }
                                } catch (IOException ex) {
                                    // builder.append("Repo: ").append(repo.getName()).append(" has no collab.cwl \n");
                                    LOG.info("Repo: " + repo.getName() + " has no collab.cwl");
                                }
                            }
                        }

                        // looks through all repos from different organizations user is in
                        List<User> organizations = oService.getOrganizations();
                        for (User org : organizations) {
                            for (Repository repo : service.getRepositories(org.getLogin())) {
                                LOG.info(repo.getSshUrl());
                                if (repo.getSshUrl().equals(container.getGitUrl())) {
                                    try {
                                        List<RepositoryContents> contents = cService.getContents(repo, "collab.cwl");
                                        // odd, throws exceptions if file does not exist
                                        if (!(contents == null || contents.isEmpty())) {
                                            String encoded = contents.get(0).getContent().replace("\n", "");
                                            byte[] decode = Base64.getDecoder().decode(encoded);
                                            String content = new String(decode, StandardCharsets.UTF_8);
                                            // builder.append(content);
                                            collab.setContent(content);
                                        }
                                    } catch (IOException ex) {
                                        // builder.append("Repo: ").append(repo.getName()).append(" has no collab.cwl \n");
                                        LOG.info("Repo: " + repo.getName() + " has no collab.cwl");
                                    }
                                }
                            }
                        }

                    } catch (IOException ex) {
                        // builder.append("Token ignored due to IOException: ").append(token.getId()).append("\n");
                        LOG.info("Token ignored due to IOException: " + token.getId());
                    }
                }
            }
            if (!hasGithub) {
                // builder.append("Github is not setup");
                LOG.info("Github is not setup");
            }

        } else {
            // builder.append(repository).append(" is not registered");
            LOG.info(repository + " is not registered");
        }

        // String ret = builder.toString();
        // LOG.info(ret);
        // LOG.info(collab.getContent());
        return collab;
    }

    private static class QuayUser {
        private String username;

        public void setUsername(String username) {
            this.username = username;
        }

        public String getUsername() {
            return this.username;
        }
    }

    @GET
    @Timed
    @UnitOfWork
    @Path("/getQuayUser")
    @ApiOperation(value = "Get quay user", notes = "testing", response = QuayUser.class, hidden = true)
    // , hidden = true)
    public QuayUser getQuayUser(@QueryParam("tokenId") long tokenId) {
        Token token = tokenDAO.findById(tokenId);

        String url = TARGET_URL + "user/";
        Optional<String> asString = ResourceUtilities.asString(url, token.getContent(), client);
        System.out.println("URL: " + url);
        if (asString.isPresent()) {
            System.out.println("INSIDE IF");
            try {
                System.out.println("GETTING RESPONSE....");
                String response = asString.get();

                Gson gson = new Gson();
                Map<String, String> map = new HashMap<>();
                map = (Map<String, String>) gson.fromJson(response, map.getClass());

                String username = map.get("username");
                System.out.println(username);

                QuayUser quayUser = objectMapper.readValue(response, QuayUser.class);
                System.out.println(quayUser.getUsername());
                return quayUser;
            } catch (IOException ex) {
                System.out.println("EXCEPTION: " + ex);
            }
        }
        return null;
    }
}<|MERGE_RESOLUTION|>--- conflicted
+++ resolved
@@ -32,7 +32,6 @@
 import io.swagger.annotations.Api;
 import io.swagger.annotations.ApiOperation;
 import io.swagger.annotations.ApiParam;
-<<<<<<< HEAD
 import java.io.IOException;
 import java.nio.charset.StandardCharsets;
 import java.util.ArrayList;
@@ -53,8 +52,6 @@
 import javax.ws.rs.WebApplicationException;
 import javax.ws.rs.core.MediaType;
 import org.apache.http.HttpStatus;
-=======
->>>>>>> 3c24d4a1
 import org.apache.http.client.HttpClient;
 import org.eclipse.egit.github.core.Repository;
 import org.eclipse.egit.github.core.RepositoryContents;
@@ -64,38 +61,14 @@
 import org.eclipse.egit.github.core.service.OrganizationService;
 import org.eclipse.egit.github.core.service.RepositoryService;
 import org.eclipse.egit.github.core.service.UserService;
-<<<<<<< HEAD
 
 import com.esotericsoftware.yamlbeans.YamlReader;
 import java.text.ParseException;
 import java.text.SimpleDateFormat;
 import java.util.Date;
 
-=======
->>>>>>> 3c24d4a1
 import org.slf4j.Logger;
 import org.slf4j.LoggerFactory;
-
-import javax.ws.rs.DELETE;
-import javax.ws.rs.GET;
-import javax.ws.rs.POST;
-import javax.ws.rs.PUT;
-import javax.ws.rs.Path;
-import javax.ws.rs.PathParam;
-import javax.ws.rs.Produces;
-import javax.ws.rs.QueryParam;
-import javax.ws.rs.core.MediaType;
-import java.io.IOException;
-import java.nio.charset.StandardCharsets;
-import java.util.ArrayList;
-import java.util.Base64;
-import java.util.HashMap;
-import java.util.List;
-import java.util.Map;
-
-//import io.dockstore.webservice.core.User;
-//import java.lang.reflect.Array;
-//import java.util.Map;
 
 /**
  *
@@ -363,11 +336,7 @@
     @GET
     @Timed
     @UnitOfWork
-<<<<<<< HEAD
-    @ApiOperation(value = "List all repos known cached in database", notes = "List docker container repos currently known. "
-=======
-    @ApiOperation(value = "List all registered docker containers known via all registered tokens", notes = "List docker container repos currently known. "
->>>>>>> 3c24d4a1
+    @ApiOperation(value = "List all registered docker containers cached in database", notes = "List docker container repos currently known. "
             + "Right now, tokens are used to synchronously talk to the quay.io API to list repos. "
             + "Ultimately, we should cache this information and refresh either by user request or by time "
             + "TODO: This should be a properly defined list of objects, it also needs admin authentication", response = Container.class, responseContainer = "List")
@@ -429,18 +398,11 @@
     @GET
     @Timed
     @UnitOfWork
-<<<<<<< HEAD
     @Path("allRegistered")
-    @ApiOperation(value = "List all registered containers", notes = "", response = Container.class, responseContainer = "List")
+    @ApiOperation(value = "List all registered containers. This would be a minimal resource that would need to be implemented "
+            + "by a GA4GH reference server", tags = { "GA4GH", "docker.repo" }, notes = "", response = Container.class, responseContainer = "List")
     public List<Container> allRegisteredContainers() {
         List<Container> repositories = containerDAO.findAllRegistered();
-=======
-    @Path("getAllRegisteredContainers")
-    @ApiOperation(value = "List all registered containers. This would be a minimal resource that would need to be implemented "
-            + "by a GA4GH reference server", tags={"GA4GH","docker.repo"}, notes = "", response = Container.class, responseContainer = "List")
-    public List<Container> getAllRegisteredContainers() {
-        List<Container> repositories = containerDAO.findAll();
->>>>>>> 3c24d4a1
         return repositories;
     }
 
@@ -547,18 +509,11 @@
     @GET
     @Timed
     @UnitOfWork
-<<<<<<< HEAD
     @Path("/search")
-    @ApiOperation(value = "Search for matching registered containers", notes = "Search on the name (full path name) and description.", response = Container.class, responseContainer = "List")
+    @ApiOperation(value = "Search for matching registered containers."
+            + " This would be a minimal resource that would need to be implemented by a GA4GH reference server", notes = "Search on the name (full path name) and description.", response = Container.class, responseContainer = "List", tags = {
+            "GA4GH", "docker.repo" })
     public List<Container> search(@QueryParam("pattern") String word) {
-=======
-    @Path("/searchContainers")
-    @ApiOperation(value = "Search for matching registered containers."
-            + " This would be a minimal resource that would need to be implemented by a GA4GH reference server",
-            notes = "Search on the name (full path name) and description.", response = Container.class,
-            responseContainer = "List", tags={"GA4GH","docker.repo"})
-    public List<Container> searchContainers(@QueryParam("pattern") String word) {
->>>>>>> 3c24d4a1
         return containerDAO.searchPattern(word);
     }
 

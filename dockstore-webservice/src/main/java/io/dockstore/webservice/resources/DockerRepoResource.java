--- conflicted
+++ resolved
@@ -21,6 +21,7 @@
 import com.google.common.base.Optional;
 import com.google.gson.Gson;
 import io.dockstore.webservice.Helper;
+import io.dockstore.webservice.api.RegisterRequest;
 import io.dockstore.webservice.core.Container;
 import io.dockstore.webservice.core.Tag;
 import io.dockstore.webservice.core.Token;
@@ -42,12 +43,8 @@
 import java.util.HashMap;
 import java.util.List;
 import java.util.Map;
-<<<<<<< HEAD
-=======
 import java.util.regex.Matcher;
 import java.util.regex.Pattern;
-import javax.ws.rs.DELETE;
->>>>>>> bd59240f
 import javax.ws.rs.GET;
 import javax.ws.rs.POST;
 import javax.ws.rs.PUT;
@@ -63,9 +60,7 @@
 import org.eclipse.egit.github.core.RepositoryContents;
 import org.eclipse.egit.github.core.client.GitHubClient;
 import org.eclipse.egit.github.core.service.ContentsService;
-import org.eclipse.egit.github.core.service.OrganizationService;
 import org.eclipse.egit.github.core.service.RepositoryService;
-import org.eclipse.egit.github.core.service.UserService;
 import org.slf4j.Logger;
 import org.slf4j.LoggerFactory;
 
@@ -117,25 +112,7 @@
         // namespaces.add("pancancer");
     }
 
-<<<<<<< HEAD
-    @PUT
-=======
-    @GET
-    @Path("/user/{userId}")
-    @Timed
-    @UnitOfWork
-    @ApiOperation(value = "List repos owned by the logged-in user", notes = "Lists all registered and unregistered containers owned by the user", response = Container.class, responseContainer = "List")
-    public List<Container> userContainers(@ApiParam(hidden = true) @Auth Token token,
-            @ApiParam(value = "User ID", required = true) @PathParam("userId") Long userId) {
-        User user = userDAO.findById(token.getUserId());
-        Helper.checkUser(user, userId);
-
-        List<Container> ownedContainers = containerDAO.findByUserId(userId);
-        return ownedContainers;
-    }
-
-    @GET
->>>>>>> bd59240f
+    @GET
     @Path("/refresh")
     @Timed
     @UnitOfWork
@@ -143,192 +120,7 @@
     // @SuppressWarnings("checkstyle:methodlength")
     public List<Container> refreshAll(@ApiParam(hidden = true) @Auth Token authToken) {
         User authUser = userDAO.findById(authToken.getUserId());
-<<<<<<< HEAD
         Helper.checkUser(authUser);
-=======
-        Helper.checkUser(authUser, userId);
-
-        List<Container> currentRepos = containerDAO.findByUserId(userId);
-        List<Container> allRepos = new ArrayList<>(0);
-        List<Token> tokens = tokenDAO.findByUserId(userId);
-        Map<String, ArrayList> tagMap = new HashMap<>();
-
-        SimpleDateFormat formatter = new SimpleDateFormat("EEE, d MMM yyyy HH:mm:ss Z");
-
-        List<String> namespaceList = new ArrayList<>();
-
-        Token quayToken = null;
-        Token gitToken = null;
-
-        // Get user's quay and git tokens
-        for (Token token : tokens) {
-            if (token.getTokenSource().equals(TokenType.QUAY_IO.toString())) {
-                quayToken = token;
-            }
-            if (token.getTokenSource().equals(TokenType.GITHUB_COM.toString())) {
-                gitToken = token;
-            }
-        }
-
-        if (gitToken == null || quayToken == null) {
-            LOG.info("GIT or QUAY token not found!");
-            throw new WebApplicationException(HttpStatus.SC_CONFLICT);
-        }
-
-        namespaceList.add(quayToken.getUsername());
-        namespaceList.addAll(namespaces);
-
-        GitHubClient githubClient = new GitHubClient();
-        githubClient.setOAuth2Token(gitToken.getContent());
-        try {
-            UserService uService = new UserService(githubClient);
-            OrganizationService oService = new OrganizationService(githubClient);
-            RepositoryService service = new RepositoryService(githubClient);
-            ContentsService cService = new ContentsService(githubClient);
-            org.eclipse.egit.github.core.User user = uService.getUser();
-
-            // for (String namespace : namespaces) {
-            for (String namespace : namespaceList) {
-                String url = TARGET_URL + "repository?namespace=" + namespace;
-                Optional<String> asString = ResourceUtilities.asString(url, quayToken.getContent(), client);
-
-                if (asString.isPresent()) {
-                    RepoList repos;
-                    try {
-                        repos = objectMapper.readValue(asString.get(), RepoList.class);
-                        LOG.info("RESOURCE CALL: " + url);
-
-                        List<Container> containers = repos.getRepositories();
-
-                        for (Container c : containers) {
-                            String repo = c.getNamespace() + "/" + c.getName();
-                            String path = quayToken.getTokenSource() + "/" + repo;
-
-                            // Get the list of builds from the container.
-                            // Builds contain information such as the Git URL and tags
-                            String urlBuilds = TARGET_URL + "repository/" + repo + "/build/";
-                            Optional<String> asStringBuilds = ResourceUtilities.asString(urlBuilds, quayToken.getContent(), client);
-
-                            String gitURL = "";
-
-                            if (asStringBuilds.isPresent()) {
-                                String json = asStringBuilds.get();
-                                LOG.info("RESOURCE CALL: " + urlBuilds);
-
-                                // parse json using Gson to get the git url of repository and the list of tags
-                                Gson gson = new Gson();
-                                Map<String, ArrayList> map = new HashMap<>();
-                                map = (Map<String, ArrayList>) gson.fromJson(json, map.getClass());
-                                ArrayList builds = map.get("builds");
-
-                                if (!builds.isEmpty()) {
-                                    Map<String, Map<String, String>> map2 = new HashMap<>();
-                                    map2 = (Map<String, Map<String, String>>) builds.get(0);
-
-                                    gitURL = map2.get("trigger_metadata").get("git_url");
-
-                                    Map<String, String> map3 = (Map<String, String>) builds.get(0);
-                                    String lastBuild = (String) map3.get("started");
-                                    LOG.info("LAST BUILD: " + lastBuild);
-
-                                    Date date = null;
-                                    try {
-                                        date = formatter.parse(lastBuild);
-                                        c.setLastBuild(date);
-                                    } catch (ParseException ex) {
-                                        LOG.info("Build date did not match format 'EEE, d MMM yyyy HH:mm:ss Z'");
-                                    }
-
-                                    tagMap.put(path, (ArrayList<String>) map2.get("tags"));
-                                }
-                            }
-
-                            c.setRegistry(quayToken.getTokenSource());
-                            c.setGitUrl(gitURL);
-
-                            List<Repository> gitRepos = new ArrayList<>(0);
-                            gitRepos.addAll(service.getRepositories(user.getLogin()));
-
-                            for (org.eclipse.egit.github.core.User org : oService.getOrganizations()) {
-                                gitRepos.addAll(service.getRepositories(org.getLogin()));
-                            }
-
-                            for (Repository repository : gitRepos) {
-                                LOG.info(repository.getSshUrl());
-                                if (repository.getSshUrl().equals(c.getGitUrl())) {
-                                    try {
-                                        List<RepositoryContents> contents = null;
-                                        try {
-                                            contents = cService.getContents(repository, "Dockstore.cwl");
-                                        } catch (Exception e) {
-                                            contents = cService.getContents(repository, "dockstore.cwl");
-                                            LOG.error("Repo: " + repository.getName() + " has no Dockstore.cwl, trying dockstore.cwl");
-                                        }
-                                        if (!(contents == null || contents.isEmpty())) {
-                                            c.setHasCollab(true);
-
-                                            String encoded = contents.get(0).getContent().replace("\n", "");
-                                            byte[] decode = Base64.getDecoder().decode(encoded);
-                                            String content = new String(decode, StandardCharsets.UTF_8);
-
-                                            // parse the Dockstore.cwl file to get description and author
-                                            YamlReader reader = new YamlReader(content);
-                                            Object object = reader.read();
-                                            Map map = (Map) object;
-                                            String description = (String) map.get("description");
-                                            map = (Map) map.get("dct:creator");
-                                            String author = (String) map.get("foaf:name");
-
-                                            c.setDescription(description);
-                                            c.setAuthor(author);
-
-                                            LOG.error("Repo: " + repository.getName() + " has Dockstore.cwl");
-                                        } else {
-                                            LOG.error("Repo: " + repository.getName() + " has no Dockstore.cwl nor dockstore.cwl!!!");
-                                        }
-                                    } catch (IOException ex) {
-                                        LOG.error("Repo: " + repository.getName() + " has no Dockstore.cwl");
-                                    }
-                                }
-                            }
-                        }
-
-                        allRepos.addAll(containers);
-                    } catch (IOException ex) {
-                        LOG.info("Exception: " + ex);
-                    }
-                }
-            }
-        } catch (IOException ex) {
-            LOG.info("Token ignored due to IOException: " + gitToken.getId() + " " + ex);
-        }
-
-        Date time = new Date();
-
-        for (Container newContainer : allRepos) {
-            boolean exists = false;
-
-            for (Container oldContainer : currentRepos) {
-                if (newContainer.getName().equals(oldContainer.getName())
-                        && newContainer.getNamespace().equals(oldContainer.getNamespace())
-                        && newContainer.getRegistry().equals(oldContainer.getRegistry())) {
-                    exists = true;
-
-                    oldContainer.update(newContainer);
-
-                    break;
-                }
-            }
-
-            if (!exists) {
-                newContainer.setUserId(userId);
-                String path = newContainer.getRegistry() + "/" + newContainer.getNamespace() + "/" + newContainer.getName();
-                newContainer.setPath(path);
-
-                currentRepos.add(newContainer);
-            }
-        }
->>>>>>> bd59240f
 
         List<Container> containers = new ArrayList<>();
         List<User> users = userDAO.findAll();
@@ -387,38 +179,25 @@
     @Timed
     @UnitOfWork
     @Path("/{containerId}/register")
-    @ApiOperation(value = "Register a container", notes = "Register a container (public or private). Assumes that user is using quay.io and github. Include quay.io in path if using quay.io", response = Container.class)
+    @ApiOperation(value = "Register or unregister a container", notes = "Register a container (public or private). Assumes that user is using quay.io and github.", response = Container.class)
     public Container register(@ApiParam(hidden = true) @Auth Token authToken,
-            @ApiParam(value = "Container id to delete", required = true) @PathParam("containerId") Long containerId) {
+            @ApiParam(value = "Container id to delete", required = true) @PathParam("containerId") Long containerId,
+            @ApiParam(value = "RegisterRequest to refresh the list of repos for a user", required = true) RegisterRequest request) {
         Container c = containerDAO.findById(containerId);
         Helper.checkContainer(c);
 
         User user = userDAO.findById(authToken.getUserId());
         Helper.checkUser(user, c.getUserId());
-
-        if (c.getHasCollab() && !c.getGitUrl().isEmpty()) {
-            c.setIsRegistered(true);
-            long id = containerDAO.create(c);
-            c = containerDAO.findById(id);
-            return c;
+        if (request.getRegister()) {
+            if (c.getHasCollab() && !c.getGitUrl().isEmpty()) {
+                c.setIsRegistered(true);
+            } else {
+                throw new WebApplicationException(HttpStatus.SC_BAD_REQUEST);
+            }
         } else {
-            throw new WebApplicationException(HttpStatus.SC_BAD_REQUEST);
-        }
-    }
-
-    @POST
-    @UnitOfWork
-    @Path("/{containerId}/unregister")
-    @ApiOperation(value = "Unregister a container", response = Container.class)
-    public Container unregister(@ApiParam(hidden = true) @Auth Token authToken,
-            @ApiParam(value = "Container id to delete", required = true) @PathParam("containerId") Long containerId) {
-        Container c = containerDAO.findById(containerId);
-        Helper.checkContainer(c);
-
-        User user = userDAO.findById(authToken.getUserId());
-        Helper.checkUser(user, c.getUserId());
-
-        c.setIsRegistered(false);
+            c.setIsRegistered(false);
+        }
+
         long id = containerDAO.create(c);
         c = containerDAO.findById(id);
         return c;
@@ -549,26 +328,14 @@
     @GET
     @Timed
     @UnitOfWork
-<<<<<<< HEAD
-    @Path("/{containerId}/collab")
-    @ApiOperation(value = "Get the corresponding collab.cwl file on Github", notes = "Enter full path of container (add quay.io if using quay.io)", response = Helper.Collab.class)
-    public Helper.Collab collab(@ApiParam(hidden = true) @Auth Token authToken,
-            @ApiParam(value = "Container id to delete", required = true) @PathParam("containerId") Long containerId) {
-        Container container = containerDAO.findById(containerId);
-        Helper.checkContainer(container);
-
-        User authUser = userDAO.findById(authToken.getUserId());
-        Helper.checkUser(authUser, container.getUserId());
-=======
     @Path("/dockerfile")
-    @ApiOperation(value = "Get the corresponding Dockerfile on Github", notes = "Enter full path of container (add quay.io if using quay.io)", response = Collab.class)
-    public Collab dockerfile(@QueryParam("repository") String repository) {
+    @ApiOperation(value = "Get the corresponding Dockerfile on Github", notes = "Enter full path of container (add quay.io if using quay.io)", response = Helper.FileResponse.class)
+    public Helper.FileResponse dockerfile(@QueryParam("repository") String repository) {
 
         // info about this repository path
         Container container = containerDAO.findByPath(repository);
 
-        Collab collab = new Collab();
->>>>>>> bd59240f
+        Helper.FileResponse dockerfile = new Helper.FileResponse();
 
         // TODO: this only works with public repos, we will need an endpoint for public and another for auth to handle private repos in the
         // future
@@ -577,91 +344,6 @@
         RepositoryService service = new RepositoryService(githubClient);
         try {
             // git@github.com:briandoconnor/dockstore-tool-bamstats.git
-
-<<<<<<< HEAD
-        Helper.Collab collab = new Helper.Collab();
-
-        if (!container.getIsRegistered()) {
-            LOG.info("Container " + container.getPath() + " is not registered!");
-            throw new WebApplicationException(HttpStatus.SC_BAD_REQUEST);
-        }
-
-        List<Token> tokens = tokenDAO.findByUserId(container.getUserId());
-
-        for (Token token : tokens) {
-            if (token.getTokenSource().equals(TokenType.GITHUB_COM.toString())) {
-                hasGithub = true;
-                GitHubClient githubClient = new GitHubClient();
-                githubClient.setOAuth2Token(token.getContent());
-                try {
-                    UserService uService = new UserService(githubClient);
-                    OrganizationService oService = new OrganizationService(githubClient);
-                    RepositoryService service = new RepositoryService(githubClient);
-                    ContentsService cService = new ContentsService(githubClient);
-                    org.eclipse.egit.github.core.User user = uService.getUser();
-                    // builder.append("Token: ").append(token.getId()).append(" is ").append(user.getName()).append(" login is ")
-                    // .append(user.getLogin()).append("\n");
-
-                    // look through user's own repositories
-                    for (Repository repo : service.getRepositories(user.getLogin())) {
-                        // LOG.info(repo.getGitUrl());
-                        // LOG.info(repo.getHtmlUrl());
-                        LOG.info(repo.getSshUrl()); // ssh url example: git@github.com:userspace/name.git
-                        // LOG.info(repo.getUrl());
-                        // LOG.info(container.getGitUrl());
-                        if (repo.getSshUrl().equals(container.getGitUrl())) {
-                            try {
-                                List<RepositoryContents> contents = cService.getContents(repo, "collab.cwl");
-                                // odd, throws exceptions if file does not exist
-                                if (!(contents == null || contents.isEmpty())) {
-                                    String encoded = contents.get(0).getContent().replace("\n", "");
-                                    byte[] decode = Base64.getDecoder().decode(encoded);
-                                    String content = new String(decode, StandardCharsets.UTF_8);
-                                    // builder.append(content);
-                                    collab.setContent(content);
-                                }
-                            } catch (IOException ex) {
-                                // builder.append("Repo: ").append(repo.getName()).append(" has no collab.cwl \n");
-                                LOG.info("Repo: " + repo.getName() + " has no collab.cwl");
-                            }
-                        }
-                    }
-
-                    // looks through all repos from different organizations user is in
-                    List<org.eclipse.egit.github.core.User> organizations = oService.getOrganizations();
-                    for (org.eclipse.egit.github.core.User org : organizations) {
-                        for (Repository repo : service.getRepositories(org.getLogin())) {
-                            LOG.info(repo.getSshUrl());
-                            if (repo.getSshUrl().equals(container.getGitUrl())) {
-                                try {
-                                    List<RepositoryContents> contents = cService.getContents(repo, "collab.cwl");
-                                    // odd, throws exceptions if file does not exist
-                                    if (!(contents == null || contents.isEmpty())) {
-                                        String encoded = contents.get(0).getContent().replace("\n", "");
-                                        byte[] decode = Base64.getDecoder().decode(encoded);
-                                        String content = new String(decode, StandardCharsets.UTF_8);
-                                        // builder.append(content);
-                                        collab.setContent(content);
-                                    }
-                                } catch (IOException ex) {
-                                    // builder.append("Repo: ").append(repo.getName()).append(" has no collab.cwl \n");
-                                    LOG.info("Repo: " + repo.getName() + " has no collab.cwl");
-                                }
-                            }
-                        }
-                    }
-
-                } catch (IOException ex) {
-                    // builder.append("Token ignored due to IOException: ").append(token.getId()).append("\n");
-                    LOG.info("Token ignored due to IOException: " + token.getId());
-                }
-            }
-        }
-        if (!hasGithub) {
-            // builder.append("Github is not setup");
-            LOG.info("Github is not setup");
-            throw new WebApplicationException(HttpStatus.SC_BAD_REQUEST);
-=======
             Pattern p = Pattern.compile("git\\@github.com:(\\S+)/(\\S+)\\.git");
             Matcher m = p.matcher(container.getGitUrl());
             m.find();
@@ -680,7 +362,7 @@
                 byte[] decode = Base64.getDecoder().decode(encoded);
                 String content = new String(decode, StandardCharsets.UTF_8);
                 // builder.append(content);
-                collab.setContent(content);
+                dockerfile.setContent(content);
             }
 
         } catch (IOException e) {
@@ -688,20 +370,20 @@
             LOG.error(e.getMessage());
         }
 
-        return collab;
-    }
-
-    @GET
-    @Timed
-    @UnitOfWork
-    @Path("/collab")
-    @ApiOperation(value = "Get the corresponding Dockstore.cwl file on Github", notes = "Enter full path of container (add quay.io if using quay.io)", response = Collab.class)
-    public Collab collab(@QueryParam("repository") String repository) {
+        return dockerfile;
+    }
+
+    @GET
+    @Timed
+    @UnitOfWork
+    @Path("/cwl")
+    @ApiOperation(value = "Get the corresponding Dockstore.cwl file on Github", notes = "Enter full path of container (add quay.io if using quay.io)", response = Helper.FileResponse.class)
+    public Helper.FileResponse cwl(@QueryParam("repository") String repository) {
 
         // info about this repository path
         Container container = containerDAO.findByPath(repository);
 
-        Collab collab = new Collab();
+        Helper.FileResponse cwl = new Helper.FileResponse();
 
         // TODO: this only works with public repos, we will need an endpoint for public and another for auth to handle private repos in the
         // future
@@ -728,13 +410,12 @@
                 byte[] decode = Base64.getDecoder().decode(encoded);
                 String content = new String(decode, StandardCharsets.UTF_8);
                 // builder.append(content);
-                collab.setContent(content);
+                cwl.setContent(content);
             }
 
         } catch (IOException e) {
             e.printStackTrace();
             LOG.error(e.getMessage());
->>>>>>> bd59240f
         }
 
         // TODO: I'm leaving this commented code below since it will be useful for when we support private repos
@@ -769,18 +450,18 @@
         // // LOG.info(container.getGitUrl());
         // if (repo.getSshUrl().equals(container.getGitUrl())) {
         // try {
-        // List<RepositoryContents> contents = cService.getContents(repo, "collab.cwl");
+        // List<RepositoryContents> contents = cService.getContents(repo, "dockerfile.cwl");
         // // odd, throws exceptions if file does not exist
         // if (!(contents == null || contents.isEmpty())) {
         // String encoded = contents.get(0).getContent().replace("\n", "");
         // byte[] decode = Base64.getDecoder().decode(encoded);
         // String content = new String(decode, StandardCharsets.UTF_8);
         // // builder.append(content);
-        // collab.setContent(content);
+        // dockerfile.setContent(content);
         // }
         // } catch (IOException ex) {
-        // // builder.append("Repo: ").append(repo.getName()).append(" has no collab.cwl \n");
-        // LOG.info("Repo: " + repo.getName() + " has no collab.cwl");
+        // // builder.append("Repo: ").append(repo.getName()).append(" has no dockerfile.cwl \n");
+        // LOG.info("Repo: " + repo.getName() + " has no dockerfile.cwl");
         // }
         // }
         // }
@@ -792,18 +473,18 @@
         // LOG.info(repo.getSshUrl());
         // if (repo.getSshUrl().equals(container.getGitUrl())) {
         // try {
-        // List<RepositoryContents> contents = cService.getContents(repo, "collab.cwl");
+        // List<RepositoryContents> contents = cService.getContents(repo, "dockerfile.cwl");
         // // odd, throws exceptions if file does not exist
         // if (!(contents == null || contents.isEmpty())) {
         // String encoded = contents.get(0).getContent().replace("\n", "");
         // byte[] decode = Base64.getDecoder().decode(encoded);
         // String content = new String(decode, StandardCharsets.UTF_8);
         // // builder.append(content);
-        // collab.setContent(content);
+        // dockerfile.setContent(content);
         // }
         // } catch (IOException ex) {
-        // // builder.append("Repo: ").append(repo.getName()).append(" has no collab.cwl \n");
-        // LOG.info("Repo: " + repo.getName() + " has no collab.cwl");
+        // // builder.append("Repo: ").append(repo.getName()).append(" has no dockerfile.cwl \n");
+        // LOG.info("Repo: " + repo.getName() + " has no dockerfile.cwl");
         // }
         // }
         // }
@@ -829,8 +510,8 @@
 
         // String ret = builder.toString();
         // LOG.info(ret);
-        // LOG.info(collab.getContent());
-        return collab;
+        // LOG.info(dockerfile.getContent());
+        return cwl;
     }
 
     private static class QuayUser {

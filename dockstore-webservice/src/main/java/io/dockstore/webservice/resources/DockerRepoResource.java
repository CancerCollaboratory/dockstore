/*
 * Copyright (C) 2015 Consonance
 *
 * This program is free software: you can redistribute it and/or modify
 * it under the terms of the GNU General Public License as published by
 * the Free Software Foundation, either version 3 of the License, or
 * (at your option) any later version.
 *
 * This program is distributed in the hope that it will be useful,
 * but WITHOUT ANY WARRANTY; without even the implied warranty of
 * MERCHANTABILITY or FITNESS FOR A PARTICULAR PURPOSE.  See the
 * GNU General Public License for more details.
 *
 * You should have received a copy of the GNU General Public License
 * along with this program.  If not, see <http://www.gnu.org/licenses/>.
 */
package io.dockstore.webservice.resources;

import com.codahale.metrics.annotation.Timed;
import com.fasterxml.jackson.databind.ObjectMapper;
import com.google.common.base.Optional;
import com.google.gson.Gson;
import io.dockstore.webservice.Helper;
import io.dockstore.webservice.api.RegisterRequest;
import io.dockstore.webservice.core.Container;
import io.dockstore.webservice.core.Label;
import io.dockstore.webservice.core.Tag;
import io.dockstore.webservice.core.Token;
import io.dockstore.webservice.core.TokenType;
import io.dockstore.webservice.core.User;
import io.dockstore.webservice.jdbi.ContainerDAO;
import io.dockstore.webservice.jdbi.LabelDAO;
import io.dockstore.webservice.jdbi.TagDAO;
import io.dockstore.webservice.jdbi.TokenDAO;
import io.dockstore.webservice.jdbi.UserDAO;
import io.dropwizard.auth.Auth;
import io.dropwizard.hibernate.UnitOfWork;
import io.swagger.annotations.Api;
import io.swagger.annotations.ApiOperation;
import io.swagger.annotations.ApiParam;
import java.util.ArrayList;
import java.util.Arrays;
import java.util.HashMap;
import java.util.HashSet;
import java.util.List;
import java.util.Map;
import java.util.Set;
import javax.ws.rs.GET;
import javax.ws.rs.POST;
import javax.ws.rs.PUT;
import javax.ws.rs.Path;
import javax.ws.rs.PathParam;
import javax.ws.rs.Produces;
import javax.ws.rs.QueryParam;
import javax.ws.rs.WebApplicationException;
import javax.ws.rs.core.MediaType;
import org.apache.http.HttpStatus;
import org.apache.http.client.HttpClient;
import org.slf4j.Logger;
import org.slf4j.LoggerFactory;

/**
 *
 * @author dyuen
 */
@Path("/containers")
@Api(value = "/containers")
@Produces(MediaType.APPLICATION_JSON)
public class DockerRepoResource {

    private final UserDAO userDAO;
    private final TokenDAO tokenDAO;
    private final ContainerDAO containerDAO;
    private final TagDAO tagDAO;
    private final LabelDAO labelDAO;
    private final HttpClient client;

    private final String bitbucketClientID;
    private final String bitbucketClientSecret;

    public static final String TARGET_URL = "https://quay.io/api/v1/";

    private final ObjectMapper objectMapper;

    private static final Logger LOG = LoggerFactory.getLogger(DockerRepoResource.class);

    private final List<String> namespaces = new ArrayList<>();

    @SuppressWarnings("checkstyle:parameternumber")
    public DockerRepoResource(ObjectMapper mapper, HttpClient client, UserDAO userDAO, TokenDAO tokenDAO, ContainerDAO containerDAO,
            TagDAO tagDAO, LabelDAO labelDAO, String bitbucketClientID, String bitbucketClientSecret) {
        this.objectMapper = mapper;
        this.userDAO = userDAO;
        this.tokenDAO = tokenDAO;
        this.tagDAO = tagDAO;
        this.labelDAO = labelDAO;
        this.client = client;

        this.bitbucketClientID = bitbucketClientID;
        this.bitbucketClientSecret = bitbucketClientSecret;

        this.containerDAO = containerDAO;

        // TODO: these need to be removed, Quay.io owes us an API fix to allow us to remove these
        // namespaces.add("victoroicr");
        // namespaces.add("xliuoicr");
        // namespaces.add("oicr_vchung");
        // namespaces.add("oicr_vchung_org");
        // namespaces.add("denis-yuen");
        // namespaces.add("seqware");
        // namespaces.add("boconnor");
        // namespaces.add("briandoconnor");
        // namespaces.add("collaboratory");
        // namespaces.add("pancancer");
    }

    @GET
    @Path("/refresh")
    @Timed
    @UnitOfWork
    @ApiOperation(value = "Refresh all repos", notes = "Updates some metadata. ADMIN ONLY", response = Container.class, responseContainer = "List")
    // @SuppressWarnings("checkstyle:methodlength")
    public List<Container> refreshAll(@ApiParam(hidden = true) @Auth Token authToken) {
        User authUser = userDAO.findById(authToken.getUserId());
        Helper.checkUser(authUser);

        List<Container> containers = new ArrayList<>();
        List<User> users = userDAO.findAll();
        for (User user : users) {
            try {
                List<Token> tokens = tokenDAO.findBitbucketByUserId(user.getId());

                if (!tokens.isEmpty()) {
                    Token bitbucketToken = tokens.get(0);
                    Helper.refreshBitbucketToken(bitbucketToken, client, tokenDAO, bitbucketClientID, bitbucketClientSecret);
                }

                containers.addAll(Helper.refresh(user.getId(), client, objectMapper, userDAO, containerDAO, tokenDAO, tagDAO));
            } catch (WebApplicationException ex) {
                LOG.info("Failed to refresh user " + user.getId());
            }
        }
        return containers;
    }

    @GET
    @Timed
    @UnitOfWork
    @ApiOperation(value = "List all docker containers cached in database", notes = "List docker container repos currently known. Admin Only", response = Container.class, responseContainer = "List")
    public List<Container> allContainers(@ApiParam(hidden = true) @Auth Token authToken) {
        User user = userDAO.findById(authToken.getUserId());
        Helper.checkUser(user);

        List<Container> list = containerDAO.findAll();
        return list;
    }

    @GET
    @Timed
    @UnitOfWork
    @Path("/{containerId}")
    @ApiOperation(value = "Get a cached repo", response = Container.class)
    public Container getContainer(@ApiParam(hidden = true) @Auth Token authToken,
            @ApiParam(value = "Container ID", required = true) @PathParam("containerId") Long containerId) {
        Container c = containerDAO.findById(containerId);
        Helper.checkContainer(c);

        User user = userDAO.findById(authToken.getUserId());
        Helper.checkUser(user, c);

        return c;
    }

    @PUT
    @Timed
    @UnitOfWork
    @Path("/{containerId}/labels")
    @ApiOperation(value = "Update the labels linked to a container.", notes = "Labels are alphanumerical (case-insensitive and may contain internal hyphens), given in a comma-delimited list.", response = Container.class)
    public Container updateLabels(@ApiParam(hidden = true) @Auth Token authToken,
            @ApiParam(value = "Container to modify.", required = true) @PathParam("containerId") Long containerId,
            @ApiParam(value = "Comma-delimited list of labels.", required = true) @QueryParam("labels") String labelStrings) {
        Container c = containerDAO.findById(containerId);
        Helper.checkContainer(c);
<<<<<<< HEAD
        
        if (labelStrings.length() == 0) {
        	c.setLabels(new HashSet<>(0));
        } else {
        	Set<String> labelStringSet = new HashSet<String>(
        			Arrays.asList(labelStrings.toLowerCase().split("\\s*,\\s*")));
            final String labelStringPattern = "^[a-zA-Z0-9]+(-[a-zA-Z0-9]+)*$";
            final int labelMaxLength = 255;
            Set<Label> labels = new HashSet<Label>();
            for (final String labelString : labelStringSet) {
            	if (labelString.length() <= labelMaxLength
            			&& labelString.matches(labelStringPattern)) {
            		Label label = labelDAO.findByLabelValue(labelString);
            		if (label != null) {
            			labels.add(label);
            		} else {
            			label = new Label();
            			label.setValue(labelString);
            			long id = labelDAO.create(label);
            			labels.add(labelDAO.findById(id));
            		}
            	} else {
            		throw new WebApplicationException(HttpStatus.SC_BAD_REQUEST);
            	}
            }
            c.setLabels(labels);
        }

=======

        Set<String> labelStringSet = new HashSet<String>(Arrays.asList(labelStrings.toLowerCase().split("\\s*,\\s*")));
        final String labelStringPattern = "^[a-zA-Z0-9]+(-[a-zA-Z0-9]+)*$";

        Set<Label> labels = new HashSet<Label>();
        for (final String labelString : labelStringSet) {
            if (labelString.matches(labelStringPattern)) {
                Label label = labelDAO.findByLabelValue(labelString);
                if (label != null) {
                    labels.add(label);
                } else {
                    label = new Label();
                    label.setValue(labelString);
                    long id = labelDAO.create(label);
                    labels.add(labelDAO.findById(id));
                }
            } else {
                throw new WebApplicationException(HttpStatus.SC_BAD_REQUEST);
            }
        }

        c.setLabels(labels);
>>>>>>> d6a98220
        return c;
    }

    @GET
    @Timed
    @UnitOfWork
    @Path("/{containerId}/users")
    @ApiOperation(value = "Get users of a container", response = User.class, responseContainer = "List")
    public List<User> getUsers(@ApiParam(hidden = true) @Auth Token authToken,
            @ApiParam(value = "Container ID", required = true) @PathParam("containerId") Long containerId) {
        Container c = containerDAO.findById(containerId);
        Helper.checkContainer(c);

        User user = userDAO.findById(authToken.getUserId());
        Helper.checkUser(user, c);

        return new ArrayList(c.getUsers());
    }

    @GET
    @Timed
    @UnitOfWork
    @Path("/registered/{containerId}")
    @ApiOperation(value = "Get a registered container", notes = "NO authentication", response = Container.class)
    public Container getRegisteredContainer(@ApiParam(value = "Container ID", required = true) @PathParam("containerId") Long containerId) {
        Container c = containerDAO.findRegisteredById(containerId);
        Helper.checkContainer(c);

        return c;
    }

    @POST
    @Timed
    @UnitOfWork
    @Path("/{containerId}/register")
    @ApiOperation(value = "Register or unregister a container", notes = "Register a container (public or private). Assumes that user is using quay.io and github.", response = Container.class)
    public Container register(@ApiParam(hidden = true) @Auth Token authToken,
            @ApiParam(value = "Container id to delete", required = true) @PathParam("containerId") Long containerId,
            @ApiParam(value = "RegisterRequest to refresh the list of repos for a user", required = true) RegisterRequest request) {
        Container c = containerDAO.findById(containerId);
        Helper.checkContainer(c);

        User user = userDAO.findById(authToken.getUserId());
        Helper.checkUser(user, c);
        if (request.getRegister()) {
            if (c.getHasCollab() && !c.getGitUrl().isEmpty()) {
                c.setIsRegistered(true);
            } else {
                throw new WebApplicationException(HttpStatus.SC_BAD_REQUEST);
            }
        } else {
            c.setIsRegistered(false);
        }

        long id = containerDAO.create(c);
        c = containerDAO.findById(id);
        return c;
    }

    @GET
    @Timed
    @UnitOfWork
    @Path("registered")
    @ApiOperation(value = "List all registered containers. This would be a minimal resource that would need to be implemented "
            + "by a GA4GH reference server", tags = { "GA4GH", "containers" }, notes = "NO authentication", response = Container.class, responseContainer = "List")
    public List<Container> allRegisteredContainers() {
        List<Container> repositories = containerDAO.findAllRegistered();
        return repositories;
    }

    @GET
    @Timed
    @UnitOfWork
    @Path("/{path}/registered")
    @ApiOperation(value = "Get a registered container", notes = "NO authentication", response = Container.class)
    public Container getRegisteredContainerByPath(@ApiParam(value = "Repository path", required = true) @PathParam("path") String path) {
        Container c = containerDAO.findRegisteredByPath(path);
        if (c == null) {
            throw new WebApplicationException(HttpStatus.SC_NOT_FOUND);
        } else {
            return c;
        }
    }

    @GET
    @Timed
    @UnitOfWork
    @Path("/path/{repository}")
    @ApiOperation(value = "Get a container by path", notes = "Lists info of container. Enter full path (include quay.io in path).", response = Container.class)
    public Container getContainerByPath(@ApiParam(hidden = true) @Auth Token authToken,
            @ApiParam(value = "repository", required = true) @PathParam("repository") String path) {
        Container container = containerDAO.findByPath(path);
        Helper.checkContainer(container);

        User user = userDAO.findById(authToken.getUserId());
        Helper.checkUser(user, container);

        return container;
    }

    @PUT
    @Timed
    @UnitOfWork
    @Path("/shareWithUser")
    @ApiOperation(value = "User shares a container with a chosen user", notes = "Needs to be fleshed out.", hidden = true)
    public void shareWithUser(@QueryParam("container_id") Long containerId, @QueryParam("user_id") Long userId) {
        throw new UnsupportedOperationException();
    }

    @PUT
    @Timed
    @UnitOfWork
    @Path("/shareWithGroup")
    @ApiOperation(value = "User shares a container with a chosen group", notes = "Needs to be fleshed out.", hidden = true)
    public void shareWithGroup(@QueryParam("container_id") Long containerId, @QueryParam("group_id") Long groupId) {
        throw new UnsupportedOperationException();
    }

    @GET
    @Timed
    @UnitOfWork
    @Path("/builds")
    @ApiOperation(value = "Get the list of repository builds.", notes = "For TESTING purposes. Also useful for getting more information about the repository.\n Enter full path without quay.io", response = String.class, hidden = true)
    public String builds(@ApiParam(hidden = true) @Auth Token authToken, @QueryParam("repository") String repo,
            @QueryParam("userId") long userId) {
        User user = userDAO.findById(authToken.getUserId());
        Helper.checkUser(user, userId);

        List<Token> tokens = tokenDAO.findByUserId(userId);
        StringBuilder builder = new StringBuilder();

        for (Token token : tokens) {
            if (token.getTokenSource().equals(TokenType.QUAY_IO.toString())) {
                String url = TARGET_URL + "repository/" + repo + "/build/";
                Optional<String> asString = ResourceUtilities.asString(url, token.getContent(), client);

                if (asString.isPresent()) {
                    String json = asString.get();
                    LOG.info("RESOURCE CALL: " + url);

                    Gson gson = new Gson();
                    Map<String, ArrayList> map = new HashMap<>();
                    map = (Map<String, ArrayList>) gson.fromJson(json, map.getClass());

                    Map<String, Map<String, String>> map2 = new HashMap<>();

                    if (!map.get("builds").isEmpty()) {
                        map2 = (Map<String, Map<String, String>>) map.get("builds").get(0);

                        String gitURL = map2.get("trigger_metadata").get("git_url");
                        LOG.info(gitURL);

                        ArrayList<String> tags = (ArrayList<String>) map2.get("tags");
                        for (String tag : tags) {
                            LOG.info(tag);
                        }
                    }

                    builder.append(asString.get());
                }
                builder.append("\n");
            }
        }

        return builder.toString();
    }

    @GET
    @Timed
    @UnitOfWork
    @Path("/search")
    @ApiOperation(value = "Search for matching registered containers."
            + " This would be a minimal resource that would need to be implemented by a GA4GH reference server", notes = "Search on the name (full path name) and description. NO authentication", response = Container.class, responseContainer = "List", tags = {
            "GA4GH", "containers" })
    public List<Container> search(@QueryParam("pattern") String word) {
        return containerDAO.searchPattern(word);
    }

    @GET
    @Timed
    @UnitOfWork
    @Path("/tags")
    @ApiOperation(value = "List the tags for a registered container", response = Tag.class, responseContainer = "List", hidden = true)
    public List<Tag> tags(@ApiParam(hidden = true) @Auth Token authToken, @QueryParam("containerId") long containerId) {
        Container repository = containerDAO.findById(containerId);
        Helper.checkContainer(repository);

        User user = userDAO.findById(authToken.getUserId());
        Helper.checkUser(user, repository);

        List<Tag> tags = new ArrayList<Tag>();
        tags.addAll(repository.getTags());
        return (List) tags;
    }

    // TODO: this method is very repetative with the method below, need to refactor
    @GET
    @Timed
    @UnitOfWork
    @Path("/{containerId}/dockerfile")
    @ApiOperation(value = "Get the corresponding Dockerfile on Github. This would be a minimal resource that would need to be implemented "
            + "by a GA4GH reference server", tags = { "GA4GH", "containers" }, notes = "Does not need authentication", response = Helper.FileResponse.class)
    public Helper.FileResponse dockerfile(@ApiParam(value = "Container id", required = true) @PathParam("containerId") Long containerId) {

        // info about this repository path
        Container container = containerDAO.findById(containerId);
        Helper.checkContainer(container);

        return Helper.readGitRepositoryFile(container, "Dockerfile", client);
    }

    @GET
    @Timed
    @UnitOfWork
    @Path("/{containerId}/cwl")
    @ApiOperation(value = "Get the corresponding Dockstore.cwl file on Github. This would be a minimal resource that would need to be implemented "
            + "by a GA4GH reference server", tags = { "GA4GH", "containers" }, notes = "Does not need authentication", response = Helper.FileResponse.class)
    public Helper.FileResponse cwl(@ApiParam(value = "Container id", required = true) @PathParam("containerId") Long containerId) {

        // info about this repository path
        Container container = containerDAO.findById(containerId);
        Helper.checkContainer(container);

        return Helper.readGitRepositoryFile(container, "Dockstore.cwl", client);
    }
}<|MERGE_RESOLUTION|>--- conflicted
+++ resolved
@@ -175,13 +175,16 @@
     @Timed
     @UnitOfWork
     @Path("/{containerId}/labels")
-    @ApiOperation(value = "Update the labels linked to a container.", notes = "Labels are alphanumerical (case-insensitive and may contain internal hyphens), given in a comma-delimited list.", response = Container.class)
+    @ApiOperation(value = "Update the labels linked to a container.",
+		notes = "Labels are alphanumerical (case-insensitive and may contain internal hyphens), given in a comma-delimited list.",
+		response = Container.class)
     public Container updateLabels(@ApiParam(hidden = true) @Auth Token authToken,
-            @ApiParam(value = "Container to modify.", required = true) @PathParam("containerId") Long containerId,
-            @ApiParam(value = "Comma-delimited list of labels.", required = true) @QueryParam("labels") String labelStrings) {
+            @ApiParam(value = "Container to modify.", required = true)
+    			@PathParam("containerId") Long containerId,
+            @ApiParam(value = "Comma-delimited list of labels.", required = true)
+    			@QueryParam("labels") String labelStrings) {
         Container c = containerDAO.findById(containerId);
         Helper.checkContainer(c);
-<<<<<<< HEAD
         
         if (labelStrings.length() == 0) {
         	c.setLabels(new HashSet<>(0));
@@ -210,30 +213,6 @@
             c.setLabels(labels);
         }
 
-=======
-
-        Set<String> labelStringSet = new HashSet<String>(Arrays.asList(labelStrings.toLowerCase().split("\\s*,\\s*")));
-        final String labelStringPattern = "^[a-zA-Z0-9]+(-[a-zA-Z0-9]+)*$";
-
-        Set<Label> labels = new HashSet<Label>();
-        for (final String labelString : labelStringSet) {
-            if (labelString.matches(labelStringPattern)) {
-                Label label = labelDAO.findByLabelValue(labelString);
-                if (label != null) {
-                    labels.add(label);
-                } else {
-                    label = new Label();
-                    label.setValue(labelString);
-                    long id = labelDAO.create(label);
-                    labels.add(labelDAO.findById(id));
-                }
-            } else {
-                throw new WebApplicationException(HttpStatus.SC_BAD_REQUEST);
-            }
-        }
-
-        c.setLabels(labels);
->>>>>>> d6a98220
         return c;
     }
 

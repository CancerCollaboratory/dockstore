/*
 *    Copyright 2018 OICR
 *
 *    Licensed under the Apache License, Version 2.0 (the "License");
 *    you may not use this file except in compliance with the License.
 *    You may obtain a copy of the License at
 *
 *        http://www.apache.org/licenses/LICENSE-2.0
 *
 *    Unless required by applicable law or agreed to in writing, software
 *    distributed under the License is distributed on an "AS IS" BASIS,
 *    WITHOUT WARRANTIES OR CONDITIONS OF ANY KIND, either express or implied.
 *    See the License for the specific language governing permissions and
 *    limitations under the License.
 */
package io.dockstore.webservice.resources;

import static io.dockstore.webservice.helpers.ORCIDHelper.getPutCodeFromLocation;
import static io.dockstore.webservice.resources.ResourceConstants.JWT_SECURITY_DEFINITION_NAME;

import com.codahale.metrics.annotation.Timed;
import io.dockstore.common.DescriptorLanguage;
import io.dockstore.webservice.CustomWebApplicationException;
import io.dockstore.webservice.DockstoreWebserviceConfiguration;
import io.dockstore.webservice.core.AppTool;
import io.dockstore.webservice.core.BioWorkflow;
import io.dockstore.webservice.core.Category;
import io.dockstore.webservice.core.CollectionOrganization;
import io.dockstore.webservice.core.DescriptionMetrics;
import io.dockstore.webservice.core.Entry;
import io.dockstore.webservice.core.OrcidPutCode;
import io.dockstore.webservice.core.Service;
import io.dockstore.webservice.core.SourceFile;
import io.dockstore.webservice.core.Token;
import io.dockstore.webservice.core.TokenScope;
import io.dockstore.webservice.core.Tool;
import io.dockstore.webservice.core.User;
import io.dockstore.webservice.core.Version;
import io.dockstore.webservice.core.Workflow;
import io.dockstore.webservice.core.database.VersionVerifiedPlatform;
import io.dockstore.webservice.helpers.GitHubSourceCodeRepo;
import io.dockstore.webservice.helpers.ORCIDHelper;
import io.dockstore.webservice.helpers.PublicStateManager;
import io.dockstore.webservice.helpers.SourceCodeRepoFactory;
import io.dockstore.webservice.jdbi.TokenDAO;
import io.dockstore.webservice.jdbi.ToolDAO;
import io.dockstore.webservice.jdbi.UserDAO;
import io.dockstore.webservice.jdbi.VersionDAO;
import io.dockstore.webservice.permissions.PermissionsInterface;
import io.dockstore.webservice.permissions.Role;
import io.dropwizard.auth.Auth;
import io.dropwizard.hibernate.UnitOfWork;
import io.swagger.annotations.Api;
import io.swagger.annotations.ApiOperation;
import io.swagger.annotations.ApiParam;
import io.swagger.annotations.Authorization;
import io.swagger.discourse.client.ApiClient;
import io.swagger.discourse.client.ApiException;
import io.swagger.discourse.client.Configuration;
import io.swagger.discourse.client.api.TopicsApi;
import io.swagger.discourse.client.model.InlineResponse2005;
import io.swagger.v3.oas.annotations.Operation;
import io.swagger.v3.oas.annotations.Parameter;
import io.swagger.v3.oas.annotations.enums.ParameterIn;
import io.swagger.v3.oas.annotations.enums.SecuritySchemeType;
import io.swagger.v3.oas.annotations.media.ArraySchema;
import io.swagger.v3.oas.annotations.media.Content;
import io.swagger.v3.oas.annotations.media.Schema;
import io.swagger.v3.oas.annotations.responses.ApiResponse;
import io.swagger.v3.oas.annotations.security.SecurityRequirement;
import io.swagger.v3.oas.annotations.security.SecurityScheme;
import io.swagger.v3.oas.annotations.security.SecuritySchemes;
import io.swagger.v3.oas.annotations.tags.Tag;
import java.io.IOException;
import java.net.HttpURLConnection;
import java.net.URISyntaxException;
import java.net.URL;
import java.net.http.HttpResponse;
import java.util.List;
import java.util.Optional;
import java.util.SortedSet;
import java.util.TreeSet;
import java.util.stream.Collectors;
import javax.annotation.security.RolesAllowed;
import javax.ws.rs.GET;
import javax.ws.rs.POST;
import javax.ws.rs.Path;
import javax.ws.rs.PathParam;
import javax.ws.rs.Produces;
import javax.ws.rs.QueryParam;
import javax.ws.rs.core.MediaType;
import javax.xml.bind.JAXBException;
import javax.xml.datatype.DatatypeConfigurationException;
import org.apache.http.HttpStatus;
import org.hibernate.Hibernate;
import org.hibernate.SessionFactory;
import org.slf4j.Logger;
import org.slf4j.LoggerFactory;

/**
 * Prototype for methods that apply identically across tools and workflows.
 *
 * @author dyuen
 */
@Path("/entries")
@Api("entries")
@Produces(MediaType.APPLICATION_JSON)
@SecuritySchemes({ @SecurityScheme(type = SecuritySchemeType.HTTP, name = JWT_SECURITY_DEFINITION_NAME, scheme = "bearer") })
@Tag(name = "entries", description = ResourceConstants.ENTRIES)
public class EntryResource implements AuthenticatedResourceInterface, AliasableResourceInterface<Entry> {

    public static final String VERSION_NOT_BELONG_TO_ENTRY_ERROR_MESSAGE = "Version does not belong to entry";
    public static final String ENTRY_NO_DOI_ERROR_MESSAGE = "Entry does not have a concept DOI associated with it";
    public static final String VERSION_NO_DOI_ERROR_MESSAGE = "Version does not have a DOI url associated with it";
    private static final Logger LOG = LoggerFactory.getLogger(EntryResource.class);

    private final TokenDAO tokenDAO;
    private final ToolDAO toolDAO;
    private final VersionDAO<?> versionDAO;
    private final UserDAO userDAO;
    private final CollectionHelper collectionHelper;
    private final TopicsApi topicsApi;
    private final String discourseKey;
    private final String discourseUrl;
    private final int discourseCategoryId;
    private final String discourseApiUsername = "system";
    private final int maxDescriptionLength = 500;
    private final String hostName;
    private final PermissionsInterface permissionsInterface;

    public EntryResource(SessionFactory sessionFactory, PermissionsInterface permissionsInterface, TokenDAO tokenDAO, ToolDAO toolDAO, VersionDAO<?> versionDAO, UserDAO userDAO,
        DockstoreWebserviceConfiguration configuration) {
        this.permissionsInterface = permissionsInterface;
        this.toolDAO = toolDAO;
        this.versionDAO = versionDAO;
        this.tokenDAO = tokenDAO;
        this.userDAO = userDAO;
        this.collectionHelper = new CollectionHelper(sessionFactory, toolDAO);
        discourseUrl = configuration.getDiscourseUrl();
        discourseKey = configuration.getDiscourseKey();
        discourseCategoryId = configuration.getDiscourseCategoryId();

        ApiClient apiClient = Configuration.getDefaultApiClient();
        apiClient.addDefaultHeader("Content-Type", "application/x-www-form-urlencoded");
        apiClient.addDefaultHeader("cache-control", "no-cache");
        apiClient.setBasePath(discourseUrl);

        hostName = configuration.getExternalConfig().getHostname();
        topicsApi = new TopicsApi(apiClient);
    }

    @POST
    @Timed
    @UnitOfWork
    @Override
    @Path("/{id}/aliases")
    @Operation(operationId = "addAliases", description = "Add aliases linked to a entry in Dockstore.", security = @SecurityRequirement(name = JWT_SECURITY_DEFINITION_NAME))
    @ApiOperation(nickname = "addAliases", value = "Add aliases linked to a entry in Dockstore.", authorizations = {
        @Authorization(value = JWT_SECURITY_DEFINITION_NAME) }, notes = "Aliases are alphanumerical (case-insensitive and may contain internal hyphens), given in a comma-delimited list.", response = Entry.class)
    @ApiResponse(responseCode = HttpStatus.SC_OK + "", description = "Successfully added alias to entry", content = @Content(mediaType = MediaType.APPLICATION_JSON, schema = @Schema(implementation = Entry.class)))
    public Entry addAliases(@ApiParam(hidden = true) @Parameter(hidden = true, name = "user")@Auth User user,
                               @ApiParam(value = "Entry to modify.", required = true) @PathParam("id") Long id,
                               @ApiParam(value = "Comma-delimited list of aliases.", required = true) @QueryParam("aliases") String aliases) {
        return AliasableResourceInterface.super.addAliases(user, id, aliases);
    }

    @GET
    @Path("/{id}/collections")
    @Timed
    @UnitOfWork(readOnly = true)
    @Operation(operationId = "entryCollections", description = "Get the collections and approved organizations that contain the published entry")
    @ApiOperation(value = "Get the collections and organizations that contain the published entry", notes = "Entry must be published", response = CollectionOrganization.class, responseContainer = "List")
    public List<CollectionOrganization> entryCollections(@ApiParam(value = "id", required = true) @PathParam("id") Long id) {
        Entry<? extends Entry, ? extends Version> entry = toolDAO.getGenericEntryById(id);
        if (entry == null || !entry.getIsPublished()) {
            throw new CustomWebApplicationException("Published entry does not exist.", HttpStatus.SC_BAD_REQUEST);
        }
        return this.toolDAO.findCollectionsByEntryId(entry.getId());
    }

    @GET
    @Path("/{id}/categories")
    @Timed
    @UnitOfWork(readOnly = true)
    @Operation(operationId = "entryCategories", description = "Get the categories that contain the published entry")
    @ApiOperation(value = "Get the categories that contain the published entry", notes = "Entry must be published", response = Category.class, responseContainer = "List", hidden = true)
    @ApiResponse(responseCode = HttpStatus.SC_OK + "", description = "Successfully retrieved categories", content = @Content(mediaType = MediaType.APPLICATION_JSON, array = @ArraySchema(schema = @Schema(implementation = Category.class))))
    @ApiResponse(responseCode = HttpStatus.SC_BAD_REQUEST + "", description = "Entry must be published")
    public List<Category> entryCategories(@Parameter(hidden = true, name = "user")@Auth Optional<User> user,
            @Parameter(description = "Entry ID", name = "id", in = ParameterIn.PATH, required = true) @PathParam("id") Long id) {
        Entry<? extends Entry, ? extends Version> entry = toolDAO.getGenericEntryById(id);
        checkOptionalAuthRead(user, entry);
        List<Category> categories = this.toolDAO.findCategoriesByEntryId(entry.getId());
        collectionHelper.evictAndSummarize(categories);
        return categories;
    }

    @GET
    @Path("/{entryId}/verifiedPlatforms")
    @UnitOfWork
    @ApiOperation(value = "Get the verified platforms for each version of an entry.",  hidden = true)
    @Operation(operationId = "getVerifiedPlatforms", description = "Get the verified platforms for each version of an entry.", security = @SecurityRequirement(name = JWT_SECURITY_DEFINITION_NAME))
    public List<VersionVerifiedPlatform> getVerifiedPlatforms(@Parameter(hidden = true, name = "user")@Auth Optional<User> user,
            @Parameter(name = "entryId", description = "id of the entry", required = true, in = ParameterIn.PATH) @PathParam("entryId") Long entryId) {
        Entry<? extends Entry, ? extends Version> entry = toolDAO.getGenericEntryById(entryId);
<<<<<<< HEAD
        checkExistsEntry(entry);

        checkCanRead(user, entry);
=======

        checkOptionalAuthRead(user, entry);
>>>>>>> cbbeda11

        List<VersionVerifiedPlatform> verifiedVersions = versionDAO.findEntryVersionsWithVerifiedPlatforms(entryId);
        return verifiedVersions;
    }

    @GET
    @Timed
    @UnitOfWork(readOnly = true)
    @Path("/{entryId}/versions/{versionId}/fileTypes")
    @ApiOperation(value = "Retrieve the file types of a version's sourcefiles",  hidden = true)
    @Operation(operationId = "getVersionsFileTypes", description = "Retrieve the unique file types of a version's sourcefile", security = @SecurityRequirement(name = JWT_SECURITY_DEFINITION_NAME))
    public SortedSet<DescriptorLanguage.FileType> getVersionsFileTypes(@Parameter(hidden = true, name = "user")@Auth Optional<User> user,
            @Parameter(name = "entryId", description = "Entry to retrieve the version from", required = true, in = ParameterIn.PATH) @PathParam("entryId") Long entryId,
            @Parameter(name = "versionId", description = "Version to retrieve the sourcefile types from", required = true, in = ParameterIn.PATH) @PathParam("versionId") Long versionId) {
        Entry<? extends Entry, ? extends Version> entry = toolDAO.getGenericEntryById(entryId);
<<<<<<< HEAD
        checkExistsEntry(entry);

        checkCanRead(user, entry);
=======

        checkOptionalAuthRead(user, entry);
>>>>>>> cbbeda11

        Version version = versionDAO.findVersionInEntry(entryId, versionId);
        if (version == null) {
            throw new CustomWebApplicationException("Version " + versionId + " does not exist for this entry", HttpStatus.SC_BAD_REQUEST);
        }

        SortedSet<SourceFile> sourceFiles = version.getSourceFiles();
        return sourceFiles.stream().map(sourceFile -> sourceFile.getType()).collect(Collectors.toCollection(TreeSet::new));
    }

    @GET
    @UnitOfWork
    @Path("/{entryId}/versions/{versionId}/descriptionMetrics")
    @ApiOperation(value = "Retrieve metrics on the description of an entry")
    @Operation(operationId = "getDescriptionMetrics", description = "Retrieve metrics on the description of an entry", security = @SecurityRequirement(name = JWT_SECURITY_DEFINITION_NAME))
    @ApiResponse(responseCode = HttpStatus.SC_OK + "", description = "Successfully calculated description metrics", content = @Content(mediaType = MediaType.APPLICATION_JSON, schema = @Schema(implementation = DescriptionMetrics.class)))
    public DescriptionMetrics calculateDescriptionMetrics(@Parameter(hidden = true, name = "user")@Auth Optional<User> user,
        @Parameter(name = "entryId", description = "Entry to retrieve the version from", required = true, in = ParameterIn.PATH) @PathParam("entryId") Long entryId,
        @Parameter(name = "versionId", description = "Version to retrieve the sourcefile types from", required = true, in = ParameterIn.PATH) @PathParam("versionId") Long versionId) {
        Entry<? extends Entry, ? extends Version> entry = toolDAO.getGenericEntryById(entryId);
<<<<<<< HEAD
        checkExistsEntry(entry);

        checkCanRead(user, entry);
=======

        checkOptionalAuthRead(user, entry);
>>>>>>> cbbeda11

        Version version = versionDAO.findVersionInEntry(entryId, versionId);
        if (version == null) {
            throw new CustomWebApplicationException("Version " + versionId + " does not exist for this entry", HttpStatus.SC_NOT_FOUND);
        }

        final String description = version.getVersionMetadata().getDescription();

        return new DescriptionMetrics(description);
    }

    @POST
    @Path("/{entryId}/exportToOrcid")
    @Timed
    @UnitOfWork
    @Operation(description = "Export entry to ORCID. DOI is required", security = @SecurityRequirement(name = JWT_SECURITY_DEFINITION_NAME))
    @ApiResponse(responseCode = HttpStatus.SC_OK + "", description = "Successfully exported entry to ORCID", content = @Content(mediaType = MediaType.APPLICATION_JSON, schema = @Schema(implementation = Entry.class)))
    @ApiResponse(responseCode = HttpStatus.SC_INTERNAL_SERVER_ERROR + "", description = "Internal Server Error")
    @ApiResponse(responseCode = HttpStatus.SC_NOT_FOUND + "", description = "Not Found")
    @ApiResponse(responseCode = HttpStatus.SC_BAD_REQUEST + "", description = "Bad Request")
    @ApiOperation(value = "hidden", hidden = true)
    public Entry exportToORCID(@Parameter(hidden = true, name = "user") @Auth User user, @Parameter(description = "The id of the entry to export.", name = "entryId", in = ParameterIn.PATH, required = true)
        @PathParam("entryId") Long entryId,
        @Parameter(description = "Optional version ID of the entry version to export.", name = "versionId", in = ParameterIn.QUERY) @QueryParam("versionId") Long versionId) {
        Entry<? extends Entry, ? extends Version> entry = toolDAO.getGenericEntryById(entryId);
        checkExistsEntry(entry);
        checkCanRead(Optional.of(user), entry);
        List<Token> orcidByUserId = tokenDAO.findOrcidByUserId(user.getId());
        String putCode;
        User nonCachedUser = this.userDAO.findById(user.getId());
        Optional<Version> optionalVersion = Optional.empty();

        if (versionId != null) {
            Version version = versionDAO.findVersionInEntry(entry.getId(), versionId);
            if (version == null) {
                throw new CustomWebApplicationException(VERSION_NOT_BELONG_TO_ENTRY_ERROR_MESSAGE, HttpStatus.SC_BAD_REQUEST);
            }
            if (version.getDoiURL() == null) {
                throw new CustomWebApplicationException(VERSION_NO_DOI_ERROR_MESSAGE, HttpStatus.SC_BAD_REQUEST);
            }
            optionalVersion = Optional.ofNullable(version);
        } else {
            if (entry.getConceptDoi() == null) {
                throw new CustomWebApplicationException(ENTRY_NO_DOI_ERROR_MESSAGE, HttpStatus.SC_BAD_REQUEST);
            }
        }
        if (orcidByUserId.isEmpty()) {
            throw new CustomWebApplicationException("ORCID account is not linked to user account", HttpStatus.SC_BAD_REQUEST);
        }
        if (!orcidByUserId.get(0).getScope().equals(TokenScope.ACTIVITIES_UPDATE)) {
            throw new CustomWebApplicationException("Please relink your ORCID ID in the accounts page.", HttpStatus.SC_UNAUTHORIZED);
        }
        if (ORCIDHelper.getOrcidBaseApiUrl() == null) {
            LOG.error("ORCID auth URL is likely incorrect");
            throw new CustomWebApplicationException("Could not export to ORCID: Dockstore ORCID integration is not set up correctly.", HttpStatus.SC_INTERNAL_SERVER_ERROR);
        }


        OrcidPutCode userPutCode;
        if (optionalVersion.isPresent()) {
            userPutCode = optionalVersion.get().getVersionMetadata().getUserIdToOrcidPutCode().get(user.getId());
        } else {
            userPutCode = entry.getUserIdToOrcidPutCode().get(user.getId());
        }
        putCode = (userPutCode == null) ? null : userPutCode.orcidPutCode;

        String orcidWorkString;
        boolean updateSuccess;
        String orcidId = nonCachedUser.getOrcid();
        if (orcidId == null) {
            throw new CustomWebApplicationException("Dockstore could not get your ORCID ID", HttpStatus.SC_INTERNAL_SERVER_ERROR);
        }
        try {
            orcidWorkString = ORCIDHelper.getOrcidWorkString(entry, optionalVersion, putCode);
            if (putCode == null) {
                int responseCode = createOrcidWork(optionalVersion, entry, orcidId, orcidWorkString, orcidByUserId, user.getId());
                // If there's a conflict, the user already has an ORCID work with the same DOI URL. Try to link the ORCID work to the Dockstore entry by getting its put code
                if (responseCode == HttpStatus.SC_CONFLICT) {
                    String doiUrl = optionalVersion.isPresent() ? optionalVersion.get().getDoiURL() : entry.getConceptDoi();
                    Optional<Long> existingPutCode = ORCIDHelper.searchForPutCodeByDoiUrl(orcidId, orcidByUserId, doiUrl);
                    if (existingPutCode.isPresent()) {
                        String existingPutCodeString = existingPutCode.get().toString();
                        // Sync the ORCID put code to Dockstore
                        setPutCode(optionalVersion, entry, existingPutCodeString, user.getId());
                        orcidWorkString = ORCIDHelper.getOrcidWorkString(entry, optionalVersion, existingPutCodeString);
                        // Since the ORCID work was already created, update the work
                        updateSuccess = updateOrcidWork(orcidId, orcidWorkString, orcidByUserId, existingPutCodeString);
                        if (!updateSuccess) {
                            // Shouldn't really get here because we know the work with the put code exists
                            LOG.error("Could not find ORCID work based on put code: {}", existingPutCodeString);
                        }
                    } else {
                        throw new CustomWebApplicationException("Could not export to ORCID: unable to find the put code for the existing ORCID work with DOI URL " + doiUrl, HttpStatus.SC_INTERNAL_SERVER_ERROR);
                    }
                }
            } else {
                updateSuccess = updateOrcidWork(orcidId, orcidWorkString, orcidByUserId, putCode);
                if (!updateSuccess) {
                    LOG.error("Could not find ORCID work based on put code: {} ", putCode);
                    // This is almost going to be redundant because it's going to attempt to create a new work
                    setPutCode(optionalVersion, entry, null, user.getId());
                    orcidWorkString = ORCIDHelper.getOrcidWorkString(entry, optionalVersion, null);
                    createOrcidWork(optionalVersion, entry, orcidId, orcidWorkString, orcidByUserId, user.getId());
                }
            }
        } catch (IOException | URISyntaxException | JAXBException | DatatypeConfigurationException e) {
            throw new CustomWebApplicationException("Could not export to ORCID: " + e.getMessage(), HttpStatus.SC_INTERNAL_SERVER_ERROR);
        } catch (InterruptedException e) {
            Thread.currentThread().interrupt();
            throw new CustomWebApplicationException("Could not export to ORCID: " + e.getMessage(), HttpStatus.SC_INTERNAL_SERVER_ERROR);
        }

        Hibernate.initialize(entry.getWorkflowVersions());
        return entry;
    }

    private void setPutCode(Optional<Version> optionalVersion, Entry entry, String putCode, long userId) {
        OrcidPutCode orcidPutCode = new OrcidPutCode(putCode);
        if (optionalVersion.isPresent()) {
            optionalVersion.get().getVersionMetadata().getUserIdToOrcidPutCode().put(userId, orcidPutCode);
        } else {
            entry.getUserIdToOrcidPutCode().put(userId, orcidPutCode);
        }
    }

    private int createOrcidWork(Optional<Version> optionalVersion, Entry entry, String orcidId, String orcidWorkString,
        List<Token> orcidTokens, long userId) throws IOException, URISyntaxException, InterruptedException {
        HttpResponse<String> response = ORCIDHelper
                .postWorkString(orcidId, orcidWorkString, orcidTokens.get(0).getToken());
        switch (response.statusCode()) {
        case HttpStatus.SC_CREATED:
            setPutCode(optionalVersion, entry, getPutCodeFromLocation(response), userId);
            return response.statusCode();
        case HttpStatus.SC_CONFLICT: // User has an ORCID work with the same DOI URL.
            return response.statusCode();
        default:
            throw new CustomWebApplicationException("Could not export to ORCID.\n" + response.body(), response.statusCode());
        }
    }

    /**
     * return true means everything is fine
     * return false means there's a syncing problem (Dockstore has put code, ORCID does not)
     */
    private boolean updateOrcidWork(String orcidId, String orcidWorkString, List<Token> orcidTokens, String putCode)
            throws IOException, URISyntaxException, InterruptedException {
        HttpResponse<String> response = ORCIDHelper
                .putWorkString(orcidId, orcidWorkString, orcidTokens.get(0).getToken(), putCode);
        switch (response.statusCode()) {
        case HttpStatus.SC_OK:
            return true;
        case HttpStatus.SC_NOT_FOUND:
            return false;
        default:
            throw new CustomWebApplicationException("Could not export to ORCID: " + response.body(), response.statusCode());
        }
    }

    @POST
    @Path("/{id}/topic")
    @Timed
    @RolesAllowed({"curator", "admin"})
    @UnitOfWork
    @ApiOperation(value = "Create a discourse topic for an entry.", authorizations = {
        @Authorization(value = JWT_SECURITY_DEFINITION_NAME)}, response = Entry.class)
    @Operation(description = "Create a discourse topic for an entry.", security = @SecurityRequirement(name = JWT_SECURITY_DEFINITION_NAME))
    public Entry setDiscourseTopic(@ApiParam(hidden = true) @Parameter(hidden = true, name = "user")@Auth User user,
            @ApiParam(value = "The id of the entry to add a topic to.", required = true)
            @Parameter(description = "The id of the entry to add a topic to.", name = "id", in = ParameterIn.PATH, required = true)
            @PathParam("id") Long id) {
        return createAndSetDiscourseTopic(id);
    }

    @GET
    @Timed
    @UnitOfWork
    @RolesAllowed("admin")
    @Path("/updateEntryToGetTopics")
    @Deprecated
    @Operation(operationId = "updateEntryToGetTopics", description = "Attempt to get the topic of all entries that use GitHub as the source control.", security = @SecurityRequirement(name = JWT_SECURITY_DEFINITION_NAME))
    @ApiResponse(responseCode = HttpStatus.SC_OK + "", description = "Get the number of entries that failed to have their topics retrieved from GitHub.",
            content = @Content(mediaType = MediaType.APPLICATION_JSON, schema = @Schema(implementation = Integer.class)))
    @ApiOperation(value = "See OpenApi for details", hidden = true)
    public int updateEntryToGetTopics(@ApiParam(hidden = true) @Parameter(hidden = true, name = "user")@Auth User user) {
        List<Entry> githubEntries = toolDAO.findAllGitHubEntriesWithNoTopicAutomatic();
        // Use the GitHub token of the admin making this call
        Token t = tokenDAO.findGithubByUserId(user.getId()).get(0);
        GitHubSourceCodeRepo gitHubSourceCodeRepo = (GitHubSourceCodeRepo)SourceCodeRepoFactory.createSourceCodeRepo(t);
        int numOfEntriesNotUpdatedWithTopic = gitHubSourceCodeRepo.syncTopics(githubEntries);
        return numOfEntriesNotUpdatedWithTopic;
    }

    /**
     * For a given entry, create a Discourse thread if applicable and set in database
     * @param id entry id
     * @return Entry with discourse ID set
     */
    public Entry createAndSetDiscourseTopic(Long id) throws CustomWebApplicationException {
        Entry entry = this.toolDAO.getGenericEntryById(id);

        if (entry == null || !entry.getIsPublished()) {
            throw new CustomWebApplicationException("Entry " + id + " does not exist or is not published.", HttpStatus.SC_NOT_FOUND);
        }

        if (entry.getTopicId() != null) {
            throw new CustomWebApplicationException("Entry " + id + " already has an associated Discourse topic.", HttpStatus.SC_BAD_REQUEST);
        }

        // Create title and link to entry

        String entryLink = "https://dockstore.org/";
        String title = "";
        if (hostName.contains("staging")) {
            entryLink = "https://staging.dockstore.org/";
            title = "Staging ";
        }
        if (entry instanceof BioWorkflow) {
            title += ((BioWorkflow)(entry)).getWorkflowPath();
            entryLink += "workflows/";
        } else if (entry instanceof Service) {
            title += ((Service)(entry)).getWorkflowPath();
            entryLink += "services/";
        } else if (entry instanceof AppTool) {
            title += ((AppTool)(entry)).getWorkflowPath();
            entryLink += "tools/";
        } else {
            title += ((Tool)(entry)).getToolPath();
            entryLink += "tools/";
        }

        entryLink += title;

        // Create description
        String description = "";
        if (entry.getDescription() != null) {
            description = entry.getDescription() != null ? entry.getDescription().substring(0, Math.min(entry.getDescription().length(), maxDescriptionLength)) : "";
        }

        description += "\n<hr>\n<small>This is a companion discussion topic for the original entry at <a href='" + entryLink + "'>" + title + "</a></small>\n";

        // Check that discourse is reachable
        boolean isReachable;
        HttpURLConnection connection = null;
        try {
            URL url = new URL(discourseUrl);
            connection = (HttpURLConnection)url.openConnection();
            connection.setRequestMethod("GET");
            connection.connect();
            int respCode = connection.getResponseCode();
            isReachable = respCode == HttpStatus.SC_OK;
        } catch (IOException ex) {
            LOG.error("Error reaching " + discourseUrl, ex);
            isReachable = false;
        } finally {
            if (connection != null) {
                connection.disconnect();
            }
        }

        if (isReachable) {
            // Create a discourse topic
            InlineResponse2005 response;
            try {
                response = topicsApi.postsJsonPost(description, discourseKey, discourseApiUsername, title, null, discourseCategoryId, null, null, null);
                entry.setTopicId(response.getTopicId().longValue());
            } catch (ApiException ex) {
                String message = "Could not add a topic " + title + " to category " + discourseCategoryId;
                LOG.error(message, ex);
                throw new CustomWebApplicationException(message, HttpStatus.SC_BAD_REQUEST);
            }
        }

        return entry;
    }

    @Override
    public Optional<PublicStateManager> getPublicStateManager() {
        return Optional.of(PublicStateManager.getInstance());
    }

    @Override
    public Entry getAndCheckResource(User user, Long id) {
        Entry<? extends Entry, ? extends Version> c = toolDAO.getGenericEntryById(id);
        checkExistsEntry(c);
        checkCanWrite(user, c);
        return c;
    }

    @Override
    public Entry getAndCheckResourceByAlias(String alias) {
        throw new UnsupportedOperationException("Use the TRS API for tools and workflows");
    }

    @Override
    public void checkCanRead(User user, Entry workflow) {
        try {
            checkUser(user, workflow);
        } catch (CustomWebApplicationException ex) {
            checkCanReadAcrossEntryTypes(user, workflow, permissionsInterface, ex);
        }
    }

    /**
     * Process permissions for entries that may or may not be workflows
     * @param user
     * @param workflow
     * @param permissionsInterface
     * @param ex
     */
    public static void checkCanReadAcrossEntryTypes(User user, Entry<?, ?> workflow, PermissionsInterface permissionsInterface, CustomWebApplicationException ex) {
        if (workflow instanceof Workflow) {
            if (!permissionsInterface.canDoAction(user, (Workflow) workflow, Role.Action.READ)) {
                throw ex;
            }
        } else {
            // TODO what will happen here with tools and other stuff? right now, ignore from a SAM POV and pass along exception
            throw ex;
        }
    }
}<|MERGE_RESOLUTION|>--- conflicted
+++ resolved
@@ -36,7 +36,6 @@
 import io.dockstore.webservice.core.Tool;
 import io.dockstore.webservice.core.User;
 import io.dockstore.webservice.core.Version;
-import io.dockstore.webservice.core.Workflow;
 import io.dockstore.webservice.core.database.VersionVerifiedPlatform;
 import io.dockstore.webservice.helpers.GitHubSourceCodeRepo;
 import io.dockstore.webservice.helpers.ORCIDHelper;
@@ -47,7 +46,6 @@
 import io.dockstore.webservice.jdbi.UserDAO;
 import io.dockstore.webservice.jdbi.VersionDAO;
 import io.dockstore.webservice.permissions.PermissionsInterface;
-import io.dockstore.webservice.permissions.Role;
 import io.dropwizard.auth.Auth;
 import io.dropwizard.hibernate.UnitOfWork;
 import io.swagger.annotations.Api;
@@ -189,7 +187,8 @@
     public List<Category> entryCategories(@Parameter(hidden = true, name = "user")@Auth Optional<User> user,
             @Parameter(description = "Entry ID", name = "id", in = ParameterIn.PATH, required = true) @PathParam("id") Long id) {
         Entry<? extends Entry, ? extends Version> entry = toolDAO.getGenericEntryById(id);
-        checkOptionalAuthRead(user, entry);
+        checkExistsEntry(entry);
+        checkCanRead(user, entry);
         List<Category> categories = this.toolDAO.findCategoriesByEntryId(entry.getId());
         collectionHelper.evictAndSummarize(categories);
         return categories;
@@ -203,14 +202,8 @@
     public List<VersionVerifiedPlatform> getVerifiedPlatforms(@Parameter(hidden = true, name = "user")@Auth Optional<User> user,
             @Parameter(name = "entryId", description = "id of the entry", required = true, in = ParameterIn.PATH) @PathParam("entryId") Long entryId) {
         Entry<? extends Entry, ? extends Version> entry = toolDAO.getGenericEntryById(entryId);
-<<<<<<< HEAD
         checkExistsEntry(entry);
-
         checkCanRead(user, entry);
-=======
-
-        checkOptionalAuthRead(user, entry);
->>>>>>> cbbeda11
 
         List<VersionVerifiedPlatform> verifiedVersions = versionDAO.findEntryVersionsWithVerifiedPlatforms(entryId);
         return verifiedVersions;
@@ -226,14 +219,8 @@
             @Parameter(name = "entryId", description = "Entry to retrieve the version from", required = true, in = ParameterIn.PATH) @PathParam("entryId") Long entryId,
             @Parameter(name = "versionId", description = "Version to retrieve the sourcefile types from", required = true, in = ParameterIn.PATH) @PathParam("versionId") Long versionId) {
         Entry<? extends Entry, ? extends Version> entry = toolDAO.getGenericEntryById(entryId);
-<<<<<<< HEAD
         checkExistsEntry(entry);
-
         checkCanRead(user, entry);
-=======
-
-        checkOptionalAuthRead(user, entry);
->>>>>>> cbbeda11
 
         Version version = versionDAO.findVersionInEntry(entryId, versionId);
         if (version == null) {
@@ -254,14 +241,8 @@
         @Parameter(name = "entryId", description = "Entry to retrieve the version from", required = true, in = ParameterIn.PATH) @PathParam("entryId") Long entryId,
         @Parameter(name = "versionId", description = "Version to retrieve the sourcefile types from", required = true, in = ParameterIn.PATH) @PathParam("versionId") Long versionId) {
         Entry<? extends Entry, ? extends Version> entry = toolDAO.getGenericEntryById(entryId);
-<<<<<<< HEAD
         checkExistsEntry(entry);
-
         checkCanRead(user, entry);
-=======
-
-        checkOptionalAuthRead(user, entry);
->>>>>>> cbbeda11
 
         Version version = versionDAO.findVersionInEntry(entryId, versionId);
         if (version == null) {
@@ -554,31 +535,4 @@
     public Entry getAndCheckResourceByAlias(String alias) {
         throw new UnsupportedOperationException("Use the TRS API for tools and workflows");
     }
-
-    @Override
-    public void checkCanRead(User user, Entry workflow) {
-        try {
-            checkUser(user, workflow);
-        } catch (CustomWebApplicationException ex) {
-            checkCanReadAcrossEntryTypes(user, workflow, permissionsInterface, ex);
-        }
-    }
-
-    /**
-     * Process permissions for entries that may or may not be workflows
-     * @param user
-     * @param workflow
-     * @param permissionsInterface
-     * @param ex
-     */
-    public static void checkCanReadAcrossEntryTypes(User user, Entry<?, ?> workflow, PermissionsInterface permissionsInterface, CustomWebApplicationException ex) {
-        if (workflow instanceof Workflow) {
-            if (!permissionsInterface.canDoAction(user, (Workflow) workflow, Role.Action.READ)) {
-                throw ex;
-            }
-        } else {
-            // TODO what will happen here with tools and other stuff? right now, ignore from a SAM POV and pass along exception
-            throw ex;
-        }
-    }
 }
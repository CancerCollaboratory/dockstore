/*
 *    Copyright 2017 OICR
 *
 *    Licensed under the Apache License, Version 2.0 (the "License");
 *    you may not use this file except in compliance with the License.
 *    You may obtain a copy of the License at
 *
 *        http://www.apache.org/licenses/LICENSE-2.0
 *
 *    Unless required by applicable law or agreed to in writing, software
 *    distributed under the License is distributed on an "AS IS" BASIS,
 *    WITHOUT WARRANTIES OR CONDITIONS OF ANY KIND, either express or implied.
 *    See the License for the specific language governing permissions and
 *    limitations under the License.
 */

package io.dockstore.webservice.resources;

import static io.dockstore.common.DescriptorLanguage.CWL;
import static io.dockstore.common.DescriptorLanguage.WDL;
import static io.dockstore.webservice.Constants.OPTIONAL_AUTH_MESSAGE;
import static io.dockstore.webservice.core.WorkflowMode.DOCKSTORE_YML;
import static io.dockstore.webservice.core.webhook.ReleasePayload.Action.PUBLISHED;
import static io.dockstore.webservice.helpers.ZenodoHelper.automaticallyRegisterDockstoreDOIForRecentTags;
import static io.dockstore.webservice.helpers.ZenodoHelper.checkCanRegisterDoi;
import static io.dockstore.webservice.resources.ResourceConstants.JWT_SECURITY_DEFINITION_NAME;
import static io.dockstore.webservice.resources.ResourceConstants.VERSION_PAGINATION_LIMIT;

import com.codahale.metrics.annotation.Timed;
import com.google.common.annotations.Beta;
import com.google.common.base.MoreObjects;
import com.google.common.base.Strings;
import io.dockstore.common.DescriptorLanguage;
import io.dockstore.common.DescriptorLanguage.FileType;
import io.dockstore.common.DockerImageReference;
import io.dockstore.common.EntryType;
import io.dockstore.common.SourceControl;
import io.dockstore.common.Utilities;
import io.dockstore.webservice.CustomWebApplicationException;
import io.dockstore.webservice.DockstoreWebserviceConfiguration;
import io.dockstore.webservice.api.PublishRequest;
import io.dockstore.webservice.api.StarRequest;
import io.dockstore.webservice.core.BioWorkflow;
import io.dockstore.webservice.core.Doi;
import io.dockstore.webservice.core.Doi.DoiInitiator;
import io.dockstore.webservice.core.Entry;
import io.dockstore.webservice.core.Entry.TopicSelection;
import io.dockstore.webservice.core.Image;
import io.dockstore.webservice.core.LambdaEvent;
import io.dockstore.webservice.core.OrcidAuthor;
import io.dockstore.webservice.core.OrcidAuthorInformation;
import io.dockstore.webservice.core.Service;
import io.dockstore.webservice.core.SourceControlConverter;
import io.dockstore.webservice.core.SourceFile;
import io.dockstore.webservice.core.Token;
import io.dockstore.webservice.core.Tool;
import io.dockstore.webservice.core.User;
import io.dockstore.webservice.core.Version;
import io.dockstore.webservice.core.Workflow;
import io.dockstore.webservice.core.WorkflowMode;
import io.dockstore.webservice.core.WorkflowVersion;
import io.dockstore.webservice.core.languageparsing.LanguageParsingRequest;
import io.dockstore.webservice.core.languageparsing.LanguageParsingResponse;
import io.dockstore.webservice.core.webhook.InstallationRepositoriesPayload;
import io.dockstore.webservice.core.webhook.PushPayload;
import io.dockstore.webservice.core.webhook.ReleasePayload;
import io.dockstore.webservice.core.webhook.WebhookRepository;
import io.dockstore.webservice.helpers.CachingFileTree;
import io.dockstore.webservice.helpers.EntryVersionHelper;
import io.dockstore.webservice.helpers.FileFormatHelper;
import io.dockstore.webservice.helpers.FileTree;
import io.dockstore.webservice.helpers.GitHubSourceCodeRepo;
import io.dockstore.webservice.helpers.LimitHelper;
import io.dockstore.webservice.helpers.ORCIDHelper;
import io.dockstore.webservice.helpers.PublicStateManager;
import io.dockstore.webservice.helpers.SourceCodeRepoFactory;
import io.dockstore.webservice.helpers.SourceCodeRepoInterface;
import io.dockstore.webservice.helpers.StateManagerMode;
import io.dockstore.webservice.helpers.StringInputValidationHelper;
import io.dockstore.webservice.helpers.ZenodoHelper;
<<<<<<< HEAD
import io.dockstore.webservice.helpers.ZipGitHubFileTree;
import io.dockstore.webservice.helpers.infer.Inferrer;
import io.dockstore.webservice.helpers.infer.InferrerHelper;
=======
import io.dockstore.webservice.helpers.ZenodoHelper.GitHubRepoDois;
import io.dockstore.webservice.helpers.ZenodoHelper.TagAndDoi;
>>>>>>> ebb56842
import io.dockstore.webservice.jdbi.BioWorkflowDAO;
import io.dockstore.webservice.jdbi.EntryDAO;
import io.dockstore.webservice.jdbi.FileFormatDAO;
import io.dockstore.webservice.jdbi.LabelDAO;
import io.dockstore.webservice.jdbi.ServiceEntryDAO;
import io.dockstore.webservice.jdbi.ToolDAO;
import io.dockstore.webservice.jdbi.VersionDAO;
import io.dockstore.webservice.jdbi.WorkflowDAO;
import io.dockstore.webservice.languages.LanguageHandlerFactory;
import io.dockstore.webservice.languages.LanguageHandlerInterface;
import io.dockstore.webservice.permissions.Permission;
import io.dockstore.webservice.permissions.PermissionsInterface;
import io.dockstore.webservice.permissions.Role;
import io.dockstore.webservice.permissions.SharedWorkflows;
import io.dropwizard.auth.Auth;
import io.dropwizard.hibernate.UnitOfWork;
import io.swagger.annotations.ApiOperation;
import io.swagger.annotations.ApiParam;
import io.swagger.annotations.Authorization;
import io.swagger.v3.oas.annotations.Operation;
import io.swagger.v3.oas.annotations.Parameter;
import io.swagger.v3.oas.annotations.enums.ParameterIn;
import io.swagger.v3.oas.annotations.media.ArraySchema;
import io.swagger.v3.oas.annotations.media.Content;
import io.swagger.v3.oas.annotations.media.Schema;
import io.swagger.v3.oas.annotations.parameters.RequestBody;
import io.swagger.v3.oas.annotations.responses.ApiResponse;
import io.swagger.v3.oas.annotations.security.SecurityRequirement;
import io.swagger.v3.oas.annotations.tags.Tag;
import io.swagger.zenodo.client.ApiClient;
import io.swagger.zenodo.client.model.AccessLink;
import jakarta.annotation.security.RolesAllowed;
import jakarta.servlet.http.HttpServletResponse;
import jakarta.validation.constraints.Max;
import jakarta.validation.constraints.Min;
import jakarta.validation.constraints.NotNull;
import jakarta.ws.rs.Consumes;
import jakarta.ws.rs.DELETE;
import jakarta.ws.rs.DefaultValue;
import jakarta.ws.rs.GET;
import jakarta.ws.rs.HeaderParam;
import jakarta.ws.rs.PATCH;
import jakarta.ws.rs.POST;
import jakarta.ws.rs.PUT;
import jakarta.ws.rs.Path;
import jakarta.ws.rs.PathParam;
import jakarta.ws.rs.Produces;
import jakarta.ws.rs.QueryParam;
import jakarta.ws.rs.core.Context;
import jakarta.ws.rs.core.MediaType;
import jakarta.ws.rs.core.Response;
import jakarta.ws.rs.core.StreamingOutput;
import java.nio.file.Paths;
import java.sql.Timestamp;
import java.util.ArrayList;
import java.util.Arrays;
import java.util.Collection;
import java.util.Date;
import java.util.HashMap;
import java.util.HashSet;
import java.util.List;
import java.util.Map;
import java.util.Objects;
import java.util.Optional;
import java.util.Set;
import java.util.SortedSet;
import java.util.TreeSet;
import java.util.stream.Collectors;
import org.apache.commons.io.FilenameUtils;
import org.apache.commons.lang3.StringUtils;
import org.apache.commons.lang3.tuple.MutablePair;
import org.apache.hc.client5.http.classic.HttpClient;
import org.apache.http.HttpStatus;
import org.hibernate.Hibernate;
import org.hibernate.SessionFactory;
import org.slf4j.Logger;
import org.slf4j.LoggerFactory;

/**
 * TODO: remember to document new security concerns for hosted vs other workflows
 *
 * @author dyuen
 */
@SuppressWarnings("OptionalUsedAsFieldOrParameterType")
@Path("/workflows")
@Produces(MediaType.APPLICATION_JSON)
@Tag(name = "workflows", description = ResourceConstants.WORKFLOWS)
public class WorkflowResource extends AbstractWorkflowResource<Workflow>
    implements EntryVersionHelper<Workflow, WorkflowVersion, WorkflowDAO>, StarrableResourceInterface,
    SourceControlResourceInterface {

    public static final String SC_REGISTRY_ACCESS_MESSAGE = "User does not have access to the given source control registry.";
    public static final String SC_HOSTED_NOT_SUPPORTED_MESSAGE = "This operation is not supported on hosted workflows.";
    private static final String CWL_CHECKER = "_cwl_checker";
    private static final String WDL_CHECKER = "_wdl_checker";
    private static final Logger LOG = LoggerFactory.getLogger(WorkflowResource.class);
    private static final String PAGINATION_LIMIT = "100";
    private static final long MAX_PAGINATION_LIMIT = 100;
    private static final String ALIASES = "aliases";
    private static final String VALIDATIONS = "validations";
    private static final String IMAGES = "images";
    private static final String VERSIONS = "versions";
    private static final String AUTHORS = "authors";
    private static final String ORCID_PUT_CODES = "orcidputcodes";
    private static final String METRICS = "metrics";
    private static final String VERSION_INCLUDE = VALIDATIONS + ", " + ALIASES + ", " + IMAGES + ", " + AUTHORS + ", " + METRICS;
    private static final List<String> VERSION_INCLUDE_LIST = List.of(VERSION_INCLUDE.split(", "));
    private static final String WORKFLOW_INCLUDE = VERSIONS + ", " + ORCID_PUT_CODES + ", " + VERSION_INCLUDE;
    private static final String VERSION_INCLUDE_MESSAGE = "Comma-delimited list of fields to include: " + VERSION_INCLUDE;
    private static final String WORKFLOW_INCLUDE_MESSAGE = "Comma-delimited list of fields to include: " + WORKFLOW_INCLUDE;
    public static final String A_WORKFLOW_MUST_BE_UNPUBLISHED_TO_RESTUB = "A workflow must be unpublished to restub.";
    public static final String A_WORKFLOW_MUST_HAVE_NO_DOI_TO_RESTUB = "A workflow must have no issued DOIs to restub";
    public static final String A_WORKFLOW_MUST_HAVE_NO_SNAPSHOT_TO_RESTUB = "A workflow must have no snapshots to restub, you may consider unpublishing";
    public static final String YOU_CANNOT_CHANGE_THE_DESCRIPTOR_TYPE_OF_A_FULL_OR_HOSTED_WORKFLOW = "You cannot change the descriptor type of a FULL or HOSTED workflow.";
    public static final String YOUR_USER_DOES_NOT_HAVE_ACCESS_TO_THIS_ORGANIZATION = "Your user does not have access to this organization.";

    private final ToolDAO toolDAO;
    private final LabelDAO labelDAO;
    private final FileFormatDAO fileFormatDAO;
    private final ServiceEntryDAO serviceEntryDAO;
    private final BioWorkflowDAO bioWorkflowDAO;
    private final VersionDAO versionDAO;

    private final PermissionsInterface permissionsInterface;
    private final String dashboardPrefix;

    public WorkflowResource(HttpClient client, SessionFactory sessionFactory, PermissionsInterface permissionsInterface,
        EntryResource entryResource, DockstoreWebserviceConfiguration configuration) {
        super(client, sessionFactory, entryResource, configuration);
        this.toolDAO = new ToolDAO(sessionFactory);
        this.labelDAO = new LabelDAO(sessionFactory);
        this.serviceEntryDAO = new ServiceEntryDAO(sessionFactory);
        this.bioWorkflowDAO = new BioWorkflowDAO(sessionFactory);
        this.fileFormatDAO = new FileFormatDAO(sessionFactory);
        this.versionDAO = new VersionDAO(sessionFactory);

        this.permissionsInterface = permissionsInterface;
        dashboardPrefix = configuration.getDashboard();
    }

    /**
     * TODO: this should not be a GET either
     *
     * @param user
     * @param workflowId
     * @return
     */
    @GET
    @Path("/{workflowId}/restub")
    @Timed
    @UnitOfWork
    @Operation(operationId = "restub", summary = "Restub a workflow", description = "Restub a workflow", security = @SecurityRequirement(name = JWT_SECURITY_DEFINITION_NAME))
    @ApiOperation(value = "Restub a workflow", authorizations = {
        @Authorization(value = JWT_SECURITY_DEFINITION_NAME)}, notes = "Restubs a full, unpublished workflow.", response = Workflow.class)
    public Workflow restub(@ApiParam(hidden = true) @Parameter(hidden = true, name = "user") @Auth User user,
        @ApiParam(value = "workflow ID", required = true) @PathParam("workflowId") Long workflowId) {
        Workflow workflow = workflowDAO.findById(workflowId);
        checkNotNullEntry(workflow);
        // Check that workflow is valid to restub
        if (workflow.getIsPublished()) {
            throw new CustomWebApplicationException(A_WORKFLOW_MUST_BE_UNPUBLISHED_TO_RESTUB, HttpStatus.SC_BAD_REQUEST);
        }
        if (workflow.isIsChecker()) {
            throw new CustomWebApplicationException("A checker workflow cannot be restubed.", HttpStatus.SC_BAD_REQUEST);
        }
        if (!workflow.getConceptDois().isEmpty()) {
            throw new CustomWebApplicationException(A_WORKFLOW_MUST_HAVE_NO_DOI_TO_RESTUB, HttpStatus.SC_BAD_REQUEST);
        }
        if (versionDAO.getVersionsFrozen(workflowId) > 0) {
            throw new CustomWebApplicationException(A_WORKFLOW_MUST_HAVE_NO_SNAPSHOT_TO_RESTUB, HttpStatus.SC_BAD_REQUEST);
        }

        checkCanWrite(user, workflow);
        checkNotHosted(workflow);
        checkNotDockstoreYml(workflow);

        workflow.setMode(WorkflowMode.STUB);

        // go through and delete versions for a stub
        for (WorkflowVersion version : workflow.getWorkflowVersions()) {
            workflowVersionDAO.delete(version);
        }
        workflow.setActualDefaultVersion(null);
        workflow.getWorkflowVersions().clear();

        // Do we maintain the checker workflow association? For now we won't
        workflow.setCheckerWorkflow(null);

        PublicStateManager.getInstance().handleIndexUpdate(workflow, StateManagerMode.DELETE);
        return workflow;

    }

    /**
     * Logs a refresh statement with the workflow's descriptor language if workflow is a FULL workflow. These logs will be monitored by CloudWatch and displayed on Grafana.
     *
     * @param workflow workflow that is being refreshed
     */
    private void logFullWorkflowRefresh(final Workflow workflow) {
        if (workflow.getMode() == WorkflowMode.FULL) {
            LOG.info(String.format("%s: Refreshing %s workflow named %s", dashboardPrefix, workflow.getDescriptorType(), workflow.getEntryPath()));
        }
    }

    /**
     * Logs a version refresh statement with the workflow's descriptor language if workflow is a FULL workflow . These logs will be monitored by CloudWatch and displayed on Grafana.
     *
     * @param workflow
     * @param workflowVersion
     */
    private void logWorkflowVersionRefresh(final Workflow workflow, final String workflowVersion) {
        if (workflow.getMode() == WorkflowMode.FULL) {
            LOG.info(String.format("%s: Refreshing version %s for %s workflow named %s", dashboardPrefix, workflowVersion, workflow.getDescriptorType(), workflow.getEntryPath()));
        }
    }

    @GET
    @Path("/{workflowId}/refresh")
    @Timed
    @UnitOfWork
    @UsernameRenameRequired
    @Operation(operationId = "refresh", description = "Refresh one particular workflow.", security = @SecurityRequirement(name = ResourceConstants.JWT_SECURITY_DEFINITION_NAME))
    @ApiOperation(nickname = "refresh", value = "Refresh one particular workflow.", notes = "Full refresh", authorizations = {
        @Authorization(value = JWT_SECURITY_DEFINITION_NAME)}, response = Workflow.class)
    public Workflow refresh(@ApiParam(hidden = true) @Parameter(hidden = true, name = "user") @Auth User user,
        @ApiParam(value = "workflow ID", required = true) @PathParam("workflowId") Long workflowId,
        @ApiParam(value = "completely refresh all versions, even if they have not changed", defaultValue = "true") @QueryParam("hardRefresh") @DefaultValue("true") Boolean hardRefresh) {
        Workflow workflow = refreshWorkflow(user, workflowId, Optional.empty(), hardRefresh);
        automaticallyRegisterDockstoreDOIForRecentTags(workflow, Optional.of(user), this);
        EntryVersionHelper.removeSourceFilesFromEntry(workflow, sessionFactory);
        return workflow;
    }

    @GET
    @Path("/{workflowId}/refresh/{version}")
    @Timed
    @UnitOfWork
    @Operation(operationId = "refreshVersion", description = "Refresh one particular workflow version.", security = @SecurityRequirement(name = ResourceConstants.JWT_SECURITY_DEFINITION_NAME))
    @ApiOperation(nickname = "refreshVersion", value = "Refresh one particular workflow version.", notes = "Refresh existing or new version of a workflow.", authorizations = {
        @Authorization(value = JWT_SECURITY_DEFINITION_NAME)}, response = Workflow.class)
    public Workflow refreshVersion(@ApiParam(hidden = true) @Parameter(hidden = true, name = "user") @Auth User user,
        @ApiParam(value = "workflow ID", required = true) @PathParam("workflowId") Long workflowId,
        @ApiParam(value = "version", required = true) @PathParam("version") String version,
        @ApiParam(value = "completely refresh version, even if it has not changed", defaultValue = "true") @QueryParam("hardRefresh") @DefaultValue("true") Boolean hardRefresh) {
        if (version == null || version.isBlank()) {
            String msg = "Version is a required field for this endpoint.";
            LOG.error(msg);
            throw new CustomWebApplicationException(msg, HttpStatus.SC_BAD_REQUEST);
        }
        Workflow workflow = refreshWorkflow(user, workflowId, Optional.of(version), hardRefresh);
        EntryVersionHelper.removeSourceFilesFromEntry(workflow, sessionFactory);
        return workflow;
    }

    /**
     * Refresh a workflow, pulling in all versions from remote sources Optionally pass version to only refresh a specific version
     *
     * @param user        User who made call
     * @param workflowId  ID of workflow
     * @param version     Name of the workflow version
     * @param hardRefresh refresh all versions, even if no changes
     * @return Updated workflow
     */
    private Workflow refreshWorkflow(User user, Long workflowId, Optional<String> version, boolean hardRefresh) {
        Workflow existingWorkflow = workflowDAO.findById(workflowId);
        checkNotNullEntry(existingWorkflow);
        checkCanWrite(user, existingWorkflow);
        checkNotHosted(existingWorkflow);
        checkIsBioWorkflow(existingWorkflow);
        // get a live user for the following
        user = userDAO.findById(user.getId());
        // Update user data
        user.updateUserMetadata(tokenDAO);

        // Set up source code interface and ensure token is set up
        final SourceCodeRepoInterface sourceCodeRepo = getSourceCodeRepoInterface(existingWorkflow.getGitUrl(), user);

        // If this point has been reached, then the workflow will be a FULL workflow (and not a STUB)
        if (!Objects.equals(existingWorkflow.getMode(), DOCKSTORE_YML)) {
            existingWorkflow.setMode(WorkflowMode.FULL);
        }

        // Look for checker workflows to associate with if applicable
        if (existingWorkflow instanceof BioWorkflow && !existingWorkflow.isIsChecker() && existingWorkflow.getDescriptorType() == CWL || existingWorkflow.getDescriptorType() == WDL) {
            String workflowName = existingWorkflow.getWorkflowName() == null ? "" : existingWorkflow.getWorkflowName();
            String checkerWorkflowName = "/" + workflowName + (existingWorkflow.getDescriptorType() == CWL ? CWL_CHECKER : WDL_CHECKER);
            BioWorkflow byPath = workflowDAO.findByPath(existingWorkflow.getPath() + checkerWorkflowName, false, BioWorkflow.class).orElse(null);
            if (byPath != null && existingWorkflow.getCheckerWorkflow() == null) {
                existingWorkflow.setCheckerWorkflow(byPath);
            }
        }

        if (version.isEmpty()) {
            logFullWorkflowRefresh(existingWorkflow);
        } else {
            logWorkflowVersionRefresh(existingWorkflow, version.get());
        }

        // Create a new workflow based on the current state of the Git repository
        final Workflow newWorkflow = sourceCodeRepo
            .createWorkflowFromGitRepository(existingWorkflow.getOrganization() + '/' + existingWorkflow.getRepository(), Optional.of(existingWorkflow), version, hardRefresh);
        existingWorkflow.getUsers().add(user);

        // Use new workflow to update existing workflow
        updateDBWorkflowWithSourceControlWorkflow(existingWorkflow, newWorkflow, user, version);

        // Check each version to see if it exceeds any limits.
        existingWorkflow.getWorkflowVersions().forEach(LimitHelper::checkVersion);

        // Update file formats in each version and then the entry
        FileFormatHelper.updateFileFormats(existingWorkflow, newWorkflow.getWorkflowVersions(), fileFormatDAO, true);

        // Keep this code that updates the existing workflow BEFORE refreshing its checker workflow below. Refreshing the checker workflow will eventually call
        // EntryVersionHelper.removeSourceFilesFromEntry() which performs a session.flush and commits to the db. It's important the parent workflow is updated completely before committing to the db..
        existingWorkflow.getWorkflowVersions().forEach(Version::updateVerified);
        String repositoryId = sourceCodeRepo.getRepositoryId(existingWorkflow);
        sourceCodeRepo.setDefaultBranchIfNotSet(existingWorkflow, repositoryId);
        existingWorkflow.syncMetadataWithDefault();

        // Refresh checker workflow
        if (!existingWorkflow.isIsChecker() && existingWorkflow.getCheckerWorkflow() != null) {
            if (version.isEmpty()) {
                refresh(user, existingWorkflow.getCheckerWorkflow().getId(), hardRefresh);
            } else {
                refreshVersion(user, existingWorkflow.getCheckerWorkflow().getId(), version.get(), hardRefresh);
            }
        }

        PublicStateManager.getInstance().handleIndexUpdate(existingWorkflow, StateManagerMode.UPDATE);
        return existingWorkflow;
    }

    @GET
    @Timed
    @UnitOfWork(readOnly = true)
    @Path("/{workflowId}")
    @Operation(operationId = "getWorkflow", description = "Retrieve a workflow", security = @SecurityRequirement(name = ResourceConstants.JWT_SECURITY_DEFINITION_NAME))
    @ApiOperation(nickname = "getWorkflow", value = "Retrieve a workflow", authorizations = {
        @Authorization(value = JWT_SECURITY_DEFINITION_NAME)}, response = Workflow.class, notes = "This is one of the few endpoints that returns the user object with populated properties (minus the userProfiles property)")
    public Workflow getWorkflow(@ApiParam(hidden = true) @Parameter(hidden = true, name = "user") @Auth User user,
        @Parameter(name = "workflowId", required = true, in = ParameterIn.PATH) @ApiParam(value = "workflow ID", required = true) @PathParam("workflowId") Long workflowId,
        @Parameter(name = "include", description = WORKFLOW_INCLUDE_MESSAGE, in = ParameterIn.QUERY) @ApiParam(value = WORKFLOW_INCLUDE_MESSAGE) @QueryParam("include") String include) {
        Workflow workflow = workflowDAO.findById(workflowId);
        checkNotNullEntry(workflow);
        checkCanExamine(user, workflow);
        // This somehow forces users to get loaded
        Hibernate.initialize(workflow.getUsers());
        Hibernate.initialize(workflow.getAliases());
        // This should be removed once we have a workflows/{workflowId}/version/{versionId} endpoint
        workflow.getWorkflowVersions().forEach(version -> Hibernate.initialize(version.getVersionMetadata().getParsedInformationSet()));
        initializeAdditionalFields(include, workflow);
        return workflow;
    }

    @GET
    @Path("/{workflowId}/workflowVersions")
    @UnitOfWork
    @ApiOperation(nickname = "getWorkflowVersions", value = "Return first 200 versions in an entry", authorizations = {
        @Authorization(value = JWT_SECURITY_DEFINITION_NAME)}, response = WorkflowVersion.class, responseContainer = "List")
    @Operation(operationId = "getWorkflowVersions", description = "Return first 200 versions in an entry", security = @SecurityRequirement(name = JWT_SECURITY_DEFINITION_NAME))
    @ApiResponse(responseCode = HttpStatus.SC_OK + "", description = "Get list workflow versions in a workflow", content = @Content(
        mediaType = "application/json",
        array = @ArraySchema(schema = @Schema(implementation = WorkflowVersion.class))))
    @ApiResponse(responseCode = HttpStatus.SC_BAD_REQUEST + "", description = "Bad Request")
    public Set<WorkflowVersion> getWorkflowVersions(@ApiParam(hidden = true) @Parameter(hidden = true, name = "user") @Auth User user,
        @ApiParam(value = "workflowID", required = true) @Parameter(name = "workflowId", description = "id of the worflow", required = true, in = ParameterIn.PATH) @PathParam("workflowId") Long workflowId) {
        Workflow workflow = workflowDAO.findById(workflowId);
        checkNotNullEntry(workflow);
        checkCanExamine(user, workflow);

        List<WorkflowVersion> versions = this.workflowVersionDAO.getWorkflowVersionsByWorkflowId(workflow.getId(), VERSION_PAGINATION_LIMIT, 0);
        return new TreeSet<>(versions);
    }

    @GET
    @Path("/{workflowId}/workflowVersions/{workflowVersionId}")
    @UnitOfWork(readOnly = true)
    @ApiOperation(value = "See OpenApi for details", hidden = true)
    @Operation(operationId = "getWorkflowVersionById", description = "Retrieve a workflow version by ID", security = @SecurityRequirement(name = JWT_SECURITY_DEFINITION_NAME))
    @ApiResponse(responseCode = HttpStatus.SC_OK + "", description = "Get a workflow version by ID", content = @Content(
        mediaType = MediaType.APPLICATION_JSON, schema = @Schema(implementation = WorkflowVersion.class)))
    @ApiResponse(responseCode = HttpStatus.SC_BAD_REQUEST + "", description = "Bad Request")
    public WorkflowVersion getWorkflowVersionById(@Parameter(hidden = true, name = "user") @Auth User user,
        @Parameter(name = "workflowId", description = "id of the workflow", required = true, in = ParameterIn.PATH) @PathParam("workflowId") Long workflowId,
        @Parameter(name = "workflowVersionId", description = "id of the workflow version", required = true, in = ParameterIn.PATH) @PathParam("workflowVersionId") Long workflowVersionId,
        @Parameter(name = "include", description = VERSION_INCLUDE_MESSAGE, in = ParameterIn.QUERY) @QueryParam("include") String include) {
        WorkflowVersion workflowVersion =
            getWorkflowVersion(user, workflowId, workflowVersionId);
        initializeAdditionalFields(include, workflowVersion);
        return workflowVersion;
    }

    @GET
    @Path("/{workflowId}/workflowVersions/{workflowVersionId}/description")
    @Produces(MediaType.TEXT_PLAIN)
    @UnitOfWork(readOnly = true)
    @Operation(operationId = "getWorkflowVersionDescription", description = "Retrieve a workflow version's description", security = @SecurityRequirement(name = JWT_SECURITY_DEFINITION_NAME))
    @ApiResponse(responseCode = HttpStatus.SC_OK + "", description = "Retrieve a workflow version's description", content = @Content(
        mediaType = MediaType.TEXT_PLAIN, schema = @Schema(implementation = String.class)))
    @ApiResponse(responseCode = HttpStatus.SC_BAD_REQUEST + "", description = "Bad Request")
    public String getWorkflowVersionDescription(@Parameter(hidden = true, name = "user") @Auth Optional<User> user,
        @Parameter(name = "workflowId", description = "id of the workflow", required = true, in = ParameterIn.PATH) @PathParam("workflowId") Long workflowId,
        @Parameter(name = "workflowVersionId", description = "id of the workflow version", required = true, in = ParameterIn.PATH) @PathParam("workflowVersionId") Long workflowVersionId) {
        final WorkflowVersion workflowVersion = getWorkflowVersion(user.orElse(null), workflowId, workflowVersionId);
        return workflowVersion.getDescription();
    }

    @PUT
    @Timed
    @UnitOfWork
    @Path("/{workflowId}/labels")
    @Operation(operationId = "updateLabels", description = "Update the labels linked to a workflow.", security = @SecurityRequirement(name = ResourceConstants.JWT_SECURITY_DEFINITION_NAME))
    @ApiOperation(nickname = "updateLabels", value = "Update the labels linked to a workflow.", authorizations = {
        @Authorization(value = JWT_SECURITY_DEFINITION_NAME)}, notes = "Labels are alphanumerical (case-insensitive and may contain internal hyphens), given in a comma-delimited list.", response = Workflow.class)
    public Workflow updateLabels(@ApiParam(hidden = true) @Parameter(hidden = true, name = "user") @Auth User user,
        @ApiParam(value = "Tool to modify.", required = true) @PathParam("workflowId") Long workflowId,
        @ApiParam(value = "Comma-delimited list of labels.", required = true) @QueryParam("labels") String labelStrings,
        @ApiParam(value = "This is here to appease Swagger. It requires PUT methods to have a body, even if it is empty. Please leave it empty.") String emptyBody) {
        Workflow workflow = this.updateLabels(user, workflowId, labelStrings, labelDAO);
        Hibernate.initialize(workflow.getWorkflowVersions());
        return workflow;
    }

    @PUT
    @Timed
    @UnitOfWork
    @Path("/{workflowId}")
    @Consumes(MediaType.APPLICATION_JSON)
    @Operation(operationId = "updateWorkflow", summary = "Update some of the workflow with the given workflow.",
            description = "Updates descriptor type, default workflow path, default test parameter file path, default version, forum URL, manual topic, topic selection, and DOI selection", security = @SecurityRequirement(name = ResourceConstants.JWT_SECURITY_DEFINITION_NAME))
    @ApiOperation(nickname = "updateWorkflow", value = "Update the workflow with the given workflow.", authorizations = {
        @Authorization(value = JWT_SECURITY_DEFINITION_NAME)}, response = Workflow.class,
        notes = "Updates descriptor type (if stub), default workflow path, default file path, and default version")
    public Workflow updateWorkflow(@ApiParam(hidden = true) @Parameter(hidden = true, name = "user") @Auth User user,
        @ApiParam(value = "Workflow to modify.", required = true) @PathParam("workflowId") Long workflowId,
        @ApiParam(value = "Workflow with updated information", required = true) Workflow workflow) {
        Workflow wf = workflowDAO.findById(workflowId);
        checkNotNullEntry(wf);
        checkCanWrite(user, wf);

        Workflow duplicate = workflowDAO.findByPath(workflow.getWorkflowPath(), false, BioWorkflow.class).orElse(null);

        if (duplicate != null && duplicate.getId() != workflowId) {
            LOG.info("{}: " + "duplicate workflow found: {}", user.getUsername(), workflow.getWorkflowPath());
            throw new CustomWebApplicationException("Workflow " + workflow.getWorkflowPath() + " already exists.",
                HttpStatus.SC_BAD_REQUEST);
        }

        updateInfo(wf, workflow);
        wf.getWorkflowVersions().forEach(workflowVersion -> workflowVersion.setSynced(false));
        Workflow result = workflowDAO.findById(workflowId);
        checkNotNullEntry(result);
        PublicStateManager.getInstance().handleIndexUpdate(result, StateManagerMode.UPDATE);
        return result;
    }

    @PUT
    @Timed
    @UnitOfWork
    @Path("/{workflowId}/defaultVersion")
    @Operation(operationId = "updateDefaultVersion", description = "Update the default version of a workflow.", security = @SecurityRequirement(name = JWT_SECURITY_DEFINITION_NAME))
    @ApiOperation(value = "Update the default version of a workflow.", authorizations = {
        @Authorization(value = JWT_SECURITY_DEFINITION_NAME)}, response = Workflow.class, nickname = "updateWorkflowDefaultVersion")
    public Workflow updateDefaultVersion(@ApiParam(hidden = true) @Parameter(hidden = true, name = "user") @Auth User user,
        @ApiParam(value = "Workflow to modify.", required = true) @PathParam("workflowId") Long workflowId,
        @ApiParam(value = "Version name to set as default", required = true) String version) {
        return (Workflow) updateDefaultVersionHelper(version, workflowId, user);
    }

    // Used to update some of the workflow manually (not refresh)
    private void updateInfo(Workflow oldWorkflow, Workflow newWorkflow) {
        // If workflow is FULL or HOSTED and descriptor type is being changed throw an error
        if ((Objects.equals(oldWorkflow.getMode(), WorkflowMode.FULL) || Objects.equals(oldWorkflow.getMode(), WorkflowMode.HOSTED)) && !Objects
            .equals(oldWorkflow.getDescriptorType(), newWorkflow.getDescriptorType())) {
            throw new CustomWebApplicationException(YOU_CANNOT_CHANGE_THE_DESCRIPTOR_TYPE_OF_A_FULL_OR_HOSTED_WORKFLOW, HttpStatus.SC_BAD_REQUEST);
        }

        // Only copy workflow type if old workflow is a STUB
        if (Objects.equals(oldWorkflow.getMode(), WorkflowMode.STUB)) {
            oldWorkflow.setDescriptorType(newWorkflow.getDescriptorType());
        }

        // ignore path changes for hosted workflows
        if (!Objects.equals(oldWorkflow.getMode(), WorkflowMode.HOSTED)) {
            oldWorkflow.setDefaultWorkflowPath(newWorkflow.getDefaultWorkflowPath());
            oldWorkflow.setDefaultTestParameterFilePath(newWorkflow.getDefaultTestParameterFilePath());
        }
        oldWorkflow.setForumUrl(newWorkflow.getForumUrl());
        // Only manual topics can be updated by users. Automatic and AI topics are not submitted by users
        oldWorkflow.setTopicManual(newWorkflow.getTopicManual());

        // Update topic selection if it's a non-hosted workflow, or if it's a hosted workflow and the new topic selection is not automatic.
        // Hosted workflows don't have a source control thus cannot have an automatic topic.
        if (!Objects.equals(oldWorkflow.getMode(), WorkflowMode.HOSTED)
                || (Objects.equals(oldWorkflow.getMode(), WorkflowMode.HOSTED) && newWorkflow.getTopicSelection() != TopicSelection.AUTOMATIC)) {
            oldWorkflow.setTopicSelection(newWorkflow.getTopicSelection());
        }

        oldWorkflow.setApprovedAITopic(newWorkflow.isApprovedAITopic());

        // Update DOI selection if the workflow has DOIs for the selection
        if (oldWorkflow.getConceptDois().containsKey(newWorkflow.getDoiSelection())) {
            oldWorkflow.setDoiSelection(newWorkflow.getDoiSelection());
        }

        if (newWorkflow.getDefaultVersion() != null) {
            if (!oldWorkflow.checkAndSetDefaultVersion(newWorkflow.getDefaultVersion()) && newWorkflow.getMode() != WorkflowMode.STUB) {
                throw new CustomWebApplicationException("Workflow version does not exist.", HttpStatus.SC_BAD_REQUEST);
            }
        }
    }

    @PUT
    @Timed
    @UnitOfWork
    @Beta
    @Path("/{workflowId}/requestDOI/{workflowVersionId}")
    @Operation(operationId = "requestDOIForWorkflowVersion", description = "Request a DOI for this version of a workflow.", security = @SecurityRequirement(name = JWT_SECURITY_DEFINITION_NAME))
    @ApiOperation(value = "Request a DOI for this version of a workflow.", authorizations = {
        @Authorization(value = JWT_SECURITY_DEFINITION_NAME)}, response = WorkflowVersion.class, responseContainer = "List")
    public Set<WorkflowVersion> requestDOIForWorkflowVersion(@ApiParam(hidden = true) @Parameter(hidden = true, name = "user") @Auth User user,
        @ApiParam(value = "Workflow to modify.", required = true) @PathParam("workflowId") Long workflowId,
        @ApiParam(value = "workflowVersionId", required = true) @PathParam("workflowVersionId") Long workflowVersionId,
        @ApiParam(value = "This is here to appease Swagger. It requires PUT methods to have a body, even if it is empty. Please leave it empty.") String emptyBody) {
        Workflow workflow = workflowDAO.findById(workflowId);
        checkNotNullEntry(workflow);
        checkCanWrite(user, workflow);

        WorkflowVersion workflowVersion = workflowVersionDAO.findById(workflowVersionId);
        if (workflowVersion == null) {
            LOG.error("{}: could not find version: {}", user.getUsername(), workflow.getWorkflowPath());
            throw new CustomWebApplicationException("Version not found.", HttpStatus.SC_BAD_REQUEST);
        }

        checkCanRegisterDoi(workflow, workflowVersion, Optional.of(user), DoiInitiator.USER);

        //TODO: Determine whether workflow DOIStatus is needed; we don't use it
        //E.g. Version.DOIStatus.CREATED

        ApiClient zenodoClient = ZenodoHelper.createUserZenodoClient(user);
        ZenodoHelper.registerZenodoDOI(zenodoClient, workflow, workflowVersion, Optional.of(user), this, DoiInitiator.USER);

        Workflow result = workflowDAO.findById(workflowId);
        checkNotNullEntry(result);
        PublicStateManager.getInstance().handleIndexUpdate(result, StateManagerMode.UPDATE);
        return result.getWorkflowVersions();

    }

    @POST
    @Timed
    @UnitOfWork
    @Path("/{workflowId}/requestDOIEditLink")
    @Operation(operationId = "requestDOIEditLink", description = "Request an access link with edit permissions for the workflow's Dockstore DOIs. The DOI must have been created by Dockstore's Zenodo account.", security = @SecurityRequirement(name = JWT_SECURITY_DEFINITION_NAME))
    @ApiResponse(responseCode = HttpStatus.SC_OK + "", description = "Access link successfully created", content = @Content(mediaType = MediaType.APPLICATION_JSON, schema = @Schema(implementation = AccessLink.class)))
    @ApiResponse(responseCode = HttpStatus.SC_FORBIDDEN + "", description = "Forbidden")
    @ApiResponse(responseCode = HttpStatus.SC_UNAUTHORIZED + "", description = "Unauthorized")
    @ApiResponse(responseCode = HttpStatus.SC_BAD_REQUEST + "", description = "Bad Request")
    public AccessLink requestDOIAccessLink(@ApiParam(hidden = true) @Parameter(hidden = true, name = "user") @Auth User user,
            @Parameter(description = "Workflow with Dockstore DOI to request an access link for.", required = true) @PathParam("workflowId") Long workflowId) {
        Workflow workflow = workflowDAO.findById(workflowId);
        checkNotNullEntry(workflow);
        checkCanWrite(user, workflow);

        return ZenodoHelper.createEditAccessLink(workflow);
    }

    @GET
    @Timed
    @UnitOfWork(readOnly = true)
    @Path("/{workflowId}/DOIEditLink")
    @Operation(operationId = "getDOIEditLink", description = "Get an existing access link with edit permissions for the workflow's Dockstore DOIs.", security = @SecurityRequirement(name = JWT_SECURITY_DEFINITION_NAME))
    @ApiResponse(responseCode = HttpStatus.SC_OK + "", description = "Access link successfully retrieved", content = @Content(mediaType = MediaType.APPLICATION_JSON, schema = @Schema(implementation = AccessLink.class)))
    @ApiResponse(responseCode = HttpStatus.SC_FORBIDDEN + "", description = "Forbidden")
    @ApiResponse(responseCode = HttpStatus.SC_UNAUTHORIZED + "", description = "Unauthorized")
    @ApiResponse(responseCode = HttpStatus.SC_BAD_REQUEST + "", description = "Bad Request")
    public AccessLink getDOIAccessLink(@ApiParam(hidden = true) @Parameter(hidden = true, name = "user") @Auth User user,
            @Parameter(description = "Workflow with Dockstore DOI to get an access link for.", required = true) @PathParam("workflowId") Long workflowId) {
        Workflow workflow = workflowDAO.findById(workflowId);
        checkNotNullEntry(workflow);
        checkCanWrite(user, workflow);

        return ZenodoHelper.getAccessLink(workflow);
    }

    @DELETE
    @Timed
    @UnitOfWork
    @Path("/{workflowId}/deleteDOIEditLink")
    @Operation(operationId = "deleteDOIEditLink", description = "Delete the access link with edit permissions for the workflow's Dockstore DOIs. The DOI must have been created by Dockstore's Zenodo account.", security = @SecurityRequirement(name = JWT_SECURITY_DEFINITION_NAME))
    @ApiResponse(responseCode = HttpStatus.SC_NO_CONTENT + "", description = "No Content")
    @ApiResponse(responseCode = HttpStatus.SC_FORBIDDEN + "", description = "Forbidden")
    @ApiResponse(responseCode = HttpStatus.SC_UNAUTHORIZED + "", description = "Unauthorized")
    @ApiResponse(responseCode = HttpStatus.SC_BAD_REQUEST + "", description = "Bad Request")
    public void deleteDOIAccessLink(@ApiParam(hidden = true) @Parameter(hidden = true, name = "user") @Auth User user,
            @Parameter(description = "Workflow to modify.", required = true) @PathParam("workflowId") Long workflowId) {
        Workflow workflow = workflowDAO.findById(workflowId);
        checkNotNullEntry(workflow);
        checkCanWrite(user, workflow);

        ZenodoHelper.deleteAccessLink(workflow);
    }

    @PUT
    @Timed
    @UnitOfWork
    @Path("/{workflowId}/resetVersionPaths")
    @Consumes(MediaType.APPLICATION_JSON)
    @Operation(operationId = "updateWorkflowPath", description = "Reset the workflow paths.", security = @SecurityRequirement(name = JWT_SECURITY_DEFINITION_NAME))
    @ApiOperation(value = "Reset the workflow paths.", authorizations = {
        @Authorization(value = JWT_SECURITY_DEFINITION_NAME)}, notes = "Resets the workflow paths of all versions to match the default workflow path from the workflow object passed.", response = Workflow.class)
    public Workflow updateWorkflowPath(@ApiParam(hidden = true) @Parameter(hidden = true, name = "user") @Auth User user,
        @ApiParam(value = "Workflow to modify.", required = true) @PathParam("workflowId") Long workflowId,
        @ApiParam(value = "Workflow with updated information", required = true) Workflow workflow) {

        Workflow wf = workflowDAO.findById(workflowId);

        //check if the user and the entry is correct
        checkNotNullEntry(wf);
        checkCanWrite(user, wf);
        checkNotHosted(wf);
        checkNotDockstoreYml(wf);

        //update the workflow path in all workflowVersions
        Set<WorkflowVersion> versions = wf.getWorkflowVersions();
        for (WorkflowVersion version : versions) {
            if (!version.isDirtyBit()) {
                version.setWorkflowPath(workflow.getDefaultWorkflowPath());
                version.setSynced(false);
            }
        }
        PublicStateManager.getInstance().handleIndexUpdate(wf, StateManagerMode.UPDATE);
        return wf;
    }

    @GET
    @Timed
    @UnitOfWork(readOnly = true)
    @Path("/{workflowId}/users")
    @Operation(operationId = "getUsers", description = "Get users of a workflow.", security = @SecurityRequirement(name = JWT_SECURITY_DEFINITION_NAME))
    @ApiOperation(nickname = "getUsers", value = "Get users of a workflow.", authorizations = {
        @Authorization(value = JWT_SECURITY_DEFINITION_NAME)}, response = User.class, responseContainer = "List")
    public List<User> getUsers(@ApiParam(hidden = true) @Parameter(hidden = true, name = "user") @Auth User user,
        @ApiParam(value = "workflow ID", required = true) @PathParam("workflowId") Long workflowId) {
        Workflow c = workflowDAO.findById(workflowId);
        checkNotNullEntry(c);
        checkCanExamine(user, c);

        return new ArrayList<>(c.getUsers());
    }

    @GET
    @Timed
    @UnitOfWork(readOnly = true)
    @Path("/published/{workflowId}")
    @Operation(operationId = "getPublishedWorkflow", description = "Get a published workflow.")
    @ApiOperation(value = "Get a published workflow.", notes = "Hidden versions will not be visible. NO authentication", response = Workflow.class)
    public Workflow getPublishedWorkflow(
        @Parameter(name = "workflowId", required = true, in = ParameterIn.PATH) @ApiParam(value = "Workflow ID", required = true) @PathParam("workflowId") Long workflowId,
        @Parameter(name = "include", description = WORKFLOW_INCLUDE_MESSAGE, in = ParameterIn.QUERY) @ApiParam(value = WORKFLOW_INCLUDE_MESSAGE) @QueryParam("include") String include) {
        Workflow workflow = workflowDAO.findPublishedById(workflowId);
        checkNotNullEntry(workflow);
        initializeAdditionalFields(include, workflow);
        Hibernate.initialize(workflow.getAliases());
        return filterContainersForHiddenTags(workflow);
    }

    @GET
    @Timed
    @UnitOfWork(readOnly = true)
    @Path("/organization/{organization}/published")
    @Operation(operationId = "getPublishedWorkflowsByOrganization", description = "List all published workflows of an organization.")
    @ApiOperation(value = "List all published workflows of an organization.", notes = "NO authentication", response = Workflow.class, responseContainer = "List")
    public List<Workflow> getPublishedWorkflowsByOrganization(
        @ApiParam(value = "organization", required = true) @PathParam("organization") String organization) {
        List<Workflow> workflows = workflowDAO.findPublishedByOrganization(organization);
        filterContainersForHiddenTags(workflows);
        return workflows;
    }

    @POST
    @Timed
    @UnitOfWork
    @Path("/{workflowId}/publish")
    @Consumes(MediaType.APPLICATION_JSON)
    @Operation(operationId = "publish", description = "Publish or unpublish a workflow.", security = @SecurityRequirement(name = JWT_SECURITY_DEFINITION_NAME))
    @ApiOperation(nickname = "publish", value = "Publish or unpublish a workflow.", authorizations = {
        @Authorization(value = JWT_SECURITY_DEFINITION_NAME)}, notes = "Publish/publish a workflow (public or private).", response = Workflow.class)
    public Workflow publish(@ApiParam(hidden = true) @Parameter(hidden = true, name = "user") @Auth User user,
        @ApiParam(value = "Workflow id to publish/unpublish", required = true) @PathParam("workflowId") Long workflowId,
        @ApiParam(value = "PublishRequest to refresh the list of repos for a user", required = true) PublishRequest request) {
        Workflow workflow = workflowDAO.findById(workflowId);
        checkNotNullEntry(workflow);
        if (!isAdmin(user)) {
            checkCanShare(user, workflow);
        }
        checkNotArchived(workflow);

        Workflow publishedWorkflow = publishWorkflow(workflow, request.getPublish(), Optional.of(userDAO.findById(user.getId())));
        if (request.getPublish()) {
            automaticallyRegisterDockstoreDOIForRecentTags(workflow, Optional.of(user), this);
        }
        Hibernate.initialize(publishedWorkflow.getWorkflowVersions());
        return publishedWorkflow;
    }

    @SuppressWarnings("checkstyle:ParameterNumber")
    @GET
    @Timed
    @UnitOfWork(readOnly = true)
    @Path("published")
    @Operation(operationId = "allPublishedWorkflows", description = "List all published workflows.")
    @ApiOperation(value = "List all published workflows.", tags = {
        "workflows"}, notes = "NO authentication", response = Workflow.class, responseContainer = "List")
    public List<Workflow> allPublishedWorkflows(
        @ApiParam(value = "Start index of paging. If this exceeds the current result set return an empty set.  If not specified in the request, this will start at the beginning of the results.",
                defaultValue = "0") @Min(0) @DefaultValue("0") @QueryParam("offset") Integer offset,
        @ApiParam(value = "Amount of records to return in a given page, limited to "
            + PAGINATION_LIMIT, allowableValues = "range[1,100]", defaultValue = PAGINATION_LIMIT) @Min(1) @Max(MAX_PAGINATION_LIMIT) @DefaultValue(PAGINATION_LIMIT) @QueryParam("limit") Integer limit,
        @ApiParam(value = "Filter, this is a search string that filters the results.") @DefaultValue("") @QueryParam("filter") String filter,
        @ApiParam(value = "Sort column") @DefaultValue("stars") @QueryParam("sortCol") String sortCol,
        @ApiParam(value = "Sort order", allowableValues = "asc,desc") @DefaultValue("desc") @QueryParam("sortOrder") String sortOrder,
        @ApiParam(value = "Should only be used by Dockstore versions < 1.14.0. Indicates whether to get a service or workflow") @DefaultValue("false") @QueryParam("services") boolean services,
        @ApiParam(value = "Which workflow subclass to retrieve. If present takes precedence over services parameter") @QueryParam("subclass") WorkflowSubClass subclass,
        @Context HttpServletResponse response) {
        final Class<Workflow> workflowClass = (Class<Workflow>) workflowSubClass(services, subclass);
        List<Workflow> workflows = workflowDAO.findAllPublished(offset, limit, filter, sortCol, sortOrder,
                workflowClass);
        filterContainersForHiddenTags(workflows);
        stripContent(workflows);
        EntryDAO entryDAO = services ? serviceEntryDAO : bioWorkflowDAO;
        response.addHeader(LambdaEventResource.X_TOTAL_COUNT, String.valueOf(entryDAO.countAllPublished(Optional.of(filter), workflowClass)));
        response.addHeader(LambdaEventResource.ACCESS_CONTROL_EXPOSE_HEADERS, LambdaEventResource.X_TOTAL_COUNT);
        return workflows;
    }

    @GET
    @Timed
    @UnitOfWork(readOnly = true)
    @Path("shared")
    @Operation(operationId = "sharedWorkflows", description = "Retrieve all workflows shared with user.", security = @SecurityRequirement(name = JWT_SECURITY_DEFINITION_NAME))
    @ApiOperation(value = "Retrieve all workflows shared with user.", authorizations = {
        @Authorization(value = JWT_SECURITY_DEFINITION_NAME)}, tags = {"workflows"}, response = SharedWorkflows.class, responseContainer = "List")
    public List<SharedWorkflows> sharedWorkflows(@ApiParam(hidden = true) @Parameter(hidden = true, name = "user") @Auth User user) {
        final Map<Role, List<String>> workflowsSharedWithUser = this.permissionsInterface.workflowsSharedWithUser(user);

        final List<String> paths =
            workflowsSharedWithUser.values()
                .stream()
                .flatMap(List::stream)
                .collect(Collectors.toList());

        // Fetch workflows in batch
        List<Workflow> workflowList = workflowDAO.findByPaths(paths, false);

        return workflowsSharedWithUser.entrySet().stream().map(e -> {
            // Create a SharedWorkFlow map for each Role and the list of workflows that belong to it
            final List<Workflow> workflows = workflowList.stream()
                // Filter only the workflows that belong to the current Role and where the user is not the owner
                .filter(workflow -> e.getValue().contains(workflow.getWorkflowPath()) && !workflow.getUsers().contains(user))
                .collect(Collectors.toList());
            return new SharedWorkflows(e.getKey(), workflows);
        }).filter(sharedWorkflow -> sharedWorkflow.getWorkflows().size() > 0).collect(Collectors.toList());
    }

    @GET
    @Timed
    @UnitOfWork(readOnly = true)
    @Path("/path/workflow/{repository}")
    @Operation(operationId = "getWorkflowByPath", summary = "Get a workflow by path.", description = "Requires full path (including workflow name if applicable).", security = @SecurityRequirement(name = ResourceConstants.JWT_SECURITY_DEFINITION_NAME))
    @ApiOperation(value = "Get a workflow by path.", authorizations = {
        @Authorization(value = JWT_SECURITY_DEFINITION_NAME)}, notes = "Requires full path (including workflow name if applicable).", response = Workflow.class)
    public Workflow getWorkflowByPath(@ApiParam(hidden = true) @Parameter(hidden = true, name = "user") @Auth User user,
        @Parameter(name = "repository", description = "Repository path", required = true, in = ParameterIn.PATH) @ApiParam(value = "repository path", required = true) @PathParam("repository") String path,
        @Parameter(name = "include", description = WORKFLOW_INCLUDE_MESSAGE, in = ParameterIn.QUERY) @ApiParam(value = WORKFLOW_INCLUDE_MESSAGE) @QueryParam("include") String include,
        @Parameter(name = "subclass", description = "Which Workflow subclass to retrieve.", in = ParameterIn.QUERY, required = true) @ApiParam(value = "Which Workflow subclass to retrieve.", required = true) @QueryParam("subclass") WorkflowSubClass subclass,
        @Parameter(name = "services", description = "Should only be used by Dockstore versions < 1.14.0. Indicates whether to get a service or workflow", in = ParameterIn.QUERY, hidden = true, deprecated = true) @ApiParam(value = "services", hidden = true) @QueryParam("services") Boolean services) {
        final Class<? extends Workflow> targetClass = workflowSubClass(services, subclass);
        Workflow workflow = workflowDAO.findByPath(path, false, targetClass).orElse(null);
        checkNotNullEntry(workflow);
        checkCanExamine(user, workflow);
        Hibernate.initialize(workflow.getAliases());
        initializeAdditionalFields(include, workflow);
        return workflow;
    }

    @SuppressWarnings("checkstyle:MagicNumber")
    private void setWorkflowVersionSubset(Workflow workflow, String include, String versionName) {
        sessionFactory.getCurrentSession().detach(workflow);

        // Almost all observed workflows have under 200 version, this number should be lowered once the frontend actually supports pagination
        List<WorkflowVersion> ids = this.workflowVersionDAO.getWorkflowVersionsByWorkflowId(workflow.getId(), VERSION_PAGINATION_LIMIT, 0);
        SortedSet<WorkflowVersion> workflowVersions = new TreeSet<>(ids);
        if (versionName != null && workflowVersions.stream().noneMatch(version -> version.getName().equals(versionName))) {
            WorkflowVersion workflowVersionByWorkflowIdAndVersionName = this.workflowVersionDAO
                .getWorkflowVersionByWorkflowIdAndVersionName(workflow.getId(), versionName);
            if (workflowVersionByWorkflowIdAndVersionName != null) {
                workflowVersions.add(workflowVersionByWorkflowIdAndVersionName);
            }
        }
        workflow.setWorkflowVersionsOverride(workflowVersions);
        initializeAdditionalFields(include, workflow);
        ids.forEach(id -> sessionFactory.getCurrentSession().detach(id));
    }

    /**
     * Returns true if <code>user</code> has permission to examine <code>workflow</code>.
     *
     * @param user
     * @param entry
     */
    @Override
    public boolean canExamine(User user, Entry entry) {
        return super.canExamine(user, entry) || AuthenticatedResourceInterface.canDoAction(permissionsInterface, user, entry, Role.Action.READ);
    }

    /**
     * Checks if <code>user</code> has permission to write <code>workflow</code>.
     * @param user
     * @param entry
     */
    @Override
    public boolean canWrite(User user, Entry entry) {
        return isWritable(entry) && (super.canWrite(user, entry) || AuthenticatedResourceInterface.canDoAction(permissionsInterface, user, entry, Role.Action.WRITE));
    }

    /**
     * Checks if <code>user</code> has permission to share <code>workflow</code>.
     *
     * @param user
     * @param entry
     */
    @Override
    public boolean canShare(User user, Entry entry) {
        return super.canShare(user, entry) || AuthenticatedResourceInterface.canDoAction(permissionsInterface, user, entry, Role.Action.SHARE);
    }

    @GET
    @Timed
    @UnitOfWork(readOnly = true)
    @Path("/path/workflow/{repository}/permissions")
    @Operation(operationId = "getWorkflowPermissions", description = "Get all permissions for a workflow.", security = @SecurityRequirement(name = JWT_SECURITY_DEFINITION_NAME))
    @ApiOperation(value = "Get all permissions for a workflow.", authorizations = {
        @Authorization(value = JWT_SECURITY_DEFINITION_NAME)}, notes = "The user must be the workflow owner.", response = Permission.class, responseContainer = "List")
    public List<Permission> getWorkflowPermissions(@ApiParam(hidden = true) @Parameter(hidden = true, name = "user") @Auth User user,
        @ApiParam(value = "repository path", required = true) @PathParam("repository") String path,
        @Parameter(name = "subclass", description = "Which Workflow subclass to retrieve permissions for.", in = ParameterIn.QUERY, required = true) @ApiParam(value = "Which Workflow subclass to retrieve permissions for.", required = true) @QueryParam("subclass") WorkflowSubClass subclass,
        @Parameter(name = "services", description = "Should only be used by Dockstore versions < 1.14.0. Indicates whether to retrieve permissions for a service or workflow", in = ParameterIn.QUERY, hidden = true, deprecated = true) @ApiParam(value = "services", hidden = true) @QueryParam("services") Boolean services) {
        final Class<? extends Workflow> targetClass = workflowSubClass(services, subclass);
        Workflow workflow = workflowDAO.findByPath(path, false, targetClass).orElse(null);
        checkNotNullEntry(workflow);
        return this.permissionsInterface.getPermissionsForWorkflow(user, workflow);
    }

    @GET
    @Timed
    @UnitOfWork(readOnly = true)
    @Path("/path/workflow/{repository}/actions")
    @Operation(operationId = "getWorkflowActions", description = "Gets all actions a user can perform on a workflow.", security = @SecurityRequirement(name = JWT_SECURITY_DEFINITION_NAME))
    @ApiOperation(value = "Gets all actions a user can perform on a workflow.", authorizations = {
        @Authorization(value = JWT_SECURITY_DEFINITION_NAME)}, response = Role.Action.class, responseContainer = "List")
    public List<Role.Action> getWorkflowActions(@ApiParam(hidden = true) @Parameter(hidden = true, name = "user") @Auth User user,
        @ApiParam(value = "repository path", required = true) @PathParam("repository") String path,
        @Parameter(name = "subclass", description = "Which Workflow subclass to retrieve actions for.", in = ParameterIn.QUERY, required = true) @ApiParam(value = "Which Workflow subclass to retrieve actions for.", required = true) @QueryParam("subclass") WorkflowSubClass subclass,
        @Parameter(name = "services", description = "Should only be used by Dockstore versions < 1.14.0. Indicates whether to get actions for a service or workflow", in = ParameterIn.QUERY, hidden = true, deprecated = true) @ApiParam(value = "services", hidden = true) @QueryParam("services") Boolean services) {
        final Class<? extends Workflow> targetClass = workflowSubClass(services, subclass);
        Workflow workflow = workflowDAO.findByPath(path, false, targetClass).orElse(null);
        checkNotNullEntry(workflow);
        return this.permissionsInterface.getActionsForWorkflow(user, workflow);
    }

    @PATCH
    @Timed
    @UnitOfWork
    @Path("/path/workflow/{repository}/permissions")
    @Consumes(MediaType.APPLICATION_JSON)
    @Operation(operationId = "addWorkflowPermission", description = "Set the specified permission for a user on a workflow.", security = @SecurityRequirement(name = JWT_SECURITY_DEFINITION_NAME))
    @ApiOperation(value = "Set the specified permission for a user on a workflow.", authorizations = {
        @Authorization(value = JWT_SECURITY_DEFINITION_NAME)}, notes = "The user must be the workflow owner. Currently only supported on hosted workflows.", response = Permission.class, responseContainer = "List")
    public List<Permission> addWorkflowPermission(@ApiParam(hidden = true) @Parameter(hidden = true, name = "user") @Auth User user,
        @ApiParam(value = "repository path", required = true) @PathParam("repository") String path,
        @ApiParam(value = "user permission", required = true) Permission permission,
        @Parameter(name = "subclass", description = "Which Workflow subclass to add a permission to.", in = ParameterIn.QUERY, required = true) @ApiParam(value = "Which Workflow subclass to add a permission to.", required = true) @QueryParam("subclass") WorkflowSubClass subclass,
        @Parameter(name = "services", description = "Should only be used by Dockstore versions < 1.14.0. Indicates whether to add a permission to a service or workflow", in = ParameterIn.QUERY, hidden = true, deprecated = true) @ApiParam(value = "services", hidden = true) @QueryParam("services") Boolean services) {
        final Class<? extends Workflow> targetClass = workflowSubClass(services, subclass);
        Workflow workflow = workflowDAO.findByPath(path, false, targetClass).orElse(null);
        checkNotNullEntry(workflow);
        // TODO: Remove this guard when ready to expand sharing to non-hosted workflows. https://github.com/dockstore/dockstore/issues/1593
        if (workflow.getMode() != WorkflowMode.HOSTED) {
            throw new CustomWebApplicationException("Setting permissions is only allowed on hosted workflows.", HttpStatus.SC_BAD_REQUEST);
        }
        return this.permissionsInterface.setPermission(user, workflow, permission);
    }

    @DELETE
    @Timed
    @UnitOfWork
    @Path("/path/workflow/{repository}/permissions")
    @Operation(operationId = "removeWorkflowRole", description = "Remove the specified user role for a workflow.", security = @SecurityRequirement(name = JWT_SECURITY_DEFINITION_NAME))
    @ApiOperation(value = "Remove the specified user role for a workflow.", authorizations = {
        @Authorization(value = JWT_SECURITY_DEFINITION_NAME)}, notes = "The user must be the workflow owner.", response = Permission.class, responseContainer = "List")
    public List<Permission> removeWorkflowRole(@ApiParam(hidden = true) @Parameter(hidden = true, name = "user") @Auth User user,
        @ApiParam(value = "repository path", required = true) @PathParam("repository") String path,
        @ApiParam(value = "user email", required = true) @QueryParam("email") String email,
        @ApiParam(value = "role", required = true) @QueryParam("role") Role role,
        @Parameter(name = "subclass", description = "Which Workflow subclass to remove a role from.", in = ParameterIn.QUERY, required = true) @ApiParam(value = "Which Workflow subclass to remove a role from.", required = true) @QueryParam("subclass") WorkflowSubClass subclass,
        @Parameter(name = "services", description = "Should only be used by Dockstore versions < 1.14.0. Indicates whether to remove a role from a service or workflow", in = ParameterIn.QUERY, hidden = true, deprecated = true) @ApiParam(value = "services", hidden = true) @QueryParam("services") Boolean services) {
        final Class<? extends Workflow> targetClass = workflowSubClass(services, subclass);
        Workflow workflow = workflowDAO.findByPath(path, false, targetClass).orElse(null);
        checkNotNullEntry(workflow);
        this.permissionsInterface.removePermission(user, workflow, email, role);
        return this.permissionsInterface.getPermissionsForWorkflow(user, workflow);
    }

    @GET
    @Timed
    @UnitOfWork(readOnly = true)
    @Path("/path/entry/{repository}")
    @Operation(operationId = "getEntryByPath", summary = "Get an entry by path.", description = "Requires full path (including entry name if applicable).",
        security = @SecurityRequirement(name = JWT_SECURITY_DEFINITION_NAME))
    @ApiOperation(value = "Get an entry by path.", authorizations = {
        @Authorization(value = JWT_SECURITY_DEFINITION_NAME)}, notes = "Requires full path (including entry name if applicable).", response = Entry.class)
    public Entry getEntryByPath(@ApiParam(hidden = true) @Parameter(hidden = true, name = "user") @Auth User user,
        @ApiParam(value = "repository path", required = true) @PathParam("repository") String path) {
        MutablePair<String, Entry> entryPair = toolDAO.findEntryByPath(path, false);

        // Check if the entry exists
        if (entryPair == null) {
            throw new CustomWebApplicationException("Entry not found", HttpStatus.SC_BAD_REQUEST);
        }

        // Ensure the user has access
        checkCanExamine(user, entryPair.getValue());

        return entryPair.getValue();
    }

    @GET
    @Timed
    @UnitOfWork(readOnly = true)
    @Path("/path/entry/{repository}/published")
    @Operation(operationId = "getPublishedEntryByPath", summary = "Get a published entry by path.", description = "Requires full path (including entry name if applicable).")
    @ApiOperation(nickname = "getPublishedEntryByPath", value = "Get a published entry by path.", notes = "Requires full path (including entry name if applicable).", response = Entry.class)
    public Entry getPublishedEntryByPath(@ApiParam(value = "repository path", required = true) @PathParam("repository") String path) {
        MutablePair<String, Entry> entryPair = toolDAO.findEntryByPath(path, true);

        // Check if the entry exists
        if (entryPair == null) {
            throw new CustomWebApplicationException("Entry not found", HttpStatus.SC_BAD_REQUEST);
        }

        return entryPair.getValue();
    }

    @GET
    @Timed
    @UnitOfWork(readOnly = true)
    @Path("/path/{repository}")
    @Operation(operationId = "getAllWorkflowByPath", summary = "Get a list of workflows by path.", description = "Do not include workflow name.",
        security = @SecurityRequirement(name = JWT_SECURITY_DEFINITION_NAME))
    @ApiOperation(nickname = "getAllWorkflowByPath", value = "Get a list of workflows by path.", authorizations = {
        @Authorization(value = JWT_SECURITY_DEFINITION_NAME)}, notes = "Do not include workflow name.", response = Workflow.class, responseContainer = "List")
    public List<Workflow> getAllWorkflowByPath(@Parameter(hidden = true, name = "user") @Auth User user,
        @Parameter(description = "repository path") @PathParam("repository") String path) {
        List<Workflow> workflows = workflowDAO.findAllByPath(path, false);
        checkNotNull(workflows, "Invalid repository path");
        checkCanRead(user, workflows);
        return workflows;
    }

    @GET
    @Timed
    @UnitOfWork(readOnly = true)
    @Path("/path/{repository}/published")
    @Operation(operationId = "getAllPublishedWorkflowByPath", summary = "Get a list of published workflows by path.", description = "Do not include workflow name.",
            security = @SecurityRequirement(name = JWT_SECURITY_DEFINITION_NAME))
    public List<Workflow> getAllPublishedWorkflowByPath(@Parameter(description = "repository path") @PathParam("repository") String path) {
        List<Workflow> workflows = workflowDAO.findAllByPath(path, true);
        checkNotNull(workflows, "Invalid repository path");
        return workflows;
    }

    @GET
    @Timed
    @UnitOfWork(readOnly = true)
    @Path("/path/workflow/{repository}/published")
    @Operation(operationId = "getPublishedWorkflowByPath", summary = "Get a published workflow by path", description = "Does not require workflow name.")
    @ApiOperation(nickname = "getPublishedWorkflowByPath", value = "Get a published workflow by path", notes = "Does not require workflow name.", response = Workflow.class)
    public Workflow getPublishedWorkflowByPath(
        @Parameter(name = "repository", description = "Repository path", required = true, in = ParameterIn.PATH) @ApiParam(value = "repository path", required = true) @PathParam("repository") String path,
        @Parameter(name = "include", description = WORKFLOW_INCLUDE_MESSAGE, in = ParameterIn.QUERY) @ApiParam(value = WORKFLOW_INCLUDE_MESSAGE) @QueryParam("include") String include,
        @Parameter(name = "subclass", description = "Which Workflow subclass to retrieve.", in = ParameterIn.QUERY, required = true) @ApiParam(value = "Which Workflow subclass to retrieve.", required = true) @QueryParam("subclass") WorkflowSubClass subclass,
        @Parameter(name = "services", description = "Should only be used by Dockstore versions < 1.14.0. Indicates whether to get a service or workflow", in = ParameterIn.QUERY, hidden = true, deprecated = true) @ApiParam(value = "services", hidden = true) @QueryParam("services") Boolean services,
        @Parameter(name = "versionName", description = "Version name", in = ParameterIn.QUERY) @ApiParam(value = "Version name") @QueryParam("versionName") String versionName) {
        final Class<? extends Workflow> targetClass = workflowSubClass(services, subclass);
        Workflow workflow = workflowDAO.findByPath(path, true, targetClass).orElse(null);
        checkNotNullEntry(workflow);

        Hibernate.initialize(workflow.getAliases());
        setWorkflowVersionSubset(workflow, include, versionName);
        filterContainersForHiddenTags(workflow);
        return workflow;
    }

    @GET
    @Timed
    @UnitOfWork(readOnly = true)
    @Path("/versions")
    @Operation(operationId = "tags", description = "List the versions for a published workflow.", security = @SecurityRequirement(name = JWT_SECURITY_DEFINITION_NAME))
    @ApiOperation(nickname = "tags", value = "List the versions for a published workflow.", authorizations = {
        @Authorization(value = JWT_SECURITY_DEFINITION_NAME)}, response = WorkflowVersion.class, responseContainer = "List", hidden = true)
    public List<WorkflowVersion> tags(@ApiParam(hidden = true) @Parameter(hidden = true, name = "user") @Auth User user, @QueryParam("workflowId") long workflowId) {
        Workflow repository = workflowDAO.findPublishedById(workflowId);
        checkNotNullEntry(repository);
        return new ArrayList<>(repository.getWorkflowVersions());
    }

    @GET
    @Timed
    @UnitOfWork(readOnly = true)
    @Path("/{workflowId}/primaryDescriptor")
    @Operation(operationId = "primaryDescriptor", description = "Get the primary descriptor file.", security = @SecurityRequirement(name = JWT_SECURITY_DEFINITION_NAME))
    @ApiOperation(nickname = "primaryDescriptor", value = "Get the primary descriptor file.", tags = {
        "workflows"}, notes = OPTIONAL_AUTH_MESSAGE, response = SourceFile.class, authorizations = {@Authorization(value = JWT_SECURITY_DEFINITION_NAME)})
    public SourceFile primaryDescriptor(
        @Parameter(hidden = true, name = "user") @Auth Optional<User> user,
        @Parameter(description = "Workflow id") @PathParam("workflowId") Long workflowId,
        @QueryParam("tag") String tag,
        @NotNull @QueryParam("language") DescriptorLanguage language) {
        final FileType fileType = language.getFileType();
        return getSourceFile(workflowId, tag, fileType, user, fileDAO, versionDAO);
    }

    @GET
    @Timed
    @UnitOfWork(readOnly = true)
    @Path("/{workflowId}/descriptor/{relative-path}")
    @Operation(operationId = "secondaryDescriptorPath", description = "Get the corresponding descriptor file from source control.", security = @SecurityRequirement(name = JWT_SECURITY_DEFINITION_NAME))
    @ApiOperation(nickname = "secondaryDescriptorPath", value = "Get the corresponding descriptor file from source control.", tags = {
        "workflows"}, notes = OPTIONAL_AUTH_MESSAGE, response = SourceFile.class, authorizations = {@Authorization(value = JWT_SECURITY_DEFINITION_NAME)})
    public SourceFile secondaryDescriptorPath(
        @Parameter(hidden = true, name = "user") @Auth Optional<User> user,
        @Parameter(description = "Workflow id") @PathParam("workflowId") Long workflowId,
        @QueryParam("tag") String tag,
        @PathParam("relative-path") String path,
        @NotNull @QueryParam("language") DescriptorLanguage language) {
        final FileType fileType = language.getFileType();
        return getSourceFileByPath(workflowId, tag, fileType, path, user, fileDAO, versionDAO);
    }

    @GET
    @Timed
    @UnitOfWork(readOnly = true)
    @Path("/{workflowId}/secondaryDescriptors")
    @Operation(operationId = "secondaryDescriptors", description = "Get the corresponding descriptor documents from source control.", security = @SecurityRequirement(name = JWT_SECURITY_DEFINITION_NAME))
    @ApiOperation(nickname = "secondaryDescriptors", value = "Get the corresponding descriptor documents from source control.", tags = {
        "workflows"}, notes = OPTIONAL_AUTH_MESSAGE, response = SourceFile.class, responseContainer = "List", authorizations = {@Authorization(value = JWT_SECURITY_DEFINITION_NAME)})
    public List<SourceFile> secondaryDescriptors(
        @Parameter(hidden = true, name = "user") @Auth Optional<User> user,
        @Parameter(description = "Workflow id") @PathParam("workflowId") Long workflowId,
        @QueryParam("tag") String tag,
        @NotNull @QueryParam("language") DescriptorLanguage language) {
        final FileType fileType = language.getFileType();
        return getAllSecondaryFiles(workflowId, tag, fileType, user, fileDAO, versionDAO);
    }


    @GET
    @Timed
    @UnitOfWork(readOnly = true)
    @Path("/{workflowId}/testParameterFiles")
    @Operation(operationId = "getTestParameterFiles", description = "Get the corresponding test parameter files.", security = @SecurityRequirement(name = JWT_SECURITY_DEFINITION_NAME))
    @ApiOperation(nickname = "getTestParameterFiles", value = "Get the corresponding test parameter files.", tags = {
        "workflows"}, notes = OPTIONAL_AUTH_MESSAGE, response = SourceFile.class, responseContainer = "List", authorizations = {@Authorization(value = JWT_SECURITY_DEFINITION_NAME)})
    public List<SourceFile> getTestParameterFiles(@ApiParam(hidden = true) @Parameter(hidden = true, name = "user") @Auth Optional<User> user,
        @ApiParam(value = "Workflow id", required = true) @PathParam("workflowId") Long workflowId, @QueryParam("version") String version) {

        Workflow workflow = workflowDAO.findById(workflowId);
        checkNotNullEntry(workflow);
        FileType testParameterType = workflow.getTestParameterType();
        return getAllSourceFiles(workflowId, version, testParameterType, user, fileDAO, versionDAO);
    }

    @PUT
    @Timed
    @UnitOfWork
    @Path("/{workflowId}/testParameterFiles")
    @Operation(operationId = "addTestParameterFiles", description = "Add test parameter files for a given version.", security = @SecurityRequirement(name = JWT_SECURITY_DEFINITION_NAME))
    @ApiOperation(nickname = "addTestParameterFiles", value = "Add test parameter files for a given version.", authorizations = {
        @Authorization(value = JWT_SECURITY_DEFINITION_NAME)}, response = SourceFile.class, responseContainer = "Set")
    public Set<SourceFile> addTestParameterFiles(@ApiParam(hidden = true) @Parameter(hidden = true, name = "user") @Auth User user,
        @ApiParam(value = "Workflow to modify.", required = true) @PathParam("workflowId") Long workflowId,
        @ApiParam(value = "List of paths.", required = true) @QueryParam("testParameterPaths") List<String> testParameterPaths,
        @ApiParam(value = "This is here to appease Swagger. It requires PUT methods to have a body, even if it is empty. Please leave it empty.") String emptyBody,
        @QueryParam("version") String version) {
        Workflow workflow = workflowDAO.findById(workflowId);
        checkNotNullEntry(workflow);
        checkCanWrite(user, workflow);
        checkNotHosted(workflow);
        checkNotDockstoreYml(workflow);

        if (workflow.getMode() == WorkflowMode.STUB) {
            String msg = "The workflow '" + workflow.getWorkflowPath()
                + "' is a STUB. Refresh the workflow if you want to add test parameter files";
            LOG.info(msg);
            throw new CustomWebApplicationException(msg, HttpStatus.SC_BAD_REQUEST);
        }

        Optional<WorkflowVersion> potentialWorfklowVersion = workflow.getWorkflowVersions().stream()
            .filter((WorkflowVersion v) -> v.getName().equals(version)).findFirst();

        if (potentialWorfklowVersion.isEmpty()) {
            String msg = "The version '" + Utilities.cleanForLogging(version) + "' for workflow '" + workflow.getWorkflowPath() + "' does not exist.";
            LOG.info(msg);
            throw new CustomWebApplicationException(msg, HttpStatus.SC_BAD_REQUEST);
        }

        WorkflowVersion workflowVersion = potentialWorfklowVersion.get();
        checkNotFrozen(workflowVersion);
        workflowVersion.setSynced(false);

        Set<SourceFile> sourceFiles = workflowVersion.getSourceFiles();

        // Add new test parameter files
        FileType testParameterType = workflow.getTestParameterType();
        createTestParameters(testParameterPaths, workflowVersion, sourceFiles, testParameterType, fileDAO);
        PublicStateManager.getInstance().handleIndexUpdate(workflow, StateManagerMode.UPDATE);
        return workflowVersion.getSourceFiles();
    }

    @DELETE
    @Timed
    @UnitOfWork
    @Path("/{workflowId}/testParameterFiles")
    @Operation(operationId = "deleteTestParameterFiles", description = "Delete test parameter files for a given version.", security = @SecurityRequirement(name = JWT_SECURITY_DEFINITION_NAME))
    @ApiOperation(nickname = "deleteTestParameterFiles", value = "Delete test parameter files for a given version.", authorizations = {
        @Authorization(value = JWT_SECURITY_DEFINITION_NAME)}, response = SourceFile.class, responseContainer = "Set")
    public Set<SourceFile> deleteTestParameterFiles(@ApiParam(hidden = true) @Parameter(hidden = true, name = "user") @Auth User user,
        @ApiParam(value = "Workflow to modify.", required = true) @PathParam("workflowId") Long workflowId,
        @ApiParam(value = "List of paths.", required = true) @QueryParam("testParameterPaths") List<String> testParameterPaths,
        @QueryParam("version") String version) {
        Workflow workflow = workflowDAO.findById(workflowId);
        checkNotNullEntry(workflow);
        checkCanWrite(user, workflow);
        checkNotHosted(workflow);
        checkNotDockstoreYml(workflow);

        Optional<WorkflowVersion> potentialWorkflowVersion = workflow.getWorkflowVersions().stream()
            .filter((WorkflowVersion v) -> v.getName().equals(version)).findFirst();

        if (potentialWorkflowVersion.isEmpty()) {
            String msg = "The version '" + Utilities.cleanForLogging(version) + "' for workflow '" + workflow.getWorkflowPath() + "' does not exist.";
            LOG.info(msg);
            throw new CustomWebApplicationException(msg, HttpStatus.SC_BAD_REQUEST);
        }

        WorkflowVersion workflowVersion = potentialWorkflowVersion.get();
        checkNotFrozen(workflowVersion);
        workflowVersion.setSynced(false);

        Set<SourceFile> sourceFiles = workflowVersion.getSourceFiles();

        // Remove test parameter files
        FileType testParameterType = workflow.getTestParameterType();
        testParameterPaths
            .forEach(path -> {
                boolean fileDeleted = sourceFiles.removeIf((SourceFile v) -> v.getPath().equals(path) && v.getType() == testParameterType);
                if (!fileDeleted) {
                    throw new CustomWebApplicationException("There are no existing test parameter files with the path: " + path, HttpStatus.SC_NOT_FOUND);
                }
            });
        PublicStateManager.getInstance().handleIndexUpdate(workflow, StateManagerMode.UPDATE);
        return workflowVersion.getSourceFiles();
    }

    @POST
    @Timed
    @UnitOfWork
    @Path("/manualRegister")
    @UsernameRenameRequired
    @SuppressWarnings("checkstyle:ParameterNumber")
    @Operation(operationId = "manualRegister", description = "Manually register a workflow.", security = @SecurityRequirement(name = JWT_SECURITY_DEFINITION_NAME))
    @ApiOperation(value = "Manually register a workflow.", authorizations = {
        @Authorization(value = JWT_SECURITY_DEFINITION_NAME)}, notes = "Manually register workflow (public or private).", response = Workflow.class)
    public Workflow manualRegister(@ApiParam(hidden = true) @Parameter(hidden = true, name = "user") @Auth User user,
        @ApiParam(value = "Workflow registry", required = true) @QueryParam("workflowRegistry") String workflowRegistry,
        @ApiParam(value = "Workflow repository", required = true) @QueryParam("workflowPath") String workflowPath,
        @ApiParam(value = "Workflow container new descriptor path (CWL or WDL) and/or name", required = true) @QueryParam("defaultWorkflowPath") String defaultWorkflowPath,
        @ApiParam(value = "Workflow name, set to empty if none required", required = true) @QueryParam("workflowName") String workflowName,
        @ApiParam(value = "Descriptor type", required = true) @QueryParam("descriptorType") String descriptorType,
        @ApiParam(value = "Default test parameter file path") @QueryParam("defaultTestParameterFilePath") String defaultTestParameterFilePath) {

        for (DescriptorLanguage typeItem : DescriptorLanguage.values()) {
            if (typeItem.getShortName().equalsIgnoreCase(descriptorType)) {
                // check that plugin is active
                if (typeItem.isPluginLanguage() && !LanguageHandlerFactory.getPluginMap().containsKey(typeItem)) {
                    throw new CustomWebApplicationException("plugin for " + typeItem.getShortName() + " is not installed",
                        HttpStatus.SC_BAD_REQUEST);
                }
                if (typeItem.getDefaultPrimaryDescriptorExtensions().stream().noneMatch(defaultWorkflowPath::endsWith)) {
                    throw new CustomWebApplicationException(
                        "Please ensure that the given workflow path '" + defaultWorkflowPath + "' is of type " + descriptorType
                            + " and ends in an extension from" + String.join(",", typeItem.getDefaultPrimaryDescriptorExtensions()),
                        HttpStatus.SC_BAD_REQUEST);
                }
            }
        }

        // Validate source control registry
        Optional<SourceControl> sourceControlEnum = Arrays.stream(SourceControl.values()).filter(value -> workflowRegistry.equalsIgnoreCase(value.getFriendlyName().toLowerCase())).findFirst();
        if (sourceControlEnum.isEmpty()) {
            throw new CustomWebApplicationException("The given git registry is not supported.", HttpStatus.SC_BAD_REQUEST);
        }

        // Validate the workflow name
        StringInputValidationHelper.checkEntryName(BioWorkflow.class, workflowName);

        String registryURLPrefix = sourceControlEnum.get().toString();
        String gitURL = "git@" + registryURLPrefix + ":" + workflowPath + ".git";
        final SourceCodeRepoInterface sourceCodeRepo = getSourceCodeRepoInterface(gitURL, user);

        // Create workflow and override defaults
        Workflow newWorkflow = sourceCodeRepo.createStubBioworkflow(workflowPath);
        newWorkflow.setDescriptorType(DescriptorLanguage.convertShortStringToEnum(descriptorType));
        newWorkflow.setDefaultWorkflowPath(defaultWorkflowPath);
        newWorkflow.setWorkflowName(Strings.isNullOrEmpty(workflowName) ? null : workflowName);
        newWorkflow.setDefaultTestParameterFilePath(defaultTestParameterFilePath);

        // check that the user should have access to this organization
        final Set<String> organizations = sourceCodeRepo.getOrganizations();
        if (!organizations.contains(newWorkflow.getOrganization())) {
            throw new CustomWebApplicationException(YOUR_USER_DOES_NOT_HAVE_ACCESS_TO_THIS_ORGANIZATION, HttpStatus.SC_BAD_REQUEST);
        }

        // Save into database and then pull versions
        Workflow workflowFromDB = saveNewWorkflow(newWorkflow, user);
        updateDBWorkflowWithSourceControlWorkflow(workflowFromDB, newWorkflow, user, Optional.empty());
        return workflowDAO.findById(workflowFromDB.getId());
    }

    @PUT
    @Timed
    @UnitOfWork
    @Path("/{workflowId}/workflowVersions")
    @Consumes(MediaType.APPLICATION_JSON)
    @Operation(operationId = "updateWorkflowVersion", description = "Update the workflow versions linked to a workflow.", security = @SecurityRequirement(name = JWT_SECURITY_DEFINITION_NAME))
    @ApiOperation(value = "Update the workflow versions linked to a workflow.", authorizations = {
        @Authorization(value = JWT_SECURITY_DEFINITION_NAME)}, notes = "Updates workflow path, reference, and hidden attributes.", response = WorkflowVersion.class, responseContainer = "List")
    public Set<WorkflowVersion> updateWorkflowVersion(@ApiParam(hidden = true) @Parameter(hidden = true, name = "user") @Auth User user,
        @ApiParam(value = "Workflow to modify.", required = true) @PathParam("workflowId") Long workflowId,
        @ApiParam(value = "List of modified workflow versions", required = true) List<WorkflowVersion> workflowVersions) {

        Workflow w = workflowDAO.findById(workflowId);
        checkNotNullEntry(w);
        checkCanWrite(user, w);

        // create a map for quick lookup
        Map<Long, WorkflowVersion> mapOfExistingWorkflowVersions = new HashMap<>();
        for (WorkflowVersion version : w.getWorkflowVersions()) {
            mapOfExistingWorkflowVersions.put(version.getId(), version);
        }

        for (WorkflowVersion version : workflowVersions) {
            if (mapOfExistingWorkflowVersions.containsKey(version.getId())) {
                if (w.getActualDefaultVersion() != null && w.getActualDefaultVersion().getId() == version.getId() && version.isHidden()) {
                    throw new CustomWebApplicationException("You cannot hide the default version.", HttpStatus.SC_BAD_REQUEST);
                }
                // remove existing copy and add the new one
                WorkflowVersion existingTag = mapOfExistingWorkflowVersions.get(version.getId());

                existingTag.setSynced(false);

                // If path changed then update dirty bit to true
                if (!existingTag.getWorkflowPath().equals(version.getWorkflowPath())) {
                    String newExtension = FilenameUtils.getExtension(version.getWorkflowPath());
                    String correctExtension = FilenameUtils.getExtension(w.getDefaultWorkflowPath());
                    if (!Objects.equals(newExtension, correctExtension)) {
                        throw new CustomWebApplicationException("Please ensure that the workflow path uses the file extension " + correctExtension, HttpStatus.SC_BAD_REQUEST);
                    }
                    existingTag.setDirtyBit(true);
                }

                boolean wasFrozen = existingTag.isFrozen();
                existingTag.updateByUser(version);
                boolean nowFrozen = existingTag.isFrozen();
                // If version is snapshotted on this update, grab and store image information. Also store dag and tool table json if not available.
                if (!wasFrozen && nowFrozen) {
                    Optional<String> toolsJSONTable = Optional.empty();
                    LanguageHandlerInterface lInterface = LanguageHandlerFactory.getInterface(w.getFileType());

                    // Check if tooltablejson in the DB has the "specifier" key because this key was added later on, so there may be entries in the DB that are missing it.
                    // If tooltablejson is missing it, retrieve it again so it has this new key.
                    // Don't need to re-retrieve tooltablejson if it's an empty array because it will just return an empty array again (since the workflow has no Docker images).
                    String existingToolTableJson = existingTag.getToolTableJson();
                    if (existingToolTableJson != null && (existingToolTableJson.contains("\"specifier\"") || "[]".equals(existingToolTableJson))) {
                        toolsJSONTable = Optional.of(existingToolTableJson);
                    } else {
                        SourceFile mainDescriptor = getMainDescriptorFile(existingTag);
                        if (mainDescriptor != null) {
                            // Store tool table json
                            toolsJSONTable = lInterface.getContent(existingTag.getWorkflowPath(), mainDescriptor.getContent(),
                                    extractDescriptorAndSecondaryFiles(existingTag), LanguageHandlerInterface.Type.TOOLS, toolDAO);
                            toolsJSONTable.ifPresent(existingTag::setToolTableJson);
                        }
                    }

                    if (toolsJSONTable.isPresent()) {
                        checkAndAddImages(existingTag, toolsJSONTable.get(), lInterface);
                    }

                    // If there is a notebook kernel image, attempt to snapshot it.
                    if (existingTag.getKernelImagePath() != null) {
                        checkAndAddImages(existingTag, convertImageToToolsJson(existingTag.getKernelImagePath(), lInterface), lInterface);
                    }

                    // store dag
                    if (existingTag.getDagJson() == null) {
                        SourceFile mainDescriptor = getMainDescriptorFile(existingTag);
                        if (mainDescriptor != null) {
                            String dagJson = lInterface.getCleanDAG(existingTag.getWorkflowPath(), mainDescriptor.getContent(),
                                    extractDescriptorAndSecondaryFiles(existingTag), LanguageHandlerInterface.Type.DAG, toolDAO);
                            existingTag.setDagJson(dagJson);
                        }
                    }
                }
            }
        }
        Workflow result = workflowDAO.findById(workflowId);
        checkNotNullEntry(result);
        PublicStateManager.getInstance().handleIndexUpdate(result, StateManagerMode.UPDATE);
        return result.getWorkflowVersions();
    }

    private void checkAndAddImages(WorkflowVersion version, String toolsJson, LanguageHandlerInterface languageHandler) {
        // Check that a snapshot can occur (all images are referenced by tag or digest).
        languageHandler.checkSnapshotImages(version.getName(), toolsJson);
        // Retrieve the images.
        Set<Image> images = languageHandler.getImagesFromRegistry(toolsJson);
        // Add them to the version.
        version.getImages().addAll(images);
    }

    private String convertImageToToolsJson(String image, LanguageHandlerInterface languageHandler) {
        LanguageHandlerInterface.DockerSpecifier specifier = LanguageHandlerInterface.determineImageSpecifier(image, DockerImageReference.LITERAL);
        String url = languageHandler.getURLFromEntry(image, toolDAO, specifier);
        LanguageHandlerInterface.DockerInfo info = new LanguageHandlerInterface.DockerInfo("", image, url, specifier);
        return languageHandler.getJSONTableToolContent(Map.of("", info));
    }

    @GET
    @Timed
    @UnitOfWork()
    @Path("/{workflowId}/dag/{workflowVersionId}")
    @Operation(operationId = "getWorkflowDag", description = "Get the DAG for a given workflow version.", security = @SecurityRequirement(name = JWT_SECURITY_DEFINITION_NAME))
    @ApiOperation(value = "Get the DAG for a given workflow version.", response = String.class, notes = OPTIONAL_AUTH_MESSAGE, authorizations = {
        @Authorization(value = JWT_SECURITY_DEFINITION_NAME)})
    public String getWorkflowDag(@ApiParam(hidden = true) @Parameter(hidden = true, name = "user") @Auth Optional<User> user,
        @ApiParam(value = "workflowId", required = true) @PathParam("workflowId") Long workflowId,
        @ApiParam(value = "workflowVersionId", required = true) @PathParam("workflowVersionId") Long workflowVersionId) {
        Workflow workflow = workflowDAO.findById(workflowId);
        checkNotNullEntry(workflow);
        checkCanRead(user, workflow);

        WorkflowVersion workflowVersion = getWorkflowVersion(workflow, workflowVersionId);
        if (workflowVersion == null) {
            throw new CustomWebApplicationException("Could not find workflow version", HttpStatus.SC_NOT_FOUND);
        }
        SourceFile mainDescriptor = getMainDescriptorFile(workflowVersion);

        // json in db cleared after a refresh
        if (workflowVersion.getDagJson() != null) {
            return workflowVersion.getDagJson();
        }

        if (mainDescriptor != null) {
            Set<SourceFile> secondaryDescContent = extractDescriptorAndSecondaryFiles(workflowVersion);

            LanguageHandlerInterface lInterface = LanguageHandlerFactory.getInterface(workflow.getFileType());
            final String dagJson = lInterface.getCleanDAG(workflowVersion.getWorkflowPath(), mainDescriptor.getContent(), secondaryDescContent,
                LanguageHandlerInterface.Type.DAG, toolDAO);
            if (!workflowVersion.isFrozen()) {
                workflowVersion.setDagJson(dagJson);
            }
            return dagJson;
        }
        return null;
    }

    /**
     * This method will create a json data consisting tool and its data required in a workflow for 'Tool' tab
     *
     * @param workflowId        workflow to grab tools for
     * @param workflowVersionId version of the workflow to grab tools for
     * @return json content consisting of a workflow and the tools it uses
     */
    @GET
    @Timed
    @UnitOfWork()
    @Path("/{workflowId}/tools/{workflowVersionId}")
    @Operation(operationId = "getTableToolContent", description = "Get the Tools for a given workflow version.", security = @SecurityRequirement(name = JWT_SECURITY_DEFINITION_NAME))
    @ApiOperation(value = "Get the Tools for a given workflow version.", notes = OPTIONAL_AUTH_MESSAGE, response = String.class, authorizations = {
        @Authorization(value = JWT_SECURITY_DEFINITION_NAME)})
    public String getTableToolContent(@ApiParam(hidden = true) @Parameter(hidden = true, name = "user") @Auth Optional<User> user,
        @ApiParam(value = "workflowId", required = true) @PathParam("workflowId") Long workflowId,
        @ApiParam(value = "workflowVersionId", required = true) @PathParam("workflowVersionId") Long workflowVersionId) {

        Workflow workflow = workflowDAO.findById(workflowId);
        checkNotNullEntry(workflow);
        checkCanRead(user, workflow);

        WorkflowVersion workflowVersion = getWorkflowVersion(workflow, workflowVersionId);
        if (workflowVersion == null) {
            throw new CustomWebApplicationException("workflow version " + workflowVersionId + " does not exist", HttpStatus.SC_BAD_REQUEST);
        }

        // tooltablejson in DB cleared after a refresh
        // Check if tooltablejson in the DB has the "specifier" key because this key was added later on, so there may be entries in the DB that are missing it.
        // If tooltablejson is missing it, retrieve it again so it has this new key.
        // Don't need to re-retrieve tooltablejson if it's an empty array because it will just return an empty array again (since the workflow has no Docker images).
        String toolTableJson = workflowVersion.getToolTableJson();
        if (toolTableJson != null && (toolTableJson.contains("\"specifier\"") || "[]".equals(toolTableJson))) {
            return toolTableJson;
        }

        SourceFile mainDescriptor = getMainDescriptorFile(workflowVersion);
        if (mainDescriptor != null) {
            Set<SourceFile> secondaryDescContent = extractDescriptorAndSecondaryFiles(workflowVersion);
            LanguageHandlerInterface lInterface = LanguageHandlerFactory.getInterface(workflow.getFileType());
            final Optional<String> newToolTableJson = lInterface.getContent(workflowVersion.getWorkflowPath(), mainDescriptor.getContent(), secondaryDescContent,
                LanguageHandlerInterface.Type.TOOLS, toolDAO);

            final String json = newToolTableJson.orElse(null);

            // Can't UPDATE workflowversion when frozen = true
            if (workflowVersion.isFrozen()) {
                LOG.warn("workflow version " + workflowVersionId + " is frozen without toolTableJson");
            } else {
                workflowVersion.setToolTableJson(json);
            }

            return json;
        }

        return null;
    }

    @GET
    @Timed
    @UnitOfWork(readOnly = true)
    @Path("{workflowId}/workflowVersions/{workflowVersionId}/sourcefiles")
    @ApiOperation(value = "See OpenApi for details", hidden = true)
    @Operation(operationId = "getWorkflowVersionsSourcefiles", description = "Retrieve sourcefiles for an entry's version", security = @SecurityRequirement(name = JWT_SECURITY_DEFINITION_NAME))
    public SortedSet<SourceFile> getWorkflowVersionsSourceFiles(@Parameter(hidden = true, name = "user") @Auth Optional<User> user,
        @Parameter(name = "workflowId", description = "Workflow to retrieve the version from.", required = true, in = ParameterIn.PATH) @PathParam("workflowId") Long workflowId,
        @Parameter(name = "workflowVersionId", description = "Workflow version to retrieve the version from.", required = true, in = ParameterIn.PATH) @PathParam("workflowVersionId") Long workflowVersionId,
        @Parameter(name = "fileTypes", description = "List of file types to filter sourcefiles by", in = ParameterIn.QUERY) @QueryParam("fileTypes") List<DescriptorLanguage.FileType> fileTypes) {
        return getVersionSourceFiles(workflowId, workflowVersionId, fileTypes, user, fileDAO, versionDAO);
    }

    /**
     * Populates the return file with the descriptor and secondaryDescContent as a map between file paths and secondary files
     *
     * @param workflowVersion source control version to consider
     * @return secondary file map (string path -> string content)
     */
    private Set<SourceFile> extractDescriptorAndSecondaryFiles(WorkflowVersion workflowVersion) {
        return workflowVersion.getSourceFiles().stream()
                .filter(sf -> !sf.getPath().equals(workflowVersion.getWorkflowPath()))
                .collect(Collectors.toSet());
    }

    /**
     * This method will find the workflowVersion based on the workflowVersionId passed in the parameter and return it
     *
     * @param workflow          a workflow to grab a workflow version from
     * @param workflowVersionId the workflow version to get
     * @return WorkflowVersion
     */
    private WorkflowVersion getWorkflowVersion(Workflow workflow, Long workflowVersionId) {
        Set<WorkflowVersion> workflowVersions = workflow.getWorkflowVersions();
        WorkflowVersion workflowVersion = null;

        for (WorkflowVersion wv : workflowVersions) {
            if (wv.getId() == workflowVersionId) {
                workflowVersion = wv;
                break;
            }
        }

        return workflowVersion;
    }

    private WorkflowVersion getWorkflowVersion(final User user, final Long workflowId,  final Long workflowVersionId) {
        Workflow workflow = workflowDAO.findById(workflowId);
        checkNotNullEntry(workflow);
        if (!workflow.getIsPublished()) {
            checkCanExamine(user, workflow);
        }

        WorkflowVersion workflowVersion = this.workflowVersionDAO.findById(workflowVersionId);
        if (workflowVersion == null) {
            throw new CustomWebApplicationException("Version " + workflowVersionId + " does not exist for this workflow", HttpStatus.SC_NOT_FOUND);
        }
        return workflowVersion;
    }

    /**
     * This method will find the main descriptor file based on the workflow version passed in the parameter
     *
     * @param workflowVersion workflowVersion with collects sourcefiles
     * @return mainDescriptor
     */
    private SourceFile getMainDescriptorFile(WorkflowVersion workflowVersion) {

        SourceFile mainDescriptor = null;
        for (SourceFile sourceFile : workflowVersion.getSourceFiles()) {
            if (sourceFile.getPath().equals(workflowVersion.getWorkflowPath())) {
                mainDescriptor = sourceFile;
                break;
            }
        }

        return mainDescriptor;
    }

    @PUT
    @Timed
    @UnitOfWork
    @UsernameRenameRequired
    @Path("/{workflowId}/star")
    @Consumes(MediaType.APPLICATION_JSON)
    @Operation(operationId = "starEntry", description = "Star a workflow.", security = @SecurityRequirement(name = JWT_SECURITY_DEFINITION_NAME))
    @ApiOperation(nickname = "starEntry", value = "Star a workflow.", authorizations = {@Authorization(value = JWT_SECURITY_DEFINITION_NAME)})
    public void starEntry(@ApiParam(hidden = true) @Parameter(hidden = true, name = "user") @Auth User user,
        @ApiParam(value = "Tool to star.", required = true) @PathParam("workflowId") Long workflowId,
        @ApiParam(value = "StarRequest to star a repo for a user", required = true) StarRequest request) {
        Workflow workflow = workflowDAO.findById(workflowId);
        if (request.getStar()) {
            starEntryHelper(workflow, user, "workflow", workflow.getWorkflowPath());
        } else {
            unstarEntryHelper(workflow, user, "workflow", workflow.getWorkflowPath());
        }
        PublicStateManager.getInstance().handleIndexUpdate(workflow, StateManagerMode.UPDATE);
    }

    @GET
    @Path("/{workflowId}/starredUsers")
    @Timed
    @UnitOfWork(readOnly = true)
    @Operation(operationId = "getStarredUsers", description = "Returns list of users who starred the given workflow.")
    @ApiOperation(nickname = "getStarredUsers", value = "Returns list of users who starred the given workflow.", response = User.class, responseContainer = "List")
    public Set<User> getStarredUsers(
        @ApiParam(value = "Workflow to grab starred users for.", required = true) @PathParam("workflowId") Long workflowId) {
        Workflow workflow = workflowDAO.findById(workflowId);
        checkNotNullEntry(workflow);
        checkCanRead(workflow);

        return workflow.getStarredUsers();
    }

    /**
     * @param user               The user the workflow belongs to
     * @param workflowId         The ID of the workflow to change descriptor type
     * @param descriptorLanguage The descriptor type to change to
     * @return The modified workflow
     */
    @POST
    @Path("/{workflowId}/descriptorType")
    @Timed
    @UnitOfWork
    @Operation(operationId = "updateDescriptorType", summary = "Changes the descriptor type of an unpublished, invalid workflow.", description = "Use with caution. This deletes all the workflowVersions, only use if there's nothing worth keeping in the workflow.", security = @SecurityRequirement(name = JWT_SECURITY_DEFINITION_NAME))
    @ApiOperation(value = "See OpenApi for details", hidden = true)
    public Workflow updateLanguage(
        @ApiParam(hidden = true) @Parameter(hidden = true, name = "user") @Auth User user,
        @ApiParam(value = "Workflow to grab starred users for.", required = true) @PathParam("workflowId") Long workflowId,
        @ApiParam(value = "Descriptor type to update to", required = true) @QueryParam("descriptorType") DescriptorLanguage descriptorLanguage) {
        Workflow workflow = workflowDAO.findById(workflowId);
        checkNotNullEntry(workflow);
        checkCanWrite(user, workflow);
        if (workflow.getIsPublished()) {
            throw new CustomWebApplicationException("Cannot change descriptor type of a published workflow", Response.Status.BAD_REQUEST.getStatusCode());
        } else {
            Set<WorkflowVersion> workflowVersions = workflow.getWorkflowVersions();
            workflowVersions.forEach(workflowVersion -> {
                if (workflowVersion.isValid()) {
                    throw new CustomWebApplicationException("Cannot change descriptor type of a valid workflow", Response.Status.BAD_REQUEST.getStatusCode());
                }
            });
            // If the language was wrong, then is any workflowVersion even worth keeping?
            // If there's no workflowVersions, is the workflow even worth keeping? Maybe just delete the workflow? Maybe keep for events?
            workflow.setWorkflowVersions(new HashSet<>());
            if (descriptorLanguage == null) {
                throw new CustomWebApplicationException("Descriptor type must be not be null", Response.Status.BAD_REQUEST.getStatusCode());
            }
            workflow.setDescriptorType(descriptorLanguage);
            return workflow;
        }
    }

    @POST
    @Path("/{workflowId}/workflowVersions/{workflowVersionId}/parsedInformation")
    @Timed
    @Consumes(MediaType.APPLICATION_FORM_URLENCODED)
    @UnitOfWork
    @RolesAllowed({"curator", "admin"})
    @Operation(description = "Language parser calls this endpoint to update parsed information for this version",
        security = @SecurityRequirement(name = JWT_SECURITY_DEFINITION_NAME))
    @ApiOperation(value = "See OpenApi for details", hidden = true)
    public void postParsedInformation(@ApiParam(hidden = true) @Parameter(hidden = true, name = "user") @Auth User user,
        @Parameter(name = "workflowId", description = "Workflow to retrieve the version from.", required = true, in = ParameterIn.PATH)
        @PathParam("workflowId") Long workflowId,
        @Parameter(name = "workflowVersionId", description = "Workflow version to retrieve the version from.", required = true,
            in = ParameterIn.PATH) @PathParam("workflowVersionId") Long workflowVersionId,
        @RequestBody(description = "Response from language parsing lambda", required = true, content = @Content(schema =
        @Schema(implementation = LanguageParsingResponse.class))) LanguageParsingResponse languageParsingResponse) {
        checkLanguageParsingRequest(languageParsingResponse, workflowId, workflowVersionId);
        // TODO: Actually do something useful with this endpoint
    }

    private static void checkLanguageParsingRequest(LanguageParsingResponse languageParsingResponse, Long entryId, Long versionId) {
        LanguageParsingRequest languageParsingRequest = languageParsingResponse.getLanguageParsingRequest();
        if (entryId != languageParsingRequest.getEntryId()) {
            throw new CustomWebApplicationException("Entry Id from the LambdaParsingResponse does not match the path parameter",
                HttpStatus.SC_BAD_REQUEST);
        }
        if (versionId != languageParsingRequest.getVersionId()) {
            throw new CustomWebApplicationException("Version Id from the LambdaParsingResponse does not match the path parameter",
                HttpStatus.SC_BAD_REQUEST);
        }
    }

    @POST
    @Timed
    @UnitOfWork
    @Path("/{entryId}/registerCheckerWorkflow/{descriptorType}")
    @Operation(operationId = "registerCheckerWorkflow", description = "Register a checker workflow and associates it with the given tool/workflow.", security = @SecurityRequirement(name = JWT_SECURITY_DEFINITION_NAME))
    @ApiOperation(value = "Register a checker workflow and associates it with the given tool/workflow.", authorizations = {
        @Authorization(value = JWT_SECURITY_DEFINITION_NAME)}, response = Entry.class)
    @SuppressWarnings("checkstyle:MagicNumber")
    public Entry registerCheckerWorkflow(@ApiParam(hidden = true) @Parameter(hidden = true, name = "user") @Auth User user,
        @ApiParam(value = "Path of the main descriptor of the checker workflow (located in associated tool/workflow repository)", required = true) @QueryParam("checkerWorkflowPath") String checkerWorkflowPath,
        @ApiParam(value = "Default path to test parameter files for the checker workflow. If not specified will use that of the entry.") @QueryParam("testParameterPath") String testParameterPath,
        @ApiParam(value = "Entry Id of parent tool/workflow.", required = true) @PathParam("entryId") Long entryId,
        @ApiParam(value = "Descriptor type of the workflow, only CWL or WDL are support.", required = true) @PathParam("descriptorType") DescriptorLanguage descriptorType) {
        // Find the entry
        Entry<? extends Entry, ? extends Version> entry = toolDAO.getGenericEntryById(entryId);

        // Check if valid descriptor type
        if (!descriptorType.isSupportsChecker()) {
            throw new CustomWebApplicationException(descriptorType + " is not a valid descriptor type. Only " + CWL + " and " + WDL + " are valid.",
                HttpStatus.SC_BAD_REQUEST);
        }

        checkNotNullEntry(entry);
        checkCanWrite(user, entry);

        // Don't allow workflow stubs
        if (entry instanceof Workflow) {
            Workflow workflow = (Workflow) entry;
            if (Objects.equals(workflow.getMode().name(), WorkflowMode.STUB.toString())) {
                throw new CustomWebApplicationException("Checker workflows cannot be added to workflow stubs.", HttpStatus.SC_BAD_REQUEST);
            }
        }

        // Ensure that the entry has no checker workflows already
        if (entry.getCheckerWorkflow() != null) {
            throw new CustomWebApplicationException("The given entry already has a checker workflow.", HttpStatus.SC_BAD_REQUEST);
        }

        // Checker workflow variables
        String defaultTestParameterPath;
        String organization;
        String repository;
        SourceControl sourceControl;
        boolean isPublished;
        String gitUrl;
        Date lastUpdated;
        String workflowName;

        // Grab information if tool
        if (entry instanceof Tool tool) {
            // Get tool

            // Generate workflow name
            workflowName = MoreObjects.firstNonNull(tool.getToolname(), "");

            // Get default test parameter path and toolname
            if (descriptorType.equals(WDL)) {
                workflowName += "_wdl_checker";
                defaultTestParameterPath = tool.getDefaultTestWdlParameterFile();
            } else if (descriptorType.equals(CWL)) {
                workflowName += "_cwl_checker";
                defaultTestParameterPath = tool.getDefaultTestCwlParameterFile();
            } else {
                throw new UnsupportedOperationException(
                    "The descriptor type " + descriptorType + " is not valid.\nSupported types include CWL and WDL.");
            }

            // Determine gitUrl
            gitUrl = tool.getGitUrl();
            final Optional<Map<String, String>> stringStringGitUrlMapOpt = SourceCodeRepoFactory
                .parseGitUrl(gitUrl);
            if (!stringStringGitUrlMapOpt.isEmpty()) {
                SourceControlConverter converter = new SourceControlConverter();
                final Map<String, String> stringStringGitUrlMap = stringStringGitUrlMapOpt.get();
                sourceControl = converter.convertToEntityAttribute(stringStringGitUrlMap.get(SourceCodeRepoFactory.GIT_URL_SOURCE_KEY));
                organization = stringStringGitUrlMap.get(SourceCodeRepoFactory.GIT_URL_USER_KEY);
                repository = stringStringGitUrlMap.get(SourceCodeRepoFactory.GIT_URL_REPOSITORY_KEY);
            } else {
                throw new CustomWebApplicationException("Problem parsing git url.", HttpStatus.SC_BAD_REQUEST);
            }

            // Determine publish information
            isPublished = tool.getIsPublished();

            // Determine last updated
            lastUpdated = tool.getLastUpdated();

        } else if (entry instanceof Workflow workflow) {
            // Get workflow

            // Copy over common attributes
            defaultTestParameterPath = workflow.getDefaultTestParameterFilePath();
            organization = workflow.getOrganization();
            repository = workflow.getRepository();
            sourceControl = workflow.getSourceControl();
            isPublished = workflow.getIsPublished();
            gitUrl = workflow.getGitUrl();
            lastUpdated = workflow.getLastUpdated();

            // Generate workflow name
            workflowName = MoreObjects.firstNonNull(workflow.getWorkflowName(), "");

            if (workflow.getDescriptorType() == CWL) {
                workflowName += CWL_CHECKER;
            } else if (workflow.getDescriptorType() == WDL) {
                workflowName += WDL_CHECKER;
            } else {
                throw new UnsupportedOperationException("The descriptor type " + workflow.getDescriptorType().getShortName()
                    + " is not valid.\nSupported types include cwl and wdl.");
            }
        } else {
            throw new CustomWebApplicationException("No entry with the given ID exists.", HttpStatus.SC_BAD_REQUEST);
        }

        // Create checker workflow
        BioWorkflow checkerWorkflow = new BioWorkflow();
        checkerWorkflow.setMode(WorkflowMode.STUB);
        checkerWorkflow.setDescriptorType(descriptorType);
        checkerWorkflow.setDefaultWorkflowPath(checkerWorkflowPath);
        checkerWorkflow.setDefaultTestParameterFilePath(defaultTestParameterPath);
        checkerWorkflow.setOrganization(organization);
        checkerWorkflow.setRepository(repository);
        checkerWorkflow.setSourceControl(sourceControl);
        checkerWorkflow.setIsPublished(isPublished);
        checkerWorkflow.setGitUrl(gitUrl);
        checkerWorkflow.setLastUpdated(lastUpdated);
        checkerWorkflow.setWorkflowName(workflowName);
        checkerWorkflow.setIsChecker(true);

        // Deal with possible custom default test parameter file
        if (testParameterPath != null) {
            checkerWorkflow.setDefaultTestParameterFilePath(testParameterPath);
        } else {
            checkerWorkflow.setDefaultTestParameterFilePath(defaultTestParameterPath);
        }

        // Persist checker workflow
        long id = workflowDAO.create(checkerWorkflow);
        checkerWorkflow.addUser(user);
        checkerWorkflow = (BioWorkflow) workflowDAO.findById(id);
        PublicStateManager.getInstance().handleIndexUpdate(checkerWorkflow, StateManagerMode.UPDATE);
        if (isPublished) {
            eventDAO.publishEvent(true, Optional.of(userDAO.findById(user.getId())), checkerWorkflow);
        }

        // Update original entry with checker id
        entry.setCheckerWorkflow(checkerWorkflow);

        // Return the original entry
        Entry<? extends Entry, ? extends Version> genericEntry = toolDAO.getGenericEntryById(entryId);
        Hibernate.initialize(genericEntry.getWorkflowVersions());
        return genericEntry;
    }

    /**
     * If include contains validations field, initialize the workflows validations for all of its workflow versions If include contains aliases field, initialize the aliases for all of its workflow
     * versions If include contains images field, initialize the images for all of its workflow versions If include contains versions field, initialize the versions for the workflow If include
     * contains authors field, initialize the authors for all of its workflow versions If include contains orcid_put_codes field, initialize the authors for all of its workflow versions
     *
     * @param include
     * @param workflow
     */
    private void initializeAdditionalFields(String include, Workflow workflow) {
        final boolean containsVersionIncludes = VERSION_INCLUDE_LIST.stream().anyMatch(versionInclude -> checkIncludes(include, versionInclude));
        if (containsVersionIncludes) {
            workflow.getWorkflowVersions().forEach(workflowVersion -> initializeAdditionalFields(include, workflowVersion));
        }

        if (checkIncludes(include, VERSIONS)) {
            Hibernate.initialize(workflow.getWorkflowVersions());
        }
        if (checkIncludes(include, ORCID_PUT_CODES)) {
            Hibernate.initialize(workflow.getUserIdToOrcidPutCode());
        }
    }

    /**
     * If include contains validations field, initialize the validations for the workflow version If include contains aliases field, initialize the aliases for the workflow version If include contains
     * images field, initialize the images for the workflow version If include contains authors field, initialize the authors for the workflow version
     *
     * @param include
     * @param workflowVersion
     */
    private void initializeAdditionalFields(String include, WorkflowVersion workflowVersion) {
        if (checkIncludes(include, VALIDATIONS)) {
            Hibernate.initialize(workflowVersion.getValidations());
        }
        if (checkIncludes(include, ALIASES)) {
            Hibernate.initialize(workflowVersion.getAliases());
        }
        if (checkIncludes(include, IMAGES) && workflowVersion.isFrozen()) {
            Hibernate.initialize(workflowVersion.getImages());
        }
        if (checkIncludes(include, AUTHORS)) {
            Hibernate.initialize(workflowVersion.getOrcidAuthors());
        }
        if (checkIncludes(include, METRICS)) {
            Hibernate.initialize(workflowVersion.getMetricsByPlatform());
        }
    }

    private Class<? extends Workflow> workflowSubClass(Boolean services, WorkflowSubClass subClass) {
        if (subClass != null) {
            return subClass.getTargetClass();
        }
        return (services != null && services.booleanValue()) ? Service.class : BioWorkflow.class;
    }

    @Override
    public WorkflowDAO getDAO() {
        return this.workflowDAO;
    }

    /**
     * Throws an exception if the workflow is hosted
     *
     * @param workflow
     */
    private void checkNotHosted(Workflow workflow) {
        if (workflow.getMode() == WorkflowMode.HOSTED) {
            throw new CustomWebApplicationException("Cannot modify hosted entries this way", HttpStatus.SC_BAD_REQUEST);
        }
    }

    /**
     * Throws an exception if the workflow is not a bioworkflow
     *
     * @param workflow
     */
    private void checkIsBioWorkflow(Workflow workflow) {
        if (workflow.getEntryType() != EntryType.WORKFLOW) {
            String message = String.format("Cannot modify a %s this way", workflow.getEntryTypeMetadata().getTerm());
            throw new CustomWebApplicationException(message, HttpStatus.SC_BAD_REQUEST);
        }
    }

    /**
     * Throws an exception if the specified workflow is .dockstore.yml-based
     *
     * @param workflow
     */
    private void checkNotDockstoreYml(Workflow workflow) {
        // As of June 2024, all apptools, notebooks, and services are .dockstore.yml-based
        if (Objects.equals(workflow.getMode(), DOCKSTORE_YML)) {
            String message = String.format("To update this .dockstore.yml-based %s, modify .dockstore.yml and push.", workflow.getEntryTypeMetadata().getTerm());
            throw new CustomWebApplicationException(message, HttpStatus.SC_BAD_REQUEST);
        }
    }

    @GET
    @Timed
    @UnitOfWork(readOnly = true)
    @Path("/{workflowId}/zip/{workflowVersionId}")
    @Operation(operationId = "getWorkflowZip", description = "Download a ZIP file of a workflow and all associated files.", security = @SecurityRequirement(name = JWT_SECURITY_DEFINITION_NAME))
    @ApiOperation(value = "Download a ZIP file of a workflow and all associated files.", authorizations = {
        @Authorization(value = JWT_SECURITY_DEFINITION_NAME)})
    @Produces("application/zip")
    public Response getWorkflowZip(@ApiParam(hidden = true) @Parameter(hidden = true, name = "user") @Auth Optional<User> user,
        @ApiParam(value = "workflowId", required = true) @PathParam("workflowId") Long workflowId,
        @ApiParam(value = "workflowVersionId", required = true) @PathParam("workflowVersionId") Long workflowVersionId) {

        Workflow workflow = workflowDAO.findById(workflowId);
        checkNotNullEntry(workflow);
        checkCanRead(user, workflow);

        WorkflowVersion workflowVersion = getWorkflowVersion(workflow, workflowVersionId);
        if (workflowVersion == null) {
            throw new CustomWebApplicationException("Could not find workflow version", HttpStatus.SC_NOT_FOUND);
        }
        Set<SourceFile> sourceFiles = workflowVersion.getSourceFiles();
        java.nio.file.Path path = Paths.get(workflowVersion.getWorkingDirectory());
        if (sourceFiles == null || sourceFiles.size() == 0) {
            throw new CustomWebApplicationException("no files found to zip", HttpStatus.SC_NO_CONTENT);
        }

        String fileName = EntryVersionHelper.generateZipFileName(workflow.getWorkflowPath(), workflowVersion.getName());

        return Response.ok().entity((StreamingOutput) output -> writeStreamAsZip(sourceFiles, output, path))
            .header("Content-Disposition", "attachment; filename=\"" + fileName + "\"").build();
    }

    @POST
    @Timed
    @UnitOfWork
    @UsernameRenameRequired
    @Path("/registries/{gitRegistry}/organizations/{organization}/repositories/{repositoryName}")
    @Operation(operationId = "addWorkflow", description = "Adds a workflow for a registry and repository path with defaults set.", security = @SecurityRequirement(name = JWT_SECURITY_DEFINITION_NAME))
    @ApiOperation(value = "See OpenApi for details")
    public BioWorkflow addWorkflow(@ApiParam(hidden = true) @Parameter(hidden = true, name = "user") @Auth User authUser,
        @Parameter(name = "gitRegistry", description = "Git registry", required = true, in = ParameterIn.PATH) @PathParam("gitRegistry") SourceControl gitRegistry,
        @Parameter(name = "organization", description = "Git repository organization", required = true, in = ParameterIn.PATH) @PathParam("organization") String organization,
        @Parameter(name = "repositoryName", description = "Git repository name", required = true, in = ParameterIn.PATH) @PathParam("repositoryName") String repositoryName) {
        User foundUser = userDAO.findById(authUser.getId());

        SourceCodeRepoInterface sourceCodeRepo = createSourceCodeRepo(foundUser, gitRegistry, tokenDAO, client, bitbucketClientID, bitbucketClientSecret);
        if (sourceCodeRepo == null) {
            String msg = "User does not have access to the given source control registry.";
            LOG.error(msg);
            throw new CustomWebApplicationException(msg, HttpStatus.SC_BAD_REQUEST);
        }
        final String repository = organization + "/" + repositoryName;

        String gitUrl = "git@" + gitRegistry + ":" + repository + ".git";
        if (LOG.isInfoEnabled()) {
            LOG.info("Adding {}", Utilities.cleanForLogging(gitUrl));
        }

        // Create a workflow
        final Workflow createdWorkflow = sourceCodeRepo.createStubBioworkflow(repository);
        return saveNewWorkflow(createdWorkflow, foundUser);
    }

    /**
     * Saves a new workflow to the database
     *
     * @param workflow
     * @param user
     * @return New workflow
     */
    private BioWorkflow saveNewWorkflow(Workflow workflow, User user) {
        // Check for duplicate
        Optional<BioWorkflow> duplicate = workflowDAO.findByPath(workflow.getWorkflowPath(), false, BioWorkflow.class);
        if (duplicate.isPresent()) {
            throw new CustomWebApplicationException("A workflow with the same path and name already exists.", HttpStatus.SC_BAD_REQUEST);
        }

        // Check that there isn't another entry with the same path.
        workflowDAO.checkForDuplicateAcrossTables(workflow.getWorkflowPath());
        final long workflowID = workflowDAO.create(workflow);
        final Workflow workflowFromDB = workflowDAO.findById(workflowID);
        workflowFromDB.getUsers().add(user);
        return (BioWorkflow) workflowFromDB;
    }

    @DELETE
    @Timed
    @UnitOfWork
    @Path("/registries/{gitRegistry}/organizations/{organization}/repositories/{repositoryName}")
    @Operation(operationId = "deleteWorkflow", description = "Delete a stubbed workflow for a registry and repository path.", security = @SecurityRequirement(name = JWT_SECURITY_DEFINITION_NAME))
    @ApiOperation(value = "See OpenApi for details")
    public void deleteWorkflow(@ApiParam(hidden = true) @Parameter(hidden = true, name = "user") @Auth User authUser,
        @Parameter(name = "gitRegistry", description = "Git registry", required = true, in = ParameterIn.PATH, schema = @Schema(type = "string", allowableValues = { "github.com", "bitbucket.org", "gitlab.com" })) @PathParam("gitRegistry") SourceControl gitRegistry,
        @Parameter(name = "organization", description = "Git repository organization", required = true, in = ParameterIn.PATH) @PathParam("organization") String organization,
        @Parameter(name = "repositoryName", description = "Git repository name", required = true, in = ParameterIn.PATH) @PathParam("repositoryName") String repositoryName) {
        if (gitRegistry == SourceControl.DOCKSTORE) {
            LOG.error(SC_HOSTED_NOT_SUPPORTED_MESSAGE);
            throw new CustomWebApplicationException(SC_HOSTED_NOT_SUPPORTED_MESSAGE, HttpStatus.SC_BAD_REQUEST);
        }

        User foundUser = userDAO.findById(authUser.getId());

        // Get all of the users source control tokens
        List<Token> scTokens = this.tokenDAO.findByUserId(foundUser.getId())
            .stream()
            .filter(token -> Objects.equals(token.getTokenSource().getSourceControl(), gitRegistry))
            .toList();

        if (scTokens.size() == 0) {
            LOG.error(SC_REGISTRY_ACCESS_MESSAGE);
            throw new CustomWebApplicationException(SC_REGISTRY_ACCESS_MESSAGE, HttpStatus.SC_BAD_REQUEST);
        }

        // Delete workflow for a given repository
        final Token gitToken = scTokens.get(0);
        final String tokenSource = gitToken.getTokenSource().toString();
        final String repository = organization + "/" + repositoryName;

        String gitUrl = "git@" + tokenSource + ":" + repository + ".git";
        if (LOG.isInfoEnabled()) {
            LOG.info("Deleting {}", Utilities.cleanForLogging(gitUrl));
        }

        final Optional<BioWorkflow> existingWorkflow = workflowDAO.findByPath(tokenSource + "/" + repository, false, BioWorkflow.class);
        if (existingWorkflow.isEmpty()) {
            String msg = "No workflow with path " + tokenSource + "/" + Utilities.cleanForLogging(repository) + " exists.";
            LOG.error(msg);
            throw new CustomWebApplicationException(msg, HttpStatus.SC_BAD_REQUEST);
        }

        BioWorkflow workflow = existingWorkflow.get();
        checkCanWrite(foundUser, workflow);
        if (Objects.equals(workflow.getMode(), WorkflowMode.STUB)) {
            PublicStateManager.getInstance().handleIndexUpdate(existingWorkflow.get(), StateManagerMode.DELETE);
            eventDAO.deleteEventByEntryID(workflow.getId());
            workflowDAO.delete(workflow);
        } else {
            String msg = "The workflow with path " + tokenSource + "/" + Utilities.cleanForLogging(repository) + " cannot be deleted.";
            LOG.error(msg);
            throw new CustomWebApplicationException(msg, HttpStatus.SC_BAD_REQUEST);
        }
    }

<<<<<<< HEAD
    @GET
    @Path("/github/infer/{owner}/{repo}/{ref}")
    @Timed
    @UnitOfWork
    @Operation(description = "Infer the entries in the file tree of a GitHub repository reference.", security = @SecurityRequirement(name = JWT_SECURITY_DEFINITION_NAME))
    @Deprecated
    public String inferEntries(@ApiParam(hidden = true) @Parameter(hidden = true, name = "user") @Auth User user,
        @Parameter(name = "owner", description = "repo owner", required = true, in = ParameterIn.PATH) @PathParam("owner") String owner,
        @Parameter(name = "repo", description = "repo name", required = true, in = ParameterIn.PATH) @PathParam("repo") String repo,
        @Parameter(name = "ref", description = "reference, could contain slashes which need to be urlencoded", required = true, in = ParameterIn.PATH) @PathParam("ref") String gitReference) {
        // Get GitHub tokens.
        List<Token> tokens = tokenDAO.findGithubByUserId(user.getId());
        if (tokens.isEmpty()) {
            throw new CustomWebApplicationException("Could not find GitHub token.", HttpStatus.SC_BAD_REQUEST);
        }

        // Create github source code repo.
        GitHubSourceCodeRepo gitHubSourceCodeRepo = (GitHubSourceCodeRepo)SourceCodeRepoFactory.createSourceCodeRepo(tokens.get(0));

        // Create FileTree.
        String ownerAndRepo = owner + "/" + repo;
        FileTree fileTree = new CachingFileTree(new ZipGitHubFileTree(gitHubSourceCodeRepo, ownerAndRepo, gitReference));

        // Infer entries.
        InferrerHelper inferrerHelper = new InferrerHelper();
        List<Inferrer.Entry> entries = inferrerHelper.infer(fileTree);

        // Create and return .dockstore.yml
        return inferrerHelper.toDockstoreYaml(entries);
    }

=======
    /**
     * Handles GitHub push events. The path and initial method name incorrectly refer to it as handling release events, but it does not.
     * The method was renamed to indicate it handles push events, but the path and operationId use the old name to avoid breaking clients.
     *
     * {@code handleGitHubTaggedRelease} handles release events.
     *
     * @param user
     * @param deliveryId
     * @param payload
     */
>>>>>>> ebb56842
    @POST
    @Path("/github/release")
    @Timed
    @Consumes(MediaType.APPLICATION_JSON)
    @UnitOfWork
    @RolesAllowed({"curator", "admin"})
    @Operation(description = "Handle a push event on GitHub. Will create a workflow/service and version when necessary.", operationId = "handleGitHubRelease",
            security = @SecurityRequirement(name = JWT_SECURITY_DEFINITION_NAME))
    @ApiOperation(value = "Handle a push event on GitHub. Will create a workflow/service and version when necessary.", authorizations = {
        @Authorization(value = JWT_SECURITY_DEFINITION_NAME)})
    public void handleGitHubPush(@ApiParam(hidden = true) @Parameter(hidden = true, name = "user") @Auth User user,
        @Parameter(name = "X-GitHub-Delivery", in = ParameterIn.HEADER, description = "A GUID to identify the GitHub webhook delivery", required = true) @HeaderParam(value = "X-GitHub-Delivery")  String deliveryId,
        @RequestBody(description = "GitHub push event payload", required = true) PushPayload payload) {

        final long installationId = payload.getInstallation().getId();
        final String username = payload.getSender().getLogin();
        final String repository = payload.getRepository().getFullName();
        final String gitReference = payload.getRef();
        final String afterCommit = payload.getAfter();
        if (LOG.isInfoEnabled()) {
            LOG.info(String.format("Branch/tag %s pushed to %s(%s)", Utilities.cleanForLogging(gitReference), Utilities.cleanForLogging(repository), Utilities.cleanForLogging(username)));
        }
        githubWebhookRelease(repository, gitHubUsernamesFromPushPayload(payload), gitReference, installationId, deliveryId, afterCommit, true);
    }

    @POST
    @Path("/github/install")
    @Timed
    @Consumes(MediaType.APPLICATION_JSON)
    @UnitOfWork
    @RolesAllowed({"curator", "admin"})
    @Operation(description = "Handle the installation of our GitHub app onto a repository or organization.", security = @SecurityRequirement(name = JWT_SECURITY_DEFINITION_NAME), responses = @ApiResponse(responseCode = "418", description = "This code tells AWS Lambda not to retry."))
    @ApiOperation(value = "Handle the installation of our GitHub app onto a repository or organization.", authorizations = {
        @Authorization(value = JWT_SECURITY_DEFINITION_NAME)}, response = Workflow.class, responseContainer = "List")
    public Response handleGitHubInstallation(@ApiParam(hidden = true) @Parameter(hidden = true, name = "user") @Auth User user,
            @Parameter(name = "X-GitHub-Delivery", in = ParameterIn.HEADER, description = "A GUID to identify the GitHub webhook delivery", required = true) @HeaderParam(value = "X-GitHub-Delivery")  String deliveryId,
            @RequestBody(description = "GitHub App repository installation event payload", required = true) InstallationRepositoriesPayload payload) {
        final String addedAction = InstallationRepositoriesPayload.Action.ADDED.toString();
        final String removedAction = InstallationRepositoriesPayload.Action.REMOVED.toString();
        final String action = payload.getAction();
        // Currently, the action can be either "added" or "removed".
        // https://docs.github.com/en/webhooks-and-events/webhooks/webhook-events-and-payloads#installation_repositories
        // This check is not necessary, but will detect if github adds another type of action to the event.
        if (!List.of(addedAction, removedAction).contains(action)) {
            LOG.error("Unexpected action in installation payload");
            return Response.status(HttpStatus.SC_BAD_REQUEST).build();
        }

        final long installationId = payload.getInstallation().getId();
        final String username = payload.getSender().getLogin();
        final boolean added = addedAction.equals(action);
        final List<String> repositories = (added ? payload.getRepositoriesAdded() : payload.getRepositoriesRemoved())
            .stream().map(WebhookRepository::getFullName).toList();

        if (LOG.isInfoEnabled()) {
            LOG.info(String.format("GitHub app %s the repositories %s (%s)",
                added ? "installed on" : "uninstalled from",
                Utilities.cleanForLogging(String.join(", ", repositories)),
                Utilities.cleanForLogging(username)));
        }

        // record installation event as lambda event
        Optional<User> triggerUser = Optional.ofNullable(userDAO.findByGitHubUsername(username));
        repositories.forEach(repository -> {
            LambdaEvent lambdaEvent = new LambdaEvent();
            String[] splitRepository = repository.split("/");
            lambdaEvent.setDeliveryId(deliveryId);
            lambdaEvent.setOrganization(splitRepository[0]);
            lambdaEvent.setRepository(splitRepository[1]);
            lambdaEvent.setGithubUsername(username);
            lambdaEvent.setType(added ? LambdaEvent.LambdaEventType.INSTALL : LambdaEvent.LambdaEventType.UNINSTALL);
            triggerUser.ifPresent(lambdaEvent::setUser);
            lambdaEventDAO.create(lambdaEvent);
        });

        if (added) {
            // make some educated guesses whether we should try to retrospectively release some old versions
            // note that for large organizations, this loop could be quite large if many repositories are added at the same time
            for (String repository: repositories) {
                final Set<String> strings = identifyGitReferencesToRelease(repository, installationId);
                for (String gitReference: strings) {
                    if (LOG.isInfoEnabled()) {
                        LOG.info(String.format("Retrospectively processing branch/tag %s in %s(%s)", Utilities.cleanForLogging(gitReference), Utilities.cleanForLogging(repository),
                            Utilities.cleanForLogging(username)));
                    }
                    githubWebhookRelease(repository, new GitHubUsernames(username, Set.of()), gitReference, installationId, deliveryId, null, false);
                }
            }
        }
        return Response.status(HttpStatus.SC_OK).build();
    }

    @DELETE
    @Path("/github")
    @Timed
    @UnitOfWork
    @RolesAllowed({"curator", "admin"})
    @Operation(description = "Handles the deletion of a branch on GitHub. Will delete all workflow versions that match in all workflows that share the same repository.", security = @SecurityRequirement(name = JWT_SECURITY_DEFINITION_NAME), responses = @ApiResponse(responseCode = "418", description = "This code tells AWS Lambda not to retry."))
    @ApiOperation(value = "Handles the deletion of a branch on GitHub. Will delete all workflow versions that match in all workflows that share the same repository.", authorizations = {
        @Authorization(value = JWT_SECURITY_DEFINITION_NAME)}, response = Response.class)
    public Response handleGitHubBranchDeletion(@ApiParam(hidden = true) @Parameter(hidden = true, name = "user") @Auth User user,
        @Parameter(name = "repository", description = "Repository path (ex. dockstore/dockstore-ui2)", required = true) @QueryParam("repository") String repository,
        @Parameter(name = "username", description = "Username of user on GitHub who triggered action", required = true) @QueryParam("username") String username,
        @Parameter(name = "gitReference", description = "Full git reference for a GitHub branch/tag. Ex. refs/heads/master or refs/tags/v1.0", required = true) @QueryParam("gitReference") String gitReference,
        @Parameter(name = "installationId", description = "GitHub App installation ID", required = false) @QueryParam("installationId") Long installationId,
        @Parameter(name = "X-GitHub-Delivery", in = ParameterIn.HEADER, description = "A GUID to identify the GitHub webhook delivery", required = true) @HeaderParam(value = "X-GitHub-Delivery")  String deliveryId) {
        if (LOG.isInfoEnabled()) {
            LOG.info(String.format("Branch/tag %s deleted from %s", Utilities.cleanForLogging(gitReference), Utilities.cleanForLogging(repository)));
        }
        githubWebhookDelete(repository, gitReference, username, installationId, deliveryId);
        return Response.status(HttpStatus.SC_NO_CONTENT).build();
    }

    /**
     * Handles GitHub release events by storing the release timestamp of a published release in the workflows based on the GitHub repo.
     *
     * Uses the term &quot;taggedRelease&quot; to distinguish from the misnamed <code>handleGitHubRelease</code> method.
     *
     * @param user
     * @param deliveryId
     * @param payload
     * @return
     */
    @POST
    @Path("/github/taggedrelease")
    @Timed
    @UnitOfWork
    @Consumes(MediaType.APPLICATION_JSON)
    @RolesAllowed({"curator", "admin"})
    @Operation(description = "Handles a release event on GitHub.", security = @SecurityRequirement(name = JWT_SECURITY_DEFINITION_NAME))
    public Response handleGitHubTaggedRelease(@Parameter(hidden = true, name = "user") @Auth User user,
            @Parameter(name = "X-GitHub-Delivery", in = ParameterIn.HEADER, description = "A GUID to identify the GitHub webhook delivery", required = true)
            @HeaderParam(value = "X-GitHub-Delivery")  String deliveryId,
            @RequestBody(description = "GitHub App repository release event payload", required = true) ReleasePayload payload) {
        final String actionString = payload.getAction();
        final Optional<ReleasePayload.Action> optionalAction = ReleasePayload.Action.findAction(actionString);
        if (optionalAction.isPresent() && optionalAction.get() == PUBLISHED) { // Zenodo will only create DOIs for published relesaes
            final LambdaEvent lambdaEvent = createBasicEvent(payload.getRepository().getFullName(),
                    "refs/tags/" + payload.getRelease().getTagName(), payload.getSender().getLogin(), LambdaEvent.LambdaEventType.RELEASE,
                    true, deliveryId);
            lambdaEventDAO.create(lambdaEvent);
            final List<Workflow> workflows = workflowDAO.findAllByPath("github.com/" + payload.getRepository().getFullName(), false);
            final Timestamp publishedAt = payload.getRelease().getPublishedAt();
            workflows.stream().filter(w -> Objects.isNull(w.getLatestReleaseDate()) || w.getLatestReleaseDate().before(publishedAt))
                    .forEach(w -> {
                        LOG.info("Setting latestReleaseDate for workflow {}", w.getWorkflowPath());
                        w.setLatestReleaseDate(publishedAt);
                    });
        } else {
            LOG.info("Ignoring action in release event: {}", actionString);
        }
        return Response.status(HttpStatus.SC_NO_CONTENT).build();
    }

    @GET
    @Path("/{workflowId}/workflowVersions/{workflowVersionId}/orcidAuthors")
    @UnitOfWork(readOnly = true)
    @ApiOperation(value = "See OpenApi for details", hidden = true)
    @Operation(operationId = "getWorkflowVersionOrcidAuthors", description = "Retrieve ORCID author information for a workflow version", security = @SecurityRequirement(name = JWT_SECURITY_DEFINITION_NAME))
    @ApiResponse(responseCode = HttpStatus.SC_OK + "", description = "Retrieve ORCID author information for a workflow version", content = @Content(
        mediaType = MediaType.APPLICATION_JSON, array = @ArraySchema(schema = @Schema(implementation = OrcidAuthorInformation.class))))
    @ApiResponse(responseCode = HttpStatus.SC_BAD_REQUEST + "", description = "Bad Request")
    public Set<OrcidAuthorInformation> getWorkflowVersionOrcidAuthors(@Parameter(hidden = true, name = "user") @Auth Optional<User> user,
        @Parameter(name = "workflowId", description = "id of the workflow", required = true, in = ParameterIn.PATH) @PathParam("workflowId") Long workflowId,
        @Parameter(name = "workflowVersionId", description = "id of the workflow version", required = true, in = ParameterIn.PATH) @PathParam("workflowVersionId") Long workflowVersionId) {
        Workflow workflow = workflowDAO.findById(workflowId);
        checkNotNullEntry(workflow);
        checkCanRead(user, workflow);

        WorkflowVersion workflowVersion = this.workflowVersionDAO.findById(workflowVersionId);
        if (workflowVersion == null) {
            throw new CustomWebApplicationException("Version " + workflowVersionId + " does not exist for this workflow", HttpStatus.SC_NOT_FOUND);
        }

        Set<OrcidAuthorInformation> orcidAuthorInfo = new HashSet<>();
        Optional<String> token = ORCIDHelper.getOrcidAccessToken();
        if (token.isPresent()) {
            orcidAuthorInfo = workflowVersion.getOrcidAuthors().stream()
                .map(OrcidAuthor::getOrcid)
                .map(orcidId -> ORCIDHelper.getOrcidAuthorInformation(orcidId, token.get()))
                .filter(Optional::isPresent)
                .map(Optional::get)
                .collect(Collectors.toSet());
        }

        return orcidAuthorInfo;
    }

    /**
     * Scans Zenodo for DOIs issued against GitHub repos with registered workflows in Dockstore, updating the Dockstore workflows
     * with those DOIs.
     *
     * @param user
     * @param filter - optional filter to scope to a single GitHub repository in the format myorg/myrepo
     * @return
     */
    @POST
    @RolesAllowed({"admin", "curator"})
    @Path("/updateDois")
    @UnitOfWork
    @Timed
    @Operation(operationId = "updateDois", description = "Searches Zenodo for DOIs referencing GitHub repos, and updates Dockstore entries with them", security = @SecurityRequirement(name = JWT_SECURITY_DEFINITION_NAME))
    public List<Workflow> updateDois(@Parameter(hidden = true) @Auth User user,
            @Parameter(description = "Optional GitHub full repository name, e.g., myorg/myrepo, to only update entries for that repository") @QueryParam("filter") String filter) {
        final List<Workflow> publishedWorkflows = getPublishedGitHubWorkflows(filter);

        // Get a map of GitHub repos to Dockstore workflows
        final Map<String, List<Workflow>> repoToWorkflowsMap = publishedWorkflows.stream()
                .filter(w -> w.getSourceControl() == SourceControl.GITHUB)
                .collect(Collectors.groupingBy(w -> w.getOrganization() + '/' + w.getRepository()));

        // Query Zenodo for DOIs issued against the GitHub repositories
        final List<GitHubRepoDois> gitHubRepoDois = repoToWorkflowsMap.keySet().stream().sorted()
                .map(ZenodoHelper::findDoisForGitHubRepo)
                .flatMap(Collection::stream)
                .toList();

        final Set<Workflow> updatedWorkflows = new HashSet<>();
        gitHubRepoDois.stream().forEach(gitHubRepoDoi -> {
            final List<Workflow> workflows = repoToWorkflowsMap.get(gitHubRepoDoi.repo());
            workflows.stream().forEach(workflow -> {
                try {
                    if (updateWorkflowWithDois(workflow, gitHubRepoDoi)) {
                        updatedWorkflows.add(workflow);
                    }
                } catch (Exception e) {
                    LOG.error("Error updating workflow %s with DOIs".formatted(workflow.getWorkflowPath()), e);
                }
            });
        });
        return updatedWorkflows.stream().toList();
    }

    /**
     * Updates a workflow with DOIs discovered from Zenodo for a GitHub repository.
     *
     * <ul>
     *     <li>If the workflow doesn't have a concept DOI for the GitHub initiator adds it, then updates the versions with the version DOIs</li>
     *     <li>If the workflow's existing concept DOI for the GitHub initiator matches the discovered concept DOI, then updates the version DOIs</li>
     *     <li>If the workflow's exising concept DOI for the the GitHub initiator DOES NOT match the discovered concept DOI, does nothing. Because
     *     we do not support multiple concept DOIs from the same initiator, and it doesn't make sense to have version DOIs that don't
     *     match the concept DOI.</li>
     * </ul>
     *
     * @param workflow
     * @param gitHubRepoDoi
     * @return true if the workflow was updated, false otherwise
     */
    private boolean updateWorkflowWithDois(Workflow workflow, GitHubRepoDois gitHubRepoDoi) {
        boolean updatedWorkflow = false;
        final String conceptDoi = gitHubRepoDoi.conceptDoi();
        final Doi existingGitHubDoi = workflow.getConceptDois().get(DoiInitiator.GITHUB);
        if (existingGitHubDoi != null && !conceptDoi.equals(existingGitHubDoi.getName())) {
            LOG.warn("Skipping DOI %s for workflow %s because it already has a Zenodo DOI from GitHub".formatted(conceptDoi, workflow.getWorkflowPath()));
        } else {
            final boolean noDoiToStart = workflow.getConceptDois().isEmpty();
            if (existingGitHubDoi == null) { // No Concept DOI yet, add it.
                workflow.getConceptDois().put(DoiInitiator.GITHUB,
                        ZenodoHelper.getDoiFromDatabase(Doi.DoiType.CONCEPT, DoiInitiator.GITHUB, conceptDoi));
                updatedWorkflow = true;
            }
            // Add version DOI(s) to the workflow versions
            if (updateWorkflowVersionsWithZenodoDois(workflow, gitHubRepoDoi.tagAndDoi())) {
                updatedWorkflow = true;
            }
            if (noDoiToStart) {
                // The default DOI selection is USER. If there was no DOI to begin with, set it to GITHUB so it will show up in the UI.
                workflow.setDoiSelection(DoiInitiator.GITHUB);
            }
            if (updatedWorkflow) {
                LOG.info("Updated workflow {} with DOIs from Zenodo DOIs {}", workflow.getWorkflowPath(), gitHubRepoDoi);
            }
        }
        return updatedWorkflow;
    }

    /**
     * Updates all workflow versions of <code>workflow</code> that match a tag in <code>tagsAndDois</code> with the corresponding DOI.
     *
     * Returns true if any workflow version was updated.
     * @param workflow
     * @param tagsAndDois
     * @return true if any of the workflow version were updated, false other wise
     */
    private boolean updateWorkflowVersionsWithZenodoDois(Workflow workflow, List<TagAndDoi> tagsAndDois) {
        boolean workflowUpdated = false;
        for (TagAndDoi tagAndDoi: tagsAndDois) {
            final WorkflowVersion workflowVersion = workflowVersionDAO.getWorkflowVersionByWorkflowIdAndVersionName(
                    workflow.getId(), tagAndDoi.gitHubTag());
            if (workflowVersion != null && workflowVersion.getDois().get(Doi.DoiInitiator.GITHUB) == null) {
                final Doi versionDoi = ZenodoHelper.getDoiFromDatabase(Doi.DoiType.VERSION, Doi.DoiInitiator.GITHUB,
                        tagAndDoi.doi());
                workflowVersion.getDois().put(Doi.DoiInitiator.GITHUB, versionDoi);
                workflowUpdated = true;
            }
        }
        return workflowUpdated;
    }

    /**
     * Returns a list of published GitHub workflows. If <code>optionalFilter</code> is set, then only returns workflows for that GitHub
     * organization and repository. Throws a CustomWebApplicationException if <code>optionalFilter</code> is set, and its format is not
     * <code>[organization]/[repository]</code>.
     * @param optionalFilter a filter in the format "organization/repository", or null/empty
     * @return
     */
    private List<Workflow> getPublishedGitHubWorkflows(String optionalFilter) {
        if (StringUtils.isNotBlank(optionalFilter)) {
            final String[] split = optionalFilter.split("/");
            if (split.length != 2) {
                throw new CustomWebApplicationException("Filter '%s' must be of the format org/repo".formatted(optionalFilter), HttpStatus.SC_BAD_REQUEST);
            }
            final String org = split[0];
            final String repository = split[1];
            return workflowDAO.findPublishedByOrganizationAndRepository(SourceControl.GITHUB, org, repository);
        }
        return workflowDAO.findPublishedBySourceControl(SourceControl.GITHUB);
    }
}<|MERGE_RESOLUTION|>--- conflicted
+++ resolved
@@ -78,14 +78,11 @@
 import io.dockstore.webservice.helpers.StateManagerMode;
 import io.dockstore.webservice.helpers.StringInputValidationHelper;
 import io.dockstore.webservice.helpers.ZenodoHelper;
-<<<<<<< HEAD
+import io.dockstore.webservice.helpers.ZenodoHelper.GitHubRepoDois;
+import io.dockstore.webservice.helpers.ZenodoHelper.TagAndDoi;
 import io.dockstore.webservice.helpers.ZipGitHubFileTree;
 import io.dockstore.webservice.helpers.infer.Inferrer;
 import io.dockstore.webservice.helpers.infer.InferrerHelper;
-=======
-import io.dockstore.webservice.helpers.ZenodoHelper.GitHubRepoDois;
-import io.dockstore.webservice.helpers.ZenodoHelper.TagAndDoi;
->>>>>>> ebb56842
 import io.dockstore.webservice.jdbi.BioWorkflowDAO;
 import io.dockstore.webservice.jdbi.EntryDAO;
 import io.dockstore.webservice.jdbi.FileFormatDAO;
@@ -2109,7 +2106,6 @@
         }
     }
 
-<<<<<<< HEAD
     @GET
     @Path("/github/infer/{owner}/{repo}/{ref}")
     @Timed
@@ -2141,7 +2137,6 @@
         return inferrerHelper.toDockstoreYaml(entries);
     }
 
-=======
     /**
      * Handles GitHub push events. The path and initial method name incorrectly refer to it as handling release events, but it does not.
      * The method was renamed to indicate it handles push events, but the path and operationId use the old name to avoid breaking clients.
@@ -2152,7 +2147,6 @@
      * @param deliveryId
      * @param payload
      */
->>>>>>> ebb56842
     @POST
     @Path("/github/release")
     @Timed

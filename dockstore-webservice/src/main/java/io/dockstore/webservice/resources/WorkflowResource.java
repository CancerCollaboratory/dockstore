--- conflicted
+++ resolved
@@ -16,12 +16,7 @@
 
 package io.dockstore.webservice.resources;
 
-<<<<<<< HEAD
 import java.io.File;
-import java.io.UnsupportedEncodingException;
-import java.net.URLDecoder;
-=======
->>>>>>> fea295f6
 import java.util.ArrayList;
 import java.util.Arrays;
 import java.util.Date;
@@ -50,6 +45,7 @@
 import javax.ws.rs.WebApplicationException;
 import javax.ws.rs.core.Context;
 import javax.ws.rs.core.MediaType;
+import javax.ws.rs.core.Response;
 
 import com.codahale.metrics.annotation.Timed;
 import com.google.common.base.MoreObjects;
@@ -1585,7 +1581,7 @@
         if (user.isPresent()) {
             workflow = workflowDAO.findById(workflowId);
             checkEntry(workflow);
-            checkCanRead(user.get(), workflow);
+            checkCanReadWorkflow(user.get(), workflow);
         } else {
             workflow = workflowDAO.findPublishedById(workflowId);
             checkEntry(workflow);

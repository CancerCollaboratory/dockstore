--- conflicted
+++ resolved
@@ -160,11 +160,6 @@
     private final String dockstoreUrl;
     private final String dockstoreGA4GHBaseUrl;
 
-<<<<<<< HEAD
-
-=======
-    @SuppressWarnings("checkstyle:ParameterNumber")
->>>>>>> f54b31ac
     public WorkflowResource(HttpClient client, SessionFactory sessionFactory, PermissionsInterface permissionsInterface,
             EntryResource entryResource, DockstoreWebserviceConfiguration configuration) {
         super(client, sessionFactory, configuration, Workflow.class);

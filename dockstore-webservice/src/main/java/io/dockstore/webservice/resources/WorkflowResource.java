--- conflicted
+++ resolved
@@ -416,16 +416,11 @@
     @ApiOperation(nickname = "refresh", value = "Refresh one particular workflow.", notes = "Full refresh", authorizations = {
         @Authorization(value = JWT_SECURITY_DEFINITION_NAME) }, response = Workflow.class)
     public Workflow refresh(@ApiParam(hidden = true) @Parameter(hidden = true, name = "user")@Auth User user,
-<<<<<<< HEAD
-        @ApiParam(value = "workflow ID", required = true) @PathParam("workflowId") Long workflowId) {
-        Workflow workflow = refreshWorkflow(user, workflowId, Optional.empty());
+        @ApiParam(value = "workflow ID", required = true) @PathParam("workflowId") Long workflowId,
+        @ApiParam(value = "completely refresh all versions, even if they have not changed", defaultValue = "true") @QueryParam("hardRefresh") @DefaultValue("true") Boolean hardRefresh) {
+        Workflow workflow = refreshWorkflow(user, workflowId, Optional.empty(), hardRefresh);
         EntryVersionHelper.removeSourceFilesFromEntry(workflow, sessionFactory);
         return workflow;
-=======
-        @ApiParam(value = "workflow ID", required = true) @PathParam("workflowId") Long workflowId,
-        @ApiParam(value = "completely refresh all versions, even if they have not changed", defaultValue = "true") @QueryParam("hardRefresh") @DefaultValue("true") Boolean hardRefresh) {
-        return refreshWorkflow(user, workflowId, Optional.empty(), hardRefresh);
->>>>>>> 0c575668
     }
 
     @GET
@@ -444,13 +439,9 @@
             LOG.error(msg);
             throw new CustomWebApplicationException(msg, HttpStatus.SC_BAD_REQUEST);
         }
-<<<<<<< HEAD
-        Workflow workflow = refreshWorkflow(user, workflowId, Optional.of(version));
+        Workflow workflow = refreshWorkflow(user, workflowId, Optional.of(version), hardRefresh);
         EntryVersionHelper.removeSourceFilesFromEntry(workflow, sessionFactory);
         return workflow;
-=======
-        return refreshWorkflow(user, workflowId, Optional.of(version), hardRefresh);
->>>>>>> 0c575668
     }
 
     /**
@@ -538,12 +529,9 @@
         // This somehow forces users to get loaded
         Hibernate.initialize(workflow.getUsers());
         Hibernate.initialize(workflow.getAliases());
-<<<<<<< HEAD
         // This should be removed once we have a workflows/{workflowId}/version/{versionId} endpoint
         workflow.getWorkflowVersions().forEach(version -> Hibernate.initialize(version.getVersionMetadata().getParsedInformationSet()));
-=======
         initializeAdditionalFields(include, workflow);
->>>>>>> 0c575668
         return workflow;
     }
 
@@ -1573,20 +1561,15 @@
             LanguageHandlerInterface lInterface = LanguageHandlerFactory.getInterface(workflow.getFileType());
             final Optional<String> toolTableJson = lInterface.getContent(workflowVersion.getWorkflowPath(), mainDescriptor.getContent(), secondaryDescContent,
                 LanguageHandlerInterface.Type.TOOLS, toolDAO);
-<<<<<<< HEAD
+            final String json = toolTableJson.orElseGet(null);
 
             // Can't UPDATE workflowversion when frozen = true
             if (workflowVersion.isFrozen()) {
                 LOG.warn("workflow version " + workflowVersionId + " is frozen without toolTableJson");
             } else {
-                workflowVersion.setToolTableJson(toolTableJson);
-            }
-            return toolTableJson;
-=======
-            final String json = toolTableJson.orElseGet(null);
-            workflowVersion.setToolTableJson(json);
+                workflowVersion.setToolTableJson(json);
+            }
             return json;
->>>>>>> 0c575668
         }
 
         return null;

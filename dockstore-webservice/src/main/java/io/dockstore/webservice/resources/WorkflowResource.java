/*
 *    Copyright 2017 OICR
 *
 *    Licensed under the Apache License, Version 2.0 (the "License");
 *    you may not use this file except in compliance with the License.
 *    You may obtain a copy of the License at
 *
 *        http://www.apache.org/licenses/LICENSE-2.0
 *
 *    Unless required by applicable law or agreed to in writing, software
 *    distributed under the License is distributed on an "AS IS" BASIS,
 *    WITHOUT WARRANTIES OR CONDITIONS OF ANY KIND, either express or implied.
 *    See the License for the specific language governing permissions and
 *    limitations under the License.
 */

package io.dockstore.webservice.resources;

import java.io.UnsupportedEncodingException;
import java.net.URLDecoder;
import java.util.ArrayList;
import java.util.Arrays;
import java.util.Date;
import java.util.HashMap;
import java.util.HashSet;
import java.util.List;
import java.util.Map;
import java.util.Objects;
import java.util.Optional;
import java.util.Set;
import java.util.regex.Matcher;
import java.util.regex.Pattern;
import java.util.stream.Collectors;

import javax.annotation.security.RolesAllowed;
import javax.servlet.http.HttpServletResponse;
import javax.ws.rs.DELETE;
import javax.ws.rs.DefaultValue;
import javax.ws.rs.GET;
import javax.ws.rs.HttpMethod;
import javax.ws.rs.OPTIONS;
import javax.ws.rs.POST;
import javax.ws.rs.PUT;
import javax.ws.rs.Path;
import javax.ws.rs.PathParam;
import javax.ws.rs.Produces;
import javax.ws.rs.QueryParam;
import javax.ws.rs.WebApplicationException;
import javax.ws.rs.core.Context;
import javax.ws.rs.core.HttpHeaders;
import javax.ws.rs.core.MediaType;
import javax.ws.rs.core.Response;

import com.codahale.metrics.annotation.Timed;
import com.google.common.base.MoreObjects;
import com.google.common.base.Strings;
import com.google.common.collect.Sets;
import io.dockstore.common.SourceControl;
import io.dockstore.webservice.CustomWebApplicationException;
import io.dockstore.webservice.api.PublishRequest;
import io.dockstore.webservice.api.StarRequest;
import io.dockstore.webservice.api.VerifyRequest;
import io.dockstore.webservice.core.Entry;
import io.dockstore.webservice.core.SourceControlConverter;
import io.dockstore.webservice.core.SourceFile;
import io.dockstore.webservice.core.SourceFile.FileType;
import io.dockstore.webservice.core.Token;
import io.dockstore.webservice.core.TokenType;
import io.dockstore.webservice.core.Tool;
import io.dockstore.webservice.core.User;
import io.dockstore.webservice.core.Version;
import io.dockstore.webservice.core.Workflow;
import io.dockstore.webservice.core.WorkflowMode;
import io.dockstore.webservice.core.WorkflowVersion;
import io.dockstore.webservice.doi.DOIGeneratorFactory;
import io.dockstore.webservice.doi.DOIGeneratorInterface;
import io.dockstore.webservice.helpers.ElasticManager;
import io.dockstore.webservice.helpers.ElasticMode;
import io.dockstore.webservice.helpers.EntryLabelHelper;
import io.dockstore.webservice.helpers.EntryVersionHelper;
import io.dockstore.webservice.helpers.FileFormatHelper;
import io.dockstore.webservice.helpers.SourceCodeRepoFactory;
import io.dockstore.webservice.helpers.SourceCodeRepoInterface;
import io.dockstore.webservice.jdbi.FileDAO;
import io.dockstore.webservice.jdbi.FileFormatDAO;
import io.dockstore.webservice.jdbi.LabelDAO;
import io.dockstore.webservice.jdbi.TokenDAO;
import io.dockstore.webservice.jdbi.ToolDAO;
import io.dockstore.webservice.jdbi.UserDAO;
import io.dockstore.webservice.jdbi.WorkflowDAO;
import io.dockstore.webservice.jdbi.WorkflowVersionDAO;
import io.dockstore.webservice.languages.LanguageHandlerFactory;
import io.dockstore.webservice.languages.LanguageHandlerInterface;
import io.dockstore.webservice.permissions.Permission;
import io.dockstore.webservice.permissions.PermissionsInterface;
import io.dockstore.webservice.permissions.Role;
import io.dropwizard.auth.Auth;
import io.dropwizard.hibernate.UnitOfWork;
import io.swagger.annotations.Api;
import io.swagger.annotations.ApiOperation;
import io.swagger.annotations.ApiParam;
import io.swagger.annotations.Authorization;
import io.swagger.jaxrs.PATCH;
import io.swagger.model.DescriptorType;
import org.apache.commons.lang3.tuple.MutablePair;
import org.apache.http.HttpStatus;
import org.apache.http.client.HttpClient;
import org.hibernate.Hibernate;
import org.json.JSONArray;
import org.json.JSONException;
import org.slf4j.Logger;
import org.slf4j.LoggerFactory;

import static io.dockstore.common.DescriptorLanguage.CWL_STRING;
import static io.dockstore.common.DescriptorLanguage.WDL_STRING;
import static io.dockstore.webservice.Constants.JWT_SECURITY_DEFINITION_NAME;

/**
 * @author dyuen
 */
@Path("/workflows")
@Api("workflows")
@Produces(MediaType.APPLICATION_JSON)
public class WorkflowResource implements AuthenticatedResourceInterface, EntryVersionHelper<Workflow, WorkflowVersion, WorkflowDAO>, StarrableResourceInterface, SourceControlResourceInterface {
    private static final String CWL_CHECKER = "_cwl_checker";
    private static final String WDL_CHECKER = "_wdl_checker";
    private static final Logger LOG = LoggerFactory.getLogger(WorkflowResource.class);
    private static final String PAGINATION_LIMIT = "100";
    private final ElasticManager elasticManager;
    private final UserDAO userDAO;
    private final TokenDAO tokenDAO;
    private final WorkflowDAO workflowDAO;
    private final ToolDAO toolDAO;
    private final WorkflowVersionDAO workflowVersionDAO;
    private final LabelDAO labelDAO;
    private final FileDAO fileDAO;
    private final FileFormatDAO fileFormatDAO;
    private final HttpClient client;

    private final String bitbucketClientID;
    private final String bitbucketClientSecret;
    private final PermissionsInterface permissionsInterface;

    @SuppressWarnings("checkstyle:parameternumber")
    public WorkflowResource(HttpClient client, UserDAO userDAO, TokenDAO tokenDAO, ToolDAO toolDAO, WorkflowDAO workflowDAO,
        WorkflowVersionDAO workflowVersionDAO, LabelDAO labelDAO, FileDAO fileDAO, FileFormatDAO fileFormatDAO, String bitbucketClientID,
        String bitbucketClientSecret, PermissionsInterface permissionsInterface) {
        this.userDAO = userDAO;
        this.tokenDAO = tokenDAO;
        this.workflowVersionDAO = workflowVersionDAO;
        this.toolDAO = toolDAO;
        this.labelDAO = labelDAO;
        this.fileDAO = fileDAO;
        this.client = client;
        this.fileFormatDAO = fileFormatDAO;

        this.bitbucketClientID = bitbucketClientID;
        this.bitbucketClientSecret = bitbucketClientSecret;

        this.permissionsInterface = permissionsInterface;

        this.workflowDAO = workflowDAO;
        elasticManager = new ElasticManager();
    }

    /**
     * TODO: this should not be a GET either
     * @param user
     * @param workflowId
     * @return
     */
    @GET
    @Path("/{workflowId}/restub")
    @Timed
    @UnitOfWork
    @ApiOperation(value = "Restub a workflow", authorizations = { @Authorization(value = JWT_SECURITY_DEFINITION_NAME) }, notes = "Restubs a full, unpublished workflow.", response = Workflow.class)
    public Workflow restub(@ApiParam(hidden = true) @Auth User user, @ApiParam(value = "workflow ID", required = true) @PathParam("workflowId") Long workflowId) {
        Workflow workflow = workflowDAO.findById(workflowId);
        // Check that workflow is valid to restub
        if (workflow.getIsPublished()) {
            throw new CustomWebApplicationException("A workflow must be unpublished to restub.", HttpStatus.SC_BAD_REQUEST);
        }

        checkNotHosted(workflow);

        workflow.setMode(WorkflowMode.STUB);

        // go through and delete versions for a stub
        for (WorkflowVersion version : workflow.getVersions()) {
            workflowVersionDAO.delete(version);
        }
        workflow.getVersions().clear();

        // Do we maintain the checker workflow association? For now we won't
        workflow.setCheckerWorkflow(null);


        elasticManager.handleIndexUpdate(workflow, ElasticMode.DELETE);
        return workflow;

    }

    /**
     * For each valid token for a git hosting service, refresh all workflows
     *
     * @param user         a user to refresh workflows for
     * @param organization limit the refresh to particular organizations if given
     * @param alreadyProcessed     skip particular workflows if already refreshed, previously used for debugging
     */
    void refreshStubWorkflowsForUser(User user, String organization, Set<Long> alreadyProcessed) {

        List<Token> tokens = checkOnBitbucketToken(user);

        boolean foundAtLeastOneToken = false;
        for (TokenType type : TokenType.values()) {
            if (!type.isSourceControlToken()) {
                continue;
            }
            // Check if tokens for git hosting services are valid and refresh corresponding workflows
            // Refresh Bitbucket
            Token token = Token.extractToken(tokens, type);
            // create each type of repo and check its validity
            SourceCodeRepoInterface sourceCodeRepo = null;
            if (token != null) {
                sourceCodeRepo = SourceCodeRepoFactory.createSourceCodeRepo(token, client);
            }
            boolean hasToken = token != null && token.getContent() != null;
            foundAtLeastOneToken = foundAtLeastOneToken || hasToken;

            try {
                if (hasToken) {
                    // get workflows from source control for a user and updates db
                    refreshHelper(sourceCodeRepo, user, organization, alreadyProcessed);
                }
                // when 3) no data is found for a workflow in the db, we may want to create a warning, note, or label
            } catch (WebApplicationException ex) {
                LOG.error(user.getUsername() + ": " + "Failed to refresh user {}", user.getId());
                throw ex;
            }
        }

        if (!foundAtLeastOneToken) {
            throw new CustomWebApplicationException(
                "No source control repository token found.  Please link at least one source control repository token to your account.",
                HttpStatus.SC_BAD_REQUEST);
        }
    }

    /**
     * Gets a mapping of all workflows from git host, and updates/adds as appropriate
     *
     * @param sourceCodeRepoInterface interface to read data from source control
     * @param user                    the user that made the request to refresh
     * @param organization            if specified, only refresh if workflow belongs to the organization
     */
    private void refreshHelper(final SourceCodeRepoInterface sourceCodeRepoInterface, User user, String organization, Set<Long> alreadyProcessed) {
        /* helpful code for testing, this was used to refresh a users existing workflows
           with a fixed github token for all users
         */
        boolean statsCollection = false;
        if (statsCollection) {
            List<Workflow> workflows = userDAO.findById(user.getId()).getEntries().stream().filter(entry -> entry instanceof Workflow).map(obj -> (Workflow)obj).collect(Collectors.toList());
            Map<String, String> workflowGitUrl2Name = new HashMap<>();
            for (Workflow workflow : workflows) {
                workflowGitUrl2Name.put(workflow.getGitUrl(), workflow.getOrganization() + "/" + workflow.getRepository());
            }
        }

        // Mapping of git url to repository name (owner/repo)
        final Map<String, String> workflowGitUrl2Name = sourceCodeRepoInterface.getWorkflowGitUrl2RepositoryId();
        LOG.info("found giturl to workflow name map" + Arrays.toString(workflowGitUrl2Name.entrySet().toArray()));
        if (organization != null) {
            workflowGitUrl2Name.entrySet().removeIf(thing -> !(thing.getValue().split("/"))[0].equals(organization));
        }
        // For each entry found of the associated git hosting service
        for (Map.Entry<String, String> entry : workflowGitUrl2Name.entrySet()) {
            LOG.info("refreshing " + entry.getKey());

            // Get all workflows with the same giturl)
            final List<Workflow> byGitUrl = workflowDAO.findByGitUrl(entry.getKey());
            if (byGitUrl.size() > 0) {
                // Workflows exist with the given git url
                for (Workflow workflow : byGitUrl) {
                    // check whitelist for already processed workflows
                    if (alreadyProcessed.contains(workflow.getId())) {
                        continue;
                    }

                    // Update existing workflows with new information from the repository
                    // Note we pass the existing workflow as a base for the updated version of the workflow
                    final Workflow newWorkflow = sourceCodeRepoInterface.getWorkflow(entry.getValue(), Optional.of(workflow));

                    // Take ownership of these workflows
                    workflow.getUsers().add(user);

                    // Update the existing matching workflows based off of the new information
                    updateDBWorkflowWithSourceControlWorkflow(workflow, newWorkflow);
                    alreadyProcessed.add(workflow.getId());
                }
            } else {
                // Workflows are not registered for the given git url, add one
                final Workflow newWorkflow = sourceCodeRepoInterface.getWorkflow(entry.getValue(), Optional.empty());

                // The workflow was successfully created
                if (newWorkflow != null) {
                    final long workflowID = workflowDAO.create(newWorkflow);

                    // need to create nested data models
                    final Workflow workflowFromDB = workflowDAO.findById(workflowID);
                    workflowFromDB.getUsers().add(user);

                    // Update newly created template workflow (workflowFromDB) with found data from the repository
                    updateDBWorkflowWithSourceControlWorkflow(workflowFromDB, newWorkflow);
                    alreadyProcessed.add(workflowFromDB.getId());
                }
            }
        }
    }

    private List<Token> checkOnBitbucketToken(User user) {
        List<Token> tokens = tokenDAO.findBitbucketByUserId(user.getId());

        if (!tokens.isEmpty()) {
            Token bitbucketToken = tokens.get(0);
            refreshBitbucketToken(bitbucketToken, client, tokenDAO, bitbucketClientID, bitbucketClientSecret);
        }

        return tokenDAO.findByUserId(user.getId());
    }

    @GET
    @Path("/{workflowId}/refresh")
    @Timed
    @UnitOfWork
    @ApiOperation(value = "Refresh one particular workflow. Always do a full refresh when targeted", authorizations = { @Authorization(value = JWT_SECURITY_DEFINITION_NAME) }, response = Workflow.class)
    public Workflow refresh(@ApiParam(hidden = true) @Auth User user, @ApiParam(value = "workflow ID", required = true) @PathParam("workflowId") Long workflowId) {
        Workflow workflow = workflowDAO.findById(workflowId);
        checkEntry(workflow);
        checkCanWriteWorkflow(user, workflow);
        checkNotHosted(workflow);
        // get a live user for the following
        user = userDAO.findById(user.getId());
        // Update user data
        user.updateUserMetadata(tokenDAO);

        // Set up source code interface and ensure token is set up
        final SourceCodeRepoInterface sourceCodeRepo = getSourceCodeRepoInterface(workflow.getGitUrl(), user);

        // do a full refresh when targeted like this
        workflow.setMode(WorkflowMode.FULL);
        // look for checker workflows to associate with if applicable
        if (!workflow.isIsChecker() && workflow.getDescriptorType().equals(CWL_STRING) || workflow.getDescriptorType().equals(WDL_STRING)) {
            String workflowName = workflow.getWorkflowName() == null ? "" : workflow.getWorkflowName();
            String checkerWorkflowName = "/" + workflowName + (workflow.getDescriptorType().equals(CWL_STRING) ? CWL_CHECKER : WDL_CHECKER);
            Workflow byPath = workflowDAO.findByPath(workflow.getPath() + checkerWorkflowName, false);
            if (byPath != null && workflow.getCheckerWorkflow() == null) {
                workflow.setCheckerWorkflow(byPath);
            }
        }

        final Workflow newWorkflow = sourceCodeRepo.getWorkflow(workflow.getOrganization() + '/' + workflow.getRepository(), Optional.of(workflow));
        workflow.getUsers().add(user);
        updateDBWorkflowWithSourceControlWorkflow(workflow, newWorkflow);
        FileFormatHelper.updateFileFormats(newWorkflow.getVersions(), fileFormatDAO);

        // Refresh checker workflow
        if (!workflow.isIsChecker() && workflow.getCheckerWorkflow() != null) {
            refresh(user, workflow.getCheckerWorkflow().getId());
        }
        elasticManager.handleIndexUpdate(newWorkflow, ElasticMode.UPDATE);
        return workflow;
    }

    /**
     * @param workflow    workflow to be updated
     * @param newWorkflow workflow to grab new content from
     */
    private void updateDBWorkflowWithSourceControlWorkflow(Workflow workflow, Workflow newWorkflow) {
        // update root workflow
        workflow.update(newWorkflow);
        // update workflow versions
        Map<String, WorkflowVersion> existingVersionMap = new HashMap<>();
        workflow.getWorkflowVersions().forEach(version -> existingVersionMap.put(version.getName(), version));

        // delete versions that exist in old workflow but do not exist in newWorkflow
        Map<String, WorkflowVersion> newVersionMap = new HashMap<>();
        newWorkflow.getWorkflowVersions().forEach(version -> newVersionMap.put(version.getName(), version));
        Sets.SetView<String> removedVersions = Sets.difference(existingVersionMap.keySet(), newVersionMap.keySet());
        for (String version : removedVersions) {
            workflow.removeWorkflowVersion(existingVersionMap.get(version));
        }

        // Then copy over content that changed
        for (WorkflowVersion version : newWorkflow.getVersions()) {
            WorkflowVersion workflowVersionFromDB = existingVersionMap.get(version.getName());
            if (existingVersionMap.containsKey(version.getName())) {
                workflowVersionFromDB.update(version);
            } else {
                // create a new one and replace the old one
                final long workflowVersionId = workflowVersionDAO.create(version);
                workflowVersionFromDB = workflowVersionDAO.findById(workflowVersionId);
                workflow.getVersions().add(workflowVersionFromDB);
                existingVersionMap.put(workflowVersionFromDB.getName(), workflowVersionFromDB);
            }

            // Update source files for each version
            Map<String, SourceFile> existingFileMap = new HashMap<>();
            workflowVersionFromDB.getSourceFiles().forEach(file -> existingFileMap.put(file.getType().toString() + file.getPath(), file));
            for (SourceFile file : version.getSourceFiles()) {
                if (existingFileMap.containsKey(file.getType().toString() + file.getPath())) {
                    existingFileMap.get(file.getType().toString() + file.getPath()).setContent(file.getContent());
                } else {
                    final long fileID = fileDAO.create(file);
                    final SourceFile fileFromDB = fileDAO.findById(fileID);
                    workflowVersionFromDB.getSourceFiles().add(fileFromDB);
                }
            }

            // Remove existing files that are no longer present
            for (Map.Entry<String, SourceFile> entry : existingFileMap.entrySet()) {
                boolean toDelete = true;
                for (SourceFile file : version.getSourceFiles()) {
                    if (entry.getKey().equals(file.getType().toString() + file.getPath())) {
                        toDelete = false;
                    }
                }
                if (toDelete) {
                    workflowVersionFromDB.getSourceFiles().remove(entry.getValue());
                }
            }
        }
    }

    @GET
    @Timed
    @UnitOfWork
    @Path("/{workflowId}")
    @ApiOperation(value = "Get a registered workflow", authorizations = { @Authorization(value = JWT_SECURITY_DEFINITION_NAME) }, response = Workflow.class, notes = "This is one of the few endpoints that returns the user object with populated properties (minus the userProfiles property)")
    public Workflow getWorkflow(@ApiParam(hidden = true) @Auth User user, @ApiParam(value = "workflow ID", required = true) @PathParam("workflowId") Long workflowId) {
<<<<<<< HEAD
        Workflow workflow = workflowDAO.findById(workflowId);
        checkEntry(workflow);
        checkCanReadWorkflow(user, workflow);
        return workflow;
=======
        Workflow c = workflowDAO.findById(workflowId);
        checkEntry(c);

        checkUser(user, c);

        // This somehow forces users to get loaded
        Hibernate.initialize(c.getUsers());

        return c;
>>>>>>> 7b6c6317
    }

    @PUT
    @Timed
    @UnitOfWork
    @Path("/{workflowId}/labels")
    @ApiOperation(value = "Update the labels linked to a workflow.", authorizations = { @Authorization(value = JWT_SECURITY_DEFINITION_NAME) }, notes = "Labels are alphanumerical (case-insensitive and may contain internal hyphens), given in a comma-delimited list.", response = Workflow.class)
    public Workflow updateLabels(@ApiParam(hidden = true) @Auth User user, @ApiParam(value = "Tool to modify.", required = true) @PathParam("workflowId") Long workflowId,
        @ApiParam(value = "Comma-delimited list of labels.", required = true) @QueryParam("labels") String labelStrings, @ApiParam(value = "This is here to appease Swagger. It requires PUT methods to have a body, even if it is empty. Please leave it empty.") String emptyBody) {
        Workflow c = workflowDAO.findById(workflowId);
        checkEntry(c);

        EntryLabelHelper<Workflow> labeller = new EntryLabelHelper<>(labelDAO);

        Workflow workflow = labeller.updateLabels(c, labelStrings);
        elasticManager.handleIndexUpdate(workflow, ElasticMode.UPDATE);
        return workflow;
    }

    @PUT
    @Timed
    @UnitOfWork
    @Path("/{workflowId}")
    @ApiOperation(value = "Update the workflow with the given workflow.", authorizations = { @Authorization(value = JWT_SECURITY_DEFINITION_NAME) }, response = Workflow.class)
    public Workflow updateWorkflow(@ApiParam(hidden = true) @Auth User user, @ApiParam(value = "Workflow to modify.", required = true) @PathParam("workflowId") Long workflowId,
        @ApiParam(value = "Workflow with updated information", required = true) Workflow workflow) {
        Workflow wf = workflowDAO.findById(workflowId);
        checkEntry(wf);
        checkNotHosted(wf);
        checkCanWriteWorkflow(user, wf);

        Workflow duplicate = workflowDAO.findByPath(workflow.getWorkflowPath(), false);

        if (duplicate != null && duplicate.getId() != workflowId) {
            LOG.info(user.getUsername() + ": " + "duplicate workflow found: {}" + workflow.getWorkflowPath());
            throw new CustomWebApplicationException("Workflow " + workflow.getWorkflowPath() + " already exists.", HttpStatus.SC_BAD_REQUEST);
        }

        updateInfo(wf, workflow);
        Workflow result = workflowDAO.findById(workflowId);
        checkEntry(result);
        elasticManager.handleIndexUpdate(result, ElasticMode.UPDATE);
        return result;

    }

    // Used to update workflow manually (not refresh)
    private void updateInfo(Workflow oldWorkflow, Workflow newWorkflow) {
        // If workflow is FULL and descriptor type is being changed throw an error
        if (Objects.equals(oldWorkflow.getMode(), WorkflowMode.FULL) && !Objects.equals(oldWorkflow.getDescriptorType(), newWorkflow.getDescriptorType())) {
            throw new CustomWebApplicationException("You cannot change the descriptor type of a FULL workflow.", HttpStatus.SC_BAD_REQUEST);
        }

        // Only copy workflow type if old workflow is a STUB
        if (Objects.equals(oldWorkflow.getMode(), WorkflowMode.STUB)) {
            oldWorkflow.setDescriptorType(newWorkflow.getDescriptorType());
        }

        oldWorkflow.setDefaultWorkflowPath(newWorkflow.getDefaultWorkflowPath());
        oldWorkflow.setDefaultTestParameterFilePath(newWorkflow.getDefaultTestParameterFilePath());
        if (newWorkflow.getDefaultVersion() != null) {
            if (!oldWorkflow.checkAndSetDefaultVersion(newWorkflow.getDefaultVersion())) {
                throw new CustomWebApplicationException("Workflow version does not exist.", HttpStatus.SC_BAD_REQUEST);
            }
        }
    }

    @PUT
    @Timed
    @UnitOfWork
    @Path("/{workflowId}/verify/{workflowVersionId}")
    @RolesAllowed("admin")
    @ApiOperation(value = "Verify or unverify a workflow. ADMIN ONLY", authorizations = { @Authorization(value = JWT_SECURITY_DEFINITION_NAME) }, response = WorkflowVersion.class, responseContainer = "List")
    public Set<WorkflowVersion> verifyWorkflowVersion(@ApiParam(hidden = true) @Auth User user, @ApiParam(value = "Workflow to modify.", required = true) @PathParam("workflowId") Long workflowId,
        @ApiParam(value = "workflowVersionId", required = true) @PathParam("workflowVersionId") Long workflowVersionId, @ApiParam(value = "Object containing verification information.", required = true) VerifyRequest verifyRequest) {
        Workflow workflow = workflowDAO.findById(workflowId);
        checkEntry(workflow);
        // Note: if you set someone as an admin, they are not actually admin right away. Users must wait until after the
        // expireAfterAccess time in the authenticationCachePolicy expires (10m by default)
        checkUser(user, workflow);

        WorkflowVersion workflowVersion = workflowVersionDAO.findById(workflowVersionId);
        if (workflowVersion == null) {
            LOG.error(user.getUsername() + ": could not find version: " + workflow.getWorkflowPath());
            throw new CustomWebApplicationException("Version not found.", HttpStatus.SC_BAD_REQUEST);

        }

        if (verifyRequest.getVerify()) {
            if (Strings.isNullOrEmpty(verifyRequest.getVerifiedSource())) {
                throw new CustomWebApplicationException("A source must be included to verify a workflow.", HttpStatus.SC_BAD_REQUEST);
            }
            workflowVersion.updateVerified(true, verifyRequest.getVerifiedSource());
        } else {
            workflowVersion.updateVerified(false, null);
        }

        Workflow result = workflowDAO.findById(workflowId);
        checkEntry(result);
        elasticManager.handleIndexUpdate(result, ElasticMode.UPDATE);
        return result.getWorkflowVersions();
    }

    @PUT
    @Timed
    @UnitOfWork
    @Path("/{workflowId}/requestDOI/{workflowVersionId}")
    @ApiOperation(value = "Request a DOI for this version of a workflow", authorizations = { @Authorization(value = JWT_SECURITY_DEFINITION_NAME) }, response = WorkflowVersion.class, responseContainer = "List")
    public Set<WorkflowVersion> requestDOIForWorkflowVersion(@ApiParam(hidden = true) @Auth User user,
        @ApiParam(value = "Workflow to modify.", required = true) @PathParam("workflowId") Long workflowId,
        @ApiParam(value = "workflowVersionId", required = true) @PathParam("workflowVersionId") Long workflowVersionId) {
        Workflow workflow = workflowDAO.findById(workflowId);
        checkEntry(workflow);
        checkUser(user, workflow);

        WorkflowVersion workflowVersion = workflowVersionDAO.findById(workflowVersionId);
        if (workflowVersion == null) {
            LOG.error(user.getUsername() + ": could not find version: " + workflow.getPath());
            throw new CustomWebApplicationException("Version not found.", HttpStatus.SC_BAD_REQUEST);

        }

        if (workflowVersion.getDoiStatus() != Version.DOIStatus.CREATED) {
            DOIGeneratorInterface generator = DOIGeneratorFactory.createDOIGenerator();
            generator.createDOIForWorkflow(workflowId, workflowVersionId);
            workflowVersion.setDoiStatus(Version.DOIStatus.REQUESTED);
        }

        Workflow result = workflowDAO.findById(workflowId);
        checkEntry(result);
        elasticManager.handleIndexUpdate(result, ElasticMode.UPDATE);
        return result.getWorkflowVersions();

    }

    @PUT
    @Timed
    @UnitOfWork
    @Path("/{workflowId}/resetVersionPaths")
    @ApiOperation(value = "Change the workflow paths", authorizations = { @Authorization(value = JWT_SECURITY_DEFINITION_NAME) }, notes = "Workflow version correspond to each row of the versions table listing all information for a workflow", response = Workflow.class)
    public Workflow updateWorkflowPath(@ApiParam(hidden = true) @Auth User user, @ApiParam(value = "Workflow to modify.", required = true) @PathParam("workflowId") Long workflowId,
        @ApiParam(value = "Workflow with updated information", required = true) Workflow workflow) {

        Workflow wf = workflowDAO.findById(workflowId);

        //check if the user and the entry is correct
        checkEntry(wf);
        checkCanWriteWorkflow(user, wf);
        checkNotHosted(wf);

        //update the workflow path in all workflowVersions
        Set<WorkflowVersion> versions = wf.getVersions();
        for (WorkflowVersion version : versions) {
            if (!version.isDirtyBit()) {
                version.setWorkflowPath(workflow.getDefaultWorkflowPath());
            }
        }
        elasticManager.handleIndexUpdate(wf, ElasticMode.UPDATE);
        return wf;
    }

    @GET
    @Timed
    @UnitOfWork
    @Path("/{workflowId}/users")
    @ApiOperation(value = "Get users of a workflow", authorizations = { @Authorization(value = JWT_SECURITY_DEFINITION_NAME) }, response = User.class, responseContainer = "List")
    public List<User> getUsers(@ApiParam(hidden = true) @Auth User user, @ApiParam(value = "workflow ID", required = true) @PathParam("workflowId") Long workflowId) {
        Workflow c = workflowDAO.findById(workflowId);
        checkEntry(c);

        checkUser(user, c);

        return new ArrayList<>(c.getUsers());
    }

    @GET
    @Timed
    @UnitOfWork
    @Path("/published/{workflowId}")
    @ApiOperation(value = "Get a published workflow", notes = "NO authentication", response = Workflow.class)
    public Workflow getPublishedWorkflow(@ApiParam(value = "Workflow ID", required = true) @PathParam("workflowId") Long workflowId) {
        Workflow workflow = workflowDAO.findPublishedById(workflowId);
        checkEntry(workflow);
        return filterContainersForHiddenTags(workflow);
    }

    @GET
    @Timed
    @UnitOfWork
    @Path("/organization/{organization}/published")
    @ApiOperation(value = "List all published workflows belonging to the specified namespace", notes = "NO authentication", response = Workflow.class, responseContainer = "List")
    public List<Workflow> getPublishedWorkflowsByOrganization(@ApiParam(value = "organization", required = true) @PathParam("organization") String organization) {
        List<Workflow> workflows = workflowDAO.findPublishedByOrganization(organization);
        filterContainersForHiddenTags(workflows);
        return workflows;
    }

    @POST
    @Timed
    @UnitOfWork
    @Path("/{workflowId}/publish")
    @ApiOperation(value = "Publish or unpublish a workflow", authorizations = { @Authorization(value = JWT_SECURITY_DEFINITION_NAME) }, notes = "Publish/publish a workflow (public or private).", response = Workflow.class)
    public Workflow publish(@ApiParam(hidden = true) @Auth User user, @ApiParam(value = "Workflow id to publish/unpublish", required = true) @PathParam("workflowId") Long workflowId,
        @ApiParam(value = "PublishRequest to refresh the list of repos for a user", required = true) PublishRequest request) {
        Workflow c = workflowDAO.findById(workflowId);
        checkEntry(c);

        checkCanShareWorkflow(user, c);

        Workflow checker = c.getCheckerWorkflow();

        if (request.getPublish()) {
            boolean validTag = false;
            Set<WorkflowVersion> versions = c.getVersions();
            for (WorkflowVersion workflowVersion : versions) {
                if (workflowVersion.isValid()) {
                    validTag = true;
                    break;
                }
            }

            if (validTag && (!c.getGitUrl().isEmpty() || Objects.equals(c.getMode(), WorkflowMode.HOSTED))) {
                c.setIsPublished(true);
                if (checker != null) {
                    checker.setIsPublished(true);
                }
            } else {
                throw new CustomWebApplicationException("Repository does not meet requirements to publish.", HttpStatus.SC_BAD_REQUEST);
            }
        } else {
            c.setIsPublished(false);
            if (checker != null) {
                checker.setIsPublished(false);
            }
        }

        long id = workflowDAO.create(c);
        c = workflowDAO.findById(id);
        if (request.getPublish()) {
            elasticManager.handleIndexUpdate(c, ElasticMode.UPDATE);
        } else {
            elasticManager.handleIndexUpdate(c, ElasticMode.DELETE);
        }
        return c;
    }

    @GET
    @Timed
    @UnitOfWork
    @Path("published")
    @ApiOperation(value = "List all published workflows.", tags = {
        "workflows" }, notes = "NO authentication", response = Workflow.class, responseContainer = "List")
    public List<Workflow> allPublishedWorkflows(
        @ApiParam(value = "Start index of paging. Pagination results can be based on numbers or other values chosen by the registry implementor (for example, SHA values). If this exceeds the current result set return an empty set.  If not specified in the request, this will start at the beginning of the results.") @QueryParam("offset") String offset,
        @ApiParam(value = "Amount of records to return in a given page, limited to " + PAGINATION_LIMIT, allowableValues = "range[1,100]", defaultValue = PAGINATION_LIMIT) @DefaultValue(PAGINATION_LIMIT) @QueryParam("limit") Integer limit,
        @ApiParam(value = "Filter, this is a search string that filters the results.") @DefaultValue("") @QueryParam("filter") String filter,
        @ApiParam(value = "Sort column") @DefaultValue("stars") @QueryParam("sortCol") String sortCol,
        @ApiParam(value = "Sort order", allowableValues = "asc,desc") @DefaultValue("asc") @QueryParam("sortOrder") String sortOrder,
        @Context HttpServletResponse response) {
        // delete the next line if GUI pagination is not working by 1.5.0 release
        int maxLimit = Math.min(Integer.parseInt(PAGINATION_LIMIT), limit);
        List<Workflow> workflows = workflowDAO.findAllPublished(offset, maxLimit, filter, sortCol, sortOrder);
        filterContainersForHiddenTags(workflows);
        stripContent(workflows);
        response.addHeader("X-total-count", String.valueOf(workflowDAO.countAllPublished()));
        return workflows;
    }

    @GET
    @Timed
    @UnitOfWork
    @Path("shared")
    @ApiOperation(value = "All workflows shared with user", authorizations = { @Authorization(value =  JWT_SECURITY_DEFINITION_NAME)}, notes = "List all workflows shared with user", tags = { "workflows"}, response = Workflow.class, responseContainer = "List")
    public List<Workflow> sharedWorkflows(@ApiParam(hidden = true) @Auth User user) {
        return this.permissionsInterface.workflowsSharedWithUser(user).stream()
                .map(encodedPath -> {
                    try {
                        final String path = URLDecoder.decode(encodedPath, "UTF-8");
                        return workflowDAO.findByPath(path, false);
                    } catch (UnsupportedEncodingException e) {
                        return null;
                    }
                })
                .filter(w -> w != null) // Just ignore
                .collect(Collectors.toList());
    }

    @GET
    @Timed
    @UnitOfWork
    @Path("/path/workflow/{repository}")
    @ApiOperation(value = "Get a workflow by path", authorizations = { @Authorization(value = JWT_SECURITY_DEFINITION_NAME) }, notes = "Lists info of workflow. Enter full path.", response = Workflow.class)
    public Workflow getWorkflowByPath(@ApiParam(hidden = true) @Auth User user, @ApiParam(value = "repository path", required = true) @PathParam("repository") String path) {

        Workflow workflow = workflowDAO.findByPath(path, false);
        checkEntry(workflow);
        checkCanReadWorkflow(user, workflow);
        return workflow;
    }

    /**
     * Sets the allow header with the allowed HTTP methods for this endpoint.
     *
     * <p>If authorization is not present, allowed methods are set to GET and OPTIONS.</p>
     *
     * <p>If authorization is present, allowed methods are set to OPTIONS, and if user
     * has read permission, GET.</p>
     *
     * @param optionalUser
     * @param path
     * @return
     */
    @OPTIONS
    @Timed
    @UnitOfWork
    @Path("/path/workflow/{repository}")
    @ApiOperation(value = "Options for a workflow by path", authorizations = { @Authorization(value = JWT_SECURITY_DEFINITION_NAME)}, notes = "Permissions for the endpoint")
    @SuppressWarnings("checkstyle:emptycatchblock")
    public Response getWorkflowByPathOptions(@ApiParam(hidden = true) @Auth Optional<User> optionalUser, @ApiParam(value = "repository path", required = true) @PathParam("repository") String path) {
        final ArrayList<String> headers = new ArrayList<>();
        headers.add(HttpMethod.OPTIONS);
        Workflow workflow = workflowDAO.findByPath(path, false);
        checkEntry(workflow);
        if (optionalUser.isPresent()) {
            try {
                checkCanReadWorkflow(optionalUser.get(), workflow);
                headers.add(HttpMethod.GET);
            } catch (CustomWebApplicationException ex) {
                // Silently fail; just don't add GET to the allowed methods
            }

        } else {
            headers.add(HttpMethod.GET);
        }

        final Response.ResponseBuilder builder = Response.ok();
        headers.forEach(header -> builder.header(HttpHeaders.ALLOW, header));
        return builder.build();
    }

    /**
     * Checks if <code>user</code> has permission to read <code>workflow</code>. If the user
     * does not have permission, throws a {@link CustomWebApplicationException}.
     * @param user
     * @param workflow
     */
    private void checkCanReadWorkflow(User user, Workflow workflow) {
        try {
            checkUser(user, workflow);
        } catch (CustomWebApplicationException ex) {
            if (!permissionsInterface.canDoAction(user, workflow, Role.Action.READ)) {
                throw ex;
            }
        }
    }

    /**
     * Checks if <code>user</code> has permission to write <code>workflow</code>. If the user
     * does not have permission, throws a {@link CustomWebApplicationException}.
     * @param user
     * @param workflow
     */
    private void checkCanWriteWorkflow(User user, Workflow workflow) {
        try {
            checkUser(user, workflow);
        } catch (CustomWebApplicationException ex) {
            if (!permissionsInterface.canDoAction(user, workflow, Role.Action.WRITE)) {
                throw ex;
            }
        }
    }

    /**
     * Checks if <code>user</code> has permission to share <code>workflow</code>. If the user
     * does not have permission, throws a {@link CustomWebApplicationException}.
     * @param user
     * @param workflow
     */
    private void checkCanShareWorkflow(User user, Workflow workflow) {
        try {
            checkUser(user, workflow);
        } catch (CustomWebApplicationException ex) {
            if (!permissionsInterface.canDoAction(user, workflow, Role.Action.SHARE)) {
                throw ex;
            }
        }
    }

    @GET
    @Timed
    @UnitOfWork
    @Path("/path/workflow/{repository}/permissions")
    @ApiOperation(value = "Get all permissions for a workflow", authorizations = { @Authorization(value = JWT_SECURITY_DEFINITION_NAME) }, notes = "Lists all permissions for a workflow. The user must be the workflow owner.", response = Permission.class, responseContainer = "List")
    public List<Permission> getWorkflowPermissions(@ApiParam(hidden = true) @Auth User user, @ApiParam(value = "repository path", required = true) @PathParam("repository") String path) {
        Workflow workflow = workflowDAO.findByPath(path, false);
        checkEntry(workflow);
        return this.permissionsInterface.getPermissionsForWorkflow(user, workflow);
    }

    @PATCH
    @Timed
    @UnitOfWork
    @Path("/path/workfow/{repository}/permissions")
    @ApiOperation(value = "Set the specified permission for a user on a workflow", authorizations = { @Authorization(value =  JWT_SECURITY_DEFINITION_NAME)}, notes = "Adds a permission for a workflow. The user must be the workflow owner.", response = Permission.class, responseContainer = "List")
    public List<Permission> addWorkflowPermission(@ApiParam(hidden = true) @Auth User user,
            @ApiParam(value = "repository path", required = true) @PathParam("repository") String path,
            @ApiParam(value = "user permission", required = true) Permission permission) {
        Workflow workflow = workflowDAO.findByPath(path, false);
        checkEntry(workflow);
        this.permissionsInterface.setPermission(workflow, user, permission);
        return this.permissionsInterface.getPermissionsForWorkflow(user, workflow);
    }

    @DELETE
    @Timed
    @UnitOfWork
    @Path("/path/workfow/{repository}/permissions")
    @ApiOperation(value = "Remove the specified user role for a workflow", authorizations = { @Authorization(value =  JWT_SECURITY_DEFINITION_NAME)}, notes = "Removes a role from a workflow. The user must be the workflow owner.", response = Permission.class, responseContainer = "List")
    public List<Permission> removeWorkflowRole(@ApiParam(hidden = true) @Auth User user,
            @ApiParam(value = "repository path", required = true) @PathParam("repository") String path,
            @ApiParam(value = "user email", required = true) @QueryParam("email") String email,
            @ApiParam(value = "role", required = true) @QueryParam("role") Role role) {
        Workflow workflow = workflowDAO.findByPath(path, false);
        checkEntry(workflow);
        this.permissionsInterface.removePermission(workflow, user, email, role);
        return this.permissionsInterface.getPermissionsForWorkflow(user, workflow);
    }

    @GET
    @Timed
    @UnitOfWork
    @Path("/path/entry/{repository}")
    @ApiOperation(value = "Get an entry by path", authorizations = { @Authorization(value = JWT_SECURITY_DEFINITION_NAME) }, notes = "Gets an entry from the path. Enter full path.", response = Entry.class)
    public Entry getEntryByPath(@ApiParam(hidden = true) @Auth User user, @ApiParam(value = "repository path", required = true) @PathParam("repository") String path) {
        MutablePair<String, Entry> entryPair = toolDAO.findEntryByPath(path, false);

        // Check if the entry exists
        if (entryPair == null) {
            throw new CustomWebApplicationException("Entry not found", HttpStatus.SC_BAD_REQUEST);
        }

        // Ensure the user has access
        checkUser(user, entryPair.getValue());

        return entryPair.getValue();
    }

    @GET
    @Timed
    @UnitOfWork
    @Path("/path/entry/{repository}/published")
    @ApiOperation(value = "Get an entry by path", notes = "Gets a published entry from the path. Enter full path.", response = Entry.class)
    public Entry getPublishedEntryByPath(@ApiParam(value = "repository path", required = true) @PathParam("repository") String path) {
        MutablePair<String, Entry> entryPair = toolDAO.findEntryByPath(path, true);

        // Check if the entry exists
        if (entryPair == null) {
            throw new CustomWebApplicationException("Entry not found", HttpStatus.SC_BAD_REQUEST);
        }

        return entryPair.getValue();
    }

    @GET
    @Timed
    @UnitOfWork
    @Path("/path/{repository}")
    @ApiOperation(value = "Get a list of workflows by path", authorizations = { @Authorization(value = JWT_SECURITY_DEFINITION_NAME) }, notes = "Lists info of workflow. Enter full path.", response = Workflow.class, responseContainer = "List")
    public List<Workflow> getAllWorkflowByPath(@ApiParam(hidden = true) @Auth User user,
        @ApiParam(value = "repository path", required = true) @PathParam("repository") String path) {
        List<Workflow> workflows = workflowDAO.findAllByPath(path, false);
        checkEntry(workflows);
        AuthenticatedResourceInterface.checkUser(user, workflows);
        return workflows;
    }

    @GET
    @Timed
    @UnitOfWork
    @Path("/path/workflow/{repository}/published")
    @ApiOperation(value = "Get a published workflow by path", notes = "Lists info of workflow. Enter full path.", response = Workflow.class)
    public Workflow getPublishedWorkflowByPath(@ApiParam(value = "repository path", required = true) @PathParam("repository") String path) {
        Workflow workflow = workflowDAO.findByPath(path, true);
        checkEntry(workflow);
        filterContainersForHiddenTags(workflow);
        return workflow;
    }

    @GET
    @Timed
    @UnitOfWork
    @Path("/search")
    @ApiOperation(value = "Search for matching published workflows.", notes = "Search on the name (full path name) and description. NO authentication", response = Workflow.class, responseContainer = "List", tags = {
        "workflows" })
    public List<Workflow> search(@QueryParam("pattern") String word) {
        return workflowDAO.searchPattern(word);
    }

    @GET
    @Timed
    @UnitOfWork
    @Path("/versions")
    @ApiOperation(value = "List the versions for a published workflow", authorizations = { @Authorization(value = JWT_SECURITY_DEFINITION_NAME) }, response = WorkflowVersion.class, responseContainer = "List", hidden = true)
    public List<WorkflowVersion> tags(@ApiParam(hidden = true) @Auth User user, @QueryParam("workflowId") long workflowId) {
        Workflow repository = workflowDAO.findById(workflowId);
        checkEntry(repository);

        checkCanReadWorkflow(user, repository);

        return new ArrayList<>(repository.getVersions());
    }

    @GET
    @Timed
    @UnitOfWork
    @Path("/{workflowId}/verifiedSources")
    @ApiOperation(value = "Get a semicolon delimited list of verified sources", tags = { "workflows" }, notes = "Does not need authentication", response = String.class)
    public String verifiedSources(@ApiParam(value = "Workflow id", required = true) @PathParam("workflowId") Long workflowId) {
        Workflow workflow = workflowDAO.findById(workflowId);
        checkEntry(workflow);

        Set<String> verifiedSourcesArray = new HashSet<>();
        workflow.getWorkflowVersions().stream().filter(Version::isVerified).forEach((WorkflowVersion v) -> verifiedSourcesArray.add(v.getVerifiedSource()));

        JSONArray jsonArray;
        try {
            jsonArray = new JSONArray(verifiedSourcesArray.toArray());
        } catch (JSONException ex) {
            throw new CustomWebApplicationException("There was an error converting the array of verified sources to a JSON array.",
                HttpStatus.SC_INTERNAL_SERVER_ERROR);
        }

        return jsonArray.toString();
    }

    @GET
    @Timed
    @UnitOfWork
    @Path("/{workflowId}/cwl")
    @ApiOperation(value = "Get the corresponding Dockstore.cwl file on Github.", tags = { "workflows" }, notes = "Does not need authentication", response = SourceFile.class)
    public SourceFile cwl(@ApiParam(value = "Workflow id", required = true) @PathParam("workflowId") Long workflowId, @QueryParam("tag") String tag) {
        return getSourceFile(workflowId, tag, FileType.DOCKSTORE_CWL);
    }

    @GET
    @Timed
    @UnitOfWork
    @Path("/{workflowId}/wdl")
    @ApiOperation(value = "Get the corresponding Dockstore.wdl file on Github.", tags = { "workflows" }, notes = "Does not need authentication", response = SourceFile.class)
    public SourceFile wdl(@ApiParam(value = "Workflow id", required = true) @PathParam("workflowId") Long workflowId, @QueryParam("tag") String tag) {
        return getSourceFile(workflowId, tag, FileType.DOCKSTORE_WDL);
    }

    @GET
    @Timed
    @UnitOfWork
    @Path("/{workflowId}/nextflow")
    @ApiOperation(value = "Get the corresponding nextflow.config file on Github.", tags = {
        "workflows" }, notes = "Does not need authentication", response = SourceFile.class)
    public SourceFile nextflow(@ApiParam(value = "Workflow id", required = true) @PathParam("workflowId") Long workflowId,
        @QueryParam("tag") String tag) {
        return getSourceFile(workflowId, tag, FileType.NEXTFLOW_CONFIG);
    }

    @GET
    @Timed
    @UnitOfWork
    @Path("/{workflowId}/cwl/{relative-path}")
    @ApiOperation(value = "Get the corresponding Dockstore.cwl file on Github.", tags = { "workflows" }, notes = "Does not need authentication", response = SourceFile.class)
    public SourceFile secondaryCwlPath(@ApiParam(value = "Workflow id", required = true) @PathParam("workflowId") Long workflowId, @QueryParam("tag") String tag, @PathParam("relative-path") String path) {
        return getSourceFileByPath(workflowId, tag, FileType.DOCKSTORE_CWL, path);
    }

    @GET
    @Timed
    @UnitOfWork
    @Path("/{workflowId}/wdl/{relative-path}")
    @ApiOperation(value = "Get the corresponding Dockstore.wdl file on Github.", tags = { "workflows" }, notes = "Does not need authentication", response = SourceFile.class)
    public SourceFile secondaryWdlPath(@ApiParam(value = "Workflow id", required = true) @PathParam("workflowId") Long workflowId, @QueryParam("tag") String tag, @PathParam("relative-path") String path) {
        return getSourceFileByPath(workflowId, tag, FileType.DOCKSTORE_WDL, path);
    }

    @GET
    @Timed
    @UnitOfWork
    @Path("/{workflowId}/nextflow/{relative-path}")
    @ApiOperation(value = "Get the corresponding nextflow documents on Github.", tags = {
        "workflows" }, notes = "Does not need authentication", response = SourceFile.class)
    public SourceFile secondaryNextFlowPath(@ApiParam(value = "Workflow id", required = true) @PathParam("workflowId") Long workflowId,
        @QueryParam("tag") String tag, @PathParam("relative-path") String path) {

        return getSourceFileByPath(workflowId, tag, FileType.NEXTFLOW, path);
    }

    @GET
    @Timed
    @UnitOfWork
    @Path("/{workflowId}/secondaryCwl")
    @ApiOperation(value = "Get the corresponding cwl documents on Github.", tags = { "workflows" }, notes = "Does not need authentication", response = SourceFile.class, responseContainer = "List")
    public List<SourceFile> secondaryCwl(@ApiParam(value = "Workflow id", required = true) @PathParam("workflowId") Long workflowId, @QueryParam("tag") String tag) {
        return getAllSecondaryFiles(workflowId, tag, FileType.DOCKSTORE_CWL);
    }

    @GET
    @Timed
    @UnitOfWork
    @Path("/{workflowId}/secondaryWdl")
    @ApiOperation(value = "Get the corresponding wdl documents on Github.", tags = { "workflows" }, notes = "Does not need authentication", response = SourceFile.class, responseContainer = "List")
    public List<SourceFile> secondaryWdl(@ApiParam(value = "Workflow id", required = true) @PathParam("workflowId") Long workflowId, @QueryParam("tag") String tag) {
        return getAllSecondaryFiles(workflowId, tag, FileType.DOCKSTORE_WDL);
    }

    @GET
    @Timed
    @UnitOfWork
    @Path("/{workflowId}/secondaryNextflow")
    @ApiOperation(value = "Get the corresponding Nextflow documents on Github.", tags = {
        "workflows" }, notes = "Does not need authentication", response = SourceFile.class, responseContainer = "List")
    public List<SourceFile> secondaryNextflow(@ApiParam(value = "Workflow id", required = true) @PathParam("workflowId") Long workflowId,
        @QueryParam("tag") String tag) {
        return getAllSecondaryFiles(workflowId, tag, FileType.NEXTFLOW);
    }

    @GET
    @Timed
    @UnitOfWork
    @Path("/{workflowId}/testParameterFiles")
    @ApiOperation(value = "Get the corresponding test parameter files.", tags = { "workflows" }, notes = "Does not need authentication", response = SourceFile.class, responseContainer = "List")
    public List<SourceFile> getTestParameterFiles(@ApiParam(value = "Workflow id", required = true) @PathParam("workflowId") Long workflowId,
        @QueryParam("version") String version) {

        Workflow workflow = workflowDAO.findById(workflowId);
        checkEntry(workflow);
        FileType testParameterType = workflow.getTestParameterType();
        return getAllSourceFiles(workflowId, version, testParameterType);
    }

    @PUT
    @Timed
    @UnitOfWork
    @Path("/{workflowId}/testParameterFiles")
    @ApiOperation(value = "Add test parameter files for a given version.", authorizations = { @Authorization(value = JWT_SECURITY_DEFINITION_NAME) }, response = SourceFile.class, responseContainer = "Set")
    public Set<SourceFile> addTestParameterFiles(@ApiParam(hidden = true) @Auth User user, @ApiParam(value = "Workflow to modify.", required = true) @PathParam("workflowId") Long workflowId,
        @ApiParam(value = "List of paths.", required = true) @QueryParam("testParameterPaths") List<String> testParameterPaths, @ApiParam(value = "This is here to appease Swagger. It requires PUT methods to have a body, even if it is empty. Please leave it empty.") String emptyBody,
        @QueryParam("version") String version) {
        Workflow workflow = workflowDAO.findById(workflowId);
        checkEntry(workflow);
        checkNotHosted(workflow);

        if (workflow.getMode() == WorkflowMode.STUB) {
            String msg = "The workflow \'" + workflow.getWorkflowPath() + "\' is a STUB. Refresh the workflow if you want to add test parameter files";
            LOG.info(msg);
            throw new CustomWebApplicationException(msg, HttpStatus.SC_BAD_REQUEST);
        }

        Optional<WorkflowVersion> potentialWorfklowVersion = workflow.getWorkflowVersions().stream()
            .filter((WorkflowVersion v) -> v.getName().equals(version)).findFirst();

        if (!potentialWorfklowVersion.isPresent()) {
            String msg = "The version \'" + version + "\' for workflow \'" + workflow.getWorkflowPath() + "\' does not exist.";
            LOG.info(msg);
            throw new CustomWebApplicationException(msg, HttpStatus.SC_BAD_REQUEST);
        }

        WorkflowVersion workflowVersion = potentialWorfklowVersion.get();

        if (!workflowVersion.isValid()) {
            String msg = "The version \'" + version + "\' for workflow \'" + workflow.getWorkflowPath() + "\' is invalid.";
            LOG.info(msg);
            throw new CustomWebApplicationException(msg, HttpStatus.SC_BAD_REQUEST);
        }

        Set<SourceFile> sourceFiles = workflowVersion.getSourceFiles();

        // Add new test parameter files
        FileType testParameterType = workflow.getTestParameterType();
        createTestParameters(testParameterPaths, workflowVersion, sourceFiles, testParameterType, fileDAO);
        elasticManager.handleIndexUpdate(workflow, ElasticMode.UPDATE);
        return workflowVersion.getSourceFiles();
    }

    @DELETE
    @Timed
    @UnitOfWork
    @Path("/{workflowId}/testParameterFiles")
    @ApiOperation(value = "Delete test parameter files for a given version.", authorizations = { @Authorization(value = JWT_SECURITY_DEFINITION_NAME) }, response = SourceFile.class, responseContainer = "Set")
    public Set<SourceFile> deleteTestParameterFiles(@ApiParam(hidden = true) @Auth User user, @ApiParam(value = "Workflow to modify.", required = true) @PathParam("workflowId") Long workflowId,
        @ApiParam(value = "List of paths.", required = true) @QueryParam("testParameterPaths") List<String> testParameterPaths, @QueryParam("version") String version) {
        Workflow workflow = workflowDAO.findById(workflowId);
        checkEntry(workflow);
        checkNotHosted(workflow);

        Optional<WorkflowVersion> potentialWorfklowVersion = workflow.getWorkflowVersions().stream()
            .filter((WorkflowVersion v) -> v.getName().equals(version)).findFirst();

        if (!potentialWorfklowVersion.isPresent()) {
            LOG.info("The version \'" + version + "\' for workflow \'" + workflow.getWorkflowPath() + "\' does not exist.");
            throw new CustomWebApplicationException("The version \'" + version + "\' for workflow \'" + workflow.getWorkflowPath() + "\' does not exist.",
                HttpStatus.SC_BAD_REQUEST);
        }

        WorkflowVersion workflowVersion = potentialWorfklowVersion.get();

        if (!workflowVersion.isValid()) {
            LOG.info("The version \'" + version + "\' for workflow \'" + workflow.getWorkflowPath() + "\' is invalid.");
            throw new CustomWebApplicationException("The version \'" + version + "\' for workflow \'" + workflow.getWorkflowPath() + "\' is invalid.",
                HttpStatus.SC_BAD_REQUEST);
        }

        Set<SourceFile> sourceFiles = workflowVersion.getSourceFiles();

        // Remove test parameter files
        FileType testParameterType = workflow.getTestParameterType();
        testParameterPaths.forEach(path -> sourceFiles.removeIf((SourceFile v) -> v.getPath().equals(path) && v.getType() == testParameterType));
        elasticManager.handleIndexUpdate(workflow, ElasticMode.UPDATE);
        return workflowVersion.getSourceFiles();
    }

    @POST
    @Timed
    @UnitOfWork
    @Path("/manualRegister")
    @SuppressWarnings("checkstyle:ParameterNumber")
    @ApiOperation(value = "Manually register a workflow", authorizations = { @Authorization(value = JWT_SECURITY_DEFINITION_NAME) }, notes = "Manually register workflow (public or private).", response = Workflow.class)
    public Workflow manualRegister(@ApiParam(hidden = true) @Auth User user, @ApiParam(value = "Workflow registry", required = true) @QueryParam("workflowRegistry") String workflowRegistry,
        @ApiParam(value = "Workflow repository", required = true) @QueryParam("workflowPath") String workflowPath, @ApiParam(value = "Workflow container new descriptor path (CWL or WDL) and/or name", required = true) @QueryParam("defaultWorkflowPath") String defaultWorkflowPath,
        @ApiParam(value = "Workflow name", required = true) @QueryParam("workflowName") String workflowName, @ApiParam(value = "Descriptor type", required = true) @QueryParam("descriptorType") String descriptorType,
        @ApiParam(value = "Default test parameter file path") @QueryParam("defaultTestParameterFilePath") String defaultTestParameterFilePath) {


        // Set up source code interface and ensure token is set up
        // construct git url like git@github.com:ga4gh/dockstore-ui.git
        String registryURLPrefix;
        SourceControl sourceControlEnum;
        if (workflowRegistry.toLowerCase().equals(SourceControl.BITBUCKET.getFriendlyName().toLowerCase())) {
            sourceControlEnum = SourceControl.BITBUCKET;
            registryURLPrefix = sourceControlEnum.toString();
        } else if (workflowRegistry.toLowerCase().equals(SourceControl.GITHUB.getFriendlyName().toLowerCase())) {
            sourceControlEnum = SourceControl.GITHUB;
            registryURLPrefix = sourceControlEnum.toString();
        } else if (workflowRegistry.toLowerCase().equals(SourceControl.GITLAB.getFriendlyName().toLowerCase())) {
            sourceControlEnum = SourceControl.GITLAB;
            registryURLPrefix = sourceControlEnum.toString();
        } else {
            throw new CustomWebApplicationException("The given git registry is not supported.", HttpStatus.SC_BAD_REQUEST);
        }
        String completeWorkflowPath = workflowPath;
        // Check that no duplicate workflow (same WorkflowPath) exists
        if (workflowName != null && !"".equals(workflowName)) {
            completeWorkflowPath += "/" + workflowName;
        }

        if (Strings.isNullOrEmpty(workflowName)) {
            workflowName = null;
        }

        if ("nextflow".equals(descriptorType) && !defaultWorkflowPath.endsWith("nextflow.config")) {
            throw new CustomWebApplicationException(
                "Please ensure that the given workflow path '" + defaultWorkflowPath + "' is of type " + descriptorType
                    + " and ends in the file nextflow.config", HttpStatus.SC_BAD_REQUEST);
        } else if (!"nextflow".equals(descriptorType) && !defaultWorkflowPath.endsWith(descriptorType)) {
            throw new CustomWebApplicationException(
                "Please ensure that the given workflow path '" + defaultWorkflowPath + "' is of type " + descriptorType + " and has the file extension " + descriptorType, HttpStatus.SC_BAD_REQUEST);
        }

        Workflow duplicate = workflowDAO.findByPath(sourceControlEnum.toString() + '/' + completeWorkflowPath, false);
        if (duplicate != null) {
            throw new CustomWebApplicationException("A workflow with the same path and name already exists.", HttpStatus.SC_BAD_REQUEST);
        }

        String gitURL = "git@" + registryURLPrefix + ":" + workflowPath + ".git";
        final SourceCodeRepoInterface sourceCodeRepo = getSourceCodeRepoInterface(gitURL, user);

        // Create workflow
        Workflow newWorkflow = sourceCodeRepo.getWorkflow(completeWorkflowPath, Optional.empty());

        if (newWorkflow == null) {
            throw new CustomWebApplicationException("Please enter a valid repository.", HttpStatus.SC_BAD_REQUEST);
        }
        newWorkflow.setDefaultWorkflowPath(defaultWorkflowPath);
        newWorkflow.setWorkflowName(workflowName);
        newWorkflow.setDescriptorType(descriptorType);
        newWorkflow.setDefaultTestParameterFilePath(defaultTestParameterFilePath);

        final long workflowID = workflowDAO.create(newWorkflow);
        // need to create nested data models
        final Workflow workflowFromDB = workflowDAO.findById(workflowID);
        workflowFromDB.getUsers().add(user);
        updateDBWorkflowWithSourceControlWorkflow(workflowFromDB, newWorkflow);
        return workflowDAO.findById(workflowID);

    }

    private SourceCodeRepoInterface getSourceCodeRepoInterface(String gitUrl, User user) {
        List<Token> tokens = checkOnBitbucketToken(user);
        Token bitbucketToken = Token.extractToken(tokens, TokenType.BITBUCKET_ORG);
        Token githubToken = Token.extractToken(tokens, TokenType.GITHUB_COM);
        Token gitlabToken = Token.extractToken(tokens, TokenType.GITLAB_COM);

        final String bitbucketTokenContent = bitbucketToken == null ? null : bitbucketToken.getContent();
        final String gitHubTokenContent = githubToken == null ? null : githubToken.getContent();
        final String gitlabTokenContent = gitlabToken == null ? null : gitlabToken.getContent();

        final SourceCodeRepoInterface sourceCodeRepo = SourceCodeRepoFactory
            .createSourceCodeRepo(gitUrl, client, bitbucketTokenContent, gitlabTokenContent, gitHubTokenContent);
        if (sourceCodeRepo == null) {
            throw new CustomWebApplicationException("Git tokens invalid, please re-link your git accounts.", HttpStatus.SC_BAD_REQUEST);
        }
        return sourceCodeRepo;
    }

    @PUT
    @Timed
    @UnitOfWork
    @Path("/{workflowId}/workflowVersions")
    @ApiOperation(value = "Update the workflow versions linked to a workflow", authorizations = { @Authorization(value = JWT_SECURITY_DEFINITION_NAME) }, notes = "Workflow version correspond to each row of the versions table listing all information for a workflow", response = WorkflowVersion.class, responseContainer = "List")
    public Set<WorkflowVersion> updateWorkflowVersion(@ApiParam(hidden = true) @Auth User user, @ApiParam(value = "Workflow to modify.", required = true) @PathParam("workflowId") Long workflowId,
        @ApiParam(value = "List of modified workflow versions", required = true) List<WorkflowVersion> workflowVersions) {

        Workflow w = workflowDAO.findById(workflowId);
        checkEntry(w);

        checkCanWriteWorkflow(user, w);

        // create a map for quick lookup
        Map<Long, WorkflowVersion> mapOfExistingWorkflowVersions = new HashMap<>();
        for (WorkflowVersion version : w.getVersions()) {
            mapOfExistingWorkflowVersions.put(version.getId(), version);
        }

        for (WorkflowVersion version : workflowVersions) {
            if (mapOfExistingWorkflowVersions.containsKey(version.getId())) {
                // remove existing copy and add the new one
                WorkflowVersion existingTag = mapOfExistingWorkflowVersions.get(version.getId());

                // If path changed then update dirty bit to true
                if (!existingTag.getWorkflowPath().equals(version.getWorkflowPath())) {
                    existingTag.setDirtyBit(true);
                }

                existingTag.updateByUser(version);
            }
        }
        Workflow result = workflowDAO.findById(workflowId);
        checkEntry(result);
        elasticManager.handleIndexUpdate(result, ElasticMode.UPDATE);
        return result.getVersions();
    }

    @GET
    @Timed
    @UnitOfWork
    @Path("/{workflowId}/dag/{workflowVersionId}")
    @ApiOperation(value = "Get the DAG for a given workflow version", response = String.class)
    public String getWorkflowDag(@ApiParam(value = "workflowId", required = true) @PathParam("workflowId") Long workflowId, @ApiParam(value = "workflowVersionId", required = true) @PathParam("workflowVersionId") Long workflowVersionId) {
        Workflow workflow = workflowDAO.findById(workflowId);
        WorkflowVersion workflowVersion = getWorkflowVersion(workflow, workflowVersionId);
        SourceFile mainDescriptor = getMainDescriptorFile(workflowVersion);

        if (mainDescriptor != null) {
            Map<String, String> secondaryDescContent = extractDescriptorAndSecondaryFiles(workflowVersion);

            LanguageHandlerInterface lInterface = LanguageHandlerFactory.getInterface(workflow.getFileType());
            return lInterface.getContent(workflowVersion.getWorkflowPath(), mainDescriptor.getContent(), secondaryDescContent,
                LanguageHandlerInterface.Type.DAG, toolDAO);
        }
        return null;
    }

    /**
     * This method will create a json data consisting tool and its data required in a workflow for 'Tool' tab
     *
     * @param workflowId        workflow to grab tools for
     * @param workflowVersionId version of the workflow to grab tools for
     * @return json content consisting of a workflow and the tools it uses
     */
    @GET
    @Timed
    @UnitOfWork
    @Path("/{workflowId}/tools/{workflowVersionId}")
    @ApiOperation(value = "Get the Tools for a given workflow version", response = String.class)
    public String getTableToolContent(@ApiParam(value = "workflowId", required = true) @PathParam("workflowId") Long workflowId, @ApiParam(value = "workflowVersionId", required = true) @PathParam("workflowVersionId") Long workflowVersionId) {

        Workflow workflow = workflowDAO.findById(workflowId);
        WorkflowVersion workflowVersion = getWorkflowVersion(workflow, workflowVersionId);
        if (workflowVersion == null) {
            throw new CustomWebApplicationException("workflow version " + workflowVersionId + " does not exist", HttpStatus.SC_BAD_REQUEST);
        }
        SourceFile mainDescriptor = getMainDescriptorFile(workflowVersion);
        if (mainDescriptor != null) {
            Map<String, String> secondaryDescContent = extractDescriptorAndSecondaryFiles(workflowVersion);
            LanguageHandlerInterface lInterface = LanguageHandlerFactory.getInterface(workflow.getFileType());
            return lInterface.getContent(workflowVersion.getWorkflowPath(), mainDescriptor.getContent(), secondaryDescContent,
                LanguageHandlerInterface.Type.TOOLS, toolDAO);
        }

        return null;
    }

    /**
     * Populates the return file with the descriptor and secondaryDescContent as a map between file paths and secondary files
     *
     * @param workflowVersion source control version to consider
     * @return secondary file map (string path -> string content)
     */
    private Map<String, String> extractDescriptorAndSecondaryFiles(WorkflowVersion workflowVersion) {
        Map<String, String> secondaryDescContent = new HashMap<>();
        // get secondary files
        for (SourceFile secondaryFile : workflowVersion.getSourceFiles()) {
            if (!secondaryFile.getPath().equals(workflowVersion.getWorkflowPath())) {
                secondaryDescContent.put(secondaryFile.getPath(), secondaryFile.getContent());
            }
        }
        return secondaryDescContent;
    }

    /**
     * This method will find the workflowVersion based on the workflowVersionId passed in the parameter and return it
     *
     * @param workflow          a workflow to grab a workflow version from
     * @param workflowVersionId the workflow version to get
     * @return WorkflowVersion
     */
    private WorkflowVersion getWorkflowVersion(Workflow workflow, Long workflowVersionId) {
        Set<WorkflowVersion> workflowVersions = workflow.getVersions();
        WorkflowVersion workflowVersion = null;

        for (WorkflowVersion wv : workflowVersions) {
            if (wv.getId() == workflowVersionId) {
                workflowVersion = wv;
                break;
            }
        }

        return workflowVersion;
    }

    /**
     * This method will find the main descriptor file based on the workflow version passed in the parameter
     *
     * @param workflowVersion workflowVersion with collects sourcefiles
     * @return mainDescriptor
     */
    private SourceFile getMainDescriptorFile(WorkflowVersion workflowVersion) {

        SourceFile mainDescriptor = null;
        for (SourceFile sourceFile : workflowVersion.getSourceFiles()) {
            if (sourceFile.getPath().equals(workflowVersion.getWorkflowPath())) {
                mainDescriptor = sourceFile;
                break;
            }
        }

        return mainDescriptor;
    }

    @PUT
    @Timed
    @UnitOfWork
    @Path("/{workflowId}/star")
    @ApiOperation(value = "Stars a workflow.", authorizations = { @Authorization(value = JWT_SECURITY_DEFINITION_NAME) })
    public void starEntry(@ApiParam(hidden = true) @Auth User user, @ApiParam(value = "Tool to star.", required = true) @PathParam("workflowId") Long workflowId,
        @ApiParam(value = "StarRequest to star a repo for a user", required = true) StarRequest request) {
        Workflow workflow = workflowDAO.findById(workflowId);

        starEntryHelper(workflow, user, "workflow", workflow.getWorkflowPath());
        elasticManager.handleIndexUpdate(workflow, ElasticMode.UPDATE);
    }

    @DELETE
    @Timed
    @UnitOfWork
    @Path("/{workflowId}/unstar")
    @ApiOperation(value = "Unstars a workflow.", authorizations = { @Authorization(value = JWT_SECURITY_DEFINITION_NAME) })
    public void unstarEntry(@ApiParam(hidden = true) @Auth User user, @ApiParam(value = "Workflow to unstar.", required = true) @PathParam("workflowId") Long workflowId) {
        Workflow workflow = workflowDAO.findById(workflowId);
        unstarEntryHelper(workflow, user, "workflow", workflow.getWorkflowPath());
        elasticManager.handleIndexUpdate(workflow, ElasticMode.UPDATE);
    }

    @GET
    @Path("/{workflowId}/starredUsers")
    @Timed
    @UnitOfWork
    @ApiOperation(value = "Returns list of users who starred the given Workflow", response = User.class, responseContainer = "List")
    public Set<User> getStarredUsers(@ApiParam(value = "Workflow to grab starred users for.", required = true) @PathParam("workflowId") Long workflowId) {
        Workflow workflow = workflowDAO.findById(workflowId);
        checkEntry(workflow);

        return workflow.getStarredUsers();
    }

    @POST
    @Timed
    @UnitOfWork
    @Path("/{entryId}/registerCheckerWorkflow/{descriptorType}")
    @ApiOperation(value = "Register a checker workflow and associates it with the given tool/workflow", authorizations = { @Authorization(value = JWT_SECURITY_DEFINITION_NAME) }, response = Entry.class)
    @SuppressWarnings("checkstyle:MagicNumber")
    public Entry registerCheckerWorkflow(@ApiParam(hidden = true) @Auth User user,
        @ApiParam(value = "Path of the main descriptor of the checker workflow (located in associated tool/workflow repository)", required = true) @QueryParam("checkerWorkflowPath") String checkerWorkflowPath,
        @ApiParam(value = "Default path to test parameter files for the checker workflow. If not specified will use that of the entry.") @QueryParam("testParameterPath") String testParameterPath,
        @ApiParam(value = "Entry Id of parent tool/workflow.", required = true) @PathParam("entryId") Long entryId,
        @ApiParam(value = "Descriptor type of the workflow, either cwl or wdl.", required = true, allowableValues = "cwl, wdl") @PathParam("descriptorType") String descriptorType) {
        // Find the entry
        MutablePair<String, Entry> entryPair = toolDAO.findEntryById(entryId);

        // Check if valid descriptor type
        if (!Objects.equals(descriptorType, DescriptorType.CWL.toString().toLowerCase()) && !Objects.equals(descriptorType, DescriptorType.WDL.toString().toLowerCase())) {
            throw new CustomWebApplicationException(descriptorType + " is not a valid descriptor type. Only cwl and wdl are valid.", HttpStatus.SC_BAD_REQUEST);
        }

        // Check if the entry exists
        if (entryPair.getValue() == null) {
            throw new CustomWebApplicationException("No entry with the given ID exists.", HttpStatus.SC_BAD_REQUEST);
        }

        // Don't allow workflow stubs
        if (Objects.equals(entryPair.getKey(), "workflow")) {
            Workflow workflow = (Workflow) entryPair.getValue();
            if (Objects.equals(workflow.getMode().name(), WorkflowMode.STUB.toString())) {
                throw new CustomWebApplicationException("Checker workflows cannot be added to workflow stubs.", HttpStatus.SC_BAD_REQUEST);
            }
        }

        // Ensure that the entry has no checker workflows already
        if (entryPair.getValue().getCheckerWorkflow() != null) {
            throw new CustomWebApplicationException("The given entry already has a checker workflow.", HttpStatus.SC_BAD_REQUEST);
        }

        // Checker workflow variables
        String defaultTestParameterPath;
        String organization;
        String repository;
        SourceControl sourceControl;
        boolean isPublished;
        String gitUrl;
        Date lastUpdated;
        String workflowName;

        // Grab information if tool
        if (Objects.equals(entryPair.getKey(), "tool")) {
            // Get tool
            Tool tool = (Tool)entryPair.getValue();

            // Generate workflow name
            workflowName = MoreObjects.firstNonNull(tool.getToolname(), "");

            // Get default test parameter path and toolname
            if (Objects.equals(descriptorType.toLowerCase(), DescriptorType.WDL.toString().toLowerCase())) {
                workflowName += "_wdl_checker";
                defaultTestParameterPath = tool.getDefaultTestWdlParameterFile();
            } else if (Objects.equals(descriptorType.toLowerCase(), DescriptorType.CWL.toString().toLowerCase())) {
                workflowName += "_cwl_checker";
                defaultTestParameterPath = tool.getDefaultTestCwlParameterFile();
            } else {
                throw new UnsupportedOperationException("The descriptor type " + descriptorType + " is not valid.\nSupported types include cwl and wdl.");
            }

            // Determine gitUrl
            gitUrl = tool.getGitUrl();

            // Determine source control, org, and repo
            Pattern p = Pattern.compile("git@(\\S+):(\\S+)/(\\S+)\\.git");
            Matcher m = p.matcher(tool.getGitUrl());
            if (m.find()) {
                SourceControlConverter converter = new SourceControlConverter();
                sourceControl = converter.convertToEntityAttribute(m.group(1));
                organization = m.group(2);
                repository = m.group(3);
            } else {
                throw new CustomWebApplicationException("Problem parsing git url.", HttpStatus.SC_BAD_REQUEST);
            }

            // Determine publish information
            isPublished = tool.getIsPublished();

            // Determine last updated
            lastUpdated = tool.getLastUpdated();

        } else if (Objects.equals(entryPair.getKey(), "workflow")) {
            // Get workflow
            Workflow workflow = (Workflow)entryPair.getValue();

            // Copy over common attributes
            defaultTestParameterPath = workflow.getDefaultTestParameterFilePath();
            organization = workflow.getOrganization();
            repository = workflow.getRepository();
            sourceControl = workflow.getSourceControl();
            isPublished = workflow.getIsPublished();
            gitUrl = workflow.getGitUrl();
            lastUpdated = workflow.getLastUpdated();

            // Generate workflow name
            workflowName = MoreObjects.firstNonNull(workflow.getWorkflowName(), "");

            if (Objects.equals(workflow.getDescriptorType().toLowerCase(), DescriptorType.CWL.toString().toLowerCase())) {
                workflowName += CWL_CHECKER;
            } else if (Objects.equals(workflow.getDescriptorType().toLowerCase(), DescriptorType.WDL.toString().toLowerCase())) {
                workflowName +=  WDL_CHECKER;
            } else {
                throw new UnsupportedOperationException("The descriptor type " + workflow.getDescriptorType().toLowerCase() + " is not valid.\nSupported types include cwl and wdl.");
            }
        } else {
            throw new CustomWebApplicationException("No entry with the given ID exists.", HttpStatus.SC_BAD_REQUEST);
        }

        // Create checker workflow
        Workflow checkerWorkflow = new Workflow();
        checkerWorkflow.setMode(WorkflowMode.STUB);
        checkerWorkflow.setDefaultWorkflowPath(checkerWorkflowPath);
        checkerWorkflow.setDefaultTestParameterFilePath(defaultTestParameterPath);
        checkerWorkflow.setOrganization(organization);
        checkerWorkflow.setRepository(repository);
        checkerWorkflow.setSourceControl(sourceControl);
        checkerWorkflow.setIsPublished(isPublished);
        checkerWorkflow.setGitUrl(gitUrl);
        checkerWorkflow.setLastUpdated(lastUpdated);
        checkerWorkflow.setWorkflowName(workflowName);
        checkerWorkflow.setDescriptorType(descriptorType);
        checkerWorkflow.setIsChecker(true);

        // Deal with possible custom default test parameter file
        if (testParameterPath != null) {
            checkerWorkflow.setDefaultTestParameterFilePath(testParameterPath);
        } else {
            checkerWorkflow.setDefaultTestParameterFilePath(defaultTestParameterPath);
        }

        // Persist checker workflow
        long id = workflowDAO.create(checkerWorkflow);
        checkerWorkflow.addUser(user);
        checkerWorkflow = workflowDAO.findById(id);
        elasticManager.handleIndexUpdate(checkerWorkflow, ElasticMode.UPDATE);

        // Update original entry with checker id
        entryPair.getValue().setCheckerWorkflow(checkerWorkflow);

        // Return the original entry
        MutablePair<String, Entry> originalEntryPair = toolDAO.findEntryById(entryId);
        return originalEntryPair.getValue();

    }


    @Override
    public WorkflowDAO getDAO() {
        return this.workflowDAO;
    }

    public void checkNotHosted(Workflow workflow) {
        if (workflow.getMode() == WorkflowMode.HOSTED) {
            throw new WebApplicationException("Cannot modify hosted entries this way", HttpStatus.SC_BAD_REQUEST);
        }
    }
}<|MERGE_RESOLUTION|>--- conflicted
+++ resolved
@@ -437,22 +437,15 @@
     @Path("/{workflowId}")
     @ApiOperation(value = "Get a registered workflow", authorizations = { @Authorization(value = JWT_SECURITY_DEFINITION_NAME) }, response = Workflow.class, notes = "This is one of the few endpoints that returns the user object with populated properties (minus the userProfiles property)")
     public Workflow getWorkflow(@ApiParam(hidden = true) @Auth User user, @ApiParam(value = "workflow ID", required = true) @PathParam("workflowId") Long workflowId) {
-<<<<<<< HEAD
         Workflow workflow = workflowDAO.findById(workflowId);
         checkEntry(workflow);
         checkCanReadWorkflow(user, workflow);
+
+        checkUser(user, workflow);
+
+        // This somehow forces users to get loaded
+        Hibernate.initialize(workflow.getUsers());
         return workflow;
-=======
-        Workflow c = workflowDAO.findById(workflowId);
-        checkEntry(c);
-
-        checkUser(user, c);
-
-        // This somehow forces users to get loaded
-        Hibernate.initialize(c.getUsers());
-
-        return c;
->>>>>>> 7b6c6317
     }
 
     @PUT

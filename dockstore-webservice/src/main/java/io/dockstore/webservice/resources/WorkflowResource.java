--- conflicted
+++ resolved
@@ -1427,12 +1427,8 @@
         @ApiParam(value = "workflowId", required = true) @PathParam("workflowId") Long workflowId,
         @ApiParam(value = "workflowVersionId", required = true) @PathParam("workflowVersionId") Long workflowVersionId) {
         Workflow workflow = workflowDAO.findById(workflowId);
-<<<<<<< HEAD
         checkExistsEntry(workflow);
         checkCanRead(user, workflow);
-=======
-        checkOptionalAuthRead(user, workflow);
->>>>>>> cbbeda11
 
         WorkflowVersion workflowVersion = getWorkflowVersion(workflow, workflowVersionId);
         if (workflowVersion == null) {
@@ -1478,12 +1474,8 @@
         @ApiParam(value = "workflowVersionId", required = true) @PathParam("workflowVersionId") Long workflowVersionId) {
 
         Workflow workflow = workflowDAO.findById(workflowId);
-<<<<<<< HEAD
         checkExistsEntry(workflow);
         checkCanRead(user, workflow);
-=======
-        checkOptionalAuthRead(user, workflow);
->>>>>>> cbbeda11
 
         WorkflowVersion workflowVersion = getWorkflowVersion(workflow, workflowVersionId);
         if (workflowVersion == null) {
@@ -1532,12 +1524,8 @@
         @Parameter(name = "workflowVersionId", description = "Workflow version to retrieve the version from.", required = true, in = ParameterIn.PATH) @PathParam("workflowVersionId") Long workflowVersionId,
         @Parameter(name = "fileTypes", description = "List of file types to filter sourcefiles by", in = ParameterIn.QUERY) @QueryParam("fileTypes") List<DescriptorLanguage.FileType> fileTypes) {
         Workflow workflow = workflowDAO.findById(workflowId);
-<<<<<<< HEAD
         checkExistsEntry(workflow);
         checkCanRead(user, workflow);
-=======
-        checkOptionalAuthRead(user, workflow);
->>>>>>> cbbeda11
 
         return getVersionsSourcefiles(workflowId, workflowVersionId, fileTypes, versionDAO);
     }
@@ -1953,14 +1941,8 @@
         @ApiParam(value = "workflowVersionId", required = true) @PathParam("workflowVersionId") Long workflowVersionId) {
 
         Workflow workflow = workflowDAO.findById(workflowId);
-<<<<<<< HEAD
-        if (workflow == null) {
-            throw new CustomWebApplicationException("could not find tool", HttpStatus.SC_NOT_FOUND);
-        }
+        checkExistsEntry(workflow);
         checkCanRead(user, workflow);
-=======
-        checkOptionalAuthRead(user, workflow);
->>>>>>> cbbeda11
 
         WorkflowVersion workflowVersion = getWorkflowVersion(workflow, workflowVersionId);
         if (workflowVersion == null) {

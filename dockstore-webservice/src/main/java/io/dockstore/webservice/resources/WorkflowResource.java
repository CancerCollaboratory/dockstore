--- conflicted
+++ resolved
@@ -1058,34 +1058,6 @@
     @GET
     @Timed
     @UnitOfWork(readOnly = true)
-<<<<<<< HEAD
-    @Path("/{workflowId}/verifiedSources")
-    @ApiOperation(nickname = "verifiedSources", value = "Get a semicolon delimited list of verified sources.", tags = {
-        "workflows" }, notes = "NO authentication", response = String.class)
-    public String verifiedSources(@ApiParam(value = "Workflow id", required = true) @PathParam("workflowId") Long workflowId) {
-        Workflow workflow = workflowDAO.findById(workflowId);
-        checkEntry(workflow);
-
-        Set<String> verifiedSourcesArray = new HashSet<>();
-        workflow.getWorkflowVersions().stream().filter(Version::isVerified)
-            .forEach((WorkflowVersion v) -> verifiedSourcesArray.add(v.getVerifiedSource()));
-
-        JSONArray jsonArray;
-        try {
-            jsonArray = new JSONArray(verifiedSourcesArray.toArray());
-        } catch (JSONException ex) {
-            throw new CustomWebApplicationException("There was an error converting the array of verified sources to a JSON array.",
-                HttpStatus.SC_INTERNAL_SERVER_ERROR);
-        }
-
-        return jsonArray.toString();
-    }
-
-    @GET
-    @Timed
-    @UnitOfWork(readOnly = true)
-=======
->>>>>>> 75b9e0eb
     @Path("/{workflowId}/primaryDescriptor")
     @ApiOperation(nickname = "primaryDescriptor", value = "Get the primary descriptor file.", tags = {
         "workflows" }, notes = OPTIONAL_AUTH_MESSAGE, response = SourceFile.class, authorizations = {

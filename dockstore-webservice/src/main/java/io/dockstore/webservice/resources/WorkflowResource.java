--- conflicted
+++ resolved
@@ -513,11 +513,7 @@
         Workflow duplicate = workflowDAO.findByPath(workflow.getWorkflowPath(), false, BioWorkflow.class).orElse(null);
 
         if (duplicate != null && duplicate.getId() != workflowId) {
-<<<<<<< HEAD
-            LOG.info("{}: duplicate workflow found: {}", user.getUsername(), workflow.getWorkflowPath());
-=======
             LOG.info("{}: " + "duplicate workflow found: {}", user.getUsername(), workflow.getWorkflowPath());
->>>>>>> bd5d1c11
             throw new CustomWebApplicationException("Workflow " + workflow.getWorkflowPath() + " already exists.",
                 HttpStatus.SC_BAD_REQUEST);
         }
@@ -574,15 +570,14 @@
             oldWorkflow.setTopicSelection(newWorkflow.getTopicSelection());
         }
 
-<<<<<<< HEAD
         // If the user chose an AI topic, it means that they have reviewed and approved it
         if (newWorkflow.getTopicSelection() == TopicSelection.AI) {
             oldWorkflow.setApprovedAITopic(true);
-=======
+        }
+
         // Update DOI selection if the workflow has DOIs for the selection
         if (oldWorkflow.getConceptDois().containsKey(newWorkflow.getDoiSelection())) {
             oldWorkflow.setDoiSelection(newWorkflow.getDoiSelection());
->>>>>>> bd5d1c11
         }
 
         if (newWorkflow.getDefaultVersion() != null) {

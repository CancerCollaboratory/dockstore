/*
 *    Copyright 2017 OICR
 *
 *    Licensed under the Apache License, Version 2.0 (the "License");
 *    you may not use this file except in compliance with the License.
 *    You may obtain a copy of the License at
 *
 *        http://www.apache.org/licenses/LICENSE-2.0
 *
 *    Unless required by applicable law or agreed to in writing, software
 *    distributed under the License is distributed on an "AS IS" BASIS,
 *    WITHOUT WARRANTIES OR CONDITIONS OF ANY KIND, either express or implied.
 *    See the License for the specific language governing permissions and
 *    limitations under the License.
 */

package io.dockstore.webservice.resources;

import java.net.URISyntaxException;
import java.nio.file.Paths;
import java.time.LocalDateTime;
import java.util.ArrayList;
import java.util.Arrays;
import java.util.Date;
import java.util.HashMap;
import java.util.List;
import java.util.Map;
import java.util.Objects;
import java.util.Optional;
import java.util.Set;
import java.util.regex.Matcher;
import java.util.regex.Pattern;
import java.util.stream.Collectors;

import javax.annotation.security.RolesAllowed;
import javax.servlet.http.HttpServletResponse;
import javax.ws.rs.Consumes;
import javax.ws.rs.DELETE;
import javax.ws.rs.DefaultValue;
import javax.ws.rs.FormParam;
import javax.ws.rs.GET;
import javax.ws.rs.POST;
import javax.ws.rs.PUT;
import javax.ws.rs.Path;
import javax.ws.rs.PathParam;
import javax.ws.rs.Produces;
import javax.ws.rs.QueryParam;
import javax.ws.rs.WebApplicationException;
import javax.ws.rs.container.ContainerRequestContext;
import javax.ws.rs.core.Context;
import javax.ws.rs.core.MediaType;
import javax.ws.rs.core.Response;
import javax.ws.rs.core.StreamingOutput;

import com.codahale.metrics.annotation.Timed;
import com.google.common.annotations.Beta;
import com.google.common.base.MoreObjects;
import com.google.common.base.Strings;
import io.dockstore.common.DescriptorLanguage;
import io.dockstore.common.DescriptorLanguage.FileType;
import io.dockstore.common.SourceControl;
import io.dockstore.webservice.CustomWebApplicationException;
import io.dockstore.webservice.DockstoreWebserviceConfiguration;
import io.dockstore.webservice.api.PublishRequest;
import io.dockstore.webservice.api.StarRequest;
import io.dockstore.webservice.core.BioWorkflow;
import io.dockstore.webservice.core.Entry;
import io.dockstore.webservice.core.Service;
import io.dockstore.webservice.core.SourceControlConverter;
import io.dockstore.webservice.core.SourceFile;
import io.dockstore.webservice.core.Token;
import io.dockstore.webservice.core.TokenType;
import io.dockstore.webservice.core.Tool;
import io.dockstore.webservice.core.User;
import io.dockstore.webservice.core.Version;
import io.dockstore.webservice.core.Workflow;
import io.dockstore.webservice.core.WorkflowMode;
import io.dockstore.webservice.core.WorkflowVersion;
import io.dockstore.webservice.helpers.AliasHelper;
import io.dockstore.webservice.helpers.EntryVersionHelper;
import io.dockstore.webservice.helpers.FileFormatHelper;
import io.dockstore.webservice.helpers.MetadataResourceHelper;
import io.dockstore.webservice.helpers.PublicStateManager;
import io.dockstore.webservice.helpers.SourceCodeRepoFactory;
import io.dockstore.webservice.helpers.SourceCodeRepoInterface;
import io.dockstore.webservice.helpers.StateManagerMode;
import io.dockstore.webservice.helpers.URIHelper;
import io.dockstore.webservice.helpers.ZenodoHelper;
import io.dockstore.webservice.jdbi.BioWorkflowDAO;
import io.dockstore.webservice.jdbi.EntryDAO;
import io.dockstore.webservice.jdbi.FileFormatDAO;
import io.dockstore.webservice.jdbi.LabelDAO;
import io.dockstore.webservice.jdbi.ServiceEntryDAO;
import io.dockstore.webservice.jdbi.ToolDAO;
import io.dockstore.webservice.jdbi.WorkflowDAO;
import io.dockstore.webservice.languages.LanguageHandlerFactory;
import io.dockstore.webservice.languages.LanguageHandlerInterface;
import io.dockstore.webservice.permissions.Permission;
import io.dockstore.webservice.permissions.PermissionsInterface;
import io.dockstore.webservice.permissions.Role;
import io.dockstore.webservice.permissions.SharedWorkflows;
import io.dropwizard.auth.Auth;
import io.dropwizard.hibernate.UnitOfWork;
import io.swagger.annotations.ApiOperation;
import io.swagger.annotations.ApiParam;
import io.swagger.annotations.Authorization;
import io.swagger.api.impl.ToolsImplCommon;
import io.swagger.jaxrs.PATCH;
import io.swagger.model.DescriptorType;
import io.swagger.v3.oas.annotations.Operation;
import io.swagger.v3.oas.annotations.Parameter;
import io.swagger.v3.oas.annotations.enums.ParameterIn;
import io.swagger.v3.oas.annotations.responses.ApiResponse;
import io.swagger.v3.oas.annotations.security.SecurityRequirement;
import io.swagger.v3.oas.annotations.tags.Tag;
import io.swagger.zenodo.client.ApiClient;
import org.apache.commons.io.FilenameUtils;
import org.apache.commons.lang3.tuple.MutablePair;
import org.apache.http.HttpStatus;
import org.apache.http.client.HttpClient;
import org.hibernate.Hibernate;
import org.hibernate.SessionFactory;
import org.slf4j.Logger;
import org.slf4j.LoggerFactory;

import static io.dockstore.common.DescriptorLanguage.CWL;
import static io.dockstore.common.DescriptorLanguage.OLD_CWL;
import static io.dockstore.common.DescriptorLanguage.OLD_WDL;
import static io.dockstore.common.DescriptorLanguage.WDL;
import static io.dockstore.webservice.Constants.JWT_SECURITY_DEFINITION_NAME;
import static io.dockstore.webservice.Constants.OPTIONAL_AUTH_MESSAGE;
import static io.dockstore.webservice.core.WorkflowMode.DOCKSTORE_YML;

/**
 * TODO: remember to document new security concerns for hosted vs other workflows
 *
 * @author dyuen
 */
@SuppressWarnings("OptionalUsedAsFieldOrParameterType")
@Path("/workflows")
@Produces(MediaType.APPLICATION_JSON)
@Tag(name = "workflows", description = ResourceConstants.WORKFLOWS)
public class WorkflowResource extends AbstractWorkflowResource<Workflow>
    implements EntryVersionHelper<Workflow, WorkflowVersion, WorkflowDAO>, StarrableResourceInterface,
    SourceControlResourceInterface {
    public static final String FROZEN_VERSION_REQUIRED = "Frozen version required to generate DOI";
    public static final String NO_ZENDO_USER_TOKEN = "Could not get Zenodo token for user";
    public static final String SC_REGISTRY_ACCESS_MESSAGE = "User does not have access to the given source control registry.";
    private static final String CWL_CHECKER = "_cwl_checker";
    private static final String WDL_CHECKER = "_wdl_checker";
    private static final Logger LOG = LoggerFactory.getLogger(WorkflowResource.class);
    private static final String PAGINATION_LIMIT = "100";
    private static final String ALIASES = "aliases";
    private static final String VALIDATIONS = "validations";

    private final ToolDAO toolDAO;
    private final LabelDAO labelDAO;
    private final FileFormatDAO fileFormatDAO;
    private final EntryResource entryResource;
    private final ServiceEntryDAO serviceEntryDAO;
    private final BioWorkflowDAO bioWorkflowDAO;

    private final PermissionsInterface permissionsInterface;
    private final String zenodoUrl;
    private final String zenodoClientID;
    private final String zenodoClientSecret;

    private final String dockstoreUrl;
    private final String dockstoreGA4GHBaseUrl;

    public WorkflowResource(HttpClient client, SessionFactory sessionFactory, PermissionsInterface permissionsInterface,
            EntryResource entryResource, DockstoreWebserviceConfiguration configuration) {
        super(client, sessionFactory, configuration, Workflow.class);
        this.toolDAO = new ToolDAO(sessionFactory);
        this.labelDAO = new LabelDAO(sessionFactory);
        this.serviceEntryDAO = new ServiceEntryDAO(sessionFactory);
        this.bioWorkflowDAO = new BioWorkflowDAO(sessionFactory);
        this.fileFormatDAO = new FileFormatDAO(sessionFactory);

        this.permissionsInterface = permissionsInterface;

        this.entryResource = entryResource;


        zenodoUrl = configuration.getZenodoUrl();
        zenodoClientID = configuration.getZenodoClientID();
        zenodoClientSecret = configuration.getZenodoClientSecret();

        dockstoreUrl = URIHelper.createBaseUrl(configuration.getExternalConfig().getScheme(),
                configuration.getExternalConfig().getHostname(), configuration.getExternalConfig().getUiPort());

        try {
            dockstoreGA4GHBaseUrl = ToolsImplCommon.baseURL(configuration);
        } catch (URISyntaxException e) {
            LOG.error("Could create Dockstore base URL. Error is " + e.getMessage(), e);
            throw new CustomWebApplicationException("Could create Dockstore base URL. "
                    + "Error is " + e.getMessage(), HttpStatus.SC_INTERNAL_SERVER_ERROR);
        }
    }

    /**
     * TODO: this should not be a GET either
     *
     * @param user
     * @param workflowId
     * @return
     */
    @GET
    @Path("/{workflowId}/restub")
    @Timed
    @UnitOfWork
    @ApiOperation(value = "Restub a workflow", authorizations = {
        @Authorization(value = JWT_SECURITY_DEFINITION_NAME) }, notes = "Restubs a full, unpublished workflow.", response = Workflow.class)
    public Workflow restub(@ApiParam(hidden = true) @Auth User user,
        @ApiParam(value = "workflow ID", required = true) @PathParam("workflowId") Long workflowId) {
        Workflow workflow = workflowDAO.findById(workflowId);
        // Check that workflow is valid to restub
        if (workflow.getIsPublished()) {
            throw new CustomWebApplicationException("A workflow must be unpublished to restub.", HttpStatus.SC_BAD_REQUEST);
        }

        checkNotHosted(workflow);
        checkCanWriteWorkflow(user, workflow);

        workflow.setMode(WorkflowMode.STUB);

        // go through and delete versions for a stub
        for (WorkflowVersion version : workflow.getWorkflowVersions()) {
            workflowVersionDAO.delete(version);
        }
        workflow.getWorkflowVersions().clear();

        // Do we maintain the checker workflow association? For now we won't
        workflow.setCheckerWorkflow(null);

        PublicStateManager.getInstance().handleIndexUpdate(workflow, StateManagerMode.DELETE);
        return workflow;

    }

    /**
     * For each valid token for a git hosting service, refresh all workflows
     *
     * @param user             a user to refresh workflows for
     * @param organization     limit the refresh to particular organizations if given
     * @param alreadyProcessed skip particular workflows if already refreshed, previously used for debugging
     */
    void refreshStubWorkflowsForUser(User user, String organization, Set<Long> alreadyProcessed) {

        List<Token> tokens = checkOnBitbucketToken(user);

        boolean foundAtLeastOneToken = false;
        for (TokenType type : TokenType.values()) {
            if (!type.isSourceControlToken()) {
                continue;
            }
            // Check if tokens for git hosting services are valid and refresh corresponding workflows
            // Refresh Bitbucket
            Token token = Token.extractToken(tokens, type);
            // create each type of repo and check its validity
            SourceCodeRepoInterface sourceCodeRepo = null;
            if (token != null) {
                sourceCodeRepo = SourceCodeRepoFactory.createSourceCodeRepo(token, client);
            }
            boolean hasToken = token != null && token.getContent() != null;
            foundAtLeastOneToken = foundAtLeastOneToken || hasToken;

            try {
                if (hasToken) {
                    // get workflows from source control for a user and updates db
                    refreshHelper(sourceCodeRepo, user, organization, alreadyProcessed);
                }
                // when 3) no data is found for a workflow in the db, we may want to create a warning, note, or label
            } catch (WebApplicationException ex) {
                String msg = user.getUsername() + ": " + "Failed to refresh user " + user.getId();
                LOG.error(msg);
                LOG.error(ex.getMessage());
                throw new CustomWebApplicationException(msg, HttpStatus.SC_INTERNAL_SERVER_ERROR);
            }
        }

        if (!foundAtLeastOneToken) {
            throw new CustomWebApplicationException(
                "No source control repository token found.  Please link at least one source control repository token to your account.",
                HttpStatus.SC_BAD_REQUEST);
        }
    }

    /**
     * Gets a mapping of all workflows from git host, and updates/adds as appropriate
     *
     * @param sourceCodeRepoInterface interface to read data from source control
     * @param user                    the user that made the request to refresh
     * @param organization            if specified, only refresh if workflow belongs to the organization
     */
    private void refreshHelper(final SourceCodeRepoInterface sourceCodeRepoInterface, User user, String organization,
        Set<Long> alreadyProcessed) {

        // Mapping of git url to repository name (owner/repo)
        final Map<String, String> workflowGitUrl2Name = sourceCodeRepoInterface.getWorkflowGitUrl2RepositoryId();

        /* helpful code for testing, this was used to refresh a users existing workflows
           with a fixed github token for all users
         */
        boolean statsCollection = false;
        if (statsCollection) {
            List<Workflow> workflows = userDAO.findById(user.getId()).getEntries().stream().filter(entry -> entry instanceof Workflow)
                .map(obj -> (Workflow)obj).collect(Collectors.toList());
            for (Workflow workflow : workflows) {
                workflowGitUrl2Name.put(workflow.getGitUrl(), workflow.getOrganization() + "/" + workflow.getRepository());
            }
        }


        LOG.info("found giturl to workflow name map" + Arrays.toString(workflowGitUrl2Name.entrySet().toArray()));
        if (organization != null) {
            workflowGitUrl2Name.entrySet().removeIf(thing -> !(thing.getValue().split("/"))[0].equals(organization));
        }
        // For each entry found of the associated git hosting service
        for (Map.Entry<String, String> entry : workflowGitUrl2Name.entrySet()) {
            LOG.info("refreshing " + entry.getKey());

            // Get all workflows with the same giturl)
            final List<Workflow> byGitUrl = workflowDAO.findByGitUrl(entry.getKey());
            if (byGitUrl.size() > 0) {
                // Workflows exist with the given git url
                for (Workflow workflow : byGitUrl) {
                    // check whitelist for already processed workflows
                    if (alreadyProcessed.contains(workflow.getId())) {
                        continue;
                    }

                    // Update existing workflows with new information from the repository
                    // Note we pass the existing workflow as a base for the updated version of the workflow
                    final Workflow newWorkflow = sourceCodeRepoInterface.getWorkflow(entry.getValue(), Optional.of(workflow));

                    // Take ownership of these workflows
                    workflow.getUsers().add(user);

                    // Update the existing matching workflows based off of the new information
                    updateDBWorkflowWithSourceControlWorkflow(workflow, newWorkflow, user);
                    alreadyProcessed.add(workflow.getId());
                }
            } else {
                // Workflows are not registered for the given git url, add one
                final Workflow newWorkflow = sourceCodeRepoInterface.getWorkflow(entry.getValue(), Optional.empty());

                // The workflow was successfully created
                if (newWorkflow != null) {
                    final long workflowID = workflowDAO.create(newWorkflow);

                    // need to create nested data models
                    final Workflow workflowFromDB = workflowDAO.findById(workflowID);
                    workflowFromDB.getUsers().add(user);

                    // Update newly created template workflow (workflowFromDB) with found data from the repository
                    updateDBWorkflowWithSourceControlWorkflow(workflowFromDB, newWorkflow, user);
                    alreadyProcessed.add(workflowFromDB.getId());
                }
            }
        }
    }

    @GET
    @Path("/{workflowId}/refresh")
    @Timed
    @UnitOfWork
    @ApiOperation(nickname = "refresh", value = "Refresh one particular workflow.", notes = "Full refresh", authorizations = {
        @Authorization(value = JWT_SECURITY_DEFINITION_NAME) }, response = Workflow.class)
    public Workflow refresh(@ApiParam(hidden = true) @Auth User user,
        @ApiParam(value = "workflow ID", required = true) @PathParam("workflowId") Long workflowId) {
        Workflow workflow = workflowDAO.findById(workflowId);
        checkEntry(workflow);
        checkUser(user, workflow);
        checkNotHosted(workflow);
        // get a live user for the following
        user = userDAO.findById(user.getId());
        // Update user data
        user.updateUserMetadata(tokenDAO);

        // Set up source code interface and ensure token is set up
        final SourceCodeRepoInterface sourceCodeRepo = getSourceCodeRepoInterface(workflow.getGitUrl(), user);

        // do a full refresh when targeted like this
        // If this point has been reached, then the workflow will be a FULL workflow (and not a STUB)
        if (!Objects.equals(workflow.getMode(), DOCKSTORE_YML)) {
            workflow.setMode(WorkflowMode.FULL);
        }

        // look for checker workflows to associate with if applicable
        if (workflow instanceof BioWorkflow && !workflow.isIsChecker() && workflow.getDescriptorType() == CWL || workflow.getDescriptorType() == WDL) {
            String workflowName = workflow.getWorkflowName() == null ? "" : workflow.getWorkflowName();
            String checkerWorkflowName = "/" + workflowName + (workflow.getDescriptorType() == CWL ? CWL_CHECKER : WDL_CHECKER);
            BioWorkflow byPath = workflowDAO.findByPath(workflow.getPath() + checkerWorkflowName, false, BioWorkflow.class).orElse(null);
            if (byPath != null && workflow.getCheckerWorkflow() == null) {
                workflow.setCheckerWorkflow(byPath);
            }
        }

        // new workflow is the workflow as found on github (source control)
        final Workflow newWorkflow = sourceCodeRepo
            .getWorkflow(workflow.getOrganization() + '/' + workflow.getRepository(), Optional.of(workflow));
        workflow.getUsers().add(user);
        updateDBWorkflowWithSourceControlWorkflow(workflow, newWorkflow, user);
        FileFormatHelper.updateFileFormats(newWorkflow.getWorkflowVersions(), fileFormatDAO);

        // Refresh checker workflow
        if (!workflow.isIsChecker() && workflow.getCheckerWorkflow() != null) {
            refresh(user, workflow.getCheckerWorkflow().getId());
        }
        workflow.getWorkflowVersions().forEach(Version::updateVerified);
        String repositoryId = sourceCodeRepo.getRepositoryId(workflow);
        sourceCodeRepo.setDefaultBranchIfNotSet(workflow, repositoryId);
        workflow.syncMetadataWithDefault();
        // workflow is the copy that is in our DB and merged with content from source control, so update index with that one
        PublicStateManager.getInstance().handleIndexUpdate(workflow, StateManagerMode.UPDATE);
        return workflow;
    }

    @GET
    @Timed
    @UnitOfWork(readOnly = true)
    @Path("/{workflowId}")
    @ApiOperation(nickname = "getWorkflow", value = "Retrieve a workflow", authorizations = {
        @Authorization(value = JWT_SECURITY_DEFINITION_NAME) }, response = Workflow.class, notes = "This is one of the few endpoints that returns the user object with populated properties (minus the userProfiles property)")
    public Workflow getWorkflow(@ApiParam(hidden = true) @Auth User user,
        @ApiParam(value = "workflow ID", required = true) @PathParam("workflowId") Long workflowId, @ApiParam(value = "Comma-delimited list of fields to include: " + VALIDATIONS + ", " + ALIASES) @QueryParam("include") String include) {
        Workflow workflow = workflowDAO.findById(workflowId);
        checkEntry(workflow);
        checkCanRead(user, workflow);

        // This somehow forces users to get loaded
        Hibernate.initialize(workflow.getUsers());
        initializeValidations(include, workflow);
        Hibernate.initialize(workflow.getAliases());
        return workflow;
    }

    @PUT
    @Timed
    @UnitOfWork
    @Path("/{workflowId}/labels")
    @ApiOperation(nickname = "updateLabels", value = "Update the labels linked to a workflow.", authorizations = {
        @Authorization(value = JWT_SECURITY_DEFINITION_NAME) }, notes = "Labels are alphanumerical (case-insensitive and may contain internal hyphens), given in a comma-delimited list.", response = Workflow.class)
    public Workflow updateLabels(@ApiParam(hidden = true) @Auth User user,
        @ApiParam(value = "Tool to modify.", required = true) @PathParam("workflowId") Long workflowId,
        @ApiParam(value = "Comma-delimited list of labels.", required = true) @QueryParam("labels") String labelStrings,
        @ApiParam(value = "This is here to appease Swagger. It requires PUT methods to have a body, even if it is empty. Please leave it empty.") String emptyBody) {
        return this.updateLabels(user, workflowId, labelStrings, labelDAO);
    }

    @PUT
    @Timed
    @UnitOfWork
    @Path("/{workflowId}")
    @ApiOperation(nickname = "updateWorkflow", value = "Update the workflow with the given workflow.", authorizations = {
        @Authorization(value = JWT_SECURITY_DEFINITION_NAME) }, response = Workflow.class,
            notes = "Updates descriptor type (if stub), default workflow path, default file path, and default version")
    public Workflow updateWorkflow(@ApiParam(hidden = true) @Auth User user,
        @ApiParam(value = "Workflow to modify.", required = true) @PathParam("workflowId") Long workflowId,
        @ApiParam(value = "Workflow with updated information", required = true) Workflow workflow) {
        Workflow wf = workflowDAO.findById(workflowId);
        checkEntry(wf);
        checkNotHosted(wf);
        checkCanWriteWorkflow(user, wf);

        Workflow duplicate = workflowDAO.findByPath(workflow.getWorkflowPath(), false, BioWorkflow.class).orElse(null);

        if (duplicate != null && duplicate.getId() != workflowId) {
            LOG.info(user.getUsername() + ": " + "duplicate workflow found: {}" + workflow.getWorkflowPath());
            throw new CustomWebApplicationException("Workflow " + workflow.getWorkflowPath() + " already exists.",
                HttpStatus.SC_BAD_REQUEST);
        }

        updateInfo(wf, workflow);
        Workflow result = workflowDAO.findById(workflowId);
        checkEntry(result);
        PublicStateManager.getInstance().handleIndexUpdate(result, StateManagerMode.UPDATE);
        return result;

    }

    @PUT
    @Timed
    @UnitOfWork
    @Path("/{workflowId}/defaultVersion")
    @ApiOperation(value = "Update the default version of a workflow.", authorizations = {
        @Authorization(value = JWT_SECURITY_DEFINITION_NAME) }, response = Workflow.class, nickname = "updateWorkflowDefaultVersion")
    public Workflow updateDefaultVersion(@ApiParam(hidden = true) @Auth User user,
        @ApiParam(value = "Workflow to modify.", required = true) @PathParam("workflowId") Long workflowId,
        @ApiParam(value = "Version name to set as default", required = true) String version) {
        return (Workflow)updateDefaultVersionHelper(version, workflowId, user);
    }

    // Used to update workflow manually (not refresh)
    private void updateInfo(Workflow oldWorkflow, Workflow newWorkflow) {
        // If workflow is FULL and descriptor type is being changed throw an error
        if (Objects.equals(oldWorkflow.getMode(), WorkflowMode.FULL) && !Objects
            .equals(oldWorkflow.getDescriptorType(), newWorkflow.getDescriptorType())) {
            throw new CustomWebApplicationException("You cannot change the descriptor type of a FULL workflow.", HttpStatus.SC_BAD_REQUEST);
        }

        // Only copy workflow type if old workflow is a STUB
        if (Objects.equals(oldWorkflow.getMode(), WorkflowMode.STUB)) {
            oldWorkflow.setDescriptorType(newWorkflow.getDescriptorType());
        }

        oldWorkflow.setDefaultWorkflowPath(newWorkflow.getDefaultWorkflowPath());
        oldWorkflow.setDefaultTestParameterFilePath(newWorkflow.getDefaultTestParameterFilePath());
        if (newWorkflow.getDefaultVersion() != null) {
            if (!oldWorkflow.checkAndSetDefaultVersion(newWorkflow.getDefaultVersion()) && newWorkflow.getMode() != WorkflowMode.STUB) {
                throw new CustomWebApplicationException("Workflow version does not exist.", HttpStatus.SC_BAD_REQUEST);
            }
        }
    }

    /**
     * Get the Zenodo access token and refresh it if necessary
     * @param user Dockstore with Zenodo account
     */
    private List<Token> checkOnZenodoToken(User user) {
        List<Token> tokens = tokenDAO.findZenodoByUserId(user.getId());
        if (!tokens.isEmpty()) {
            Token zenodoToken = tokens.get(0);

            // Check that token is an hour old
            LocalDateTime now = LocalDateTime.now();
            LocalDateTime updateTime = zenodoToken.getDbUpdateDate().toLocalDateTime();
            if (now.isAfter(updateTime.plusHours(1).minusMinutes(1))) {
                LOG.info("Refreshing the Zenodo Token");
                String refreshUrl = zenodoUrl + "/oauth/token";
                String payload = "client_id=" + zenodoClientID + "&client_secret=" + zenodoClientSecret
                        + "&grant_type=refresh_token&refresh_token=" + zenodoToken.getRefreshToken();
                refreshToken(refreshUrl, zenodoToken, client, tokenDAO, null, null, payload);
            }
        }
        return tokenDAO.findByUserId(user.getId());
    }

    @PUT
    @Timed
    @UnitOfWork
    @Beta
    @Path("/{workflowId}/requestDOI/{workflowVersionId}")
    @ApiOperation(value = "Request a DOI for this version of a workflow.", authorizations = {
        @Authorization(value = JWT_SECURITY_DEFINITION_NAME) }, response = WorkflowVersion.class, responseContainer = "List")
    public Set<WorkflowVersion> requestDOIForWorkflowVersion(@ApiParam(hidden = true) @Auth User user,
        @ApiParam(value = "Workflow to modify.", required = true) @PathParam("workflowId") Long workflowId,
        @ApiParam(value = "workflowVersionId", required = true) @PathParam("workflowVersionId") Long workflowVersionId,
        @ApiParam(value = "This is here to appease Swagger. It requires PUT methods to have a body, even if it is empty. Please leave it empty.") String emptyBody) {
        Workflow workflow = workflowDAO.findById(workflowId);
        checkEntry(workflow);
        checkUser(user, workflow);

        WorkflowVersion workflowVersion = workflowVersionDAO.findById(workflowVersionId);
        if (workflowVersion == null) {
            LOG.error(user.getUsername() + ": could not find version: " + workflow.getWorkflowPath());
            throw new CustomWebApplicationException("Version not found.", HttpStatus.SC_BAD_REQUEST);

        }

        //Only issue doi if workflow is frozen.
        final String workflowNameAndVersion = workflowNameAndVersion(workflow, workflowVersion);
        if (!workflowVersion.isFrozen()) {
            LOG.error(user.getUsername() + ": Could not generate DOI for " +  workflowNameAndVersion + ". " + FROZEN_VERSION_REQUIRED);
            throw new CustomWebApplicationException("Could not generate DOI for " + workflowNameAndVersion + ". " + FROZEN_VERSION_REQUIRED + ". ", HttpStatus.SC_BAD_REQUEST);
        }

        List<Token> tokens = checkOnZenodoToken(user);
        Token zenodoToken = Token.extractToken(tokens, TokenType.ZENODO_ORG);

        // Update the zenodo token in case it changed. This handles the case where the token has been changed but an error occurred, so the token in the database was not updated
        if (zenodoToken != null) {
            tokenDAO.update(zenodoToken);
            sessionFactory.getCurrentSession().getTransaction().commit();
            sessionFactory.getCurrentSession().beginTransaction();
        }

        if (zenodoToken == null) {
            LOG.error(NO_ZENDO_USER_TOKEN + " " + user.getUsername());
            throw new CustomWebApplicationException(NO_ZENDO_USER_TOKEN + " " + user.getUsername(), HttpStatus.SC_BAD_REQUEST);
        }
        final String zenodoAccessToken = zenodoToken.getContent();

        //TODO: Determine whether workflow DOIStatus is needed; we don't use it
        //E.g. Version.DOIStatus.CREATED

        ApiClient zenodoClient = new ApiClient();
        // for testing, either 'https://sandbox.zenodo.org/api' or 'https://zenodo.org/api' is the first parameter
        String zenodoUrlApi = zenodoUrl + "/api";
        zenodoClient.setBasePath(zenodoUrlApi);
        zenodoClient.setApiKey(zenodoAccessToken);

        registerZenodoDOIForWorkflow(zenodoClient, workflow, workflowVersion, user);

        Workflow result = workflowDAO.findById(workflowId);
        checkEntry(result);
        PublicStateManager.getInstance().handleIndexUpdate(result, StateManagerMode.UPDATE);
        return result.getWorkflowVersions();

    }

    /**
     * Register a Zenodo DOI for the workflow and workflow version
     * @param zenodoClient Client for interacting with Zenodo server
     * @param workflow    workflow for which DOI is registered
     * @param workflowVersion workflow version for which DOI is registered
     * @param user user authenticated to issue a DOI for the workflow
     */
    private void registerZenodoDOIForWorkflow(ApiClient zenodoClient, Workflow workflow, WorkflowVersion workflowVersion, User user) {

        // Create Dockstore workflow URL (e.g. https://dockstore.org/workflows/github.com/DataBiosphere/topmed-workflows/UM_variant_caller_wdl)
        String workflowUrl = MetadataResourceHelper.createWorkflowURL(workflow);

        ZenodoHelper.ZenodoDoiResult zenodoDoiResult = ZenodoHelper.registerZenodoDOI(zenodoClient, workflow,
                workflowVersion, workflowUrl, dockstoreGA4GHBaseUrl, dockstoreUrl, this);

        workflowVersion.setDoiURL(zenodoDoiResult.getDoiUrl());
        workflow.setConceptDoi(zenodoDoiResult.getConceptDoi());
        // Only add the alias to the workflow version after publishing the DOI succeeds
        // Otherwise if the publish call fails we will have added an alias
        // that will not be used and cannot be deleted
        // This code also checks that the alias does not start with an invalid prefix
        // If it does, this will generate an exception, the alias will not be added
        // to the workflow version, but there may be an invalid Related Identifier URL on the Zenodo entry
        AliasHelper.addWorkflowVersionAliasesAndCheck(this, workflowDAO, workflowVersionDAO, user,
                workflowVersion.getId(), zenodoDoiResult.getDoiAlias(), false);
    }


    private String workflowNameAndVersion(Workflow workflow, WorkflowVersion workflowVersion) {
        return workflow.getWorkflowPath() + ":" + workflowVersion.getName();
    }

    @PUT
    @Timed
    @UnitOfWork
    @Path("/{workflowId}/resetVersionPaths")
    @ApiOperation(value = "Reset the workflow paths.", authorizations = {
        @Authorization(value = JWT_SECURITY_DEFINITION_NAME) }, notes = "Resets the workflow paths of all versions to match the default workflow path from the workflow object passed.", response = Workflow.class)
    public Workflow updateWorkflowPath(@ApiParam(hidden = true) @Auth User user,
        @ApiParam(value = "Workflow to modify.", required = true) @PathParam("workflowId") Long workflowId,
        @ApiParam(value = "Workflow with updated information", required = true) Workflow workflow) {

        Workflow wf = workflowDAO.findById(workflowId);

        //check if the user and the entry is correct
        checkEntry(wf);
        checkCanWriteWorkflow(user, wf);
        checkNotHosted(wf);

        //update the workflow path in all workflowVersions
        Set<WorkflowVersion> versions = wf.getWorkflowVersions();
        for (WorkflowVersion version : versions) {
            if (!version.isDirtyBit()) {
                version.setWorkflowPath(workflow.getDefaultWorkflowPath());
            }
        }
        PublicStateManager.getInstance().handleIndexUpdate(wf, StateManagerMode.UPDATE);
        return wf;
    }

    @GET
    @Timed
    @UnitOfWork(readOnly = true)
    @Path("/{workflowId}/users")
    @ApiOperation(nickname = "getUsers", value = "Get users of a workflow.", authorizations = {
        @Authorization(value = JWT_SECURITY_DEFINITION_NAME) }, response = User.class, responseContainer = "List")
    public List<User> getUsers(@ApiParam(hidden = true) @Auth User user,
        @ApiParam(value = "workflow ID", required = true) @PathParam("workflowId") Long workflowId) {
        Workflow c = workflowDAO.findById(workflowId);
        checkEntry(c);

        checkUser(user, c);

        return new ArrayList<>(c.getUsers());
    }

    @GET
    @Timed
    @UnitOfWork(readOnly = true)
    @Path("/published/{workflowId}")
    @ApiOperation(value = "Get a published workflow.", notes = "Hidden versions will not be visible. NO authentication", response = Workflow.class)
    public Workflow getPublishedWorkflow(@ApiParam(value = "Workflow ID", required = true) @PathParam("workflowId") Long workflowId, @ApiParam(value = "Comma-delimited list of fields to include: " + VALIDATIONS + ", " + ALIASES) @QueryParam("include") String include) {
        Workflow workflow = workflowDAO.findPublishedById(workflowId);
        checkEntry(workflow);
        initializeValidations(include, workflow);
        Hibernate.initialize(workflow.getAliases());
        return filterContainersForHiddenTags(workflow);
    }

    @GET
    @Timed
    @UnitOfWork(readOnly = true)
    @Path("/organization/{organization}/published")
    @ApiOperation(value = "List all published workflows of an organization.", notes = "NO authentication", response = Workflow.class, responseContainer = "List")
    public List<Workflow> getPublishedWorkflowsByOrganization(
        @ApiParam(value = "organization", required = true) @PathParam("organization") String organization) {
        List<Workflow> workflows = workflowDAO.findPublishedByOrganization(organization);
        filterContainersForHiddenTags(workflows);
        return workflows;
    }

    @POST
    @Timed
    @UnitOfWork
    @Path("/{workflowId}/publish")
    @ApiOperation(nickname = "publish", value = "Publish or unpublish a workflow.", authorizations = {
        @Authorization(value = JWT_SECURITY_DEFINITION_NAME) }, notes = "Publish/publish a workflow (public or private).", response = Workflow.class)
    public Workflow publish(@ApiParam(hidden = true) @Auth User user,
        @ApiParam(value = "Workflow id to publish/unpublish", required = true) @PathParam("workflowId") Long workflowId,
        @ApiParam(value = "PublishRequest to refresh the list of repos for a user", required = true) PublishRequest request) {
        Workflow workflow = workflowDAO.findById(workflowId);
        checkEntry(workflow);

        checkCanShareWorkflow(user, workflow);

        Workflow checker = workflow.getCheckerWorkflow();

        if (workflow.isIsChecker()) {
            String msg = "Cannot directly publish/unpublish a checker workflow.";
            LOG.error(msg);
            throw new CustomWebApplicationException(msg, HttpStatus.SC_BAD_REQUEST);
        }

        if (request.getPublish()) {
            boolean validTag = false;
            Set<WorkflowVersion> versions = workflow.getWorkflowVersions();
            for (WorkflowVersion workflowVersion : versions) {
                if (workflowVersion.isValid()) {
                    validTag = true;
                    break;
                }
            }

            if (validTag && (!workflow.getGitUrl().isEmpty() || Objects.equals(workflow.getMode(), WorkflowMode.HOSTED))) {
                workflow.setIsPublished(true);
                if (checker != null) {
                    checker.setIsPublished(true);
                }
            } else {
                throw new CustomWebApplicationException("Repository does not meet requirements to publish.", HttpStatus.SC_BAD_REQUEST);
            }
        } else {
            workflow.setIsPublished(false);
            if (checker != null) {
                checker.setIsPublished(false);
            }
        }

        long id = workflowDAO.create(workflow);
        workflow = workflowDAO.findById(id);
        if (request.getPublish()) {
            PublicStateManager.getInstance().handleIndexUpdate(workflow, StateManagerMode.PUBLISH);
            if (workflow.getTopicId() == null) {
                try {
                    entryResource.createAndSetDiscourseTopic(id);
                } catch (CustomWebApplicationException ex) {
                    LOG.error("Error adding discourse topic.", ex);
                }
            }
        } else {
            PublicStateManager.getInstance().handleIndexUpdate(workflow, StateManagerMode.DELETE);
        }
        return workflow;
    }

    @GET
    @Timed
    @UnitOfWork(readOnly = true)
    @Path("published")
    @ApiOperation(value = "List all published workflows.", tags = {
        "workflows" }, notes = "NO authentication", response = Workflow.class, responseContainer = "List")
    public List<Workflow> allPublishedWorkflows(
        @ApiParam(value = "Start index of paging. Pagination results can be based on numbers or other values chosen by the registry implementor (for example, SHA values). If this exceeds the current result set return an empty set.  If not specified in the request, this will start at the beginning of the results.") @QueryParam("offset") String offset,
        @ApiParam(value = "Amount of records to return in a given page, limited to "
            + PAGINATION_LIMIT, allowableValues = "range[1,100]", defaultValue = PAGINATION_LIMIT) @DefaultValue(PAGINATION_LIMIT) @QueryParam("limit") Integer limit,
        @ApiParam(value = "Filter, this is a search string that filters the results.") @DefaultValue("") @QueryParam("filter") String filter,
        @ApiParam(value = "Sort column") @DefaultValue("stars") @QueryParam("sortCol") String sortCol,
        @ApiParam(value = "Sort order", allowableValues = "asc,desc") @DefaultValue("desc") @QueryParam("sortOrder") String sortOrder,
        @ApiParam(value = "services", defaultValue = "false") @DefaultValue("false") @QueryParam("services") boolean services,
        @Context HttpServletResponse response) {
        // delete the next line if GUI pagination is not working by 1.5.0 release
        int maxLimit = Math.min(Integer.parseInt(PAGINATION_LIMIT), limit);
        List<Workflow> workflows = workflowDAO.findAllPublished(offset, maxLimit, filter, sortCol, sortOrder, (Class<Workflow>)(services
            ? Service.class : BioWorkflow.class));
        filterContainersForHiddenTags(workflows);
        stripContent(workflows);
        EntryDAO entryDAO = services ? serviceEntryDAO : bioWorkflowDAO;
        response.addHeader("X-total-count", String.valueOf(entryDAO.countAllPublished(Optional.of(filter))));
        response.addHeader("Access-Control-Expose-Headers", "X-total-count");
        return workflows;
    }

    @GET
    @Timed
    @UnitOfWork(readOnly = true)
    @Path("shared")
    @ApiOperation(value = "Retrieve all workflows shared with user.", authorizations = {
        @Authorization(value = JWT_SECURITY_DEFINITION_NAME) }, tags = {
        "workflows" }, response = SharedWorkflows.class, responseContainer = "List")
    public List<SharedWorkflows> sharedWorkflows(@ApiParam(hidden = true) @Auth User user) {
        final Map<Role, List<String>> workflowsSharedWithUser  = this.permissionsInterface.workflowsSharedWithUser(user);

        final List<String> paths =
            workflowsSharedWithUser.values()
                .stream()
                .flatMap(List::stream)
                .collect(Collectors.toList());

        // Fetch workflows in batch
        List<Workflow> workflowList = workflowDAO.findByPaths(paths, false);

        return workflowsSharedWithUser.entrySet().stream().map(e -> {
            // Create a SharedWorkFlow map for each Role and the list of workflows that belong to it
            final List<Workflow> workflows = workflowList.stream()
                // Filter only the workflows that belong to the current Role and where the user is not the owner
                .filter(workflow -> e.getValue().contains(workflow.getWorkflowPath()) && !workflow.getUsers().contains(user))
                .collect(Collectors.toList());
            return new SharedWorkflows(e.getKey(), workflows);
        }).filter(sharedWorkflow -> sharedWorkflow.getWorkflows().size() > 0).collect(Collectors.toList());
    }

    @GET
    @Timed
    @UnitOfWork(readOnly = true)
    @Path("/path/workflow/{repository}")
    @ApiOperation(value = "Get a workflow by path.", authorizations = {
        @Authorization(value = JWT_SECURITY_DEFINITION_NAME) }, notes = "Requires full path (including workflow name if applicable).", response = Workflow.class)
    public Workflow getWorkflowByPath(@ApiParam(hidden = true) @Auth User user,
        @ApiParam(value = "repository path", required = true) @PathParam("repository") String path, @ApiParam(value = "Comma-delimited list of fields to include: " + VALIDATIONS + ", " + ALIASES) @QueryParam("include") String include,
        @ApiParam(value = "services", defaultValue = "false") @DefaultValue("false") @QueryParam("services") boolean services) {
        final Class<? extends Workflow> targetClass = services ? Service.class : BioWorkflow.class;
        Workflow workflow = workflowDAO.findByPath(path, false, targetClass).orElse(null);
        checkEntry(workflow);
        checkCanRead(user, workflow);

        initializeValidations(include, workflow);
        Hibernate.initialize(workflow.getAliases());
        return workflow;
    }

    /**
     * Checks if <code>user</code> has permission to read <code>workflow</code>. If the user
     * does not have permission, throws a {@link CustomWebApplicationException}.
     *
     * @param user
     * @param workflow
     */
    @Override
    public void checkCanRead(User user, Entry workflow) {
        try {
            checkUser(user, workflow);
        } catch (CustomWebApplicationException ex) {
            if (!permissionsInterface.canDoAction(user, (Workflow)workflow, Role.Action.READ)) {
                throw ex;
            }
        }
    }

    /**
     * Checks if <code>user</code> has permission to write <code>workflow</code>. If the user
     * does not have permission, throws a {@link CustomWebApplicationException}.
     *
     * @param user
     * @param workflow
     */
    private void checkCanWriteWorkflow(User user, Workflow workflow) {
        try {
            checkUser(user, workflow);
        } catch (CustomWebApplicationException ex) {
            if (!permissionsInterface.canDoAction(user, workflow, Role.Action.WRITE)) {
                throw ex;
            }
        }
    }

    /**
     * Checks if <code>user</code> has permission to share <code>workflow</code>. If the user
     * does not have permission, throws a {@link CustomWebApplicationException}.
     *
     * @param user
     * @param workflow
     */
    private void checkCanShareWorkflow(User user, Workflow workflow) {
        try {
            checkUser(user, workflow);
        } catch (CustomWebApplicationException ex) {
            if (!permissionsInterface.canDoAction(user, workflow, Role.Action.SHARE)) {
                throw ex;
            }
        }
    }

    @GET
    @Timed
    @UnitOfWork(readOnly = true)
    @Path("/path/workflow/{repository}/permissions")
    @ApiOperation(value = "Get all permissions for a workflow.", authorizations = {
        @Authorization(value = JWT_SECURITY_DEFINITION_NAME) }, notes = "The user must be the workflow owner.", response = Permission.class, responseContainer = "List")
    public List<Permission> getWorkflowPermissions(@ApiParam(hidden = true) @Auth User user,
        @ApiParam(value = "repository path", required = true) @PathParam("repository") String path,
        @ApiParam(value = "services", defaultValue = "false") @DefaultValue("false") @QueryParam("services") boolean services) {
        final Class<? extends Workflow> targetClass = services ? Service.class : BioWorkflow.class;
        Workflow workflow = workflowDAO.findByPath(path, false, targetClass).orElse(null);
        checkEntry(workflow);
        return this.permissionsInterface.getPermissionsForWorkflow(user, workflow);
    }

    @GET
    @Timed
    @UnitOfWork(readOnly = true)
    @Path("/path/workflow/{repository}/actions")
    @ApiOperation(value = "Gets all actions a user can perform on a workflow.", authorizations = {
        @Authorization(value = JWT_SECURITY_DEFINITION_NAME) }, response = Role.Action.class, responseContainer = "List")
    public List<Role.Action> getWorkflowActions(@ApiParam(hidden = true) @Auth User user,
        @ApiParam(value = "repository path", required = true) @PathParam("repository") String path,
        @ApiParam(value = "services", defaultValue = "false") @DefaultValue("false") @QueryParam("services") boolean services) {
        final Class<? extends Workflow> targetClass = services ? Service.class : BioWorkflow.class;
        Workflow workflow = workflowDAO.findByPath(path, false, targetClass).orElse(null);
        checkEntry(workflow);
        return this.permissionsInterface.getActionsForWorkflow(user, workflow);
    }

    @PATCH
    @Timed
    @UnitOfWork
    @Path("/path/workflow/{repository}/permissions")
    @ApiOperation(value = "Set the specified permission for a user on a workflow.", authorizations = {
        @Authorization(value = JWT_SECURITY_DEFINITION_NAME) }, notes = "The user must be the workflow owner. Currently only supported on hosted workflows.", response = Permission.class, responseContainer = "List")
    public List<Permission> addWorkflowPermission(@ApiParam(hidden = true) @Auth User user,
        @ApiParam(value = "repository path", required = true) @PathParam("repository") String path,
        @ApiParam(value = "user permission", required = true) Permission permission,
        @ApiParam(value = "services", defaultValue = "false") @DefaultValue("false") @QueryParam("services") boolean services) {
        final Class<? extends Workflow> targetClass = services ? Service.class : BioWorkflow.class;
        Workflow workflow = workflowDAO.findByPath(path, false, targetClass).orElse(null);
        checkEntry(workflow);
        // TODO: Remove this guard when ready to expand sharing to non-hosted workflows. https://github.com/dockstore/dockstore/issues/1593
        if (workflow.getMode() != WorkflowMode.HOSTED) {
            throw new CustomWebApplicationException("Setting permissions is only allowed on hosted workflows.", HttpStatus.SC_BAD_REQUEST);
        }
        return this.permissionsInterface.setPermission(user, workflow, permission);
    }

    @DELETE
    @Timed
    @UnitOfWork
    @Path("/path/workflow/{repository}/permissions")
    @ApiOperation(value = "Remove the specified user role for a workflow.", authorizations = {
        @Authorization(value = JWT_SECURITY_DEFINITION_NAME) }, notes = "The user must be the workflow owner.", response = Permission.class, responseContainer = "List")
    public List<Permission> removeWorkflowRole(@ApiParam(hidden = true) @Auth User user,
        @ApiParam(value = "repository path", required = true) @PathParam("repository") String path,
        @ApiParam(value = "user email", required = true) @QueryParam("email") String email,
        @ApiParam(value = "role", required = true) @QueryParam("role") Role role, @ApiParam(value = "services", defaultValue = "false") @DefaultValue("false") @QueryParam("services") boolean services) {
        final Class<? extends Workflow> targetClass = services ? Service.class : BioWorkflow.class;
        Workflow workflow = workflowDAO.findByPath(path, false, targetClass).orElse(null);
        checkEntry(workflow);
        this.permissionsInterface.removePermission(user, workflow, email, role);
        return this.permissionsInterface.getPermissionsForWorkflow(user, workflow);
    }

    @GET
    @Timed
    @UnitOfWork(readOnly = true)
    @Path("/path/entry/{repository}")
    @ApiOperation(value = "Get an entry by path.", authorizations = {
        @Authorization(value = JWT_SECURITY_DEFINITION_NAME) }, notes = "Requires full path (including entry name if applicable).", response = Entry.class)
    public Entry getEntryByPath(@ApiParam(hidden = true) @Auth User user,
        @ApiParam(value = "repository path", required = true) @PathParam("repository") String path) {
        MutablePair<String, Entry> entryPair = toolDAO.findEntryByPath(path, false);

        // Check if the entry exists
        if (entryPair == null) {
            throw new CustomWebApplicationException("Entry not found", HttpStatus.SC_BAD_REQUEST);
        }

        // Ensure the user has access
        checkUser(user, entryPair.getValue());

        return entryPair.getValue();
    }

    @GET
    @Timed
    @UnitOfWork(readOnly = true)
    @Path("/path/entry/{repository}/published")
    @ApiOperation(nickname = "getPublishedEntryByPath", value = "Get a published entry by path.", notes = "Requires full path (including entry name if applicable).", response = Entry.class)
    public Entry getPublishedEntryByPath(@ApiParam(value = "repository path", required = true) @PathParam("repository") String path) {
        MutablePair<String, Entry> entryPair = toolDAO.findEntryByPath(path, true);

        // Check if the entry exists
        if (entryPair == null) {
            throw new CustomWebApplicationException("Entry not found", HttpStatus.SC_BAD_REQUEST);
        }

        return entryPair.getValue();
    }

    @GET
    @Timed
    @UnitOfWork(readOnly = true)
    @Path("/path/{repository}")
    @ApiOperation(nickname = "getAllWorkflowByPath", value = "Get a list of workflows by path.", authorizations = {
        @Authorization(value = JWT_SECURITY_DEFINITION_NAME) }, notes = "Does not require workflow name.", response = Workflow.class, responseContainer = "List")
    public List<Workflow> getAllWorkflowByPath(@ApiParam(hidden = true) @Auth User user,
        @ApiParam(value = "repository path", required = true) @PathParam("repository") String path) {
        List<Workflow> workflows = workflowDAO.findAllByPath(path, false);
        checkEntry(workflows);
        AuthenticatedResourceInterface.checkUser(user, workflows);
        return workflows;
    }

    @GET
    @Timed
    @UnitOfWork(readOnly = true)
    @Path("/path/workflow/{repository}/published")
    @ApiOperation(nickname = "getPublishedWorkflowByPath", value = "Get a published workflow by path", notes = "Does not require workflow name.", response = Workflow.class)
    public Workflow getPublishedWorkflowByPath(@ApiParam(value = "repository path", required = true) @PathParam("repository") String path, @ApiParam(value = "Comma-delimited list of fields to include: " + VALIDATIONS + ", " + ALIASES) @QueryParam("include") String include,
        @ApiParam(value = "services", defaultValue = "false") @DefaultValue("false") @QueryParam("services") boolean services, @Context ContainerRequestContext containerContext) {
        final Class<? extends Workflow> targetClass = services ? Service.class : BioWorkflow.class;
        Workflow workflow = workflowDAO.findByPath(path, true, targetClass).orElse(null);
        checkEntry(workflow);

        initializeValidations(include, workflow);
        Hibernate.initialize(workflow.getAliases());
        filterContainersForHiddenTags(workflow);

        // evil hack for backwards compatibility with 1.6.0 CLI, sorry
        // https://github.com/dockstore/dockstore/issues/2860
        this.mutateBasedOnUserAgent(workflow, entry -> {
            if (workflow.getDescriptorType() == CWL) {
                workflow.setDescriptorType(OLD_CWL);
            } else if (workflow.getDescriptorType() == WDL) {
                workflow.setDescriptorType(OLD_WDL);
            }
        }, containerContext);

        return workflow;
    }

    @GET
    @Timed
    @UnitOfWork(readOnly = true)
    @Path("/versions")
    @ApiOperation(nickname = "tags", value = "List the versions for a published workflow.", authorizations = {
        @Authorization(value = JWT_SECURITY_DEFINITION_NAME) }, response = WorkflowVersion.class, responseContainer = "List", hidden = true)
    public List<WorkflowVersion> tags(@ApiParam(hidden = true) @Auth User user, @QueryParam("workflowId") long workflowId) {
        Workflow repository = workflowDAO.findPublishedById(workflowId);
        checkEntry(repository);
        return new ArrayList<>(repository.getWorkflowVersions());
    }

    @GET
    @Timed
    @UnitOfWork(readOnly = true)
    @Path("/{workflowId}/primaryDescriptor")
    @ApiOperation(nickname = "primaryDescriptor", value = "Get the primary descriptor file.", tags = {
        "workflows" }, notes = OPTIONAL_AUTH_MESSAGE, response = SourceFile.class, authorizations = {
        @Authorization(value = JWT_SECURITY_DEFINITION_NAME) })
    public SourceFile primaryDescriptor(@ApiParam(hidden = true) @Auth Optional<User> user,
        @ApiParam(value = "Workflow id", required = true) @PathParam("workflowId") Long workflowId,
        @QueryParam("tag") String tag, @QueryParam("language") String language) {
        final FileType fileType = DescriptorLanguage.getFileType(language).orElseThrow(() ->  new CustomWebApplicationException("Language not valid", HttpStatus.SC_BAD_REQUEST));
        return getSourceFile(workflowId, tag, fileType, user);
    }

    @GET
    @Timed
    @UnitOfWork(readOnly = true)
    @Path("/{workflowId}/descriptor/{relative-path}")
    @ApiOperation(nickname = "secondaryDescriptorPath", value = "Get the corresponding descriptor file from source control.", tags = {
        "workflows" }, notes = OPTIONAL_AUTH_MESSAGE, response = SourceFile.class, authorizations = {
        @Authorization(value = JWT_SECURITY_DEFINITION_NAME) })
    public SourceFile secondaryDescriptorPath(@ApiParam(hidden = true) @Auth Optional<User> user,
        @ApiParam(value = "Workflow id", required = true) @PathParam("workflowId") Long workflowId, @QueryParam("tag") String tag,
        @PathParam("relative-path") String path, @QueryParam("language") String language) {
        final FileType fileType = DescriptorLanguage.getFileType(language).orElseThrow(() ->  new CustomWebApplicationException("Language not valid", HttpStatus.SC_BAD_REQUEST));
        return getSourceFileByPath(workflowId, tag, fileType, path, user);
    }

    @GET
    @Timed
    @UnitOfWork(readOnly = true)
    @Path("/{workflowId}/secondaryDescriptors")
    @ApiOperation(nickname = "secondaryDescriptors", value = "Get the corresponding descriptor documents from source control.", tags = {
        "workflows" }, notes = OPTIONAL_AUTH_MESSAGE, response = SourceFile.class, responseContainer = "List", authorizations = {
        @Authorization(value = JWT_SECURITY_DEFINITION_NAME) })
    public List<SourceFile> secondaryDescriptors(@ApiParam(hidden = true) @Auth Optional<User> user,
        @ApiParam(value = "Workflow id", required = true) @PathParam("workflowId") Long workflowId, @QueryParam("tag") String tag, @QueryParam("language") String language) {
        final FileType fileType = DescriptorLanguage.getFileType(language).orElseThrow(() ->  new CustomWebApplicationException("Language not valid", HttpStatus.SC_BAD_REQUEST));
        return getAllSecondaryFiles(workflowId, tag, fileType, user);
    }



    @GET
    @Timed
    @UnitOfWork(readOnly = true)
    @Path("/{workflowId}/testParameterFiles")
    @ApiOperation(nickname = "getTestParameterFiles", value = "Get the corresponding test parameter files.", tags = {
        "workflows" }, notes = OPTIONAL_AUTH_MESSAGE, response = SourceFile.class, responseContainer = "List", authorizations = {
        @Authorization(value = JWT_SECURITY_DEFINITION_NAME) })
    public List<SourceFile> getTestParameterFiles(@ApiParam(hidden = true) @Auth Optional<User> user,
        @ApiParam(value = "Workflow id", required = true) @PathParam("workflowId") Long workflowId, @QueryParam("version") String version) {

        Workflow workflow = workflowDAO.findById(workflowId);
        checkEntry(workflow);
        FileType testParameterType = workflow.getTestParameterType();
        return getAllSourceFiles(workflowId, version, testParameterType, user);
    }

    @PUT
    @Timed
    @UnitOfWork
    @Path("/{workflowId}/testParameterFiles")
    @ApiOperation(nickname = "addTestParameterFiles", value = "Add test parameter files for a given version.", authorizations = {
        @Authorization(value = JWT_SECURITY_DEFINITION_NAME) }, response = SourceFile.class, responseContainer = "Set")
    public Set<SourceFile> addTestParameterFiles(@ApiParam(hidden = true) @Auth User user,
        @ApiParam(value = "Workflow to modify.", required = true) @PathParam("workflowId") Long workflowId,
        @ApiParam(value = "List of paths.", required = true) @QueryParam("testParameterPaths") List<String> testParameterPaths,
        @ApiParam(value = "This is here to appease Swagger. It requires PUT methods to have a body, even if it is empty. Please leave it empty.") String emptyBody,
        @QueryParam("version") String version) {
        Workflow workflow = workflowDAO.findById(workflowId);
        checkEntry(workflow);
        checkCanWriteWorkflow(user, workflow);
        checkNotHosted(workflow);

        if (workflow.getMode() == WorkflowMode.STUB) {
            String msg = "The workflow '" + workflow.getWorkflowPath()
                + "' is a STUB. Refresh the workflow if you want to add test parameter files";
            LOG.info(msg);
            throw new CustomWebApplicationException(msg, HttpStatus.SC_BAD_REQUEST);
        }

        Optional<WorkflowVersion> potentialWorfklowVersion = workflow.getWorkflowVersions().stream()
            .filter((WorkflowVersion v) -> v.getName().equals(version)).findFirst();

        if (potentialWorfklowVersion.isEmpty()) {
            String msg = "The version '" + version + "' for workflow '" + workflow.getWorkflowPath() + "' does not exist.";
            LOG.info(msg);
            throw new CustomWebApplicationException(msg, HttpStatus.SC_BAD_REQUEST);
        }

        WorkflowVersion workflowVersion = potentialWorfklowVersion.get();
        checkNotFrozen(workflowVersion);

        Set<SourceFile> sourceFiles = workflowVersion.getSourceFiles();

        // Add new test parameter files
        FileType testParameterType = workflow.getTestParameterType();
        createTestParameters(testParameterPaths, workflowVersion, sourceFiles, testParameterType, fileDAO);
        PublicStateManager.getInstance().handleIndexUpdate(workflow, StateManagerMode.UPDATE);
        return workflowVersion.getSourceFiles();
    }

    @DELETE
    @Timed
    @UnitOfWork
    @Path("/{workflowId}/testParameterFiles")
    @ApiOperation(nickname = "deleteTestParameterFiles", value = "Delete test parameter files for a given version.", authorizations = {
        @Authorization(value = JWT_SECURITY_DEFINITION_NAME) }, response = SourceFile.class, responseContainer = "Set")
    public Set<SourceFile> deleteTestParameterFiles(@ApiParam(hidden = true) @Auth User user,
        @ApiParam(value = "Workflow to modify.", required = true) @PathParam("workflowId") Long workflowId,
        @ApiParam(value = "List of paths.", required = true) @QueryParam("testParameterPaths") List<String> testParameterPaths,
        @QueryParam("version") String version) {
        Workflow workflow = workflowDAO.findById(workflowId);
        checkEntry(workflow);
        checkCanWriteWorkflow(user, workflow);
        checkNotHosted(workflow);

        Optional<WorkflowVersion> potentialWorkflowVersion = workflow.getWorkflowVersions().stream()
            .filter((WorkflowVersion v) -> v.getName().equals(version)).findFirst();

        if (potentialWorkflowVersion.isEmpty()) {
            LOG.info("The version '" + version + "' for workflow '" + workflow.getWorkflowPath() + "' does not exist.");
            throw new CustomWebApplicationException("The version '" + version + "' for workflow '"
                + workflow.getWorkflowPath() + "' does not exist.",
                HttpStatus.SC_BAD_REQUEST);
        }

        WorkflowVersion workflowVersion = potentialWorkflowVersion.get();
        checkNotFrozen(workflowVersion);

        Set<SourceFile> sourceFiles = workflowVersion.getSourceFiles();

        // Remove test parameter files
        FileType testParameterType = workflow.getTestParameterType();
        testParameterPaths
            .forEach(path -> sourceFiles.removeIf((SourceFile v) -> v.getPath().equals(path) && v.getType() == testParameterType));
        PublicStateManager.getInstance().handleIndexUpdate(workflow, StateManagerMode.UPDATE);
        return workflowVersion.getSourceFiles();
    }

    @POST
    @Timed
    @UnitOfWork
    @Path("/manualRegister")
    @SuppressWarnings("checkstyle:ParameterNumber")
    @ApiOperation(value = "Manually register a workflow.", authorizations = {
        @Authorization(value = JWT_SECURITY_DEFINITION_NAME) }, notes = "Manually register workflow (public or private).", response = Workflow.class)
    public Workflow manualRegister(@ApiParam(hidden = true) @Auth User user,
        @ApiParam(value = "Workflow registry", required = true) @QueryParam("workflowRegistry") String workflowRegistry,
        @ApiParam(value = "Workflow repository", required = true) @QueryParam("workflowPath") String workflowPath,
        @ApiParam(value = "Workflow container new descriptor path (CWL or WDL) and/or name", required = true) @QueryParam("defaultWorkflowPath") String defaultWorkflowPath,
        @ApiParam(value = "Workflow name, set to empty if none required", required = true) @QueryParam("workflowName") String workflowName,
        @ApiParam(value = "Descriptor type", required = true) @QueryParam("descriptorType") String descriptorType,
        @ApiParam(value = "Default test parameter file path") @QueryParam("defaultTestParameterFilePath") String defaultTestParameterFilePath) {

        for (DescriptorLanguage typeItem : DescriptorLanguage.values()) {
            if (typeItem.getShortName().equalsIgnoreCase(descriptorType)) {
                // check that plugin is active
                if (typeItem.isPluginLanguage() && !LanguageHandlerFactory.getPluginMap().containsKey(typeItem)) {
                    throw new CustomWebApplicationException("plugin for " + typeItem.getShortName() + " is not installed",
                        HttpStatus.SC_BAD_REQUEST);
                }
                if (typeItem.getDefaultPrimaryDescriptorExtensions().stream().noneMatch(defaultWorkflowPath::endsWith)) {
                    throw new CustomWebApplicationException(
                        "Please ensure that the given workflow path '" + defaultWorkflowPath + "' is of type " + descriptorType
                            + " and ends in an extension from" + String.join(",", typeItem.getDefaultPrimaryDescriptorExtensions()),
                        HttpStatus.SC_BAD_REQUEST);
                }
            }
        }

        // Validate source control registry
        Optional<SourceControl> sourceControlEnum = Arrays.stream(SourceControl.values()).filter(value -> workflowRegistry.equalsIgnoreCase(value.getFriendlyName().toLowerCase())).findFirst();
        if (sourceControlEnum.isEmpty()) {
            throw new CustomWebApplicationException("The given git registry is not supported.", HttpStatus.SC_BAD_REQUEST);
        }

        String registryURLPrefix = sourceControlEnum.get().toString();
        String gitURL = "git@" + registryURLPrefix + ":" + workflowPath + ".git";
        final SourceCodeRepoInterface sourceCodeRepo = getSourceCodeRepoInterface(gitURL, user);

        // Create workflow and override defaults
        Workflow newWorkflow = sourceCodeRepo.createStubBioworkflow(workflowPath);
        newWorkflow.setDescriptorType(DescriptorLanguage.convertShortStringToEnum(descriptorType));
        newWorkflow.setDefaultWorkflowPath(defaultWorkflowPath);
        newWorkflow.setWorkflowName(Strings.isNullOrEmpty(workflowName) ? null : workflowName);
        newWorkflow.setDefaultTestParameterFilePath(defaultTestParameterFilePath);

        // Save into database and then pull versions
        Workflow workflowFromDB = saveNewWorkflow(newWorkflow, user);
        updateDBWorkflowWithSourceControlWorkflow(workflowFromDB, newWorkflow, user);
        return workflowDAO.findById(workflowFromDB.getId());

    }

    @PUT
    @Timed
    @UnitOfWork
    @Path("/{workflowId}/workflowVersions")
    @ApiOperation(value = "Update the workflow versions linked to a workflow.", authorizations = {
        @Authorization(value = JWT_SECURITY_DEFINITION_NAME) }, notes = "Updates workflow path, reference, and hidden attributes.", response = WorkflowVersion.class, responseContainer = "List")
    public Set<WorkflowVersion> updateWorkflowVersion(@ApiParam(hidden = true) @Auth User user,
        @ApiParam(value = "Workflow to modify.", required = true) @PathParam("workflowId") Long workflowId,
        @ApiParam(value = "List of modified workflow versions", required = true) List<WorkflowVersion> workflowVersions) {

        Workflow w = workflowDAO.findById(workflowId);
        checkEntry(w);
        checkCanWriteWorkflow(user, w);

        // create a map for quick lookup
        Map<Long, WorkflowVersion> mapOfExistingWorkflowVersions = new HashMap<>();
        for (WorkflowVersion version : w.getWorkflowVersions()) {
            mapOfExistingWorkflowVersions.put(version.getId(), version);
        }

        for (WorkflowVersion version : workflowVersions) {
            if (mapOfExistingWorkflowVersions.containsKey(version.getId())) {
                // remove existing copy and add the new one
                WorkflowVersion existingTag = mapOfExistingWorkflowVersions.get(version.getId());

                // If path changed then update dirty bit to true
                if (!existingTag.getWorkflowPath().equals(version.getWorkflowPath())) {
                    String newExtension = FilenameUtils.getExtension(version.getWorkflowPath());
                    String correctExtension = FilenameUtils.getExtension(w.getDefaultWorkflowPath());
                    if (!Objects.equals(newExtension, correctExtension)) {
                        throw new CustomWebApplicationException("Please ensure that the workflow path uses the file extension " + correctExtension, HttpStatus.SC_BAD_REQUEST);
                    }
                    existingTag.setDirtyBit(true);
                }

                existingTag.updateByUser(version);
            }
        }
        Workflow result = workflowDAO.findById(workflowId);
        checkEntry(result);
        PublicStateManager.getInstance().handleIndexUpdate(result, StateManagerMode.UPDATE);
        return result.getWorkflowVersions();
    }

    @GET
    @Timed
    @UnitOfWork(readOnly = true)
    @Path("/{workflowId}/dag/{workflowVersionId}")
    @ApiOperation(value = "Get the DAG for a given workflow version.", response = String.class, notes = OPTIONAL_AUTH_MESSAGE, authorizations = {
        @Authorization(value = JWT_SECURITY_DEFINITION_NAME) })
    public String getWorkflowDag(@ApiParam(hidden = true) @Auth Optional<User> user,
        @ApiParam(value = "workflowId", required = true) @PathParam("workflowId") Long workflowId,
        @ApiParam(value = "workflowVersionId", required = true) @PathParam("workflowVersionId") Long workflowVersionId) {
        Workflow workflow = workflowDAO.findById(workflowId);
        checkEntry(workflow);
        checkOptionalAuthRead(user, workflow);

        WorkflowVersion workflowVersion = getWorkflowVersion(workflow, workflowVersionId);
        SourceFile mainDescriptor = getMainDescriptorFile(workflowVersion);

        if (mainDescriptor != null) {
            Set<SourceFile> secondaryDescContent = extractDescriptorAndSecondaryFiles(workflowVersion);

            LanguageHandlerInterface lInterface = LanguageHandlerFactory.getInterface(workflow.getFileType());
            return lInterface.getCleanDAG(workflowVersion.getWorkflowPath(), mainDescriptor.getContent(), secondaryDescContent,
                    LanguageHandlerInterface.Type.DAG, toolDAO);
        }
        return null;
    }

    /**
     * This method will create a json data consisting tool and its data required in a workflow for 'Tool' tab
     *
     * @param workflowId        workflow to grab tools for
     * @param workflowVersionId version of the workflow to grab tools for
     * @return json content consisting of a workflow and the tools it uses
     */
    @GET
    @Timed
    @UnitOfWork(readOnly = true)
    @Path("/{workflowId}/tools/{workflowVersionId}")
    @ApiOperation(value = "Get the Tools for a given workflow version.", notes = OPTIONAL_AUTH_MESSAGE, response = String.class, authorizations = {
        @Authorization(value = JWT_SECURITY_DEFINITION_NAME) })
    public String getTableToolContent(@ApiParam(hidden = true) @Auth Optional<User> user,
        @ApiParam(value = "workflowId", required = true) @PathParam("workflowId") Long workflowId,
        @ApiParam(value = "workflowVersionId", required = true) @PathParam("workflowVersionId") Long workflowVersionId) {

        Workflow workflow = workflowDAO.findById(workflowId);
        checkEntry(workflow);
        checkOptionalAuthRead(user, workflow);

        WorkflowVersion workflowVersion = getWorkflowVersion(workflow, workflowVersionId);
        if (workflowVersion == null) {
            throw new CustomWebApplicationException("workflow version " + workflowVersionId + " does not exist", HttpStatus.SC_BAD_REQUEST);
        }
        SourceFile mainDescriptor = getMainDescriptorFile(workflowVersion);
        if (mainDescriptor != null) {
            Set<SourceFile> secondaryDescContent = extractDescriptorAndSecondaryFiles(workflowVersion);
            LanguageHandlerInterface lInterface = LanguageHandlerFactory.getInterface(workflow.getFileType());
            return lInterface.getContent(workflowVersion.getWorkflowPath(), mainDescriptor.getContent(), secondaryDescContent,
                LanguageHandlerInterface.Type.TOOLS, toolDAO);
        }

        return null;
    }

    /**
     * Populates the return file with the descriptor and secondaryDescContent as a map between file paths and secondary files
     *
     * @param workflowVersion source control version to consider
     * @return secondary file map (string path -> string content)
     */
    private Set<SourceFile> extractDescriptorAndSecondaryFiles(WorkflowVersion workflowVersion) {
        return workflowVersion.getSourceFiles().stream()
                .filter(sf -> !sf.getPath().equals(workflowVersion.getWorkflowPath()))
                .collect(Collectors.toSet());
    }

    /**
     * This method will find the workflowVersion based on the workflowVersionId passed in the parameter and return it
     *
     * @param workflow          a workflow to grab a workflow version from
     * @param workflowVersionId the workflow version to get
     * @return WorkflowVersion
     */
    private WorkflowVersion getWorkflowVersion(Workflow workflow, Long workflowVersionId) {
        Set<WorkflowVersion> workflowVersions = workflow.getWorkflowVersions();
        WorkflowVersion workflowVersion = null;

        for (WorkflowVersion wv : workflowVersions) {
            if (wv.getId() == workflowVersionId) {
                workflowVersion = wv;
                break;
            }
        }

        return workflowVersion;
    }

    /**
     * This method will find the main descriptor file based on the workflow version passed in the parameter
     *
     * @param workflowVersion workflowVersion with collects sourcefiles
     * @return mainDescriptor
     */
    private SourceFile getMainDescriptorFile(WorkflowVersion workflowVersion) {

        SourceFile mainDescriptor = null;
        for (SourceFile sourceFile : workflowVersion.getSourceFiles()) {
            if (sourceFile.getPath().equals(workflowVersion.getWorkflowPath())) {
                mainDescriptor = sourceFile;
                break;
            }
        }

        return mainDescriptor;
    }

    @PUT
    @Timed
    @UnitOfWork
    @Path("/{workflowId}/star")
    @ApiOperation(nickname = "starEntry", value = "Star a workflow.", authorizations = { @Authorization(value = JWT_SECURITY_DEFINITION_NAME) })
    public void starEntry(@ApiParam(hidden = true) @Auth User user,
        @ApiParam(value = "Tool to star.", required = true) @PathParam("workflowId") Long workflowId,
        @ApiParam(value = "StarRequest to star a repo for a user", required = true) StarRequest request) {
        Workflow workflow = workflowDAO.findById(workflowId);
        if (request.getStar()) {
            starEntryHelper(workflow, user, "workflow", workflow.getWorkflowPath());
        } else {
            unstarEntryHelper(workflow, user, "workflow", workflow.getWorkflowPath());
        }
        PublicStateManager.getInstance().handleIndexUpdate(workflow, StateManagerMode.UPDATE);
    }

    @DELETE
    @Timed
    @UnitOfWork
    @Path("/{workflowId}/unstar")
    @ApiOperation(nickname =  "unstarEntry", value = "Unstar a workflow.", authorizations = { @Authorization(value = JWT_SECURITY_DEFINITION_NAME) })
    @Deprecated(since = "1.8.0")
    public void unstarEntry(@ApiParam(hidden = true) @Auth User user,
        @ApiParam(value = "Workflow to unstar.", required = true) @PathParam("workflowId") Long workflowId) {
        Workflow workflow = workflowDAO.findById(workflowId);
        unstarEntryHelper(workflow, user, "workflow", workflow.getWorkflowPath());
        PublicStateManager.getInstance().handleIndexUpdate(workflow, StateManagerMode.UPDATE);
    }

    @GET
    @Path("/{workflowId}/starredUsers")
    @Timed
    @UnitOfWork(readOnly = true)
    @ApiOperation(nickname = "getStarredUsers", value = "Returns list of users who starred the given workflow.", response = User.class, responseContainer = "List")
    public Set<User> getStarredUsers(
        @ApiParam(value = "Workflow to grab starred users for.", required = true) @PathParam("workflowId") Long workflowId) {
        Workflow workflow = workflowDAO.findById(workflowId);
        checkEntry(workflow);

        return workflow.getStarredUsers();
    }

    @POST
    @Timed
    @UnitOfWork
    @Path("/{entryId}/registerCheckerWorkflow/{descriptorType}")
    @ApiOperation(value = "Register a checker workflow and associates it with the given tool/workflow.", authorizations = {
        @Authorization(value = JWT_SECURITY_DEFINITION_NAME) }, response = Entry.class)
    @SuppressWarnings("checkstyle:MagicNumber")
    public Entry registerCheckerWorkflow(@ApiParam(hidden = true) @Auth User user,
        @ApiParam(value = "Path of the main descriptor of the checker workflow (located in associated tool/workflow repository)", required = true) @QueryParam("checkerWorkflowPath") String checkerWorkflowPath,
        @ApiParam(value = "Default path to test parameter files for the checker workflow. If not specified will use that of the entry.") @QueryParam("testParameterPath") String testParameterPath,
        @ApiParam(value = "Entry Id of parent tool/workflow.", required = true) @PathParam("entryId") Long entryId,
        @ApiParam(value = "Descriptor type of the workflow, either cwl or wdl.", required = true, allowableValues = "cwl, wdl") @PathParam("descriptorType") String descriptorType) {
        // Find the entry
        Entry<? extends Entry, ? extends Version> entry = toolDAO.getGenericEntryById(entryId);

        // Check if valid descriptor type
        if (!Objects.equals(descriptorType, DescriptorType.CWL.toString().toLowerCase()) && !Objects
            .equals(descriptorType, DescriptorType.WDL.toString().toLowerCase())) {
            throw new CustomWebApplicationException(descriptorType + " is not a valid descriptor type. Only cwl and wdl are valid.",
                HttpStatus.SC_BAD_REQUEST);
        }

        checkEntry(entry);
        checkUser(user, entry);

        // Don't allow workflow stubs
        if (entry instanceof Workflow) {
            Workflow workflow = (Workflow)entry;
            if (Objects.equals(workflow.getMode().name(), WorkflowMode.STUB.toString())) {
                throw new CustomWebApplicationException("Checker workflows cannot be added to workflow stubs.", HttpStatus.SC_BAD_REQUEST);
            }
        }

        // Ensure that the entry has no checker workflows already
        if (entry.getCheckerWorkflow() != null) {
            throw new CustomWebApplicationException("The given entry already has a checker workflow.", HttpStatus.SC_BAD_REQUEST);
        }

        // Checker workflow variables
        String defaultTestParameterPath;
        String organization;
        String repository;
        SourceControl sourceControl;
        boolean isPublished;
        String gitUrl;
        Date lastUpdated;
        String workflowName;

        // Grab information if tool
        if (entry instanceof Tool) {
            // Get tool
            Tool tool = (Tool)entry;

            // Generate workflow name
            workflowName = MoreObjects.firstNonNull(tool.getToolname(), "");

            // Get default test parameter path and toolname
            if (Objects.equals(descriptorType.toLowerCase(), DescriptorType.WDL.toString().toLowerCase())) {
                workflowName += "_wdl_checker";
                defaultTestParameterPath = tool.getDefaultTestWdlParameterFile();
            } else if (Objects.equals(descriptorType.toLowerCase(), DescriptorType.CWL.toString().toLowerCase())) {
                workflowName += "_cwl_checker";
                defaultTestParameterPath = tool.getDefaultTestCwlParameterFile();
            } else {
                throw new UnsupportedOperationException(
                    "The descriptor type " + descriptorType + " is not valid.\nSupported types include cwl and wdl.");
            }

            // Determine gitUrl
            gitUrl = tool.getGitUrl();

            // Determine source control, org, and repo
            Pattern p = Pattern.compile("git@(\\S+):(\\S+)/(\\S+)\\.git");
            Matcher m = p.matcher(tool.getGitUrl());
            if (m.find()) {
                SourceControlConverter converter = new SourceControlConverter();
                sourceControl = converter.convertToEntityAttribute(m.group(1));
                organization = m.group(2);
                repository = m.group(3);
            } else {
                throw new CustomWebApplicationException("Problem parsing git url.", HttpStatus.SC_BAD_REQUEST);
            }

            // Determine publish information
            isPublished = tool.getIsPublished();

            // Determine last updated
            lastUpdated = tool.getLastUpdated();

        } else if (entry instanceof Workflow) {
            // Get workflow
            Workflow workflow = (Workflow)entry;

            // Copy over common attributes
            defaultTestParameterPath = workflow.getDefaultTestParameterFilePath();
            organization = workflow.getOrganization();
            repository = workflow.getRepository();
            sourceControl = workflow.getSourceControl();
            isPublished = workflow.getIsPublished();
            gitUrl = workflow.getGitUrl();
            lastUpdated = workflow.getLastUpdated();

            // Generate workflow name
            workflowName = MoreObjects.firstNonNull(workflow.getWorkflowName(), "");

            if (workflow.getDescriptorType() == CWL) {
                workflowName += CWL_CHECKER;
            } else if (workflow.getDescriptorType() == WDL) {
                workflowName += WDL_CHECKER;
            } else {
                throw new UnsupportedOperationException("The descriptor type " + workflow.getDescriptorType().getLowerShortName()
                    + " is not valid.\nSupported types include cwl and wdl.");
            }
        } else {
            throw new CustomWebApplicationException("No entry with the given ID exists.", HttpStatus.SC_BAD_REQUEST);
        }

        // Create checker workflow
        BioWorkflow checkerWorkflow = new BioWorkflow();
        checkerWorkflow.setMode(WorkflowMode.STUB);
        checkerWorkflow.setDescriptorType(DescriptorLanguage.convertShortStringToEnum(descriptorType));
        checkerWorkflow.setDefaultWorkflowPath(checkerWorkflowPath);
        checkerWorkflow.setDefaultTestParameterFilePath(defaultTestParameterPath);
        checkerWorkflow.setOrganization(organization);
        checkerWorkflow.setRepository(repository);
        checkerWorkflow.setSourceControl(sourceControl);
        checkerWorkflow.setIsPublished(isPublished);
        checkerWorkflow.setGitUrl(gitUrl);
        checkerWorkflow.setLastUpdated(lastUpdated);
        checkerWorkflow.setWorkflowName(workflowName);
        checkerWorkflow.setIsChecker(true);

        // Deal with possible custom default test parameter file
        if (testParameterPath != null) {
            checkerWorkflow.setDefaultTestParameterFilePath(testParameterPath);
        } else {
            checkerWorkflow.setDefaultTestParameterFilePath(defaultTestParameterPath);
        }

        // Persist checker workflow
        long id = workflowDAO.create(checkerWorkflow);
        checkerWorkflow.addUser(user);
        checkerWorkflow = (BioWorkflow)workflowDAO.findById(id);
        PublicStateManager.getInstance().handleIndexUpdate(checkerWorkflow, StateManagerMode.UPDATE);

        // Update original entry with checker id
        entry.setCheckerWorkflow(checkerWorkflow);

        // Return the original entry
        return toolDAO.getGenericEntryById(entryId);
    }

    /**
     * If include contains validations field, initialize the workflows validations for all of its workflow versions
     * If include contains aliases field, initialize the aliases for all of its workflow versions
     * @param include
     * @param workflow
     */
    private void initializeValidations(String include, Workflow workflow) {
        if (checkIncludes(include, VALIDATIONS)) {
            workflow.getWorkflowVersions().forEach(workflowVersion -> Hibernate.initialize(workflowVersion.getValidations()));
        }
        if (checkIncludes(include, ALIASES)) {
            workflow.getWorkflowVersions().forEach(workflowVersion -> Hibernate.initialize(workflowVersion.getAliases()));
        }
    }

    @Override
    public WorkflowDAO getDAO() {
        return this.workflowDAO;
    }

    private void checkNotHosted(Workflow workflow) {
        if (workflow.getMode() == WorkflowMode.HOSTED) {
            throw new CustomWebApplicationException("Cannot modify hosted entries this way", HttpStatus.SC_BAD_REQUEST);
        }
    }

    @GET
    @Timed
    @UnitOfWork(readOnly = true)
    @Path("/{workflowId}/zip/{workflowVersionId}")
    @ApiOperation(value = "Download a ZIP file of a workflow and all associated files.", authorizations = {
        @Authorization(value = JWT_SECURITY_DEFINITION_NAME) })
    @Produces("application/zip")
    public Response getWorkflowZip(@ApiParam(hidden = true) @Auth Optional<User> user,
        @ApiParam(value = "workflowId", required = true) @PathParam("workflowId") Long workflowId,
        @ApiParam(value = "workflowVersionId", required = true) @PathParam("workflowVersionId") Long workflowVersionId) {

        Workflow workflow = workflowDAO.findById(workflowId);
        checkOptionalAuthRead(user, workflow);

        WorkflowVersion workflowVersion = getWorkflowVersion(workflow, workflowVersionId);
        Set<SourceFile> sourceFiles = workflowVersion.getSourceFiles();
        java.nio.file.Path path = Paths.get(workflowVersion.getWorkingDirectory());
        if (sourceFiles == null || sourceFiles.size() == 0) {
            throw new CustomWebApplicationException("no files found to zip", HttpStatus.SC_NO_CONTENT);
        }

        String fileName = workflow.getWorkflowPath().replaceAll("/", "-") + ".zip";

        return Response.ok().entity((StreamingOutput)output -> writeStreamAsZip(sourceFiles, output, path))
            .header("Content-Disposition", "attachment; filename=\"" + fileName + "\"").build();
    }

    @GET
    @Timed
    @UnitOfWork(readOnly = true)
    @Path("{alias}/aliases")
    @ApiOperation(value = "Retrieves a workflow by alias.", notes = OPTIONAL_AUTH_MESSAGE, response = Workflow.class, authorizations = {
            @Authorization(value = JWT_SECURITY_DEFINITION_NAME) })
    public Workflow getWorkflowByAlias(@ApiParam(hidden = true) @Auth Optional<User> user,
            @ApiParam(value = "Alias", required = true) @PathParam("alias") String alias) {
        final Workflow workflow = this.workflowDAO.findByAlias(alias);
        checkEntry(workflow);
        optionalUserCheckEntry(user, workflow);
        return workflow;
    }

    @POST
    @Timed
    @UnitOfWork
    @Path("/registries/{gitRegistry}/organizations/{organization}/repositories/{repositoryName}")
    @Operation(operationId = "addWorkflow", description = "Adds a workflow for a registry and repository path with defaults set.", security = @SecurityRequirement(name = "bearer"))
    @ApiOperation(value = "See OpenApi for details")
    public BioWorkflow addWorkflow(@ApiParam(hidden = true) @Parameter(hidden = true, name = "user", in = ParameterIn.HEADER) @Auth User authUser,
                                   @Parameter(name = "gitRegistry", description = "Git registry", required = true, in = ParameterIn.PATH) @PathParam("gitRegistry") SourceControl gitRegistry,
                                   @Parameter(name = "organization", description = "Git repository organization", required = true, in = ParameterIn.PATH) @PathParam("organization") String organization,
                                   @Parameter(name = "repositoryName", description = "Git repository name", required = true, in = ParameterIn.PATH) @PathParam("repositoryName") String repositoryName) {
        User foundUser = userDAO.findById(authUser.getId());


        // Find matching source control
        List<Token> scTokens = checkOnBitbucketToken(foundUser)
                .stream()
                .filter(token -> Objects.equals(token.getTokenSource().getSourceControl(), gitRegistry))
                .collect(Collectors.toList());

        // Add repository as workflow
        if (scTokens.size() == 0) {
            String msg = "User does not have access to the given source control registry.";
            LOG.error(msg);
            throw new CustomWebApplicationException(msg, HttpStatus.SC_BAD_REQUEST);
        }

        final Token gitToken = scTokens.get(0);

        SourceCodeRepoInterface sourceCodeRepo = SourceCodeRepoFactory.createSourceCodeRepo(gitToken, client);
        final String tokenSource = gitToken.getTokenSource().toString();
        final String repository = organization + "/" + repositoryName;

        String gitUrl = "git@" + tokenSource + ":" + repository + ".git";
        LOG.info("Adding " + gitUrl);

        // Create a workflow
        final Workflow createdWorkflow = sourceCodeRepo.createStubBioworkflow(repository);
        return saveNewWorkflow(createdWorkflow, foundUser);
    }

    /**
     * Saves a new workflow to the database
     * @param workflow
     * @param user
     * @return New workflow
     */
    private BioWorkflow saveNewWorkflow(Workflow workflow, User user) {
        // Check for duplicate
        Optional<BioWorkflow> duplicate = workflowDAO.findByPath(workflow.getWorkflowPath(), false, BioWorkflow.class);
        if (duplicate.isPresent()) {
            throw new CustomWebApplicationException("A workflow with the same path and name already exists.", HttpStatus.SC_BAD_REQUEST);
        }
        final long workflowID = workflowDAO.create(workflow);
        final Workflow workflowFromDB = workflowDAO.findById(workflowID);
        workflowFromDB.getUsers().add(user);
        return (BioWorkflow)workflowFromDB;
    }

    @DELETE
    @Timed
    @UnitOfWork
    @Path("/registries/{gitRegistry}/organizations/{organization}/repositories/{repositoryName}")
    @Operation(operationId = "deleteWorkflow", description = "Delete a stubbed workflow for a registry and repository path.", security = @SecurityRequirement(name = "bearer"))
    @ApiOperation(value = "See OpenApi for details")
    public void deleteWorkflow(@ApiParam(hidden = true) @Parameter(hidden = true, name = "user", in = ParameterIn.HEADER) @Auth User authUser,
                               @Parameter(name = "gitRegistry", description = "Git registry", required = true, in = ParameterIn.PATH) @PathParam("gitRegistry") SourceControl gitRegistry,
                               @Parameter(name = "organization", description = "Git repository organization", required = true, in = ParameterIn.PATH) @PathParam("organization") String organization,
                               @Parameter(name = "repositoryName", description = "Git repository name", required = true, in = ParameterIn.PATH) @PathParam("repositoryName") String repositoryName) {
        User foundUser = userDAO.findById(authUser.getId());

        // Get all of the users source control tokens
        List<Token> scTokens = checkOnBitbucketToken(foundUser)
                .stream()
                .filter(token -> Objects.equals(token.getTokenSource().getSourceControl(), gitRegistry))
                .collect(Collectors.toList());

        if (scTokens.size() == 0) {
            LOG.error(SC_REGISTRY_ACCESS_MESSAGE);
            throw new CustomWebApplicationException(SC_REGISTRY_ACCESS_MESSAGE, HttpStatus.SC_BAD_REQUEST);
        }

        // Delete workflow for a given repository
        final Token gitToken = scTokens.get(0);
        final String tokenSource = gitToken.getTokenSource().toString();
        final String repository = organization + "/" + repositoryName;

        String gitUrl = "git@" + tokenSource + ":" + repository + ".git";
        LOG.info("Deleting " + gitUrl);

        final Optional<BioWorkflow> existingWorkflow = workflowDAO.findByPath(tokenSource + "/" + repository, false, BioWorkflow.class);
        if (existingWorkflow.isEmpty()) {
            String msg = "No workflow with path " + tokenSource + "/" + repository + " exists.";
            LOG.error(msg);
            throw new CustomWebApplicationException(msg, HttpStatus.SC_BAD_REQUEST);
        }

        BioWorkflow workflow = existingWorkflow.get();
        checkUser(foundUser, workflow);
        if (Objects.equals(workflow.getMode(), WorkflowMode.STUB)) {
            PublicStateManager.getInstance().handleIndexUpdate(existingWorkflow.get(), StateManagerMode.DELETE);
            workflowDAO.delete(workflow);
        } else {
            String msg = "The workflow with path " + tokenSource + "/" + repository + " cannot be deleted.";
            LOG.error(msg);
            throw new CustomWebApplicationException(msg, HttpStatus.SC_BAD_REQUEST);
        }
    }
<<<<<<< HEAD

    @POST
    @Path("/github/release")
    @Timed
    @Consumes(MediaType.APPLICATION_FORM_URLENCODED)
    @UnitOfWork
    @RolesAllowed({ "curator", "admin" })
    @Operation(description = "Handle a release of a repository on GitHub. Will create a workflow/service and version when necessary.", security = @SecurityRequirement(name = "bearer"), responses = @ApiResponse(responseCode = "418", description = "This code tells AWS Lambda not to retry."))
    @ApiOperation(value = "Handle a release of a repository on GitHub. Will create a workflow/service and version when necessary.", authorizations = {
        @Authorization(value = JWT_SECURITY_DEFINITION_NAME) }, response = Workflow.class, responseContainer = "List")
    public List<Workflow> handleGitHubRelease(@ApiParam(hidden = true) @Parameter(hidden = true, name = "user", in = ParameterIn.HEADER) @Auth User user,
        @ApiParam(value = "Repository path (ex. dockstore/dockstore-ui2)", required = true) @FormParam("repository") String repository,
        @ApiParam(value = "Username of user on GitHub who triggered action", required = true) @FormParam("username") String username,
        @ApiParam(value = "Git reference for a GitHub tag", required = true) @FormParam("gitReference") String gitReference,
        @ApiParam(value = "GitHub installation ID", required = true) @FormParam("installationId") String installationId) {
        return githubWebhookRelease(repository, username, gitReference, installationId);
    }
=======
>>>>>>> f322b622
}<|MERGE_RESOLUTION|>--- conflicted
+++ resolved
@@ -1773,7 +1773,6 @@
             throw new CustomWebApplicationException(msg, HttpStatus.SC_BAD_REQUEST);
         }
     }
-<<<<<<< HEAD
 
     @POST
     @Path("/github/release")
@@ -1791,6 +1790,4 @@
         @ApiParam(value = "GitHub installation ID", required = true) @FormParam("installationId") String installationId) {
         return githubWebhookRelease(repository, username, gitReference, installationId);
     }
-=======
->>>>>>> f322b622
 }
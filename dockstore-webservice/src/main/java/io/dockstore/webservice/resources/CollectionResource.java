package io.dockstore.webservice.resources;

import static io.dockstore.webservice.Constants.JWT_SECURITY_DEFINITION_NAME;
import static io.dockstore.webservice.resources.ResourceConstants.OPENAPI_JWT_SECURITY_DEFINITION_NAME;

import com.codahale.metrics.annotation.Timed;
import io.dockstore.common.Utilities;
import io.dockstore.webservice.CustomWebApplicationException;
import io.dockstore.webservice.core.BioWorkflow;
import io.dockstore.webservice.core.Category;
import io.dockstore.webservice.core.Collection;
import io.dockstore.webservice.core.CollectionEntry;
import io.dockstore.webservice.core.Entry;
import io.dockstore.webservice.core.Event;
import io.dockstore.webservice.core.Organization;
import io.dockstore.webservice.core.OrganizationUser;
import io.dockstore.webservice.core.Service;
import io.dockstore.webservice.core.Tool;
import io.dockstore.webservice.core.User;
import io.dockstore.webservice.core.Version;
import io.dockstore.webservice.helpers.ParamHelper;
import io.dockstore.webservice.helpers.PublicStateManager;
import io.dockstore.webservice.helpers.StateManagerMode;
import io.dockstore.webservice.jdbi.CategoryDAO;
import io.dockstore.webservice.jdbi.CollectionDAO;
import io.dockstore.webservice.jdbi.EventDAO;
import io.dockstore.webservice.jdbi.OrganizationDAO;
import io.dockstore.webservice.jdbi.ToolDAO;
import io.dockstore.webservice.jdbi.UserDAO;
import io.dockstore.webservice.jdbi.VersionDAO;
import io.dockstore.webservice.jdbi.WorkflowDAO;
import io.dropwizard.auth.Auth;
import io.dropwizard.hibernate.UnitOfWork;
import io.swagger.annotations.Api;
import io.swagger.annotations.ApiOperation;
import io.swagger.annotations.ApiParam;
import io.swagger.annotations.Authorization;
import io.swagger.v3.oas.annotations.Operation;
import io.swagger.v3.oas.annotations.Parameter;
import io.swagger.v3.oas.annotations.enums.ParameterIn;
import io.swagger.v3.oas.annotations.enums.SecuritySchemeType;
import io.swagger.v3.oas.annotations.media.Content;
import io.swagger.v3.oas.annotations.media.Schema;
import io.swagger.v3.oas.annotations.responses.ApiResponse;
import io.swagger.v3.oas.annotations.security.SecurityRequirement;
import io.swagger.v3.oas.annotations.security.SecurityScheme;
import io.swagger.v3.oas.annotations.security.SecuritySchemes;
import io.swagger.v3.oas.annotations.tags.Tag;
import java.util.ArrayList;
import java.util.HashSet;
import java.util.List;
import java.util.Objects;
import java.util.Optional;
import java.util.Set;
<<<<<<< HEAD
=======
import java.util.stream.Collectors;
>>>>>>> dc64cfbe
import javax.ws.rs.Consumes;
import javax.ws.rs.DELETE;
import javax.ws.rs.GET;
import javax.ws.rs.POST;
import javax.ws.rs.PUT;
import javax.ws.rs.Path;
import javax.ws.rs.PathParam;
import javax.ws.rs.Produces;
import javax.ws.rs.QueryParam;
import javax.ws.rs.core.MediaType;
import org.apache.commons.lang3.tuple.ImmutablePair;
import org.apache.http.HttpStatus;
import org.hibernate.Hibernate;
import org.hibernate.SessionFactory;
import org.slf4j.Logger;
import org.slf4j.LoggerFactory;

/**
 * Collection of collection endpoints
 * TODO: Add an endpoint that retrieves collection entries
 * @author aduncan
 */
@Path("/organizations")
@Api("/organizations")
@Produces(MediaType.APPLICATION_JSON)
@Tag(name = "organizations", description = ResourceConstants.ORGANIZATIONS)
@SecuritySchemes({ @SecurityScheme(type = SecuritySchemeType.HTTP, name = "bearer", scheme = "bearer") })
public class CollectionResource implements AuthenticatedResourceInterface, AliasableResourceInterface<Collection> {

    private static final String ORGANIZATION_NOT_FOUND_MESSAGE = "Organization not found.";
    private static final Logger LOG = LoggerFactory.getLogger(OrganizationResource.class);

    private static final String OPTIONAL_AUTH_MESSAGE = "Does not require authentication for approved organizations, authentication can be provided for unapproved organizations";

    private final CategoryDAO categoryDAO;
    private final CollectionDAO collectionDAO;
    private final OrganizationDAO organizationDAO;
    private final WorkflowDAO workflowDAO;
    private final ToolDAO toolDAO;
    private final UserDAO userDAO;
    private final EventDAO eventDAO;
    private final VersionDAO versionDAO;
    private final CollectionHelper helper;

    public CollectionResource(SessionFactory sessionFactory) {
        this.categoryDAO = new CategoryDAO(sessionFactory);
        this.collectionDAO = new CollectionDAO(sessionFactory);
        this.organizationDAO = new OrganizationDAO(sessionFactory);
        this.workflowDAO = new WorkflowDAO(sessionFactory);
        this.toolDAO = new ToolDAO(sessionFactory);
        this.userDAO = new UserDAO(sessionFactory);
        this.eventDAO = new EventDAO(sessionFactory);
        this.versionDAO = new VersionDAO(sessionFactory);
        this.helper = new CollectionHelper(sessionFactory, toolDAO);
    }

    /**
     * TODO: Path looks a bit weird
     */
    @POST
    @Timed
    @UnitOfWork
    @Override
    @Path("/collections/{collectionId}/aliases")
    @ApiOperation(nickname = "addCollectionAliases", value = "Add aliases linked to a collection in Dockstore.", authorizations = {
        @Authorization(value = JWT_SECURITY_DEFINITION_NAME) }, notes = "Aliases are alphanumerical (case-insensitive and may contain internal hyphens), given in a comma-delimited list.", response = Collection.class)
    @Operation(operationId = "addCollectionAliases", summary = "Add aliases linked to a collection in Dockstore.", description = "Aliases are alphanumerical (case-insensitive and may contain internal hyphens), given in a comma-delimited list.", security = @SecurityRequirement(name = OPENAPI_JWT_SECURITY_DEFINITION_NAME))
    @ApiResponse(responseCode = HttpStatus.SC_OK + "", description = "Successfully added alias to collection", content = @Content(mediaType = MediaType.APPLICATION_JSON, schema = @Schema(implementation = Collection.class)))
    public Collection addAliases(@ApiParam(hidden = true) @Parameter(hidden = true, name = "user") @Auth User user,
        @ApiParam(value = "Collection to modify.", required = true) @Parameter(description = "Collection to modify.", name = "collectionId", in = ParameterIn.PATH, required = true) @PathParam("collectionId") Long id,
        @ApiParam(value = "Comma-delimited list of aliases.", required = true) @Parameter(description = "Comma-delimited list of aliases.", name = "aliases", in = ParameterIn.QUERY, required = true) @QueryParam("aliases") String aliases) {
        return AliasableResourceInterface.super.addAliases(user, id, aliases);
    }

    @GET
    @Timed
    @UnitOfWork(readOnly = true)
    @Path("/collections/{alias}/aliases")
    @ApiOperation(nickname = "getCollectionByAlias", value = "Retrieve a collection by alias.", response = Collection.class)
    @Operation(operationId = "getCollectionByAlias", summary = "Retrieve a collection by alias.", description = "Retrieve a collection by alias.")
    public Collection getCollectionByAlias(@ApiParam(value = "Alias of the collection", required = true) @Parameter(description = "Alias of the collection.", name = "alias", required = true) @PathParam("alias") String alias) {
        return this.getAndCheckResourceByAlias(alias);
    }

    @GET
    @Timed
    @UnitOfWork(readOnly = true)
    @Path("{organizationId}/collections/{collectionId}")
    @ApiOperation(value = "Retrieve a collection by ID.", notes = OPTIONAL_AUTH_MESSAGE, authorizations = { @Authorization(value = JWT_SECURITY_DEFINITION_NAME) }, response = Collection.class)
    @Operation(operationId = "getCollectionById", summary = "Retrieve a collection by ID.", description = "Retrieve a collection by ID. Supports optional authentication.", security = @SecurityRequirement(name = "bearer"))
    public Collection getCollectionById(@ApiParam(hidden = true) @Parameter(hidden = true, name = "user") @Auth Optional<User> user,
            @ApiParam(value = "Organization ID.", required = true) @Parameter(description = "Organization ID.", name = "organizationId", in = ParameterIn.PATH, required = true) @PathParam("organizationId") Long organizationId,
            @ApiParam(value = "Collection ID.", required = true) @Parameter(description = "Collection ID.", name = "collectionId", in = ParameterIn.PATH, required = true) @PathParam("collectionId") Long collectionId) {

        if (user.isEmpty()) {
            // No user given, only show collections from approved organizations
            Collection collection = collectionDAO.findById(collectionId);
            throwExceptionForNullCollection(collection);
            // check that organization id matches
            if (collection.getOrganizationID() != organizationId) {
                collection = null;
            }
            throwExceptionForNullCollection(collection);
            assert collection != null;
            Hibernate.initialize(collection.getAliases());
            Collection approvalForCollection = getApprovalForCollection(collection);
            evictAndAddEntries(approvalForCollection);
            return approvalForCollection;
        } else {
            // User is given, check if the collections organization is either approved or the user has access
            // Admins and curators should be able to see collections from unapproved organizations
            Collection collection = getAndCheckCollection(Optional.of(organizationId), collectionId, user.get());
            // check that organization id matches
            if (collection.getOrganizationID() != organizationId) {
                collection = null;
                throwExceptionForNullCollection(collection);
            }
            assert collection != null;
            Hibernate.initialize(collection.getAliases());
            evictAndAddEntries(collection);
            return collection;
        }
    }

    @GET
    @Timed
    @UnitOfWork(readOnly = true)
    @Path("{organizationName}/collections/{collectionName}/name")
    @ApiOperation(value = "Retrieve a collection by name.", notes = OPTIONAL_AUTH_MESSAGE, authorizations = { @Authorization(value = JWT_SECURITY_DEFINITION_NAME) }, response = Collection.class)
    @Operation(operationId = "getCollectionByName", summary = "Retrieve a collection by name.", description = "Retrieve a collection by name. Supports optional authentication.", security = @SecurityRequirement(name = "bearer"))
    public Collection getCollectionByName(@ApiParam(hidden = true) @Parameter(hidden = true, name = "user") @Auth Optional<User> user,
            @ApiParam(value = "Organization name.", required = true) @Parameter(description = "Organization name.", name = "organizationName", in = ParameterIn.PATH, required = true) @PathParam("organizationName") String organizationName,
            @ApiParam(value = "Collection name.", required = true) @Parameter(description = "Collection name.", name = "collectionName", in = ParameterIn.PATH, required = true) @PathParam("collectionName") String collectionName) {
        if (user.isEmpty()) {
            // No user given, only show collections from approved organizations
            Organization organization = organizationDAO.findApprovedByName(organizationName);
            if (organization == null) {
                String msg = "Organization " + Utilities.cleanForLogging(organizationName) + " not found.";
                LOG.info(msg);
                throw new CustomWebApplicationException(msg, HttpStatus.SC_NOT_FOUND);
            }

            Collection collection = collectionDAO.findByNameAndOrg(collectionName, organization.getId());
            throwExceptionForNullCollection(collection);
            Collection approvalForCollection = getApprovalForCollection(collection);
            evictAndAddEntries(approvalForCollection);
            return approvalForCollection;
        } else {
            // User is given, check if the collections organization is either approved or the user has access
            // Admins and curators should be able to see collections from unapproved organizations
            Organization organization = organizationDAO.findByName(organizationName);
            if (organization == null || !OrganizationResource.doesOrganizationExistToUser(organization.getId(), user.get().getId(), organizationDAO, userDAO)) {
                String msg = "Organization " + Utilities.cleanForLogging(organizationName) + " not found.";
                LOG.info(msg);
                throw new CustomWebApplicationException(msg, HttpStatus.SC_NOT_FOUND);
            }

            Collection collection = collectionDAO.findByNameAndOrg(collectionName, organization.getId());
            throwExceptionForNullCollection(collection);

            Hibernate.initialize(collection.getAliases());
            evictAndAddEntries(collection);
            return collection;
        }
    }

    private void evictAndSummarize(Collection collection) {
        helper.evictAndSummarize(collection);
    }

    private void evictAndAddEntries(Collection collection) {
        helper.evictAndAddEntries(collection);
    }

    private void throwExceptionForNullCollection(Collection collection) {
        helper.throwExceptionForNullCollection(collection);
    }

    @POST
    @Timed
    @UnitOfWork
    @Path("{organizationId}/collections/{collectionId}/entry")
    @ApiOperation(value = "Add an entry to a collection.", authorizations = { @Authorization(value = JWT_SECURITY_DEFINITION_NAME) }, response = Collection.class)
    @Operation(operationId = "addEntryToCollection", summary = "Add an entry to a collection.", description = "Add an entry to a collection.", security = @SecurityRequirement(name = "bearer"))
    public Collection addEntryToCollection(@ApiParam(hidden = true) @Parameter(hidden = true, name = "user") @Auth User user,
            @ApiParam(value = "Organization ID.", required = true) @Parameter(description = "Organization ID.", name = "organizationId", in = ParameterIn.PATH, required = true) @PathParam("organizationId") Long organizationId,
            @ApiParam(value = "Collection ID.", required = true) @Parameter(description = "Collection ID.", name = "collectionId", in = ParameterIn.PATH, required = true) @PathParam("collectionId") Long collectionId,
            @ApiParam(value = "Entry ID", required = true) @Parameter(description = "Entry ID.", name = "entryId", in = ParameterIn.QUERY, required = true) @QueryParam("entryId") Long entryId,
            @ApiParam(value = "Version ID", required = false) @Parameter(description = "Version ID.", name = "versionId", in = ParameterIn.QUERY, required = false) @QueryParam("versionId") Long versionId) {
        // Call common code to check if entry and collection exist and return them
        ImmutablePair<Entry, Collection> entryAndCollection = commonModifyCollection(organizationId, entryId, collectionId, user);
        if (versionId == null) {
            // Add the entry to the collection
            entryAndCollection.getRight().addEntry(entryAndCollection.getLeft(), null);
        } else {
            // TODO: Need to check that the version belongs to the entry
            Version version = versionDAO.findById(versionId);
            entryAndCollection.getRight().addEntry(entryAndCollection.getLeft(), version);
        }

        // Event for addition
        Organization organization = organizationDAO.findById(organizationId);

        Event.Builder eventBuild = new Event.Builder()
                .withOrganization(organization)
                .withCollection(entryAndCollection.getRight())
                .withInitiatorUser(user)
                .withType(Event.EventType.ADD_TO_COLLECTION);

        if (entryAndCollection.getLeft() instanceof BioWorkflow) {
            eventBuild = eventBuild.withBioWorkflow((BioWorkflow)entryAndCollection.getLeft());
        } else if (entryAndCollection.getLeft() instanceof Service) {
            eventBuild = eventBuild.withService((Service)entryAndCollection.getLeft());
        } else if (entryAndCollection.getLeft() instanceof Tool) {
            eventBuild = eventBuild.withTool((Tool)entryAndCollection.getLeft());
        }

        Event addToCollectionEvent = eventBuild.build();
        eventDAO.create(addToCollectionEvent);

        // If added to a Category, update the Entry in the index
        if (entryAndCollection.getRight() instanceof Category) {
            handleIndexUpdate(entryAndCollection.getLeft());
        }

        return collectionDAO.findById(collectionId);
    }

    @DELETE
    @Timed
    @UnitOfWork
    @Path("{organizationId}/collections/{collectionId}/entry")
    @ApiOperation(value = "Delete an entry from a collection.", authorizations = { @Authorization(value = JWT_SECURITY_DEFINITION_NAME) }, response = Collection.class)
    @Operation(operationId = "deleteEntryFromCollection", summary = "Delete an entry to a collection.", description = "Delete an entry to a collection.", security = @SecurityRequirement(name = "bearer"))
    public Collection deleteEntryFromCollection(@ApiParam(hidden = true) @Parameter(hidden = true, name = "user") @Auth User user,
            @ApiParam(value = "Organization ID.", required = true) @Parameter(description = "Organization ID.", name = "organizationId", in = ParameterIn.PATH, required = true) @PathParam("organizationId") Long organizationId,
            @ApiParam(value = "Collection ID.", required = true) @Parameter(description = "Collection ID.", name = "collectionId", in = ParameterIn.PATH, required = true) @PathParam("collectionId") Long collectionId,
            @ApiParam(value = "Entry ID", required = true) @Parameter(description = "Entry ID.", name = "entryId", in = ParameterIn.QUERY, required = true) @QueryParam("entryId") Long entryId,
            @ApiParam(value = "Version ID", required = false) @Parameter(description = "Version ID.", name = "versionId", in = ParameterIn.QUERY, required = false) @QueryParam("versionName") String versionName) {
        // Call common code to check if entry and collection exist and return them
        ImmutablePair<Entry, Collection> entryAndCollection = commonModifyCollection(organizationId, entryId, collectionId, user);

        Long versionId = null;
        if (versionName != null) {
            Set<Version> workflowVersions = entryAndCollection.getLeft().getWorkflowVersions();

            Optional<Version> first = workflowVersions.stream().filter(version -> version.getName().equals(versionName)).findFirst();
            if (first.isPresent()) {
                versionId = first.get().getId();
            } else {
                throw new CustomWebApplicationException("Version not found", HttpStatus.SC_NOT_FOUND);
            }
        }

        // Remove the entry from the organization,
        // This silently fails if the user somehow manages to give a non-existent entryId and versionId pair
        entryAndCollection.getRight().removeEntry(entryAndCollection.getLeft().getId(), versionId);

        // Event for deletion
        Organization organization = organizationDAO.findById(organizationId);

        Event.Builder eventBuild = new Event.Builder()
                .withOrganization(organization)
                .withCollection(entryAndCollection.getRight())
                .withInitiatorUser(user)
                .withType(Event.EventType.REMOVE_FROM_COLLECTION);

        if (entryAndCollection.getLeft() instanceof BioWorkflow) {
            eventBuild = eventBuild.withBioWorkflow((BioWorkflow)entryAndCollection.getLeft());
        } else if (entryAndCollection.getLeft() instanceof Service) {
            eventBuild = eventBuild.withService((Service)entryAndCollection.getLeft());
        } else if (entryAndCollection.getLeft() instanceof Tool) {
            eventBuild = eventBuild.withTool((Tool)entryAndCollection.getLeft());
        }

        Event removeFromCollectionEvent = eventBuild.build();
        eventDAO.create(removeFromCollectionEvent);

        // If deleted from a Category, update the Entry in the index
        if (entryAndCollection.getRight() instanceof Category) {
            handleIndexUpdate(entryAndCollection.getLeft());
        }

        return collectionDAO.findById(collectionId);
    }

    /**
     * Common code used to add and delete from a collection. Will ensure that both the entry and collection are
     * visible to the user and that the user has the correct credentials to edit the collection.
     * @param entryId the entry to add, will be considered a bad request if the entry doesn't exist
     * @param collectionId the collection to modify, will be considered a not found exception if the collection doesn't exist
     * @param user User performing the action
     * @return Pair of found Entry and Collection
     */
    private ImmutablePair<Entry, Collection> commonModifyCollection(Long organizationId, Long entryId, Long collectionId, User user) {
        // Check that entry exists (could use either workflowDAO or toolDAO here)
        // Note that only published entries can be added
        Entry<? extends Entry, ? extends Version> entry = workflowDAO.getGenericEntryById(entryId);
        if (entry == null || !entry.getIsPublished()) {
            String msg = "Entry not found.";
            LOG.info(msg);
            throw new CustomWebApplicationException(msg, HttpStatus.SC_BAD_REQUEST);
        }
        Collection collection = getAndCheckCollection(Optional.of(organizationId), collectionId, user);

        // Check that user is an admin or maintainer of the organization
        getOrganizationAndCheckModificationRights(user, collection);
        return new ImmutablePair<>(entry, collection);
    }

    /**
     * Get a collection and check whether user has rights to see and modify it
     * @param organizationId (provide as an optional check)
     * @param collectionId
     * @param user
     * @return
     */
    private Collection getAndCheckCollection(Optional<Long> organizationId, Long collectionId, User user) {
        // Check that collection exists to user
        final Collection collection = collectionDAO.findById(collectionId);
        boolean doesCollectionExist = doesCollectionExistToUser(collection, user.getId()) || user.getIsAdmin() || user.isCurator();
        if (!doesCollectionExist) {
            String msg = "Collection not found.";
            LOG.info(msg);
            throw new CustomWebApplicationException(msg, HttpStatus.SC_NOT_FOUND);
        }
        // if organizationId is provided, check it
        if (organizationId.isPresent() && organizationId.get() != collection.getOrganizationID()) {
            String msg = "Collection not found.";
            LOG.info(msg);
            throw new CustomWebApplicationException(msg, HttpStatus.SC_NOT_FOUND);
        }

        return collection;
    }


    @GET
    @Timed
    @UnitOfWork(readOnly = true)
    @Path("{organizationId}/collections")
    @ApiOperation(value = "Retrieve all collections for an organization.", notes = OPTIONAL_AUTH_MESSAGE, authorizations = {
            @Authorization(value = JWT_SECURITY_DEFINITION_NAME) }, responseContainer = "List", response = Collection.class)
    @Operation(operationId = "getCollectionsFromOrganization", summary = "Retrieve all collections for an organization.", description = "Retrieve all collections for an organization. Supports optional authentication.", security = @SecurityRequirement(name = "bearer"))
    public List<Collection> getCollectionsFromOrganization(@ApiParam(hidden = true) @Parameter(hidden = true, name = "user") @Auth Optional<User> user,
            @ApiParam(value = "Organization ID.", required = true) @Parameter(description = "Organization ID.", name = "organizationId", in = ParameterIn.PATH, required = true) @PathParam("organizationId") Long organizationId,
            @ApiParam(value = "Included fields") @Parameter(description = "Included fields.", name = "include", in = ParameterIn.QUERY, required = true) @QueryParam("include") String include) {
        if (user.isEmpty()) {
            Organization organization = organizationDAO.findApprovedById(organizationId);
            throwExceptionForNullOrganization(organization);
        } else {
            boolean doesOrgExist = OrganizationResource.doesOrganizationExistToUser(organizationId, user.get().getId(), organizationDAO, userDAO);
            if (!doesOrgExist) {
                String msg = ORGANIZATION_NOT_FOUND_MESSAGE;
                LOG.info(msg);
                throw new CustomWebApplicationException(msg, HttpStatus.SC_NOT_FOUND);
            }
        }

        List<Collection> collections = collectionDAO.findAllByOrg(organizationId);
        boolean includeEntries = ParamHelper.csvIncludesField(include, "entries");
        collections.forEach(collection -> {
            if (includeEntries) {
                evictAndAddEntries(collection);
            } else {
                evictAndSummarize(collection);
            }
        });
        return collections;
    }

    private void throwExceptionForNullOrganization(Organization organization) {
        if (organization == null) {
            String msg = ORGANIZATION_NOT_FOUND_MESSAGE;
            LOG.info(msg);
            throw new CustomWebApplicationException(msg, HttpStatus.SC_NOT_FOUND);
        }
    }

    @POST
    @Timed
    @UnitOfWork
    @Consumes("application/json")
    @Path("{organizationId}/collections")
    @ApiOperation(value = "Create a collection in the given organization.", authorizations = {
            @Authorization(value = JWT_SECURITY_DEFINITION_NAME) }, response = Collection.class)
    @Operation(operationId = "createCollection", summary = "Create a collection in the given organization.", description = "Create a collection in the given organization.", security = @SecurityRequirement(name = "bearer"))
    public Collection createCollection(@ApiParam(hidden = true) @Parameter(hidden = true, name = "user") @Auth User user,
            @ApiParam(value = "Organization ID.", required = true) @Parameter(description = "Organization ID.", name = "organizationId", in = ParameterIn.PATH, required = true) @PathParam("organizationId") Long organizationId,
            @ApiParam(value = "Collection to register.", required = true) @Parameter(description = "Collection to register.", name = "collection", required = true) Collection collection) {

        // First check if the organization exists and that the user is an admin or maintainer
        boolean isUserAdminOrMaintainer = OrganizationResource.isUserAdminOrMaintainer(organizationId, user.getId(), organizationDAO);
        if (!isUserAdminOrMaintainer) {
            String msg = ORGANIZATION_NOT_FOUND_MESSAGE;
            LOG.info(msg);
            throw new CustomWebApplicationException(msg, HttpStatus.SC_NOT_FOUND);
        }

        // Get the organization
        Organization organization = organizationDAO.findById(organizationId);
        if (organization == null) {
            String msg = ORGANIZATION_NOT_FOUND_MESSAGE;
            LOG.info(msg);
            throw new CustomWebApplicationException(msg, HttpStatus.SC_NOT_FOUND);
        }

        // Check if any other collections in the organization exist with that name
        Collection matchingCollection = collectionDAO.findByNameAndOrg(collection.getName(), organizationId);
        if (matchingCollection != null) {
            String msg = "A collection already exists with the name '" + collection.getName() + "' in the specified organization.";
            LOG.info(msg);
            throw new CustomWebApplicationException(msg, HttpStatus.SC_BAD_REQUEST);
        }

        matchingCollection = collectionDAO.findByDisplayNameAndOrg(collection.getDisplayName(), organizationId);
        if (matchingCollection != null) {
            String msg = "A collection already exists with the display name '" + collection.getDisplayName() + "' in the specified organization.";
            LOG.info(msg);
            throw new CustomWebApplicationException(msg, HttpStatus.SC_BAD_REQUEST);
        }

        // If the organization is a categorizer, make sure there are no category name collisions and convert the Collection to a Category
        if (organization.isCategorizer()) {
            // Check if any other categories exist with that name
            Category matchingCategory = categoryDAO.findByName(collection.getName());
            if (matchingCategory != null) {
                String msg = "A category already exists with the name '" + collection.getName() + "'.";
                LOG.info(msg);
                throw new CustomWebApplicationException(msg, HttpStatus.SC_BAD_REQUEST);
            }
            // Convert the Collection to a Category
            collection = constructCategory(collection);
        }

        // Save the collection
        long id = collectionDAO.create(collection);
        organization.addCollection(collection);

        // Event for creation
        User foundUser = userDAO.findById(user.getId());
        Event createCollectionEvent = new Event.Builder()
                .withOrganization(organization)
                .withCollection(collection)
                .withInitiatorUser(foundUser)
                .withType(Event.EventType.CREATE_COLLECTION)
                .build();
        eventDAO.create(createCollectionEvent);

        return collectionDAO.findById(id);
    }

    @PUT
    @Timed
    @UnitOfWork
    @Consumes("application/json")
    @Path("{organizationId}/collections/{collectionId}")
    @ApiOperation(value = "Update a collection.", notes = "Currently only name, display name, description, and topic can be updated.", authorizations = { @Authorization(value = JWT_SECURITY_DEFINITION_NAME) }, response = Collection.class)
    @Operation(operationId = "updateCollection", summary = "Update a collection.", description = "Update a collection. Currently only name, display name, description, and topic can be updated.", security = @SecurityRequirement(name = "bearer"))
    public Collection updateCollection(@ApiParam(hidden = true) @Parameter(hidden = true, name = "user") @Auth User user,
            @ApiParam(value = "Collection to update with.", required = true) @Parameter(description = "Collection to register.", name = "collection", required = true) Collection collection,
            @ApiParam(value = "Organization ID.", required = true) @Parameter(description = "Organization ID.", name = "organizationId", in = ParameterIn.PATH, required = true) @PathParam("organizationId") Long organizationId,
            @ApiParam(value = "Collection ID.", required = true) @Parameter(description = "Collection ID.", name = "collectionId", in = ParameterIn.PATH, required = true) @PathParam("collectionId") Long collectionId) {
        // Ensure collection exists to the user
        Collection existingCollection = this.getAndCheckCollection(Optional.of(organizationId), collectionId, user);
        Organization organization = getOrganizationAndCheckModificationRights(user, existingCollection);

        // Check if new name is valid
        if (!Objects.equals(existingCollection.getName(), collection.getName())) {
            boolean isCategory = existingCollection instanceof Category;
            Collection duplicateCollection;
            if (isCategory) {
                duplicateCollection = categoryDAO.findByName(collection.getName());
            } else {
                duplicateCollection = collectionDAO.findByNameAndOrg(collection.getName(), existingCollection.getOrganization().getId());
            }
            if (duplicateCollection != null) {
                if (duplicateCollection.getId() == existingCollection.getId()) {
                    // do nothing
                    LOG.debug("this appears to be a case change");
                } else {
                    String msg = "A " + (isCategory ? "category" : "collection") + " already exists with the name '" + collection.getName() + "', please try another one.";
                    LOG.info(msg);
                    throw new CustomWebApplicationException(msg, HttpStatus.SC_BAD_REQUEST);
                }
            }
        }

        // Update the collection
        existingCollection.setName(collection.getName());
        existingCollection.setDisplayName(collection.getDisplayName());
        existingCollection.setDescription(collection.getDescription());
        existingCollection.setTopic(collection.getTopic());

        // Event for update
        Event updateCollectionEvent = new Event.Builder()
                .withOrganization(organization)
                .withCollection(existingCollection)
                .withInitiatorUser(user)
                .withType(Event.EventType.MODIFY_COLLECTION)
                .build();
        eventDAO.create(updateCollectionEvent);

        // If we are updating a Category, assume a property has changed and reindex the Entries.
        if (existingCollection instanceof Category) {
            reindexEntries(existingCollection);
        }

        return collectionDAO.findById(collectionId);

    }

<<<<<<< HEAD
    private void reindexEntries(Collection collection) {
        long id = collection.getId();

        // Accumulate the entry,version combos, there can be multiple different versions per entry.
        List<CollectionEntry> collectionEntries = new ArrayList<>();
        collectionEntries.addAll(toolDAO.getCollectionWorkflows(id));
        collectionEntries.addAll(toolDAO.getCollectionWorkflowsWithVersions(id));
        collectionEntries.addAll(toolDAO.getCollectionTools(id));
        collectionEntries.addAll(toolDAO.getCollectionToolsWithVersions(id));
        collectionEntries.addAll(toolDAO.getCollectionServices(id));
        collectionEntries.addAll(toolDAO.getCollectionServicesWithVersions(id));

        // Reduce to a set of entries and index.
        Set<Entry> entries = new HashSet<>();
        collectionEntries.forEach(collectionEntry -> entries.add(toolDAO.getGenericEntryById(collectionEntry.getId())));
        entries.forEach(this::handleIndexUpdate);
=======
    @DELETE
    @Timed
    @UnitOfWork
    @Path("{organizationId}/collections/{collectionId}")
    @ApiOperation(value = "Delete a collection.", authorizations = { @Authorization(value = JWT_SECURITY_DEFINITION_NAME) }, hidden = true)
    @Operation(operationId = "deleteCollection", summary = "Delete a collection.", description = "Delete a collection.", security = @SecurityRequirement(name = "bearer"))
    @ApiResponse(responseCode = HttpStatus.SC_NO_CONTENT + "", description = "Successfully deleted the collection")
    @ApiResponse(responseCode = HttpStatus.SC_NOT_FOUND + "", description = "Collection not found")
    @ApiResponse(responseCode = HttpStatus.SC_UNAUTHORIZED + "", description = "Unauthorized")
    public void deleteCollection(@ApiParam(hidden = true) @Parameter(hidden = true, name = "user") @Auth User user,
        @Parameter(description = "Organization ID.", name = "organizationId", in = ParameterIn.PATH, required = true) @PathParam("organizationId") Long organizationId,
        @Parameter(description = "Collection ID.", name = "collectionId", in = ParameterIn.PATH, required = true) @PathParam("collectionId") Long collectionId) {
        // Ensure collection exists to the user
        Collection collection = this.getAndCheckCollection(Optional.of(organizationId), collectionId, user);
        Organization organization = getOrganizationAndCheckModificationRights(user, collection);

        // Soft delete the collection
        collection.setDeleted(true);

        // Create the delete collection event.
        Event.Builder eventBuild = new Event.Builder()
                .withOrganization(organization)
                .withCollection(collection)
                .withInitiatorUser(user)
                .withType(Event.EventType.DELETE_COLLECTION);

        Event deleteCollectionEvent = eventBuild.build();
        eventDAO.create(deleteCollectionEvent);
>>>>>>> dc64cfbe
    }

    @PUT
    @Timed
    @Path("{organizationId}/collections/{collectionId}/description")
    @UnitOfWork
    @ApiOperation(value = "Update a collection's description.", notes = "Description in markdown", authorizations = {
            @Authorization(value = JWT_SECURITY_DEFINITION_NAME) }, response = Collection.class)
    @Operation(operationId = "updateCollectionDescription", summary = "Update a collection's description.", description = "Update a collection's description. Description in markdown.", security = @SecurityRequirement(name = "bearer"))
    public Collection updateCollectionDescription(@ApiParam(hidden = true) @Parameter(hidden = true, name = "user") @Auth User user,
            @ApiParam(value = "Organization ID.", required = true) @Parameter(description = "Organization ID.", name = "organizationId", in = ParameterIn.PATH, required = true) @PathParam("organizationId") Long organizationId,
            @ApiParam(value = "Collection ID.", required = true) @Parameter(description = "Collection ID.", name = "collectionId", in = ParameterIn.PATH, required = true) @PathParam("collectionId") Long collectionId,
            @ApiParam(value = "Collections's description in markdown.", required = true) @Parameter(description = "Collections's description in markdown.", name = "description", required = true) String description) {
        Collection oldCollection = this.getAndCheckCollection(Optional.of(organizationId), collectionId, user);
        Organization oldOrganization = getOrganizationAndCheckModificationRights(user, oldCollection);

        // Update collection
        oldCollection.setDescription(description);

        Event updateCollectionEvent = new Event.Builder()
                .withOrganization(oldOrganization)
                .withCollection(oldCollection)
                .withInitiatorUser(user)
                .withType(Event.EventType.MODIFY_ORG)
                .build();
        eventDAO.create(updateCollectionEvent);

        if (oldCollection instanceof Category) {
            reindexEntries(oldCollection);
        }

        return collectionDAO.findById(collectionId);
    }

    @GET
    @Timed
    @UnitOfWork(readOnly = true)
    @Path("{organizationId}/collections/{collectionId}/description")
    @ApiOperation(value = "Retrieve a collection description by organization ID and collection ID.", notes = OPTIONAL_AUTH_MESSAGE, authorizations = { @Authorization(value = JWT_SECURITY_DEFINITION_NAME) }, response = String.class)
    @Operation(operationId = "getCollectionDescription", summary = "Retrieve a collection description by organization ID and collection ID.", description = "Retrieve a collection description by organization ID and collection ID. Supports optional authentication.", security = @SecurityRequirement(name = "bearer"))
    public String getCollectionDescription(@ApiParam(hidden = true) @Parameter(hidden = true, name = "user") @Auth Optional<User> user,
            @ApiParam(value = "Organization ID", required = true) @Parameter(description = "Organization ID.", name = "organizationId", in = ParameterIn.PATH, required = true) @PathParam("organizationId") Long organizationId,
            @ApiParam(value = "Collection ID", required = true) @Parameter(description = "Collection ID.", name = "collectionId", in = ParameterIn.PATH, required = true) @PathParam("collectionId") Long collectionId) {
        return getCollectionById(user, organizationId, collectionId).getDescription();
    }

    private Organization getOrganizationAndCheckModificationRights(User user, Collection existingCollection) {
        Organization organization = organizationDAO.findById(existingCollection.getOrganization().getId());

        // Check that the user has rights to the organization
        OrganizationUser organizationUser = OrganizationResource.getUserOrgRole(organization, user.getId());
        if (organizationUser == null || organizationUser.getRole() == OrganizationUser.Role.MEMBER) {
            String msg = "User does not have rights to modify a collection from this organization.";
            LOG.info(msg);
            throw new CustomWebApplicationException(msg, HttpStatus.SC_UNAUTHORIZED);
        }
        return organization;
    }

    /**
     * For a collection to exist to a user, it must either be from an approved organization
     * or an organization the user has access to.
     * @param collectionId
     * @param userId
     * @return True if collection exists to user, false otherwise
     */
    private boolean doesCollectionExistToUser(Long collectionId, Long userId) {
        // A collection is only visible to a user if the organization it belongs to is approved or they are a member
        Collection collection = collectionDAO.findById(collectionId);
        return doesCollectionExistToUser(collection, userId);
    }

    private boolean doesCollectionExistToUser(Collection collection, Long userId) {
        if (collection == null) {
            String msg = "Collection not found.";
            LOG.info(msg);
            throw new CustomWebApplicationException(msg, HttpStatus.SC_NOT_FOUND);
        }

        return OrganizationResource.doesOrganizationExistToUser(collection.getOrganization().getId(), userId, organizationDAO, userDAO);
    }

    @Override
    public Optional<PublicStateManager> getPublicStateManager() {
        return Optional.empty();
    }

    @Override
    public Collection getAndCheckResource(User user, Long id) {
        return this.getAndCheckCollection(Optional.empty(), id, user);
    }

    @Override
    public Collection getAndCheckResourceByAlias(String alias) {
        final Collection byAlias = this.collectionDAO.getByAlias(alias);
        if (byAlias == null) {
            String msg = "Collection not found.";
            LOG.info(msg);
            throw new CustomWebApplicationException(msg, HttpStatus.SC_NOT_FOUND);
        }
        return getApprovalForCollection(byAlias);

    }

    private Collection getApprovalForCollection(Collection byAlias) {
        Organization organization = organizationDAO.findApprovedById(byAlias.getOrganization().getId());
        if (organization == null) {
            String msg = "Collection not found.";
            LOG.info(msg);
            throw new CustomWebApplicationException(msg, HttpStatus.SC_NOT_FOUND);
        }

        Hibernate.initialize(byAlias.getAliases());
        return byAlias;
    }

    private void handleIndexUpdate(Entry entry) {
        PublicStateManager.getInstance().handleIndexUpdate(entry, StateManagerMode.UPDATE);
    }

    private Category constructCategory(Collection collection) {
        Category category = new Category();
        category.setName(collection.getName());
        category.setDescription(collection.getDescription());
        category.setDisplayName(collection.getDisplayName());
        category.setTopic(collection.getTopic());
        category.setOrganization(collection.getOrganization());
        return category;
    }
}<|MERGE_RESOLUTION|>--- conflicted
+++ resolved
@@ -52,10 +52,6 @@
 import java.util.Objects;
 import java.util.Optional;
 import java.util.Set;
-<<<<<<< HEAD
-=======
-import java.util.stream.Collectors;
->>>>>>> dc64cfbe
 import javax.ws.rs.Consumes;
 import javax.ws.rs.DELETE;
 import javax.ws.rs.GET;
@@ -568,7 +564,6 @@
 
     }
 
-<<<<<<< HEAD
     private void reindexEntries(Collection collection) {
         long id = collection.getId();
 
@@ -585,7 +580,8 @@
         Set<Entry> entries = new HashSet<>();
         collectionEntries.forEach(collectionEntry -> entries.add(toolDAO.getGenericEntryById(collectionEntry.getId())));
         entries.forEach(this::handleIndexUpdate);
-=======
+    }
+
     @DELETE
     @Timed
     @UnitOfWork
@@ -614,7 +610,6 @@
 
         Event deleteCollectionEvent = eventBuild.build();
         eventDAO.create(deleteCollectionEvent);
->>>>>>> dc64cfbe
     }
 
     @PUT

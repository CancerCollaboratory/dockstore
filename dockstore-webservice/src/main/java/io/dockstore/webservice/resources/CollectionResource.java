package io.dockstore.webservice.resources;

import java.util.Arrays;
import java.util.List;
import java.util.Objects;
import java.util.Optional;

import javax.ws.rs.DELETE;
import javax.ws.rs.GET;
import javax.ws.rs.POST;
import javax.ws.rs.PUT;
import javax.ws.rs.Path;
import javax.ws.rs.PathParam;
import javax.ws.rs.Produces;
import javax.ws.rs.QueryParam;
import javax.ws.rs.core.MediaType;

import com.codahale.metrics.annotation.Timed;
import io.dockstore.webservice.CustomWebApplicationException;
import io.dockstore.webservice.core.Collection;
import io.dockstore.webservice.core.Entry;
import io.dockstore.webservice.core.Event;
import io.dockstore.webservice.core.Organization;
import io.dockstore.webservice.core.OrganizationUser;
import io.dockstore.webservice.core.Tool;
import io.dockstore.webservice.core.User;
import io.dockstore.webservice.core.Version;
import io.dockstore.webservice.core.Workflow;
import io.dockstore.webservice.helpers.ElasticManager;
import io.dockstore.webservice.jdbi.CollectionDAO;
import io.dockstore.webservice.jdbi.EventDAO;
import io.dockstore.webservice.jdbi.OrganizationDAO;
import io.dockstore.webservice.jdbi.UserDAO;
import io.dockstore.webservice.jdbi.WorkflowDAO;
import io.dropwizard.auth.Auth;
import io.dropwizard.hibernate.UnitOfWork;
import io.swagger.annotations.Api;
import io.swagger.annotations.ApiOperation;
import io.swagger.annotations.ApiParam;
import io.swagger.annotations.Authorization;
import org.apache.commons.lang3.tuple.ImmutablePair;
import org.apache.http.HttpStatus;
import org.hibernate.Hibernate;
import org.hibernate.SessionFactory;
import org.slf4j.Logger;
import org.slf4j.LoggerFactory;

import static io.dockstore.webservice.Constants.JWT_SECURITY_DEFINITION_NAME;

/**
 * Collection of collection endpoints
 * @author aduncan
 */
@Path("/organizations")
@Api("/organizations")
@Produces(MediaType.APPLICATION_JSON)
public class CollectionResource implements AuthenticatedResourceInterface, AliasableResourceInterface<Collection> {

    private static final Logger LOG = LoggerFactory.getLogger(OrganizationResource.class);

    private static final String OPTIONAL_AUTH_MESSAGE = "Does not require authentication for approved organizations, authentication can be provided for unapproved organizations";

    private final CollectionDAO collectionDAO;
    private final OrganizationDAO organizationDAO;
    private final WorkflowDAO workflowDAO;
    private final UserDAO userDAO;
    private final EventDAO eventDAO;

    public CollectionResource(SessionFactory sessionFactory) {
        this.collectionDAO = new CollectionDAO(sessionFactory);
        this.organizationDAO = new OrganizationDAO(sessionFactory);
        this.workflowDAO = new WorkflowDAO(sessionFactory);
        this.userDAO = new UserDAO(sessionFactory);
        this.eventDAO = new EventDAO(sessionFactory);
    }

    /**
     * TODO: Path looks a bit weird
     */
    @PUT
    @Timed
    @UnitOfWork
    @Override
    @Path("/collections/{collectionId}/aliases")
    @ApiOperation(nickname = "updateCollectionAliases", value = "Update the aliases linked to a Collection in Dockstore.", authorizations = {
        @Authorization(value = JWT_SECURITY_DEFINITION_NAME) }, notes = "Aliases are alphanumerical (case-insensitive and may contain internal hyphens), given in a comma-delimited list.", response = Collection.class)
    public Collection updateAliases(@ApiParam(hidden = true) @Auth User user,
        @ApiParam(value = "Entry to modify.", required = true) @PathParam("collectionId") Long id,
        @ApiParam(value = "Comma-delimited list of aliases.", required = true) @QueryParam("aliases") String aliases,
        @ApiParam(value = "This is here to appease Swagger. It requires PUT methods to have a body, even if it is empty. Please leave it empty.") String emptyBody) {
        return AliasableResourceInterface.super.updateAliases(user, id, aliases, emptyBody);
    }

    @GET
    @Timed
    @UnitOfWork
    @Path("/collections/{alias}/aliases")
    @ApiOperation(nickname = "getCollectionByAlias", value = "Retrieves a collection by alias.", response = Collection.class)
    public Collection getCollectionByAlias(@ApiParam(value = "Alias", required = true) @PathParam("alias") String alias) {
        return this.getAndCheckResourceByAlias(alias);
    }

    @GET
    @Timed
    @UnitOfWork
    @Path("{organizationId}/collections/{collectionId}")
    @ApiOperation(value = "Retrieves a collection by ID.", notes = OPTIONAL_AUTH_MESSAGE, authorizations = { @Authorization(value = JWT_SECURITY_DEFINITION_NAME) }, response = Collection.class)
    public Collection getCollectionById(@ApiParam(hidden = true) @Auth Optional<User> user,
            @ApiParam(value = "Organization ID.", required = true) @PathParam("organizationId") Long organizationId,
            @ApiParam(value = "Collection ID.", required = true) @PathParam("collectionId") Long collectionId) {

        if (!user.isPresent()) {
            // No user given, only show collections from approved organizations
            Collection collection = collectionDAO.findById(collectionId);
            throwExceptionForNullCollection(collection);
            return getApprovalForCollection(collection);
        } else {
            // User is given, check if the collections organization is either approved or the user has access
            // Admins and curators should be able to see collections from unapproved organizations
            Collection collection = getAndCheckCollection(collectionId, user.get());
            Hibernate.initialize(collection.getEntries());
            return collection;
        }
    }

    private void throwExceptionForNullCollection(Collection collection) {
        if (collection == null) {
            String msg = "Collection not found.";
            LOG.info(msg);
            throw new CustomWebApplicationException(msg, HttpStatus.SC_NOT_FOUND);
        }
    }

    @POST
    @Timed
    @UnitOfWork
    @Path("{organizationId}/collections/{collectionId}/entry")
    @ApiOperation(value = "Add an entry to a collection.", authorizations = { @Authorization(value = JWT_SECURITY_DEFINITION_NAME) }, response = Collection.class)
    public Collection addEntryToCollection(@ApiParam(hidden = true) @Auth User user,
            @ApiParam(value = "Organization ID.", required = true) @PathParam("organizationId") Long organizationId,
            @ApiParam(value = "Collection ID.", required = true) @PathParam("collectionId") Long collectionId,
            @ApiParam(value = "Entry ID", required = true) @QueryParam("entryId") Long entryId) {
        // Call common code to check if entry and collection exist and return them
        ImmutablePair<Entry, Collection> entryAndCollection = commonModifyCollection(entryId, collectionId, user);

        // Add the entry to the collection
        entryAndCollection.getRight().addEntry(entryAndCollection.getLeft());

        // Event for addition
        Organization organization = organizationDAO.findById(organizationId);

        Event.Builder eventBuild = new Event.Builder()
                .withOrganization(organization)
                .withCollection(entryAndCollection.getRight())
                .withInitiatorUser(user)
                .withType(Event.EventType.ADD_TO_COLLECTION);

        if (entryAndCollection.getLeft() instanceof Workflow) {
            eventBuild = eventBuild.withWorkflow((Workflow)entryAndCollection.getLeft());
        } else {
            eventBuild = eventBuild.withTool((Tool)entryAndCollection.getLeft());
        }

        Event addToCollectionEvent = eventBuild.build();
        eventDAO.create(addToCollectionEvent);

        return collectionDAO.findById(collectionId);
    }

    @DELETE
    @Timed
    @UnitOfWork
    @Path("{organizationId}/collections/{collectionId}/entry")
    @ApiOperation(value = "Delete an entry from a collection.", authorizations = { @Authorization(value = JWT_SECURITY_DEFINITION_NAME) }, response = Collection.class)
    public Collection deleteEntryFromCollection(@ApiParam(hidden = true) @Auth User user,
            @ApiParam(value = "Organization ID.", required = true) @PathParam("organizationId") Long organizationId,
            @ApiParam(value = "Collection ID.", required = true) @PathParam("collectionId") Long collectionId,
            @ApiParam(value = "Entry ID", required = true) @QueryParam("entryId") Long entryId) {
        // Call common code to check if entry and collection exist and return them
        ImmutablePair<Entry, Collection> entryAndCollection = commonModifyCollection(entryId, collectionId, user);

        // Remove the entry from the organization
        entryAndCollection.getRight().removeEntry(entryAndCollection.getLeft());

        // Event for deletion
        Organization organization = organizationDAO.findById(organizationId);

        Event.Builder eventBuild = new Event.Builder()
                .withOrganization(organization)
                .withCollection(entryAndCollection.getRight())
                .withInitiatorUser(user)
                .withType(Event.EventType.REMOVE_FROM_COLLECTION);

        if (entryAndCollection.getLeft() instanceof Workflow) {
            eventBuild = eventBuild.withWorkflow((Workflow)entryAndCollection.getLeft());
        } else {
            eventBuild = eventBuild.withTool((Tool)entryAndCollection.getLeft());
        }

        Event removeFromCollectionEvent = eventBuild.build();
        eventDAO.create(removeFromCollectionEvent);

        return collectionDAO.findById(collectionId);
    }

    /**
     * Common code used to add and delete from a collection. Will ensure that both the entry and collection are
     * visible to the user and that the user has the correct credentials to edit the collection.
     * @param entryId
     * @param collectionId
     * @param user User performing the action
     * @return Pair of found Entry and Collection
     */
    private ImmutablePair<Entry, Collection> commonModifyCollection(Long entryId, Long collectionId, User user) {
        // Check that entry exists (could use either workflowDAO or toolDAO here)
        // Note that only published entries can be added
        Entry<? extends Entry, ? extends Version> entry = workflowDAO.getGenericEntryById(entryId);
        if (entry == null || !entry.getIsPublished()) {
            String msg = "Entry not found.";
            LOG.info(msg);
            throw new CustomWebApplicationException(msg, HttpStatus.SC_NOT_FOUND);
        }
        Collection collection = getAndCheckCollection(collectionId, user);

        // Check that user is a member of the organization
        getOrganizationAndCheckModificationRights(user, collection);
        return new ImmutablePair<>(entry, collection);
    }

    /**
     * Get a collection and check whether user has rights to see and modify it
     * @param collectionId
     * @param user
     * @return
     */
    private Collection getAndCheckCollection(Long collectionId, User user) {
        // Check that collection exists to user
        boolean doesCollectionExist = doesCollectionExistToUser(collectionId, user.getId()) || user.getIsAdmin() || user.isCurator();
        if (!doesCollectionExist) {
            String msg = "Collection not found.";
            LOG.info(msg);
            throw new CustomWebApplicationException(msg, HttpStatus.SC_NOT_FOUND);
        }

        return collectionDAO.findById(collectionId);
    }

    @GET
    @Timed
    @UnitOfWork
    @Path("{organizationId}/collections")
    @ApiOperation(value = "Retrieve all collections for an organization.", notes = OPTIONAL_AUTH_MESSAGE, authorizations = {
            @Authorization(value = JWT_SECURITY_DEFINITION_NAME) }, responseContainer = "List", response = Collection.class)
    public List<Collection> getCollectionsFromOrganization(@ApiParam(hidden = true) @Auth Optional<User> user,
            @ApiParam(value = "Organization ID.", required = true) @PathParam("organizationId") Long organizationId, @QueryParam("include") String include) {
        if (!user.isPresent()) {
            Organization organization = organizationDAO.findApprovedById(organizationId);
            throwExceptionForNullOrganization(organization);
        } else {
            boolean doesOrgExist = OrganizationResource.doesOrganizationExistToUser(organizationId, user.get().getId(), organizationDAO);
            if (!doesOrgExist) {
                String msg = "Organization not found.";
                LOG.info(msg);
                throw new CustomWebApplicationException(msg, HttpStatus.SC_NOT_FOUND);
            }
        }

        List<Collection> collections = collectionDAO.findAllByOrg(organizationId);

        if (checkIncludes(include, "entries")) {
            collections.forEach(collection -> Hibernate.initialize(collection.getEntries()));
        }

        return collectionDAO.findAllByOrg(organizationId);
    }

    private void throwExceptionForNullOrganization(Organization organization) {
        if (organization == null) {
            String msg = "Organization not found";
            LOG.info(msg);
            throw new CustomWebApplicationException(msg, HttpStatus.SC_NOT_FOUND);
        }
    }

    @PUT
    @Timed
    @UnitOfWork
    @Path("{organizationId}/collections")
    @ApiOperation(value = "Create a collection in the given organization.", authorizations = {
            @Authorization(value = JWT_SECURITY_DEFINITION_NAME) }, response = Collection.class)
    public Collection createCollection(@ApiParam(hidden = true) @Auth User user,
            @ApiParam(value = "Organization ID.", required = true) @PathParam("organizationId") Long organizationId,
            @ApiParam(value = "Collection to register.", required = true) Collection collection) {

        // First check if the organization exists
        boolean doesOrgExist = OrganizationResource.doesOrganizationExistToUser(organizationId, user.getId(), organizationDAO);
        if (!doesOrgExist) {
            String msg = "Organization not found.";
            LOG.info(msg);
            throw new CustomWebApplicationException(msg, HttpStatus.SC_NOT_FOUND);
        }

        // Check if any other collections in the organization exist with that name
        Collection matchingCollection = collectionDAO.findByNameAndOrg(collection.getName(), organizationId);
        if (matchingCollection != null) {
            String msg = "A collection already exists with the name '" + collection.getName() + "' in the specified organization.";
            LOG.info(msg);
            throw new CustomWebApplicationException(msg, HttpStatus.SC_BAD_REQUEST);
        }

        // Get the organization
        Organization organization = organizationDAO.findById(organizationId);

        // Save the collection
        long id = collectionDAO.create(collection);
        organization.addCollection(collection);

        // Event for creation
        User foundUser = userDAO.findById(user.getId());
        Event createCollectionEvent = new Event.Builder()
                .withOrganization(organization)
                .withCollection(collection)
                .withInitiatorUser(foundUser)
                .withType(Event.EventType.CREATE_COLLECTION)
                .build();
        eventDAO.create(createCollectionEvent);

        return collectionDAO.findById(id);
    }

    @POST
    @Timed
    @UnitOfWork
    @Path("{organizationId}/collections/{collectionId}")
    @ApiOperation(value = "Update a collection.", notes = "Currently only name and description can be updated.", authorizations = { @Authorization(value = JWT_SECURITY_DEFINITION_NAME) }, response = Collection.class)
    public Collection updateCollection(@ApiParam(hidden = true) @Auth User user,
            @ApiParam(value = "Collection to update with.", required = true) Collection collection,
            @ApiParam(value = "Organization ID.", required = true) @PathParam("organizationId") Long organizationId,
            @ApiParam(value = "Collection ID.", required = true) @PathParam("collectionId") Long collectionId) {
        // Ensure collection exists to the user
        Collection existingCollection = this.getAndCheckCollection(collectionId, user);
        Organization organization = getOrganizationAndCheckModificationRights(user, existingCollection);

        // Check if new name is valid
        if (!Objects.equals(existingCollection.getName(), collection.getName())) {
            Collection duplicateName = collectionDAO.findByNameAndOrg(collection.getName(), existingCollection.getOrganization().getId());
            if (duplicateName != null) {
                String msg = "A collection already exists with the name '" + collection.getName() + "', please try another one.";
                LOG.info(msg);
                throw new CustomWebApplicationException(msg, HttpStatus.SC_BAD_REQUEST);
            }
        }

        // Update the collection
        existingCollection.setName(collection.getName());
        existingCollection.setDisplayName(collection.getDisplayName());
        existingCollection.setDescription(collection.getDescription());
        existingCollection.setTopic(collection.getTopic());

        // Event for update
        Event updateCollectionEvent = new Event.Builder()
                .withOrganization(organization)
                .withCollection(existingCollection)
                .withInitiatorUser(user)
                .withType(Event.EventType.MODIFY_COLLECTION)
                .build();
        eventDAO.create(updateCollectionEvent);

        return collectionDAO.findById(collectionId);

    }

<<<<<<< HEAD
    private Organization getOrganizationAndCheckModificationRights(User user, Collection existingCollection) {
        Organization organization = organizationDAO.findById(existingCollection.getOrganization().getId());

        // Check that the user has rights to the organization
        OrganizationUser organizationUser = OrganizationResource.getUserOrgRole(organization, user.getId());
        if (organizationUser == null) {
            String msg = "User does not have rights to modify a collection from this organization.";
            LOG.info(msg);
            throw new CustomWebApplicationException(msg, HttpStatus.SC_UNAUTHORIZED);
        }
        return organization;
=======
    @PUT
    @Timed
    @Path("{organizationId}/collections/{collectionId}/description")
    @UnitOfWork
    @ApiOperation(value = "Update a collection's description.", notes = "Description in markdown", authorizations = {
            @Authorization(value = JWT_SECURITY_DEFINITION_NAME) }, response = Collection.class)
    public Collection updateCollectionDescription(@ApiParam(hidden = true) @Auth User user,
            @ApiParam(value = "Organization ID", required = true) @PathParam("organizationId") Long organizationId,
            @ApiParam(value = "Collection ID", required = true) @PathParam("collectionId") Long collectionId,
            @ApiParam(value = "Collections's description in markdown", required = true) String description) {

        boolean doesColExistToUser = doesCollectionExistToUser(collectionId, user.getId());
        if (!doesColExistToUser) {
            String msg = "Collection" + collectionId + " not found for organization " + organizationId;
            LOG.info(msg);
            throw new CustomWebApplicationException(msg, HttpStatus.SC_NOT_FOUND);
        }

        Organization oldOrganization = organizationDAO.findById(organizationId);

        // Ensure that the user is a member of the organization
        OrganizationUser organizationUser = getUserOrgRole(oldOrganization, user.getId());
        if (organizationUser == null) {
            String msg = "You do not have permissions to update the collection.";
            LOG.info(msg);
            throw new CustomWebApplicationException(msg, HttpStatus.SC_UNAUTHORIZED);
        }

        Collection oldCollection = collectionDAO.findById(collectionId);

        // Update collection
        oldCollection.setDescription(description);

        Event updateCollectionEvent = new Event.Builder()
                .withOrganization(oldOrganization)
                .withCollection(oldCollection)
                .withInitiatorUser(user)
                .withType(Event.EventType.MODIFY_ORG)
                .build();
        eventDAO.create(updateCollectionEvent);

        return collectionDAO.findById(collectionId);
    }

    @GET
    @Timed
    @UnitOfWork
    @Path("{organizationId}/collections/{collectionId}/description")
    @ApiOperation(value = "Retrieves a collection description by organization ID and collection ID.", notes = OPTIONAL_AUTH_MESSAGE, authorizations = { @Authorization(value = JWT_SECURITY_DEFINITION_NAME) }, response = String.class)
    public String getCollectionDescription(@ApiParam(hidden = true) @Auth Optional<User> user,
            @ApiParam(value = "Organization ID", required = true) @PathParam("organizationId") Long organizationId,
            @ApiParam(value = "Collection ID", required = true) @PathParam("collectionId") Long collectionId) {
        return getCollectionById(user, organizationId, collectionId).getDescription();
>>>>>>> a522bc29
    }

    /**
     * For a collection to exist to a user, it must either be from an approved organization
     * or an organization the user has access to.
     * @param collectionId
     * @param userId
     * @return True if collection exists to user, false otherwise
     */
    private boolean doesCollectionExistToUser(Long collectionId, Long userId) {
        // A collection is only visible to a user if the organization it belongs to is approved or they are a member
        Collection collection = collectionDAO.findById(collectionId);
        if (collection == null) {
            String msg = "Collection not found.";
            LOG.info(msg);
            throw new CustomWebApplicationException(msg, HttpStatus.SC_NOT_FOUND);
        }

        return OrganizationResource.doesOrganizationExistToUser(collection.getOrganization().getId(), userId, organizationDAO);
    }

    /**
     * Checks if the include string (csv) includes some field
     * @param include CSV string where each field is of the form [a-zA-Z]+
     * @param field Field to query for
     * @return True if include has the given field, false otherwise
     */
    private boolean checkIncludes(String include, String field) {
        String includeString = (include == null ? "" : include);
        List<String> includeSplit = Arrays.asList(includeString.split(","));
        return includeSplit.contains(field);
    }

    @Override
    public Optional<ElasticManager> getElasticManager() {
        return Optional.empty();
    }

    @Override
    public Collection getAndCheckResource(User user, Long id) {
        return this.getAndCheckCollection(id, user);
    }

    @Override
    public Collection getAndCheckResourceByAlias(String alias) {
        final Collection byAlias = this.collectionDAO.getByAlias(alias);
        if (byAlias == null) {
            String msg = "Collection not found.";
            LOG.info(msg);
            throw new CustomWebApplicationException(msg, HttpStatus.SC_NOT_FOUND);
        }
        return getApprovalForCollection(byAlias);

    }

    private Collection getApprovalForCollection(Collection byAlias) {
        Organization organization = organizationDAO.findApprovedById(byAlias.getOrganization().getId());
        if (organization == null) {
            String msg = "Collection not found.";
            LOG.info(msg);
            throw new CustomWebApplicationException(msg, HttpStatus.SC_NOT_FOUND);
        }

        Hibernate.initialize(byAlias.getEntries());
        return byAlias;
    }
}<|MERGE_RESOLUTION|>--- conflicted
+++ resolved
@@ -370,19 +370,6 @@
 
     }
 
-<<<<<<< HEAD
-    private Organization getOrganizationAndCheckModificationRights(User user, Collection existingCollection) {
-        Organization organization = organizationDAO.findById(existingCollection.getOrganization().getId());
-
-        // Check that the user has rights to the organization
-        OrganizationUser organizationUser = OrganizationResource.getUserOrgRole(organization, user.getId());
-        if (organizationUser == null) {
-            String msg = "User does not have rights to modify a collection from this organization.";
-            LOG.info(msg);
-            throw new CustomWebApplicationException(msg, HttpStatus.SC_UNAUTHORIZED);
-        }
-        return organization;
-=======
     @PUT
     @Timed
     @Path("{organizationId}/collections/{collectionId}/description")
@@ -404,7 +391,7 @@
         Organization oldOrganization = organizationDAO.findById(organizationId);
 
         // Ensure that the user is a member of the organization
-        OrganizationUser organizationUser = getUserOrgRole(oldOrganization, user.getId());
+        OrganizationUser organizationUser = OrganizationResource.getUserOrgRole(oldOrganization, user.getId());
         if (organizationUser == null) {
             String msg = "You do not have permissions to update the collection.";
             LOG.info(msg);
@@ -436,7 +423,19 @@
             @ApiParam(value = "Organization ID", required = true) @PathParam("organizationId") Long organizationId,
             @ApiParam(value = "Collection ID", required = true) @PathParam("collectionId") Long collectionId) {
         return getCollectionById(user, organizationId, collectionId).getDescription();
->>>>>>> a522bc29
+    }
+
+    private Organization getOrganizationAndCheckModificationRights(User user, Collection existingCollection) {
+        Organization organization = organizationDAO.findById(existingCollection.getOrganization().getId());
+
+        // Check that the user has rights to the organization
+        OrganizationUser organizationUser = OrganizationResource.getUserOrgRole(organization, user.getId());
+        if (organizationUser == null) {
+            String msg = "User does not have rights to modify a collection from this organization.";
+            LOG.info(msg);
+            throw new CustomWebApplicationException(msg, HttpStatus.SC_UNAUTHORIZED);
+        }
+        return organization;
     }
 
     /**

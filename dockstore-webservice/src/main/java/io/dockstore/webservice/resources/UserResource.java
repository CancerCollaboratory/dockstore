/*
 *    Copyright 2017 OICR
 *
 *    Licensed under the Apache License, Version 2.0 (the "License");
 *    you may not use this file except in compliance with the License.
 *    You may obtain a copy of the License at
 *
 *        http://www.apache.org/licenses/LICENSE-2.0
 *
 *    Unless required by applicable law or agreed to in writing, software
 *    distributed under the License is distributed on an "AS IS" BASIS,
 *    WITHOUT WARRANTIES OR CONDITIONS OF ANY KIND, either express or implied.
 *    See the License for the specific language governing permissions and
 *    limitations under the License.
 */

package io.dockstore.webservice.resources;

import java.util.ArrayList;
import java.util.HashSet;
import java.util.LinkedHashSet;
import java.util.List;
import java.util.Set;
import java.util.stream.Collectors;

import javax.annotation.security.RolesAllowed;
import javax.ws.rs.DELETE;
import javax.ws.rs.GET;
import javax.ws.rs.POST;
import javax.ws.rs.PUT;
import javax.ws.rs.Path;
import javax.ws.rs.PathParam;
import javax.ws.rs.Produces;
import javax.ws.rs.QueryParam;
import javax.ws.rs.core.MediaType;
import javax.ws.rs.core.Response;

import com.codahale.metrics.annotation.Timed;
import com.google.common.collect.Lists;
import io.dockstore.common.Registry;
import io.dockstore.webservice.CustomWebApplicationException;
import io.dockstore.webservice.core.Entry;
import io.dockstore.webservice.core.Group;
import io.dockstore.webservice.core.Token;
import io.dockstore.webservice.core.TokenType;
import io.dockstore.webservice.core.Tool;
import io.dockstore.webservice.core.User;
import io.dockstore.webservice.core.Workflow;
import io.dockstore.webservice.helpers.ElasticManager;
import io.dockstore.webservice.jdbi.GroupDAO;
import io.dockstore.webservice.jdbi.TokenDAO;
import io.dockstore.webservice.jdbi.UserDAO;
import io.dropwizard.auth.Auth;
import io.dropwizard.hibernate.UnitOfWork;
import io.swagger.annotations.Api;
import io.swagger.annotations.ApiOperation;
import io.swagger.annotations.ApiParam;
import io.swagger.annotations.ApiResponse;
import io.swagger.annotations.ApiResponses;
import io.swagger.annotations.Authorization;
import org.apache.http.HttpStatus;
import org.slf4j.Logger;
import org.slf4j.LoggerFactory;

import static io.dockstore.webservice.Constants.JWT_SECURITY_DEFINITION_NAME;

/**
 * @author xliu
 */
@Path("/users")
@Api("/users")
@Produces(MediaType.APPLICATION_JSON)
public class UserResource implements AuthenticatedResourceInterface {
    private static final Logger LOG = LoggerFactory.getLogger(UserResource.class);
    private final ElasticManager elasticManager;
    private final UserDAO userDAO;
    private final GroupDAO groupDAO;
    private final TokenDAO tokenDAO;

    private final WorkflowResource workflowResource;
    private final DockerRepoResource dockerRepoResource;

    public UserResource(TokenDAO tokenDAO, UserDAO userDAO, GroupDAO groupDAO, WorkflowResource workflowResource,
            DockerRepoResource dockerRepoResource) {
        this.userDAO = userDAO;
        this.groupDAO = groupDAO;
        this.tokenDAO = tokenDAO;
        this.workflowResource = workflowResource;
        this.dockerRepoResource = dockerRepoResource;
        elasticManager = new ElasticManager();
    }

    @POST
    @Timed
    @UnitOfWork
    @Path("/groups")
    @ApiOperation(value = "Create user group", authorizations = { @Authorization(value = JWT_SECURITY_DEFINITION_NAME) }, response = Group.class)
    public Group createGroup(@ApiParam(hidden = true) @Auth User user, @QueryParam("group_name") String name) {
        Group group = new Group();
        group.setName(name);
        long create = groupDAO.create(group);
        return groupDAO.findById(create);
    }

    @DELETE
    @Timed
    @UnitOfWork
    @Path("/groups/{groupId}")
    @RolesAllowed("admin")
    @ApiOperation(value = "Deletes a group, admin only", authorizations = { @Authorization(value = JWT_SECURITY_DEFINITION_NAME) }, response = Response.class)
    @ApiResponses(@ApiResponse(code = HttpStatus.SC_BAD_REQUEST, message = "Invalid groupId value"))
    public Response deleteGroup(@ApiParam(hidden = true) @Auth User user,
            @ApiParam(value = "Group id to delete", required = true) @PathParam("groupId") Long groupId) {
        Group group = groupDAO.findById(groupId);

        groupDAO.delete(group);

        group = groupDAO.findById(groupId);
        if (group == null) {
            return Response.ok().build();
        } else {
            return Response.serverError().build();
        }
    }

    @GET
    @Timed
    @UnitOfWork
    @RolesAllowed("admin")
    @ApiOperation(value = "List all known users", authorizations = { @Authorization(value = JWT_SECURITY_DEFINITION_NAME) }, notes = "List all users. Admin only.", response = User.class, responseContainer = "List")
    public List<User> listUsers(@ApiParam(hidden = true) @Auth User user) {
        return userDAO.findAll();
    }

    @GET
    @Timed
    @UnitOfWork
    @Path("/username/{username}")
    @ApiOperation(value = "Get user", authorizations = { @Authorization(value = JWT_SECURITY_DEFINITION_NAME) }, response = User.class)
    public User listUser(@ApiParam(hidden = true) @Auth User authUser,
            @ApiParam("Username of user to return") @PathParam("username") String username) {
        User user = userDAO.findByUsername(username);
        checkUser(authUser, user.getId());
        return user;
    }

    @GET
    @Timed
    @UnitOfWork
    @Path("/{userId}")
    @ApiOperation(value = "Get user with id", authorizations = { @Authorization(value = JWT_SECURITY_DEFINITION_NAME) }, response = User.class)
    public User getUser(@ApiParam(hidden = true) @Auth User authUser, @ApiParam("User to return") @PathParam("userId") long userId) {
        checkUser(authUser, userId);
        User user = userDAO.findById(userId);
        if (user == null) {
            throw new CustomWebApplicationException("User not found.", HttpStatus.SC_BAD_REQUEST);
        }
        return user;
    }

    @GET
    @Timed
    @UnitOfWork
    @Path("/user")
    @ApiOperation(value = "Get the logged-in user", authorizations = { @Authorization(value = JWT_SECURITY_DEFINITION_NAME) }, response = User.class)
    public User getUser(@ApiParam(hidden = true) @Auth User user) {
        return userDAO.findById(user.getId());
    }

    @GET
    @Timed
    @UnitOfWork
    @Path("/{userId}/tokens")
    @ApiOperation(value = "Get tokens with user id", authorizations = { @Authorization(value = JWT_SECURITY_DEFINITION_NAME) }, response = Token.class, responseContainer = "List")
    public List<Token> getUserTokens(@ApiParam(hidden = true) @Auth User user,
            @ApiParam("User to return") @PathParam("userId") long userId) {
        checkUser(user, userId);

        return tokenDAO.findByUserId(userId);
    }

    @GET
    @Timed
    @UnitOfWork
    @Path("/{userId}/tokens/github.com")
    @ApiOperation(value = "Get Github tokens with user id", authorizations = { @Authorization(value = JWT_SECURITY_DEFINITION_NAME) }, response = Token.class, responseContainer = "List")
    public List<Token> getGithubUserTokens(@ApiParam(hidden = true) @Auth User user,
            @ApiParam("User to return") @PathParam("userId") long userId) {
        checkUser(user, userId);

        return tokenDAO.findGithubByUserId(userId);
    }

    @GET
    @Timed
    @UnitOfWork
    @Path("/{userId}/tokens/gitlab.com")
    @ApiOperation(value = "Get Gitlab tokens with user id", authorizations = { @Authorization(value = JWT_SECURITY_DEFINITION_NAME) }, response = Token.class, responseContainer = "List")
    public List<Token> getGitlabUserTokens(@ApiParam(hidden = true) @Auth User user,
            @ApiParam("User to return") @PathParam("userId") long userId) {
        checkUser(user, userId);

        return tokenDAO.findGitlabByUserId(userId);
    }

    @GET
    @Timed
    @UnitOfWork
    @Path("/{userId}/tokens/quay.io")
    @ApiOperation(value = "Get Quay tokens with user id", authorizations = { @Authorization(value = JWT_SECURITY_DEFINITION_NAME) }, response = Token.class, responseContainer = "List")
    public List<Token> getQuayUserTokens(@ApiParam(hidden = true) @Auth User user,
            @ApiParam("User to return") @PathParam("userId") long userId) {
        checkUser(user, userId);

        return tokenDAO.findQuayByUserId(userId);
    }

    @GET
    @Timed
    @UnitOfWork
    @Path("/{userId}/tokens/dockstore")
    @ApiOperation(value = "Get Dockstore tokens with user id", authorizations = { @Authorization(value = JWT_SECURITY_DEFINITION_NAME) }, response = Token.class, responseContainer = "List")
    public List<Token> getDockstoreUserTokens(@ApiParam(hidden = true) @Auth User user,
            @ApiParam("User to return") @PathParam("userId") long userId) {
        checkUser(user, userId);

        return tokenDAO.findQuayByUserId(userId);
    }

    @GET
    @Timed
    @UnitOfWork
    @Path("/{userId}/groups")
    @ApiOperation(value = "Get groups that the user belongs to", authorizations = { @Authorization(value = JWT_SECURITY_DEFINITION_NAME) }, response = Group.class, responseContainer = "List")
    public List<Group> getGroupsFromUser(@ApiParam(hidden = true) @Auth User authUser, @ApiParam("User") @PathParam("userId") long userId) {
        checkUser(authUser, userId);

        User user = userDAO.findById(userId);
        if (user == null) {
            throw new CustomWebApplicationException("User not found.", HttpStatus.SC_BAD_REQUEST);
        }

        return new ArrayList<>(user.getGroups());
    }

    @GET
    @Timed
    @UnitOfWork
    @Path("/groups/{groupId}/users")
    @ApiOperation(value = "Get users that belongs to a group", authorizations = { @Authorization(value = JWT_SECURITY_DEFINITION_NAME) }, response = User.class, responseContainer = "List")
    public List<User> getUsersFromGroup(@ApiParam(hidden = true) @Auth User user, @ApiParam("Group") @PathParam("groupId") long groupId) {
        Group group = groupDAO.findById(groupId);
        if (group == null) {
            throw new CustomWebApplicationException("Group not found.", HttpStatus.SC_BAD_REQUEST);
        }

        return new ArrayList<>(group.getUsers());
    }

    @GET
    @Timed
    @UnitOfWork
    @Path("/groups")
    @ApiOperation(value = "List all groups", authorizations = { @Authorization(value = JWT_SECURITY_DEFINITION_NAME) }, response = Group.class, responseContainer = "List")
    public List<Group> allGroups(@ApiParam(hidden = true) @Auth User user) {
        return groupDAO.findAll();
    }

    @GET
    @Timed
    @UnitOfWork
    @Path("/groups/{groupId}")
    @ApiOperation(value = "List a group", authorizations = { @Authorization(value = JWT_SECURITY_DEFINITION_NAME) }, response = Group.class)
    public Group getGroup(@ApiParam(hidden = true) @Auth User user, @ApiParam("Group") @PathParam("groupId") long groupId) {
        return groupDAO.findById(groupId);
    }

    @PUT
    @Timed
    @UnitOfWork
    @Path("/{userId}/groups")
    @ApiOperation(value = "Add a group to a user", authorizations = { @Authorization(value = JWT_SECURITY_DEFINITION_NAME) }, response = User.class)
    public User addGroupToUser(@ApiParam(hidden = true) @Auth User authUser, @ApiParam("User ID of user") @PathParam("userId") long userId,
            @ApiParam(value = "PublishRequest to refresh the list of repos for a user", required = true) Group groupParam) {
        checkUser(authUser, userId);

        User user = userDAO.findById(userId);
        // need a live group
        Group group = groupDAO.findById(groupParam.getId());

        if (user != null && group != null) {
            user.addGroup(group);
        } else {
            LOG.info(user.getUsername() + ": " + "user or group is null");
            throw new CustomWebApplicationException("Group and/or user not found.", HttpStatus.SC_BAD_REQUEST);
        }

        return user;

    }

    @DELETE
    @Timed
    @UnitOfWork
    @Path("/{userId}/groups/{groupId}")
    @ApiOperation(value = "Remove a user from a group", authorizations = { @Authorization(value = JWT_SECURITY_DEFINITION_NAME) }, response = User.class)
    @ApiResponses(@ApiResponse(code = HttpStatus.SC_BAD_REQUEST, message = "Invalid user or group value"))
    public User removeUserFromGroup(@ApiParam(hidden = true) @Auth User authUser,
            @ApiParam("User ID of user") @PathParam("userId") long userId,
            @ApiParam("Group ID of group") @PathParam("groupId") long groupId) {
        checkUser(authUser, userId);

        User user = userDAO.findById(userId);
        Group group = groupDAO.findById(groupId);

        if (user != null && group != null) {
            user.removeGroup(group);
        } else {
            LOG.info(user.getUsername() + ": " + "user or group is null");
            throw new CustomWebApplicationException("Group and/or user not found.", HttpStatus.SC_BAD_REQUEST);
        }
        return user;
    }

    @GET
    @Timed
    @UnitOfWork
    @Path("/{userId}/containers/published")
    @ApiOperation(value = "List all published containers from a user", authorizations = { @Authorization(value = JWT_SECURITY_DEFINITION_NAME) }, notes = "Get user's published containers only", response = Tool.class, responseContainer = "List")
    public List<Tool> userPublishedContainers(@ApiParam(hidden = true) @Auth User user,
            @ApiParam(value = "User ID", required = true) @PathParam("userId") Long userId) {
        checkUser(user, userId);

        // get live entity
        final User byId = this.userDAO.findById(user.getId());
        final List<Tool> immutableList = byId.getEntries().stream().filter(Tool.class::isInstance).map(Tool.class::cast)
            .collect(Collectors.toList());
        final List<Tool> repositories = Lists.newArrayList(immutableList);
        repositories.removeIf(c -> !c.getIsPublished());
        return repositories;
    }

    @GET
    @Timed
    @UnitOfWork
    @Path("/{userId}/workflows/published")
    @ApiOperation(value = "List all published workflows from a user", authorizations = { @Authorization(value = JWT_SECURITY_DEFINITION_NAME) }, notes = "Get user's published workflows only", response = Workflow.class, responseContainer = "List")
    public List<Workflow> userPublishedWorkflows(@ApiParam(hidden = true) @Auth User user,
            @ApiParam(value = "User ID", required = true) @PathParam("userId") Long userId) {
        checkUser(user, userId);

        // get live entity
        final User byId = this.userDAO.findById(user.getId());
        final List<Workflow> immutableList = byId.getEntries().stream().filter(Workflow.class::isInstance).map(Workflow.class::cast)
            .collect(Collectors.toList());
        final List<Workflow> repositories = Lists.newArrayList(immutableList);
        repositories.removeIf(workflow -> !workflow.getIsPublished());
        return repositories;
    }

    @GET
    @Timed
    @UnitOfWork
    @Path("/{userId}/containers/{organization}/refresh")
    @ApiOperation(value = "Refresh repos owned by the logged-in user with specified organization", authorizations = { @Authorization(value = JWT_SECURITY_DEFINITION_NAME) }, notes = "Refresh all tools in an organization", response = Tool.class, responseContainer = "List")
    public List<Tool> refreshToolsByOrganization(@ApiParam(hidden = true) @Auth User authUser,
            @ApiParam(value = "User ID", required = true) @PathParam("userId") Long userId,
            @ApiParam(value = "Organization", required = true) @PathParam("organization") String organization) {

        checkUser(authUser, userId);

        // Check if the user has tokens for the organization they're refreshing
        checkToolTokens(authUser, userId, organization);
        dockerRepoResource.refreshToolsForUser(userId, organization);

        userDAO.clearCache();
        authUser = userDAO.findById(authUser.getId());
        // Update user data
        authUser.updateUserMetadata(tokenDAO);

        List<Tool> finalTools = getTools(authUser);
        bulkUpsertTools(authUser);
        return finalTools;
    }

    // TODO: Only update the ones that have changed
    private void bulkUpsertTools(User authUser) {
        Set<Entry> allEntries = authUser.getEntries();
        List<Entry> toolEntries = allEntries.parallelStream().filter(entry -> entry instanceof Tool && entry.getIsPublished())
                .collect(Collectors.toList());
        if (!toolEntries.isEmpty()) {
            elasticManager.bulkUpsert(toolEntries);
        }
    }

    // TODO: Only update the ones that have changed
    private void bulkUpsertWorkflows(User authUser) {
        Set<Entry> allEntries = authUser.getEntries();
        List<Entry> toolEntries = allEntries.parallelStream().filter(entry -> entry instanceof Workflow && entry.getIsPublished())
                .collect(Collectors.toList());
        if (!toolEntries.isEmpty()) {
            elasticManager.bulkUpsert(toolEntries);
        }
    }

    private void checkToolTokens(User authUser, Long userId, String organization) {
        List<Token> tokens = tokenDAO.findByUserId(userId);
        List<Tool> tools = userContainers(authUser, userId);
        if (organization != null && !organization.isEmpty()) {
            tools.removeIf(tool -> !tool.getNamespace().equals(organization));
        }
        Token gitLabToken = Token.extractToken(tokens, TokenType.GITLAB_COM);
        Token quayioToken = Token.extractToken(tokens, TokenType.QUAY_IO);
        Set<Registry> uniqueRegistry = new HashSet<>();
        tools.forEach(tool -> uniqueRegistry.add(tool.getRegistryProvider()));
        if (uniqueRegistry.size() == 0 && quayioToken == null) {
            throw new CustomWebApplicationException("You have no tools and no Quay.io token to automatically add tools. Please add a Quay.io token.", HttpStatus.SC_BAD_REQUEST);
        }
        if (uniqueRegistry.contains(Registry.QUAY_IO) && quayioToken == null) {
            throw new CustomWebApplicationException("You have Quay.io tools but no Quay.io token to refresh the tools with. Please add a Quay.io token.", HttpStatus.SC_BAD_REQUEST);
        }
        if (uniqueRegistry.contains(Registry.GITLAB) && gitLabToken == null) {
            throw new CustomWebApplicationException("You have GitLab tools but no GitLab token to refresh the tools with. Please add a GitLab token", HttpStatus.SC_BAD_REQUEST);
        }
    }

    @GET
    @Timed
    @UnitOfWork
    @Path("/{userId}/containers/refresh")
    @ApiOperation(value = "Refresh repos owned by the logged-in user", authorizations = { @Authorization(value = JWT_SECURITY_DEFINITION_NAME) }, notes = "Updates some metadata", response = Tool.class, responseContainer = "List")
    public List<Tool> refresh(@ApiParam(hidden = true) @Auth User authUser,
            @ApiParam(value = "User ID", required = true) @PathParam("userId") Long userId) {

        checkUser(authUser, userId);

        // Checks if the user has the tokens for their current tools
        checkToolTokens(authUser, userId, null);

        dockerRepoResource.refreshToolsForUser(userId, null);
<<<<<<< HEAD
=======
        userDAO.clearCache();
>>>>>>> 564e0a12
        // TODO: Only update the ones that have changed
        authUser = userDAO.findById(authUser.getId());
        // Update user data
        authUser.updateUserMetadata(tokenDAO);

        List<Tool> finalTools = getTools(authUser);
        bulkUpsertTools(authUser);
        return finalTools;
    }

    @GET
    @Timed
    @UnitOfWork
    @Path("/{userId}/workflows/{organization}/refresh")
    @ApiOperation(value = "Refresh workflows owned by the logged-in user with specified organization", authorizations = { @Authorization(value = JWT_SECURITY_DEFINITION_NAME) }, notes = "Refresh all workflows in an organization", response = Workflow.class, responseContainer = "List")
    public List<Workflow> refreshWorkflowsByOrganization(@ApiParam(hidden = true) @Auth User authUser,
            @ApiParam(value = "User ID", required = true) @PathParam("userId") Long userId,
            @ApiParam(value = "Organization", required = true) @PathParam("organization") String organization) {

        checkUser(authUser, userId);

        // Refresh all workflows, including full workflows
        workflowResource.refreshStubWorkflowsForUser(authUser, organization, new HashSet<>());
        userDAO.clearCache();
        // Refresh the user
        authUser = userDAO.findById(authUser.getId());
        // Update user data
        authUser.updateUserMetadata(tokenDAO);

        List<Workflow> finalWorkflows = getWorkflows(authUser);
        bulkUpsertWorkflows(authUser);
        return finalWorkflows;
    }

    @GET
    @Timed
    @UnitOfWork
    @Path("/{userId}/workflows/refresh")
    @ApiOperation(value = "Refresh workflows owned by the logged-in user", authorizations = { @Authorization(value = JWT_SECURITY_DEFINITION_NAME) }, notes = "Updates some metadata", response = Workflow.class, responseContainer = "List")
    public List<Workflow> refreshWorkflows(@ApiParam(hidden = true) @Auth User authUser,
            @ApiParam(value = "User ID", required = true) @PathParam("userId") Long userId) {

        checkUser(authUser, userId);

        // Refresh all workflows, including full workflows
        workflowResource.refreshStubWorkflowsForUser(authUser, null, new HashSet<>());
        // Refresh the user
        authUser = userDAO.findById(authUser.getId());
        // Update user data
        authUser.updateUserMetadata(tokenDAO);

        List<Workflow> finalWorkflows = getWorkflows(authUser);
        bulkUpsertWorkflows(authUser);
        return finalWorkflows;
    }

    @GET
    @Path("/{userId}/workflows")
    @Timed
    @UnitOfWork
    @ApiOperation(value = "List workflows owned by the logged-in user", authorizations = { @Authorization(value = JWT_SECURITY_DEFINITION_NAME) }, notes = "Lists all registered and unregistered workflows owned by the user", response = Workflow.class, responseContainer = "List")
    public List<Workflow> userWorkflows(@ApiParam(hidden = true) @Auth User user,
            @ApiParam(value = "User ID", required = true) @PathParam("userId") Long userId) {
        checkUser(user, userId);
        // need to avoid lazy initialize error
        final User authUser = this.userDAO.findById(userId);
        return getWorkflows(authUser);
    }

    private List<Workflow> getWorkflows(User user) {
        return user.getEntries().stream().filter(Workflow.class::isInstance).map(Workflow.class::cast).collect(Collectors.toList());
    }

    private List<Tool> getTools(User user) {
        return user.getEntries().stream().filter(Tool.class::isInstance).map(Tool.class::cast).collect(Collectors.toList());
    }

    @GET
    @Path("/{userId}/containers")
    @Timed
    @UnitOfWork
    @ApiOperation(value = "List repos owned by the logged-in user", authorizations = { @Authorization(value = JWT_SECURITY_DEFINITION_NAME) }, notes = "Lists all registered and unregistered containers owned by the user", response = Tool.class, responseContainer = "List")
    public List<Tool> userContainers(@ApiParam(hidden = true) @Auth User user,
            @ApiParam(value = "User ID", required = true) @PathParam("userId") Long userId) {
        checkUser(user, userId);
        // need to avoid lazy initialize error
        final User byId = this.userDAO.findById(userId);
        return getTools(byId);
    }

    @GET
    @Timed
    @UnitOfWork
    @Path("/starredTools")
    @ApiOperation(value = "Get the logged-in user's starred tools", authorizations = { @Authorization(value = JWT_SECURITY_DEFINITION_NAME) }, response = Entry.class, responseContainer = "List")
    public Set<Entry> getStarredTools(@ApiParam(hidden = true) @Auth User user) {
        User u = userDAO.findById(user.getId());
        return u.getStarredEntries().stream().filter(element -> element instanceof Tool)
                .collect(Collectors.toCollection(LinkedHashSet::new));
    }

    @GET
    @Timed
    @UnitOfWork
    @Path("/starredWorkflows")
    @ApiOperation(value = "Get the logged-in user's starred workflows", authorizations = { @Authorization(value = JWT_SECURITY_DEFINITION_NAME) }, response = Entry.class, responseContainer = "List")
    public Set<Entry> getStarredWorkflows(@ApiParam(hidden = true) @Auth User user) {
        User u = userDAO.findById(user.getId());
        return u.getStarredEntries().stream().filter(element -> element instanceof Workflow)
                .collect(Collectors.toCollection(LinkedHashSet::new));
    }

    @GET
    @Timed
    @UnitOfWork
    @RolesAllowed("admin")
    @Path("/updateUserMetadata")
    @ApiOperation(value = "Update metadata of all users", authorizations = { @Authorization(value = JWT_SECURITY_DEFINITION_NAME) }, notes = "Update all users metadata. Admin only.", response = User.class, responseContainer = "List")
    public List<User> updateUserMetadata(@ApiParam(hidden = true) @Auth User user) {
        List<User> users = userDAO.findAll();
        for (User u : users) {
            u.updateUserMetadata(tokenDAO);
        }

        return userDAO.findAll();
    }

    @GET
    @Timed
    @UnitOfWork
    @Path("/user/updateUserMetadata")
    @ApiOperation(value = "Update metadata for logged in user", authorizations = { @Authorization(value = JWT_SECURITY_DEFINITION_NAME) }, notes = "Update metadata for logged in user.", response = User.class)
    public User updateLoggedInUserMetadata(@ApiParam(hidden = true) @Auth User user) {
        User dbuser = userDAO.findById(user.getId());
        dbuser.updateUserMetadata(tokenDAO);
        return dbuser;
    }
}<|MERGE_RESOLUTION|>--- conflicted
+++ resolved
@@ -438,10 +438,7 @@
         checkToolTokens(authUser, userId, null);
 
         dockerRepoResource.refreshToolsForUser(userId, null);
-<<<<<<< HEAD
-=======
         userDAO.clearCache();
->>>>>>> 564e0a12
         // TODO: Only update the ones that have changed
         authUser = userDAO.findById(authUser.getId());
         // Update user data

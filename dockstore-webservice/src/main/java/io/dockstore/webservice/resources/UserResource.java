--- conflicted
+++ resolved
@@ -64,11 +64,8 @@
 import io.dockstore.webservice.core.User;
 import io.dockstore.webservice.core.Workflow;
 import io.dockstore.webservice.core.WorkflowMode;
-<<<<<<< HEAD
+import io.dockstore.webservice.core.database.EntryLite;
 import io.dockstore.webservice.core.database.MyWorkflows;
-=======
-import io.dockstore.webservice.core.database.EntryLite;
->>>>>>> 02a765df
 import io.dockstore.webservice.helpers.EntryVersionHelper;
 import io.dockstore.webservice.helpers.GoogleHelper;
 import io.dockstore.webservice.helpers.PublicStateManager;
@@ -124,7 +121,6 @@
     private final BioWorkflowDAO bioWorkflowDAO;
     private final ServiceDAO serviceDAO;
     private final EventDAO eventDAO;
-    private final BioWorkflowDAO bioWorkflowDAO;
     private PermissionsInterface authorizer;
     private final CachingAuthenticator cachingAuthenticator;
     private final HttpClient client;
@@ -139,10 +135,7 @@
         this.workflowDAO = new WorkflowDAO(sessionFactory);
         this.toolDAO = new ToolDAO(sessionFactory);
         this.bioWorkflowDAO = new BioWorkflowDAO(sessionFactory);
-<<<<<<< HEAD
-=======
         this.serviceDAO = new ServiceDAO(sessionFactory);
->>>>>>> 02a765df
         this.workflowResource = workflowResource;
         this.serviceResource = serviceResource;
         this.dockerRepoResource = dockerRepoResource;

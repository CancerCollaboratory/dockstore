--- conflicted
+++ resolved
@@ -465,8 +465,6 @@
         }
         return null;
     }
-<<<<<<< HEAD
-
     @GET
     @Timed
     @UnitOfWork
@@ -499,6 +497,4 @@
 
         return json;
     }
-=======
->>>>>>> cd65ce5b
 }
--- conflicted
+++ resolved
@@ -374,11 +374,7 @@
             checkExistsUser(authUser);
             user = userDAO.findById(authUser.getId());
         }
-<<<<<<< HEAD
         checkExistsUser(user);
-=======
-        checkUserExists(user);
->>>>>>> 760aaa1e
 
         if (!new ExtendedUserData(user, this.authorizer, userDAO).canChangeUsername()) {
             throw new CustomWebApplicationException("Cannot delete user, user not ready for deletion", HttpStatus.SC_BAD_REQUEST);

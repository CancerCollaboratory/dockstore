--- conflicted
+++ resolved
@@ -68,10 +68,7 @@
 import io.dockstore.webservice.core.User;
 import io.dockstore.webservice.core.Workflow;
 import io.dockstore.webservice.core.WorkflowMode;
-<<<<<<< HEAD
-=======
 import io.dockstore.webservice.core.database.EntryLite;
->>>>>>> e5508d00
 import io.dockstore.webservice.core.database.MyWorkflows;
 import io.dockstore.webservice.helpers.EntryVersionHelper;
 import io.dockstore.webservice.helpers.GoogleHelper;
@@ -135,11 +132,7 @@
     private final BioWorkflowDAO bioWorkflowDAO;
     private final ServiceDAO serviceDAO;
     private final EventDAO eventDAO;
-<<<<<<< HEAD
-    private final BioWorkflowDAO bioWorkflowDAO;
-=======
     private final LambdaEventDAO lambdaEventDAO;
->>>>>>> e5508d00
     private PermissionsInterface authorizer;
     private final CachingAuthenticator cachingAuthenticator;
     private final HttpClient client;
@@ -158,11 +151,8 @@
         this.workflowDAO = new WorkflowDAO(sessionFactory);
         this.toolDAO = new ToolDAO(sessionFactory);
         this.bioWorkflowDAO = new BioWorkflowDAO(sessionFactory);
-<<<<<<< HEAD
-=======
         this.serviceDAO = new ServiceDAO(sessionFactory);
         this.lambdaEventDAO = new LambdaEventDAO(sessionFactory);
->>>>>>> e5508d00
         this.workflowResource = workflowResource;
         this.serviceResource = serviceResource;
         this.dockerRepoResource = dockerRepoResource;

/*
 *    Copyright 2017 OICR
 *
 *    Licensed under the Apache License, Version 2.0 (the "License");
 *    you may not use this file except in compliance with the License.
 *    You may obtain a copy of the License at
 *
 *        http://www.apache.org/licenses/LICENSE-2.0
 *
 *    Unless required by applicable law or agreed to in writing, software
 *    distributed under the License is distributed on an "AS IS" BASIS,
 *    WITHOUT WARRANTIES OR CONDITIONS OF ANY KIND, either express or implied.
 *    See the License for the specific language governing permissions and
 *    limitations under the License.
 */

package io.dockstore.webservice.jdbi;

import com.google.common.base.MoreObjects;
import com.google.common.base.Strings;
import io.dockstore.common.DescriptorLanguage;
import io.dockstore.webservice.core.Category;
import io.dockstore.webservice.core.CategorySummary;
import io.dockstore.webservice.core.CollectionEntry;
import io.dockstore.webservice.core.CollectionOrganization;
import io.dockstore.webservice.core.Entry;
import io.dockstore.webservice.core.Label;
import io.dockstore.webservice.core.SourceControlConverter;
import io.dockstore.webservice.core.Tool;
import io.dockstore.webservice.core.Version;
import io.dockstore.webservice.core.Workflow;
import io.dockstore.webservice.core.database.EntryLite;
import java.lang.reflect.ParameterizedType;
import java.math.BigInteger;
import java.util.ArrayList;
import java.util.Arrays;
import java.util.Collection;
import java.util.HashMap;
import java.util.List;
import java.util.Map;
import java.util.Objects;
import java.util.Optional;
import javax.persistence.TypedQuery;
import javax.persistence.criteria.CriteriaBuilder;
import javax.persistence.criteria.CriteriaQuery;
import javax.persistence.criteria.Path;
import javax.persistence.criteria.Predicate;
import javax.persistence.criteria.Root;
<<<<<<< HEAD

import com.google.common.base.MoreObjects;
import com.google.common.base.Strings;
import io.dockstore.common.DescriptorLanguage;
import io.dockstore.webservice.core.CollectionEntry;
import io.dockstore.webservice.core.CollectionOrganization;
import io.dockstore.webservice.core.Entry;
import io.dockstore.webservice.core.Label;
import io.dockstore.webservice.core.Tool;
import io.dockstore.webservice.core.Version;
import io.dockstore.webservice.core.Workflow;
import io.dockstore.webservice.core.database.EntryLite;
=======
>>>>>>> 4181fd40
import org.apache.commons.lang3.tuple.MutablePair;
import org.hibernate.Session;
import org.hibernate.SessionFactory;
import org.hibernate.query.Query;
import org.slf4j.Logger;
import org.slf4j.LoggerFactory;

/**
 * @author dyuen
 */
public abstract class EntryDAO<T extends Entry> extends AbstractDockstoreDAO<T> {

    private static final Logger LOG = LoggerFactory.getLogger(EntryDAO.class);

    final int registryIndex = 0;
    final int orgIndex = 1;
    final int repoIndex = 2;
    final int entryNameIndex = 3;

    private Class<T> typeOfT;

    EntryDAO(SessionFactory factory) {
        super(factory);
        /*
          ewwww, don't try this at home from https://stackoverflow.com/questions/4837190/java-generics-get-class
         */
        this.typeOfT = (Class<T>)((ParameterizedType)getClass().getGenericSuperclass()).getActualTypeArguments()[0];
    }

    public T findById(Long id) {
        return get(id);
    }

    public MutablePair<String, Entry> findEntryByPath(String path, boolean isPublished) {
        final int minEntryNamePathLength = 4; // <registry>/<org>/<repo>/<entry-name>
        final int pathLength = path.split("/").length;
        // Determine which type of path to look for first: path with an entry name or path without an entry name
        boolean hasEntryName = pathLength >= minEntryNamePathLength;

        MutablePair<String, Entry> results = findEntryByPath(path, hasEntryName, isPublished);

        if (pathLength >= minEntryNamePathLength && results == null) {
            // If <repo> contains slashes, there are two scenarios that can form the same entry path. In the following scenarios, assume that <registry> and <org> are the same.
            // Scenario 1: <repo> = 'foo', <entry-name> = 'bar'
            // Scenario 2: <repo> = 'foo/bar', <entry-name> = NULL
            // Need to try the opposite scenario if we couldn't find the entry using the initial scenario (i.e. if we first tried to find a path with an entry name, try to find one without).
            results = findEntryByPath(path, !hasEntryName, isPublished);
        }

        return results;
    }

    public MutablePair<String, Entry> findEntryByPath(String path, boolean hasEntryName, boolean isPublished) {
        String queryString = "Entry.";
        if (isPublished) {
            queryString += "getPublishedEntryByPath";
        } else {
            queryString += "getEntryByPath";
        }

        // split path
        String[] splitPath = Tool.splitPath(path, hasEntryName);

        // Not a valid path
        if (splitPath == null) {
            return null;
        }

        // Valid path
        String one = splitPath[registryIndex];
        String two = splitPath[orgIndex];
        String three = splitPath[repoIndex];
        String four = splitPath[entryNameIndex];

        if (four == null) {
            queryString += "NullName";
        }

        Query query = super.namedQuery(queryString);

        query.setParameter("one", one);
        query.setParameter("two", two);
        query.setParameter("three", three);

        if (four != null) {
            query.setParameter("four", four);
        }

        List<Object[]> pair = list(query);
        MutablePair<String, Entry> results = null;
        if (pair.size() > 0) {
            String type = (String)(pair.get(0))[0];
            BigInteger id = (BigInteger)(pair.get(0))[1];
            Long longId = id.longValue();
            if ("workflow".equals(type)) {
                results = new MutablePair<>("workflow", this.currentSession().get(Workflow.class, Objects.requireNonNull(longId)));
            } else {
                results = new MutablePair<>("tool", this.currentSession().get(Tool.class, Objects.requireNonNull(longId)));
            }
        }
        return results;
    }

    public long create(T entry) {
        return persist(entry).getId();
    }

    public void delete(T entry) {
        Session session = currentSession();
        session.delete(entry);
        session.flush();
    }

    public Entry<? extends Entry, ? extends Version> getGenericEntryById(long id) {
        return uniqueResult(this.currentSession().getNamedQuery("Entry.getGenericEntryById").setParameter("id", id));
    }

    public Entry<? extends Entry, ? extends Version>  getGenericEntryByAlias(String alias) {
        return uniqueResult(this.currentSession().getNamedQuery("Entry.getGenericEntryByAlias").setParameter("alias", alias));
    }

    public List<CollectionOrganization> findCollectionsByEntryId(long entryId) {
        return list(this.currentSession().getNamedQuery("io.dockstore.webservice.core.Entry.findCollectionsByEntryId").setParameter("entryId", entryId));
    }

    public List<CategorySummary> findCategorySummariesByEntryId(long entryId) {
        return list(this.currentSession().getNamedQuery("io.dockstore.webservice.core.Entry.findCategorySummariesByEntryId").setParameter("entryId", entryId));
    }

    public List<Category> findCategoriesByEntryId(long entryId) {
        return list(this.currentSession().getNamedQuery("io.dockstore.webservice.core.Entry.findCategoriesByEntryId").setParameter("entryId", entryId));
    }

    /**
     * Retrieve the list of categories containing each of the specified Entries.
     * @param entryIds a list of Entry IDs
     * @return a map of each Entry contained by one-or-more Categories to a list of all Categories that contain it, any Entry contained by zero Categories is not included in the map
     */
    public Map<Entry, List<Category>> findCategoriesByEntryIds(List<Long> entryIds) {
        // run a query to determine the categories that contain the specified entries, where the result is a list of unique entry/category pairs.
        // for example, if Entry E is in categories C and D, the result would be [[E, C], [E, D]].

        List<Object[]> results = list(this.currentSession().getNamedQuery("io.dockstore.webservice.core.Entry.findEntryCategoryPairsByEntryIds").setParameterList("entryIds", entryIds));

        // convert the list of entry/category pairs to a map (as described in the javadoc above).
        Map<Entry, List<Category>> entryToCategories = new HashMap<>();
        results.forEach(result -> {
            Entry entry = (Entry)result[0];
            Category category = (Category)result[1];
            entryToCategories.computeIfAbsent(entry, k -> new ArrayList<>()).add(category);
        });

        return (entryToCategories);
    }

    public T findPublishedById(long id) {
        return (T)uniqueResult(
                this.currentSession().getNamedQuery("io.dockstore.webservice.core." + typeOfT.getSimpleName() + ".findPublishedById").setParameter("id", id));
    }

    public List<EntryLite> findEntryVersions(long userId) {
        return list(this.currentSession().getNamedQuery("io.dockstore.webservice.core." + typeOfT.getSimpleName() + ".getEntryLiteByUserId").setParameter("userId", userId));
    }
    public List<T> findMyEntries(long userId) {
        return list(this.currentSession().getNamedQuery("io.dockstore.webservice.core." + typeOfT.getSimpleName() + ".getEntriesByUserId").setParameter("userId", userId));
    }
    public List<T> findMyEntriesPublished(long userId) {
        return list(this.currentSession().getNamedQuery("io.dockstore.webservice.core." + typeOfT.getSimpleName() + ".getPublishedEntriesByUserId").setParameter("userId", userId));
    }

    public List<CollectionEntry> getCollectionWorkflows(long collectionId) {
        return list(this.currentSession().getNamedQuery("Entry.getCollectionWorkflows").setParameter("collectionId", collectionId));
    }

    public long getWorkflowsLength(long collectionId) {
        return (long)(this.currentSession().getNamedQuery("Entry.getWorkflowsLength").setParameter("collectionId", collectionId).getSingleResult());
    }

    public List<CollectionEntry> getCollectionServices(long collectionId) {
        return list(this.currentSession().getNamedQuery("Entry.getCollectionServices").setParameter("collectionId", collectionId));
    }

    public List<CollectionEntry> getCollectionTools(long collectionId) {
        return list(this.currentSession().getNamedQuery("Entry.getCollectionTools").setParameter("collectionId", collectionId));
    }

    public long getToolsLength(long collectionId) {
        return (long)(this.currentSession().getNamedQuery("Entry.getToolsLength").setParameter("collectionId", collectionId).getSingleResult());
    }

    public List<CollectionEntry> getCollectionWorkflowsWithVersions(long collectionId) {
        return list(this.currentSession().getNamedQuery("Entry.getCollectionWorkflowsWithVersions").setParameter("collectionId", collectionId));
    }

    public List<CollectionEntry> getCollectionServicesWithVersions(long collectionId) {
        return list(this.currentSession().getNamedQuery("Entry.getCollectionServicesWithVersions").setParameter("collectionId", collectionId));
    }

    public List<CollectionEntry> getCollectionToolsWithVersions(long collectionId) {
        return list(this.currentSession().getNamedQuery("Entry.getCollectionToolsWithVersions").setParameter("collectionId", collectionId));
    }

    public List<CollectionEntry> getCollectionEntries(long collectionId) {
        return list(this.currentSession().getNamedQuery("Entry.getCollectionEntries").setParameter("collectionId", collectionId));
    }

    public List<T> findAllPublished(String offset, Integer limit, String filter, String sortCol, String sortOrder) {
        return findAllPublished(offset, limit, filter, sortCol, sortOrder, typeOfT);
    }

    public List<T> findAllPublished(String offset, Integer limit, String filter, String sortCol, String sortOrder, Class<T> classType) {
        CriteriaBuilder cb = currentSession().getCriteriaBuilder();
        CriteriaQuery<T> query = criteriaQuery();
        Root<T> entry = query.from(classType != null ? classType : typeOfT);
        processQuery(filter, sortCol, sortOrder, cb, query, entry);
        query.select(entry);

        int primitiveOffset = Integer.parseInt(MoreObjects.firstNonNull(offset, "0"));
        TypedQuery<T> typedQuery = currentSession().createQuery(query).setFirstResult(primitiveOffset).setMaxResults(limit);
        return typedQuery.getResultList();
    }

    @Deprecated
    public List<T> findAllPublished() {
        return list(this.currentSession().getNamedQuery("io.dockstore.webservice.core." + typeOfT.getSimpleName() + ".findAllPublished"));
    }

    public long countAllHosted(long userid) {
        return ((BigInteger)namedQuery("Entry.hostedWorkflowCount").setParameter("userid", userid).getSingleResult()).longValueExact();
    }

    // TODO: these methods should be merged with the proprietary version in EntryDAO, but should be a major version refactoring.
    @SuppressWarnings({"checkstyle:ParameterNumber"})
    public long countAllPublished(DescriptorLanguage descriptorLanguage, String registry, String organization, String name, String toolname, String description, String author, Boolean checker) {
        final CriteriaBuilder cb = currentSession().getCriteriaBuilder();
        final CriteriaQuery<Long> q = cb.createQuery(Long.class);

        Root<T> entryRoot = generatePredicate(descriptorLanguage, registry, organization, name, toolname, description, author, checker, cb, q);

        q.select(cb.count(entryRoot));
        return currentSession().createQuery(q).getSingleResult();
    }

    public long countAllPublished(Optional<String> filter) {
        if (filter.isEmpty()) {
            return countAllPublished();
        }
        CriteriaBuilder cb = currentSession().getCriteriaBuilder();
        CriteriaQuery<Long> query = cb.createQuery(Long.class);
        Root<T> entry = query.from(typeOfT);
        processQuery(filter.get(), "", "", cb, query, entry);
        query.select(cb.count(entry));
        return currentSession().createQuery(query).getSingleResult();
    }

    private long countAllPublished() {
        return (long)this.currentSession().getNamedQuery("io.dockstore.webservice.core." + typeOfT.getSimpleName() + ".countAllPublished").getSingleResult();
    }

    public List<Label> getLabelByEntryId(long entryId) {
        return list(this.currentSession().getNamedQuery("io.dockstore.webservice.core.Entry.findLabelByEntryId").setParameter("entryId", entryId));
    }

    public List<String> getToolsDescriptorTypes(long entryId) {
        return (List<String>)this.currentSession().getNamedQuery("Entry.findToolsDescriptorTypes").setParameter("entryId", entryId)
                .getSingleResult();
    }

    public List<String> getWorkflowsDescriptorTypes(long entryId) {
        return Arrays.asList(this.currentSession().getNamedQuery("Entry.findWorkflowsDescriptorTypes").setParameter("entryId", entryId).getSingleResult().toString());
    }

    public List<Entry> findAllGitHubEntriesWithNoTopicAutomatic() {
        return list(this.currentSession().getNamedQuery("Entry.findAllGitHubEntriesWithNoTopicAutomatic"));
    }

    private void processQuery(String filter, String sortCol, String sortOrder, CriteriaBuilder cb, CriteriaQuery query, Root<T> entry) {
        List<Predicate> predicates = new ArrayList<>();
        if (!Strings.isNullOrEmpty(filter)) {
            // TODO: handle all search attributes that we want to hook up, this sucks since we didn't handle polymorphism quite right
            boolean toolMode = typeOfT == Tool.class;
            String nameName = toolMode ? "toolname" : "workflowName";
            String repoName = toolMode ? "name" : "repository";
            String orgName = toolMode ? "namespace" : "organization";

            predicates.add(cb.and(// get published workflows
                cb.isTrue(entry.get("isPublished")),
                // ensure we deal with null values and then do like queries on those non-null values
                cb.or(cb.and(cb.isNotNull(entry.get(nameName)), cb.like(cb.upper(entry.get(nameName)), "%" + filter.toUpperCase() + "%")), //
                    cb.and(cb.isNotNull(entry.get("author")), cb.like(cb.upper(entry.get("author")), "%" + filter.toUpperCase() + "%")), //
                    cb.and(cb.isNotNull(entry.get(repoName)), cb.like(cb.upper(entry.get(repoName)), "%" + filter.toUpperCase() + "%")), //
                    cb.and(cb.isNotNull(entry.get(orgName)), cb.like(cb.upper(entry.get(orgName)), "%" + filter.toUpperCase() + "%")))));

        } else {
            predicates.add(cb.isTrue(entry.get("isPublished")));
        }
        if (!Strings.isNullOrEmpty(sortCol)) {
            // sorting by stars is a special case since it needs a join
            if ("stars".equalsIgnoreCase(sortCol)) {
                if ("desc".equalsIgnoreCase(sortOrder)) {
                    query.orderBy(cb.desc(cb.size(entry.<Collection>get("starredUsers"))), cb.desc(entry.get("id")));
                } else {
                    query.orderBy(cb.asc(cb.size(entry.<Collection>get("starredUsers"))), cb.desc(entry.get("id")));
                }
            } else {
                Path<Object> sortPath = entry.get(sortCol);
                if (!Strings.isNullOrEmpty(sortOrder) && "desc".equalsIgnoreCase(sortOrder)) {
                    query.orderBy(cb.desc(sortPath), cb.desc(entry.get("id")));
                    predicates.add(sortPath.isNotNull());
                } else {
                    query.orderBy(cb.asc(sortPath), cb.desc(entry.get("id")));
                    predicates.add(sortPath.isNotNull());
                }
            }
        }
        query.where(predicates.toArray(new Predicate[]{}));
    }

    protected Predicate andLike(CriteriaBuilder cb, Predicate existingPredicate, Path<String> column, Optional<String> value) {
        return value.map(val -> cb.and(existingPredicate, cb.like(column, wildcardLike(val))))
            .orElse(existingPredicate);
    }

    private String wildcardLike(String value) {
        return '%' + value + '%';
    }

    @SuppressWarnings({"checkstyle:ParameterNumber"})
    public List<T> filterTrsToolsGet(DescriptorLanguage descriptorLanguage, String registry, String organization, String name, String toolname,
        String description, String author, Boolean checker, int startIndex, int pageRemaining) {

        final CriteriaBuilder cb = currentSession().getCriteriaBuilder();
        final CriteriaQuery<T> q = cb.createQuery(typeOfT);
<<<<<<< HEAD
        generatePredicate(descriptorLanguage, registry, organization, name, toolname, description, author, checker, cb, q);
=======
        final Root<T> tRoot = generatePredicate(descriptorLanguage, registry, organization, name, toolname, description, author, checker, cb, q);
        // order by id
        q.orderBy(cb.asc(tRoot.get("id")));
>>>>>>> 4181fd40
        TypedQuery<T> query = currentSession().createQuery(q);
        query.setFirstResult(startIndex);
        query.setMaxResults(pageRemaining);
        return query.getResultList();
    }

    @SuppressWarnings({"checkstyle:ParameterNumber"})
    protected abstract Root<T> generatePredicate(DescriptorLanguage descriptorLanguage, String registry, String organization, String name, String toolname, String description, String author, Boolean checker,
        CriteriaBuilder cb, CriteriaQuery<?> q);
<<<<<<< HEAD
=======

    @SuppressWarnings({"checkstyle:ParameterNumber"})
    protected Predicate getWorkflowPredicate(DescriptorLanguage descriptorLanguage, String registry, String organization, String name, String toolname, String description, String author, Boolean checker,
        CriteriaBuilder cb, SourceControlConverter converter, Root<?> entryRoot) {
        Predicate predicate = cb.isTrue(entryRoot.get("isPublished"));
        predicate = andLike(cb, predicate, entryRoot.get("organization"), Optional.ofNullable(organization));
        predicate = andLike(cb, predicate, entryRoot.get("repository"), Optional.ofNullable(name));
        predicate = andLike(cb, predicate, entryRoot.get("workflowName"), Optional.ofNullable(toolname));
        predicate = andLike(cb, predicate, entryRoot.get("description"), Optional.ofNullable(description));
        predicate = andLike(cb, predicate, entryRoot.get("author"), Optional.ofNullable(author));

        if (descriptorLanguage != null) {
            predicate = cb.and(predicate, cb.equal(entryRoot.get("descriptorType"), descriptorLanguage));
        }
        if (registry != null) {
            predicate = cb.and(predicate, cb.equal(entryRoot.get("sourceControl"), converter.convertToEntityAttribute(registry)));
        }
        return predicate;
    }
>>>>>>> 4181fd40
}<|MERGE_RESOLUTION|>--- conflicted
+++ resolved
@@ -46,21 +46,6 @@
 import javax.persistence.criteria.Path;
 import javax.persistence.criteria.Predicate;
 import javax.persistence.criteria.Root;
-<<<<<<< HEAD
-
-import com.google.common.base.MoreObjects;
-import com.google.common.base.Strings;
-import io.dockstore.common.DescriptorLanguage;
-import io.dockstore.webservice.core.CollectionEntry;
-import io.dockstore.webservice.core.CollectionOrganization;
-import io.dockstore.webservice.core.Entry;
-import io.dockstore.webservice.core.Label;
-import io.dockstore.webservice.core.Tool;
-import io.dockstore.webservice.core.Version;
-import io.dockstore.webservice.core.Workflow;
-import io.dockstore.webservice.core.database.EntryLite;
-=======
->>>>>>> 4181fd40
 import org.apache.commons.lang3.tuple.MutablePair;
 import org.hibernate.Session;
 import org.hibernate.SessionFactory;
@@ -394,13 +379,9 @@
 
         final CriteriaBuilder cb = currentSession().getCriteriaBuilder();
         final CriteriaQuery<T> q = cb.createQuery(typeOfT);
-<<<<<<< HEAD
-        generatePredicate(descriptorLanguage, registry, organization, name, toolname, description, author, checker, cb, q);
-=======
         final Root<T> tRoot = generatePredicate(descriptorLanguage, registry, organization, name, toolname, description, author, checker, cb, q);
         // order by id
         q.orderBy(cb.asc(tRoot.get("id")));
->>>>>>> 4181fd40
         TypedQuery<T> query = currentSession().createQuery(q);
         query.setFirstResult(startIndex);
         query.setMaxResults(pageRemaining);
@@ -410,8 +391,6 @@
     @SuppressWarnings({"checkstyle:ParameterNumber"})
     protected abstract Root<T> generatePredicate(DescriptorLanguage descriptorLanguage, String registry, String organization, String name, String toolname, String description, String author, Boolean checker,
         CriteriaBuilder cb, CriteriaQuery<?> q);
-<<<<<<< HEAD
-=======
 
     @SuppressWarnings({"checkstyle:ParameterNumber"})
     protected Predicate getWorkflowPredicate(DescriptorLanguage descriptorLanguage, String registry, String organization, String name, String toolname, String description, String author, Boolean checker,
@@ -431,5 +410,4 @@
         }
         return predicate;
     }
->>>>>>> 4181fd40
 }
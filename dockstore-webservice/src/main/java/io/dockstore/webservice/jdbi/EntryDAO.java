--- conflicted
+++ resolved
@@ -151,7 +151,16 @@
             namedQuery("io.dockstore.webservice.core." + typeOfT.getSimpleName() + ".findPublishedById").setParameter("id", id));
     }
 
-<<<<<<< HEAD
+    public List<EntryLite> findEntryVersions(long userId) {
+        return list(namedQuery("io.dockstore.webservice.core." + typeOfT.getSimpleName() + ".getEntryLiteByUserId").setParameter("userId", userId));
+    }
+    public List<T> findMyEntries(long userId) {
+        return list(namedQuery("io.dockstore.webservice.core." + typeOfT.getSimpleName() + ".getEntriesByUserId").setParameter("userId", userId));
+    }
+    public List<T> findMyEntriesPublished(long userId) {
+        return list(namedQuery("io.dockstore.webservice.core." + typeOfT.getSimpleName() + ".getPublishedEntriesByUserId").setParameter("userId", userId));
+    }
+
     public List<CollectionEntry> getCollectionWorkflows(long collectionId) {
         return list(namedQuery("Entry.getCollectionWorkflows").setParameter("collectionId", collectionId));
     }
@@ -162,20 +171,7 @@
 
     public List<CollectionEntry> getCollectionTools(long collectionId) {
         return list(namedQuery("Entry.getCollectionTools").setParameter("collectionId", collectionId));
-=======
-    public List<EntryLite> findEntryVersions(long userId) {
-        return list(namedQuery("io.dockstore.webservice.core." + typeOfT.getSimpleName() + ".getEntryLiteByUserId").setParameter("userId", userId));
-    }
-
-    public List<T> findMyEntries(long userId) {
-        return list(namedQuery("io.dockstore.webservice.core." + typeOfT.getSimpleName() + ".getEntriesByUserId").setParameter("userId", userId));
-    }
-
-    public List<T> findMyEntriesPublished(long userId) {
-        return list(namedQuery("io.dockstore.webservice.core." + typeOfT.getSimpleName() + ".getPublishedEntriesByUserId").setParameter("userId", userId));
->>>>>>> 02a765df
-    }
-
+    }
     public List<T> findAllPublished(String offset, Integer limit, String filter, String sortCol, String sortOrder) {
         return findAllPublished(offset, limit, filter, sortCol, sortOrder, typeOfT);
     }

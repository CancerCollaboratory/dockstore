--- conflicted
+++ resolved
@@ -132,12 +132,6 @@
         session.flush();
     }
 
-<<<<<<< HEAD
-    public void evict(T entry) {
-        Session session = currentSession();
-        session.evict(entry);
-    }
-
     public Entry getGenericEntryById(long id) {
         return uniqueResult(namedQuery("Entry.getGenericEntryById").setParameter("id", id));
     }
@@ -146,8 +140,6 @@
         return uniqueResult(namedQuery("Entry.getGenericEntryByAlias").setParameter("alias", alias));
     }
 
-=======
->>>>>>> 186d42ac
     public T findPublishedById(long id) {
         return (T)uniqueResult(
             namedQuery("io.dockstore.webservice.core." + typeOfT.getSimpleName() + ".findPublishedById").setParameter("id", id));

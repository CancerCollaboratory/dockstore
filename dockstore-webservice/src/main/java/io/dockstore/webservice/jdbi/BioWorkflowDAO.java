/*
 * Copyright 2019 OICR
 * Licensed under the Apache License, Version 2.0 (the "License");
 * you may not use this file except in compliance with the License.
 * You may obtain a copy of the License at
 *
 * http://www.apache.org/licenses/LICENSE-2.0
 *
 * Unless required by applicable law or agreed to in writing, software
 * distributed under the License is distributed on an "AS IS" BASIS,
 * WITHOUT WARRANTIES OR CONDITIONS OF ANY KIND, either express or implied.
 * See the License for the specific language governing permissions and
 * limitations under the License.
 */

package io.dockstore.webservice.jdbi;

<<<<<<< HEAD
import java.util.List;
import java.util.Optional;

import javax.persistence.criteria.CriteriaBuilder;
import javax.persistence.criteria.CriteriaQuery;
import javax.persistence.criteria.Predicate;
import javax.persistence.criteria.Root;

=======
import static io.dockstore.webservice.resources.MetadataResource.RSS_ENTRY_LIMIT;

>>>>>>> 4181fd40
import io.dockstore.common.DescriptorLanguage;
import io.dockstore.webservice.core.BioWorkflow;
import io.dockstore.webservice.core.SourceControlConverter;
import io.dockstore.webservice.core.database.MyWorkflows;
import io.dockstore.webservice.core.database.RSSWorkflowPath;
import io.dockstore.webservice.core.database.WorkflowPath;
import java.util.List;
import javax.persistence.criteria.CriteriaBuilder;
import javax.persistence.criteria.CriteriaQuery;
import javax.persistence.criteria.Predicate;
import javax.persistence.criteria.Root;
import org.hibernate.SessionFactory;

/**
 * @author gluu
 * @since 2019-09-11
 */
public class BioWorkflowDAO extends EntryDAO<BioWorkflow> {
    public BioWorkflowDAO(SessionFactory factory) {
        super(factory);
    }

    @Override
    @SuppressWarnings({"checkstyle:ParameterNumber"})
    protected Root<BioWorkflow> generatePredicate(DescriptorLanguage descriptorLanguage, String registry, String organization, String name, String toolname, String description, String author, Boolean checker,
        CriteriaBuilder cb, CriteriaQuery<?> q) {

        final SourceControlConverter converter = new SourceControlConverter();
        final Root<BioWorkflow> entryRoot = q.from(BioWorkflow.class);

<<<<<<< HEAD
        Predicate predicate = cb.isTrue(entryRoot.get("isPublished"));
        predicate = andLike(cb, predicate, entryRoot.get("organization"), Optional.ofNullable(organization));
        predicate = andLike(cb, predicate, entryRoot.get("repository"), Optional.ofNullable(name));
        predicate = andLike(cb, predicate, entryRoot.get("workflowName"), Optional.ofNullable(toolname));
        predicate = andLike(cb, predicate, entryRoot.get("description"), Optional.ofNullable(description));
        predicate = andLike(cb, predicate, entryRoot.get("author"), Optional.ofNullable(author));

        if (descriptorLanguage != null) {
            predicate = cb.and(predicate, cb.equal(entryRoot.get("descriptorType"), descriptorLanguage));
        }
        if (registry != null) {
            predicate = cb.and(predicate, cb.equal(entryRoot.get("sourceControl"), converter.convertToEntityAttribute(registry)));
        }

        if (checker != null) {
            predicate = cb.and(predicate, cb.isTrue(entryRoot.get("isChecker")));
        }

=======
        Predicate predicate = getWorkflowPredicate(descriptorLanguage, registry, organization, name, toolname, description, author, checker, cb, converter, entryRoot);

        // its tempting to put this in EntryDAO, but something goes wrong with generics/inheritance
        if (checker != null) {
            predicate = cb.and(predicate, cb.equal(entryRoot.get("isChecker"), checker));
        }
>>>>>>> 4181fd40
        q.where(predicate);
        return entryRoot;
    }

    public List<WorkflowPath> findAllPublishedPaths() {
        return list(this.currentSession().getNamedQuery("io.dockstore.webservice.core.BioWorkflow.findAllPublishedPaths"));
    }

    public List<RSSWorkflowPath> findAllPublishedPathsOrderByDbupdatedate() {
        return list(this.currentSession().getNamedQuery("io.dockstore.webservice.core.BioWorkflow.findAllPublishedPathsOrderByDbupdatedate").setMaxResults(
                RSS_ENTRY_LIMIT));
    }

    public List<MyWorkflows> findUserBioWorkflows(long userId) {
        return list(this.currentSession().getNamedQuery("io.dockstore.webservice.core.BioWorkflow.findUserBioWorkflows").setParameter("userId", userId));
    }
}<|MERGE_RESOLUTION|>--- conflicted
+++ resolved
@@ -15,19 +15,8 @@
 
 package io.dockstore.webservice.jdbi;
 
-<<<<<<< HEAD
-import java.util.List;
-import java.util.Optional;
-
-import javax.persistence.criteria.CriteriaBuilder;
-import javax.persistence.criteria.CriteriaQuery;
-import javax.persistence.criteria.Predicate;
-import javax.persistence.criteria.Root;
-
-=======
 import static io.dockstore.webservice.resources.MetadataResource.RSS_ENTRY_LIMIT;
 
->>>>>>> 4181fd40
 import io.dockstore.common.DescriptorLanguage;
 import io.dockstore.webservice.core.BioWorkflow;
 import io.dockstore.webservice.core.SourceControlConverter;
@@ -58,33 +47,12 @@
         final SourceControlConverter converter = new SourceControlConverter();
         final Root<BioWorkflow> entryRoot = q.from(BioWorkflow.class);
 
-<<<<<<< HEAD
-        Predicate predicate = cb.isTrue(entryRoot.get("isPublished"));
-        predicate = andLike(cb, predicate, entryRoot.get("organization"), Optional.ofNullable(organization));
-        predicate = andLike(cb, predicate, entryRoot.get("repository"), Optional.ofNullable(name));
-        predicate = andLike(cb, predicate, entryRoot.get("workflowName"), Optional.ofNullable(toolname));
-        predicate = andLike(cb, predicate, entryRoot.get("description"), Optional.ofNullable(description));
-        predicate = andLike(cb, predicate, entryRoot.get("author"), Optional.ofNullable(author));
-
-        if (descriptorLanguage != null) {
-            predicate = cb.and(predicate, cb.equal(entryRoot.get("descriptorType"), descriptorLanguage));
-        }
-        if (registry != null) {
-            predicate = cb.and(predicate, cb.equal(entryRoot.get("sourceControl"), converter.convertToEntityAttribute(registry)));
-        }
-
-        if (checker != null) {
-            predicate = cb.and(predicate, cb.isTrue(entryRoot.get("isChecker")));
-        }
-
-=======
         Predicate predicate = getWorkflowPredicate(descriptorLanguage, registry, organization, name, toolname, description, author, checker, cb, converter, entryRoot);
 
         // its tempting to put this in EntryDAO, but something goes wrong with generics/inheritance
         if (checker != null) {
             predicate = cb.and(predicate, cb.equal(entryRoot.get("isChecker"), checker));
         }
->>>>>>> 4181fd40
         q.where(predicate);
         return entryRoot;
     }

/*
 *    Copyright 2016 OICR
 *
 *    Licensed under the Apache License, Version 2.0 (the "License");
 *    you may not use this file except in compliance with the License.
 *    You may obtain a copy of the License at
 *
 *        http://www.apache.org/licenses/LICENSE-2.0
 *
 *    Unless required by applicable law or agreed to in writing, software
 *    distributed under the License is distributed on an "AS IS" BASIS,
 *    WITHOUT WARRANTIES OR CONDITIONS OF ANY KIND, either express or implied.
 *    See the License for the specific language governing permissions and
 *    limitations under the License.
 */

package io.dockstore.webservice.jdbi;

import io.dockstore.webservice.core.Tool;
import io.dockstore.webservice.core.ToolMode;
import io.dockstore.webservice.helpers.JsonLdRetriever;
import org.hibernate.SessionFactory;

import java.util.List;

/**
 * @author xliu
 */
public class ToolDAO extends EntryDAO<Tool> {
    public ToolDAO(SessionFactory factory) {
        super(factory);
    }

    public List<Tool> findByPath(String path) {
        return list(namedQuery("io.dockstore.webservice.core.Tool.findByPath").setParameter("path", path));
    }

    public Tool findByToolPath(String path, String tool) {
        return uniqueResult(
                namedQuery("io.dockstore.webservice.core.Tool.findByToolPath").setParameter("path", path).setParameter("toolname", tool));
    }

    public List<Tool> findByMode(final ToolMode mode) {
        return list(namedQuery("io.dockstore.webservice.core.Tool.findByMode").setParameter("mode", mode));
    }

    public List<Tool> findPublishedByPath(String path) {
        return list(namedQuery("io.dockstore.webservice.core.Tool.findPublishedByPath").setParameter("path", path));
    }

    public Tool findPublishedByToolPath(String path, String tool) {
        return uniqueResult(namedQuery("io.dockstore.webservice.core.Tool.findPublishedByToolPath").setParameter("path", path)
                .setParameter("toolname", tool));
    }

<<<<<<< HEAD
    public List<Tool> findPublishedByNamespace(String namespace) {
        return list(namedQuery("io.dockstore.webservice.core.Tool.findPublishedByNamespace").setParameter("namespace", namespace));
=======
    /**
     * Return map containing schema.org info retrieved from the specified tool's descriptor cwl
     * @param id of specified tool
     * @return map containing schema.org info to be used as json-ld data
     */
    public List findPublishedSchemaById(long id) {
        Tool tool = findPublishedById(id);
        return JsonLdRetriever.getSchema(tool);
>>>>>>> a9951f4a
    }
}<|MERGE_RESOLUTION|>--- conflicted
+++ resolved
@@ -53,10 +53,10 @@
                 .setParameter("toolname", tool));
     }
 
-<<<<<<< HEAD
     public List<Tool> findPublishedByNamespace(String namespace) {
         return list(namedQuery("io.dockstore.webservice.core.Tool.findPublishedByNamespace").setParameter("namespace", namespace));
-=======
+    }
+  
     /**
      * Return map containing schema.org info retrieved from the specified tool's descriptor cwl
      * @param id of specified tool
@@ -65,6 +65,5 @@
     public List findPublishedSchemaById(long id) {
         Tool tool = findPublishedById(id);
         return JsonLdRetriever.getSchema(tool);
->>>>>>> a9951f4a
     }
 }
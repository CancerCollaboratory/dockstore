--- conflicted
+++ resolved
@@ -16,20 +16,8 @@
 
 package io.dockstore.webservice.jdbi;
 
-<<<<<<< HEAD
-import java.util.ArrayList;
-import java.util.List;
-import java.util.Optional;
-
-import javax.persistence.criteria.CriteriaBuilder;
-import javax.persistence.criteria.CriteriaQuery;
-import javax.persistence.criteria.Predicate;
-import javax.persistence.criteria.Root;
-
-=======
 import static io.dockstore.webservice.resources.MetadataResource.RSS_ENTRY_LIMIT;
 
->>>>>>> 4181fd40
 import io.dockstore.common.DescriptorLanguage;
 import io.dockstore.webservice.core.Tool;
 import io.dockstore.webservice.core.database.RSSToolPath;
@@ -54,21 +42,11 @@
     }
 
     public List<Tool> findByUserRegistryNamespace(final long userId, final String registry, final String namespace) {
-<<<<<<< HEAD
-        return list(this.currentSession().getNamedQuery("io.dockstore.webservice.core.Tool.findByUserRegistryNamespace").setParameter("userId", userId).setParameter("registry", registry)
-            .setParameter("namespace", namespace));
-    }
-
-    public List<Tool> findByUserRegistryNamespaceRepository(final long userId, final String registry, final String namespace, final String repository) {
-        return list(this.currentSession().getNamedQuery("io.dockstore.webservice.core.Tool.findByUserRegistryNamespaceRepository").setParameter("userId", userId).setParameter("registry", registry)
-            .setParameter("namespace", namespace).setParameter("repository", repository));
-=======
         return list(namedTypedQuery("io.dockstore.webservice.core.Tool.findByUserRegistryNamespace").setParameter("userId", userId).setParameter("registry", registry).setParameter("namespace", namespace));
     }
 
     public List<Tool> findByUserRegistryNamespaceRepository(final long userId, final String registry, final String namespace, final String repository) {
         return list(namedTypedQuery("io.dockstore.webservice.core.Tool.findByUserRegistryNamespaceRepository").setParameter("userId", userId).setParameter("registry", registry).setParameter("namespace", namespace).setParameter("repository", repository));
->>>>>>> 4181fd40
     }
 
     public List<ToolPath> findAllPublishedPaths() {
@@ -147,13 +125,9 @@
     }
 
     /**
-<<<<<<< HEAD
-     * Finds the tool matching the given tool path When findPublished is true, will only look at published tools
-=======
      * Finds the tool matching the given tool path
      * When findPublished is true, will only look at published tools
      * When hasToolName is true, will assume that the path contains a tool name when splitting the path
->>>>>>> 4181fd40
      *
      * @param path
      * @param hasToolName Boolean indicating whether the path contains a tool name. This is used when splitting the path.

--- conflicted
+++ resolved
@@ -16,18 +16,13 @@
 
 package io.dockstore.webservice.jdbi;
 
-<<<<<<< HEAD
-import java.util.List;
-import java.util.SortedSet;
-
 import io.dockstore.webservice.core.FileContent;
 import io.dockstore.webservice.core.SourceFile;
-=======
->>>>>>> 216c546b
 import io.dockstore.webservice.core.Version;
 import io.dockstore.webservice.core.database.VersionVerifiedPlatform;
 import io.dropwizard.hibernate.AbstractDAO;
 import java.util.List;
+import java.util.SortedSet;
 import org.hibernate.SessionFactory;
 import org.hibernate.query.Query;
 
@@ -37,6 +32,7 @@
 public class VersionDAO<T extends Version> extends AbstractDAO<T> {
 
     private final FileContentDAO fileContentDAO;
+    
     public VersionDAO(SessionFactory sessionFactory) {
         super(sessionFactory);
         this.fileContentDAO = new FileContentDAO(sessionFactory);

--- conflicted
+++ resolved
@@ -418,11 +418,7 @@
         ToolsApiServiceImpl.setFileDAO(fileDAO);
         ToolsApiServiceImpl.setVersionDAO(versionDAO);
         ToolsApiServiceImpl.setConfig(configuration);
-<<<<<<< HEAD
-=======
-        ToolsApiServiceImpl.setTrsListener(trsListener);
         ToolsApiServiceImpl.setAuthorizer(authorizer);
->>>>>>> d381caee
 
         ToolsApiExtendedServiceImpl.setStateManager(publicStateManager);
         ToolsApiExtendedServiceImpl.setToolDAO(toolDAO);

/*
 *    Copyright 2017 OICR
 *
 *    Licensed under the Apache License, Version 2.0 (the "License");
 *    you may not use this file except in compliance with the License.
 *    You may obtain a copy of the License at
 *
 *        http://www.apache.org/licenses/LICENSE-2.0
 *
 *    Unless required by applicable law or agreed to in writing, software
 *    distributed under the License is distributed on an "AS IS" BASIS,
 *    WITHOUT WARRANTIES OR CONDITIONS OF ANY KIND, either express or implied.
 *    See the License for the specific language governing permissions and
 *    limitations under the License.
 */

package io.dockstore.webservice;

import java.io.File;
import java.io.IOException;
import java.net.URL;
import java.nio.file.Files;
import java.nio.file.Paths;
import java.util.EnumSet;
import java.util.concurrent.TimeUnit;

import com.fasterxml.jackson.databind.DeserializationFeature;
import com.fasterxml.jackson.databind.MapperFeature;
import com.fasterxml.jackson.databind.ObjectMapper;
import com.fasterxml.jackson.databind.SerializationFeature;
import com.fasterxml.jackson.datatype.hibernate5.Hibernate5Module;
import com.google.common.base.MoreObjects;
import io.dockstore.webservice.core.Event;
import io.dockstore.webservice.core.FileFormat;
import io.dockstore.webservice.core.Label;
import io.dockstore.webservice.core.Organisation;
import io.dockstore.webservice.core.OrganisationUser;
import io.dockstore.webservice.core.SourceFile;
import io.dockstore.webservice.core.Tag;
import io.dockstore.webservice.core.Token;
import io.dockstore.webservice.core.Tool;
import io.dockstore.webservice.core.User;
import io.dockstore.webservice.core.VersionValidation;
import io.dockstore.webservice.core.Workflow;
import io.dockstore.webservice.core.WorkflowVersion;
import io.dockstore.webservice.doi.DOIGeneratorFactory;
import io.dockstore.webservice.helpers.ElasticManager;
import io.dockstore.webservice.helpers.GoogleHelper;
import io.dockstore.webservice.helpers.PersistenceExceptionMapper;
import io.dockstore.webservice.helpers.TransactionExceptionMapper;
import io.dockstore.webservice.jdbi.TagDAO;
import io.dockstore.webservice.jdbi.TokenDAO;
import io.dockstore.webservice.jdbi.ToolDAO;
import io.dockstore.webservice.jdbi.UserDAO;
import io.dockstore.webservice.jdbi.WorkflowDAO;
import io.dockstore.webservice.permissions.PermissionsFactory;
import io.dockstore.webservice.permissions.PermissionsInterface;
import io.dockstore.webservice.resources.DockerRepoResource;
import io.dockstore.webservice.resources.DockerRepoTagResource;
import io.dockstore.webservice.resources.EntryResource;
import io.dockstore.webservice.resources.HostedToolResource;
import io.dockstore.webservice.resources.HostedWorkflowResource;
import io.dockstore.webservice.resources.MetadataResource;
import io.dockstore.webservice.resources.OrganisationResource;
import io.dockstore.webservice.resources.TemplateHealthCheck;
import io.dockstore.webservice.resources.TokenResource;
import io.dockstore.webservice.resources.UserResource;
import io.dockstore.webservice.resources.WorkflowResource;
import io.dockstore.webservice.resources.proposedGA4GH.ToolsApiExtendedServiceImpl;
import io.dockstore.webservice.resources.proposedGA4GH.ToolsExtendedApi;
import io.dropwizard.Application;
import io.dropwizard.assets.AssetsBundle;
import io.dropwizard.auth.AuthDynamicFeature;
import io.dropwizard.auth.AuthValueFactoryProvider;
import io.dropwizard.auth.CachingAuthenticator;
import io.dropwizard.auth.oauth.OAuthCredentialAuthFilter;
import io.dropwizard.client.HttpClientBuilder;
import io.dropwizard.db.DataSourceFactory;
import io.dropwizard.hibernate.HibernateBundle;
import io.dropwizard.hibernate.UnitOfWorkAwareProxyFactory;
import io.dropwizard.jersey.jackson.JsonProcessingExceptionMapper;
import io.dropwizard.migrations.MigrationsBundle;
import io.dropwizard.setup.Bootstrap;
import io.dropwizard.setup.Environment;
import io.swagger.api.MetadataApi;
import io.swagger.api.MetadataApiV1;
import io.swagger.api.ToolClassesApi;
import io.swagger.api.ToolClassesApiV1;
import io.swagger.api.ToolsApi;
import io.swagger.api.ToolsApiV1;
import io.swagger.api.impl.ToolsApiServiceImpl;
import io.swagger.jaxrs.config.BeanConfig;
import io.swagger.jaxrs.listing.ApiListingResource;
import io.swagger.jaxrs.listing.SwaggerSerializers;
import okhttp3.Cache;
import okhttp3.OkHttpClient;
import okhttp3.OkUrlFactory;
import org.apache.http.client.HttpClient;
import org.eclipse.jetty.servlet.FilterHolder;
import org.eclipse.jetty.servlets.CrossOriginFilter;
import org.glassfish.jersey.CommonProperties;
import org.glassfish.jersey.server.filter.RolesAllowedDynamicFeature;
import org.slf4j.Logger;
import org.slf4j.LoggerFactory;

import static javax.servlet.DispatcherType.REQUEST;
import static org.eclipse.jetty.servlets.CrossOriginFilter.ACCESS_CONTROL_ALLOW_METHODS_HEADER;
import static org.eclipse.jetty.servlets.CrossOriginFilter.ALLOWED_HEADERS_PARAM;
import static org.eclipse.jetty.servlets.CrossOriginFilter.ALLOWED_METHODS_PARAM;
import static org.eclipse.jetty.servlets.CrossOriginFilter.ALLOWED_ORIGINS_PARAM;

/**
 * @author dyuen
 */
public class DockstoreWebserviceApplication extends Application<DockstoreWebserviceConfiguration> {
    public static final String GA4GH_API_PATH = "/api/ga4gh/v2";
    public static final String GA4GH_API_PATH_V1 = "/api/ga4gh/v1";
    private static final Logger LOG = LoggerFactory.getLogger(DockstoreWebserviceApplication.class);
    private static final int BYTES_IN_KILOBYTE = 1024;
    private static final int KILOBYTES_IN_MEGABYTE = 1024;
    private static final int CACHE_IN_MB = 100;
    private static Cache cache = null;

    private final HibernateBundle<DockstoreWebserviceConfiguration> hibernate = new HibernateBundle<DockstoreWebserviceConfiguration>(
<<<<<<< HEAD
            Token.class, Tool.class, User.class, Group.class, Tag.class, Label.class, SourceFile.class, Workflow.class,
            WorkflowVersion.class, FileFormat.class, VersionValidation.class) {
=======
            Token.class, Tool.class, User.class, Tag.class, Label.class, SourceFile.class, Workflow.class,
            WorkflowVersion.class, FileFormat.class, Organisation.class, OrganisationUser.class, Event.class) {
>>>>>>> 3fd37afe
        @Override
        public DataSourceFactory getDataSourceFactory(DockstoreWebserviceConfiguration configuration) {
            return configuration.getDataSourceFactory();
        }
    };

    public static void main(String[] args) throws Exception {
        new DockstoreWebserviceApplication().run(args);
    }

    public static Cache getCache() {
        return cache;
    }

    @Override
    public String getName() {
        return "webservice";
    }

    @Override
    public void initialize(Bootstrap<DockstoreWebserviceConfiguration> bootstrap) {

        configureMapper(bootstrap.getObjectMapper());


        // setup hibernate+postgres
        bootstrap.addBundle(hibernate);

        // serve static html as well
        bootstrap.addBundle(new AssetsBundle("/assets/", "/static/"));

        // for database migrations.xml
        bootstrap.addBundle(new MigrationsBundle<DockstoreWebserviceConfiguration>() {
            @Override
            public DataSourceFactory getDataSourceFactory(DockstoreWebserviceConfiguration configuration) {
                return configuration.getDataSourceFactory();
            }
        });

        if (cache == null) {
            int cacheSize = CACHE_IN_MB * BYTES_IN_KILOBYTE * KILOBYTES_IN_MEGABYTE; // 100 MiB
            final File cacheDir;
            try {
                // let's try using the same cache each time
                // not sure how corruptible/non-curruptable the cache is
                // https://github.com/square/okhttp/blob/parent-3.10.0/okhttp/src/main/java/okhttp3/internal/cache/DiskLruCache.java#L82 looks promising
                cacheDir = Files.createDirectories(Paths.get("/tmp/dockstore-web-cache")).toFile();
            } catch (IOException e) {
                LOG.error("Could no create or re-use web cache");
                throw new RuntimeException(e);
            }
            cache = new Cache(cacheDir, cacheSize);
        }
        // match HttpURLConnection which does not have a timeout by default
        OkHttpClient okHttpClient = new OkHttpClient().newBuilder().cache(cache).connectTimeout(0, TimeUnit.SECONDS)
                .readTimeout(0, TimeUnit.SECONDS).writeTimeout(0, TimeUnit.SECONDS).build();
        try {
            // this can only be called once per JVM, a factory exception is thrown in our tests
            URL.setURLStreamHandlerFactory(new OkUrlFactory(okHttpClient));
        } catch (Error factoryException) {
            if (factoryException.getMessage().contains("factory already defined")) {
                LOG.debug("OkHttpClient already registered, skipping");
            } else {
                LOG.error("Could no create web cache, factory exception");
                throw new RuntimeException(factoryException);
            }
        }
    }

    private static void configureMapper(ObjectMapper objectMapper) {
        objectMapper.disable(DeserializationFeature.FAIL_ON_UNKNOWN_PROPERTIES);
        objectMapper.registerModule(new Hibernate5Module());
        objectMapper.enable(MapperFeature.SORT_PROPERTIES_ALPHABETICALLY);
        objectMapper.enable(SerializationFeature.ORDER_MAP_ENTRIES_BY_KEYS);
        // doesn't seem to work, when it does, we could avoid overriding pojo.mustache in swagger
        objectMapper.enable(MapperFeature.ALLOW_EXPLICIT_PROPERTY_RENAMING);
    }

    @Override
    public void run(DockstoreWebserviceConfiguration configuration, Environment environment) {
        BeanConfig beanConfig = new BeanConfig();
        beanConfig.setSchemes(new String[] { configuration.getExternalConfig().getScheme() });
        String portFragment = configuration.getExternalConfig().getPort() == null ? "" : ":" + configuration.getExternalConfig().getPort();
        beanConfig.setHost(configuration.getExternalConfig().getHostname() + portFragment);
        beanConfig.setBasePath(MoreObjects.firstNonNull(configuration.getExternalConfig().getBasePath(), "/"));
        beanConfig.setResourcePackage("io.dockstore.webservice.resources,io.swagger.api");
        beanConfig.setScan(true);
        ElasticManager.setConfig(configuration);
        environment.jersey().property(CommonProperties.FEATURE_AUTO_DISCOVERY_DISABLE, true);
        environment.jersey().register(new JsonProcessingExceptionMapper(true));

        final TemplateHealthCheck healthCheck = new TemplateHealthCheck(configuration.getTemplate());
        environment.healthChecks().register("template", healthCheck);

        final UserDAO userDAO = new UserDAO(hibernate.getSessionFactory());
        final TokenDAO tokenDAO = new TokenDAO(hibernate.getSessionFactory());
        final ToolDAO toolDAO = new ToolDAO(hibernate.getSessionFactory());
        final WorkflowDAO workflowDAO = new WorkflowDAO(hibernate.getSessionFactory());
        final TagDAO tagDAO = new TagDAO(hibernate.getSessionFactory());

        LOG.info("Cache directory for OkHttp is: " + cache.directory().getAbsolutePath());
        LOG.info("This is our custom logger saying that we're about to load authenticators");
        // setup authentication to allow session access in authenticators, see https://github.com/dropwizard/dropwizard/pull/1361
        SimpleAuthenticator authenticator = new UnitOfWorkAwareProxyFactory(getHibernate())
                .create(SimpleAuthenticator.class, new Class[] { TokenDAO.class, UserDAO.class }, new Object[] { tokenDAO, userDAO });
        CachingAuthenticator<String, User> cachingAuthenticator = new CachingAuthenticator<>(environment.metrics(), authenticator,
                configuration.getAuthenticationCachePolicy());
        environment.jersey().register(new AuthDynamicFeature(
                new OAuthCredentialAuthFilter.Builder<User>().setAuthenticator(cachingAuthenticator).setAuthorizer(new SimpleAuthorizer())
                        .setPrefix("Bearer").setRealm("SUPER SECRET STUFF").buildAuthFilter()));
        environment.jersey().register(new AuthValueFactoryProvider.Binder<>(User.class));
        environment.jersey().register(RolesAllowedDynamicFeature.class);

        final HttpClient httpClient = new HttpClientBuilder(environment).using(configuration.getHttpClientConfiguration()).build(getName());

        final PermissionsInterface authorizer = PermissionsFactory.getAuthorizer(tokenDAO, configuration);
        final WorkflowResource workflowResource = new WorkflowResource(httpClient, hibernate.getSessionFactory(), configuration.getBitbucketClientID(), configuration.getBitbucketClientSecret(), authorizer);
        environment.jersey().register(workflowResource);

        // Note workflow resource must be passed to the docker repo resource, as the workflow resource refresh must be called for checker workflows
        final DockerRepoResource dockerRepoResource = new DockerRepoResource(environment.getObjectMapper(), httpClient, hibernate.getSessionFactory(), configuration.getBitbucketClientID(), configuration.getBitbucketClientSecret(), workflowResource);
        environment.jersey().register(dockerRepoResource);
        environment.jersey().register(new DockerRepoTagResource(toolDAO, tagDAO));
        environment.jersey().register(new TokenResource(tokenDAO, userDAO, httpClient, cachingAuthenticator, configuration));

        environment.jersey().register(new UserResource(getHibernate().getSessionFactory(), workflowResource, dockerRepoResource, cachingAuthenticator, authorizer));
        environment.jersey().register(new MetadataResource(getHibernate().getSessionFactory(), configuration));
        environment.jersey().register(new HostedToolResource(getHibernate().getSessionFactory(), authorizer, configuration.getLimitConfig()));
        environment.jersey().register(new HostedWorkflowResource(getHibernate().getSessionFactory(), authorizer, configuration.getLimitConfig()));
        environment.jersey().register(new EntryResource(environment.getObjectMapper(), toolDAO));
        environment.jersey().register(new OrganisationResource(getHibernate().getSessionFactory()));


        // attach the container dao statically to avoid too much modification of generated code
        ToolsApiServiceImpl.setToolDAO(toolDAO);
        ToolsApiServiceImpl.setWorkflowDAO(workflowDAO);
        ToolsApiServiceImpl.setConfig(configuration);

        ToolsApiExtendedServiceImpl.setToolDAO(toolDAO);
        ToolsApiExtendedServiceImpl.setWorkflowDAO(workflowDAO);
        ToolsApiExtendedServiceImpl.setConfig(configuration);

        DOIGeneratorFactory.setConfig(configuration);

        GoogleHelper.setConfig(configuration);

        ToolsApi toolsApi = new ToolsApi(null);
        environment.jersey().register(toolsApi);
        environment.jersey().register(new ToolsExtendedApi());
        environment.jersey().register(new MetadataApi(null));
        environment.jersey().register(new ToolClassesApi(null));
        environment.jersey().register(new PersistenceExceptionMapper());
        environment.jersey().register(new TransactionExceptionMapper());

        environment.jersey().register(new ToolsApiV1());
        environment.jersey().register(new MetadataApiV1());
        environment.jersey().register(new ToolClassesApiV1());

        // extra renderers
        environment.jersey().register(new CharsetResponseFilter());

        // swagger stuff

        // Swagger providers
        environment.jersey().register(ApiListingResource.class);
        environment.jersey().register(SwaggerSerializers.class);

        // optional CORS support
        // Enable CORS headers
        // final FilterRegistration.Dynamic cors = environment.servlets().addFilter("CORS", CrossOriginFilter.class);
        final FilterHolder filterHolder = environment.getApplicationContext().addFilter(CrossOriginFilter.class, "/*", EnumSet.of(REQUEST));

        // Configure CORS parameters
        // cors.setInitParameter("allowedOrigins", "*");
        // cors.setInitParameter("allowedHeaders", "X-Requested-With,Content-Type,Accept,Origin");
        // cors.setInitParameter("allowedMethods", "OPTIONS,GET,PUT,POST,DELETE,HEAD");

        filterHolder.setInitParameter(ACCESS_CONTROL_ALLOW_METHODS_HEADER, "GET,POST,DELETE,PUT,OPTIONS,PATCH");
        filterHolder.setInitParameter(ALLOWED_ORIGINS_PARAM, "*");
        filterHolder.setInitParameter(ALLOWED_METHODS_PARAM, "GET,POST,DELETE,PUT,OPTIONS,PATCH");
        filterHolder.setInitParameter(ALLOWED_HEADERS_PARAM,
                "Authorization, X-Auth-Username, X-Auth-Password, X-Requested-With,Content-Type,Accept,Origin,Access-Control-Request-Headers,cache-control");

        // Add URL mapping
        // cors.addMappingForUrlPatterns(EnumSet.allOf(DispatcherType.class), true, "/*");
        // cors.addMappingForUrlPatterns(EnumSet.of(DispatcherType.REQUEST), false, environment.getApplicationContext().getContextPath() +
        // "*");

    }

    public HibernateBundle<DockstoreWebserviceConfiguration> getHibernate() {
        return hibernate;
    }
}<|MERGE_RESOLUTION|>--- conflicted
+++ resolved
@@ -122,13 +122,8 @@
     private static Cache cache = null;
 
     private final HibernateBundle<DockstoreWebserviceConfiguration> hibernate = new HibernateBundle<DockstoreWebserviceConfiguration>(
-<<<<<<< HEAD
-            Token.class, Tool.class, User.class, Group.class, Tag.class, Label.class, SourceFile.class, Workflow.class,
-            WorkflowVersion.class, FileFormat.class, VersionValidation.class) {
-=======
             Token.class, Tool.class, User.class, Tag.class, Label.class, SourceFile.class, Workflow.class,
-            WorkflowVersion.class, FileFormat.class, Organisation.class, OrganisationUser.class, Event.class) {
->>>>>>> 3fd37afe
+            WorkflowVersion.class, FileFormat.class, Organisation.class, OrganisationUser.class, Event.class, VersionValidation.class) {
         @Override
         public DataSourceFactory getDataSourceFactory(DockstoreWebserviceConfiguration configuration) {
             return configuration.getDataSourceFactory();

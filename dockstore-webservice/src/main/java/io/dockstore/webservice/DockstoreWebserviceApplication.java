/*
 *    Copyright 2017 OICR
 *
 *    Licensed under the Apache License, Version 2.0 (the "License");
 *    you may not use this file except in compliance with the License.
 *    You may obtain a copy of the License at
 *
 *        http://www.apache.org/licenses/LICENSE-2.0
 *
 *    Unless required by applicable law or agreed to in writing, software
 *    distributed under the License is distributed on an "AS IS" BASIS,
 *    WITHOUT WARRANTIES OR CONDITIONS OF ANY KIND, either express or implied.
 *    See the License for the specific language governing permissions and
 *    limitations under the License.
 */

package io.dockstore.webservice;

import java.io.File;
import java.io.IOException;
import java.net.URL;
import java.nio.file.Files;
import java.nio.file.Paths;
import java.util.Collections;
import java.util.EnumSet;
import java.util.List;
import java.util.concurrent.TimeUnit;

import com.fasterxml.jackson.databind.DeserializationFeature;
import com.fasterxml.jackson.databind.MapperFeature;
import com.fasterxml.jackson.databind.ObjectMapper;
import com.fasterxml.jackson.databind.SerializationFeature;
import com.fasterxml.jackson.datatype.hibernate5.Hibernate5Module;
import com.google.common.base.Joiner;
import com.google.common.base.MoreObjects;
import com.google.common.collect.Lists;
import io.dockstore.common.LanguagePluginManager;
import io.dockstore.language.CompleteLanguageInterface;
import io.dockstore.language.MinimalLanguageInterface;
import io.dockstore.language.RecommendedLanguageInterface;
import io.dockstore.webservice.core.BioWorkflow;
import io.dockstore.webservice.core.Checksum;
import io.dockstore.webservice.core.Collection;
import io.dockstore.webservice.core.CollectionOrganization;
import io.dockstore.webservice.core.Event;
import io.dockstore.webservice.core.FileContent;
import io.dockstore.webservice.core.FileFormat;
import io.dockstore.webservice.core.Image;
import io.dockstore.webservice.core.Label;
import io.dockstore.webservice.core.LambdaEvent;
import io.dockstore.webservice.core.Notification;
import io.dockstore.webservice.core.Organization;
import io.dockstore.webservice.core.OrganizationUser;
import io.dockstore.webservice.core.Service;
import io.dockstore.webservice.core.SourceFile;
import io.dockstore.webservice.core.Tag;
import io.dockstore.webservice.core.Token;
import io.dockstore.webservice.core.Tool;
import io.dockstore.webservice.core.User;
import io.dockstore.webservice.core.Validation;
import io.dockstore.webservice.core.VersionMetadata;
import io.dockstore.webservice.core.Workflow;
import io.dockstore.webservice.core.WorkflowVersion;
import io.dockstore.webservice.doi.DOIGeneratorFactory;
import io.dockstore.webservice.helpers.CacheConfigManager;
import io.dockstore.webservice.helpers.GoogleHelper;
import io.dockstore.webservice.helpers.MetadataResourceHelper;
import io.dockstore.webservice.helpers.ObsoleteUrlFactory;
import io.dockstore.webservice.helpers.PersistenceExceptionMapper;
import io.dockstore.webservice.helpers.PublicStateManager;
import io.dockstore.webservice.helpers.TransactionExceptionMapper;
import io.dockstore.webservice.helpers.statelisteners.TRSListener;
import io.dockstore.webservice.jdbi.EventDAO;
import io.dockstore.webservice.jdbi.TagDAO;
import io.dockstore.webservice.jdbi.TokenDAO;
import io.dockstore.webservice.jdbi.ToolDAO;
import io.dockstore.webservice.jdbi.UserDAO;
import io.dockstore.webservice.jdbi.VersionDAO;
import io.dockstore.webservice.jdbi.WorkflowDAO;
import io.dockstore.webservice.languages.LanguageHandlerFactory;
import io.dockstore.webservice.permissions.PermissionsFactory;
import io.dockstore.webservice.permissions.PermissionsInterface;
import io.dockstore.webservice.resources.AliasResource;
import io.dockstore.webservice.resources.CollectionResource;
import io.dockstore.webservice.resources.DockerRepoResource;
import io.dockstore.webservice.resources.DockerRepoTagResource;
import io.dockstore.webservice.resources.ElasticSearchHealthCheck;
import io.dockstore.webservice.resources.EntryResource;
import io.dockstore.webservice.resources.EventResource;
import io.dockstore.webservice.resources.HostedToolResource;
import io.dockstore.webservice.resources.HostedWorkflowResource;
import io.dockstore.webservice.resources.LambdaEventResource;
import io.dockstore.webservice.resources.MetadataResource;
import io.dockstore.webservice.resources.NotificationResource;
import io.dockstore.webservice.resources.OrganizationResource;
import io.dockstore.webservice.resources.ServiceResource;
import io.dockstore.webservice.resources.TemplateHealthCheck;
import io.dockstore.webservice.resources.TokenResource;
import io.dockstore.webservice.resources.ToolTesterResource;
import io.dockstore.webservice.resources.UserResource;
import io.dockstore.webservice.resources.UserResourceDockerRegistries;
import io.dockstore.webservice.resources.WorkflowResource;
import io.dockstore.webservice.resources.proposedGA4GH.ToolsApiExtendedServiceImpl;
import io.dockstore.webservice.resources.proposedGA4GH.ToolsExtendedApi;
import io.dropwizard.Application;
import io.dropwizard.assets.AssetsBundle;
import io.dropwizard.auth.AuthDynamicFeature;
import io.dropwizard.auth.AuthValueFactoryProvider;
import io.dropwizard.auth.CachingAuthenticator;
import io.dropwizard.auth.oauth.OAuthCredentialAuthFilter;
import io.dropwizard.client.HttpClientBuilder;
import io.dropwizard.db.DataSourceFactory;
import io.dropwizard.forms.MultiPartBundle;
import io.dropwizard.hibernate.HibernateBundle;
import io.dropwizard.hibernate.UnitOfWorkAwareProxyFactory;
import io.dropwizard.jersey.jackson.JsonProcessingExceptionMapper;
import io.dropwizard.migrations.MigrationsBundle;
import io.dropwizard.setup.Bootstrap;
import io.dropwizard.setup.Environment;
import io.openapi.api.impl.ToolsApiServiceImpl;
import io.swagger.api.MetadataApi;
import io.swagger.api.MetadataApiV1;
import io.swagger.api.ToolClassesApi;
import io.swagger.api.ToolClassesApiV1;
import io.swagger.api.ToolsApi;
import io.swagger.api.ToolsApiV1;
import io.swagger.jaxrs.config.BeanConfig;
import io.swagger.jaxrs.listing.ApiListingResource;
import io.swagger.jaxrs.listing.SwaggerSerializers;
import io.swagger.v3.jaxrs2.integration.resources.BaseOpenApiResource;
import io.swagger.v3.jaxrs2.integration.resources.OpenApiResource;
import io.swagger.v3.oas.integration.SwaggerConfiguration;
import okhttp3.Cache;
import okhttp3.OkHttpClient;
import org.apache.commons.lang3.StringUtils;
import org.apache.http.client.HttpClient;
import org.eclipse.jetty.servlet.FilterHolder;
import org.eclipse.jetty.servlets.CrossOriginFilter;
import org.glassfish.jersey.CommonProperties;
import org.glassfish.jersey.server.filter.RolesAllowedDynamicFeature;
import org.pf4j.DefaultPluginManager;
import org.pf4j.PluginWrapper;
import org.slf4j.Logger;
import org.slf4j.LoggerFactory;

import static javax.servlet.DispatcherType.REQUEST;
import static org.eclipse.jetty.servlets.CrossOriginFilter.ACCESS_CONTROL_ALLOW_METHODS_HEADER;
import static org.eclipse.jetty.servlets.CrossOriginFilter.ALLOWED_HEADERS_PARAM;
import static org.eclipse.jetty.servlets.CrossOriginFilter.ALLOWED_METHODS_PARAM;
import static org.eclipse.jetty.servlets.CrossOriginFilter.ALLOWED_ORIGINS_PARAM;

/**
 * @author dyuen
 */
public class DockstoreWebserviceApplication extends Application<DockstoreWebserviceConfiguration> {
    public static final String GA4GH_API_PATH_V2_BETA = "/api/ga4gh/v2";
    public static final String GA4GH_API_PATH_V2_FINAL = "/ga4gh/trs/v2";
    public static final String GA4GH_API_PATH_V1 = "/api/ga4gh/v1";
    public static OkHttpClient okHttpClient = null;
    private static final Logger LOG = LoggerFactory.getLogger(DockstoreWebserviceApplication.class);
    private static final int BYTES_IN_KILOBYTE = 1024;
    private static final int KILOBYTES_IN_MEGABYTE = 1024;
    private static final int CACHE_IN_MB = 100;
    private static Cache cache = null;

    private final HibernateBundle<DockstoreWebserviceConfiguration> hibernate = new HibernateBundle<DockstoreWebserviceConfiguration>(
            Token.class, Tool.class, User.class, Tag.class, Label.class, SourceFile.class, Workflow.class, CollectionOrganization.class,
            WorkflowVersion.class, FileFormat.class, Organization.class, Notification.class, OrganizationUser.class, Event.class, Collection.class,
<<<<<<< HEAD
            Validation.class, BioWorkflow.class, Service.class, VersionMetadata.class, Image.class, Checksum.class, FileContent.class) {
=======
            Validation.class, BioWorkflow.class, Service.class, VersionMetadata.class, Image.class, Checksum.class, LambdaEvent.class) {
>>>>>>> f57c90b2
        @Override
        public DataSourceFactory getDataSourceFactory(DockstoreWebserviceConfiguration configuration) {
            return configuration.getDataSourceFactory();
        }
    };

    public static void main(String[] args) throws Exception {
        new DockstoreWebserviceApplication().run(args);
    }

    public static Cache getCache() {
        return cache;
    }

    @Override
    public String getName() {
        return "webservice";
    }

    @Override
    public void initialize(Bootstrap<DockstoreWebserviceConfiguration> bootstrap) {

        configureMapper(bootstrap.getObjectMapper());

        // setup hibernate+postgres
        bootstrap.addBundle(hibernate);

        // serve static html as well
        bootstrap.addBundle(new AssetsBundle("/assets/", "/static/"));

        // for database migrations.xml
        bootstrap.addBundle(new MigrationsBundle<DockstoreWebserviceConfiguration>() {
            @Override
            public DataSourceFactory getDataSourceFactory(DockstoreWebserviceConfiguration configuration) {
                return configuration.getDataSourceFactory();
            }
        });

        bootstrap.addBundle(new MultiPartBundle());

        if (cache == null) {
            int cacheSize = CACHE_IN_MB * BYTES_IN_KILOBYTE * KILOBYTES_IN_MEGABYTE; // 100 MiB
            final File cacheDir;
            try {
                // let's try using the same cache each time
                // not sure how corruptible/non-curruptable the cache is
                // https://github.com/square/okhttp/blob/parent-3.10.0/okhttp/src/main/java/okhttp3/internal/cache/DiskLruCache.java#L82 looks promising
                cacheDir = Files.createDirectories(Paths.get("/tmp/dockstore-web-cache")).toFile();
            } catch (IOException e) {
                LOG.error("Could no create or re-use web cache");
                throw new RuntimeException(e);
            }
            cache = new Cache(cacheDir, cacheSize);
        }
        // match HttpURLConnection which does not have a timeout by default
        okHttpClient = new OkHttpClient().newBuilder().cache(cache).connectTimeout(0, TimeUnit.SECONDS)
                .readTimeout(0, TimeUnit.SECONDS).writeTimeout(0, TimeUnit.SECONDS).build();
        try {
            // this can only be called once per JVM, a factory exception is thrown in our tests
            URL.setURLStreamHandlerFactory(new ObsoleteUrlFactory(okHttpClient));
        } catch (Error factoryException) {
            if (factoryException.getMessage().contains("factory already defined")) {
                LOG.debug("OkHttpClient already registered, skipping");
            } else {
                LOG.error("Could no create web cache, factory exception");
                throw new RuntimeException(factoryException);
            }
        }
    }

    private static void configureMapper(ObjectMapper objectMapper) {
        objectMapper.disable(DeserializationFeature.FAIL_ON_UNKNOWN_PROPERTIES);
        objectMapper.registerModule(new Hibernate5Module());
        objectMapper.enable(MapperFeature.SORT_PROPERTIES_ALPHABETICALLY);
        objectMapper.enable(SerializationFeature.ORDER_MAP_ENTRIES_BY_KEYS);
        // doesn't seem to work, when it does, we could avoid overriding pojo.mustache in swagger
        objectMapper.enable(MapperFeature.ALLOW_EXPLICIT_PROPERTY_RENAMING);
        objectMapper.enable(MapperFeature.ACCEPT_CASE_INSENSITIVE_ENUMS);
    }

    public static File getFilePluginLocation(DockstoreWebserviceConfiguration configuration) {
        String userHome = System.getProperty("user.home");
        String filename = userHome + File.separator + ".dockstore" + File.separator + "language-plugins";
        filename = StringUtils.isEmpty(configuration.getLanguagePluginLocation()) ? filename : configuration.getLanguagePluginLocation();
        LOG.info("File plugin path set to:" + filename);
        return new File(filename);
    }

    @Override
    public void run(DockstoreWebserviceConfiguration configuration, Environment environment) {
        BeanConfig beanConfig = new BeanConfig();
        beanConfig.setSchemes(new String[] { configuration.getExternalConfig().getScheme() });
        String portFragment = configuration.getExternalConfig().getPort() == null ? "" : ":" + configuration.getExternalConfig().getPort();
        beanConfig.setHost(configuration.getExternalConfig().getHostname() + portFragment);
        beanConfig.setBasePath(MoreObjects.firstNonNull(configuration.getExternalConfig().getBasePath(), "/"));
        beanConfig.setResourcePackage("io.dockstore.webservice.resources,io.swagger.api,io.openapi.api");
        beanConfig.setScan(true);

        final DefaultPluginManager languagePluginManager = LanguagePluginManager.getInstance(getFilePluginLocation(configuration));
        describeAvailableLanguagePlugins(languagePluginManager);
        LanguageHandlerFactory.setLanguagePluginManager(languagePluginManager);

        final PublicStateManager publicStateManager = PublicStateManager.getInstance();
        publicStateManager.setConfig(configuration);
        final TRSListener trsListener = new TRSListener();
        publicStateManager.addListener(trsListener);

        environment.jersey().property(CommonProperties.FEATURE_AUTO_DISCOVERY_DISABLE, true);
        environment.jersey().register(new JsonProcessingExceptionMapper(true));

        final TemplateHealthCheck healthCheck = new TemplateHealthCheck(configuration.getTemplate());
        environment.healthChecks().register("template", healthCheck);

        final ElasticSearchHealthCheck elasticSearchHealthCheck = new ElasticSearchHealthCheck(new ToolsExtendedApi());
        environment.healthChecks().register("elasticSearch", elasticSearchHealthCheck);

        final UserDAO userDAO = new UserDAO(hibernate.getSessionFactory());
        final TokenDAO tokenDAO = new TokenDAO(hibernate.getSessionFactory());
        final ToolDAO toolDAO = new ToolDAO(hibernate.getSessionFactory());
        final WorkflowDAO workflowDAO = new WorkflowDAO(hibernate.getSessionFactory());
        final TagDAO tagDAO = new TagDAO(hibernate.getSessionFactory());
        final EventDAO eventDAO = new EventDAO(hibernate.getSessionFactory());
        final VersionDAO versionDAO = new VersionDAO(hibernate.getSessionFactory());

        LOG.info("Cache directory for OkHttp is: " + cache.directory().getAbsolutePath());
        LOG.info("This is our custom logger saying that we're about to load authenticators");
        // setup authentication to allow session access in authenticators, see https://github.com/dropwizard/dropwizard/pull/1361
        SimpleAuthenticator authenticator = new UnitOfWorkAwareProxyFactory(getHibernate())
                .create(SimpleAuthenticator.class, new Class[] { TokenDAO.class, UserDAO.class }, new Object[] { tokenDAO, userDAO });
        CachingAuthenticator<String, User> cachingAuthenticator = new CachingAuthenticator<>(environment.metrics(), authenticator,
                configuration.getAuthenticationCachePolicy());
        environment.jersey().register(new AuthDynamicFeature(
                new OAuthCredentialAuthFilter.Builder<User>().setAuthenticator(cachingAuthenticator).setAuthorizer(new SimpleAuthorizer())
                        .setPrefix("Bearer").setRealm("SUPER SECRET STUFF").buildAuthFilter()));
        environment.jersey().register(new AuthValueFactoryProvider.Binder<>(User.class));
        environment.jersey().register(RolesAllowedDynamicFeature.class);

        final HttpClient httpClient = new HttpClientBuilder(environment).using(configuration.getHttpClientConfiguration()).build(getName());

        final PermissionsInterface authorizer = PermissionsFactory.getAuthorizer(tokenDAO, configuration);

        final EntryResource entryResource = new EntryResource(toolDAO, versionDAO, configuration);
        environment.jersey().register(entryResource);

        final WorkflowResource workflowResource = new WorkflowResource(httpClient, hibernate.getSessionFactory(), authorizer, entryResource, configuration);
        environment.jersey().register(workflowResource);
        final ServiceResource serviceResource = new ServiceResource(httpClient, hibernate.getSessionFactory(), configuration);
        environment.jersey().register(serviceResource);

        // Note workflow resource must be passed to the docker repo resource, as the workflow resource refresh must be called for checker workflows
        final DockerRepoResource dockerRepoResource = new DockerRepoResource(httpClient, hibernate.getSessionFactory(), configuration, workflowResource, entryResource);

        environment.jersey().register(dockerRepoResource);
        environment.jersey().register(new DockerRepoTagResource(toolDAO, tagDAO, eventDAO, versionDAO));
        environment.jersey().register(new TokenResource(tokenDAO, userDAO, httpClient, cachingAuthenticator, configuration));

        environment.jersey().register(new UserResource(httpClient, getHibernate().getSessionFactory(), workflowResource, serviceResource, dockerRepoResource, cachingAuthenticator, authorizer, configuration));

        MetadataResourceHelper.init(configuration);
        environment.jersey().register(new UserResourceDockerRegistries(getHibernate().getSessionFactory()));
        environment.jersey().register(new MetadataResource(getHibernate().getSessionFactory(), configuration));
        environment.jersey().register(new HostedToolResource(getHibernate().getSessionFactory(), authorizer, configuration.getLimitConfig()));
        environment.jersey().register(new HostedWorkflowResource(getHibernate().getSessionFactory(), authorizer, configuration.getLimitConfig()));
        environment.jersey().register(new OrganizationResource(getHibernate().getSessionFactory()));
        environment.jersey().register(new LambdaEventResource(getHibernate().getSessionFactory(), httpClient));
        environment.jersey().register(new NotificationResource(getHibernate().getSessionFactory()));
        environment.jersey().register(new CollectionResource(getHibernate().getSessionFactory()));
        environment.jersey().register(new EventResource(eventDAO, userDAO));
        environment.jersey().register(new ToolTesterResource(configuration));
        // disable odd extra endpoints showing up
        final SwaggerConfiguration swaggerConfiguration = new SwaggerConfiguration().prettyPrint(true);
        swaggerConfiguration.setIgnoredRoutes(Lists.newArrayList("/application.wadl", "/pprof"));
        BaseOpenApiResource openApiResource = new OpenApiResource().openApiConfiguration(swaggerConfiguration);
        environment.jersey().register(openApiResource);

        final AliasResource aliasResource = new AliasResource(hibernate.getSessionFactory(), workflowResource);
        environment.jersey().register(aliasResource);

        // attach the container dao statically to avoid too much modification of generated code
        ToolsApiServiceImpl.setToolDAO(toolDAO);
        ToolsApiServiceImpl.setWorkflowDAO(workflowDAO);
        ToolsApiServiceImpl.setConfig(configuration);
        ToolsApiServiceImpl.setTrsListener(trsListener);

        ToolsApiExtendedServiceImpl.setStateManager(publicStateManager);
        ToolsApiExtendedServiceImpl.setToolDAO(toolDAO);
        ToolsApiExtendedServiceImpl.setWorkflowDAO(workflowDAO);
        ToolsApiExtendedServiceImpl.setConfig(configuration);

        DOIGeneratorFactory.setConfig(configuration);

        GoogleHelper.setConfig(configuration);

        ToolsApi toolsApi = new ToolsApi(null);
        environment.jersey().register(toolsApi);

        // TODO: attach V2 final properly
        environment.jersey().register(new io.openapi.api.ToolsApi(null));

        environment.jersey().register(new ToolsExtendedApi());
        environment.jersey().register(new io.openapi.api.ToolClassesApi(null));
        environment.jersey().register(new MetadataApi(null));
        environment.jersey().register(new ToolClassesApi(null));
        environment.jersey().register(new PersistenceExceptionMapper());
        environment.jersey().register(new TransactionExceptionMapper());

        environment.jersey().register(new ToolsApiV1());
        environment.jersey().register(new MetadataApiV1());
        environment.jersey().register(new ToolClassesApiV1());

        // extra renderers
        environment.jersey().register(new CharsetResponseFilter());

        // Swagger providers
        environment.jersey().register(ApiListingResource.class);
        environment.jersey().register(SwaggerSerializers.class);

        // optional CORS support
        // Enable CORS headers
        // final FilterRegistration.Dynamic cors = environment.servlets().addFilter("CORS", CrossOriginFilter.class);
        final FilterHolder filterHolder = environment.getApplicationContext().addFilter(CrossOriginFilter.class, "/*", EnumSet.of(REQUEST));

        filterHolder.setInitParameter(ACCESS_CONTROL_ALLOW_METHODS_HEADER, "GET,POST,DELETE,PUT,OPTIONS,PATCH");
        filterHolder.setInitParameter(ALLOWED_ORIGINS_PARAM, "*");
        filterHolder.setInitParameter(ALLOWED_METHODS_PARAM, "GET,POST,DELETE,PUT,OPTIONS,PATCH");
        filterHolder.setInitParameter(ALLOWED_HEADERS_PARAM,
                "Authorization, X-Auth-Username, X-Auth-Password, X-Requested-With,Content-Type,Accept,Origin,Access-Control-Request-Headers,cache-control");

        // Initialize GitHub App Installation Access Token cache
        CacheConfigManager cacheConfigManager = CacheConfigManager.getInstance();
        cacheConfigManager.initCache();

    }

    private void describeAvailableLanguagePlugins(DefaultPluginManager languagePluginManager) {
        List<PluginWrapper> plugins = languagePluginManager.getStartedPlugins();
        if (plugins.isEmpty()) {
            LOG.info("No language plugins installed");
            return;
        }
        StringBuilder builder = new StringBuilder();
        builder.append("PluginId\tPlugin Version\tPlugin Path\tInitial Path Pattern\tPlugin Type(s)\n");
        for (PluginWrapper plugin : plugins) {
            builder.append(plugin.getPluginId());
            builder.append("\t");
            builder.append(plugin.getPlugin().getWrapper().getDescriptor().getVersion());
            builder.append("\t");
            builder.append(plugin.getPlugin().getWrapper().getPluginPath());
            builder.append("\t");
            List<CompleteLanguageInterface> completeLanguageInterfaces = languagePluginManager.getExtensions(CompleteLanguageInterface.class, plugin.getPluginId());
            List<RecommendedLanguageInterface> recommendedLanguageInterfaces = languagePluginManager.getExtensions(RecommendedLanguageInterface.class, plugin.getPluginId());
            List<MinimalLanguageInterface> minimalLanguageInterfaces = languagePluginManager.getExtensions(MinimalLanguageInterface.class, plugin.getPluginId());
            minimalLanguageInterfaces.forEach(extension -> Joiner.on(',').appendTo(builder, Collections.singleton(extension.initialPathPattern())));
            builder.append("\t");
            minimalLanguageInterfaces.forEach(extension -> Joiner.on(',').appendTo(builder, Collections.singleton("Minimal")));
            builder.append(" ");
            recommendedLanguageInterfaces.forEach(extension -> Joiner.on(',').appendTo(builder, Collections.singleton("Recommended")));
            builder.append(" ");
            completeLanguageInterfaces.forEach(extension -> Joiner.on(',').appendTo(builder, Collections.singleton("Complete")));
            builder.append("\n");
        }
        LOG.info("Started language plugins:\n" + builder);
    }

    public HibernateBundle<DockstoreWebserviceConfiguration> getHibernate() {
        return hibernate;
    }
}<|MERGE_RESOLUTION|>--- conflicted
+++ resolved
@@ -166,11 +166,7 @@
     private final HibernateBundle<DockstoreWebserviceConfiguration> hibernate = new HibernateBundle<DockstoreWebserviceConfiguration>(
             Token.class, Tool.class, User.class, Tag.class, Label.class, SourceFile.class, Workflow.class, CollectionOrganization.class,
             WorkflowVersion.class, FileFormat.class, Organization.class, Notification.class, OrganizationUser.class, Event.class, Collection.class,
-<<<<<<< HEAD
-            Validation.class, BioWorkflow.class, Service.class, VersionMetadata.class, Image.class, Checksum.class, FileContent.class) {
-=======
-            Validation.class, BioWorkflow.class, Service.class, VersionMetadata.class, Image.class, Checksum.class, LambdaEvent.class) {
->>>>>>> f57c90b2
+            Validation.class, BioWorkflow.class, Service.class, VersionMetadata.class, Image.class, Checksum.class, FileContent.class, LambdaEvent.class) {
         @Override
         public DataSourceFactory getDataSourceFactory(DockstoreWebserviceConfiguration configuration) {
             return configuration.getDataSourceFactory();

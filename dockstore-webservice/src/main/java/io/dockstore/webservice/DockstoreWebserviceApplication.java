/*
 *    Copyright 2017 OICR
 *
 *    Licensed under the Apache License, Version 2.0 (the "License");
 *    you may not use this file except in compliance with the License.
 *    You may obtain a copy of the License at
 *
 *        http://www.apache.org/licenses/LICENSE-2.0
 *
 *    Unless required by applicable law or agreed to in writing, software
 *    distributed under the License is distributed on an "AS IS" BASIS,
 *    WITHOUT WARRANTIES OR CONDITIONS OF ANY KIND, either express or implied.
 *    See the License for the specific language governing permissions and
 *    limitations under the License.
 */

package io.dockstore.webservice;

import static javax.servlet.DispatcherType.REQUEST;
import static org.eclipse.jetty.servlets.CrossOriginFilter.ACCESS_CONTROL_ALLOW_METHODS_HEADER;
import static org.eclipse.jetty.servlets.CrossOriginFilter.ALLOWED_HEADERS_PARAM;
import static org.eclipse.jetty.servlets.CrossOriginFilter.ALLOWED_METHODS_PARAM;
import static org.eclipse.jetty.servlets.CrossOriginFilter.ALLOWED_ORIGINS_PARAM;

import com.fasterxml.jackson.databind.DeserializationFeature;
import com.fasterxml.jackson.databind.MapperFeature;
import com.fasterxml.jackson.databind.ObjectMapper;
import com.fasterxml.jackson.databind.SerializationFeature;
import com.fasterxml.jackson.datatype.hibernate5.Hibernate5Module;
import com.google.common.base.Joiner;
import com.google.common.base.MoreObjects;
import com.google.common.collect.Lists;
import io.dockstore.common.LanguagePluginManager;
import io.dockstore.language.CompleteLanguageInterface;
import io.dockstore.language.MinimalLanguageInterface;
import io.dockstore.language.RecommendedLanguageInterface;
import io.dockstore.webservice.core.AppTool;
import io.dockstore.webservice.core.Author;
import io.dockstore.webservice.core.BioWorkflow;
import io.dockstore.webservice.core.Category;
import io.dockstore.webservice.core.Checksum;
import io.dockstore.webservice.core.CloudInstance;
import io.dockstore.webservice.core.Collection;
import io.dockstore.webservice.core.CollectionOrganization;
import io.dockstore.webservice.core.DeletedUsername;
import io.dockstore.webservice.core.EntryVersion;
import io.dockstore.webservice.core.Event;
import io.dockstore.webservice.core.FileFormat;
import io.dockstore.webservice.core.Image;
import io.dockstore.webservice.core.Label;
import io.dockstore.webservice.core.LambdaEvent;
import io.dockstore.webservice.core.Notification;
import io.dockstore.webservice.core.OrcidAuthor;
import io.dockstore.webservice.core.Organization;
import io.dockstore.webservice.core.OrganizationUser;
import io.dockstore.webservice.core.ParsedInformation;
import io.dockstore.webservice.core.Service;
import io.dockstore.webservice.core.SourceFile;
import io.dockstore.webservice.core.Tag;
import io.dockstore.webservice.core.Token;
import io.dockstore.webservice.core.Tool;
import io.dockstore.webservice.core.User;
import io.dockstore.webservice.core.Validation;
import io.dockstore.webservice.core.VersionMetadata;
import io.dockstore.webservice.core.Workflow;
import io.dockstore.webservice.core.WorkflowVersion;
import io.dockstore.webservice.doi.DOIGeneratorFactory;
import io.dockstore.webservice.helpers.CacheConfigManager;
import io.dockstore.webservice.helpers.ConstraintExceptionMapper;
import io.dockstore.webservice.helpers.ElasticSearchHelper;
import io.dockstore.webservice.helpers.GoogleHelper;
import io.dockstore.webservice.helpers.MetadataResourceHelper;
import io.dockstore.webservice.helpers.ORCIDHelper;
import io.dockstore.webservice.helpers.PersistenceExceptionMapper;
import io.dockstore.webservice.helpers.PublicStateManager;
import io.dockstore.webservice.helpers.TransactionExceptionMapper;
import io.dockstore.webservice.helpers.statelisteners.PopulateEntryListener;
import io.dockstore.webservice.jdbi.AppToolDAO;
import io.dockstore.webservice.jdbi.BioWorkflowDAO;
import io.dockstore.webservice.jdbi.DeletedUsernameDAO;
import io.dockstore.webservice.jdbi.EventDAO;
import io.dockstore.webservice.jdbi.FileDAO;
import io.dockstore.webservice.jdbi.ServiceDAO;
import io.dockstore.webservice.jdbi.TagDAO;
import io.dockstore.webservice.jdbi.TokenDAO;
import io.dockstore.webservice.jdbi.ToolDAO;
import io.dockstore.webservice.jdbi.UserDAO;
import io.dockstore.webservice.jdbi.VersionDAO;
import io.dockstore.webservice.jdbi.WorkflowDAO;
import io.dockstore.webservice.languages.LanguageHandlerFactory;
import io.dockstore.webservice.permissions.PermissionsFactory;
import io.dockstore.webservice.permissions.PermissionsInterface;
import io.dockstore.webservice.resources.AdminPrivilegesFilter;
import io.dockstore.webservice.resources.AliasResource;
import io.dockstore.webservice.resources.CategoryResource;
import io.dockstore.webservice.resources.CloudInstanceResource;
import io.dockstore.webservice.resources.CollectionResource;
import io.dockstore.webservice.resources.DockerRepoResource;
import io.dockstore.webservice.resources.DockerRepoTagResource;
import io.dockstore.webservice.resources.ElasticSearchHealthCheck;
import io.dockstore.webservice.resources.EntryResource;
import io.dockstore.webservice.resources.EventResource;
import io.dockstore.webservice.resources.HostedToolResource;
import io.dockstore.webservice.resources.HostedWorkflowResource;
import io.dockstore.webservice.resources.LambdaEventResource;
import io.dockstore.webservice.resources.MetadataResource;
import io.dockstore.webservice.resources.NotificationResource;
import io.dockstore.webservice.resources.OrganizationResource;
import io.dockstore.webservice.resources.ServiceResource;
import io.dockstore.webservice.resources.TemplateHealthCheck;
import io.dockstore.webservice.resources.TokenResource;
import io.dockstore.webservice.resources.ToolTesterResource;
import io.dockstore.webservice.resources.UserResource;
import io.dockstore.webservice.resources.UserResourceDockerRegistries;
import io.dockstore.webservice.resources.UsernameRenameRequiredFilter;
import io.dockstore.webservice.resources.WorkflowResource;
import io.dockstore.webservice.resources.proposedGA4GH.ToolsApiExtendedServiceImpl;
import io.dockstore.webservice.resources.proposedGA4GH.ToolsExtendedApi;
import io.dropwizard.Application;
import io.dropwizard.assets.AssetsBundle;
import io.dropwizard.auth.AuthDynamicFeature;
import io.dropwizard.auth.AuthValueFactoryProvider;
import io.dropwizard.auth.CachingAuthenticator;
import io.dropwizard.auth.oauth.OAuthCredentialAuthFilter;
import io.dropwizard.client.HttpClientBuilder;
import io.dropwizard.db.DataSourceFactory;
import io.dropwizard.forms.MultiPartBundle;
import io.dropwizard.hibernate.HibernateBundle;
import io.dropwizard.hibernate.UnitOfWorkAwareProxyFactory;
import io.dropwizard.jersey.jackson.JsonProcessingExceptionMapper;
import io.dropwizard.migrations.MigrationsBundle;
import io.dropwizard.setup.Bootstrap;
import io.dropwizard.setup.Environment;
import io.openapi.api.impl.ToolsApiServiceImpl;
import io.swagger.api.MetadataApi;
import io.swagger.api.MetadataApiV1;
import io.swagger.api.ToolClassesApi;
import io.swagger.api.ToolClassesApiV1;
import io.swagger.api.ToolsApi;
import io.swagger.api.ToolsApiV1;
import io.swagger.jaxrs.config.BeanConfig;
import io.swagger.jaxrs.listing.ApiListingResource;
import io.swagger.jaxrs.listing.SwaggerSerializers;
import io.swagger.v3.jaxrs2.integration.resources.BaseOpenApiResource;
import io.swagger.v3.jaxrs2.integration.resources.OpenApiResource;
import io.swagger.v3.oas.integration.SwaggerConfiguration;
import java.io.File;
import java.io.IOException;
import java.net.URL;
import java.nio.file.Files;
import java.nio.file.Paths;
import java.util.Collections;
import java.util.EnumSet;
import java.util.List;
import java.util.concurrent.TimeUnit;
import okhttp3.Cache;
import okhttp3.OkHttpClient;
import org.apache.commons.lang3.StringUtils;
import org.apache.http.client.HttpClient;
import org.eclipse.jetty.servlet.FilterHolder;
import org.eclipse.jetty.servlets.CrossOriginFilter;
import org.glassfish.jersey.CommonProperties;
import org.glassfish.jersey.server.filter.RolesAllowedDynamicFeature;
import org.kohsuke.github.extras.okhttp3.ObsoleteUrlFactory;
import org.pf4j.DefaultPluginManager;
import org.pf4j.PluginWrapper;
import org.slf4j.Logger;
import org.slf4j.LoggerFactory;

/**
 * @author dyuen
 */
public class DockstoreWebserviceApplication extends Application<DockstoreWebserviceConfiguration> {
    public static final String GA4GH_API_PATH_V2_BETA = "/api/ga4gh/v2";
    public static final String GA4GH_API_PATH_V2_FINAL = "/ga4gh/trs/v2";
    public static final String GA4GH_API_PATH_V1 = "/api/ga4gh/v1";
    public static final String DOCKSTORE_WEB_CACHE = "/tmp/dockstore-web-cache";
    public static final String DOCKSTORE_WEB_CACHE_MISS_LOG_FILE = "/tmp/dockstore-web-cache.misses.log";
    public static final File CACHE_MISS_LOG_FILE = new File(DOCKSTORE_WEB_CACHE_MISS_LOG_FILE);

    private static OkHttpClient okHttpClient = null;
    private static final Logger LOG = LoggerFactory.getLogger(DockstoreWebserviceApplication.class);
    private static final int BYTES_IN_KILOBYTE = 1024;
    private static final int KILOBYTES_IN_MEGABYTE = 1024;
    private static final int CACHE_IN_MB = 100;
    private static Cache cache = null;

    static {
        // https://ucsc-cgl.atlassian.net/browse/SEAB-3122, see org.jboss.logging.LoggerProviders.java:29
        System.setProperty("org.jboss.logging.provider", "slf4j");
    }

    private final HibernateBundle<DockstoreWebserviceConfiguration> hibernate = new HibernateBundle<>(Token.class, Tool.class, User.class,
            Tag.class, Label.class, SourceFile.class, Workflow.class, CollectionOrganization.class, WorkflowVersion.class, FileFormat.class,
            Organization.class, Notification.class, OrganizationUser.class, Event.class, Collection.class, Validation.class, BioWorkflow.class, Service.class, VersionMetadata.class, Image.class, Checksum.class, LambdaEvent.class,
            ParsedInformation.class, EntryVersion.class, DeletedUsername.class, CloudInstance.class, Author.class, OrcidAuthor.class,
            AppTool.class, Category.class, FullWorkflowPath.class) {
        @Override
        public DataSourceFactory getDataSourceFactory(DockstoreWebserviceConfiguration configuration) {
            return configuration.getDataSourceFactory();
        }
    };

    public static void main(String[] args) throws Exception {
        new DockstoreWebserviceApplication().run(args);
    }

    public static Cache getCache(String cacheNamespace) {
        if (cacheNamespace == null) {
            return cache;
        } else {
            return generateCache(cacheNamespace);
        }
    }

    public static OkHttpClient getOkHttpClient() {
        return okHttpClient;
    }

    @Override
    public String getName() {
        return "webservice";
    }

    @Override
    public void initialize(Bootstrap<DockstoreWebserviceConfiguration> bootstrap) {

        configureMapper(bootstrap.getObjectMapper());

        // setup hibernate+postgres
        bootstrap.addBundle(hibernate);

        // serve static html as well
        bootstrap.addBundle(new AssetsBundle("/assets/", "/static/"));

        // for database migrations.xml
        bootstrap.addBundle(new MigrationsBundle<>() {
            @Override
            public DataSourceFactory getDataSourceFactory(DockstoreWebserviceConfiguration configuration) {
                return configuration.getDataSourceFactory();
            }
        });

        bootstrap.addBundle(new MultiPartBundle());

        if (cache == null) {
            cache = generateCache(null);
        }
        try {
            cache.initialize();
        } catch (IOException e) {
            LOG.error("Could not create web cache, initialization exception", e);
            throw new RuntimeException(e);
        }
        // match HttpURLConnection which does not have a timeout by default
        OkHttpClient.Builder builder = new OkHttpClient().newBuilder();
        if (System.getenv("CIRCLE_SHA1") != null) {
            builder.eventListener(new CacheHitListener(DockstoreWebserviceApplication.class.getSimpleName(), "central"));
        }
        okHttpClient = builder.cache(cache).connectTimeout(0, TimeUnit.SECONDS).readTimeout(0, TimeUnit.SECONDS)
                .writeTimeout(0, TimeUnit.SECONDS).build();
        try {
            // this can only be called once per JVM, a factory exception is thrown in our tests
            URL.setURLStreamHandlerFactory(new ObsoleteUrlFactory(okHttpClient));
        } catch (Error factoryException) {
            if (factoryException.getMessage().contains("factory already defined")) {
                LOG.debug("OkHttpClient already registered, skipping");
            } else {
                LOG.error("Could not create web cache, factory exception", factoryException);
                throw new RuntimeException(factoryException);
            }
        }
    }

    private static Cache generateCache(String suffix) {
        int cacheSize = CACHE_IN_MB * BYTES_IN_KILOBYTE * KILOBYTES_IN_MEGABYTE; // 100 MiB
        final File cacheDir;
        try {
            // let's try using the same cache each time
            // not sure how corruptible/non-curruptable the cache is
            // namespace cache when testing on circle ci
            cacheDir = Files.createDirectories(Paths.get(DOCKSTORE_WEB_CACHE + (suffix == null ? "" : "/" + suffix))).toFile();
        } catch (IOException e) {
            LOG.error("Could not create or re-use web cache", e);
            throw new RuntimeException(e);
        }
        return new Cache(cacheDir, cacheSize);
    }

    private static void configureMapper(ObjectMapper objectMapper) {
        objectMapper.disable(DeserializationFeature.FAIL_ON_UNKNOWN_PROPERTIES);
        objectMapper.registerModule(new Hibernate5Module());
        objectMapper.enable(MapperFeature.SORT_PROPERTIES_ALPHABETICALLY);
        objectMapper.enable(SerializationFeature.ORDER_MAP_ENTRIES_BY_KEYS);
        // doesn't seem to work, when it does, we could avoid overriding pojo.mustache in swagger
        objectMapper.enable(MapperFeature.ALLOW_EXPLICIT_PROPERTY_RENAMING);
        objectMapper.enable(MapperFeature.ACCEPT_CASE_INSENSITIVE_ENUMS);
        // To convert every Date we have to RFC 3339, we can use this
        // objectMapper.setDateFormat(new SimpleDateFormat("yyyy-MM-dd'T'HH:mm:ssz"));
    }

    public static File getFilePluginLocation(DockstoreWebserviceConfiguration configuration) {
        String userHome = System.getProperty("user.home");
        String filename = userHome + File.separator + ".dockstore" + File.separator + "language-plugins";
        filename = StringUtils.isEmpty(configuration.getLanguagePluginLocation()) ? filename : configuration.getLanguagePluginLocation();
        LOG.info("File plugin path set to:" + filename);
        return new File(filename);
    }

    @Override
    public void run(DockstoreWebserviceConfiguration configuration, Environment environment) {
        BeanConfig beanConfig = new BeanConfig();
        beanConfig.setSchemes(new String[] { configuration.getExternalConfig().getScheme() });
        String portFragment = configuration.getExternalConfig().getPort() == null ? "" : ":" + configuration.getExternalConfig().getPort();
        beanConfig.setHost(configuration.getExternalConfig().getHostname() + portFragment);
        beanConfig.setBasePath(MoreObjects.firstNonNull(configuration.getExternalConfig().getBasePath(), "/"));
        beanConfig.setResourcePackage("io.dockstore.webservice.resources,io.swagger.api,io.openapi.api");
        beanConfig.setScan(true);

        final DefaultPluginManager languagePluginManager = LanguagePluginManager.getInstance(getFilePluginLocation(configuration));
        describeAvailableLanguagePlugins(languagePluginManager);
        LanguageHandlerFactory.setLanguagePluginManager(languagePluginManager);

        final PublicStateManager publicStateManager = PublicStateManager.getInstance();
        publicStateManager.reset();
        publicStateManager.setConfig(configuration);

        environment.jersey().property(CommonProperties.FEATURE_AUTO_DISCOVERY_DISABLE, true);
        environment.jersey().register(new JsonProcessingExceptionMapper(true));

        final TemplateHealthCheck healthCheck = new TemplateHealthCheck(configuration.getTemplate());
        environment.healthChecks().register("template", healthCheck);

        final ElasticSearchHealthCheck elasticSearchHealthCheck = new ElasticSearchHealthCheck(new ToolsExtendedApi());
        environment.healthChecks().register("elasticSearch", elasticSearchHealthCheck);
        environment.lifecycle().manage(new ElasticSearchHelper(configuration.getEsConfiguration()));
        final UserDAO userDAO = new UserDAO(hibernate.getSessionFactory());
        final TokenDAO tokenDAO = new TokenDAO(hibernate.getSessionFactory());
        final DeletedUsernameDAO deletedUsernameDAO = new DeletedUsernameDAO(hibernate.getSessionFactory());
        final ToolDAO toolDAO = new ToolDAO(hibernate.getSessionFactory());
        final ServiceDAO serviceDAO = new ServiceDAO(hibernate.getSessionFactory());
        final FileDAO fileDAO = new FileDAO(hibernate.getSessionFactory());
        final WorkflowDAO workflowDAO = new WorkflowDAO(hibernate.getSessionFactory());
        final AppToolDAO appToolDAO = new AppToolDAO(hibernate.getSessionFactory());
        final TagDAO tagDAO = new TagDAO(hibernate.getSessionFactory());
        final EventDAO eventDAO = new EventDAO(hibernate.getSessionFactory());
        final VersionDAO versionDAO = new VersionDAO(hibernate.getSessionFactory());
        final BioWorkflowDAO bioWorkflowDAO = new BioWorkflowDAO(hibernate.getSessionFactory());

        publicStateManager.insertListener(new PopulateEntryListener(toolDAO), publicStateManager.getElasticListener());

        LOG.info("Cache directory for OkHttp is: " + cache.directory().getAbsolutePath());
        LOG.info("This is our custom logger saying that we're about to load authenticators");
        // setup authentication to allow session access in authenticators, see https://github.com/dropwizard/dropwizard/pull/1361
        SimpleAuthenticator authenticator = new UnitOfWorkAwareProxyFactory(getHibernate())
                .create(SimpleAuthenticator.class, new Class[] { TokenDAO.class, UserDAO.class }, new Object[] { tokenDAO, userDAO });
        CachingAuthenticator<String, User> cachingAuthenticator = new CachingAuthenticator<>(environment.metrics(), authenticator,
                configuration.getAuthenticationCachePolicy());
        environment.jersey().register(new AuthDynamicFeature(
                new OAuthCredentialAuthFilter.Builder<User>().setAuthenticator(cachingAuthenticator).setAuthorizer(new SimpleAuthorizer())
                        .setPrefix("Bearer").setRealm("Dockstore User Authentication").buildAuthFilter()));
        environment.jersey().register(new AuthValueFactoryProvider.Binder<>(User.class));
        environment.jersey().register(RolesAllowedDynamicFeature.class);
        environment.jersey().register(new ConstraintExceptionMapper());


        final HttpClient httpClient = new HttpClientBuilder(environment).using(configuration.getHttpClientConfiguration()).build(getName());

        final PermissionsInterface authorizer = PermissionsFactory.createAuthorizer(tokenDAO, configuration);

        final EntryResource entryResource = new EntryResource(hibernate.getSessionFactory(), authorizer, tokenDAO, toolDAO, versionDAO, userDAO, configuration);
        environment.jersey().register(entryResource);

        final WorkflowResource workflowResource = new WorkflowResource(httpClient, hibernate.getSessionFactory(), authorizer, entryResource, configuration);
        environment.jersey().register(workflowResource);
        final ServiceResource serviceResource = new ServiceResource(httpClient, hibernate.getSessionFactory(), entryResource, configuration);
        environment.jersey().register(serviceResource);

        // Note workflow resource must be passed to the docker repo resource, as the workflow resource refresh must be called for checker workflows
        final DockerRepoResource dockerRepoResource = new DockerRepoResource(httpClient, hibernate.getSessionFactory(), configuration, workflowResource, entryResource);

        environment.jersey().register(dockerRepoResource);
        environment.jersey().register(new DockerRepoTagResource(toolDAO, tagDAO, eventDAO, versionDAO));
        environment.jersey().register(new TokenResource(tokenDAO, userDAO, deletedUsernameDAO, httpClient, cachingAuthenticator, configuration));

        environment.jersey().register(new UserResource(httpClient, getHibernate().getSessionFactory(), workflowResource, dockerRepoResource, cachingAuthenticator, authorizer, configuration));

        MetadataResourceHelper.init(configuration);
        ORCIDHelper.init(configuration);
        environment.jersey().register(new UserResourceDockerRegistries(getHibernate().getSessionFactory()));
        environment.jersey().register(new MetadataResource(getHibernate().getSessionFactory(), configuration));
        environment.jersey().register(new HostedToolResource(getHibernate().getSessionFactory(), authorizer, configuration.getLimitConfig()));
        environment.jersey().register(new HostedWorkflowResource(getHibernate().getSessionFactory(), authorizer, configuration.getLimitConfig()));
        environment.jersey().register(new OrganizationResource(getHibernate().getSessionFactory()));
        environment.jersey().register(new LambdaEventResource(getHibernate().getSessionFactory()));
        environment.jersey().register(new NotificationResource(getHibernate().getSessionFactory()));
        environment.jersey().register(new CollectionResource(getHibernate().getSessionFactory()));
        environment.jersey().register(new EventResource(eventDAO, userDAO));
        environment.jersey().register(new ToolTesterResource(configuration));
        environment.jersey().register(new CloudInstanceResource(getHibernate().getSessionFactory()));
        environment.jersey().register(new CategoryResource(getHibernate().getSessionFactory()));

        // disable odd extra endpoints showing up
        final SwaggerConfiguration swaggerConfiguration = new SwaggerConfiguration().prettyPrint(true);
        swaggerConfiguration.setIgnoredRoutes(Lists.newArrayList("/application.wadl", "/pprof"));
        BaseOpenApiResource openApiResource = new OpenApiResource().openApiConfiguration(swaggerConfiguration);
        environment.jersey().register(openApiResource);

        final AliasResource aliasResource = new AliasResource(hibernate.getSessionFactory(), workflowResource);
        environment.jersey().register(aliasResource);

        // attach the container dao statically to avoid too much modification of generated code
        ToolsApiServiceImpl.setToolDAO(toolDAO);
        ToolsApiServiceImpl.setWorkflowDAO(workflowDAO);
        ToolsApiServiceImpl.setBioWorkflowDAO(bioWorkflowDAO);
        ToolsApiServiceImpl.setServiceDAO(serviceDAO);
        ToolsApiServiceImpl.setAppToolDAO(appToolDAO);
        ToolsApiServiceImpl.setFileDAO(fileDAO);
        ToolsApiServiceImpl.setVersionDAO(versionDAO);
        ToolsApiServiceImpl.setConfig(configuration);
<<<<<<< HEAD
=======
        ToolsApiServiceImpl.setTrsListener(trsListener);
        ToolsApiServiceImpl.setAuthorizer(authorizer);
>>>>>>> 43703bac

        ToolsApiExtendedServiceImpl.setStateManager(publicStateManager);
        ToolsApiExtendedServiceImpl.setToolDAO(toolDAO);
        ToolsApiExtendedServiceImpl.setWorkflowDAO(workflowDAO);
        ToolsApiExtendedServiceImpl.setAppToolDAO(appToolDAO);
        ToolsApiExtendedServiceImpl.setConfig(configuration);

        DOIGeneratorFactory.setConfig(configuration);

        GoogleHelper.setConfig(configuration);

        registerAPIsAndMisc(environment);

        // optional CORS support
        // Enable CORS headers
        // final FilterRegistration.Dynamic cors = environment.servlets().addFilter("CORS", CrossOriginFilter.class);
        final FilterHolder filterHolder = environment.getApplicationContext().addFilter(CrossOriginFilter.class, "/*", EnumSet.of(REQUEST));

        filterHolder.setInitParameter(ACCESS_CONTROL_ALLOW_METHODS_HEADER, "GET,POST,DELETE,PUT,OPTIONS,PATCH");
        filterHolder.setInitParameter(ALLOWED_ORIGINS_PARAM, "*");
        filterHolder.setInitParameter(ALLOWED_METHODS_PARAM, "GET,POST,DELETE,PUT,OPTIONS,PATCH");
        filterHolder.setInitParameter(ALLOWED_HEADERS_PARAM,
                "Authorization, X-Auth-Username, X-Auth-Password, X-Requested-With,Content-Type,Accept,Origin,Access-Control-Request-Headers,cache-control");

        // Initialize GitHub App Installation Access Token cache
        CacheConfigManager cacheConfigManager = CacheConfigManager.getInstance();
        cacheConfigManager.initCache();
    }

    private void registerAPIsAndMisc(Environment environment) {
        ToolsApi toolsApi = new ToolsApi(null);
        environment.jersey().register(toolsApi);

        // TODO: attach V2 final properly
        environment.jersey().register(new io.openapi.api.ToolsApi(null));

        environment.jersey().register(new ToolsExtendedApi());
        environment.jersey().register(new io.openapi.api.ToolClassesApi(null));
        environment.jersey().register(new io.openapi.api.ServiceInfoApi(null));
        environment.jersey().register(new MetadataApi(null));
        environment.jersey().register(new ToolClassesApi(null));
        environment.jersey().register(new PersistenceExceptionMapper());
        environment.jersey().register(new TransactionExceptionMapper());
        environment.jersey().register(new ToolsApiV1());
        environment.jersey().register(new MetadataApiV1());
        environment.jersey().register(new ToolClassesApiV1());

        // extra renderers
        environment.jersey().register(new CharsetResponseFilter());

        // Filter used to log every request an admin user makes.
        environment.jersey().register(new AdminPrivilegesFilter());

        environment.jersey().register(new UsernameRenameRequiredFilter());

        // Swagger providers
        environment.jersey().register(ApiListingResource.class);
        environment.jersey().register(SwaggerSerializers.class);
    }

    private void describeAvailableLanguagePlugins(DefaultPluginManager languagePluginManager) {
        List<PluginWrapper> plugins = languagePluginManager.getStartedPlugins();
        if (plugins.isEmpty()) {
            LOG.info("No language plugins installed");
            return;
        }
        StringBuilder builder = new StringBuilder();
        builder.append("PluginId\tPlugin Version\tPlugin Path\tInitial Path Pattern\tPlugin Type(s)\n");
        for (PluginWrapper plugin : plugins) {
            builder.append(plugin.getPluginId());
            builder.append("\t");
            builder.append(plugin.getPlugin().getWrapper().getDescriptor().getVersion());
            builder.append("\t");
            builder.append(plugin.getPlugin().getWrapper().getPluginPath());
            builder.append("\t");
            List<CompleteLanguageInterface> completeLanguageInterfaces = languagePluginManager.getExtensions(CompleteLanguageInterface.class, plugin.getPluginId());
            List<RecommendedLanguageInterface> recommendedLanguageInterfaces = languagePluginManager.getExtensions(RecommendedLanguageInterface.class, plugin.getPluginId());
            List<MinimalLanguageInterface> minimalLanguageInterfaces = languagePluginManager.getExtensions(MinimalLanguageInterface.class, plugin.getPluginId());
            minimalLanguageInterfaces.forEach(extension -> Joiner.on(',').appendTo(builder, Collections.singleton(extension.initialPathPattern())));
            builder.append("\t");
            minimalLanguageInterfaces.forEach(extension -> Joiner.on(',').appendTo(builder, Collections.singleton("Minimal")));
            builder.append(" ");
            recommendedLanguageInterfaces.forEach(extension -> Joiner.on(',').appendTo(builder, Collections.singleton("Recommended")));
            builder.append(" ");
            completeLanguageInterfaces.forEach(extension -> Joiner.on(',').appendTo(builder, Collections.singleton("Complete")));
            builder.append("\n");
        }
        LOG.info("Started language plugins:\n" + builder);
    }

    public HibernateBundle<DockstoreWebserviceConfiguration> getHibernate() {
        return hibernate;
    }

}<|MERGE_RESOLUTION|>--- conflicted
+++ resolved
@@ -418,11 +418,7 @@
         ToolsApiServiceImpl.setFileDAO(fileDAO);
         ToolsApiServiceImpl.setVersionDAO(versionDAO);
         ToolsApiServiceImpl.setConfig(configuration);
-<<<<<<< HEAD
-=======
-        ToolsApiServiceImpl.setTrsListener(trsListener);
         ToolsApiServiceImpl.setAuthorizer(authorizer);
->>>>>>> 43703bac
 
         ToolsApiExtendedServiceImpl.setStateManager(publicStateManager);
         ToolsApiExtendedServiceImpl.setToolDAO(toolDAO);

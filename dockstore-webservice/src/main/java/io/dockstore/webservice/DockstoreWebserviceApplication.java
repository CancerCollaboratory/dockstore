--- conflicted
+++ resolved
@@ -311,11 +311,8 @@
         environment.jersey().register(serviceResource);
 
         // Note workflow resource must be passed to the docker repo resource, as the workflow resource refresh must be called for checker workflows
-<<<<<<< HEAD
-        final DockerRepoResource dockerRepoResource = new DockerRepoResource(httpClient, hibernate.getSessionFactory(), configuration.getBitbucketClientID(), configuration.getBitbucketClientSecret(), workflowResource, entryResource);
-=======
-        final DockerRepoResource dockerRepoResource = new DockerRepoResource(environment.getObjectMapper(), httpClient, hibernate.getSessionFactory(), configuration, workflowResource, entryResource);
->>>>>>> aa4d8e7c
+        final DockerRepoResource dockerRepoResource = new DockerRepoResource(httpClient, hibernate.getSessionFactory(), configuration, workflowResource, entryResource);
+
         environment.jersey().register(dockerRepoResource);
         environment.jersey().register(new DockerRepoTagResource(toolDAO, tagDAO, eventDAO));
         environment.jersey().register(new TokenResource(tokenDAO, userDAO, httpClient, cachingAuthenticator, configuration));

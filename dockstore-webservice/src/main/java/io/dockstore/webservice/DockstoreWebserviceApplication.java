/*
 *    Copyright 2017 OICR
 *
 *    Licensed under the Apache License, Version 2.0 (the "License");
 *    you may not use this file except in compliance with the License.
 *    You may obtain a copy of the License at
 *
 *        http://www.apache.org/licenses/LICENSE-2.0
 *
 *    Unless required by applicable law or agreed to in writing, software
 *    distributed under the License is distributed on an "AS IS" BASIS,
 *    WITHOUT WARRANTIES OR CONDITIONS OF ANY KIND, either express or implied.
 *    See the License for the specific language governing permissions and
 *    limitations under the License.
 */

package io.dockstore.webservice;

import static javax.servlet.DispatcherType.REQUEST;
import static org.eclipse.jetty.servlets.CrossOriginFilter.ACCESS_CONTROL_ALLOW_METHODS_HEADER;
import static org.eclipse.jetty.servlets.CrossOriginFilter.ALLOWED_HEADERS_PARAM;
import static org.eclipse.jetty.servlets.CrossOriginFilter.ALLOWED_METHODS_PARAM;
import static org.eclipse.jetty.servlets.CrossOriginFilter.ALLOWED_ORIGINS_PARAM;

import com.fasterxml.jackson.databind.DeserializationFeature;
import com.fasterxml.jackson.databind.MapperFeature;
import com.fasterxml.jackson.databind.ObjectMapper;
import com.fasterxml.jackson.databind.SerializationFeature;
import com.fasterxml.jackson.datatype.hibernate5.Hibernate5Module;
import com.google.common.base.Joiner;
import com.google.common.base.MoreObjects;
import com.google.common.collect.Lists;
import io.dockstore.common.LanguagePluginManager;
import io.dockstore.language.CompleteLanguageInterface;
import io.dockstore.language.MinimalLanguageInterface;
import io.dockstore.language.RecommendedLanguageInterface;
import io.dockstore.webservice.core.AppTool;
import io.dockstore.webservice.core.Author;
import io.dockstore.webservice.core.BioWorkflow;
import io.dockstore.webservice.core.Category;
import io.dockstore.webservice.core.Checksum;
import io.dockstore.webservice.core.CloudInstance;
import io.dockstore.webservice.core.Collection;
import io.dockstore.webservice.core.CollectionOrganization;
import io.dockstore.webservice.core.DeletedUsername;
import io.dockstore.webservice.core.EntryVersion;
import io.dockstore.webservice.core.Event;
import io.dockstore.webservice.core.FileFormat;
import io.dockstore.webservice.core.Image;
import io.dockstore.webservice.core.Label;
import io.dockstore.webservice.core.LambdaEvent;
import io.dockstore.webservice.core.Notification;
import io.dockstore.webservice.core.OrcidAuthor;
import io.dockstore.webservice.core.Organization;
import io.dockstore.webservice.core.OrganizationUser;
import io.dockstore.webservice.core.ParsedInformation;
import io.dockstore.webservice.core.Service;
import io.dockstore.webservice.core.SourceFile;
import io.dockstore.webservice.core.Tag;
import io.dockstore.webservice.core.Token;
import io.dockstore.webservice.core.Tool;
import io.dockstore.webservice.core.User;
import io.dockstore.webservice.core.Validation;
import io.dockstore.webservice.core.VersionMetadata;
import io.dockstore.webservice.core.Workflow;
import io.dockstore.webservice.core.WorkflowVersion;
import io.dockstore.webservice.doi.DOIGeneratorFactory;
import io.dockstore.webservice.helpers.CacheConfigManager;
import io.dockstore.webservice.helpers.ConstraintExceptionMapper;
import io.dockstore.webservice.helpers.ElasticSearchHelper;
import io.dockstore.webservice.helpers.GoogleHelper;
import io.dockstore.webservice.helpers.MetadataResourceHelper;
import io.dockstore.webservice.helpers.ORCIDHelper;
import io.dockstore.webservice.helpers.PersistenceExceptionMapper;
import io.dockstore.webservice.helpers.PublicStateManager;
import io.dockstore.webservice.helpers.TransactionExceptionMapper;
import io.dockstore.webservice.helpers.statelisteners.PopulateEntryListener;
import io.dockstore.webservice.helpers.statelisteners.TRSListener;
<<<<<<< HEAD
=======
import io.dockstore.webservice.jdbi.AppToolDAO;
>>>>>>> 4181fd40
import io.dockstore.webservice.jdbi.BioWorkflowDAO;
import io.dockstore.webservice.jdbi.DeletedUsernameDAO;
import io.dockstore.webservice.jdbi.EventDAO;
import io.dockstore.webservice.jdbi.FileDAO;
import io.dockstore.webservice.jdbi.ServiceDAO;
import io.dockstore.webservice.jdbi.TagDAO;
import io.dockstore.webservice.jdbi.TokenDAO;
import io.dockstore.webservice.jdbi.ToolDAO;
import io.dockstore.webservice.jdbi.UserDAO;
import io.dockstore.webservice.jdbi.VersionDAO;
import io.dockstore.webservice.jdbi.WorkflowDAO;
import io.dockstore.webservice.languages.LanguageHandlerFactory;
import io.dockstore.webservice.permissions.PermissionsFactory;
import io.dockstore.webservice.permissions.PermissionsInterface;
import io.dockstore.webservice.resources.AdminPrivilegesFilter;
import io.dockstore.webservice.resources.AliasResource;
import io.dockstore.webservice.resources.CategoryResource;
import io.dockstore.webservice.resources.CloudInstanceResource;
import io.dockstore.webservice.resources.CollectionResource;
import io.dockstore.webservice.resources.DockerRepoResource;
import io.dockstore.webservice.resources.DockerRepoTagResource;
import io.dockstore.webservice.resources.ElasticSearchHealthCheck;
import io.dockstore.webservice.resources.EntryResource;
import io.dockstore.webservice.resources.EventResource;
import io.dockstore.webservice.resources.HostedToolResource;
import io.dockstore.webservice.resources.HostedWorkflowResource;
import io.dockstore.webservice.resources.LambdaEventResource;
import io.dockstore.webservice.resources.MetadataResource;
import io.dockstore.webservice.resources.NotificationResource;
import io.dockstore.webservice.resources.OrganizationResource;
import io.dockstore.webservice.resources.ServiceResource;
import io.dockstore.webservice.resources.TemplateHealthCheck;
import io.dockstore.webservice.resources.TokenResource;
import io.dockstore.webservice.resources.ToolTesterResource;
import io.dockstore.webservice.resources.UserResource;
import io.dockstore.webservice.resources.UserResourceDockerRegistries;
import io.dockstore.webservice.resources.UsernameRenameRequiredFilter;
import io.dockstore.webservice.resources.WorkflowResource;
import io.dockstore.webservice.resources.proposedGA4GH.ToolsApiExtendedServiceImpl;
import io.dockstore.webservice.resources.proposedGA4GH.ToolsExtendedApi;
import io.dropwizard.Application;
import io.dropwizard.assets.AssetsBundle;
import io.dropwizard.auth.AuthDynamicFeature;
import io.dropwizard.auth.AuthValueFactoryProvider;
import io.dropwizard.auth.CachingAuthenticator;
import io.dropwizard.auth.oauth.OAuthCredentialAuthFilter;
import io.dropwizard.client.HttpClientBuilder;
import io.dropwizard.db.DataSourceFactory;
import io.dropwizard.forms.MultiPartBundle;
import io.dropwizard.hibernate.HibernateBundle;
import io.dropwizard.hibernate.UnitOfWorkAwareProxyFactory;
import io.dropwizard.jersey.jackson.JsonProcessingExceptionMapper;
import io.dropwizard.migrations.MigrationsBundle;
import io.dropwizard.setup.Bootstrap;
import io.dropwizard.setup.Environment;
import io.openapi.api.impl.ToolsApiServiceImpl;
import io.swagger.api.MetadataApi;
import io.swagger.api.MetadataApiV1;
import io.swagger.api.ToolClassesApi;
import io.swagger.api.ToolClassesApiV1;
import io.swagger.api.ToolsApi;
import io.swagger.api.ToolsApiV1;
import io.swagger.jaxrs.config.BeanConfig;
import io.swagger.jaxrs.listing.ApiListingResource;
import io.swagger.jaxrs.listing.SwaggerSerializers;
import io.swagger.v3.jaxrs2.integration.resources.BaseOpenApiResource;
import io.swagger.v3.jaxrs2.integration.resources.OpenApiResource;
import io.swagger.v3.oas.integration.SwaggerConfiguration;
import java.io.File;
import java.io.IOException;
import java.net.URL;
import java.nio.file.Files;
import java.nio.file.Paths;
import java.util.Collections;
import java.util.EnumSet;
import java.util.List;
import java.util.concurrent.TimeUnit;
import okhttp3.Cache;
import okhttp3.OkHttpClient;
import org.apache.commons.lang3.StringUtils;
import org.apache.http.client.HttpClient;
import org.eclipse.jetty.servlet.FilterHolder;
import org.eclipse.jetty.servlets.CrossOriginFilter;
import org.glassfish.jersey.CommonProperties;
import org.glassfish.jersey.server.filter.RolesAllowedDynamicFeature;
import org.kohsuke.github.extras.okhttp3.ObsoleteUrlFactory;
import org.pf4j.DefaultPluginManager;
import org.pf4j.PluginWrapper;
import org.slf4j.Logger;
import org.slf4j.LoggerFactory;

/**
 * @author dyuen
 */
public class DockstoreWebserviceApplication extends Application<DockstoreWebserviceConfiguration> {
    public static final String GA4GH_API_PATH_V2_BETA = "/api/ga4gh/v2";
    public static final String GA4GH_API_PATH_V2_FINAL = "/ga4gh/trs/v2";
    public static final String GA4GH_API_PATH_V1 = "/api/ga4gh/v1";
    public static final String DOCKSTORE_WEB_CACHE = "/tmp/dockstore-web-cache";
    public static final String DOCKSTORE_WEB_CACHE_MISS_LOG_FILE = "/tmp/dockstore-web-cache.misses.log";
    public static final File CACHE_MISS_LOG_FILE = new File(DOCKSTORE_WEB_CACHE_MISS_LOG_FILE);

    private static OkHttpClient okHttpClient = null;
    private static final Logger LOG = LoggerFactory.getLogger(DockstoreWebserviceApplication.class);
    private static final int BYTES_IN_KILOBYTE = 1024;
    private static final int KILOBYTES_IN_MEGABYTE = 1024;
    private static final int CACHE_IN_MB = 100;
    private static Cache cache = null;

    static {
        // https://ucsc-cgl.atlassian.net/browse/SEAB-3122, see org.jboss.logging.LoggerProviders.java:29
        System.setProperty("org.jboss.logging.provider", "slf4j");
    }

    private final HibernateBundle<DockstoreWebserviceConfiguration> hibernate = new HibernateBundle<>(Token.class, Tool.class, User.class,
            Tag.class, Label.class, SourceFile.class, Workflow.class, CollectionOrganization.class, WorkflowVersion.class, FileFormat.class,
            Organization.class, Notification.class, OrganizationUser.class, Event.class, Collection.class, Validation.class, BioWorkflow.class, Service.class, VersionMetadata.class, Image.class, Checksum.class, LambdaEvent.class,
            ParsedInformation.class, EntryVersion.class, DeletedUsername.class, CloudInstance.class, Author.class, OrcidAuthor.class,
            AppTool.class, Category.class, FullWorkflowPath.class) {
        @Override
        public DataSourceFactory getDataSourceFactory(DockstoreWebserviceConfiguration configuration) {
            return configuration.getDataSourceFactory();
        }
    };

    public static void main(String[] args) throws Exception {
        new DockstoreWebserviceApplication().run(args);
    }

    public static Cache getCache(String cacheNamespace) {
        if (cacheNamespace == null) {
            return cache;
        } else {
            return generateCache(cacheNamespace);
        }
    }

    public static OkHttpClient getOkHttpClient() {
        return okHttpClient;
    }

    @Override
    public String getName() {
        return "webservice";
    }

    @Override
    public void initialize(Bootstrap<DockstoreWebserviceConfiguration> bootstrap) {

        configureMapper(bootstrap.getObjectMapper());

        // setup hibernate+postgres
        bootstrap.addBundle(hibernate);

        // serve static html as well
        bootstrap.addBundle(new AssetsBundle("/assets/", "/static/"));

        // for database migrations.xml
        bootstrap.addBundle(new MigrationsBundle<>() {
            @Override
            public DataSourceFactory getDataSourceFactory(DockstoreWebserviceConfiguration configuration) {
                return configuration.getDataSourceFactory();
            }
        });

        bootstrap.addBundle(new MultiPartBundle());

        if (cache == null) {
            cache = generateCache(null);
        }
        try {
            cache.initialize();
        } catch (IOException e) {
            LOG.error("Could not create web cache, initialization exception", e);
            throw new RuntimeException(e);
        }
        // match HttpURLConnection which does not have a timeout by default
        OkHttpClient.Builder builder = new OkHttpClient().newBuilder();
        if (System.getenv("CIRCLE_SHA1") != null) {
            builder.eventListener(new CacheHitListener(DockstoreWebserviceApplication.class.getSimpleName(), "central"));
        }
        okHttpClient = builder.cache(cache).connectTimeout(0, TimeUnit.SECONDS).readTimeout(0, TimeUnit.SECONDS)
                .writeTimeout(0, TimeUnit.SECONDS).build();
        try {
            // this can only be called once per JVM, a factory exception is thrown in our tests
            URL.setURLStreamHandlerFactory(new ObsoleteUrlFactory(okHttpClient));
        } catch (Error factoryException) {
            if (factoryException.getMessage().contains("factory already defined")) {
                LOG.debug("OkHttpClient already registered, skipping");
            } else {
                LOG.error("Could not create web cache, factory exception", factoryException);
                throw new RuntimeException(factoryException);
            }
        }
    }

    private static Cache generateCache(String suffix) {
        int cacheSize = CACHE_IN_MB * BYTES_IN_KILOBYTE * KILOBYTES_IN_MEGABYTE; // 100 MiB
        final File cacheDir;
        try {
            // let's try using the same cache each time
            // not sure how corruptible/non-curruptable the cache is
            // namespace cache when testing on circle ci
            cacheDir = Files.createDirectories(Paths.get(DOCKSTORE_WEB_CACHE + (suffix == null ? "" : "/" + suffix))).toFile();
        } catch (IOException e) {
            LOG.error("Could not create or re-use web cache", e);
            throw new RuntimeException(e);
        }
        return new Cache(cacheDir, cacheSize);
    }

    private static void configureMapper(ObjectMapper objectMapper) {
        objectMapper.disable(DeserializationFeature.FAIL_ON_UNKNOWN_PROPERTIES);
        objectMapper.registerModule(new Hibernate5Module());
        objectMapper.enable(MapperFeature.SORT_PROPERTIES_ALPHABETICALLY);
        objectMapper.enable(SerializationFeature.ORDER_MAP_ENTRIES_BY_KEYS);
        // doesn't seem to work, when it does, we could avoid overriding pojo.mustache in swagger
        objectMapper.enable(MapperFeature.ALLOW_EXPLICIT_PROPERTY_RENAMING);
        objectMapper.enable(MapperFeature.ACCEPT_CASE_INSENSITIVE_ENUMS);
        // To convert every Date we have to RFC 3339, we can use this
        // objectMapper.setDateFormat(new SimpleDateFormat("yyyy-MM-dd'T'HH:mm:ssz"));
    }

    public static File getFilePluginLocation(DockstoreWebserviceConfiguration configuration) {
        String userHome = System.getProperty("user.home");
        String filename = userHome + File.separator + ".dockstore" + File.separator + "language-plugins";
        filename = StringUtils.isEmpty(configuration.getLanguagePluginLocation()) ? filename : configuration.getLanguagePluginLocation();
        LOG.info("File plugin path set to:" + filename);
        return new File(filename);
    }

    @Override
    public void run(DockstoreWebserviceConfiguration configuration, Environment environment) {
        BeanConfig beanConfig = new BeanConfig();
        beanConfig.setSchemes(new String[] { configuration.getExternalConfig().getScheme() });
        String portFragment = configuration.getExternalConfig().getPort() == null ? "" : ":" + configuration.getExternalConfig().getPort();
        beanConfig.setHost(configuration.getExternalConfig().getHostname() + portFragment);
        beanConfig.setBasePath(MoreObjects.firstNonNull(configuration.getExternalConfig().getBasePath(), "/"));
        beanConfig.setResourcePackage("io.dockstore.webservice.resources,io.swagger.api,io.openapi.api");
        beanConfig.setScan(true);

        final DefaultPluginManager languagePluginManager = LanguagePluginManager.getInstance(getFilePluginLocation(configuration));
        describeAvailableLanguagePlugins(languagePluginManager);
        LanguageHandlerFactory.setLanguagePluginManager(languagePluginManager);

        final PublicStateManager publicStateManager = PublicStateManager.getInstance();
        publicStateManager.reset();
        publicStateManager.setConfig(configuration);
        final TRSListener trsListener = new TRSListener();
        publicStateManager.addListener(trsListener);

        environment.jersey().property(CommonProperties.FEATURE_AUTO_DISCOVERY_DISABLE, true);
        environment.jersey().register(new JsonProcessingExceptionMapper(true));

        final TemplateHealthCheck healthCheck = new TemplateHealthCheck(configuration.getTemplate());
        environment.healthChecks().register("template", healthCheck);

        final ElasticSearchHealthCheck elasticSearchHealthCheck = new ElasticSearchHealthCheck(new ToolsExtendedApi());
        environment.healthChecks().register("elasticSearch", elasticSearchHealthCheck);
        environment.lifecycle().manage(new ElasticSearchHelper(configuration.getEsConfiguration()));
        final UserDAO userDAO = new UserDAO(hibernate.getSessionFactory());
        final TokenDAO tokenDAO = new TokenDAO(hibernate.getSessionFactory());
        final DeletedUsernameDAO deletedUsernameDAO = new DeletedUsernameDAO(hibernate.getSessionFactory());
        final ToolDAO toolDAO = new ToolDAO(hibernate.getSessionFactory());
        final ServiceDAO serviceDAO = new ServiceDAO(hibernate.getSessionFactory());
        final FileDAO fileDAO = new FileDAO(hibernate.getSessionFactory());
        final WorkflowDAO workflowDAO = new WorkflowDAO(hibernate.getSessionFactory());
        final AppToolDAO appToolDAO = new AppToolDAO(hibernate.getSessionFactory());
        final TagDAO tagDAO = new TagDAO(hibernate.getSessionFactory());
        final EventDAO eventDAO = new EventDAO(hibernate.getSessionFactory());
        final VersionDAO versionDAO = new VersionDAO(hibernate.getSessionFactory());
        final BioWorkflowDAO bioWorkflowDAO = new BioWorkflowDAO(hibernate.getSessionFactory());
<<<<<<< HEAD
=======

        publicStateManager.insertListener(new PopulateEntryListener(toolDAO), publicStateManager.getElasticListener());
>>>>>>> 4181fd40

        LOG.info("Cache directory for OkHttp is: " + cache.directory().getAbsolutePath());
        LOG.info("This is our custom logger saying that we're about to load authenticators");
        // setup authentication to allow session access in authenticators, see https://github.com/dropwizard/dropwizard/pull/1361
        SimpleAuthenticator authenticator = new UnitOfWorkAwareProxyFactory(getHibernate())
                .create(SimpleAuthenticator.class, new Class[] { TokenDAO.class, UserDAO.class }, new Object[] { tokenDAO, userDAO });
        CachingAuthenticator<String, User> cachingAuthenticator = new CachingAuthenticator<>(environment.metrics(), authenticator,
                configuration.getAuthenticationCachePolicy());
        environment.jersey().register(new AuthDynamicFeature(
                new OAuthCredentialAuthFilter.Builder<User>().setAuthenticator(cachingAuthenticator).setAuthorizer(new SimpleAuthorizer())
                        .setPrefix("Bearer").setRealm("Dockstore User Authentication").buildAuthFilter()));
        environment.jersey().register(new AuthValueFactoryProvider.Binder<>(User.class));
        environment.jersey().register(RolesAllowedDynamicFeature.class);
        environment.jersey().register(new ConstraintExceptionMapper());


        final HttpClient httpClient = new HttpClientBuilder(environment).using(configuration.getHttpClientConfiguration()).build(getName());

        final PermissionsInterface authorizer = PermissionsFactory.createAuthorizer(tokenDAO, configuration);

        final EntryResource entryResource = new EntryResource(hibernate.getSessionFactory(), tokenDAO, toolDAO, versionDAO, userDAO, configuration);
        environment.jersey().register(entryResource);

        final WorkflowResource workflowResource = new WorkflowResource(httpClient, hibernate.getSessionFactory(), authorizer, entryResource, configuration);
        environment.jersey().register(workflowResource);
        final ServiceResource serviceResource = new ServiceResource(httpClient, hibernate.getSessionFactory(), entryResource, configuration);
        environment.jersey().register(serviceResource);

        // Note workflow resource must be passed to the docker repo resource, as the workflow resource refresh must be called for checker workflows
        final DockerRepoResource dockerRepoResource = new DockerRepoResource(httpClient, hibernate.getSessionFactory(), configuration, workflowResource, entryResource);

        environment.jersey().register(dockerRepoResource);
        environment.jersey().register(new DockerRepoTagResource(toolDAO, tagDAO, eventDAO, versionDAO));
        environment.jersey().register(new TokenResource(tokenDAO, userDAO, deletedUsernameDAO, httpClient, cachingAuthenticator, configuration));

        environment.jersey().register(new UserResource(httpClient, getHibernate().getSessionFactory(), workflowResource, dockerRepoResource, cachingAuthenticator, authorizer, configuration));

        MetadataResourceHelper.init(configuration);
        ORCIDHelper.init(configuration);
        environment.jersey().register(new UserResourceDockerRegistries(getHibernate().getSessionFactory()));
        environment.jersey().register(new MetadataResource(getHibernate().getSessionFactory(), configuration));
        environment.jersey().register(new HostedToolResource(getHibernate().getSessionFactory(), authorizer, configuration.getLimitConfig()));
        environment.jersey().register(new HostedWorkflowResource(getHibernate().getSessionFactory(), authorizer, configuration.getLimitConfig()));
        environment.jersey().register(new OrganizationResource(getHibernate().getSessionFactory()));
        environment.jersey().register(new LambdaEventResource(getHibernate().getSessionFactory()));
        environment.jersey().register(new NotificationResource(getHibernate().getSessionFactory()));
        environment.jersey().register(new CollectionResource(getHibernate().getSessionFactory()));
        environment.jersey().register(new EventResource(eventDAO, userDAO));
        environment.jersey().register(new ToolTesterResource(configuration));
        environment.jersey().register(new CloudInstanceResource(getHibernate().getSessionFactory()));
        environment.jersey().register(new CategoryResource(getHibernate().getSessionFactory()));

        // disable odd extra endpoints showing up
        final SwaggerConfiguration swaggerConfiguration = new SwaggerConfiguration().prettyPrint(true);
        swaggerConfiguration.setIgnoredRoutes(Lists.newArrayList("/application.wadl", "/pprof"));
        BaseOpenApiResource openApiResource = new OpenApiResource().openApiConfiguration(swaggerConfiguration);
        environment.jersey().register(openApiResource);

        final AliasResource aliasResource = new AliasResource(hibernate.getSessionFactory(), workflowResource);
        environment.jersey().register(aliasResource);

        // attach the container dao statically to avoid too much modification of generated code
        ToolsApiServiceImpl.setToolDAO(toolDAO);
        ToolsApiServiceImpl.setWorkflowDAO(workflowDAO);
        ToolsApiServiceImpl.setBioWorkflowDAO(bioWorkflowDAO);
<<<<<<< HEAD
=======
        ToolsApiServiceImpl.setServiceDAO(serviceDAO);
        ToolsApiServiceImpl.setAppToolDAO(appToolDAO);
>>>>>>> 4181fd40
        ToolsApiServiceImpl.setFileDAO(fileDAO);
        ToolsApiServiceImpl.setConfig(configuration);
        ToolsApiServiceImpl.setTrsListener(trsListener);

        ToolsApiExtendedServiceImpl.setStateManager(publicStateManager);
        ToolsApiExtendedServiceImpl.setToolDAO(toolDAO);
        ToolsApiExtendedServiceImpl.setWorkflowDAO(workflowDAO);
        ToolsApiExtendedServiceImpl.setAppToolDAO(appToolDAO);
        ToolsApiExtendedServiceImpl.setConfig(configuration);

        DOIGeneratorFactory.setConfig(configuration);

        GoogleHelper.setConfig(configuration);

        registerAPIsAndMisc(environment);

        // optional CORS support
        // Enable CORS headers
        // final FilterRegistration.Dynamic cors = environment.servlets().addFilter("CORS", CrossOriginFilter.class);
        final FilterHolder filterHolder = environment.getApplicationContext().addFilter(CrossOriginFilter.class, "/*", EnumSet.of(REQUEST));

        filterHolder.setInitParameter(ACCESS_CONTROL_ALLOW_METHODS_HEADER, "GET,POST,DELETE,PUT,OPTIONS,PATCH");
        filterHolder.setInitParameter(ALLOWED_ORIGINS_PARAM, "*");
        filterHolder.setInitParameter(ALLOWED_METHODS_PARAM, "GET,POST,DELETE,PUT,OPTIONS,PATCH");
        filterHolder.setInitParameter(ALLOWED_HEADERS_PARAM,
                "Authorization, X-Auth-Username, X-Auth-Password, X-Requested-With,Content-Type,Accept,Origin,Access-Control-Request-Headers,cache-control");

        // Initialize GitHub App Installation Access Token cache
        CacheConfigManager cacheConfigManager = CacheConfigManager.getInstance();
        cacheConfigManager.initCache();
    }

    private void registerAPIsAndMisc(Environment environment) {
        ToolsApi toolsApi = new ToolsApi(null);
        environment.jersey().register(toolsApi);

        // TODO: attach V2 final properly
        environment.jersey().register(new io.openapi.api.ToolsApi(null));

        environment.jersey().register(new ToolsExtendedApi());
        environment.jersey().register(new io.openapi.api.ToolClassesApi(null));
        environment.jersey().register(new io.openapi.api.ServiceInfoApi(null));
        environment.jersey().register(new MetadataApi(null));
        environment.jersey().register(new ToolClassesApi(null));
        environment.jersey().register(new PersistenceExceptionMapper());
        environment.jersey().register(new TransactionExceptionMapper());
        environment.jersey().register(new ToolsApiV1());
        environment.jersey().register(new MetadataApiV1());
        environment.jersey().register(new ToolClassesApiV1());

        // extra renderers
        environment.jersey().register(new CharsetResponseFilter());

        // Filter used to log every request an admin user makes.
        environment.jersey().register(new AdminPrivilegesFilter());

        environment.jersey().register(new UsernameRenameRequiredFilter());

        // Swagger providers
        environment.jersey().register(ApiListingResource.class);
        environment.jersey().register(SwaggerSerializers.class);
    }

    private void describeAvailableLanguagePlugins(DefaultPluginManager languagePluginManager) {
        List<PluginWrapper> plugins = languagePluginManager.getStartedPlugins();
        if (plugins.isEmpty()) {
            LOG.info("No language plugins installed");
            return;
        }
        StringBuilder builder = new StringBuilder();
        builder.append("PluginId\tPlugin Version\tPlugin Path\tInitial Path Pattern\tPlugin Type(s)\n");
        for (PluginWrapper plugin : plugins) {
            builder.append(plugin.getPluginId());
            builder.append("\t");
            builder.append(plugin.getPlugin().getWrapper().getDescriptor().getVersion());
            builder.append("\t");
            builder.append(plugin.getPlugin().getWrapper().getPluginPath());
            builder.append("\t");
            List<CompleteLanguageInterface> completeLanguageInterfaces = languagePluginManager.getExtensions(CompleteLanguageInterface.class, plugin.getPluginId());
            List<RecommendedLanguageInterface> recommendedLanguageInterfaces = languagePluginManager.getExtensions(RecommendedLanguageInterface.class, plugin.getPluginId());
            List<MinimalLanguageInterface> minimalLanguageInterfaces = languagePluginManager.getExtensions(MinimalLanguageInterface.class, plugin.getPluginId());
            minimalLanguageInterfaces.forEach(extension -> Joiner.on(',').appendTo(builder, Collections.singleton(extension.initialPathPattern())));
            builder.append("\t");
            minimalLanguageInterfaces.forEach(extension -> Joiner.on(',').appendTo(builder, Collections.singleton("Minimal")));
            builder.append(" ");
            recommendedLanguageInterfaces.forEach(extension -> Joiner.on(',').appendTo(builder, Collections.singleton("Recommended")));
            builder.append(" ");
            completeLanguageInterfaces.forEach(extension -> Joiner.on(',').appendTo(builder, Collections.singleton("Complete")));
            builder.append("\n");
        }
        LOG.info("Started language plugins:\n" + builder);
    }

    public HibernateBundle<DockstoreWebserviceConfiguration> getHibernate() {
        return hibernate;
    }

}<|MERGE_RESOLUTION|>--- conflicted
+++ resolved
@@ -76,10 +76,7 @@
 import io.dockstore.webservice.helpers.TransactionExceptionMapper;
 import io.dockstore.webservice.helpers.statelisteners.PopulateEntryListener;
 import io.dockstore.webservice.helpers.statelisteners.TRSListener;
-<<<<<<< HEAD
-=======
 import io.dockstore.webservice.jdbi.AppToolDAO;
->>>>>>> 4181fd40
 import io.dockstore.webservice.jdbi.BioWorkflowDAO;
 import io.dockstore.webservice.jdbi.DeletedUsernameDAO;
 import io.dockstore.webservice.jdbi.EventDAO;
@@ -352,11 +349,8 @@
         final EventDAO eventDAO = new EventDAO(hibernate.getSessionFactory());
         final VersionDAO versionDAO = new VersionDAO(hibernate.getSessionFactory());
         final BioWorkflowDAO bioWorkflowDAO = new BioWorkflowDAO(hibernate.getSessionFactory());
-<<<<<<< HEAD
-=======
 
         publicStateManager.insertListener(new PopulateEntryListener(toolDAO), publicStateManager.getElasticListener());
->>>>>>> 4181fd40
 
         LOG.info("Cache directory for OkHttp is: " + cache.directory().getAbsolutePath());
         LOG.info("This is our custom logger saying that we're about to load authenticators");
@@ -422,11 +416,8 @@
         ToolsApiServiceImpl.setToolDAO(toolDAO);
         ToolsApiServiceImpl.setWorkflowDAO(workflowDAO);
         ToolsApiServiceImpl.setBioWorkflowDAO(bioWorkflowDAO);
-<<<<<<< HEAD
-=======
         ToolsApiServiceImpl.setServiceDAO(serviceDAO);
         ToolsApiServiceImpl.setAppToolDAO(appToolDAO);
->>>>>>> 4181fd40
         ToolsApiServiceImpl.setFileDAO(fileDAO);
         ToolsApiServiceImpl.setConfig(configuration);
         ToolsApiServiceImpl.setTrsListener(trsListener);

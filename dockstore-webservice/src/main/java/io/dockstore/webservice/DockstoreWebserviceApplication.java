--- conflicted
+++ resolved
@@ -232,19 +232,14 @@
         environment.jersey().register(RolesAllowedDynamicFeature.class);
 
         final HttpClient httpClient = new HttpClientBuilder(environment).using(configuration.getHttpClientConfiguration()).build(getName());
-<<<<<<< HEAD
 
         final WorkflowResource workflowResource = new WorkflowResource(httpClient, userDAO, tokenDAO, toolDAO, workflowDAO,
             workflowVersionDAO, labelDAO, fileDAO, configuration.getBitbucketClientID(), configuration.getBitbucketClientSecret());
         environment.jersey().register(workflowResource);
 
         // Note workflow resource must be passed to the docker repo resource, as the workflow resource refresh must be called for checker workflows
-        final DockerRepoResource dockerRepoResource = new DockerRepoResource(mapper, httpClient, userDAO, tokenDAO, toolDAO, tagDAO,
+        final DockerRepoResource dockerRepoResource = new DockerRepoResource(environment.getObjectMapper(), httpClient, userDAO, tokenDAO, toolDAO, tagDAO,
                 labelDAO, fileDAO, workflowDAO, configuration.getBitbucketClientID(), configuration.getBitbucketClientSecret(), workflowResource);
-=======
-        final DockerRepoResource dockerRepoResource = new DockerRepoResource(environment.getObjectMapper(), httpClient, userDAO, tokenDAO, toolDAO, tagDAO,
-                labelDAO, fileDAO, configuration.getBitbucketClientID(), configuration.getBitbucketClientSecret());
->>>>>>> 0afe3568
         environment.jersey().register(dockerRepoResource);
         environment.jersey().register(new GitHubRepoResource(tokenDAO));
         environment.jersey().register(new DockerRepoTagResource(toolDAO, tagDAO));
